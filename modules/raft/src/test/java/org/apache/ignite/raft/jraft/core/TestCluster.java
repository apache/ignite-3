/*
 * Licensed to the Apache Software Foundation (ASF) under one or more
 * contributor license agreements.  See the NOTICE file distributed with
 * this work for additional information regarding copyright ownership.
 * The ASF licenses this file to You under the Apache License, Version 2.0
 * (the "License"); you may not use this file except in compliance with
 * the License.  You may obtain a copy of the License at
 *
 *     http://www.apache.org/licenses/LICENSE-2.0
 *
 * Unless required by applicable law or agreed to in writing, software
 * distributed under the License is distributed on an "AS IS" BASIS,
 * WITHOUT WARRANTIES OR CONDITIONS OF ANY KIND, either express or implied.
 * See the License for the specific language governing permissions and
 * limitations under the License.
 */
package org.apache.ignite.raft.jraft.core;

import java.io.File;
import java.io.IOException;
import java.nio.ByteBuffer;
import java.nio.file.Path;
import java.nio.file.Paths;
import java.util.ArrayList;
import java.util.LinkedHashMap;
import java.util.LinkedHashSet;
import java.util.List;
import java.util.concurrent.ConcurrentHashMap;
import java.util.concurrent.ConcurrentMap;
import java.util.concurrent.locks.Lock;
import java.util.concurrent.locks.ReentrantLock;
import java.util.function.Consumer;
import java.util.function.Predicate;
import java.util.stream.Collectors;
import org.apache.ignite.internal.util.IgniteUtils;
import org.apache.ignite.lang.IgniteLogger;
import org.apache.ignite.network.ClusterLocalConfiguration;
import org.apache.ignite.network.ClusterService;
import org.apache.ignite.network.NetworkAddress;
import org.apache.ignite.network.TestMessageSerializationRegistryImpl;
import org.apache.ignite.network.scalecube.TestScaleCubeClusterServiceFactory;
import org.apache.ignite.raft.jraft.JRaftServiceFactory;
import org.apache.ignite.raft.jraft.JRaftUtils;
import org.apache.ignite.raft.jraft.Node;
import org.apache.ignite.raft.jraft.NodeManager;
import org.apache.ignite.raft.jraft.RaftGroupService;
import org.apache.ignite.raft.jraft.conf.Configuration;
import org.apache.ignite.raft.jraft.entity.PeerId;
import org.apache.ignite.raft.jraft.option.NodeOptions;
import org.apache.ignite.raft.jraft.option.RaftOptions;
import org.apache.ignite.raft.jraft.rpc.TestIgniteRpcServer;
import org.apache.ignite.raft.jraft.rpc.impl.IgniteRpcClient;
import org.apache.ignite.raft.jraft.storage.SnapshotThrottle;
import org.apache.ignite.raft.jraft.test.TestUtils;
import org.apache.ignite.raft.jraft.util.Endpoint;
import org.jetbrains.annotations.Nullable;

import static org.junit.jupiter.api.Assertions.assertNotNull;
import static org.junit.jupiter.api.Assertions.assertSame;
import static org.junit.jupiter.api.Assertions.assertTrue;

/**
 * Test cluster for NodeTest
 */
public class TestCluster {
    /**
     * Default election timeout.
     * Important: due to sync disk ops (writing raft meta) during probe request processing this timeout should be high
     * enough to avoid test flakiness.
     */
    private static final int ELECTION_TIMEOUT_MILLIS = 600;

    private static final IgniteLogger LOG = IgniteLogger.forClass(TestCluster.class);

    private final String dataPath;
    private final String name;
    private final List<PeerId> peers;
    private final List<NodeImpl> nodes;
    private final LinkedHashMap<PeerId, MockStateMachine> fsms;
    private final ConcurrentMap<Endpoint, RaftGroupService> serverMap = new ConcurrentHashMap<>();
    private final int electionTimeoutMs;
    private final Lock lock = new ReentrantLock();
    private final Consumer<NodeOptions> optsClo;

    private JRaftServiceFactory raftServiceFactory = new TestJRaftServiceFactory();

    private LinkedHashSet<PeerId> learners;

    public JRaftServiceFactory getRaftServiceFactory() {
        return this.raftServiceFactory;
    }

    public void setRaftServiceFactory(final JRaftServiceFactory raftServiceFactory) {
        this.raftServiceFactory = raftServiceFactory;
    }

    public LinkedHashSet<PeerId> getLearners() {
        return this.learners;
    }

    public void setLearners(final LinkedHashSet<PeerId> learners) {
        this.learners = learners;
    }

    public List<PeerId> getPeers() {
        return this.peers;
    }

    public TestCluster(final String name, final String dataPath, final List<PeerId> peers) {
        this(name, dataPath, peers, ELECTION_TIMEOUT_MILLIS);
    }

    public TestCluster(final String name, final String dataPath, final List<PeerId> peers,
        final int electionTimeoutMs) {
        this(name, dataPath, peers, new LinkedHashSet<>(), ELECTION_TIMEOUT_MILLIS, null);
    }

    public TestCluster(final String name, final String dataPath, final List<PeerId> peers,
        final LinkedHashSet<PeerId> learners, final int electionTimeoutMs) {
        this(name, dataPath, peers, learners, ELECTION_TIMEOUT_MILLIS, null);
    }

    public TestCluster(final String name, final String dataPath, final List<PeerId> peers,
        final LinkedHashSet<PeerId> learners, final int electionTimeoutMs, @Nullable Consumer<NodeOptions> optsClo) {
        super();
        this.name = name;
        this.dataPath = dataPath;
        this.peers = peers;
        this.nodes = new ArrayList<>(this.peers.size());
        this.fsms = new LinkedHashMap<>(this.peers.size());
        this.electionTimeoutMs = electionTimeoutMs;
        this.learners = learners;
        this.optsClo = optsClo;
    }

    public boolean start(final Endpoint addr) throws Exception {
        return this.start(addr, false, 300);
    }

    public boolean start(final Endpoint addr, final int priority) throws Exception {
        return this.start(addr, false, 300, false, null, null, priority);
    }

    public boolean startLearner(final PeerId peer) throws Exception {
        this.learners.add(peer);
        return this.start(peer.getEndpoint(), false, 300);
    }

    public boolean start(final Endpoint listenAddr, final boolean emptyPeers, final int snapshotIntervalSecs)
        throws IOException {
        return this.start(listenAddr, emptyPeers, snapshotIntervalSecs, false);
    }

    public boolean start(final Endpoint listenAddr, final boolean emptyPeers, final int snapshotIntervalSecs,
        final boolean enableMetrics) throws IOException {
        return this.start(listenAddr, emptyPeers, snapshotIntervalSecs, enableMetrics, null, null);
    }

    public boolean start(final Endpoint listenAddr, final boolean emptyPeers, final int snapshotIntervalSecs,
        final boolean enableMetrics, final SnapshotThrottle snapshotThrottle) throws IOException {
        return this.start(listenAddr, emptyPeers, snapshotIntervalSecs, enableMetrics, snapshotThrottle, null);
    }

    public boolean start(final Endpoint listenAddr, final boolean emptyPeers, final int snapshotIntervalSecs,
        final boolean enableMetrics, final SnapshotThrottle snapshotThrottle,
        final RaftOptions raftOptions) throws IOException {

        return this.start(listenAddr, emptyPeers, snapshotIntervalSecs, enableMetrics, snapshotThrottle, raftOptions,
            ElectionPriority.Disabled);
    }

    public boolean start(final Endpoint listenAddr, final boolean emptyPeers, final int snapshotIntervalSecs,
        final boolean enableMetrics, final SnapshotThrottle snapshotThrottle,
        final RaftOptions raftOptions, final int priority) throws IOException {

        this.lock.lock();
        try {
            if (this.serverMap.get(listenAddr) != null) {
                return true;
            }

            final NodeOptions nodeOptions = new NodeOptions();

            nodeOptions.setServerName(listenAddr.toString());

            nodeOptions.setCommonExecutor(JRaftUtils.createCommonExecutor(nodeOptions));
            nodeOptions.setStripedExecutor(JRaftUtils.createAppendEntriesExecutor(nodeOptions));
            nodeOptions.setClientExecutor(JRaftUtils.createClientExecutor(nodeOptions, nodeOptions.getServerName()));
            nodeOptions.setScheduler(JRaftUtils.createScheduler(nodeOptions));

            nodeOptions.setElectionTimeoutMs(this.electionTimeoutMs);
            nodeOptions.setEnableMetrics(enableMetrics);
            nodeOptions.setSnapshotThrottle(snapshotThrottle);
            nodeOptions.setSnapshotIntervalSecs(snapshotIntervalSecs);
            nodeOptions.setServiceFactory(this.raftServiceFactory);
            if (raftOptions != null) {
                nodeOptions.setRaftOptions(raftOptions);
            }
            final String serverDataPath = this.dataPath + File.separator + listenAddr.toString().replace(':', '_');
            new File(serverDataPath).mkdirs();
            nodeOptions.setLogUri(serverDataPath + File.separator + "logs");
            nodeOptions.setRaftMetaUri(serverDataPath + File.separator + "meta");
            nodeOptions.setSnapshotUri(serverDataPath + File.separator + "snapshot");
            nodeOptions.setElectionPriority(priority);

            final MockStateMachine fsm = new MockStateMachine(listenAddr);
            nodeOptions.setFsm(fsm);

            if (!emptyPeers)
                nodeOptions.setInitialConf(new Configuration(this.peers, this.learners));

            List<NetworkAddress> servers = emptyPeers ?
                List.of() :
                this.peers.stream()
                    .map(PeerId::getEndpoint)
                    .map(JRaftUtils::addressFromEndpoint)
                    .collect(Collectors.toList());

            NodeManager nodeManager = new NodeManager();

            ClusterService clusterService = createClusterService(listenAddr, servers);

            var rpcClient = new IgniteRpcClient(clusterService);

            nodeOptions.setRpcClient(rpcClient);

            var rpcServer = new TestIgniteRpcServer(clusterService, servers, nodeManager, nodeOptions);

            clusterService.start();

            if (optsClo != null)
                optsClo.accept(nodeOptions);

            final RaftGroupService server = new RaftGroupService(this.name, new PeerId(listenAddr, 0, priority),
                nodeOptions, rpcServer, nodeManager) {
                @Override public synchronized void shutdown() {
                    super.shutdown();

<<<<<<< HEAD
                    clusterService.stop();
=======
                    rpcServer.shutdown();

                    clusterService.shutdown();
>>>>>>> 3adc3d7f
                }
            };

            this.serverMap.put(listenAddr, server);

            final Node node = server.start();

            this.fsms.put(new PeerId(listenAddr, 0), fsm);
            this.nodes.add((NodeImpl) node);
            return true;
        }
        finally {
            this.lock.unlock();
        }
    }

    /**
     * Creates a non-started {@link ClusterService}.
     */
    private static ClusterService createClusterService(Endpoint endpoint, List<NetworkAddress> members) {
        var registry = new TestMessageSerializationRegistryImpl();

        var clusterConfig = new ClusterLocalConfiguration(endpoint.toString(), endpoint.getPort(), members, registry);

        var clusterServiceFactory = new TestScaleCubeClusterServiceFactory();

        return clusterServiceFactory.createClusterService(clusterConfig);
    }

    public Node getNode(Endpoint endpoint) {
        this.lock.lock();
        try {
            for (NodeImpl node : nodes) {
                if (node.getServerId().getEndpoint().equals(endpoint))
                    return node;
            }
        }
        finally {
            this.lock.unlock();
        }

        return null;
    }

    public RaftGroupService getServer(Endpoint endpoint) {
        return serverMap.get(endpoint);
    }

    public MockStateMachine getFsmByPeer(final PeerId peer) {
        this.lock.lock();
        try {
            return this.fsms.get(peer);
        }
        finally {
            this.lock.unlock();
        }
    }

    public List<MockStateMachine> getFsms() {
        this.lock.lock();
        try {
            return new ArrayList<>(this.fsms.values());
        }
        finally {
            this.lock.unlock();
        }
    }

    public boolean stop(final Endpoint listenAddr) throws InterruptedException {
        removeNode(listenAddr);
        final RaftGroupService raftGroupService = this.serverMap.remove(listenAddr);
        raftGroupService.shutdown();
        return true;
    }

    public void stopAll() throws InterruptedException {
        final List<Endpoint> addrs = getAllNodes();
        for (final Endpoint addr : addrs)
            stop(addr);
    }

    public void clean(final Endpoint listenAddr) {
        final Path path = Paths.get(this.dataPath, listenAddr.toString().replace(':', '_'));
        LOG.info("Clean dir: {}", path);
        IgniteUtils.deleteIfExists(path);
    }

    public Node getLeader() {
        this.lock.lock();
        try {
            for (int i = 0; i < this.nodes.size(); i++) {
                final NodeImpl node = this.nodes.get(i);
                if (node.isLeader() && this.fsms.get(node.getServerId()).getLeaderTerm() == node.getCurrentTerm()) {
                    return node;
                }
            }
            return null;
        }
        finally {
            this.lock.unlock();
        }
    }

    public MockStateMachine getLeaderFsm() {
        final Node leader = getLeader();
        if (leader != null) {
            return (MockStateMachine) leader.getOptions().getFsm();
        }
        return null;
    }

    /**
     * Wait until a leader is elected.
     * @throws InterruptedException
     */
    public void waitLeader() throws InterruptedException {
        Node node;

        while (true) {
            node = getLeader();

            if (node != null) {
                break;
            }
            else {
                Thread.sleep(10);
            }
        }
    }

    public List<Node> getFollowers() {
        final List<Node> ret = new ArrayList<>();
        this.lock.lock();
        try {
            for (final NodeImpl node : this.nodes) {
                if (!node.isLeader() && !this.learners.contains(node.getServerId())) {
                    ret.add(node);
                }
            }
        }
        finally {
            this.lock.unlock();
        }
        return ret;
    }

    /**
     * Ensure all peers follow the leader
     *
     * @param node The leader.
     * @throws InterruptedException if interrupted
     */
    public void ensureLeader(final Node node) throws InterruptedException {
        while (true) {
            this.lock.lock();
            try {
                boolean wait = false;

                for (final Node node0 : this.nodes) {
                    final PeerId leaderId = node0.getLeaderId();

                    if (leaderId == null || !leaderId.equals(node.getNodeId().getPeerId())) {
                        wait = true;

                        break;
                    }
                }

                if (wait) {
                    Thread.sleep(10);

                    continue;
                }
                else
                    return;
            }
            finally {
                this.lock.unlock();
            }
        }
    }

    public List<NodeImpl> getNodes() {
        this.lock.lock();
        try {
            return new ArrayList<>(this.nodes);
        }
        finally {
            this.lock.unlock();
        }
    }

    public List<Endpoint> getAllNodes() {
        this.lock.lock();
        try {
            return this.nodes.stream().map(node -> node.getNodeId().getPeerId().getEndpoint())
                .collect(Collectors.toList());
        }
        finally {
            this.lock.unlock();
        }
    }

    public Node removeNode(final Endpoint addr) {
        Node ret = null;
        this.lock.lock();
        try {
            for (int i = 0; i < this.nodes.size(); i++) {
                if (this.nodes.get(i).getNodeId().getPeerId().getEndpoint().equals(addr)) {
                    ret = this.nodes.remove(i);
                    this.fsms.remove(ret.getNodeId().getPeerId());
                    break;
                }
            }
        }
        finally {
            this.lock.unlock();
        }
        return ret;
    }

    public void ensureSame() throws InterruptedException {
        ensureSame(addr -> false);
    }

    /**
     * @param filter The node to exclude filter.
     * @return {@code True} if all FSM state are the same.
     * @throws InterruptedException
     */
    public void ensureSame(Predicate<Endpoint> filter) throws InterruptedException {
        this.lock.lock();

        List<MockStateMachine> fsmList = new ArrayList<>(this.fsms.values());

        if (fsmList.size() <= 1) {
            LOG.warn("ensureSame is skipped because only one node in the group");
            this.lock.unlock();
            return;
        }

        Node leader = getLeader();

        assertNotNull(leader);

        MockStateMachine first = fsms.get(leader.getNodeId().getPeerId());

        LOG.info("Start ensureSame, leader={}", leader);

        try {
            assertTrue(TestUtils.waitForCondition(() -> {
                first.lock();

                try {
                    for (int i = 0; i < fsmList.size(); i++) {
                        MockStateMachine fsm = fsmList.get(i);

                        if (fsm == first || filter.test(fsm.getAddress()))
                            continue;

                        fsm.lock();

                        try {
                            int size0 = first.getLogs().size();
                            int size1 = fsm.getLogs().size();

                            if (size0 == 0 || size0 != size1)
                                return false;

                            for (int j = 0; j < size0; j++) {
                                ByteBuffer data0 = first.getLogs().get(j);
                                ByteBuffer data1 = fsm.getLogs().get(j);

                                if (!data0.equals(data1))
                                    return false;
                            }
                        }
                        finally {
                            fsm.unlock();
                        }
                    }
                }
                finally {
                    first.unlock();
                }

                return true;
            }, 20_000));
        }
        finally {
            this.lock.unlock();

            Node leader1 = getLeader();

            LOG.info("End ensureSame, leader={}", leader1);

            assertSame(leader, leader1, "Leader shouldn't change while comparing fsms");
        }
    }
}<|MERGE_RESOLUTION|>--- conflicted
+++ resolved
@@ -236,13 +236,9 @@
                 @Override public synchronized void shutdown() {
                     super.shutdown();
 
-<<<<<<< HEAD
+                    rpcServer.shutdown();
+
                     clusterService.stop();
-=======
-                    rpcServer.shutdown();
-
-                    clusterService.shutdown();
->>>>>>> 3adc3d7f
                 }
             };
 
