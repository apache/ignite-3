--- conflicted
+++ resolved
@@ -17,17 +17,7 @@
 
 package org.apache.ignite.internal.raft.server;
 
-<<<<<<< HEAD
-import static org.apache.ignite.internal.configuration.IgnitePaths.partitionsPath;
-
-import java.nio.file.Path;
-import java.util.concurrent.CompletableFuture;
-import org.apache.ignite.internal.configuration.ComponentWorkingDir;
-import org.apache.ignite.internal.configuration.SystemLocalConfiguration;
 import org.apache.ignite.internal.failure.NoOpFailureProcessor;
-import org.apache.ignite.internal.manager.ComponentContext;
-=======
->>>>>>> d244e90e
 import org.apache.ignite.internal.network.ClusterService;
 import org.apache.ignite.internal.raft.server.impl.JraftServerImpl;
 import org.apache.ignite.raft.jraft.option.NodeOptions;
@@ -73,24 +63,8 @@
         return new JraftServerImpl(
                 service,
                 opts,
-<<<<<<< HEAD
                 raftGroupEventsClientListener,
-                defaultLogStorageFactory,
                 new NoOpFailureProcessor()
-        ) {
-            @Override
-            public CompletableFuture<Void> startAsync(ComponentContext componentContext) {
-                return defaultLogStorageFactory.startAsync(componentContext).thenCompose(none -> super.startAsync(componentContext));
-            }
-
-            @Override
-            public CompletableFuture<Void> stopAsync(ComponentContext componentContext) {
-                return super.stopAsync(componentContext).thenCompose(none -> defaultLogStorageFactory.stopAsync(componentContext));
-            }
-        };
-=======
-                raftGroupEventsClientListener
         );
->>>>>>> d244e90e
     }
 }