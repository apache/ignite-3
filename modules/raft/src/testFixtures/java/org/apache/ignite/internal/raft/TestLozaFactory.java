--- conflicted
+++ resolved
@@ -17,13 +17,7 @@
 
 package org.apache.ignite.internal.raft;
 
-<<<<<<< HEAD
-import java.nio.file.Path;
-import java.util.concurrent.CompletableFuture;
-import org.apache.ignite.internal.configuration.ComponentWorkingDir;
 import org.apache.ignite.internal.failure.NoOpFailureProcessor;
-=======
->>>>>>> d244e90e
 import org.apache.ignite.internal.hlc.HybridClock;
 import org.apache.ignite.internal.metrics.NoOpMetricManager;
 import org.apache.ignite.internal.network.ClusterService;
@@ -69,23 +63,8 @@
                 new NoOpMetricManager(),
                 raftConfig,
                 clock,
-<<<<<<< HEAD
                 raftGroupEventsClientListener,
-                logStorageFactory,
                 new NoOpFailureProcessor()
-        ) {
-            @Override
-            public CompletableFuture<Void> startAsync(ComponentContext componentContext) {
-                return logStorageFactory.startAsync(componentContext).thenCompose(none -> super.startAsync(componentContext));
-            }
-
-            @Override
-            public CompletableFuture<Void> stopAsync(ComponentContext componentContext) {
-                return super.stopAsync(componentContext).thenCompose(none -> logStorageFactory.stopAsync(componentContext));
-            }
-        };
-=======
-                raftGroupEventsClientListener);
->>>>>>> d244e90e
+        );
     }
 }