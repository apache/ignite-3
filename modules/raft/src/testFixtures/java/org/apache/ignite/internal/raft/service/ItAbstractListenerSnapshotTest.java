/*
 * Licensed to the Apache Software Foundation (ASF) under one or more
 * contributor license agreements. See the NOTICE file distributed with
 * this work for additional information regarding copyright ownership.
 * The ASF licenses this file to You under the Apache License, Version 2.0
 * (the "License"); you may not use this file except in compliance with
 * the License. You may obtain a copy of the License at
 *
 *      http://www.apache.org/licenses/LICENSE-2.0
 *
 * Unless required by applicable law or agreed to in writing, software
 * distributed under the License is distributed on an "AS IS" BASIS,
 * WITHOUT WARRANTIES OR CONDITIONS OF ANY KIND, either express or implied.
 * See the License for the specific language governing permissions and
 * limitations under the License.
 */

package org.apache.ignite.internal.raft.service;

import static java.util.stream.Collectors.collectingAndThen;
import static java.util.stream.Collectors.toList;
import static java.util.stream.Collectors.toSet;
import static org.apache.ignite.internal.raft.server.RaftGroupOptions.defaults;
import static org.apache.ignite.internal.testframework.IgniteTestUtils.testNodeName;
import static org.apache.ignite.internal.testframework.IgniteTestUtils.waitForCondition;
import static org.apache.ignite.internal.testframework.matchers.CompletableFutureMatcher.willCompleteSuccessfully;
import static org.apache.ignite.internal.util.CompletableFutures.nullCompletedFuture;
import static org.apache.ignite.internal.util.IgniteUtils.stopAsync;
import static org.hamcrest.MatcherAssert.assertThat;
import static org.junit.jupiter.api.Assertions.assertTrue;

import java.net.InetAddress;
import java.net.UnknownHostException;
import java.nio.file.Path;
import java.util.ArrayList;
import java.util.List;
import java.util.concurrent.CompletableFuture;
import java.util.concurrent.ScheduledExecutorService;
import java.util.concurrent.ScheduledThreadPoolExecutor;
import java.util.concurrent.TimeUnit;
import java.util.function.BooleanSupplier;
import java.util.function.Function;
import java.util.stream.IntStream;
import java.util.stream.Stream;
import org.apache.ignite.internal.configuration.testframework.ConfigurationExtension;
import org.apache.ignite.internal.configuration.testframework.InjectConfiguration;
import org.apache.ignite.internal.logger.IgniteLogger;
import org.apache.ignite.internal.logger.Loggers;
import org.apache.ignite.internal.manager.ComponentContext;
import org.apache.ignite.internal.manager.IgniteComponent;
import org.apache.ignite.internal.network.ClusterService;
import org.apache.ignite.internal.network.StaticNodeFinder;
import org.apache.ignite.internal.network.utils.ClusterServiceTestUtils;
import org.apache.ignite.internal.raft.Loza;
import org.apache.ignite.internal.raft.Marshaller;
import org.apache.ignite.internal.raft.PeersAndLearners;
import org.apache.ignite.internal.raft.RaftGroupServiceImpl;
import org.apache.ignite.internal.raft.RaftNodeId;
import org.apache.ignite.internal.raft.configuration.RaftConfiguration;
import org.apache.ignite.internal.raft.server.RaftServer;
import org.apache.ignite.internal.raft.server.TestJraftServerFactory;
import org.apache.ignite.internal.raft.server.impl.JraftServerImpl;
import org.apache.ignite.internal.replicator.TestReplicationGroupId;
import org.apache.ignite.internal.testframework.IgniteAbstractTest;
import org.apache.ignite.internal.thread.NamedThreadFactory;
import org.apache.ignite.internal.util.IgniteUtils;
import org.apache.ignite.network.NetworkAddress;
import org.apache.ignite.raft.jraft.RaftMessagesFactory;
import org.junit.jupiter.api.AfterEach;
import org.junit.jupiter.api.BeforeEach;
import org.junit.jupiter.api.TestInfo;
import org.junit.jupiter.api.extension.ExtendWith;
import org.junit.jupiter.params.ParameterizedTest;
import org.junit.jupiter.params.provider.MethodSource;

/**
 * Base class for persistent raft group's snapshots tests.
 *
 * @param <T> Type of the raft group listener.
 */
@ExtendWith(ConfigurationExtension.class)
public abstract class ItAbstractListenerSnapshotTest<T extends RaftGroupListener> extends IgniteAbstractTest {
    private static final IgniteLogger LOG = Loggers.forClass(ItAbstractListenerSnapshotTest.class);

    /** Starting server port. */
    private static final int PORT = 5003;

    /** Starting client port. */
    private static final int CLIENT_PORT = 6003;

    /** Factory. */
    private static final RaftMessagesFactory FACTORY = new RaftMessagesFactory();

    /** Initial Raft configuration. */
    private PeersAndLearners initialMemberConf;

    /** Cluster. */
    private final List<ClusterService> cluster = new ArrayList<>();

    /** Servers. */
    private final List<JraftServerImpl> servers = new ArrayList<>();

    /** Clients. */
    private final List<RaftGroupService> clients = new ArrayList<>();

    /** Executor for raft group services. */
    private ScheduledExecutorService executor;

    @InjectConfiguration
    private RaftConfiguration raftConfiguration;

    /**
     * Create executor for raft group services.
     */
    @BeforeEach
    public void beforeTest(TestInfo testInfo) {
        executor = new ScheduledThreadPoolExecutor(20, new NamedThreadFactory(Loza.CLIENT_POOL_NAME, LOG));

        initialMemberConf = IntStream.range(0, nodes())
                .mapToObj(i -> testNodeName(testInfo, PORT + i))
                .collect(collectingAndThen(toSet(), PeersAndLearners::fromConsistentIds));
    }

    /**
     * Shutdown raft server, executor for raft group services and stop all cluster nodes.
     *
     * @throws Exception If failed to shutdown raft server,
     */
    @AfterEach
    public void afterTest() throws Exception {
        Stream<AutoCloseable> stopRaftGroups = servers.stream().map(s -> () -> s.stopRaftNodes(raftGroupId()));

        Stream<AutoCloseable> shutdownClients = clients.stream().map(c -> c::shutdown);

        Stream<AutoCloseable> stopExecutor = Stream.of(() -> IgniteUtils.shutdownAndAwaitTermination(executor, 10, TimeUnit.SECONDS));

        Stream<AutoCloseable> beforeNodeStop = Stream.concat(servers.stream(), cluster.stream()).map(c -> c::beforeNodeStop);

        List<IgniteComponent> components = Stream.concat(servers.stream(), cluster.stream()).collect(toList());

        Stream<AutoCloseable> nodeStop = Stream.of(() ->
                assertThat(stopAsync(new ComponentContext(), components), willCompleteSuccessfully())
        );

        IgniteUtils.closeAll(
                Stream.of(stopRaftGroups, shutdownClients, stopExecutor, beforeNodeStop, nodeStop).flatMap(Function.identity())
        );
    }

    /**
     * Nodes count.
     *
     * @return Nodes count.
     */
    protected int nodes() {
        return 3;
    }

    /**
     * Returns a list of started servers.
     */
    protected List<JraftServerImpl> servers() {
        return List.copyOf(servers);
    }

    /**
     * Test parameters for {@link #testSnapshot}.
     */
    private static class TestData {
        /**
         * {@code true} if the raft group's persistence must be cleared before the follower's restart, {@code false} otherwise.
         */
        private final boolean deleteFolder;

        /**
         * {@code true} if test should interact with the raft group after a snapshot has been captured. In this case, the follower node
         * should catch up with the leader using raft log.
         */
        private final boolean interactAfterSnapshot;

        /**
         * Constructor.
         *
         * @param deleteFolder {@code true} if the raft group's persistence must be cleared before the follower's restart.
         * @param interactAfterSnapshot {@code true} if test should interact with the raft group after a snapshot has been captured.
         *      In this case, the follower node should catch up with the leader using raft log.
         */
        private TestData(boolean deleteFolder, boolean interactAfterSnapshot) {
            this.deleteFolder = deleteFolder;
            this.interactAfterSnapshot = interactAfterSnapshot;
        }

        /** {@inheritDoc} */
        @Override
        public String toString() {
            return String.format("deleteFolder=%s, interactAfterSnapshot=%s", deleteFolder, interactAfterSnapshot);
        }
    }

    /**
     * Returns {@link #testSnapshot} parameters.
     */
    private static List<TestData> testSnapshotData() {
        return List.of(
                new TestData(false, false),
                new TestData(true, true),
                new TestData(false, true),
                new TestData(true, false)
        );
    }

    /**
     * Tests that a joining raft node successfully restores a snapshot.
     *
     * @param testData Test parameters.
     * @param testInfo Test info.
     * @throws Exception If failed.
     */
    @ParameterizedTest
    @MethodSource("testSnapshotData")
    public void testSnapshot(TestData testData, TestInfo testInfo) throws Exception {
        // Set up a raft group service
        RaftGroupService service = prepareRaftGroup(testInfo);

        CompletableFuture<Void> refreshLeaderFuture = service.refreshLeader()
                .thenCompose(v -> {
                    if (service.leader() == null) {
                        return service.refreshLeader();
                    } else {
                        return nullCompletedFuture();
                    }
                });

        assertThat(refreshLeaderFuture, willCompleteSuccessfully());

        // Select any node that is not the leader of the group
        JraftServerImpl toStop = servers.stream()
                .filter(server -> !server.localPeers(raftGroupId()).contains(service.leader()))
                .findAny()
                .orElseThrow();

        beforeFollowerStop(service, toStop);

        var nodeId = new RaftNodeId(raftGroupId(), toStop.localPeers(raftGroupId()).get(0));

        // Get the path to that node's raft directory
        Path serverDataPath = toStop.getServerDataPath(nodeId);

        // Get the path to that node's RocksDB key-value storage
        Path dbPath = getListenerPersistencePath(getListener(toStop, raftGroupId()), toStop);

        int stopIdx = servers.indexOf(toStop);

        // Remove that node from the list of servers
        servers.remove(stopIdx);

        // Shutdown that node
        toStop.stopRaftNode(nodeId);
        toStop.beforeNodeStop();
<<<<<<< HEAD
        assertThat(toStop.stopAsync(new ComponentContext()), willCompleteSuccessfully());
=======
        assertThat(toStop.stopAsync(), willCompleteSuccessfully());
        assertThat(cluster.get(stopIdx).stopAsync(), willCompleteSuccessfully());
>>>>>>> 7286d7ac

        // Create a snapshot of the raft group
        service.snapshot(service.leader()).get();

        afterFollowerStop(service, toStop, stopIdx);

        // Create another raft snapshot
        service.snapshot(service.leader()).get();

        if (testData.deleteFolder) {
            // Delete a stopped node's raft directory and key-value storage directory
            // to check if snapshot could be restored by the restarted node
            IgniteUtils.deleteIfExists(dbPath);
            IgniteUtils.deleteIfExists(serverDataPath);
        }

        if (testData.interactAfterSnapshot) {
            // Interact with the raft group after the second snapshot to check if the restarted node would see these
            // interactions after restoring a snapshot and raft logs
            afterSnapshot(service);
        }

        // Restart the node
        JraftServerImpl restarted = startServer(testInfo, stopIdx);

        assertTrue(waitForTopology(cluster.get(0), servers.size(), 3_000));

        BooleanSupplier closure = snapshotCheckClosure(restarted, testData.interactAfterSnapshot);

        boolean success = waitForCondition(closure, 10_000);

        assertTrue(success);
    }

    /**
     * Interacts with the raft group before a follower is stopped.
     *
     * @param service Raft group service.
     * @param server Raft server that is going to be stopped.
     * @throws Exception If failed.
     */
    public abstract void beforeFollowerStop(RaftGroupService service, RaftServer server) throws Exception;

    /**
     * Interacts with the raft group after a follower is stopped.
     *
     * @param service Raft group service.
     * @param server Raft server that has been stopped.
     * @param stoppedNodeIndex index of the stopped node.
     * @throws Exception If failed.
     */
    public abstract void afterFollowerStop(RaftGroupService service, RaftServer server, int stoppedNodeIndex) throws Exception;

    /**
     * Interacts with a raft group after the leader has captured a snapshot.
     *
     * @param service Raft group service.
     * @throws Exception If failed.
     */
    public abstract void afterSnapshot(RaftGroupService service) throws Exception;

    /**
     * Creates a closure that will be executed periodically to check if the snapshot and (conditionally on the {@link
     * TestData#interactAfterSnapshot}) the raft log was successfully restored by the follower node.
     *
     * @param restarted               Restarted follower node.
     * @param interactedAfterSnapshot {@code true} whether raft group was interacted with after the snapshot operation.
     * @return Closure.
     */
    public abstract BooleanSupplier snapshotCheckClosure(JraftServerImpl restarted, boolean interactedAfterSnapshot);

    /**
     * Returns path to the group's persistence.
     *
     * @param listener Raft group listener.
     * @param server Raft server, where the listener has been registered.
     * @return Path to the group's persistence.
     */
    public abstract Path getListenerPersistencePath(T listener, RaftServer server);

    /**
     * Creates raft group listener.
     *
     * @param service                 The cluster service.
     * @param listenerPersistencePath Path to storage persistent data.
     * @param index                   Index of node for which the listener is created.
     * @return Raft group listener.
     */
    public abstract RaftGroupListener createListener(ClusterService service, Path listenerPersistencePath, int index);

    /**
     * Returns raft group id for tests.
     */
    public abstract TestReplicationGroupId raftGroupId();

    /**
     * Get the raft group listener from the jraft server.
     *
     * @param server Server.
     * @param grpId  Raft group id.
     * @return Raft group listener.
     */
    protected T getListener(JraftServerImpl server, TestReplicationGroupId grpId) {
        var nodeId = new RaftNodeId(grpId, server.localPeers(grpId).get(0));

        org.apache.ignite.raft.jraft.RaftGroupService svc = server.raftGroupService(nodeId);

        JraftServerImpl.DelegatingStateMachine fsm =
                (JraftServerImpl.DelegatingStateMachine) svc.getRaftNode().getOptions().getFsm();

        return (T) fsm.getListener();
    }

    /**
     * Wait for topology.
     *
     * @param cluster The cluster.
     * @param exp     Expected count.
     * @param timeout The timeout in millis.
     * @return {@code True} if topology size is equal to expected.
     */
    private boolean waitForTopology(ClusterService cluster, int exp, int timeout) throws InterruptedException {
        return waitForCondition(() -> cluster.topologyService().allMembers().size() >= exp, timeout);
    }

    /**
     * Returns local address.
     */
    private static String getLocalAddress() {
        try {
            return InetAddress.getLocalHost().getHostAddress();
        } catch (UnknownHostException e) {
            throw new RuntimeException(e);
        }
    }

    /**
     * Creates a cluster service.
     */
    private ClusterService clusterService(TestInfo testInfo, int port, NetworkAddress otherPeer) {
        var network = ClusterServiceTestUtils.clusterService(
                testInfo,
                port,
                new StaticNodeFinder(List.of(otherPeer))
        );

        assertThat(network.startAsync(new ComponentContext()), willCompleteSuccessfully());

        cluster.add(network);

        return network;
    }

    /**
     * Starts a raft server.
     *
     * @param testInfo Test info.
     * @param idx      Server index (affects port of the server).
     * @return Server.
     */
    private JraftServerImpl startServer(TestInfo testInfo, int idx) {
        var addr = new NetworkAddress(getLocalAddress(), PORT);

        ClusterService service = clusterService(testInfo, PORT + idx, addr);

        Path jraft = workDir.resolve("jraft" + idx);

<<<<<<< HEAD
        JraftServerImpl server = new JraftServerImpl(service, jraft, raftConfiguration) {
            @Override
            public CompletableFuture<Void> stopAsync(ComponentContext componentContext) {
                return IgniteUtils.stopAsync(
                        () -> super.stopAsync(componentContext),
                        () -> service.stopAsync(componentContext)
                );
            }
        };
=======
        JraftServerImpl server = TestJraftServerFactory.create(service, jraft, raftConfiguration);
>>>>>>> 7286d7ac

        assertThat(server.startAsync(new ComponentContext()), willCompleteSuccessfully());

        Path listenerPersistencePath = workDir.resolve("db" + idx);

        servers.add(server);

        server.startRaftNode(
                new RaftNodeId(raftGroupId(), initialMemberConf.peer(service.topologyService().localMember().name())),
                initialMemberConf,
                createListener(service, listenerPersistencePath, idx),
                defaults().commandsMarshaller(commandsMarshaller(service))
        );

        return server;
    }

    /**
     * Prepares raft group service by instantiating raft servers and a client.
     *
     * @return Raft group service instance.
     */
    private RaftGroupService prepareRaftGroup(TestInfo testInfo) throws Exception {
        for (int i = 0; i < initialMemberConf.peers().size(); i++) {
            startServer(testInfo, i);
        }

        assertTrue(waitForTopology(cluster.get(0), servers.size(), 3_000));

        return startClient(testInfo, raftGroupId(), new NetworkAddress(getLocalAddress(), PORT));
    }

    protected abstract Marshaller commandsMarshaller(ClusterService clusterService);

    /**
     * Starts a client with a specific address.
     *
     * @return The service.
     */
    private RaftGroupService startClient(TestInfo testInfo, TestReplicationGroupId groupId, NetworkAddress addr) {
        ClusterService clientNode = clusterService(testInfo, CLIENT_PORT + clients.size(), addr);

        Marshaller commandsMarshaller = commandsMarshaller(clientNode);

        CompletableFuture<RaftGroupService> clientFuture = RaftGroupServiceImpl
                .start(groupId, clientNode, FACTORY, raftConfiguration, initialMemberConf, true, executor, commandsMarshaller);

        assertThat(clientFuture, willCompleteSuccessfully());

        clients.add(clientFuture.join());

        return clientFuture.join();
    }
}<|MERGE_RESOLUTION|>--- conflicted
+++ resolved
@@ -257,12 +257,10 @@
         // Shutdown that node
         toStop.stopRaftNode(nodeId);
         toStop.beforeNodeStop();
-<<<<<<< HEAD
-        assertThat(toStop.stopAsync(new ComponentContext()), willCompleteSuccessfully());
-=======
-        assertThat(toStop.stopAsync(), willCompleteSuccessfully());
-        assertThat(cluster.get(stopIdx).stopAsync(), willCompleteSuccessfully());
->>>>>>> 7286d7ac
+
+        ComponentContext componentContext = new ComponentContext();
+        assertThat(toStop.stopAsync(componentContext), willCompleteSuccessfully());
+        assertThat(cluster.get(stopIdx).stopAsync(componentContext), willCompleteSuccessfully());
 
         // Create a snapshot of the raft group
         service.snapshot(service.leader()).get();
@@ -430,19 +428,7 @@
 
         Path jraft = workDir.resolve("jraft" + idx);
 
-<<<<<<< HEAD
-        JraftServerImpl server = new JraftServerImpl(service, jraft, raftConfiguration) {
-            @Override
-            public CompletableFuture<Void> stopAsync(ComponentContext componentContext) {
-                return IgniteUtils.stopAsync(
-                        () -> super.stopAsync(componentContext),
-                        () -> service.stopAsync(componentContext)
-                );
-            }
-        };
-=======
         JraftServerImpl server = TestJraftServerFactory.create(service, jraft, raftConfiguration);
->>>>>>> 7286d7ac
 
         assertThat(server.startAsync(new ComponentContext()), willCompleteSuccessfully());
 
