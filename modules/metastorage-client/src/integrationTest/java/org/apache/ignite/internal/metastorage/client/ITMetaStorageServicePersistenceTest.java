--- conflicted
+++ resolved
@@ -17,17 +17,11 @@
 
 package org.apache.ignite.internal.metastorage.client;
 
-<<<<<<< HEAD
-import java.net.InetAddress;
-import java.net.UnknownHostException;
-=======
->>>>>>> aee6bf0b
 import java.nio.charset.StandardCharsets;
 import java.nio.file.Path;
 import java.util.Arrays;
 import java.util.UUID;
 import java.util.concurrent.ExecutionException;
-import java.util.concurrent.TimeUnit;
 import java.util.function.BooleanSupplier;
 import org.apache.ignite.internal.metastorage.server.KeyValueStorage;
 import org.apache.ignite.internal.metastorage.server.persistence.RocksDBKeyValueStorage;
@@ -38,12 +32,6 @@
 import org.apache.ignite.raft.client.service.ITAbstractListenerSnapshotTest;
 import org.apache.ignite.raft.client.service.RaftGroupListener;
 import org.apache.ignite.raft.client.service.RaftGroupService;
-<<<<<<< HEAD
-import org.apache.ignite.raft.client.service.impl.RaftGroupServiceImpl;
-import org.junit.jupiter.api.AfterEach;
-import org.junit.jupiter.api.Disabled;
-=======
->>>>>>> aee6bf0b
 import org.junit.jupiter.api.extension.ExtendWith;
 
 import static org.junit.jupiter.api.Assertions.assertEquals;
@@ -62,64 +50,8 @@
     /** */
     private static final ByteArray SECOND_KEY = ByteArray.fromString("second");
 
-<<<<<<< HEAD
-        for (JRaftServerImpl server : servers)
-            server.stop();
-
-        for (ClusterService service : cluster)
-            service.stop();
-    }
-
-    /**
-     * Test parameters for {@link #testSnapshot}.
-     */
-    private static class TestData {
-        /** Delete raft group folder. */
-        private final boolean deleteFolder;
-
-        /** Write to meta storage after a snapshot. */
-        private final boolean writeAfterSnapshot;
-
-        /** */
-        private TestData(boolean deleteFolder, boolean writeAfterSnapshot) {
-            this.deleteFolder = deleteFolder;
-            this.writeAfterSnapshot = writeAfterSnapshot;
-        }
-
-        /** {@inheritDoc} */
-        @Override public String toString() {
-            return String.format("deleteFolder=%s, writeAfterSnapshot=%s", deleteFolder, writeAfterSnapshot);
-        }
-    }
-
-    /**
-     * @return {@link #testSnapshot} parameters.
-     */
-    private static List<TestData> testSnapshotData() {
-        return List.of(
-            new TestData(false, false),
-            new TestData(true, true),
-            new TestData(false, true),
-            new TestData(true, false)
-        );
-    }
-
-    /**
-     * Tests that a joining raft node successfully restores a snapshot.
-     *
-     * @param testData Test parameters.
-     * @throws Exception If failed.
-     */
-    @ParameterizedTest
-    @MethodSource("testSnapshotData")
-    @Disabled("https://issues.apache.org/jira/browse/IGNITE-15298")
-    public void testSnapshot(TestData testData) throws Exception {
-        ByteArray firstKey = ByteArray.fromString("first");
-        byte[] firstValue = "firstValue".getBytes(StandardCharsets.UTF_8);
-=======
     /** */
     private static final byte[] SECOND_VALUE = "secondValue".getBytes(StandardCharsets.UTF_8);
->>>>>>> aee6bf0b
 
     /** */
     private MetaStorageServiceImpl metaStorage;
@@ -207,132 +139,4 @@
 
         assertEquals(expected, entry);
     }
-<<<<<<< HEAD
-
-    /** */
-    @SuppressWarnings("BusyWait") private static boolean waitForCondition(BooleanSupplier cond, long timeout) {
-        long stop = System.currentTimeMillis() + timeout;
-
-        while (System.currentTimeMillis() < stop) {
-            if (cond.getAsBoolean())
-                return true;
-
-            try {
-                sleep(50);
-            }
-            catch (InterruptedException e) {
-                return false;
-            }
-        }
-
-        return false;
-    }
-
-    /**
-     * @param cluster The cluster.
-     * @param exp Expected count.
-     * @param timeout The timeout in millis.
-     * @return {@code True} if topology size is equal to expected.
-     */
-    private boolean waitForTopology(ClusterService cluster, int exp, int timeout) {
-        return waitForCondition(() -> cluster.topologyService().allMembers().size() >= exp, timeout);
-    }
-
-    /**
-     * @return Local address.
-     */
-    private static String getLocalAddress() {
-        try {
-            return InetAddress.getLocalHost().getHostAddress();
-        }
-        catch (UnknownHostException e) {
-            throw new RuntimeException(e);
-        }
-    }
-
-    /**
-     * Creates a cluster service.
-     */
-    private ClusterService clusterService(String name, int port, NetworkAddress otherPeer) {
-        var nodeFinder = new StaticNodeFinder(List.of(otherPeer));
-
-        var context = new ClusterLocalConfiguration(name, port, nodeFinder, SERIALIZATION_REGISTRY);
-
-        var network = NETWORK_FACTORY.createClusterService(context);
-
-        network.start();
-
-        cluster.add(network);
-
-        return network;
-    }
-
-    /**
-     * Starts a raft server.
-     *
-     * @param idx Server index (affects port of the server).
-     * @param storage KeyValueStorage for the MetaStorage.
-     * @return Server.
-     */
-    private JRaftServerImpl startServer(int idx, KeyValueStorage storage) {
-        var addr = new NetworkAddress(getLocalAddress(), PORT);
-
-        ClusterService service = clusterService("server" + idx, PORT + idx, addr);
-
-        Path jraft = workDir.resolve("jraft" + idx);
-
-        JRaftServerImpl server = new JRaftServerImpl(service, jraft) {
-            @Override public void stop() {
-                super.stop();
-
-                service.stop();
-            }
-        };
-
-        server.start();
-
-        server.startRaftGroup(
-            METASTORAGE_RAFT_GROUP_NAME,
-            new MetaStorageListener(storage),
-            INITIAL_CONF
-        );
-
-        servers.add(server);
-
-        return server;
-    }
-
-    /**
-     * Prepares meta storage by instantiating corresponding raft server with {@link MetaStorageListener} and
-     * a client.
-     *
-     * @return Meta storage raft group service instance.
-     * @throws Exception If failed.
-     */
-    private RaftGroupService prepareMetaStorage() throws Exception {
-        for (int i = 0; i < INITIAL_CONF.size(); i++)
-            startServer(i, new RocksDBKeyValueStorage(workDir.resolve(UUID.randomUUID().toString())));
-
-        assertTrue(waitForTopology(cluster.get(0), servers.size(), 3_000));
-
-        return startClient(METASTORAGE_RAFT_GROUP_NAME, new NetworkAddress(getLocalAddress(), PORT));
-    }
-
-    /**
-     * Starts a client with a specific address.
-     *
-     * @throws Exception If failed.
-     */
-    private RaftGroupService startClient(String groupId, NetworkAddress addr) throws Exception {
-        ClusterService clientNode = clusterService("client_" + groupId + "_", CLIENT_PORT + clients.size(), addr);
-
-        RaftGroupService client = RaftGroupServiceImpl.start(groupId, clientNode, FACTORY, 10_000,
-            List.of(new Peer(addr)), false, 200).get(3, TimeUnit.SECONDS);
-
-        clients.add(client);
-
-        return client;
-    }
-=======
->>>>>>> aee6bf0b
 }