/*
 * Licensed to the Apache Software Foundation (ASF) under one or more
 * contributor license agreements.  See the NOTICE file distributed with
 * this work for additional information regarding copyright ownership.
 * The ASF licenses this file to You under the Apache License, Version 2.0
 * (the "License"); you may not use this file except in compliance with
 * the License.  You may obtain a copy of the License at
 *
 *      http://www.apache.org/licenses/LICENSE-2.0
 *
 * Unless required by applicable law or agreed to in writing, software
 * distributed under the License is distributed on an "AS IS" BASIS,
 * WITHOUT WARRANTIES OR CONDITIONS OF ANY KIND, either express or implied.
 * See the License for the specific language governing permissions and
 * limitations under the License.
 */

package org.apache.ignite.internal.metastorage.client;

import java.nio.charset.StandardCharsets;
import java.nio.file.Path;
import java.util.Arrays;
import java.util.concurrent.ExecutionException;
import java.util.function.BooleanSupplier;
import org.apache.ignite.internal.metastorage.server.KeyValueStorage;
import org.apache.ignite.internal.metastorage.server.persistence.RocksDBKeyValueStorage;
import org.apache.ignite.internal.metastorage.server.raft.MetaStorageListener;
import org.apache.ignite.internal.raft.server.impl.JRaftServerImpl;
import org.apache.ignite.internal.testframework.WorkDirectoryExtension;
import org.apache.ignite.lang.ByteArray;
import org.apache.ignite.network.ClusterService;
import org.apache.ignite.raft.client.service.ITAbstractListenerSnapshotTest;
import org.apache.ignite.raft.client.service.RaftGroupListener;
import org.apache.ignite.raft.client.service.RaftGroupService;
import org.junit.jupiter.api.AfterEach;
import org.junit.jupiter.api.extension.ExtendWith;

import static org.junit.jupiter.api.Assertions.assertEquals;

/**
 * Persistent (rocksdb-based) meta storage raft group snapshots tests.
 */
@ExtendWith(WorkDirectoryExtension.class)
public class ITMetaStorageServicePersistenceTest extends ITAbstractListenerSnapshotTest<MetaStorageListener> {
    /** */
    private static final ByteArray FIRST_KEY = ByteArray.fromString("first");

    /** */
    private static final byte[] FIRST_VALUE = "firstValue".getBytes(StandardCharsets.UTF_8);

    /** */
    private static final ByteArray SECOND_KEY = ByteArray.fromString("second");

    /** */
    private static final byte[] SECOND_VALUE = "secondValue".getBytes(StandardCharsets.UTF_8);

    /** */
    private MetaStorageServiceImpl metaStorage;

    /** */
    private KeyValueStorage storage;

    /** */
    @AfterEach
    void tearDown() throws Exception {
        if (storage != null)
            storage.close();
    }

    /** {@inheritDoc} */
    @Override public void beforeFollowerStop(RaftGroupService service) throws Exception {
        metaStorage = new MetaStorageServiceImpl(service, null);

        // Put some data in the metastorage
        metaStorage.put(FIRST_KEY, FIRST_VALUE).get();

        // Check that data has been written successfully
        check(metaStorage, new EntryImpl(FIRST_KEY, FIRST_VALUE, 1, 1));;
    }

    /** {@inheritDoc} */
    @Override public void afterFollowerStop(RaftGroupService service) throws Exception {
        // Remove the first key from the metastorage
        metaStorage.remove(FIRST_KEY).get();

        // Check that data has been removed
        check(metaStorage, new EntryImpl(FIRST_KEY, null, 2, 2));

        // Put same data again
        metaStorage.put(FIRST_KEY, FIRST_VALUE).get();

        // Check that it has been written
        check(metaStorage, new EntryImpl(FIRST_KEY, FIRST_VALUE, 3, 3));
    }

    /** {@inheritDoc} */
    @Override public void afterSnapshot(RaftGroupService service) throws Exception {
        metaStorage.put(SECOND_KEY, SECOND_VALUE).get();
    }

    /** {@inheritDoc} */
    @Override public BooleanSupplier snapshotCheckClosure(JRaftServerImpl restarted, boolean interactedAfterSnapshot) {
        KeyValueStorage storage = getListener(restarted, raftGroupId()).getStorage();

        byte[] lastKey = interactedAfterSnapshot ? SECOND_KEY.bytes() : FIRST_KEY.bytes();
        byte[] lastValue = interactedAfterSnapshot ? SECOND_VALUE : FIRST_VALUE;

        int expectedRevision = interactedAfterSnapshot ? 4 : 3;
        int expectedUpdateCounter = interactedAfterSnapshot ? 4 : 3;

        EntryImpl expectedLastEntry = new EntryImpl(new ByteArray(lastKey), lastValue, expectedRevision, expectedUpdateCounter);

        return () -> {
            org.apache.ignite.internal.metastorage.server.Entry e = storage.get(lastKey);
            return e.empty() == expectedLastEntry.empty()
                && e.tombstone() == expectedLastEntry.tombstone()
                && e.revision() == expectedLastEntry.revision()
                && e.updateCounter() == expectedLastEntry.revision()
                && Arrays.equals(e.key(), expectedLastEntry.key().bytes())
                && Arrays.equals(e.value(), expectedLastEntry.value());
        };
    }

    /** {@inheritDoc} */
    @Override public Path getListenerPersistencePath(MetaStorageListener listener) {
        return ((RocksDBKeyValueStorage) listener.getStorage()).getDbPath();
    }

    /** {@inheritDoc} */
<<<<<<< HEAD
    @Override public RaftGroupListener createListener(ClusterService service, Path workDir) {
        storage = new RocksDBKeyValueStorage(workDir.resolve(UUID.randomUUID().toString()));
=======
    @Override public RaftGroupListener createListener(Path listenerPersistencePath) {
        storage = new RocksDBKeyValueStorage(listenerPersistencePath);
>>>>>>> c0a3f327

        storage.start();

        return new MetaStorageListener(storage);
    }

    /** {@inheritDoc} */
    @Override public String raftGroupId() {
        return "metastorage";
    }

    /**
     * Check meta storage entry.
     *
     * @param metaStorage Meta storage service.
     * @param expected Expected entry.
     * @throws ExecutionException If failed.
     * @throws InterruptedException If failed.
     */
    private static void check(MetaStorageServiceImpl metaStorage, EntryImpl expected)
        throws ExecutionException, InterruptedException {
        Entry entry = metaStorage.get(expected.key()).get();

        assertEquals(expected, entry);
    }
}<|MERGE_RESOLUTION|>--- conflicted
+++ resolved
@@ -27,6 +27,7 @@
 import org.apache.ignite.internal.metastorage.server.raft.MetaStorageListener;
 import org.apache.ignite.internal.raft.server.impl.JRaftServerImpl;
 import org.apache.ignite.internal.testframework.WorkDirectoryExtension;
+import org.apache.ignite.internal.tx.impl.TxManagerImpl;
 import org.apache.ignite.lang.ByteArray;
 import org.apache.ignite.network.ClusterService;
 import org.apache.ignite.raft.client.service.ITAbstractListenerSnapshotTest;
@@ -127,13 +128,8 @@
     }
 
     /** {@inheritDoc} */
-<<<<<<< HEAD
-    @Override public RaftGroupListener createListener(ClusterService service, Path workDir) {
-        storage = new RocksDBKeyValueStorage(workDir.resolve(UUID.randomUUID().toString()));
-=======
-    @Override public RaftGroupListener createListener(Path listenerPersistencePath) {
+    @Override public RaftGroupListener createListener(ClusterService service, TxManagerImpl txManager, Path listenerPersistencePath) {
         storage = new RocksDBKeyValueStorage(listenerPersistencePath);
->>>>>>> c0a3f327
 
         storage.start();
 
