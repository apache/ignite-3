/*
 * Licensed to the Apache Software Foundation (ASF) under one or more
 * contributor license agreements.  See the NOTICE file distributed with
 * this work for additional information regarding copyright ownership.
 * The ASF licenses this file to You under the Apache License, Version 2.0
 * (the "License"); you may not use this file except in compliance with
 * the License.  You may obtain a copy of the License at
 *
 *      http://www.apache.org/licenses/LICENSE-2.0
 *
 * Unless required by applicable law or agreed to in writing, software
 * distributed under the License is distributed on an "AS IS" BASIS,
 * WITHOUT WARRANTIES OR CONDITIONS OF ANY KIND, either express or implied.
 * See the License for the specific language governing permissions and
 * limitations under the License.
 */

package org.apache.ignite.internal.metastorage.client;

import java.util.ArrayList;
import java.util.Collection;
import java.util.Iterator;
import java.util.List;
import java.util.Map;
import java.util.NavigableMap;
import java.util.Set;
import java.util.TreeMap;
import java.util.concurrent.CountDownLatch;
import java.util.concurrent.atomic.AtomicInteger;
import java.util.stream.Collectors;
import java.util.stream.IntStream;
import org.apache.ignite.internal.metastorage.common.OperationType;
import org.apache.ignite.internal.metastorage.server.KeyValueStorage;
import org.apache.ignite.internal.metastorage.server.raft.MetaStorageListener;
import org.apache.ignite.internal.util.Cursor;
import org.apache.ignite.lang.ByteArray;
import org.apache.ignite.lang.IgniteLogger;
import org.apache.ignite.lang.IgniteUuid;
import org.apache.ignite.network.ClusterLocalConfiguration;
import org.apache.ignite.network.ClusterService;
import org.apache.ignite.network.ClusterServiceFactory;
import org.apache.ignite.network.internal.recovery.message.HandshakeStartMessage;
import org.apache.ignite.network.internal.recovery.message.HandshakeStartMessageSerializationFactory;
import org.apache.ignite.network.internal.recovery.message.HandshakeStartResponseMessage;
import org.apache.ignite.network.internal.recovery.message.HandshakeStartResponseMessageSerializationFactory;
import org.apache.ignite.network.scalecube.TestScaleCubeClusterServiceFactory;
import org.apache.ignite.network.scalecube.message.ScaleCubeMessage;
import org.apache.ignite.network.scalecube.message.ScaleCubeMessageSerializationFactory;
import org.apache.ignite.network.serialization.MessageSerializationRegistry;
import org.apache.ignite.raft.client.Peer;
import org.apache.ignite.raft.client.message.RaftClientMessageFactory;
import org.apache.ignite.raft.client.message.impl.RaftClientMessageFactoryImpl;
import org.apache.ignite.raft.client.service.RaftGroupService;
import org.apache.ignite.raft.client.service.impl.RaftGroupServiceImpl;
import org.apache.ignite.raft.server.RaftServer;
import org.apache.ignite.raft.server.impl.RaftServerImpl;
import org.jetbrains.annotations.NotNull;
import org.junit.jupiter.api.AfterEach;
import org.junit.jupiter.api.BeforeEach;
import org.junit.jupiter.api.Disabled;
import org.junit.jupiter.api.Test;

import static org.junit.jupiter.api.Assertions.assertArrayEquals;
import static org.junit.jupiter.api.Assertions.assertEquals;
import static org.junit.jupiter.api.Assertions.assertNull;
import static org.junit.jupiter.api.Assertions.assertThrows;
import static org.junit.jupiter.api.Assertions.assertTrue;
import static org.junit.jupiter.api.Assertions.fail;
import static org.mockito.Mockito.mock;
import static org.mockito.Mockito.times;
import static org.mockito.Mockito.verify;

/**
 * Meta storage client tests.
 */
@SuppressWarnings("WeakerAccess")
public class ITMetaStorageServiceTest {
    /** The logger. */
    private static final IgniteLogger LOG = IgniteLogger.forClass(ITMetaStorageServiceTest.class);

    /** Base network port. */
    private static final int NODE_PORT_BASE = 20_000;

    /** Nodes. */
    private static final int NODES = 2;

    /** */
    private static final String METASTORAGE_RAFT_GROUP_NAME = "METASTORAGE_RAFT_GROUP";

    /** */
    public static final int LATEST_REVISION = -1;

    /** Factory. */
    private static final RaftClientMessageFactory FACTORY = new RaftClientMessageFactoryImpl();

    /** Network factory. */
    private static final ClusterServiceFactory NETWORK_FACTORY = new TestScaleCubeClusterServiceFactory();

<<<<<<< HEAD
    //** */
    // TODO: IGNITE-14088 Uncomment and use real serializer provider
    //    private static final MessageSerializationRegistry SERIALIZATION_REGISTRY = new MessageSerializationRegistry();
    private static final MessageSerializationRegistry SERIALIZATION_REGISTRY = new MessageSerializationRegistry()
        .registerFactory(ScaleCubeMessage.TYPE, new ScaleCubeMessageSerializationFactory());
=======
    /** */
    private static final MessageSerializationRegistry SERIALIZATION_REGISTRY = new MessageSerializationRegistry()
        .registerFactory(ScaleCubeMessage.TYPE, new ScaleCubeMessageSerializationFactory())
        .registerFactory(HandshakeStartMessage.TYPE, new HandshakeStartMessageSerializationFactory())
        .registerFactory(HandshakeStartResponseMessage.TYPE, new HandshakeStartResponseMessageSerializationFactory());
>>>>>>> 653cd76a

    /**  Expected server result entry. */
    private static final org.apache.ignite.internal.metastorage.server.Entry EXPECTED_SRV_RESULT_ENTRY =
            new org.apache.ignite.internal.metastorage.server.Entry(
                    new byte[] {1},
                    new byte[] {2},
                    10,
                    2
            );

    /**  Expected server result entry. */
    private static final EntryImpl EXPECTED_RESULT_ENTRY =
            new EntryImpl(
                    new ByteArray(new byte[] {1}),
                    new byte[] {2},
                    10,
                    2
            );

    /** Expected result map. */
    private static final NavigableMap<ByteArray, Entry> EXPECTED_RESULT_MAP;

    private static final Collection<org.apache.ignite.internal.metastorage.server.Entry> EXPECTED_SRV_RESULT_COLL;

    /** Cluster. */
    private ArrayList<ClusterService> cluster = new ArrayList<>();

    /**  Meta storage raft server. */
    private RaftServer metaStorageRaftSrv;

    static {
        EXPECTED_RESULT_MAP = new TreeMap<>();

        EntryImpl entry1 = new EntryImpl(
                new ByteArray(new byte[]{1}),
                new byte[]{2},
                10,
                2
        );

        EXPECTED_RESULT_MAP.put(entry1.key(), entry1);

        EntryImpl entry2 = new EntryImpl(
                new ByteArray(new byte[]{3}),
                new byte[]{4},
                10,
                3
        );

        EXPECTED_RESULT_MAP.put(entry2.key(), entry2);

        EXPECTED_SRV_RESULT_COLL = new ArrayList<>();

        EXPECTED_SRV_RESULT_COLL.add(new org.apache.ignite.internal.metastorage.server.Entry(
                entry1.key().bytes(), entry1.value(), entry1.revision(), entry1.updateCounter()
        ));

        EXPECTED_SRV_RESULT_COLL.add(new org.apache.ignite.internal.metastorage.server.Entry(
                entry2.key().bytes(), entry2.value(), entry2.revision(), entry2.updateCounter()
        ));
    }

    /**
     * Run @{code} NODES cluster nodes.
     */
    @BeforeEach
    public void beforeTest() {
        for (int i = 0; i < NODES; i++) {
            cluster.add(
                    startClusterNode(
                            "node_" + i,
                            NODE_PORT_BASE + i,
                            IntStream.range(NODE_PORT_BASE, NODE_PORT_BASE + NODES).boxed().
                                    map((port) -> "localhost:" + port).collect(Collectors.toList())));
        }

        for (ClusterService node : cluster)
            assertTrue(waitForTopology(node, NODES, 1000));

        LOG.info("Cluster started.");
    }

    /**
     * Shutdown raft server and stop all cluster nodes.
     *
     * @throws Exception If failed to shutdown raft server,
     */
    @AfterEach
    public void afterTest() throws Exception {
        metaStorageRaftSrv.shutdown();

        for (ClusterService node : cluster)
            node.shutdown();
    }

    /**
     * Tests {@link MetaStorageService#get(ByteArray)}.
     *
     * @throws Exception If failed.
     */
    @Test
    public void testGet() throws Exception {
        MetaStorageService metaStorageSvc = prepareMetaStorage(
                new AbstractKeyValueStorage() {
                    @Override public @NotNull org.apache.ignite.internal.metastorage.server.Entry get(byte[] key) {
                        return EXPECTED_SRV_RESULT_ENTRY;
                    }
                });

        assertEquals(EXPECTED_RESULT_ENTRY, metaStorageSvc.get(EXPECTED_RESULT_ENTRY.key()).get());
    }

    /**
     * Tests {@link MetaStorageService#get(ByteArray, long)}.
     *
     * @throws Exception If failed.
     */
    @Test
    public void testGetWithUpperBoundRevision() throws Exception {
        MetaStorageService metaStorageSvc = prepareMetaStorage(
                new AbstractKeyValueStorage() {
                    @Override public @NotNull org.apache.ignite.internal.metastorage.server.Entry get(byte[] key, long rev) {
                        return EXPECTED_SRV_RESULT_ENTRY;
                    }
                });

        assertEquals(
                EXPECTED_RESULT_ENTRY,
                metaStorageSvc.get(EXPECTED_RESULT_ENTRY.key(), EXPECTED_RESULT_ENTRY.revision()).get()
        );
    }

    /**
     * Tests {@link MetaStorageService#getAll(Set)}.
     *
     * @throws Exception If failed.
     */
    @Test
    public void testGetAll() throws Exception {
        MetaStorageService metaStorageSvc = prepareMetaStorage(
                new AbstractKeyValueStorage() {
                    @Override public @NotNull List<org.apache.ignite.internal.metastorage.server.Entry> getAll(List<byte[]> keys) {
                        return new ArrayList<>(EXPECTED_SRV_RESULT_COLL);
                    }
                });

        assertEquals(EXPECTED_RESULT_MAP, metaStorageSvc.getAll(EXPECTED_RESULT_MAP.keySet()).get());
    }

    /**
     * Tests {@link MetaStorageService#getAll(Set, long)}.
     *
     * @throws Exception If failed.
     */
    @Test
    public void testGetAllWithUpperBoundRevision() throws Exception {
        MetaStorageService metaStorageSvc = prepareMetaStorage(
                new AbstractKeyValueStorage() {
                    @Override public @NotNull List<org.apache.ignite.internal.metastorage.server.Entry> getAll(List<byte[]> keys, long revUpperBound) {
                        return new ArrayList<>(EXPECTED_SRV_RESULT_COLL);
                    }
                });

        assertEquals(
                EXPECTED_RESULT_MAP,
                metaStorageSvc.getAll(EXPECTED_RESULT_MAP.keySet(), 10).get()
        );
    }

    /**
     * Tests {@link MetaStorageService#put(ByteArray, byte[])}.
     *
     * @throws Exception If failed.
     */
    @Test
    public void testPut() throws Exception {
        ByteArray expKey = new ByteArray(new byte[]{1});

        byte[] expVal = new byte[]{2};

        MetaStorageService metaStorageSvc = prepareMetaStorage(
                new AbstractKeyValueStorage() {
                    @SuppressWarnings("JavaAbbreviationUsage")
                    @Override public void put(byte[] key, byte[] value) {
                        assertArrayEquals(expKey.bytes(), key);

                        assertArrayEquals(expVal, value);
                    }
                });

        metaStorageSvc.put(expKey, expVal).get();
    }

    /**
     * Tests {@link MetaStorageService#getAndPut(ByteArray, byte[])}.
     *
     * @throws Exception If failed.
     */
    @Test
    public void testGetAndPut() throws Exception {
        byte[] expVal = new byte[]{2};

        MetaStorageService metaStorageSvc = prepareMetaStorage(
                new AbstractKeyValueStorage() {
                    @SuppressWarnings("JavaAbbreviationUsage")
                    @Override public @NotNull org.apache.ignite.internal.metastorage.server.Entry getAndPut(byte[] key, byte[] value) {
                        assertArrayEquals(EXPECTED_RESULT_ENTRY.key().bytes(), key);

                        assertArrayEquals(expVal, value);

                        return EXPECTED_SRV_RESULT_ENTRY;
                    }
                });

        assertEquals(
                EXPECTED_RESULT_ENTRY,
                metaStorageSvc.getAndPut(EXPECTED_RESULT_ENTRY.key(), expVal).get()
        );
    }

    /**
     * Tests {@link MetaStorageService#putAll(Map)}.
     *
     * @throws Exception If failed.
     */
    @Test
    public void testPutAll() throws Exception {
        MetaStorageService metaStorageSvc = prepareMetaStorage(
                new AbstractKeyValueStorage() {
                    @Override public void putAll(List<byte[]> keys, List<byte[]> values) {
                        // Assert keys equality.
                        assertEquals(EXPECTED_RESULT_MAP.keySet().size(), keys.size());

                        List<byte[]> expKeys = EXPECTED_RESULT_MAP.keySet().stream().
                                map(ByteArray::bytes).collect(Collectors.toList());

                        for (int i = 0; i < expKeys.size(); i++)
                            assertArrayEquals(expKeys.get(i), keys.get(i));


                        // Assert values equality.
                        assertEquals(EXPECTED_RESULT_MAP.values().size(), values.size());

                        List<byte[]> expVals = EXPECTED_RESULT_MAP.values().stream().
                                map(Entry::value).collect(Collectors.toList());

                        for (int i = 0; i < expKeys.size(); i++)
                            assertArrayEquals(expVals.get(i), values.get(i));
                    }
                });

        metaStorageSvc.putAll(
                EXPECTED_RESULT_MAP.entrySet().stream()
                        .collect(Collectors.toMap(
                                Map.Entry::getKey,
                                e -> e.getValue().value())
                        )
        ).get();
    }

    /**
     * Tests {@link MetaStorageService#getAndPutAll(Map)}.
     *
     * @throws Exception If failed.
     */
    @Test
    public void testGetAndPutAll() throws Exception {
        MetaStorageService metaStorageSvc = prepareMetaStorage(
                new AbstractKeyValueStorage() {
                    @Override public @NotNull List<org.apache.ignite.internal.metastorage.server.Entry> getAndPutAll(List<byte[]> keys, List<byte[]> values) {
                        // Assert keys equality.
                        assertEquals(EXPECTED_RESULT_MAP.keySet().size(), keys.size());

                        List<byte[]> expKeys = EXPECTED_RESULT_MAP.keySet().stream().
                                map(ByteArray::bytes).collect(Collectors.toList());

                        for (int i = 0; i < expKeys.size(); i++)
                            assertArrayEquals(expKeys.get(i), keys.get(i));

                        // Assert values equality.
                        assertEquals(EXPECTED_RESULT_MAP.values().size(), values.size());

                        List<byte[]> expVals = EXPECTED_RESULT_MAP.values().stream().
                                map(Entry::value).collect(Collectors.toList());

                        for (int i = 0; i < expKeys.size(); i++)
                            assertArrayEquals(expVals.get(i), values.get(i));

                        return new ArrayList<>(EXPECTED_SRV_RESULT_COLL);
                    }
                });

        Map<ByteArray, Entry> gotRes = metaStorageSvc.getAndPutAll(
                EXPECTED_RESULT_MAP.entrySet().stream()
                        .collect(Collectors.toMap(
                                Map.Entry::getKey,
                                e -> e.getValue().value())
                        )
        ).get();

        assertEquals(EXPECTED_RESULT_MAP, gotRes);
    }

    /**
     * Tests {@link MetaStorageService#remove(ByteArray)}.
     *
     * @throws Exception If failed.
     */
    @Test
    public void testRemove() throws Exception {
        ByteArray expKey = new ByteArray(new byte[]{1});

        MetaStorageService metaStorageSvc = prepareMetaStorage(
                new AbstractKeyValueStorage() {
                    @Override public void remove(byte[] key) {
                        assertArrayEquals(expKey.bytes(), key);
                    }
                });

        metaStorageSvc.remove(expKey).get();
    }

    /**
     * Tests {@link MetaStorageService#getAndRemove(ByteArray)}.
     *
     * @throws Exception If failed.
     */
    @Test
    public void testGetAndRemove() throws Exception {
        EntryImpl expRes = new EntryImpl(
                new ByteArray(new byte[]{1}),
                new byte[]{3},
                10,
                2
        );

        MetaStorageService metaStorageSvc = prepareMetaStorage(
                new AbstractKeyValueStorage() {
                    @Override public @NotNull org.apache.ignite.internal.metastorage.server.Entry getAndRemove(byte[] key) {
                        assertArrayEquals(expRes.key().bytes(), key);

                        return new org.apache.ignite.internal.metastorage.server.Entry(
                                expRes.key().bytes(),
                                expRes.value(),
                                expRes.revision(),
                                expRes.updateCounter()
                        );
                    }
                });

        assertEquals(expRes, metaStorageSvc.getAndRemove(expRes.key()).get());
    }

    /**
     * Tests {@link MetaStorageService#removeAll(Set)}.
     *
     * @throws Exception If failed.
     */
    @Test
    public void testRemoveAll() throws Exception {
        MetaStorageService metaStorageSvc = prepareMetaStorage(
                new AbstractKeyValueStorage() {
                    @Override public void removeAll(List<byte[]> keys) {
                        assertEquals(EXPECTED_RESULT_MAP.keySet().size(), keys.size());

                        List<byte[]> expKeys = EXPECTED_RESULT_MAP.keySet().stream().
                                map(ByteArray::bytes).collect(Collectors.toList());

                        for (int i = 0; i < expKeys.size(); i++)
                            assertArrayEquals(expKeys.get(i), keys.get(i));
                    }
                });

        metaStorageSvc.removeAll(EXPECTED_RESULT_MAP.keySet()).get();
    }

    /**
     * Tests {@link MetaStorageService#getAndRemoveAll(Set)}.
     *
     * @throws Exception If failed.
     */
    @Test
    public void testGetAndRemoveAll() throws Exception {
        MetaStorageService metaStorageSvc = prepareMetaStorage(
                new AbstractKeyValueStorage() {
                    @Override public @NotNull List<org.apache.ignite.internal.metastorage.server.Entry> getAndRemoveAll(List<byte[]> keys) {
                        // Assert keys equality.
                        assertEquals(EXPECTED_RESULT_MAP.keySet().size(), keys.size());

                        List<byte[]> expKeys = EXPECTED_RESULT_MAP.keySet().stream().
                                map(ByteArray::bytes).collect(Collectors.toList());

                        for (int i = 0; i < expKeys.size(); i++)
                            assertArrayEquals(expKeys.get(i), keys.get(i));

                        return new ArrayList<>(EXPECTED_SRV_RESULT_COLL);
                    }
                });

        Map<ByteArray, Entry> gotRes = metaStorageSvc.getAndRemoveAll(EXPECTED_RESULT_MAP.keySet()).get();

        assertEquals(EXPECTED_RESULT_MAP, gotRes);
    }

    /**
     * Tests {@link MetaStorageService#range(ByteArray, ByteArray, long)}} with not null keyTo and explicit revUpperBound.
     *
     * @throws Exception If failed.
     */
    @Test
    public void testRangeWitKeyToAndUpperBound() throws Exception {
        ByteArray expKeyFrom = new ByteArray(new byte[]{1});

        ByteArray expKeyTo = new ByteArray(new byte[]{3});

        long expRevUpperBound = 10;

        MetaStorageService metaStorageSvc = prepareMetaStorage(
                new AbstractKeyValueStorage() {
                    @Override public Cursor<org.apache.ignite.internal.metastorage.server.Entry> range(byte[] keyFrom, byte[] keyTo, long revUpperBound) {
                        assertArrayEquals(expKeyFrom.bytes(), keyFrom);

                        assertArrayEquals(expKeyTo.bytes(), keyTo);

                        assertEquals(expRevUpperBound, revUpperBound);

                        return new Cursor<>() {
                            private final Iterator<org.apache.ignite.internal.metastorage.server.Entry> it = new Iterator<>() {
                                @Override public boolean hasNext() {
                                    return false;
                                }

                                @Override public org.apache.ignite.internal.metastorage.server.Entry next() {
                                    return null;
                                }
                            };


                            @Override public void close() throws Exception {

                            }

                            @NotNull @Override public Iterator<org.apache.ignite.internal.metastorage.server.Entry> iterator() {
                                return it;
                            }

                            @Override
                            public boolean hasNext() {
                                return it.hasNext();
                            }

                            @Override
                            public org.apache.ignite.internal.metastorage.server.Entry next() {
                                return it.next();
                            }
                        };
                    }
                });

        metaStorageSvc.range(expKeyFrom, expKeyTo, expRevUpperBound).close();
    }

    /**
     * Tests {@link MetaStorageService#range(ByteArray, ByteArray, long)}} with not null keyTo.
     *
     * @throws Exception If failed.
     */
    @Test
    public void testRangeWitKeyTo() throws Exception {
        ByteArray expKeyFrom = new ByteArray(new byte[]{1});

        ByteArray expKeyTo = new ByteArray(new byte[]{3});

        MetaStorageService metaStorageSvc = prepareMetaStorage(
                new AbstractKeyValueStorage() {
                    @Override public Cursor<org.apache.ignite.internal.metastorage.server.Entry> range(byte[] keyFrom, byte[] keyTo, long revUpperBound) {
                        assertArrayEquals(expKeyFrom.bytes(), keyFrom);

                        assertArrayEquals(expKeyTo.bytes(), keyTo);

                        assertEquals(LATEST_REVISION, revUpperBound);

                        return new Cursor<>() {
                            private final Iterator<org.apache.ignite.internal.metastorage.server.Entry> it = new Iterator<>() {
                                @Override
                                public boolean hasNext() {
                                    return false;
                                }

                                @Override
                                public org.apache.ignite.internal.metastorage.server.Entry next() {
                                    return null;
                                }
                            };

                            @Override public void close() throws Exception {

                            }

                            @NotNull @Override public Iterator<org.apache.ignite.internal.metastorage.server.Entry> iterator() {
                                return it;
                            }

                            @Override public boolean hasNext() {
                                return it.hasNext();
                            }

                            @Override public org.apache.ignite.internal.metastorage.server.Entry next() {
                                return it.next();
                            }
                        };
                    }
                });

        metaStorageSvc.range(expKeyFrom, expKeyTo).close();
    }

    /**
     * Tests {@link MetaStorageService#range(ByteArray, ByteArray, long)}} with null keyTo.
     *
     * @throws Exception If failed.
     */
    @Test
    public void testRangeWitNullAsKeyTo() throws Exception {
        ByteArray expKeyFrom = new ByteArray(new byte[]{1});

        MetaStorageService metaStorageSvc = prepareMetaStorage(
                new AbstractKeyValueStorage() {
                    @Override public Cursor<org.apache.ignite.internal.metastorage.server.Entry> range(byte[] keyFrom, byte[] keyTo, long revUpperBound) {
                        assertArrayEquals(expKeyFrom.bytes(), keyFrom);

                        assertNull(keyTo);

                        assertEquals(LATEST_REVISION, revUpperBound);

                        return new Cursor<>() {
                            private final Iterator<org.apache.ignite.internal.metastorage.server.Entry> it = new Iterator<>() {
                                @Override public boolean hasNext() {
                                    return false;
                                }

                                @Override public org.apache.ignite.internal.metastorage.server.Entry next() {
                                    return null;
                                }
                            };

                            @Override public void close() throws Exception {

                            }

                            @NotNull @Override public Iterator<org.apache.ignite.internal.metastorage.server.Entry> iterator() {
                                return it;
                            }

                            @Override public boolean hasNext() {
                                return it.hasNext();
                            }

                            @Override
                            public org.apache.ignite.internal.metastorage.server.Entry next() {
                                return it.next();
                            }
                        };
                    }
                });

        metaStorageSvc.range(expKeyFrom, null).close();
    }

    /**
     * Tests {@link MetaStorageService#range(ByteArray, ByteArray, long)}} hasNext.
     *
     * @throws Exception If failed.
     */
    @Test
    public void testRangeHasNext() throws Exception {
        ByteArray expKeyFrom = new ByteArray(new byte[]{1});

        MetaStorageService metaStorageSvc = prepareMetaStorage(
                new AbstractKeyValueStorage() {
                    @Override public Cursor<org.apache.ignite.internal.metastorage.server.Entry> range(byte[] keyFrom, byte[] keyTo, long revUpperBound) {
                        return new Cursor<>() {
                            private final Iterator<org.apache.ignite.internal.metastorage.server.Entry> it = new Iterator<>() {
                                @Override public boolean hasNext() {
                                    return true;
                                }

                                @Override public org.apache.ignite.internal.metastorage.server.Entry next() {
                                    return null;
                                }
                            };

                            @Override public void close() throws Exception {

                            }

                            @NotNull @Override public Iterator<org.apache.ignite.internal.metastorage.server.Entry> iterator() {
                                return it;
                            }

                            @Override public boolean hasNext() {
                                return it.hasNext();
                            }

                            @Override
                            public org.apache.ignite.internal.metastorage.server.Entry next() {
                                return it.next();
                            }
                        };
                    }
                });

        Cursor<Entry> cursor = metaStorageSvc.range(expKeyFrom, null);

        assertTrue(cursor.iterator().hasNext());
    }

    /**
     * Tests {@link MetaStorageService#range(ByteArray, ByteArray, long)}} next.
     *
     * @throws Exception If failed.
     */
    @Test
    public void testRangeNext() throws Exception {
        MetaStorageService metaStorageSvc = prepareMetaStorage(
                new AbstractKeyValueStorage() {
                    @Override public Cursor<org.apache.ignite.internal.metastorage.server.Entry> range(byte[] keyFrom, byte[] keyTo, long revUpperBound) {
                        return new Cursor<>() {
                            private final Iterator<org.apache.ignite.internal.metastorage.server.Entry> it = new Iterator<>() {
                                @Override public boolean hasNext() {
                                    return true;
                                }

                                @Override public org.apache.ignite.internal.metastorage.server.Entry next() {
                                    return EXPECTED_SRV_RESULT_ENTRY;
                                }
                            };

                            @Override public void close() throws Exception {

                            }

                            @NotNull @Override public Iterator<org.apache.ignite.internal.metastorage.server.Entry> iterator() {
                                return it;
                            }

                            @Override public boolean hasNext() {
                                return it.hasNext();
                            }

                            @Override
                            public org.apache.ignite.internal.metastorage.server.Entry next() {
                                return it.next();
                            }
                        };
                    }
                });

        Cursor<Entry> cursor = metaStorageSvc.range(EXPECTED_RESULT_ENTRY.key(), null);

        assertEquals(EXPECTED_RESULT_ENTRY, (cursor.iterator().next()));
    }

    /**
     * Tests {@link MetaStorageService#range(ByteArray, ByteArray, long)}} close.
     *
     * @throws Exception If failed.
     */
    @Test
    public void testRangeClose() throws Exception {
        ByteArray expKeyFrom = new ByteArray(new byte[]{1});

        Cursor cursorMock = mock(Cursor.class);

        MetaStorageService metaStorageSvc = prepareMetaStorage(
                new AbstractKeyValueStorage() {
                    @Override public Cursor<org.apache.ignite.internal.metastorage.server.Entry> range(byte[] keyFrom, byte[] keyTo, long revUpperBound) {
                        return cursorMock;
                    }
                });

        Cursor<Entry> cursor = metaStorageSvc.range(expKeyFrom, null);

        cursor.close();

        verify(cursorMock, times(1)).close();
    }

    @Test
    public void testWatchOnUpdate() throws Exception {
        org.apache.ignite.internal.metastorage.server.WatchEvent returnedWatchEvents = new org.apache.ignite.internal.metastorage.server.WatchEvent(List.of(
                new org.apache.ignite.internal.metastorage.server.EntryEvent(
                        new org.apache.ignite.internal.metastorage.server.Entry(
                                new byte[]{2},
                                new byte[]{20},
                                1,
                                1
                        ),
                        new org.apache.ignite.internal.metastorage.server.Entry(
                                new byte[]{2},
                                new byte[]{21},
                                2,
                                4
                        )
                ),
                new org.apache.ignite.internal.metastorage.server.EntryEvent(
                        new org.apache.ignite.internal.metastorage.server.Entry(
                                new byte[] {3},
                                new byte[] {20},
                                1,
                                2
                        ),
                        new org.apache.ignite.internal.metastorage.server.Entry(
                                new byte[] {3},
                                new byte[]{},
                                2,
                                5
                        )
                ),
                new org.apache.ignite.internal.metastorage.server.EntryEvent(
                        new org.apache.ignite.internal.metastorage.server.Entry(
                                new byte[] {4},
                                new byte[] {20},
                                1,
                                3
                        ),
                        new org.apache.ignite.internal.metastorage.server.Entry(
                                new byte[] {4},
                                new byte[] {},
                                3,
                                6
                        )
                )
        ));

        ByteArray keyFrom = new ByteArray(new byte[]{1});

        ByteArray keyTo = new ByteArray(new byte[]{10});

        long rev = 2;

        MetaStorageService metaStorageSvc = prepareMetaStorage(
                new AbstractKeyValueStorage() {
                    @Override public Cursor<org.apache.ignite.internal.metastorage.server.WatchEvent> watch(byte[] keyFrom, byte[] keyTo, long rev) {
                        return new Cursor<>() {
                            private final Iterator<org.apache.ignite.internal.metastorage.server.WatchEvent> it = new Iterator<>() {
                                @Override public boolean hasNext() {

                                    return retirevedItemCnt.get() < returnedWatchEvents.entryEvents().size();
                                }

                                @Override public org.apache.ignite.internal.metastorage.server.WatchEvent next() {
                                    return returnedWatchEvents;
                                }
                            };

                            AtomicInteger retirevedItemCnt = new AtomicInteger(0);

                            @Override public void close() throws Exception {
                                // No-op.
                            }

                            @NotNull @Override public Iterator<org.apache.ignite.internal.metastorage.server.WatchEvent> iterator() {
                                return it;
                            }

                            @Override public boolean hasNext() {
                                return it.hasNext();
                            }

                            @Override
                            public org.apache.ignite.internal.metastorage.server.WatchEvent next() {
                                return it.next();
                            }
                        };
                    }
                });

        CountDownLatch latch = new CountDownLatch(1);

        IgniteUuid watchId = metaStorageSvc.watch(keyFrom, keyTo, rev, new WatchListener() {
            @Override public boolean onUpdate(@NotNull WatchEvent events) {
                List gotEvents = new ArrayList();

                List returnedWatchEvents = new ArrayList(events.entryEvents());

                Iterator<EntryEvent> iter = events.entryEvents().iterator();

                while (iter.hasNext())
                    gotEvents.add(iter.next());

                assertEquals(3, gotEvents.size());

                assertTrue(gotEvents.contains(returnedWatchEvents.get(0)));

                assertTrue(gotEvents.contains(returnedWatchEvents.get(1)));

                latch.countDown();

                return true;
            }

            @Override public void onError(@NotNull Throwable e) {
                // Within given test it's not expected to get here.
                fail();
            }
        }).get();

        latch.await();

        metaStorageSvc.stopWatch(watchId).get();
    }

    @Test
    public void testInvoke() throws Exception {
        ByteArray expKey = new ByteArray(new byte[]{1});

        byte[] expVal = new byte[]{2};

        Condition condition = Conditions.notExists(expKey);

        Operation success = Operations.put(expKey, expVal);

        Operation failure = Operations.noop();

        MetaStorageService metaStorageSvc = prepareMetaStorage(
                new AbstractKeyValueStorage() {
                    @Override public boolean invoke(
                            org.apache.ignite.internal.metastorage.server.Condition cond,
                            Collection<org.apache.ignite.internal.metastorage.server.Operation> success,
                            Collection<org.apache.ignite.internal.metastorage.server.Operation> failure) {
                        assertArrayEquals(expKey.bytes(), cond.key());

                        assertArrayEquals(expKey.bytes(), success.iterator().next().key());
                        assertArrayEquals(expVal, success.iterator().next().value());

                        assertEquals(OperationType.NO_OP, failure.iterator().next().type());

                        return true;
                    }
                });

        assertTrue(metaStorageSvc.invoke(condition, success, failure).get());
    }

    // TODO: IGNITE-14693 Add tests for exception handling logic: onError,
    // TODO: (CompactedException | OperationTimeoutException)

    /**
     * Tests {@link MetaStorageService#get(ByteArray)}.
     *
     * @throws Exception If failed.
     */
    @Disabled // TODO: IGNITE-14693 Add tests for exception handling logic.
    @Test
    public void testGetThatThrowsCompactedException() {
        MetaStorageService metaStorageSvc = prepareMetaStorage(
                new AbstractKeyValueStorage() {
                    @Override public @NotNull org.apache.ignite.internal.metastorage.server.Entry get(byte[] key) {
                        throw new org.apache.ignite.internal.metastorage.server.CompactedException();
                    }
                });

        assertThrows(CompactedException.class, () -> metaStorageSvc.get(EXPECTED_RESULT_ENTRY.key()).get());
    }

    /**
     * Tests {@link MetaStorageService#get(ByteArray)}.
     *
     * @throws Exception If failed.
     */
    @Disabled // TODO: IGNITE-14693 Add tests for exception handling logic.
    @Test
    public void testGetThatThrowsOperationTimeoutException() {
        MetaStorageService metaStorageSvc = prepareMetaStorage(
                new AbstractKeyValueStorage() {
                    @Override public @NotNull org.apache.ignite.internal.metastorage.server.Entry get(byte[] key) {
                        throw new OperationTimeoutException();
                    }
                });

        assertThrows(OperationTimeoutException.class, () -> metaStorageSvc.get(EXPECTED_RESULT_ENTRY.key()).get());
    }

    /**
     * @param name Node name.
     * @param port Local port.
     * @param srvs Server nodes of the cluster.
     * @return The client cluster view.
     */
    private ClusterService startClusterNode(String name, int port, List<String> srvs) {
        var ctx = new ClusterLocalConfiguration(name, port, srvs, SERIALIZATION_REGISTRY);

        var net = NETWORK_FACTORY.createClusterService(ctx);

        net.start();

        return net;
    }

    /**
     * @param cluster The cluster.
     * @param exp Expected count.
     * @param timeout The timeout in millis.
     * @return {@code True} if topology size is equal to expected.
     */
    @SuppressWarnings("SameParameterValue")
    private boolean waitForTopology(ClusterService cluster, int exp, int timeout) {
        long stop = System.currentTimeMillis() + timeout;

        while (System.currentTimeMillis() < stop) {
            if (cluster.topologyService().allMembers().size() >= exp)
                return true;

            try {
                Thread.sleep(50);
            }
            catch (InterruptedException e) {
                return false;
            }
        }

        return false;
    }

    /**
     * Prepares meta storage by instantiating corresponding raft server with {@link MetaStorageListener} and
     * {@link MetaStorageServiceImpl}.
     *
     * @param keyValStorageMock {@link KeyValueStorage} mock.
     * @return {@link MetaStorageService} instance.
     */
    private MetaStorageService prepareMetaStorage(KeyValueStorage keyValStorageMock) {
        List<Peer> peers = List.of(new Peer(cluster.get(0).topologyService().localMember().address()));

        metaStorageRaftSrv = new RaftServerImpl(
            cluster.get(0),
            FACTORY,
            true
        );

        metaStorageRaftSrv.
            startRaftGroup(METASTORAGE_RAFT_GROUP_NAME, new MetaStorageListener(keyValStorageMock), peers);

        RaftGroupService metaStorageRaftGrpSvc = new RaftGroupServiceImpl(
            METASTORAGE_RAFT_GROUP_NAME,
            cluster.get(1),
            FACTORY,
            10_000,
            peers,
            true,
            200,
            true
        );

        return new MetaStorageServiceImpl(metaStorageRaftGrpSvc);
    }

    /**
     * Abstract {@link KeyValueStorage}. Used for tests purposes.
     */
    @SuppressWarnings("JavaAbbreviationUsage")
    private abstract class AbstractKeyValueStorage implements KeyValueStorage {
        /** {@inheritDoc} */
        @Override public long revision() {
            return 0;
        }

        /** {@inheritDoc} */
        @Override public long updateCounter() {
            return 0;
        }

        /** {@inheritDoc} */
        @Override public @NotNull org.apache.ignite.internal.metastorage.server.Entry get(byte[] key) {
            fail();

            return null;
        }

        /** {@inheritDoc} */
        @Override public @NotNull org.apache.ignite.internal.metastorage.server.Entry get(byte[] key, long rev) {
            fail();

            return null;
        }

        /** {@inheritDoc} */
        @Override public @NotNull Collection<org.apache.ignite.internal.metastorage.server.Entry> getAll(List<byte[]> keys) {
            fail();

            return null;
        }

        /** {@inheritDoc} */
        @Override public @NotNull Collection<org.apache.ignite.internal.metastorage.server.Entry> getAll(List<byte[]> keys, long revUpperBound) {
            fail();

            return null;
        }

        /** {@inheritDoc} */
        @Override public void put(byte[] key, byte[] value) {
            fail();
        }

        /** {@inheritDoc} */
        @Override public @NotNull org.apache.ignite.internal.metastorage.server.Entry getAndPut(byte[] key, byte[] value) {
            fail();

            return null;
        }

        /** {@inheritDoc} */
        @Override public void putAll(List<byte[]> keys, List<byte[]> values) {
            fail();
        }

        /** {@inheritDoc} */
        @Override public @NotNull Collection<org.apache.ignite.internal.metastorage.server.Entry> getAndPutAll(List<byte[]> keys, List<byte[]> values) {
            fail();

            return null;
        }

        /** {@inheritDoc} */
        @Override public void remove(byte[] key) {
            fail();
        }

        /** {@inheritDoc} */
        @Override public @NotNull org.apache.ignite.internal.metastorage.server.Entry getAndRemove(byte[] key) {
            fail();

            return null;
        }

        /** {@inheritDoc} */
        @Override public void removeAll(List<byte[]> keys) {
            fail();
        }

        /** {@inheritDoc} */
        @Override public @NotNull Collection<org.apache.ignite.internal.metastorage.server.Entry> getAndRemoveAll(List<byte[]> keys) {
            fail();

            return null;
        }

        /** {@inheritDoc} */
        @Override public boolean invoke(
                org.apache.ignite.internal.metastorage.server.Condition condition,
                Collection<org.apache.ignite.internal.metastorage.server.Operation> success,
                Collection<org.apache.ignite.internal.metastorage.server.Operation> failure
        ) {
            fail();

            return false;
        }

        /** {@inheritDoc} */
        @Override public Cursor<org.apache.ignite.internal.metastorage.server.Entry> range(byte[] keyFrom, byte[] keyTo) {
            fail();

            return null;
        }

        /** {@inheritDoc} */
        @Override public Cursor<org.apache.ignite.internal.metastorage.server.Entry> range(byte[] keyFrom, byte[] keyTo, long revUpperBound) {
            fail();

            return null;
        }

        /** {@inheritDoc} */
        @Override public Cursor<org.apache.ignite.internal.metastorage.server.WatchEvent> watch(byte[] keyFrom, byte[] keyTo, long rev) {
            fail();

            return null;
        }

        /** {@inheritDoc} */
        @Override public Cursor<org.apache.ignite.internal.metastorage.server.WatchEvent> watch(byte[] key, long rev) {
            fail();

            return null;
        }

        /** {@inheritDoc} */
        @Override public Cursor<org.apache.ignite.internal.metastorage.server.WatchEvent> watch(Collection<byte[]> keys, long rev) {
            fail();

            return null;
        }

        /** {@inheritDoc} */
        @Override public void compact() {
            fail();
        }
    }
}<|MERGE_RESOLUTION|>--- conflicted
+++ resolved
@@ -96,19 +96,11 @@
     /** Network factory. */
     private static final ClusterServiceFactory NETWORK_FACTORY = new TestScaleCubeClusterServiceFactory();
 
-<<<<<<< HEAD
-    //** */
-    // TODO: IGNITE-14088 Uncomment and use real serializer provider
-    //    private static final MessageSerializationRegistry SERIALIZATION_REGISTRY = new MessageSerializationRegistry();
-    private static final MessageSerializationRegistry SERIALIZATION_REGISTRY = new MessageSerializationRegistry()
-        .registerFactory(ScaleCubeMessage.TYPE, new ScaleCubeMessageSerializationFactory());
-=======
     /** */
     private static final MessageSerializationRegistry SERIALIZATION_REGISTRY = new MessageSerializationRegistry()
         .registerFactory(ScaleCubeMessage.TYPE, new ScaleCubeMessageSerializationFactory())
         .registerFactory(HandshakeStartMessage.TYPE, new HandshakeStartMessageSerializationFactory())
         .registerFactory(HandshakeStartResponseMessage.TYPE, new HandshakeStartResponseMessageSerializationFactory());
->>>>>>> 653cd76a
 
     /**  Expected server result entry. */
     private static final org.apache.ignite.internal.metastorage.server.Entry EXPECTED_SRV_RESULT_ENTRY =
