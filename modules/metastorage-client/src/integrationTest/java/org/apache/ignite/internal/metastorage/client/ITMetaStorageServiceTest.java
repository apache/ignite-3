--- conflicted
+++ resolved
@@ -16,21 +16,6 @@
  */
 
 package org.apache.ignite.internal.metastorage.client;
-
-import static java.util.stream.Collectors.toList;
-import static org.junit.jupiter.api.Assertions.assertArrayEquals;
-import static org.junit.jupiter.api.Assertions.assertEquals;
-import static org.junit.jupiter.api.Assertions.assertThrows;
-import static org.junit.jupiter.api.Assertions.assertTrue;
-import static org.junit.jupiter.api.Assertions.fail;
-import static org.mockito.ArgumentMatchers.any;
-import static org.mockito.ArgumentMatchers.anyList;
-import static org.mockito.ArgumentMatchers.eq;
-import static org.mockito.Mockito.doNothing;
-import static org.mockito.Mockito.mock;
-import static org.mockito.Mockito.times;
-import static org.mockito.Mockito.verify;
-import static org.mockito.Mockito.when;
 
 import java.nio.file.Path;
 import java.util.ArrayList;
@@ -85,8 +70,6 @@
 import org.mockito.Mock;
 import org.mockito.junit.jupiter.MockitoExtension;
 
-<<<<<<< HEAD
-=======
 import static java.util.stream.Collectors.toList;
 import static org.apache.ignite.utils.ClusterServiceTestUtils.findLocalAddresses;
 import static org.junit.jupiter.api.Assertions.assertArrayEquals;
@@ -103,7 +86,6 @@
 import static org.mockito.Mockito.verify;
 import static org.mockito.Mockito.when;
 
->>>>>>> c086555b
 /**
  * Meta storage client tests.
  */
@@ -119,9 +101,7 @@
     /** Nodes. */
     private static final int NODES = 2;
 
-    /**
-     *
-     */
+    /** */
     private static final String METASTORAGE_RAFT_GROUP_NAME = "METASTORAGE_RAFT_GROUP";
 
     /** Factory. */
@@ -130,30 +110,28 @@
     /** Network factory. */
     private static final ClusterServiceFactory NETWORK_FACTORY = new TestScaleCubeClusterServiceFactory();
 
-    /**
-     *
-     */
+    /** */
     private static final MessageSerializationRegistry SERIALIZATION_REGISTRY = new MessageSerializationRegistryImpl();
 
-    /** Expected server result entry. */
+    /**  Expected server result entry. */
     private static final org.apache.ignite.internal.metastorage.server.Entry EXPECTED_SRV_RESULT_ENTRY =
-            new org.apache.ignite.internal.metastorage.server.Entry(
-                    new byte[]{1},
-                    new byte[]{2},
-                    10,
-                    2
-            );
+        new org.apache.ignite.internal.metastorage.server.Entry(
+            new byte[] {1},
+            new byte[] {2},
+            10,
+            2
+        );
 
     /**
      * Expected server result entry.
      */
     private static final EntryImpl EXPECTED_RESULT_ENTRY =
-            new EntryImpl(
-                    new ByteArray(new byte[]{1}),
-                    new byte[]{2},
-                    10,
-                    2
-            );
+        new EntryImpl(
+            new ByteArray(new byte[] {1}),
+            new byte[] {2},
+            10,
+            2
+        );
 
     /**
      * Expected result map.
@@ -185,9 +163,7 @@
     /** Metastorage service. */
     private MetaStorageService metaStorageSvc;
 
-    /**
-     *
-     */
+    /** */
     @WorkDirectory
     private Path dataPath;
 
@@ -198,30 +174,30 @@
         EXPECTED_RESULT_MAP = new TreeMap<>();
 
         EntryImpl entry1 = new EntryImpl(
-                new ByteArray(new byte[]{1}),
-                new byte[]{2},
-                10,
-                2
+            new ByteArray(new byte[] {1}),
+            new byte[] {2},
+            10,
+            2
         );
 
         EXPECTED_RESULT_MAP.put(entry1.key(), entry1);
 
         EntryImpl entry2 = new EntryImpl(
-                new ByteArray(new byte[]{3}),
-                new byte[]{4},
-                10,
-                3
+            new ByteArray(new byte[] {3}),
+            new byte[] {4},
+            10,
+            3
         );
 
         EXPECTED_RESULT_MAP.put(entry2.key(), entry2);
 
         EXPECTED_SRV_RESULT_COLL = List.of(
-                new org.apache.ignite.internal.metastorage.server.Entry(
-                        entry1.key().bytes(), entry1.value(), entry1.revision(), entry1.updateCounter()
-                ),
-                new org.apache.ignite.internal.metastorage.server.Entry(
-                        entry2.key().bytes(), entry2.value(), entry2.revision(), entry2.updateCounter()
-                )
+            new org.apache.ignite.internal.metastorage.server.Entry(
+                entry1.key().bytes(), entry1.value(), entry1.revision(), entry1.updateCounter()
+            ),
+            new org.apache.ignite.internal.metastorage.server.Entry(
+                entry2.key().bytes(), entry2.value(), entry2.revision(), entry2.updateCounter()
+            )
         );
     }
 
@@ -232,17 +208,6 @@
     public void beforeTest(TestInfo testInfo) throws Exception {
         List<NetworkAddress> localAddresses = findLocalAddresses(NODE_PORT_BASE, NODE_PORT_BASE + NODES);
 
-<<<<<<< HEAD
-        nodeFinder.findNodes().stream()
-                .map(
-                        addr -> ClusterServiceTestUtils.clusterService(
-                                testInfo,
-                                addr.port(),
-                                nodeFinder,
-                                SERIALIZATION_REGISTRY,
-                                NETWORK_FACTORY
-                        )
-=======
         var nodeFinder = new StaticNodeFinder(localAddresses);
 
         localAddresses.stream()
@@ -253,16 +218,15 @@
                     nodeFinder,
                     SERIALIZATION_REGISTRY,
                     NETWORK_FACTORY
->>>>>>> c086555b
                 )
-                .forEach(clusterService -> {
-                    clusterService.start();
-                    cluster.add(clusterService);
-                });
-
-        for (ClusterService node : cluster) {
+            )
+            .forEach(clusterService -> {
+                clusterService.start();
+                cluster.add(clusterService);
+            });
+
+        for (ClusterService node : cluster)
             assertTrue(waitForTopology(node, NODES, 1000));
-        }
 
         LOG.info("Cluster started.");
 
@@ -284,9 +248,8 @@
 
         IgniteUtils.shutdownAndAwaitTermination(executor, 10, TimeUnit.SECONDS);
 
-        for (ClusterService node : cluster) {
+        for (ClusterService node : cluster)
             node.stop();
-        }
     }
 
     /**
@@ -309,11 +272,11 @@
     @Test
     public void testGetWithUpperBoundRevision() throws Exception {
         when(mockStorage.get(EXPECTED_RESULT_ENTRY.key().bytes(), EXPECTED_RESULT_ENTRY.revision()))
-                .thenReturn(EXPECTED_SRV_RESULT_ENTRY);
+            .thenReturn(EXPECTED_SRV_RESULT_ENTRY);
 
         assertEquals(
-                EXPECTED_RESULT_ENTRY,
-                metaStorageSvc.get(EXPECTED_RESULT_ENTRY.key(), EXPECTED_RESULT_ENTRY.revision()).get()
+            EXPECTED_RESULT_ENTRY,
+            metaStorageSvc.get(EXPECTED_RESULT_ENTRY.key(), EXPECTED_RESULT_ENTRY.revision()).get()
         );
     }
 
@@ -339,8 +302,8 @@
         when(mockStorage.getAll(anyList(), eq(10L))).thenReturn(EXPECTED_SRV_RESULT_COLL);
 
         assertEquals(
-                EXPECTED_RESULT_MAP,
-                metaStorageSvc.getAll(EXPECTED_RESULT_MAP.keySet(), 10).get()
+            EXPECTED_RESULT_MAP,
+            metaStorageSvc.getAll(EXPECTED_RESULT_MAP.keySet(), 10).get()
         );
     }
 
@@ -351,7 +314,7 @@
      */
     @Test
     public void testPut() throws Exception {
-        ByteArray expKey = new ByteArray(new byte[]{1});
+        ByteArray expKey = new ByteArray(new byte[] {1});
 
         byte[] expVal = {2};
 
@@ -372,8 +335,8 @@
         when(mockStorage.getAndPut(EXPECTED_RESULT_ENTRY.key().bytes(), expVal)).thenReturn(EXPECTED_SRV_RESULT_ENTRY);
 
         assertEquals(
-                EXPECTED_RESULT_ENTRY,
-                metaStorageSvc.getAndPut(EXPECTED_RESULT_ENTRY.key(), expVal).get()
+            EXPECTED_RESULT_ENTRY,
+            metaStorageSvc.getAndPut(EXPECTED_RESULT_ENTRY.key(), expVal).get()
         );
     }
 
@@ -385,11 +348,11 @@
     @Test
     public void testPutAll() throws Exception {
         metaStorageSvc.putAll(
-                EXPECTED_RESULT_MAP.entrySet().stream()
-                        .collect(Collectors.toMap(
-                                Map.Entry::getKey,
-                                e -> e.getValue().value())
-                        )
+            EXPECTED_RESULT_MAP.entrySet().stream()
+                .collect(Collectors.toMap(
+                    Map.Entry::getKey,
+                    e -> e.getValue().value())
+                )
         ).get();
 
         ArgumentCaptor<List<byte[]>> keysCaptor = ArgumentCaptor.forClass(List.class);
@@ -400,20 +363,20 @@
         // Assert keys equality.
         assertEquals(EXPECTED_RESULT_MAP.keySet().size(), keysCaptor.getValue().size());
 
-        List<byte[]> expKeys = EXPECTED_RESULT_MAP.keySet().stream().map(ByteArray::bytes).collect(toList());
-
-        for (int i = 0; i < expKeys.size(); i++) {
+        List<byte[]> expKeys = EXPECTED_RESULT_MAP.keySet().stream().
+            map(ByteArray::bytes).collect(toList());
+
+        for (int i = 0; i < expKeys.size(); i++)
             assertArrayEquals(expKeys.get(i), keysCaptor.getValue().get(i));
-        }
 
         // Assert values equality.
         assertEquals(EXPECTED_RESULT_MAP.values().size(), valuesCaptor.getValue().size());
 
-        List<byte[]> expVals = EXPECTED_RESULT_MAP.values().stream().map(Entry::value).collect(toList());
-
-        for (int i = 0; i < expKeys.size(); i++) {
+        List<byte[]> expVals = EXPECTED_RESULT_MAP.values().stream().
+            map(Entry::value).collect(toList());
+
+        for (int i = 0; i < expKeys.size(); i++)
             assertArrayEquals(expVals.get(i), valuesCaptor.getValue().get(i));
-        }
     }
 
     /**
@@ -426,11 +389,11 @@
         when(mockStorage.getAndPutAll(anyList(), anyList())).thenReturn(EXPECTED_SRV_RESULT_COLL);
 
         Map<ByteArray, Entry> gotRes = metaStorageSvc.getAndPutAll(
-                EXPECTED_RESULT_MAP.entrySet().stream()
-                        .collect(Collectors.toMap(
-                                Map.Entry::getKey,
-                                e -> e.getValue().value())
-                        )
+            EXPECTED_RESULT_MAP.entrySet().stream()
+                .collect(Collectors.toMap(
+                    Map.Entry::getKey,
+                    e -> e.getValue().value())
+                )
         ).get();
 
         assertEquals(EXPECTED_RESULT_MAP, gotRes);
@@ -443,20 +406,20 @@
         // Assert keys equality.
         assertEquals(EXPECTED_RESULT_MAP.keySet().size(), keysCaptor.getValue().size());
 
-        List<byte[]> expKeys = EXPECTED_RESULT_MAP.keySet().stream().map(ByteArray::bytes).collect(toList());
-
-        for (int i = 0; i < expKeys.size(); i++) {
+        List<byte[]> expKeys = EXPECTED_RESULT_MAP.keySet().stream().
+            map(ByteArray::bytes).collect(toList());
+
+        for (int i = 0; i < expKeys.size(); i++)
             assertArrayEquals(expKeys.get(i), keysCaptor.getValue().get(i));
-        }
 
         // Assert values equality.
         assertEquals(EXPECTED_RESULT_MAP.values().size(), valuesCaptor.getValue().size());
 
-        List<byte[]> expVals = EXPECTED_RESULT_MAP.values().stream().map(Entry::value).collect(toList());
-
-        for (int i = 0; i < expKeys.size(); i++) {
+        List<byte[]> expVals = EXPECTED_RESULT_MAP.values().stream().
+            map(Entry::value).collect(toList());
+
+        for (int i = 0; i < expKeys.size(); i++)
             assertArrayEquals(expVals.get(i), valuesCaptor.getValue().get(i));
-        }
     }
 
     /**
@@ -466,7 +429,7 @@
      */
     @Test
     public void testRemove() throws Exception {
-        ByteArray expKey = new ByteArray(new byte[]{1});
+        ByteArray expKey = new ByteArray(new byte[] {1});
 
         doNothing().when(mockStorage).remove(expKey.bytes());
 
@@ -481,19 +444,19 @@
     @Test
     public void testGetAndRemove() throws Exception {
         EntryImpl expRes = new EntryImpl(
-                new ByteArray(new byte[]{1}),
-                new byte[]{3},
-                10,
-                2
+            new ByteArray(new byte[] {1}),
+            new byte[] {3},
+            10,
+            2
         );
 
         when(mockStorage.getAndRemove(expRes.key().bytes())).thenReturn(
-                new org.apache.ignite.internal.metastorage.server.Entry(
-                        expRes.key().bytes(),
-                        expRes.value(),
-                        expRes.revision(),
-                        expRes.updateCounter()
-                )
+            new org.apache.ignite.internal.metastorage.server.Entry(
+                expRes.key().bytes(),
+                expRes.value(),
+                expRes.revision(),
+                expRes.updateCounter()
+            )
         );
 
         assertEquals(expRes, metaStorageSvc.getAndRemove(expRes.key()).get());
@@ -510,7 +473,8 @@
 
         metaStorageSvc.removeAll(EXPECTED_RESULT_MAP.keySet()).get();
 
-        List<byte[]> expKeys = EXPECTED_RESULT_MAP.keySet().stream().map(ByteArray::bytes).collect(toList());
+        List<byte[]> expKeys = EXPECTED_RESULT_MAP.keySet().stream().
+            map(ByteArray::bytes).collect(toList());
 
         ArgumentCaptor<List<byte[]>> keysCaptor = ArgumentCaptor.forClass(List.class);
 
@@ -518,9 +482,8 @@
 
         assertEquals(EXPECTED_RESULT_MAP.keySet().size(), keysCaptor.getValue().size());
 
-        for (int i = 0; i < expKeys.size(); i++) {
+        for (int i = 0; i < expKeys.size(); i++)
             assertArrayEquals(expKeys.get(i), keysCaptor.getValue().get(i));
-        }
     }
 
     /**
@@ -543,23 +506,24 @@
         // Assert keys equality.
         assertEquals(EXPECTED_RESULT_MAP.keySet().size(), keysCaptor.getValue().size());
 
-        List<byte[]> expKeys = EXPECTED_RESULT_MAP.keySet().stream().map(ByteArray::bytes).collect(toList());
-
-        for (int i = 0; i < expKeys.size(); i++) {
+        List<byte[]> expKeys = EXPECTED_RESULT_MAP.keySet().stream().
+            map(ByteArray::bytes).collect(toList());
+
+        for (int i = 0; i < expKeys.size(); i++)
             assertArrayEquals(expKeys.get(i), keysCaptor.getValue().get(i));
-        }
-    }
-
-    /**
-     * Tests {@link MetaStorageService#range(ByteArray, ByteArray, long)}} with not null keyTo and explicit revUpperBound.
+    }
+
+    /**
+     * Tests {@link MetaStorageService#range(ByteArray, ByteArray, long)}} with not null keyTo and explicit
+     * revUpperBound.
      *
      * @throws Exception If failed.
      */
     @Test
     public void testRangeWitKeyToAndUpperBound() throws Exception {
-        ByteArray expKeyFrom = new ByteArray(new byte[]{1});
-
-        ByteArray expKeyTo = new ByteArray(new byte[]{3});
+        ByteArray expKeyFrom = new ByteArray(new byte[] {1});
+
+        ByteArray expKeyTo = new ByteArray(new byte[] {3});
 
         long expRevUpperBound = 10;
 
@@ -575,9 +539,9 @@
      */
     @Test
     public void testRangeWitKeyTo() throws Exception {
-        ByteArray expKeyFrom = new ByteArray(new byte[]{1});
-
-        ByteArray expKeyTo = new ByteArray(new byte[]{3});
+        ByteArray expKeyFrom = new ByteArray(new byte[] {1});
+
+        ByteArray expKeyTo = new ByteArray(new byte[] {3});
 
         when(mockStorage.range(expKeyFrom.bytes(), expKeyTo.bytes())).thenReturn(mock(Cursor.class));
 
@@ -591,7 +555,7 @@
      */
     @Test
     public void testRangeWitNullAsKeyTo() throws Exception {
-        ByteArray expKeyFrom = new ByteArray(new byte[]{1});
+        ByteArray expKeyFrom = new ByteArray(new byte[] {1});
 
         when(mockStorage.range(expKeyFrom.bytes(), null)).thenReturn(mock(Cursor.class));
 
@@ -603,7 +567,7 @@
      */
     @Test
     public void testRangeHasNext() {
-        ByteArray expKeyFrom = new ByteArray(new byte[]{1});
+        ByteArray expKeyFrom = new ByteArray(new byte[] {1});
 
         when(mockStorage.range(expKeyFrom.bytes(), null)).thenAnswer(invocation -> {
             var cursor = mock(Cursor.class);
@@ -620,6 +584,7 @@
 
     /**
      * Tests {@link MetaStorageService#range(ByteArray, ByteArray, long)}} next.
+     *
      */
     @Test
     public void testRangeNext() {
@@ -644,7 +609,7 @@
      */
     @Test
     public void testRangeClose() throws Exception {
-        ByteArray expKeyFrom = new ByteArray(new byte[]{1});
+        ByteArray expKeyFrom = new ByteArray(new byte[] {1});
 
         Cursor cursorMock = mock(Cursor.class);
 
@@ -660,54 +625,54 @@
     @Test
     public void testWatchOnUpdate() throws Exception {
         org.apache.ignite.internal.metastorage.server.WatchEvent expectedEvent =
-                new org.apache.ignite.internal.metastorage.server.WatchEvent(List.of(
-                        new org.apache.ignite.internal.metastorage.server.EntryEvent(
-                                new org.apache.ignite.internal.metastorage.server.Entry(
-                                        new byte[]{2},
-                                        new byte[]{20},
-                                        1,
-                                        1
-                                ),
-                                new org.apache.ignite.internal.metastorage.server.Entry(
-                                        new byte[]{2},
-                                        new byte[]{21},
-                                        2,
-                                        4
-                                )
-                        ),
-                        new org.apache.ignite.internal.metastorage.server.EntryEvent(
-                                new org.apache.ignite.internal.metastorage.server.Entry(
-                                        new byte[]{3},
-                                        new byte[]{20},
-                                        1,
-                                        2
-                                ),
-                                new org.apache.ignite.internal.metastorage.server.Entry(
-                                        new byte[]{3},
-                                        new byte[]{},
-                                        2,
-                                        5
-                                )
-                        ),
-                        new org.apache.ignite.internal.metastorage.server.EntryEvent(
-                                new org.apache.ignite.internal.metastorage.server.Entry(
-                                        new byte[]{4},
-                                        new byte[]{20},
-                                        1,
-                                        3
-                                ),
-                                new org.apache.ignite.internal.metastorage.server.Entry(
-                                        new byte[]{4},
-                                        new byte[]{},
-                                        3,
-                                        6
-                                )
-                        )
-                ));
-
-        ByteArray keyFrom = new ByteArray(new byte[]{1});
-
-        ByteArray keyTo = new ByteArray(new byte[]{10});
+            new org.apache.ignite.internal.metastorage.server.WatchEvent(List.of(
+                new org.apache.ignite.internal.metastorage.server.EntryEvent(
+                    new org.apache.ignite.internal.metastorage.server.Entry(
+                        new byte[] {2},
+                        new byte[] {20},
+                        1,
+                        1
+                    ),
+                    new org.apache.ignite.internal.metastorage.server.Entry(
+                        new byte[] {2},
+                        new byte[] {21},
+                        2,
+                        4
+                    )
+                ),
+                new org.apache.ignite.internal.metastorage.server.EntryEvent(
+                    new org.apache.ignite.internal.metastorage.server.Entry(
+                        new byte[] {3},
+                        new byte[] {20},
+                        1,
+                        2
+                    ),
+                    new org.apache.ignite.internal.metastorage.server.Entry(
+                        new byte[] {3},
+                        new byte[] {},
+                        2,
+                        5
+                    )
+                ),
+                new org.apache.ignite.internal.metastorage.server.EntryEvent(
+                    new org.apache.ignite.internal.metastorage.server.Entry(
+                        new byte[] {4},
+                        new byte[] {20},
+                        1,
+                        3
+                    ),
+                    new org.apache.ignite.internal.metastorage.server.Entry(
+                        new byte[] {4},
+                        new byte[] {},
+                        3,
+                        6
+                    )
+                )
+            ));
+
+        ByteArray keyFrom = new ByteArray(new byte[] {1});
+
+        ByteArray keyTo = new ByteArray(new byte[] {10});
 
         long rev = 2;
 
@@ -723,8 +688,7 @@
         CountDownLatch latch = new CountDownLatch(1);
 
         IgniteUuid watchId = metaStorageSvc.watch(keyFrom, keyTo, rev, new WatchListener() {
-            @Override
-            public boolean onUpdate(@NotNull WatchEvent event) {
+            @Override public boolean onUpdate(@NotNull WatchEvent event) {
                 Collection<EntryEvent> expectedEvents = expectedEvent.entryEvents();
                 Collection<org.apache.ignite.internal.metastorage.client.EntryEvent> actualEvents = event.entryEvents();
 
@@ -748,8 +712,7 @@
                 return true;
             }
 
-            @Override
-            public void onError(@NotNull Throwable e) {
+            @Override public void onError(@NotNull Throwable e) {
                 // Within given test it's not expected to get here.
                 fail();
             }
@@ -762,7 +725,7 @@
 
     @Test
     public void testInvoke() throws Exception {
-        ByteArray expKey = new ByteArray(new byte[]{1});
+        ByteArray expKey = new ByteArray(new byte[] {1});
 
         byte[] expVal = {2};
 
@@ -779,10 +742,10 @@
         var conditionCaptor = ArgumentCaptor.forClass(org.apache.ignite.internal.metastorage.server.Condition.class);
 
         ArgumentCaptor<Collection<org.apache.ignite.internal.metastorage.server.Operation>> successCaptor =
-                ArgumentCaptor.forClass(Collection.class);
+            ArgumentCaptor.forClass(Collection.class);
 
         ArgumentCaptor<Collection<org.apache.ignite.internal.metastorage.server.Operation>> failureCaptor =
-                ArgumentCaptor.forClass(Collection.class);
+            ArgumentCaptor.forClass(Collection.class);
 
         verify(mockStorage).invoke(conditionCaptor.capture(), successCaptor.capture(), failureCaptor.capture());
 
@@ -804,7 +767,7 @@
     @Test
     public void testGetThatThrowsCompactedException() {
         when(mockStorage.get(EXPECTED_RESULT_ENTRY.key().bytes()))
-                .thenThrow(new org.apache.ignite.internal.metastorage.server.CompactedException());
+            .thenThrow(new org.apache.ignite.internal.metastorage.server.CompactedException());
 
         assertThrows(CompactedException.class, () -> metaStorageSvc.get(EXPECTED_RESULT_ENTRY.key()).get());
     }
@@ -839,14 +802,14 @@
         List<Peer> peers = List.of(new Peer(cluster.get(0).topologyService().localMember().address()));
 
         RaftGroupService metaStorageRaftGrpSvc = RaftGroupServiceImpl.start(
-                METASTORAGE_RAFT_GROUP_NAME,
-                cluster.get(1),
-                FACTORY,
-                10_000,
-                peers,
-                true,
-                200,
-                executor
+            METASTORAGE_RAFT_GROUP_NAME,
+            cluster.get(1),
+            FACTORY,
+            10_000,
+            peers,
+            true,
+            200,
+            executor
         ).get(3, TimeUnit.SECONDS);
 
         try {
@@ -856,7 +819,7 @@
 
             Cursor<Entry> cursor2Node0 = metaStorageSvc.range(EXPECTED_RESULT_ENTRY.key(), null);
 
-            final Cursor<Entry> cursorNode1 = metaStorageSvc2.range(EXPECTED_RESULT_ENTRY.key(), null);
+            Cursor<Entry> cursorNode1 = metaStorageSvc2.range(EXPECTED_RESULT_ENTRY.key(), null);
 
             metaStorageSvc.closeCursors(NODE_ID_0).get();
 
@@ -865,7 +828,8 @@
             assertThrows(NoSuchElementException.class, () -> cursor2Node0.iterator().next());
 
             assertEquals(EXPECTED_RESULT_ENTRY, (cursorNode1.iterator().next()));
-        } finally {
+        }
+        finally {
             metaStorageRaftGrpSvc.shutdown();
         }
     }
@@ -881,13 +845,13 @@
         long stop = System.currentTimeMillis() + timeout;
 
         while (System.currentTimeMillis() < stop) {
-            if (cluster.topologyService().allMembers().size() >= exp) {
+            if (cluster.topologyService().allMembers().size() >= exp)
                 return true;
-            }
 
             try {
                 Thread.sleep(50);
-            } catch (InterruptedException e) {
+            }
+            catch (InterruptedException e) {
                 return false;
             }
         }
@@ -911,14 +875,14 @@
         metaStorageRaftSrv.startRaftGroup(METASTORAGE_RAFT_GROUP_NAME, new MetaStorageListener(mockStorage), peers);
 
         metaStorageRaftGrpSvc = RaftGroupServiceImpl.start(
-                METASTORAGE_RAFT_GROUP_NAME,
-                cluster.get(1),
-                FACTORY,
-                10_000,
-                peers,
-                true,
-                200,
-                executor
+            METASTORAGE_RAFT_GROUP_NAME,
+            cluster.get(1),
+            FACTORY,
+            10_000,
+            peers,
+            true,
+            200,
+            executor
         ).get(3, TimeUnit.SECONDS);
 
         return new MetaStorageServiceImpl(metaStorageRaftGrpSvc, NODE_ID_0);
