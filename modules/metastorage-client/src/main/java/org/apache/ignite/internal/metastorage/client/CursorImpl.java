/*
 * Licensed to the Apache Software Foundation (ASF) under one or more
 * contributor license agreements.  See the NOTICE file distributed with
 * this work for additional information regarding copyright ownership.
 * The ASF licenses this file to You under the Apache License, Version 2.0
 * (the "License"); you may not use this file except in compliance with
 * the License.  You may obtain a copy of the License at
 *
 *      http://www.apache.org/licenses/LICENSE-2.0
 *
 * Unless required by applicable law or agreed to in writing, software
 * distributed under the License is distributed on an "AS IS" BASIS,
 * WITHOUT WARRANTIES OR CONDITIONS OF ANY KIND, either express or implied.
 * See the License for the specific language governing permissions and
 * limitations under the License.
 */

package org.apache.ignite.internal.metastorage.client;

import java.util.Iterator;
import java.util.NoSuchElementException;
import java.util.concurrent.CompletableFuture;
import java.util.concurrent.ExecutionException;
import java.util.function.Function;
import org.apache.ignite.internal.metastorage.common.command.cursor.CursorCloseCommand;
import org.apache.ignite.internal.metastorage.common.command.cursor.CursorHasNextCommand;
import org.apache.ignite.internal.metastorage.common.command.cursor.CursorNextCommand;
import org.apache.ignite.internal.util.Cursor;
import org.apache.ignite.lang.IgniteInternalException;
import org.apache.ignite.lang.IgniteLogger;
import org.apache.ignite.lang.IgniteUuid;
import org.apache.ignite.lang.NodeStoppingException;
import org.apache.ignite.raft.client.service.RaftGroupService;
import org.jetbrains.annotations.NotNull;

/**
 * Meta storage service side implementation of cursor.
 *
 * @param <T> Cursor parameter.
 */
public class CursorImpl<T> implements Cursor<T> {
    /** The logger. */
    private static final IgniteLogger LOG = IgniteLogger.forClass(CursorImpl.class);

    /** Future that runs meta storage service operation that provides cursor. */
    private final CompletableFuture<IgniteUuid> initOp;

    /** Meta storage raft group service. */
    private final RaftGroupService metaStorageRaftGrpSvc;

    /**
     *
     */
    private final Iterator<T> it;

    /**
     *
     */
    private final Function<Object, T> fn;

    /**
     * @param metaStorageRaftGrpSvc Meta storage raft group service.
     * @param initOp                Future that runs meta storage service operation that provides cursor.
     */
    CursorImpl(RaftGroupService metaStorageRaftGrpSvc, CompletableFuture<IgniteUuid> initOp, Function<Object, T> fn) {
        this.metaStorageRaftGrpSvc = metaStorageRaftGrpSvc;
        this.initOp = initOp;
        this.it = new InnerIterator();
        this.fn = fn;
    }

    /** {@inheritDoc} */
    @NotNull
    @Override
    public Iterator<T> iterator() {
        return it;
    }

    /** {@inheritDoc} */
    @Override
    public void close() {
        try {
            initOp.thenCompose(
                    cursorId -> metaStorageRaftGrpSvc.run(new CursorCloseCommand(cursorId))).get();
        } catch (InterruptedException | ExecutionException e) {
            if (e.getCause() != null && e.getCause().getClass().equals(NodeStoppingException.class)) {
                return;
            }

            LOG.debug("Unable to evaluate cursor close command", e);

            throw new IgniteInternalException(e);
        }
    }

    /** {@inheritDoc} */
    @Override
    public boolean hasNext() {
        return it.hasNext();
    }

    /** {@inheritDoc} */
    @Override
    public T next() {
        return it.next();
    }

    /**
     *
     */
    private class InnerIterator implements Iterator<T> {
        /** {@inheritDoc} */
        @Override
        public boolean hasNext() {
            try {
                return initOp.thenCompose(
                        cursorId -> metaStorageRaftGrpSvc.<Boolean>run(new CursorHasNextCommand(cursorId))).get();
            } catch (InterruptedException | ExecutionException e) {
                if (e.getCause() != null && e.getCause().getClass().equals(NodeStoppingException.class)) {
                    return false;
                }

                LOG.debug("Unable to evaluate cursor hasNext command", e);

                throw new IgniteInternalException(e);
            }
        }

        /** {@inheritDoc} */
        @Override
        public T next() {
            try {
                Object res = initOp.thenCompose(
                        cursorId -> metaStorageRaftGrpSvc.run(new CursorNextCommand(cursorId))).get();

<<<<<<< HEAD
                return fn.apply(res);
            }
            catch (InterruptedException | ExecutionException e) {
                Throwable cause = e.getCause();

                if (cause != null)
                    if (cause.getClass().equals(NodeStoppingException.class))
                        throw new NoSuchElementException();
                    else if (cause.getClass().equals(NoSuchElementException.class))
                        throw (NoSuchElementException)cause;
=======
                if (res instanceof NoSuchElementException) {
                    throw (NoSuchElementException) res;
                } else {
                    return fn.apply(res);
                }
            } catch (InterruptedException | ExecutionException e) {
                if (e.getCause() != null && e.getCause().getClass().equals(NodeStoppingException.class)) {
                    throw new NoSuchElementException();
                }
>>>>>>> a323c22d

                LOG.debug("Unable to evaluate cursor hasNext command", e);

                throw new IgniteInternalException(e);
            }
        }
    }
}<|MERGE_RESOLUTION|>--- conflicted
+++ resolved
@@ -133,7 +133,6 @@
                 Object res = initOp.thenCompose(
                         cursorId -> metaStorageRaftGrpSvc.run(new CursorNextCommand(cursorId))).get();
 
-<<<<<<< HEAD
                 return fn.apply(res);
             }
             catch (InterruptedException | ExecutionException e) {
@@ -144,17 +143,6 @@
                         throw new NoSuchElementException();
                     else if (cause.getClass().equals(NoSuchElementException.class))
                         throw (NoSuchElementException)cause;
-=======
-                if (res instanceof NoSuchElementException) {
-                    throw (NoSuchElementException) res;
-                } else {
-                    return fn.apply(res);
-                }
-            } catch (InterruptedException | ExecutionException e) {
-                if (e.getCause() != null && e.getCause().getClass().equals(NodeStoppingException.class)) {
-                    throw new NoSuchElementException();
-                }
->>>>>>> a323c22d
 
                 LOG.debug("Unable to evaluate cursor hasNext command", e);
 
