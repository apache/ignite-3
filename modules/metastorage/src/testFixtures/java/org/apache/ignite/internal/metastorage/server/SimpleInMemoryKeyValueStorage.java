--- conflicted
+++ resolved
@@ -332,15 +332,9 @@
     @Override
     public boolean invoke(
             Condition condition,
-<<<<<<< HEAD
-            Collection<Operation> success,
-            Collection<Operation> failure,
-            KeyValueUpdateContext context,
-=======
             List<Operation> success,
             List<Operation> failure,
-            HybridTimestamp opTs,
->>>>>>> 921619dc
+            KeyValueUpdateContext context,
             CommandId commandId
     ) {
         synchronized (mux) {
