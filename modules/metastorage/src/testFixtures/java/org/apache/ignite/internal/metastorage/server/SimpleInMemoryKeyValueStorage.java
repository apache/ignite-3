--- conflicted
+++ resolved
@@ -26,13 +26,9 @@
 import static org.apache.ignite.internal.metastorage.server.KeyValueStorageUtils.assertCompactionRevisionLessThanCurrent;
 import static org.apache.ignite.internal.metastorage.server.KeyValueStorageUtils.assertRequestedRevisionLessThanOrEqualToCurrent;
 import static org.apache.ignite.internal.metastorage.server.KeyValueStorageUtils.indexToCompact;
-<<<<<<< HEAD
 import static org.apache.ignite.internal.metastorage.server.KeyValueStorageUtils.maxRevisionIndex;
-=======
-import static org.apache.ignite.internal.metastorage.server.KeyValueStorageUtils.isLastIndex;
 import static org.apache.ignite.internal.metastorage.server.KeyValueStorageUtils.maxRevisionIndex;
 import static org.apache.ignite.internal.metastorage.server.KeyValueStorageUtils.minRevisionIndex;
->>>>>>> f1ac1dba
 import static org.apache.ignite.internal.metastorage.server.KeyValueStorageUtils.toUtf8String;
 import static org.apache.ignite.internal.metastorage.server.Value.TOMBSTONE;
 import static org.apache.ignite.internal.metastorage.server.raft.MetaStorageWriteHandler.IDEMPOTENT_COMMAND_PREFIX;
@@ -48,10 +44,6 @@
 import java.util.ArrayList;
 import java.util.Arrays;
 import java.util.Collection;
-<<<<<<< HEAD
-=======
-import java.util.Comparator;
->>>>>>> f1ac1dba
 import java.util.HashMap;
 import java.util.Iterator;
 import java.util.List;
@@ -324,10 +316,8 @@
                     currIf = branch.iif();
                 }
             }
-<<<<<<< HEAD
-        } finally {
-            rwLock.writeLock().unlock();
-=======
+        } finally {
+            rwLock.writeLock().unlock();
         }
     }
 
@@ -335,45 +325,13 @@
     public Cursor<Entry> range(byte[] keyFrom, byte @Nullable [] keyTo) {
         synchronized (mux) {
             return doRange(keyFrom, keyTo, rev);
->>>>>>> f1ac1dba
         }
     }
 
     @Override
     public Cursor<Entry> range(byte[] keyFrom, byte @Nullable [] keyTo, long revUpperBound) {
-<<<<<<< HEAD
-        rwLock.readLock().lock();
-
-        try {
-            SortedMap<byte[], List<Long>> subMap = keyTo == null
-                    ? keysIdx.tailMap(keyFrom)
-                    : keysIdx.subMap(keyFrom, keyTo);
-
-            return subMap.entrySet().stream()
-                    .map(e -> {
-                        byte[] key = e.getKey();
-                        long[] keyRevisions = toLongArray(e.getValue());
-
-                        int maxRevisionIndex = maxRevisionIndex(keyRevisions, revUpperBound);
-
-                        if (maxRevisionIndex == NOT_FOUND) {
-                            return EntryImpl.empty(key);
-                        }
-
-                        long revision = keyRevisions[maxRevisionIndex];
-
-                        Value value = valueForOperation(key, revision);
-
-                        return EntryImpl.toEntry(key, revision, value);
-                    })
-                    .filter(e -> !e.empty())
-                    .collect(collectingAndThen(toList(), Cursor::fromIterable));
-        } finally {
-            rwLock.readLock().unlock();
-=======
         synchronized (mux) {
             return doRange(keyFrom, keyTo, revUpperBound);
->>>>>>> f1ac1dba
         }
     }
 
@@ -645,82 +603,6 @@
         }
     }
 
-<<<<<<< HEAD
-=======
-    private List<Entry> doGetAll(List<byte[]> keys, long revUpperBound) {
-        assert !keys.isEmpty();
-        assert revUpperBound >= 0 : revUpperBound;
-
-        var res = new ArrayList<Entry>(keys.size());
-
-        for (byte[] key : keys) {
-            res.add(doGet(key, revUpperBound));
-        }
-
-        return res;
-    }
-
-    private Entry doGet(byte[] key, long revUpperBound) {
-        assert revUpperBound >= 0 : revUpperBound;
-
-        long[] keyRevisions = toLongArray(keysIdx.get(key));
-        int maxRevisionIndex = maxRevisionIndex(keyRevisions, revUpperBound);
-
-        if (maxRevisionIndex == NOT_FOUND) {
-            CompactedException.throwIfRequestedRevisionLessThanOrEqualToCompacted(revUpperBound, compactionRevision);
-
-            return EntryImpl.empty(key);
-        }
-
-        long revision = keyRevisions[maxRevisionIndex];
-
-        Value value = getValue(key, revision);
-
-        if (revUpperBound <= compactionRevision && (!isLastIndex(keyRevisions, maxRevisionIndex) || value.tombstone())) {
-            throw new CompactedException(revUpperBound, compactionRevision);
-        }
-
-        return EntryImpl.toEntry(key, revision, value);
-    }
-
-    private List<Entry> doGet(byte[] key, long revLowerBound, long revUpperBound) {
-        assert revLowerBound >= 0 : revLowerBound;
-        assert revUpperBound >= 0 : revUpperBound;
-        assert revUpperBound >= revLowerBound : "revLowerBound=" + revLowerBound + ", revUpperBound=" + revUpperBound;
-
-        long[] keyRevisions = toLongArray(keysIdx.get(key));
-
-        int minRevisionIndex = minRevisionIndex(keyRevisions, revLowerBound);
-        int maxRevisionIndex = maxRevisionIndex(keyRevisions, revUpperBound);
-
-        if (minRevisionIndex == NOT_FOUND || maxRevisionIndex == NOT_FOUND) {
-            CompactedException.throwIfRequestedRevisionLessThanOrEqualToCompacted(revLowerBound, compactionRevision);
-
-            return List.of();
-        }
-
-        var entries = new ArrayList<Entry>();
-
-        for (int i = minRevisionIndex; i <= maxRevisionIndex; i++) {
-            long revision = keyRevisions[i];
-
-            Value value = getValue(key, revision);
-
-            if (revision <= compactionRevision && (!isLastIndex(keyRevisions, i) || value.tombstone())) {
-                continue;
-            }
-
-            entries.add(EntryImpl.toEntry(key, revision, value));
-        }
-
-        if (entries.isEmpty()) {
-            CompactedException.throwIfRequestedRevisionLessThanOrEqualToCompacted(revLowerBound, compactionRevision);
-        }
-
-        return entries;
-    }
-
->>>>>>> f1ac1dba
     private void doPut(byte[] key, byte[] bytes, long curRev, HybridTimestamp opTs) {
         // Update keysIdx.
         List<Long> revs = keysIdx.computeIfAbsent(key, k -> new ArrayList<>());
