/*
 * Licensed to the Apache Software Foundation (ASF) under one or more
 * contributor license agreements. See the NOTICE file distributed with
 * this work for additional information regarding copyright ownership.
 * The ASF licenses this file to You under the Apache License, Version 2.0
 * (the "License"); you may not use this file except in compliance with
 * the License. You may obtain a copy of the License at
 *
 *      http://www.apache.org/licenses/LICENSE-2.0
 *
 * Unless required by applicable law or agreed to in writing, software
 * distributed under the License is distributed on an "AS IS" BASIS,
 * WITHOUT WARRANTIES OR CONDITIONS OF ANY KIND, either express or implied.
 * See the License for the specific language governing permissions and
 * limitations under the License.
 */

package org.apache.ignite.internal.metastorage.server;

import static java.util.stream.Collectors.collectingAndThen;
import static java.util.stream.Collectors.toList;
import static org.apache.ignite.internal.metastorage.server.KeyValueStorageUtils.NOTHING_TO_COMPACT_INDEX;
import static org.apache.ignite.internal.metastorage.server.KeyValueStorageUtils.assertCompactionRevisionLessThanCurrent;
import static org.apache.ignite.internal.metastorage.server.KeyValueStorageUtils.indexToCompact;
import static org.apache.ignite.internal.metastorage.server.KeyValueStorageUtils.toUtf8String;
import static org.apache.ignite.internal.metastorage.server.Value.TOMBSTONE;
import static org.apache.ignite.internal.metastorage.server.raft.MetaStorageWriteHandler.IDEMPOTENT_COMMAND_PREFIX;
import static org.apache.ignite.internal.rocksdb.RocksUtils.incrementPrefix;
import static org.apache.ignite.internal.util.ArrayUtils.LONG_EMPTY_ARRAY;
import static org.apache.ignite.internal.util.ByteUtils.toByteArray;
import static org.apache.ignite.lang.ErrorGroups.MetaStorage.OP_EXECUTION_ERR;

import java.nio.file.Path;
import java.util.ArrayList;
import java.util.Arrays;
import java.util.Collection;
import java.util.Collections;
import java.util.Comparator;
import java.util.HashMap;
import java.util.List;
import java.util.Map;
import java.util.NavigableMap;
import java.util.Objects;
import java.util.SortedMap;
import java.util.TreeMap;
import java.util.TreeSet;
import java.util.concurrent.CompletableFuture;
import java.util.concurrent.ConcurrentSkipListMap;
import java.util.function.LongConsumer;
import java.util.function.Predicate;
import org.apache.ignite.internal.failure.NoOpFailureManager;
import org.apache.ignite.internal.hlc.HybridTimestamp;
import org.apache.ignite.internal.lang.ByteArray;
import org.apache.ignite.internal.metastorage.CommandId;
import org.apache.ignite.internal.metastorage.Entry;
import org.apache.ignite.internal.metastorage.RevisionUpdateListener;
import org.apache.ignite.internal.metastorage.WatchListener;
import org.apache.ignite.internal.metastorage.dsl.Operation;
import org.apache.ignite.internal.metastorage.dsl.Operations;
import org.apache.ignite.internal.metastorage.dsl.StatementResult;
import org.apache.ignite.internal.metastorage.exceptions.CompactedException;
import org.apache.ignite.internal.metastorage.exceptions.MetaStorageException;
import org.apache.ignite.internal.metastorage.impl.EntryImpl;
import org.apache.ignite.internal.metastorage.impl.MetaStorageManagerImpl;
import org.apache.ignite.internal.util.Cursor;
import org.jetbrains.annotations.Nullable;

/**
 * Simple in-memory key/value storage for tests.
 */
public class SimpleInMemoryKeyValueStorage implements KeyValueStorage {
    /** Lexicographical comparator. */
    private static final Comparator<byte[]> CMP = Arrays::compareUnsigned;

    /**
     * Keys index. Value is the list of all revisions under which entry corresponding to the key was modified.
     *
     * <p>Concurrent map to avoid {@link java.util.ConcurrentModificationException} on compaction.</p>
     *
     * <p>Guarded by {@link #mux}.</p>
     */
    private final NavigableMap<byte[], List<Long>> keysIdx = new ConcurrentSkipListMap<>(CMP);

    /** Timestamp to revision mapping. */
    private final NavigableMap<Long, Long> tsToRevMap = new TreeMap<>();

    /** Revision to timestamp mapping. */
    private final Map<Long, HybridTimestamp> revToTsMap = new HashMap<>();

    /**
     * Revisions index. Value contains all entries which were modified under particular revision.
     *
     * <p>Concurrent map to avoid {@link java.util.ConcurrentModificationException} on compaction.</p>
     *
     * <p>Guarded by {@link #mux}.</p>
     */
    private final NavigableMap<Long, NavigableMap<byte[], Value>> revsIdx = new ConcurrentSkipListMap<>();

    /**
     * Revision. Will be incremented for each single-entry or multi-entry update operation.
     *
     * <p>Multi-threaded access is guarded by {@link #mux}.</p>
     */
    private long rev;

    /**
     * Update counter. Will be incremented for each update of any particular entry.
     *
     * <p>Multi-threaded access is guarded by {@link #mux}.</p>
     */
    private long updCntr;

    /**
     * Last revision of a compact that was set or restored from a snapshot.
     *
     * <p>This field is used by metastorage read methods to determine whether {@link CompactedException} should be thrown.</p>
     *
     * <p>Multi-threaded access is guarded by {@link #mux}.</p>
     */
    private long compactionRevision = -1;

    /** All operations are queued on this lock. */
    private final Object mux = new Object();

    private boolean areWatchesEnabled = false;

    private final WatchProcessor watchProcessor;

    private final List<Entry> updatedEntries = new ArrayList<>();

    /**
     * Revision listener for recovery only. Notifies {@link MetaStorageManagerImpl} of revision update.
     * Guarded by {@link #mux}.
     */
    private @Nullable LongConsumer recoveryRevisionListener;

    public SimpleInMemoryKeyValueStorage(String nodeName) {
        this.watchProcessor = new WatchProcessor(nodeName, this::get, new NoOpFailureManager());
    }

    @Override
    public void start() {
        // no-op
    }

    @Override
    public long revision() {
        synchronized (mux) {
            return rev;
        }
    }

    @Override
    public long updateCounter() {
        synchronized (mux) {
            return updCntr;
        }
    }

    @Override
    public void put(byte[] key, byte[] value, HybridTimestamp opTs) {
        synchronized (mux) {
            long curRev = rev + 1;

            doPut(key, value, curRev);

            updateRevision(curRev, opTs);
        }
    }

    private void updateRevision(long newRevision, HybridTimestamp ts) {
        rev = newRevision;

        tsToRevMap.put(ts.longValue(), rev);
        revToTsMap.put(rev, ts);

        notifyWatches();

        notifyRevisionUpdate();
    }

    /**
     * Notifies of revision update.
     * Must be called under the {@link #mux} lock.
     */
    private void notifyRevisionUpdate() {
        if (recoveryRevisionListener != null) {
            // Listener must be invoked only on recovery, after recovery listener must be null.
            recoveryRevisionListener.accept(rev);
        }
    }

    @Override
    public void putAll(List<byte[]> keys, List<byte[]> values, HybridTimestamp opTs) {
        synchronized (mux) {
            long curRev = rev + 1;

            doPutAll(curRev, keys, values, opTs);
        }
    }

    @Override
    public Entry get(byte[] key) {
        synchronized (mux) {
            return doGet(key, rev);
        }
    }

    @Override
    public Entry get(byte[] key, long revUpperBound) {
        synchronized (mux) {
            return doGet(key, revUpperBound);
        }
    }


    @Override
    public List<Entry> get(byte[] key, long revLowerBound, long revUpperBound) {
        synchronized (mux) {
            return doGet(key, revLowerBound, revUpperBound);
        }
    }

    @Override
    public Collection<Entry> getAll(List<byte[]> keys) {
        synchronized (mux) {
            return doGetAll(keys, rev);
        }
    }

    @Override
    public Collection<Entry> getAll(List<byte[]> keys, long revUpperBound) {
        synchronized (mux) {
            return doGetAll(keys, revUpperBound);
        }
    }

    @Override
    public void remove(byte[] key, HybridTimestamp opTs) {
        synchronized (mux) {
            long curRev = rev + 1;

            if (doRemove(key, curRev)) {
                updateRevision(curRev, opTs);
            }
        }
    }

    @Override
    public void removeAll(List<byte[]> keys, HybridTimestamp opTs) {
        synchronized (mux) {
            long curRev = rev + 1;

            List<byte[]> existingKeys = new ArrayList<>(keys.size());

            List<byte[]> vals = new ArrayList<>(keys.size());

            for (byte[] key : keys) {
                Entry e = doGet(key, rev);

                if (e.empty() || e.tombstone()) {
                    continue;
                }

                existingKeys.add(key);

                vals.add(TOMBSTONE);
            }

            doPutAll(curRev, existingKeys, vals, opTs);
        }
    }

    @Override
    public boolean invoke(
            Condition condition,
            Collection<Operation> success,
            Collection<Operation> failure,
            HybridTimestamp opTs,
            CommandId commandId
    ) {
        synchronized (mux) {
            Collection<Entry> e = getAll(Arrays.asList(condition.keys()));

            boolean branch = condition.test(e.toArray(new Entry[]{}));

            Collection<Operation> ops = branch ? new ArrayList<>(success) : new ArrayList<>(failure);

            // In case of in-memory storage, there's no sense in "persisting" invoke result, however same persistent source operations
            // were added in order to have matching revisions count through all storages.
            ops.add(Operations.put(
                    new ByteArray(IDEMPOTENT_COMMAND_PREFIX + commandId.toMgKeyAsString()),
                    branch ? INVOKE_RESULT_TRUE_BYTES : INVOKE_RESULT_FALSE_BYTES)
            );

            long curRev = rev + 1;

            boolean modified = false;

            for (Operation op : ops) {
                switch (op.type()) {
                    case PUT:
                        doPut(toByteArray(op.key()), toByteArray(op.value()), curRev);

                        modified = true;

                        break;

                    case REMOVE:
                        modified |= doRemove(toByteArray(op.key()), curRev);

                        break;

                    case NO_OP:
                        break;

                    default:
                        throw new MetaStorageException(OP_EXECUTION_ERR, "Unknown operation type: " + op.type());
                }
            }

            if (modified) {
                updateRevision(curRev, opTs);
            }

            return branch;
        }
    }

    @Override
    public StatementResult invoke(If iif, HybridTimestamp opTs, CommandId commandId) {
        synchronized (mux) {
            If currIf = iif;
            while (true) {
                Collection<Entry> e = getAll(Arrays.asList(currIf.cond().keys()));

                Statement branch = (currIf.cond().test(e.toArray(new Entry[]{}))) ? currIf.andThen() : currIf.orElse();

                if (branch.isTerminal()) {
                    long curRev = rev + 1;

                    boolean modified = false;

                    Collection<Operation> ops = new ArrayList<>(branch.update().operations());

                    // In case of in-memory storage, there's no sense in "persisting" invoke result, however same persistent source
                    // operations were added in order to have matching revisions count through all storages.
                    ops.add(Operations.put(
                            new ByteArray(IDEMPOTENT_COMMAND_PREFIX + commandId.toMgKeyAsString()),
                            branch.update().result().result())
                    );

                    for (Operation op : ops) {
                        switch (op.type()) {
                            case PUT:
                                doPut(toByteArray(op.key()), toByteArray(op.value()), curRev);

                                modified = true;

                                break;

                            case REMOVE:
                                modified |= doRemove(toByteArray(op.key()), curRev);

                                break;

                            case NO_OP:
                                break;

                            default:
                                throw new MetaStorageException(OP_EXECUTION_ERR, "Unknown operation type: " + op.type());
                        }
                    }

                    if (modified) {
                        updateRevision(curRev, opTs);
                    }

                    return branch.update().result();
                } else {
                    currIf = branch.iif();
                }
            }
        }
    }

    @Override
    public Cursor<Entry> range(byte[] keyFrom, byte @Nullable [] keyTo) {
        synchronized (mux) {
            return range(keyFrom, keyTo, rev);
        }
    }

    @Override
    public Cursor<Entry> range(byte[] keyFrom, byte @Nullable [] keyTo, long revUpperBound) {
        synchronized (mux) {
            SortedMap<byte[], List<Long>> subMap = keyTo == null
                    ? keysIdx.tailMap(keyFrom)
                    : keysIdx.subMap(keyFrom, keyTo);

            return subMap.entrySet().stream()
                    .map(e -> {
                        long targetRevision = maxRevision(e.getValue(), revUpperBound);

                        if (targetRevision == -1) {
                            return EntryImpl.empty(e.getKey());
                        }

                        return doGetValue(e.getKey(), targetRevision);
                    })
                    .filter(e -> !e.empty())
                    .collect(collectingAndThen(toList(), Cursor::fromIterable));
        }
    }

    @Override
    public byte @Nullable [] nextKey(byte[] key) {
        return incrementPrefix(key);
    }

    @Override
    public HybridTimestamp timestampByRevision(long revision) {
        synchronized (mux) {
            return Objects.requireNonNull(revToTsMap.get(revision), "Revision " + revision + " not found");
        }
    }

    @Override
    public long revisionByTimestamp(HybridTimestamp timestamp) {
        synchronized (mux) {
            Map.Entry<Long, Long> revisionEntry = tsToRevMap.floorEntry(timestamp.longValue());

            if (revisionEntry == null) {
                // Nothing to compact yet.
                return -1;
            }

            return revisionEntry.getValue();
        }
    }

    @Override
    public void setRecoveryRevisionListener(@Nullable LongConsumer listener) {
        synchronized (mux) {
            this.recoveryRevisionListener = listener;
        }
    }

    @Override
    public void watchRange(byte[] keyFrom, byte @Nullable [] keyTo, long rev, WatchListener listener) {
        assert keyFrom != null : "keyFrom couldn't be null.";
        assert rev > 0 : "rev must be positive.";

        Predicate<byte[]> rangePredicate = keyTo == null
                ? k -> CMP.compare(keyFrom, k) <= 0
                : k -> CMP.compare(keyFrom, k) <= 0 && CMP.compare(keyTo, k) > 0;

        watchProcessor.addWatch(new Watch(rev, listener, rangePredicate));
    }

    @Override
    public void watchExact(byte[] key, long rev, WatchListener listener) {
        assert key != null : "key couldn't be null.";
        assert rev > 0 : "rev must be positive.";

        Predicate<byte[]> exactPredicate = k -> CMP.compare(k, key) == 0;

        watchProcessor.addWatch(new Watch(rev, listener, exactPredicate));
    }

    @Override
    public void watchExact(Collection<byte[]> keys, long rev, WatchListener listener) {
        assert keys != null && !keys.isEmpty() : "keys couldn't be null or empty: " + keys;
        assert rev > 0 : "rev must be positive.";

        TreeSet<byte[]> keySet = new TreeSet<>(CMP);

        keySet.addAll(keys);

        Predicate<byte[]> inPredicate = keySet::contains;

        watchProcessor.addWatch(new Watch(rev, listener, inPredicate));
    }

    @Override
    public void startWatches(long startRevision, OnRevisionAppliedCallback revisionCallback) {
        assert startRevision != 0 : "First meaningful revision is 1";

        synchronized (mux) {
            areWatchesEnabled = true;

            watchProcessor.setRevisionCallback(revisionCallback);

            replayUpdates(startRevision);
        }
    }

    private void replayUpdates(long startRevision) {
        long minWatchRevision = Math.max(startRevision, watchProcessor.minWatchRevision().orElse(-1));

        if (minWatchRevision <= 0) {
            return;
        }

        revsIdx.tailMap(minWatchRevision)
                .forEach((revision, entries) -> {
                    entries.forEach((key, value) -> {
                        var entry = new EntryImpl(key, value.bytes(), revision, value.updateCounter());

                        updatedEntries.add(entry);
                    });

                    notifyWatches();
                });
    }

    private void notifyWatches() {
        if (!areWatchesEnabled || updatedEntries.isEmpty()) {
            updatedEntries.clear();

            return;
        }

        HybridTimestamp ts = revToTsMap.get(updatedEntries.get(0).revision());
        assert ts != null;

        watchProcessor.notifyWatches(List.copyOf(updatedEntries), ts);

        updatedEntries.clear();
    }

    @Override
    public void removeWatch(WatchListener listener) {
        watchProcessor.removeWatch(listener);
    }

    @Override
    public void compact(long revision) {
        assert revision >= 0;

<<<<<<< HEAD
        synchronized (mux) {
            assertCompactionRevisionLessThanCurrent(revision, rev);
=======
        for (Map.Entry<byte[], List<Long>> entry : keysIdx.entrySet()) {
            synchronized (mux) {
                assertCompactionRevisionLessThanCurrent(revision, rev);
>>>>>>> 17d739a7

                compactForKey(entry.getKey(), toLongArray(entry.getValue()), revision);
            }
        }
    }

    @Override
    public void close() {
        watchProcessor.close();
    }

    @Override
    public CompletableFuture<Void> snapshot(Path snapshotPath) {
        throw new UnsupportedOperationException();
    }

    @Override
    public void restoreSnapshot(Path snapshotPath) {
        throw new UnsupportedOperationException();
    }

    private boolean doRemove(byte[] key, long curRev) {
        Entry e = doGet(key, curRev);

        if (e.empty() || e.tombstone()) {
            return false;
        }

        doPut(key, TOMBSTONE, curRev);

        return true;
    }

    /**
     * Compacts the key, see the documentation of {@link KeyValueStorage#compact} for examples.
     *
     * @param key Target key.
     * @param revs Key revisions.
     * @param compactionRevision Revision up to which (inclusively) the key will be compacted.
     * @throws MetaStorageException If failed.
     */
    private void compactForKey(byte[] key, long[] revs, long compactionRevision) {
        int indexToCompact = indexToCompact(revs, compactionRevision, revision -> isTombstoneForCompaction(key, revision));

        if (indexToCompact == NOTHING_TO_COMPACT_INDEX) {
            return;
        }

        // Let's deal with the key revisions.
        if (indexToCompact == revs.length - 1) {
            keysIdx.remove(key);
        } else {
            List<Long> keyRevisions = keysIdx.get(key);

            assert keyRevisions != null : toUtf8String(key);

            keyRevisions.subList(0, indexToCompact + 1).clear();
        }

        // Let's deal with the key values.
        for (int revisionIndex = 0; revisionIndex < indexToCompact; revisionIndex++) {
            long revision = revs[revisionIndex];

            NavigableMap<byte[], Value> valueByKey = revsIdx.get(revision);

            valueByKey.remove(key);

            if (valueByKey.isEmpty()) {
                revsIdx.remove(revision);
            }
        }
    }

    private Collection<Entry> doGetAll(List<byte[]> keys, long rev) {
        assert keys != null : "keys list can't be null.";
        assert !keys.isEmpty() : "keys list can't be empty.";
        assert rev >= 0;

        Collection<Entry> res = new ArrayList<>(keys.size());

        for (byte[] key : keys) {
            res.add(doGet(key, rev));
        }

        return res;
    }

    private Entry doGet(byte[] key, long revUpperBound) {
        assert revUpperBound >= 0 : "Invalid arguments: [revUpperBound=" + revUpperBound + ']';

        List<Long> revs = keysIdx.get(key);

        if (revs == null || revs.isEmpty()) {
            return EntryImpl.empty(key);
        }

        long lastRev = maxRevision(revs, revUpperBound);

        // lastRev can be -1 if maxRevision return -1.
        if (lastRev == -1) {
            return EntryImpl.empty(key);
        }

        return doGetValue(key, lastRev);
    }

    private List<Entry> doGet(byte[] key, long revLowerBound, long revUpperBound) {
        assert revLowerBound >= 0 : "Invalid arguments: [revLowerBound=" + revLowerBound + ']';
        assert revUpperBound >= 0 : "Invalid arguments: [revUpperBound=" + revUpperBound + ']';
        assert revUpperBound >= revLowerBound
                : "Invalid arguments: [revLowerBound=" + revLowerBound + ", revUpperBound=" + revUpperBound + ']';

        List<Long> revs = keysIdx.get(key);

        if (revs == null || revs.isEmpty()) {
            return Collections.emptyList();
        }

        int firstRevIndex = minRevisionIndex(revs, revLowerBound);
        int lastRevIndex = maxRevisionIndex(revs, revUpperBound);

        // firstRevIndex can be -1 if minRevisionIndex return -1. lastRevIndex can be -1 if maxRevisionIndex return -1.
        if (firstRevIndex == -1 || lastRevIndex == -1) {
            return Collections.emptyList();
        }

        List<Entry> entries = new ArrayList<>();

        for (int i = firstRevIndex; i <= lastRevIndex; i++) {
            entries.add(doGetValue(key, revs.get(i)));
        }

        return entries;
    }

    /**
     * Returns maximum revision which must be less or equal to {@code upperBoundRev}. If there is no such revision then {@code -1} will be
     * returned.
     *
     * @param revs Revisions list.
     * @param upperBoundRev Revision upper bound.
     * @return Appropriate revision or {@code -1} if there is no such revision.
     */
    private static long maxRevision(List<Long> revs, long upperBoundRev) {
        int i = revs.size() - 1;

        for (; i >= 0; i--) {
            long rev = revs.get(i);

            if (rev <= upperBoundRev) {
                return rev;
            }
        }

        return -1;
    }

    /**
     * Returns index of minimum revision which must be greater or equal to {@code lowerBoundRev}.
     * If there is no such revision then {@code -1} will be returned.
     *
     * @param revs          Revisions list.
     * @param lowerBoundRev Revision lower bound.
     * @return Index of minimum revision or {@code -1} if there is no such revision.
     */
    private static int minRevisionIndex(List<Long> revs, long lowerBoundRev) {
        for (int i = 0; i < revs.size(); i++) {
            long rev = revs.get(i);

            if (rev >= lowerBoundRev) {
                return i;
            }
        }

        return -1;
    }

    /**
     * Returns index of maximum revision which must be less or equal to {@code upperBoundRev}.
     * If there is no such revision then {@code -1} will be returned.
     *
     * @param revs          Revisions list.
     * @param upperBoundRev Revision upper bound.
     * @return Index of maximum revision or {@code -1} if there is no such revision.
     */
    private static int maxRevisionIndex(List<Long> revs, long upperBoundRev) {
        for (int i = revs.size() - 1; i >= 0; i--) {
            long rev = revs.get(i);

            if (rev <= upperBoundRev) {
                return i;
            }
        }

        return -1;
    }

    private Entry doGetValue(byte[] key, long lastRev) {
        if (lastRev == 0) {
            return EntryImpl.empty(key);
        }

        NavigableMap<byte[], Value> lastRevVals = revsIdx.get(lastRev);

        if (lastRevVals == null || lastRevVals.isEmpty()) {
            return EntryImpl.empty(key);
        }

        Value lastVal = lastRevVals.get(key);

        if (lastVal.tombstone()) {
            return EntryImpl.tombstone(key, lastRev, lastVal.updateCounter());
        }

        return new EntryImpl(key, lastVal.bytes(), lastRev, lastVal.updateCounter());
    }

    private long doPut(byte[] key, byte[] bytes, long curRev) {
        long curUpdCntr = ++updCntr;

        // Update keysIdx.
        List<Long> revs = keysIdx.computeIfAbsent(key, k -> new ArrayList<>());

        long lastRev = revs.isEmpty() ? 0 : lastRevision(revs);

        revs.add(curRev);

        // Update revsIdx.
        Value val = new Value(bytes, curUpdCntr);

        revsIdx.compute(
                curRev,
                (rev, entries) -> {
                    if (entries == null) {
                        entries = new TreeMap<>(CMP);
                    }

                    entries.put(key, val);

                    return entries;
                }
        );

        var updatedEntry = new EntryImpl(key, val.tombstone() ? null : bytes, curRev, curUpdCntr);

        updatedEntries.add(updatedEntry);

        return lastRev;
    }

    private long doPutAll(long curRev, List<byte[]> keys, List<byte[]> bytesList, HybridTimestamp opTs) {
        synchronized (mux) {
            // Update revsIdx.
            NavigableMap<byte[], Value> entries = new TreeMap<>(CMP);

            for (int i = 0; i < keys.size(); i++) {
                byte[] key = keys.get(i);

                byte[] bytes = bytesList.get(i);

                long curUpdCntr = ++updCntr;

                // Update keysIdx.
                List<Long> revs = keysIdx.computeIfAbsent(key, k -> new ArrayList<>());

                revs.add(curRev);

                Value val = new Value(bytes, curUpdCntr);

                entries.put(key, val);

                updatedEntries.add(new EntryImpl(key, bytes, curRev, curUpdCntr));

                revsIdx.put(curRev, entries);
            }

            updateRevision(curRev, opTs);

            return curRev;
        }
    }

    private static long lastRevision(List<Long> revs) {
        return revs.get(revs.size() - 1);
    }

    @Override
    public void registerRevisionUpdateListener(RevisionUpdateListener listener) {
        watchProcessor.registerRevisionUpdateListener(listener);
    }

    @Override
    public void unregisterRevisionUpdateListener(RevisionUpdateListener listener) {
        watchProcessor.unregisterRevisionUpdateListener(listener);
    }

    @Override
    public CompletableFuture<Void> notifyRevisionUpdateListenerOnStart(long newRevision) {
        return watchProcessor.notifyUpdateRevisionListeners(newRevision);
    }

    @Override
    public void advanceSafeTime(HybridTimestamp newSafeTime) {
        synchronized (mux) {
            if (!areWatchesEnabled) {
                return;
            }

            watchProcessor.advanceSafeTime(newSafeTime);
        }
    }

    @Override
    public void saveCompactionRevision(long revision) {
        throw new UnsupportedOperationException();
    }

    @Override
    public void setCompactionRevision(long revision) {
        assert revision >= 0;

        synchronized (mux) {
            assertCompactionRevisionLessThanCurrent(revision, rev);

            compactionRevision = revision;
        }
    }

    @Override
    public long getCompactionRevision() {
        synchronized (mux) {
            return compactionRevision;
        }
    }

    private static long[] toLongArray(List<Long> list) {
        if (list.isEmpty()) {
            return LONG_EMPTY_ARRAY;
        }

        var array = new long[list.size()];

        for (int i = 0; i < array.length; i++) {
            array[i] = list.get(i);
        }

        return array;
    }

    private boolean isTombstoneForCompaction(byte[] key, long revision) {
        NavigableMap<byte[], Value> kv = revsIdx.get(revision);

        Value value = kv.get(key);

        assert value != null : "key=" + toUtf8String(key) + ", revision=" + revision;

        return value.tombstone();
    }
}<|MERGE_RESOLUTION|>--- conflicted
+++ resolved
@@ -538,14 +538,9 @@
     public void compact(long revision) {
         assert revision >= 0;
 
-<<<<<<< HEAD
-        synchronized (mux) {
-            assertCompactionRevisionLessThanCurrent(revision, rev);
-=======
         for (Map.Entry<byte[], List<Long>> entry : keysIdx.entrySet()) {
             synchronized (mux) {
                 assertCompactionRevisionLessThanCurrent(revision, rev);
->>>>>>> 17d739a7
 
                 compactForKey(entry.getKey(), toLongArray(entry.getValue()), revision);
             }
