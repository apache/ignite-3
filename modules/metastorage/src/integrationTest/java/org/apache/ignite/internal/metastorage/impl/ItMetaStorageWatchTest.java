--- conflicted
+++ resolved
@@ -149,13 +149,8 @@
                     clusterStateStorage,
                     logicalTopology,
                     cmgConfiguration,
-<<<<<<< HEAD
-                    new NodeAttributesCollector(nodeAttributes, storageProfilesConfiguration),
-                    new TestConfigurationValidator());
-=======
-                    new NodeAttributesCollector(nodeAttributes)
+                    new NodeAttributesCollector(nodeAttributes, storageProfilesConfiguration)
             );
->>>>>>> fc1d0976
 
             components.add(cmgManager);
 
