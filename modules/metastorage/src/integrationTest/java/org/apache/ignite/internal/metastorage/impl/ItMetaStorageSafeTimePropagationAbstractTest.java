--- conflicted
+++ resolved
@@ -44,16 +44,8 @@
     private final ClusterTimeImpl time = new ClusterTimeImpl("node", new IgniteSpinBusyLock(), clock);
 
     @BeforeEach
-<<<<<<< HEAD
     public void startWatches() {
-        storage.startWatches((e, t) -> {
-=======
-    @Override
-    public void setUp() {
-        super.setUp();
-
         storage.startWatches(0, (e, t) -> {
->>>>>>> cae90410
             time.updateSafeTime(t);
 
             return CompletableFuture.completedFuture(null);
