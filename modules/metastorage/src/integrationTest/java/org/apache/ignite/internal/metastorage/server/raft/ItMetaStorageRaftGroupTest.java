/*
 * Licensed to the Apache Software Foundation (ASF) under one or more
 * contributor license agreements. See the NOTICE file distributed with
 * this work for additional information regarding copyright ownership.
 * The ASF licenses this file to You under the Apache License, Version 2.0
 * (the "License"); you may not use this file except in compliance with
 * the License. You may obtain a copy of the License at
 *
 *      http://www.apache.org/licenses/LICENSE-2.0
 *
 * Unless required by applicable law or agreed to in writing, software
 * distributed under the License is distributed on an "AS IS" BASIS,
 * WITHOUT WARRANTIES OR CONDITIONS OF ANY KIND, either express or implied.
 * See the License for the specific language governing permissions and
 * limitations under the License.
 */

package org.apache.ignite.internal.metastorage.server.raft;

import static java.util.stream.Collectors.collectingAndThen;
import static java.util.stream.Collectors.toSet;
import static org.apache.ignite.internal.raft.server.RaftGroupOptions.defaults;
import static org.apache.ignite.internal.testframework.IgniteTestUtils.waitForCondition;
import static org.apache.ignite.internal.testframework.matchers.CompletableFutureMatcher.willCompleteSuccessfully;
import static org.apache.ignite.utils.ClusterServiceTestUtils.findLocalAddresses;
import static org.apache.ignite.utils.ClusterServiceTestUtils.waitForTopology;
import static org.hamcrest.MatcherAssert.assertThat;
import static org.junit.jupiter.api.Assertions.assertEquals;
import static org.junit.jupiter.api.Assertions.assertNotSame;
import static org.junit.jupiter.api.Assertions.assertTrue;
import static org.mockito.Mockito.mock;
import static org.mockito.Mockito.when;

import java.util.ArrayList;
import java.util.List;
import java.util.Objects;
import java.util.concurrent.CompletableFuture;
import java.util.concurrent.ExecutionException;
import java.util.concurrent.Flow.Subscriber;
import java.util.concurrent.Flow.Subscription;
import java.util.concurrent.ScheduledExecutorService;
import java.util.concurrent.ScheduledThreadPoolExecutor;
import java.util.concurrent.TimeUnit;
import java.util.concurrent.atomic.AtomicInteger;
import java.util.stream.Collectors;
import org.apache.ignite.internal.configuration.testframework.ConfigurationExtension;
import org.apache.ignite.internal.configuration.testframework.InjectConfiguration;
import org.apache.ignite.internal.logger.IgniteLogger;
import org.apache.ignite.internal.logger.Loggers;
import org.apache.ignite.internal.metastorage.Entry;
import org.apache.ignite.internal.metastorage.impl.EntryImpl;
import org.apache.ignite.internal.metastorage.impl.MetaStorageService;
import org.apache.ignite.internal.metastorage.impl.MetaStorageServiceImpl;
import org.apache.ignite.internal.metastorage.server.KeyValueStorage;
import org.apache.ignite.internal.metastorage.server.time.ClusterTime;
import org.apache.ignite.internal.metastorage.server.time.ClusterTimeImpl;
import org.apache.ignite.internal.raft.PeersAndLearners;
import org.apache.ignite.internal.raft.RaftGroupServiceImpl;
import org.apache.ignite.internal.raft.RaftNodeId;
import org.apache.ignite.internal.raft.configuration.RaftConfiguration;
import org.apache.ignite.internal.raft.server.RaftServer;
import org.apache.ignite.internal.raft.server.impl.JraftServerImpl;
import org.apache.ignite.internal.raft.service.RaftGroupService;
import org.apache.ignite.internal.testframework.IgniteAbstractTest;
import org.apache.ignite.internal.thread.NamedThreadFactory;
import org.apache.ignite.internal.util.Cursor;
import org.apache.ignite.internal.util.IgniteSpinBusyLock;
import org.apache.ignite.internal.util.IgniteUtils;
import org.apache.ignite.lang.ByteArray;
import org.apache.ignite.network.ClusterService;
import org.apache.ignite.network.NetworkAddress;
import org.apache.ignite.network.StaticNodeFinder;
import org.apache.ignite.raft.jraft.RaftMessagesFactory;
import org.apache.ignite.raft.jraft.Status;
import org.apache.ignite.raft.jraft.core.Replicator;
import org.apache.ignite.raft.jraft.entity.PeerId;
import org.apache.ignite.raft.jraft.option.NodeOptions;
import org.apache.ignite.raft.jraft.rpc.impl.RaftGroupEventsClientListener;
import org.apache.ignite.utils.ClusterServiceTestUtils;
import org.junit.jupiter.api.AfterEach;
import org.junit.jupiter.api.BeforeEach;
import org.junit.jupiter.api.Test;
import org.junit.jupiter.api.TestInfo;
import org.junit.jupiter.api.extension.ExtendWith;
import org.mockito.Mock;
import org.mockito.junit.jupiter.MockitoExtension;

/**
 * Meta storage client tests.
 */
@ExtendWith(MockitoExtension.class)
@ExtendWith(ConfigurationExtension.class)
public class ItMetaStorageRaftGroupTest extends IgniteAbstractTest {
    /** The logger. */
    private static final IgniteLogger LOG = Loggers.forClass(ItMetaStorageRaftGroupTest.class);

    /** Base network port. */
    private static final int NODE_PORT_BASE = 20_000;

    /** Nodes. */
    private static final int NODES = 3;

    /** Factory. */
    private static final RaftMessagesFactory FACTORY = new RaftMessagesFactory();

    /** Expected server result entry. */
    private static final EntryImpl EXPECTED_RESULT_ENTRY1 =
            new EntryImpl(
                    new byte[]{1},
                    new byte[]{2},
                    10,
                    2
            );

    /** Expected server result entry. */
    private static final EntryImpl EXPECTED_RESULT_ENTRY2 =
            new EntryImpl(
                    new byte[]{3},
                    new byte[]{4},
                    11,
                    3
            );

    /** Cluster. */
    private final ArrayList<ClusterService> cluster = new ArrayList<>();

    /** First meta storage raft server. */
    private RaftServer metaStorageRaftSrv1;

    /** Second meta storage raft server. */
    private RaftServer metaStorageRaftSrv2;

    /** Third meta storage raft server. */
    private RaftServer metaStorageRaftSrv3;

    /** First meta storage raft group service. */
    private RaftGroupService metaStorageRaftGrpSvc1;

    /** Second meta storage raft group service. */
    private RaftGroupService metaStorageRaftGrpSvc2;

    /** Third meta storage raft group service. */
    private RaftGroupService metaStorageRaftGrpSvc3;

    /** Mock Metastorage storage. */
    @Mock
    private KeyValueStorage mockStorage;

    /** Executor for raft group services. */
    private ScheduledExecutorService executor;

    @InjectConfiguration
    private RaftConfiguration raftConfiguration;

    /**
     * Run {@code NODES} cluster nodes.
     */
    @BeforeEach
    public void beforeTest(TestInfo testInfo) throws InterruptedException {
        List<NetworkAddress> localAddresses = findLocalAddresses(NODE_PORT_BASE, NODE_PORT_BASE + NODES);

        var nodeFinder = new StaticNodeFinder(localAddresses);

        localAddresses.stream()
                .map(addr -> ClusterServiceTestUtils.clusterService(testInfo, addr.port(), nodeFinder))
                .forEach(clusterService -> {
                    clusterService.start();
                    cluster.add(clusterService);
                });

        for (ClusterService node : cluster) {
            assertTrue(waitForTopology(node, NODES, 1000));
        }

        LOG.info("Cluster started.");

        executor = new ScheduledThreadPoolExecutor(20, new NamedThreadFactory("Raft-Group-Client", LOG));
    }

    /**
     * Shutdown raft server and stop all cluster nodes.
     *
     * @throws Exception If failed to shutdown raft server,
     */
    @AfterEach
    public void afterTest() throws Exception {
        if (metaStorageRaftSrv3 != null) {
            metaStorageRaftSrv3.stopRaftNodes(MetastorageGroupId.INSTANCE);
            metaStorageRaftSrv3.stop();
            metaStorageRaftGrpSvc3.shutdown();
        }

        if (metaStorageRaftSrv2 != null) {
            metaStorageRaftSrv2.stopRaftNodes(MetastorageGroupId.INSTANCE);
            metaStorageRaftSrv2.stop();
            metaStorageRaftGrpSvc2.shutdown();
        }

        if (metaStorageRaftSrv1 != null) {
            metaStorageRaftSrv1.stopRaftNodes(MetastorageGroupId.INSTANCE);
            metaStorageRaftSrv1.stop();
            metaStorageRaftGrpSvc1.shutdown();
        }

        IgniteUtils.shutdownAndAwaitTermination(executor, 10, TimeUnit.SECONDS);

        for (ClusterService node : cluster) {
            node.stop();
        }
    }


    /**
     * Tests that {@link MetaStorageService#range(ByteArray, ByteArray, long)}} next command works correctly after leader changing.
     *
     * @throws Exception If failed.
     */
    @Test
    public void testRangeNextWorksCorrectlyAfterLeaderChange() throws Exception {
        AtomicInteger replicatorStartedCounter = new AtomicInteger(0);

        AtomicInteger replicatorStoppedCounter = new AtomicInteger(0);

        when(mockStorage.range(EXPECTED_RESULT_ENTRY1.key(), new byte[]{4})).thenAnswer(invocation -> {
            List<Entry> entries = List.of(EXPECTED_RESULT_ENTRY1, EXPECTED_RESULT_ENTRY2);

            return Cursor.fromBareIterator(entries.iterator());
        });

        List<Pair<RaftServer, RaftGroupService>> raftServersRaftGroups = prepareJraftMetaStorages(replicatorStartedCounter,
                replicatorStoppedCounter);

        List<RaftServer> raftServers = raftServersRaftGroups.stream().map(p -> p.key).collect(Collectors.toList());

        String oldLeaderId = raftServersRaftGroups.get(0).value.leader().consistentId();

        RaftServer oldLeaderServer = raftServers.stream()
                .filter(s -> localMemberName(s.clusterService()).equals(oldLeaderId))
                .findFirst()
                .orElseThrow();

        //Server that will be alive after we stop leader.
        RaftServer liveServer = raftServers.stream()
                .filter(s -> !localMemberName(s.clusterService()).equals(oldLeaderId))
                .findFirst()
                .orElseThrow();

        RaftGroupService raftGroupServiceOfLiveServer = raftServersRaftGroups.stream()
                .filter(p -> p.key.equals(liveServer))
                .findFirst()
                .orElseThrow()
                .value;

        MetaStorageService metaStorageSvc = new MetaStorageServiceImpl(
<<<<<<< HEAD
                liveServer.clusterService().nodeName(), raftGroupServiceOfLiveServer, new IgniteSpinBusyLock()
        );
=======
                raftGroupServiceOfLiveServer, new IgniteSpinBusyLock(), liveServer.clusterService().topologyService().localMember(),
                mock(ClusterTime.class));
>>>>>>> cafb8d3a

        var resultFuture = new CompletableFuture<Void>();

        metaStorageSvc.range(new ByteArray(EXPECTED_RESULT_ENTRY1.key()), new ByteArray(new byte[]{4}))
                .subscribe(new Subscriber<>() {
                    private Subscription subscription;

                    private int state = 0;

                    @Override
                    public void onSubscribe(Subscription subscription) {
                        this.subscription = subscription;

                        try {
                            assertTrue(
                                    waitForCondition(() -> replicatorStartedCounter.get() == 2, 5_000),
                                    String.valueOf(replicatorStartedCounter.get())
                            );

                            subscription.request(1);
                        } catch (InterruptedException e) {
                            resultFuture.completeExceptionally(e);
                        }
                    }

                    @Override
                    public void onNext(Entry item) {
                        try {
                            if (state == 0) {
                                assertEquals(EXPECTED_RESULT_ENTRY1, item);

                                // Ensure that leader has not been changed.
                                // In a stable topology unexpected leader election shouldn't happen.
                                assertTrue(
                                        waitForCondition(() -> replicatorStartedCounter.get() == 2, 5_000),
                                        String.valueOf(replicatorStartedCounter.get())
                                );

                                //stop leader
                                oldLeaderServer.stopRaftNodes(MetastorageGroupId.INSTANCE);
                                oldLeaderServer.stop();
                                cluster.stream().filter(c -> localMemberName(c).equals(oldLeaderId)).findFirst().orElseThrow().stop();

                                raftGroupServiceOfLiveServer.refreshLeader().get();

                                assertNotSame(oldLeaderId, raftGroupServiceOfLiveServer.leader().consistentId());

                                // ensure that leader has been changed only once
                                assertTrue(
                                        waitForCondition(() -> replicatorStartedCounter.get() == 4, 5_000),
                                        String.valueOf(replicatorStartedCounter.get())
                                );
                                assertTrue(
                                        waitForCondition(() -> replicatorStoppedCounter.get() == 2, 5_000),
                                        String.valueOf(replicatorStoppedCounter.get())
                                );

                            } else if (state == 1) {
                                assertEquals(EXPECTED_RESULT_ENTRY2, item);
                            }

                            state++;

                            subscription.request(1);
                        } catch (Exception e) {
                            resultFuture.completeExceptionally(e);
                        }
                    }

                    @Override
                    public void onError(Throwable throwable) {
                        resultFuture.completeExceptionally(throwable);
                    }

                    @Override
                    public void onComplete() {
                        resultFuture.complete(null);
                    }
                });

        assertThat(resultFuture, willCompleteSuccessfully());
    }

    private List<Pair<RaftServer, RaftGroupService>> prepareJraftMetaStorages(AtomicInteger replicatorStartedCounter,
            AtomicInteger replicatorStoppedCounter) throws InterruptedException, ExecutionException {
        PeersAndLearners membersConfiguration = cluster.stream()
                .map(ItMetaStorageRaftGroupTest::localMemberName)
                .collect(collectingAndThen(toSet(), PeersAndLearners::fromConsistentIds));

        assertTrue(cluster.size() > 1);

        NodeOptions opt1 = new NodeOptions();
        opt1.setReplicationStateListeners(
                List.of(new UserReplicatorStateListener(replicatorStartedCounter, replicatorStoppedCounter)));

        NodeOptions opt2 = new NodeOptions();
        opt2.setReplicationStateListeners(
                List.of(new UserReplicatorStateListener(replicatorStartedCounter, replicatorStoppedCounter)));

        NodeOptions opt3 = new NodeOptions();
        opt3.setReplicationStateListeners(
                List.of(new UserReplicatorStateListener(replicatorStartedCounter, replicatorStoppedCounter)));

        metaStorageRaftSrv1 = new JraftServerImpl(cluster.get(0), workDir.resolve("node1"), opt1, new RaftGroupEventsClientListener());

        metaStorageRaftSrv2 = new JraftServerImpl(cluster.get(1), workDir.resolve("node2"), opt2, new RaftGroupEventsClientListener());

        metaStorageRaftSrv3 = new JraftServerImpl(cluster.get(2), workDir.resolve("node3"), opt3, new RaftGroupEventsClientListener());

        metaStorageRaftSrv1.start();

        metaStorageRaftSrv2.start();

        metaStorageRaftSrv3.start();

        var raftNodeId1 = new RaftNodeId(MetastorageGroupId.INSTANCE, membersConfiguration.peer(localMemberName(cluster.get(0))));

        metaStorageRaftSrv1.startRaftNode(raftNodeId1, membersConfiguration,
                new MetaStorageListener(mockStorage, mock(ClusterTimeImpl.class)), defaults());

        var raftNodeId2 = new RaftNodeId(MetastorageGroupId.INSTANCE, membersConfiguration.peer(localMemberName(cluster.get(1))));

        metaStorageRaftSrv2.startRaftNode(raftNodeId2, membersConfiguration,
                new MetaStorageListener(mockStorage, mock(ClusterTimeImpl.class)), defaults());

        var raftNodeId3 = new RaftNodeId(MetastorageGroupId.INSTANCE, membersConfiguration.peer(localMemberName(cluster.get(2))));

        metaStorageRaftSrv3.startRaftNode(raftNodeId3, membersConfiguration,
                new MetaStorageListener(mockStorage, mock(ClusterTimeImpl.class)), defaults());

        metaStorageRaftGrpSvc1 = RaftGroupServiceImpl.start(
                MetastorageGroupId.INSTANCE,
                cluster.get(0),
                FACTORY,
                raftConfiguration,
                membersConfiguration,
                true,
                executor
        ).get();

        metaStorageRaftGrpSvc2 = RaftGroupServiceImpl.start(
                MetastorageGroupId.INSTANCE,
                cluster.get(1),
                FACTORY,
                raftConfiguration,
                membersConfiguration,
                true,
                executor
        ).get();

        metaStorageRaftGrpSvc3 = RaftGroupServiceImpl.start(
                MetastorageGroupId.INSTANCE,
                cluster.get(2),
                FACTORY,
                raftConfiguration,
                membersConfiguration,
                true,
                executor
        ).get();

        assertTrue(waitForCondition(
                        () -> sameLeaders(metaStorageRaftGrpSvc1, metaStorageRaftGrpSvc2, metaStorageRaftGrpSvc3), 10_000),
                "Leaders: " + metaStorageRaftGrpSvc1.leader() + " " + metaStorageRaftGrpSvc2.leader() + " " + metaStorageRaftGrpSvc3
                        .leader());

        List<Pair<RaftServer, RaftGroupService>> raftServersRaftGroups = new ArrayList<>();

        raftServersRaftGroups.add(new Pair<>(metaStorageRaftSrv1, metaStorageRaftGrpSvc1));
        raftServersRaftGroups.add(new Pair<>(metaStorageRaftSrv2, metaStorageRaftGrpSvc2));
        raftServersRaftGroups.add(new Pair<>(metaStorageRaftSrv3, metaStorageRaftGrpSvc3));

        return raftServersRaftGroups;
    }

    /**
     * Checks if all raft groups have the same leader.
     *
     * @param group1 Raft group 1
     * @param group2 Raft group 2
     * @param group3 Raft group 3
     * @return {@code true} if all raft groups have the same leader.
     */
    private boolean sameLeaders(RaftGroupService group1, RaftGroupService group2, RaftGroupService group3) {
        group1.refreshLeader();
        group2.refreshLeader();
        group3.refreshLeader();

        return Objects.equals(group1.leader(), group2.leader()) && Objects.equals(group2.leader(), group3.leader());
    }

    private static String localMemberName(ClusterService service) {
        return service.topologyService().localMember().name();
    }

    /**
     * User's replicator state listener.
     */
    static class UserReplicatorStateListener implements Replicator.ReplicatorStateListener {
        /** Replicator started counter. */
        private final AtomicInteger replicatorStartedCounter;

        /** Replicator stopped counter. */
        private final AtomicInteger replicatorStoppedCounter;

        /**
         * Constructor.
         *
         * @param replicatorStartedCounter Replicator started counter.
         * @param replicatorStoppedCounter Replicator stopped counter.
         */
        UserReplicatorStateListener(AtomicInteger replicatorStartedCounter, AtomicInteger replicatorStoppedCounter) {
            this.replicatorStartedCounter = replicatorStartedCounter;
            this.replicatorStoppedCounter = replicatorStoppedCounter;
        }

        /** {@inheritDoc} */
        @Override
        public void onCreated(PeerId peer) {
            int val = replicatorStartedCounter.incrementAndGet();

            LOG.info("Replicator has been created {} {}", peer, val);
        }

        /** {@inheritDoc} */
        @Override
        public void onError(PeerId peer, Status status) {
            LOG.info("Replicator has errors {} {}", peer, status);
        }

        /** {@inheritDoc} */
        @Override
        public void onDestroyed(PeerId peer) {
            int val = replicatorStoppedCounter.incrementAndGet();

            LOG.info("Replicator has been destroyed {} {}", peer, val);
        }
    }

    /**
     * Internal pair implementation.
     *
     * @param <K> Key
     * @param <V> Value
     */
    private static class Pair<K, V> {
        private final K key;
        private final V value;

        Pair(K key, V value) {
            this.key = key;
            this.value = value;
        }
    }
}<|MERGE_RESOLUTION|>--- conflicted
+++ resolved
@@ -252,13 +252,10 @@
                 .value;
 
         MetaStorageService metaStorageSvc = new MetaStorageServiceImpl(
-<<<<<<< HEAD
-                liveServer.clusterService().nodeName(), raftGroupServiceOfLiveServer, new IgniteSpinBusyLock()
-        );
-=======
-                raftGroupServiceOfLiveServer, new IgniteSpinBusyLock(), liveServer.clusterService().topologyService().localMember(),
+                liveServer.clusterService().nodeName(),
+                raftGroupServiceOfLiveServer,
+                new IgniteSpinBusyLock(),
                 mock(ClusterTime.class));
->>>>>>> cafb8d3a
 
         var resultFuture = new CompletableFuture<Void>();
 
