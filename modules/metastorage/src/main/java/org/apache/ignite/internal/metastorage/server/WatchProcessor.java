/*
 * Licensed to the Apache Software Foundation (ASF) under one or more
 * contributor license agreements. See the NOTICE file distributed with
 * this work for additional information regarding copyright ownership.
 * The ASF licenses this file to You under the Apache License, Version 2.0
 * (the "License"); you may not use this file except in compliance with
 * the License. You may obtain a copy of the License at
 *
 *      http://www.apache.org/licenses/LICENSE-2.0
 *
 * Unless required by applicable law or agreed to in writing, software
 * distributed under the License is distributed on an "AS IS" BASIS,
 * WITHOUT WARRANTIES OR CONDITIONS OF ANY KIND, either express or implied.
 * See the License for the specific language governing permissions and
 * limitations under the License.
 */

package org.apache.ignite.internal.metastorage.server;

import static java.util.concurrent.CompletableFuture.allOf;
import static java.util.concurrent.CompletableFuture.completedFuture;
import static java.util.concurrent.CompletableFuture.failedFuture;
import static java.util.concurrent.CompletableFuture.supplyAsync;

import java.util.ArrayList;
import java.util.HashSet;
import java.util.List;
import java.util.OptionalLong;
import java.util.concurrent.CompletableFuture;
import java.util.concurrent.CopyOnWriteArrayList;
import java.util.concurrent.ExecutorService;
import java.util.concurrent.Executors;
import java.util.concurrent.TimeUnit;
import org.apache.ignite.internal.close.ManuallyCloseable;
import org.apache.ignite.internal.hlc.HybridTimestamp;
import org.apache.ignite.internal.logger.IgniteLogger;
import org.apache.ignite.internal.logger.Loggers;
import org.apache.ignite.internal.metastorage.Entry;
import org.apache.ignite.internal.metastorage.EntryEvent;
import org.apache.ignite.internal.metastorage.RevisionUpdateListener;
import org.apache.ignite.internal.metastorage.WatchEvent;
import org.apache.ignite.internal.metastorage.WatchListener;
import org.apache.ignite.internal.thread.NamedThreadFactory;
import org.apache.ignite.internal.util.IgniteUtils;

/**
 * Class for storing and notifying Meta Storage Watches.
 *
 * <p>Every Meta Storage update is processed by each registered Watch in parallel, however notifications for a single Watch are
 * linearised (Watches are always notified of one event at a time and in increasing order of revisions). It is also guaranteed that
 * Watches will not get notified of a new revision until all Watches have finished processing a previous revision.
 */
public class WatchProcessor implements ManuallyCloseable {
    /** Reads an entry from the storage using a given key and revision. */
    @FunctionalInterface
    public interface EntryReader {
        Entry get(byte[] key, long revision);
    }

    private static final IgniteLogger LOG = Loggers.forClass(WatchProcessor.class);

    /** Map that contains Watches and corresponding Watch notification process (represented as a CompletableFuture). */
    private final List<Watch> watches = new CopyOnWriteArrayList<>();

    /**
     * Future that represents the process of notifying registered Watches about a Meta Storage revision.
     *
     * <p>Since Watches are notified concurrently, this future is used to guarantee that no Watches get notified of a new revision,
     * until all Watches have finished processing the previous revision.
     */
    private volatile CompletableFuture<Void> notificationFuture = completedFuture(null);

    private final EntryReader entryReader;

    /** Callback that gets notified after a {@link WatchEvent} has been processed by a registered watch. */
    private volatile OnRevisionAppliedCallback revisionCallback;

    /** Executor for processing watch events. */
    private final ExecutorService watchExecutor;

    /** Meta Storage revision update listeners. */
    private final List<RevisionUpdateListener> revisionUpdateListeners = new CopyOnWriteArrayList<>();

    /**
     * Creates a new instance.
     *
     * @param entryReader Function for reading an entry from the storage using a given key and revision.
     */
    public WatchProcessor(String nodeName, EntryReader entryReader) {
        this.entryReader = entryReader;

        this.watchExecutor = Executors.newFixedThreadPool(4, NamedThreadFactory.create(nodeName, "metastorage-watch-executor", LOG));
    }

    /** Adds a watch. */
    public void addWatch(Watch watch) {
        watches.add(watch);
    }

    /** Removes a watch (identified by its listener). */
    public void removeWatch(WatchListener listener) {
        watches.removeIf(watch -> watch.listener() == listener);
    }

    /**
     * Returns the minimal target revision of all registered watches.
     */
    public OptionalLong minWatchRevision() {
        return watches.stream()
                .mapToLong(Watch::startRevision)
                .min();
    }

    /**
     * Sets the callback that will be executed every time after watches have been notified of a particular revision.
     */
    public void setRevisionCallback(OnRevisionAppliedCallback revisionCallback) {
        assert this.revisionCallback == null;

        this.revisionCallback = revisionCallback;
    }

    /**
     * Notifies registered watch about an update event.
     */
    public void notifyWatches(List<Entry> updatedEntries, HybridTimestamp time) {
        assert time != null;

        notificationFuture = notificationFuture
                .thenComposeAsync(v -> {
                    // Revision must be the same for all entries.
                    long newRevision = updatedEntries.get(0).revision();

                    // Collect all the events for each watch.
                    CompletableFuture<List<WatchAndEvents>> watchAndEventsFuture = collectWatchAndEvents(updatedEntries, newRevision);

                    return watchAndEventsFuture
                            .thenComposeAsync(watchAndEvents -> allOf(
                                    notifyWatches(watchAndEvents, newRevision, time),
                                    notifyUpdateRevisionListeners(newRevision)
                            ), watchExecutor)
                            .thenComposeAsync(ignored -> invokeOnRevisionCallback(watchAndEventsFuture, newRevision, time), watchExecutor);
                }, watchExecutor);
    }


    private static CompletableFuture<Void> notifyWatches(List<WatchAndEvents> watchAndEventsList, long revision, HybridTimestamp time) {
        if (watchAndEventsList.isEmpty()) {
            return completedFuture(null);
        }

        CompletableFuture<?>[] notifyWatchFutures = new CompletableFuture[watchAndEventsList.size()];

        int i = 0;

        for (WatchAndEvents watchAndEvents : watchAndEventsList) {
<<<<<<< HEAD
            notifyWatchFutures[i++] = watchAndEvents.events.isEmpty()
                    ? watchAndEvents.watch.onRevisionUpdated(revision)
                    : watchAndEvents.watch.onUpdate(new WatchEvent(watchAndEvents.events, revision, time));
=======
            CompletableFuture<Void> notifyWatchFuture;

            try {
                notifyWatchFuture = watchAndEvents.events.isEmpty()
                        ? completedFuture(null)
                        : watchAndEvents.watch.onUpdate(new WatchEvent(watchAndEvents.events, revision, time));
            } catch (Throwable throwable) {
                watchAndEvents.watch.onError(throwable);

                notifyWatchFuture = failedFuture(throwable);
            }

            notifyWatchFutures[i++] = notifyWatchFuture;
>>>>>>> 796d16fb
        }

        return allOf(notifyWatchFutures);
    }

    private CompletableFuture<List<WatchAndEvents>> collectWatchAndEvents(List<Entry> updatedEntries, long revision) {
        return supplyAsync(() -> {
            List<WatchAndEvents> watchAndEvents = List.of();

            for (Watch watch : watches) {
                List<EntryEvent> events = List.of();

                for (Entry newEntry : updatedEntries) {
                    byte[] newKey = newEntry.key();

                    assert newEntry.revision() == revision;

                    if (watch.matches(newKey, revision)) {
                        Entry oldEntry = entryReader.get(newKey, revision - 1);

                        if (events.isEmpty()) {
                            events = new ArrayList<>();
                        }

                        events.add(new EntryEvent(oldEntry, newEntry));
                    }
                }

                if (watchAndEvents.isEmpty()) {
                    watchAndEvents = new ArrayList<>();
                }

                watchAndEvents.add(new WatchAndEvents(watch, events));
            }

            return watchAndEvents;
        }, watchExecutor);
    }

    private CompletableFuture<Void> invokeOnRevisionCallback(
            CompletableFuture<List<WatchAndEvents>> watchAndEventsFuture,
            long revision,
            HybridTimestamp time
    ) {
        try {
            // Only notify about entries that have been accepted by at least one Watch.
            var acceptedEntries = new HashSet<EntryEvent>();

            assert watchAndEventsFuture.isDone();

            for (WatchAndEvents watchAndEvents : watchAndEventsFuture.join()) {
                acceptedEntries.addAll(watchAndEvents.events);
            }

            var event = new WatchEvent(acceptedEntries, revision, time);

            return revisionCallback.onRevisionApplied(event, time)
                    .whenComplete((ignored, e) -> {
                        if (e != null) {
                            LOG.error("Error occurred when notifying watches", e);
                        }
                    });
        } catch (Throwable e) {
            LOG.error("Error occurred when notifying watches", e);

            throw e;
        }
    }

    @Override
    public void close() {
        notificationFuture.cancel(true);

        IgniteUtils.shutdownAndAwaitTermination(watchExecutor, 10, TimeUnit.SECONDS);
    }

    /** Registers a Meta Storage revision update listener. */
    public void registerRevisionUpdateListener(RevisionUpdateListener listener) {
        revisionUpdateListeners.add(listener);
    }

    /** Unregisters a Meta Storage revision update listener. */
    public void unregisterRevisionUpdateListener(RevisionUpdateListener listener) {
        revisionUpdateListeners.remove(listener);
    }

    /** Explicitly notifies revision update listeners. */
    public CompletableFuture<Void> notifyUpdateRevisionListeners(long newRevision) {
        // Lazy set.
        List<CompletableFuture<?>> futures = List.of();

        for (RevisionUpdateListener listener : revisionUpdateListeners) {
            if (futures.isEmpty()) {
                futures = new ArrayList<>();
            }

            futures.add(listener.onUpdated(newRevision));
        }

        return futures.isEmpty() ? completedFuture(null) : allOf(futures.toArray(CompletableFuture[]::new));
    }
}<|MERGE_RESOLUTION|>--- conflicted
+++ resolved
@@ -154,16 +154,11 @@
         int i = 0;
 
         for (WatchAndEvents watchAndEvents : watchAndEventsList) {
-<<<<<<< HEAD
-            notifyWatchFutures[i++] = watchAndEvents.events.isEmpty()
-                    ? watchAndEvents.watch.onRevisionUpdated(revision)
-                    : watchAndEvents.watch.onUpdate(new WatchEvent(watchAndEvents.events, revision, time));
-=======
             CompletableFuture<Void> notifyWatchFuture;
 
             try {
                 notifyWatchFuture = watchAndEvents.events.isEmpty()
-                        ? completedFuture(null)
+                        ? watchAndEvents.watch.onRevisionUpdated(revision)
                         : watchAndEvents.watch.onUpdate(new WatchEvent(watchAndEvents.events, revision, time));
             } catch (Throwable throwable) {
                 watchAndEvents.watch.onError(throwable);
@@ -172,7 +167,6 @@
             }
 
             notifyWatchFutures[i++] = notifyWatchFuture;
->>>>>>> 796d16fb
         }
 
         return allOf(notifyWatchFutures);
