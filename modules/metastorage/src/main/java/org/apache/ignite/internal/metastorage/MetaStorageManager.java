/*
 * Licensed to the Apache Software Foundation (ASF) under one or more
 * contributor license agreements.  See the NOTICE file distributed with
 * this work for additional information regarding copyright ownership.
 * The ASF licenses this file to You under the Apache License, Version 2.0
 * (the "License"); you may not use this file except in compliance with
 * the License.  You may obtain a copy of the License at
 *
 *      http://www.apache.org/licenses/LICENSE-2.0
 *
 * Unless required by applicable law or agreed to in writing, software
 * distributed under the License is distributed on an "AS IS" BASIS,
 * WITHOUT WARRANTIES OR CONDITIONS OF ANY KIND, either express or implied.
 * See the License for the specific language governing permissions and
 * limitations under the License.
 */

package org.apache.ignite.internal.metastorage;

import java.util.Arrays;
import java.util.Collection;
import java.util.Iterator;
import java.util.Map;
import java.util.Optional;
import java.util.Set;
import java.util.concurrent.CompletableFuture;
import java.util.concurrent.ExecutionException;
import java.util.function.Predicate;
import java.util.stream.Collectors;
import org.apache.ignite.configuration.schemas.runner.NodeConfiguration;
import org.apache.ignite.internal.configuration.ConfigurationManager;
import org.apache.ignite.internal.metastorage.client.CompactedException;
import org.apache.ignite.internal.metastorage.client.Condition;
import org.apache.ignite.internal.metastorage.client.Entry;
import org.apache.ignite.internal.metastorage.client.MetaStorageService;
import org.apache.ignite.internal.metastorage.client.MetaStorageServiceImpl;
import org.apache.ignite.internal.metastorage.client.Operation;
import org.apache.ignite.internal.metastorage.client.OperationTimeoutException;
import org.apache.ignite.internal.metastorage.client.WatchListener;
import org.apache.ignite.internal.metastorage.server.SimpleInMemoryKeyValueStorage;
import org.apache.ignite.internal.metastorage.server.raft.MetaStorageListener;
import org.apache.ignite.internal.metastorage.watch.AggregatedWatch;
import org.apache.ignite.internal.metastorage.watch.KeyCriterion;
import org.apache.ignite.internal.metastorage.watch.WatchAggregator;
import org.apache.ignite.internal.raft.Loza;
import org.apache.ignite.internal.util.Cursor;
import org.apache.ignite.internal.util.IgniteUtils;
import org.apache.ignite.internal.vault.VaultManager;
import org.apache.ignite.lang.ByteArray;
import org.apache.ignite.lang.IgniteBiTuple;
import org.apache.ignite.lang.IgniteInternalException;
import org.apache.ignite.lang.IgniteUuid;
import org.apache.ignite.network.ClusterNode;
import org.apache.ignite.network.ClusterService;
import org.jetbrains.annotations.NotNull;
import org.jetbrains.annotations.Nullable;

import static org.apache.ignite.internal.util.ByteUtils.bytesToLong;
import static org.apache.ignite.internal.util.ByteUtils.longToBytes;

/**
 * MetaStorage manager is responsible for:
 * <ul>
 *     <li>Handling cluster init message.</li>
 *     <li>Managing meta storage lifecycle including instantiation meta storage raft group.</li>
 *     <li>Providing corresponding meta storage service proxy interface</li>
 * </ul>
 */
// TODO: IGNITE-14586 Remove @SuppressWarnings when implementation provided.
@SuppressWarnings("unused")
public class MetaStorageManager {
    /** Meta storage raft group name. */
    private static final String METASTORAGE_RAFT_GROUP_NAME = "metastorage_raft_group";

    /** Prefix added to configuration keys to distinguish them in the meta storage. Must end with a dot. */
    public static final String DISTRIBUTED_PREFIX = "dst-cfg.";

    /**
     * Special key for the vault where the applied revision for {@link MetaStorageManager#storeEntries}
     * operation is stored. This mechanism is needed for committing processed watches to {@link VaultManager}.
     */
    public static final ByteArray APPLIED_REV = ByteArray.fromString(DISTRIBUTED_PREFIX + "applied_revision");

    /** Vault manager in order to commit processed watches with corresponding applied revision. */
    private final VaultManager vaultMgr;

    /** Cluster network service that is used in order to handle cluster init message. */
    private final ClusterService clusterNetSvc;

    /** Raft manager that is used for metastorage raft group handling. */
    private final Loza raftMgr;

    /** Meta storage service. */
    private final CompletableFuture<MetaStorageService> metaStorageSvcFut;

    /**
     * Aggregator of multiple watches to deploy them as one batch.
     *
     * @see WatchAggregator
     */
    private final WatchAggregator watchAggregator;

    /**
     * Future which will be completed with {@link IgniteUuid},
     * when aggregated watch will be successfully deployed.
     * Can be resolved to {@link Optional#empty()} if no watch deployed at the moment.
     */
    private CompletableFuture<Optional<IgniteUuid>> deployFut;

    /**
     * If true - all new watches will be deployed immediately.
     *
     * If false - all new watches will be aggregated to one batch
     * for further deploy by {@link MetaStorageManager#deployWatches()}
     */
    private boolean deployed;

    /** Flag indicates if meta storage nodes were set on start */
    private boolean metaStorageNodesOnStart;

    /**
     * Lock for the read-then-update logic in the {@link #storeEntries} method.
     */
    private final Object revisionLock = new Object();

    /**
     * The constructor.
     *
     * @param vaultMgr Vault manager.
     * @param clusterNetSvc Cluster network service.
     * @param raftMgr Raft manager.
     */
    public MetaStorageManager(
        VaultManager vaultMgr,
        ConfigurationManager locCfgMgr,
        ClusterService clusterNetSvc,
        Loza raftMgr
    ) {
        this.vaultMgr = vaultMgr;
        this.clusterNetSvc = clusterNetSvc;
        this.raftMgr = raftMgr;
        watchAggregator = new WatchAggregator();
        deployFut = new CompletableFuture<>();

        String[] metastorageNodes = locCfgMgr.configurationRegistry().getConfiguration(NodeConfiguration.KEY)
            .metastorageNodes().value();

        Predicate<ClusterNode> metaStorageNodesContainsLocPred =
            clusterNode -> Arrays.asList(metastorageNodes).contains(clusterNode.name());

        if (metastorageNodes.length > 0) {
            metaStorageNodesOnStart = true;

            this.metaStorageSvcFut = CompletableFuture.completedFuture(new MetaStorageServiceImpl(
                    raftMgr.startRaftGroup(
                        METASTORAGE_RAFT_GROUP_NAME,
                        clusterNetSvc.topologyService().allMembers().stream().filter(
                            metaStorageNodesContainsLocPred).
                            collect(Collectors.toList()),
                        new MetaStorageListener(new SimpleInMemoryKeyValueStorage())
                    )
                )
            );
        }
        else
            this.metaStorageSvcFut = new CompletableFuture<>();

        // TODO: IGNITE-14088: Uncomment and use real serializer factory
//        Arrays.stream(MetaStorageMessageTypes.values()).forEach(
//            msgTypeInstance -> net.registerMessageMapper(
//                msgTypeInstance.msgType(),
//                new DefaultMessageMapperProvider()
//            )
//        );

        // TODO: IGNITE-14414 Cluster initialization flow. Here we should complete metaStorageServiceFuture.
        clusterNetSvc.messagingService().addMessageHandler((message, senderAddr, correlationId) -> {});
    }

    /**
     * Deploy all registered watches.
     */
    public synchronized void deployWatches() {
        var watch = watchAggregator.watch(
            appliedRevision() + 1,
            this::storeEntries
        );

        if (watch.isEmpty())
            deployFut.complete(Optional.empty());
        else {
            CompletableFuture<Void> fut =
                dispatchAppropriateMetaStorageWatch(watch.get()).thenAccept(id -> deployFut.complete(Optional.of(id)));

            if (metaStorageNodesOnStart)
                fut.join();
            else {
                // TODO: need to wait for this future in init phase https://issues.apache.org/jira/browse/IGNITE-14414
            }
        }

        deployed = true;
    }

    /**
     * Register watch listener by key.
     *
     * @param key The target key.
     * @param lsnr Listener which will be notified for each update.
     * @return Subscription identifier. Could be used in {@link #unregisterWatch} method in order to cancel
     * subscription
     */
    public synchronized CompletableFuture<Long> registerWatch(
        @Nullable ByteArray key,
        @NotNull WatchListener lsnr
    ) {
        return waitForReDeploy(watchAggregator.add(key, lsnr));
    }

    /**
     * Register watch listener by key prefix.
     *
     * @param key Prefix to listen.
     * @param lsnr Listener which will be notified for each update.
     * @return Subscription identifier. Could be used in {@link #unregisterWatch} method in order to cancel
     * subscription
     */
    public synchronized CompletableFuture<Long> registerWatchByPrefix(
        @Nullable ByteArray key,
        @NotNull WatchListener lsnr
    ) {
        return waitForReDeploy(watchAggregator.addPrefix(key, lsnr));
    }

    /**
     * Register watch listener by collection of keys.
     *
     * @param keys Collection listen.
     * @param lsnr Listener which will be notified for each update.
     * @return Subscription identifier. Could be used in {@link #unregisterWatch} method in order to cancel
     * subscription
     */
    public synchronized CompletableFuture<Long> registerWatch(
        @NotNull Collection<ByteArray> keys,
        @NotNull WatchListener lsnr
    ) {
        return waitForReDeploy(watchAggregator.add(keys, lsnr));
    }

    /**
     * Register watch listener by range of keys.
     *
     * @param from Start key of range.
     * @param to End key of range (exclusively).
     * @param lsnr Listener which will be notified for each update.
     * @return future with id of registered watch.
     */
    public synchronized CompletableFuture<Long> registerWatch(
        @NotNull ByteArray from,
        @NotNull ByteArray to,
        @NotNull WatchListener lsnr
    ) {
        return waitForReDeploy(watchAggregator.add(from, to, lsnr));
    }

    /**
     * Unregister watch listener by id.
     *
     * @param id of watch to unregister.
     * @return future, which will be completed when unregister finished.
     */
    public synchronized CompletableFuture<Void> unregisterWatch(long id) {
        watchAggregator.cancel(id);
        if (deployed)
            return updateWatches().thenAccept(v -> {});
        else
            return deployFut.thenAccept(uuid -> {});
    }

    /**
     * @see MetaStorageService#get(ByteArray)
     */
    public @NotNull CompletableFuture<Entry> get(@NotNull ByteArray key) {
        return metaStorageSvcFut.thenCompose(svc -> svc.get(key));
    }

    /**
     * @see MetaStorageService#get(ByteArray, long)
     */
    public @NotNull CompletableFuture<Entry> get(@NotNull ByteArray key, long revUpperBound) {
        return metaStorageSvcFut.thenCompose(svc -> svc.get(key, revUpperBound));
    }

    /**
     * @see MetaStorageService#getAll(Set)
     */
    public @NotNull CompletableFuture<Map<ByteArray, Entry>> getAll(Set<ByteArray> keys) {
        return metaStorageSvcFut.thenCompose(svc -> svc.getAll(keys));
    }

    /**
     * @see MetaStorageService#getAll(Set, long)
     */
    public @NotNull CompletableFuture<Map<ByteArray, Entry>> getAll(Set<ByteArray> keys, long revUpperBound) {
        return metaStorageSvcFut.thenCompose(svc -> svc.getAll(keys, revUpperBound));
    }

    /**
     * @see MetaStorageService#put(ByteArray, byte[])
     */
    public @NotNull CompletableFuture<Void> put(@NotNull ByteArray key, byte[] val) {
        return metaStorageSvcFut.thenCompose(svc -> svc.put(key, val));
    }

    /**
     * @see MetaStorageService#getAndPut(ByteArray, byte[])
     */
    public @NotNull CompletableFuture<Entry> getAndPut(@NotNull ByteArray key, byte[] val) {
        return metaStorageSvcFut.thenCompose(svc -> svc.getAndPut(key, val));
    }

    /**
     * @see MetaStorageService#putAll(Map)
     */
    public @NotNull CompletableFuture<Void> putAll(@NotNull Map<ByteArray, byte[]> vals) {
        return metaStorageSvcFut.thenCompose(svc -> svc.putAll(vals));
    }

    /**
     * @see MetaStorageService#getAndPutAll(Map)
     */
    public @NotNull CompletableFuture<Map<ByteArray, Entry>> getAndPutAll(@NotNull Map<ByteArray, byte[]> vals) {
        return metaStorageSvcFut.thenCompose(svc -> svc.getAndPutAll(vals));
    }

    /**
     * @see MetaStorageService#remove(ByteArray)
     */
    public @NotNull CompletableFuture<Void> remove(@NotNull ByteArray key) {
        return metaStorageSvcFut.thenCompose(svc -> svc.remove(key));
    }

    /**
     * @see MetaStorageService#getAndRemove(ByteArray)
     */
    public @NotNull CompletableFuture<Entry> getAndRemove(@NotNull ByteArray key) {
        return metaStorageSvcFut.thenCompose(svc -> svc.getAndRemove(key));
    }

    /**
     * @see MetaStorageService#removeAll(Set)
     */
    public @NotNull CompletableFuture<Void> removeAll(@NotNull Set<ByteArray> keys) {
        return metaStorageSvcFut.thenCompose(svc -> svc.removeAll(keys));
    }

    /**
     * @see MetaStorageService#getAndRemoveAll(Set)
     */
    public @NotNull CompletableFuture<Map<ByteArray, Entry>> getAndRemoveAll(@NotNull Set<ByteArray> keys) {
        return metaStorageSvcFut.thenCompose(svc -> svc.getAndRemoveAll(keys));
    }

    /**
     * Invoke with single success/failure operation.
     *
     * @see MetaStorageService#invoke(Condition, Operation, Operation)
     */
    public @NotNull CompletableFuture<Boolean> invoke(
        @NotNull Condition cond,
        @NotNull Operation success,
        @NotNull Operation failure
    ) {
        return metaStorageSvcFut.thenCompose(svc -> svc.invoke(cond, success, failure));
    }

    /**
     * @see MetaStorageService#invoke(Condition, Collection, Collection)
     */
    public @NotNull CompletableFuture<Boolean> invoke(
            @NotNull Condition cond,
            @NotNull Collection<Operation> success,
            @NotNull Collection<Operation> failure
    ) {
        return metaStorageSvcFut.thenCompose(svc -> svc.invoke(cond, success, failure));
    }

    /**
     * @see MetaStorageService#range(ByteArray, ByteArray, long)
     */
    public @NotNull Cursor<Entry> range(@NotNull ByteArray keyFrom, @Nullable ByteArray keyTo, long revUpperBound) {
        return new CursorWrapper<>(
                metaStorageSvcFut,
                metaStorageSvcFut.thenApply(svc -> svc.range(keyFrom, keyTo, revUpperBound))
        );
    }

    /**
     * Retrieves entries for the given key range in lexicographic order.
     * Entries will be filtered out by the current applied revision as an upper bound.
     * Applied revision is a revision of the last successful vault update.
     *
     * @param keyFrom Start key of range (inclusive). Couldn't be {@code null}.
     * @param keyTo End key of range (exclusive). Could be {@code null}.
     * @return Cursor built upon entries corresponding to the given range and applied revision.
     * @throws OperationTimeoutException If the operation is timed out.
     * @throws CompactedException If the desired revisions are removed from the storage due to a compaction.
     * @see ByteArray
     * @see Entry
     */
    public @NotNull Cursor<Entry> rangeWithAppliedRevision(@NotNull ByteArray keyFrom, @Nullable ByteArray keyTo) {
        return new CursorWrapper<>(
            metaStorageSvcFut,
            metaStorageSvcFut.thenApply(svc -> svc.range(keyFrom, keyTo, appliedRevision()))
        );
    }

    /**
     * @see MetaStorageService#range(ByteArray, ByteArray)
     */
    public @NotNull Cursor<Entry> range(@NotNull ByteArray keyFrom, @Nullable ByteArray keyTo) {
        return new CursorWrapper<>(
            metaStorageSvcFut,
            metaStorageSvcFut.thenApply(svc -> svc.range(keyFrom, keyTo))
        );
    }

    /**
     * Retrieves entries for the given key prefix in lexicographic order.
     * Entries will be filtered out by the current applied revision as an upper bound.
     * Applied revision is a revision of the last successful vault update.
     *
     * Prefix query is a synonym of the range query {@code (prefixKey, nextKey(prefixKey))}.
     *
     * @param keyPrefix Prefix of the key to retrieve the entries. Couldn't be {@code null}.
     * @return Cursor built upon entries corresponding to the given range and applied revision.
     * @throws OperationTimeoutException If the operation is timed out.
     * @throws CompactedException If the desired revisions are removed from the storage due to a compaction.
     * @see ByteArray
     * @see Entry
     */
    public @NotNull Cursor<Entry> prefixWithAppliedRevision(@NotNull ByteArray keyPrefix) {
        var rangeCriterion = KeyCriterion.RangeCriterion.fromPrefixKey(keyPrefix);
        return new CursorWrapper<>(
            metaStorageSvcFut,
            metaStorageSvcFut.thenApply(svc -> {
                try {
                    return svc.range(rangeCriterion.from(), rangeCriterion.to(), appliedRevision());
                }
                catch (IgniteInternalCheckedException e) {
                    throw new IgniteInternalException(e);
                }
            })
        );
    }

    /**
     * Retrieves entries for the given key prefix in lexicographic order. Short cut for
     * {@link #prefix(ByteArray, long)} where {@code revUpperBound == -1}.
     *
     * @param keyPrefix Prefix of the key to retrieve the entries. Couldn't be {@code null}.
     * @return Cursor built upon entries corresponding to the given range and revision.
     * @throws OperationTimeoutException If the operation is timed out.
     * @throws CompactedException If the desired revisions are removed from the storage due to a compaction.
     * @see ByteArray
     * @see Entry
     */
    public @NotNull Cursor<Entry> prefix(@NotNull ByteArray keyPrefix) {
        return prefix(keyPrefix, -1);
    }

    /**
     * Retrieves entries for the given key prefix in lexicographic order. Entries will be filtered out by upper bound
     * of given revision number.
     *
     * Prefix query is a synonym of the range query {@code range(prefixKey, nextKey(prefixKey))}.
     *
     * @param keyPrefix Prefix of the key to retrieve the entries. Couldn't be {@code null}.
     * @param revUpperBound  The upper bound for entry revision. {@code -1} means latest revision.
     * @return Cursor built upon entries corresponding to the given range and revision.
     * @throws OperationTimeoutException If the operation is timed out.
     * @throws CompactedException If the desired revisions are removed from the storage due to a compaction.
     * @see ByteArray
     * @see Entry
     */
    public @NotNull Cursor<Entry> prefix(@NotNull ByteArray keyPrefix, long revUpperBound) {
        var rangeCriterion = KeyCriterion.RangeCriterion.fromPrefixKey(keyPrefix);
        return new CursorWrapper<>(
            metaStorageSvcFut,
            metaStorageSvcFut.thenApply(svc -> svc.range(rangeCriterion.from(), rangeCriterion.to(), revUpperBound))
        );
    }

    /**
     * @see MetaStorageService#compact()
     */
    public @NotNull CompletableFuture<Void> compact() {
        return metaStorageSvcFut.thenCompose(MetaStorageService::compact);
    }

    /**
     * @return Applied revision for {@link VaultManager#putAll} operation.
     */
    private long appliedRevision() {
        byte[] appliedRevision = vaultMgr.get(APPLIED_REV).join().value();

        return appliedRevision == null ? 0L : bytesToLong(appliedRevision);
    }

    /**
     * Stop current batch of consolidated watches and register new one from current {@link WatchAggregator}.
     *
     * @return Ignite UUID of new consolidated watch.
     */
    private CompletableFuture<Optional<IgniteUuid>> updateWatches() {
        long revision = appliedRevision() + 1;

        deployFut = deployFut
            .thenCompose(idOpt -> idOpt.map(id -> metaStorageSvcFut.thenCompose(svc -> svc.stopWatch(id))).
                orElse(CompletableFuture.completedFuture(null))
            .thenCompose(r -> {
                var watch = watchAggregator.watch(revision, this::storeEntries);

                if (watch.isEmpty())
                    return CompletableFuture.completedFuture(Optional.empty());
                else
                    return dispatchAppropriateMetaStorageWatch(watch.get()).thenApply(Optional::of);
            }));

        return deployFut;
    }

    /**
     * Store entries with appropriate associated revision.
     *
     * @param entries to store.
     * @param revision associated revision.
     */
    private void storeEntries(Collection<IgniteBiTuple<ByteArray, byte[]>> entries, long revision) {
        Map<ByteArray, byte[]> batch = IgniteUtils.newHashMap(entries.size() + 1);

        batch.put(APPLIED_REV, longToBytes(revision));

        entries.forEach(e -> batch.put(e.getKey(), e.getValue()));

        synchronized (revisionLock) {
            byte[] appliedRevisionBytes = vaultMgr.get(APPLIED_REV).join().value();

            long appliedRevision = appliedRevisionBytes == null ? 0L : bytesToLong(appliedRevisionBytes);

            if (revision < appliedRevision) {
                throw new IgniteInternalException(String.format(
                    "Revision number in the Vault (%d) is greater than the current revision (%d)",
                    appliedRevision, revision
                ));
            }

            vaultMgr.putAll(batch).join();
        }
    }

    /**
     * @param id of watch to redeploy.
     * @return future, which will be completed after redeploy finished.
     */
    private CompletableFuture<Long> waitForReDeploy(long id) {
        if (deployed)
            return updateWatches().thenApply(uid -> id);
        else
            return deployFut.thenApply(uid -> id);
    }

    /**
     * Checks whether the given node hosts meta storage.
     *
     * @param nodeName Node unique name.
     * @param metastorageMembers Meta storage members names.
     * @return {@code true} if the node has meta storage, {@code false} otherwise.
     */
    public static boolean hasMetastorage(String nodeName, String[] metastorageMembers) {
        boolean isNodeHasMetasorage = false;

        for (String name : metastorageMembers) {
            if (name.equals(nodeName)) {
                isNodeHasMetasorage = true;

                break;
            }
        }

        return isNodeHasMetasorage;
    }

    /**
     * Checks whether the local node hosts meta storage.
     *
     * @param configurationMgr Configuration manager.
     * @return {@code true} if the node has meta storage, {@code false} otherwise.
     */
    public boolean hasMetastorageLocally(ConfigurationManager configurationMgr) {
        String[] metastorageMembers = configurationMgr
            .configurationRegistry()
            .getConfiguration(NodeConfiguration.KEY)
            .metastorageNodes()
            .value();

        return hasMetastorage(vaultMgr.name().join(), metastorageMembers);
    }

    // TODO: IGNITE-14691 Temporally solution that should be removed after implementing reactive watches.
    /** Cursor wrapper. */
    private final class CursorWrapper<T> implements Cursor<T> {
        /** Meta storage service future. */
        private final CompletableFuture<MetaStorageService> metaStorageSvcFut;

        /** Inner cursor future. */
        private final CompletableFuture<Cursor<T>> innerCursorFut;

        /** Inner iterator future. */
        private final CompletableFuture<Iterator<T>> innerIterFut;

        private final InnerIterator it = new InnerIterator();

        /**
         * @param metaStorageSvcFut Meta storage service future.
         * @param innerCursorFut Inner cursor future.
         */
        CursorWrapper(
            CompletableFuture<MetaStorageService> metaStorageSvcFut,
            CompletableFuture<Cursor<T>> innerCursorFut
        ) {
            this.metaStorageSvcFut = metaStorageSvcFut;
            this.innerCursorFut = innerCursorFut;
            this.innerIterFut = innerCursorFut.thenApply(Iterable::iterator);
        }

            /** {@inheritDoc} */
        @Override public void close() throws Exception {
            innerCursorFut.thenApply(cursor -> {
                try {
                    cursor.close();

                    return null;
                }
                catch (Exception e) {
                    throw new IgniteInternalException(e);
                }
            }).get();
        }

        /** {@inheritDoc} */
        @NotNull @Override public Iterator<T> iterator() {
            return it;
        }

<<<<<<< HEAD
        /** {@inheritDoc} */
        @Override
        public boolean hasNext() {
            return it.hasNext();
        }

        /** {@inheritDoc} */
        @Override
        public T next() {
=======
        @Override public boolean hasNext() {
            return it.hasNext();
        }

        @Override public T next() {
>>>>>>> 0f8846fc
            return it.next();
        }

        private class InnerIterator implements Iterator<T> {
            @Override public boolean hasNext() {
                try {
                    return innerIterFut.thenApply(Iterator::hasNext).get();
                }
                catch (InterruptedException | ExecutionException e) {
                    throw new IgniteInternalException(e);
                }
            }

            /** {@inheritDoc} */
            @Override public T next() {
                try {
                    return innerIterFut.thenApply(Iterator::next).get();
                }
                catch (InterruptedException | ExecutionException e) {
                    throw new IgniteInternalException(e);
                }
            }
        }
    }

    /**
     * Dispatches appropriate metastorage watch method according to inferred watch criterion.
     *
     * @param aggregatedWatch Aggregated watch.
     * @return Future, which will be completed after new watch registration finished.
     */
    private CompletableFuture<IgniteUuid> dispatchAppropriateMetaStorageWatch(AggregatedWatch aggregatedWatch) {
        if (aggregatedWatch.keyCriterion() instanceof KeyCriterion.CollectionCriterion) {
            var criterion = (KeyCriterion.CollectionCriterion) aggregatedWatch.keyCriterion();

            return metaStorageSvcFut.thenCompose(metaStorageSvc -> metaStorageSvc.watch(
                criterion.keys(),
                aggregatedWatch.revision(),
                aggregatedWatch.listener()));
        }
        else if (aggregatedWatch.keyCriterion() instanceof KeyCriterion.ExactCriterion) {
            var criterion = (KeyCriterion.ExactCriterion) aggregatedWatch.keyCriterion();

            return metaStorageSvcFut.thenCompose(metaStorageSvc -> metaStorageSvc.watch(
                criterion.key(),
                aggregatedWatch.revision(),
                aggregatedWatch.listener()));
        }
        else if (aggregatedWatch.keyCriterion() instanceof KeyCriterion.RangeCriterion) {
            var criterion = (KeyCriterion.RangeCriterion) aggregatedWatch.keyCriterion();

            return metaStorageSvcFut.thenCompose(metaStorageSvc -> metaStorageSvc.watch(
                criterion.from(),
                criterion.to(),
                aggregatedWatch.revision(),
                aggregatedWatch.listener()));
        }
        else
            throw new UnsupportedOperationException("Unsupported type of criterion");
    }
}<|MERGE_RESOLUTION|>--- conflicted
+++ resolved
@@ -390,8 +390,8 @@
      */
     public @NotNull Cursor<Entry> range(@NotNull ByteArray keyFrom, @Nullable ByteArray keyTo, long revUpperBound) {
         return new CursorWrapper<>(
-                metaStorageSvcFut,
-                metaStorageSvcFut.thenApply(svc -> svc.range(keyFrom, keyTo, revUpperBound))
+            metaStorageSvcFut,
+            metaStorageSvcFut.thenApply(svc -> svc.range(keyFrom, keyTo, revUpperBound))
         );
     }
 
@@ -441,16 +441,10 @@
      */
     public @NotNull Cursor<Entry> prefixWithAppliedRevision(@NotNull ByteArray keyPrefix) {
         var rangeCriterion = KeyCriterion.RangeCriterion.fromPrefixKey(keyPrefix);
+
         return new CursorWrapper<>(
             metaStorageSvcFut,
-            metaStorageSvcFut.thenApply(svc -> {
-                try {
-                    return svc.range(rangeCriterion.from(), rangeCriterion.to(), appliedRevision());
-                }
-                catch (IgniteInternalCheckedException e) {
-                    throw new IgniteInternalException(e);
-                }
-            })
+            metaStorageSvcFut.thenApply(svc -> svc.range(rangeCriterion.from(), rangeCriterion.to(), appliedRevision()))
         );
     }
 
@@ -653,23 +647,13 @@
             return it;
         }
 
-<<<<<<< HEAD
         /** {@inheritDoc} */
-        @Override
-        public boolean hasNext() {
-            return it.hasNext();
-        }
-
-        /** {@inheritDoc} */
-        @Override
-        public T next() {
-=======
         @Override public boolean hasNext() {
             return it.hasNext();
         }
 
+        /** {@inheritDoc} */
         @Override public T next() {
->>>>>>> 0f8846fc
             return it.next();
         }
 
