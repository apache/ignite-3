/*
 * Licensed to the Apache Software Foundation (ASF) under one or more
 * contributor license agreements.  See the NOTICE file distributed with
 * this work for additional information regarding copyright ownership.
 * The ASF licenses this file to You under the Apache License, Version 2.0
 * (the "License"); you may not use this file except in compliance with
 * the License.  You may obtain a copy of the License at
 *
 *      http://www.apache.org/licenses/LICENSE-2.0
 *
 * Unless required by applicable law or agreed to in writing, software
 * distributed under the License is distributed on an "AS IS" BASIS,
 * WITHOUT WARRANTIES OR CONDITIONS OF ANY KIND, either express or implied.
 * See the License for the specific language governing permissions and
 * limitations under the License.
 */

package org.apache.ignite.internal.metastorage;

import static org.apache.ignite.internal.util.ByteUtils.bytesToLong;
import static org.apache.ignite.internal.util.ByteUtils.longToBytes;

import java.util.Arrays;
import java.util.Collection;
import java.util.Iterator;
import java.util.List;
import java.util.Map;
import java.util.NoSuchElementException;
import java.util.Optional;
import java.util.Set;
import java.util.concurrent.CompletableFuture;
import java.util.concurrent.ExecutionException;
import java.util.concurrent.atomic.AtomicBoolean;
import java.util.function.Predicate;
import java.util.stream.Collectors;
import org.apache.ignite.configuration.schemas.runner.NodeConfiguration;
import org.apache.ignite.internal.configuration.ConfigurationManager;
import org.apache.ignite.internal.manager.IgniteComponent;
import org.apache.ignite.internal.manager.Producer;
import org.apache.ignite.internal.metastorage.client.CompactedException;
import org.apache.ignite.internal.metastorage.client.Condition;
import org.apache.ignite.internal.metastorage.client.Entry;
import org.apache.ignite.internal.metastorage.client.MetaStorageService;
import org.apache.ignite.internal.metastorage.client.MetaStorageServiceImpl;
import org.apache.ignite.internal.metastorage.client.Operation;
import org.apache.ignite.internal.metastorage.client.OperationTimeoutException;
import org.apache.ignite.internal.metastorage.client.WatchListener;
import org.apache.ignite.internal.metastorage.event.MetastorageEvent;
import org.apache.ignite.internal.metastorage.event.MetastorageEventParameters;
import org.apache.ignite.internal.metastorage.server.KeyValueStorage;
import org.apache.ignite.internal.metastorage.server.raft.MetaStorageListener;
import org.apache.ignite.internal.metastorage.watch.AggregatedWatch;
import org.apache.ignite.internal.metastorage.watch.KeyCriterion;
import org.apache.ignite.internal.metastorage.watch.WatchAggregator;
import org.apache.ignite.internal.raft.Loza;
import org.apache.ignite.internal.util.Cursor;
import org.apache.ignite.internal.util.IgniteSpinBusyLock;
import org.apache.ignite.internal.util.IgniteUtils;
import org.apache.ignite.internal.vault.VaultManager;
import org.apache.ignite.lang.ByteArray;
import org.apache.ignite.lang.Constants;
import org.apache.ignite.lang.IgniteBiTuple;
import org.apache.ignite.lang.IgniteException;
import org.apache.ignite.lang.IgniteInternalException;
import org.apache.ignite.lang.IgniteLogger;
import org.apache.ignite.lang.IgniteUuid;
import org.apache.ignite.lang.NodeStoppingException;
import org.apache.ignite.network.ClusterNode;
import org.apache.ignite.network.ClusterService;
import org.apache.ignite.network.TopologyEventHandler;
import org.apache.ignite.raft.client.service.RaftGroupService;
import org.jetbrains.annotations.NotNull;
import org.jetbrains.annotations.Nullable;

/**
 * MetaStorage manager.
 *
 * <p>Responsible for:
 * <ul>
 *     <li>Handling cluster init message.</li>
 *     <li>Managing meta storage lifecycle including instantiation meta storage raft group.</li>
 *     <li>Providing corresponding meta storage service proxy interface</li>
 * </ul>
 */
// TODO: IGNITE-14586 Remove @SuppressWarnings when implementation provided.
@SuppressWarnings("unused")
public class MetaStorageManager extends Producer<MetastorageEvent, MetastorageEventParameters> implements IgniteComponent {
    /** Logger. */
    private static final IgniteLogger LOG = IgniteLogger.forClass(MetaStorageManager.class);

    /** Meta storage raft group name. */
    private static final String METASTORAGE_RAFT_GROUP_NAME = "metastorage_raft_group";

    /** Vault manager in order to commit processed watches with corresponding applied revision. */
    private final VaultManager vaultMgr;

    /** Configuration manager that handles local configuration. */
    private final ConfigurationManager locCfgMgr;

    /** Cluster network service that is used in order to handle cluster init message. */
    private final ClusterService clusterNetSvc;

    /** Raft manager that is used for metastorage raft group handling. */
    private final Loza raftMgr;

    /** Meta storage service. */
    private volatile CompletableFuture<MetaStorageService> metaStorageSvcFut;

    /** Raft group service. */
    private volatile CompletableFuture<RaftGroupService> raftGroupServiceFut;

    /**
     * Aggregator of multiple watches to deploy them as one batch.
     *
     * @see WatchAggregator
     */
    private final WatchAggregator watchAggregator = new WatchAggregator();

    /**
     * Future which will be completed with {@link IgniteUuid}, when aggregated watch will be successfully deployed. Can be resolved to
     * {@link Optional#empty()} if no watch deployed at the moment.
     */
    private CompletableFuture<Optional<IgniteUuid>> deployFut = new CompletableFuture<>();

    /**
     * If true - all new watches will be deployed immediately.
     *
     * <p>If false - all new watches will be aggregated to one batch for further deploy by {@link MetaStorageManager#deployWatches()}
     */
    private boolean deployed;

    /** Flag indicates if meta storage nodes were set on start. */
    private boolean metaStorageNodesOnStart;

    /** Actual storage for the Metastorage. */
    private final KeyValueStorage storage;

    /** Busy lock to stop synchronously. */
    private final IgniteSpinBusyLock busyLock = new IgniteSpinBusyLock();

    /** Prevents double stopping the component. */
    AtomicBoolean stopGuard = new AtomicBoolean();

    /**
     * The constructor.
     *
     * @param vaultMgr      Vault manager.
     * @param locCfgMgr     Local configuration manager.
     * @param clusterNetSvc Cluster network service.
     * @param raftMgr       Raft manager.
     * @param storage       Storage. This component owns this resource and will manage its lifecycle.
     */
    public MetaStorageManager(
            VaultManager vaultMgr,
            ConfigurationManager locCfgMgr,
            ClusterService clusterNetSvc,
            Loza raftMgr,
            KeyValueStorage storage
    ) {
        this.vaultMgr = vaultMgr;
        this.locCfgMgr = locCfgMgr;
        this.clusterNetSvc = clusterNetSvc;
        this.raftMgr = raftMgr;
        this.storage = storage;
    }

    /** {@inheritDoc} */
    @Override
    public void start() {
        String[] metastorageNodes = this.locCfgMgr.configurationRegistry().getConfiguration(NodeConfiguration.KEY)
                .metastorageNodes().value();

        Predicate<ClusterNode> metaStorageNodesContainsLocPred =
                clusterNode -> Arrays.asList(metastorageNodes).contains(clusterNode.name());

        if (metastorageNodes.length > 0) {
            metaStorageNodesOnStart = true;

            List<ClusterNode> metaStorageMembers = clusterNetSvc.topologyService().allMembers().stream()
                    .filter(metaStorageNodesContainsLocPred)
                    .collect(Collectors.toList());

            // TODO: This is temporary solution for providing human-readable error when you try to start single-node cluster
            // without hosting metastorage, this will be rewritten in init phase https://issues.apache.org/jira/browse/IGNITE-14871
            if (metaStorageMembers.isEmpty()) {
                throw new IgniteException(
                        "Cannot start meta storage manager because there is no node in the cluster that hosts meta storage.");
            }

            // TODO: This is temporary solution. We need to prohibit starting several metastorage nodes
            // as far as we do not have mechanism of changing raft peers when new metastorage node is joining to cluster.
            // This will be rewritten in init phase https://issues.apache.org/jira/browse/IGNITE-14871
            if (metastorageNodes.length > 1) {
                throw new IgniteException(
                        "Cannot start meta storage manager because it is not allowed to start several metastorage nodes.");
            }

            storage.start();

            try {
                raftGroupServiceFut = raftMgr.prepareRaftGroup(
                        METASTORAGE_RAFT_GROUP_NAME,
                        metaStorageMembers,
                        () -> new MetaStorageListener(storage)
                );
            } catch (NodeStoppingException e) {
                throw new AssertionError("Loza was stopped before Meta Storage manager", e);
            }

            this.metaStorageSvcFut = raftGroupServiceFut.thenApply(service ->
                    new MetaStorageServiceImpl(service, clusterNetSvc.topologyService().localMember().id())
            );

            if (hasMetastorageLocally(locCfgMgr)) {
                clusterNetSvc.topologyService().addEventHandler(new TopologyEventHandler() {
                    @Override
                    public void onAppeared(ClusterNode member) {
                        // No-op.
                    }

                    @Override
                    public void onDisappeared(ClusterNode member) {
                        metaStorageSvcFut.thenCompose(svc -> svc.closeCursors(member.id()));
                    }
                });
            }
        } else {
            this.metaStorageSvcFut = new CompletableFuture<>();
        }

        // TODO: IGNITE-14871 Cluster initialization flow. Here we should complete metaStorageServiceFuture.
        //        clusterNetSvc.messagingService().addMessageHandler((message, senderAddr, correlationId) -> {});
    }

    /** {@inheritDoc} */
    @Override
    public void stop() {
        if (!stopGuard.compareAndSet(false, true)) {
            return;
        }

        busyLock.block();

        Optional<IgniteUuid> watchId;

        try {
            // If deployed future is not done, that means that stop was called in the middle of
            // IgniteImpl.start, before deployWatches, or before init phase.
            // It is correct to check completeness of the future because the method calls are guarded by busy lock.
            // TODO: add busy lock for init method https://issues.apache.org/jira/browse/IGNITE-14871
            if (deployFut.isDone()) {
                watchId = deployFut.get();

                try {
                    if (watchId.isPresent()) {
                        metaStorageSvcFut.get().stopWatch(watchId.get());
                    }
                } catch (InterruptedException | ExecutionException e) {
                    LOG.error("Failed to get meta storage service.");

                    throw new IgniteInternalException(e);
                }
            }
        } catch (InterruptedException | ExecutionException e) {
            LOG.error("Failed to get watch.");

            throw new IgniteInternalException(e);
        }

        try {
            if (raftGroupServiceFut != null) {
                raftGroupServiceFut.get().shutdown();

                raftMgr.stopRaftGroup(METASTORAGE_RAFT_GROUP_NAME);
            }
        } catch (InterruptedException | ExecutionException e) {
            LOG.error("Failed to get meta storage raft group service.");

            throw new IgniteInternalException(e);
        } catch (NodeStoppingException e) {
            throw new AssertionError("Loza was stopped before Meta Storage manager", e);
        }

        try {
            storage.close();
        } catch (Exception e) {
            throw new IgniteInternalException("Exception when stopping the storage", e);
        }
    }

    /**
     * Gets an indicator which shown if Metastorage initialized on start or not.
     *
     * @return True when Metastorage knows nodes on start, false otherwise.
     */
    public boolean isMetaStorageInitializedOnStart() {
        return metaStorageNodesOnStart;
    }

    /**
     * Deploy all registered watches.
     */
    public synchronized void deployWatches() throws NodeStoppingException {
        if (!busyLock.enterBusy()) {
            throw new NodeStoppingException();
        }

        try {
            var watch = watchAggregator.watch(
                    appliedRevision() + 1,
                    this::storeEntries
            );

            if (watch.isEmpty()) {
                deployFut.complete(Optional.empty());
            } else {
                CompletableFuture<Void> fut =
                        dispatchAppropriateMetaStorageWatch(watch.get()).thenAccept(id -> deployFut.complete(Optional.of(id)));

                if (metaStorageNodesOnStart) {
                    fut.join();
                } else {
                    // TODO: need to wait for this future in init phase https://issues.apache.org/jira/browse/IGNITE-14871
                }
            }

            deployed = true;
        } finally {
            busyLock.leaveBusy();
        }
    }

    /**
     * Retrieves a current revision.
     *
     * @return Revision.
     */
    public CompletableFuture<Long> revision() {
        if (!busyLock.enterBusy()) {
            return CompletableFuture.failedFuture(new NodeStoppingException());
        }

        try {
            return metaStorageSvcFut.thenCompose(svc -> svc.revision());
        } finally {
            busyLock.leaveBusy();
        }
    }

    /**
     * Retrieves the earliest available revision.
     *
     * @return Revision.
     */
    public CompletableFuture<Long> earliestRevision() {
        if (!busyLock.enterBusy()) {
            return CompletableFuture.failedFuture(new NodeStoppingException());
        }

        try {
            return metaStorageSvcFut.thenCompose(svc -> svc.earliestRevision());
        } finally {
            busyLock.leaveBusy();
        }
    }

    /**
     * Register watch listener by key.
     *
     * @param key  The target key.
     * @param lsnr Listener which will be notified for each update.
     * @return Subscription identifier. Could be used in {@link #unregisterWatch} method in order to cancel subscription
     */
    public synchronized CompletableFuture<Long> registerWatch(
            @Nullable ByteArray key,
            @NotNull WatchListener lsnr
    ) {
        if (!busyLock.enterBusy()) {
            return CompletableFuture.failedFuture(new NodeStoppingException());
        }

        try {
            return waitForReDeploy(watchAggregator.add(key, lsnr));
        } finally {
            busyLock.leaveBusy();
        }
    }

    /**
     * Register watch listener by collection of keys.
     *
     * @param keys Collection listen.
     * @param lsnr Listener which will be notified for each update.
     * @return Subscription identifier. Could be used in {@link #unregisterWatch} method in order to cancel subscription
     */
    public synchronized CompletableFuture<Long> registerWatch(
            @NotNull Collection<ByteArray> keys,
            @NotNull WatchListener lsnr
    ) {
        if (!busyLock.enterBusy()) {
            return CompletableFuture.failedFuture(new NodeStoppingException());
        }

        try {
            return waitForReDeploy(watchAggregator.add(keys, lsnr));
        } finally {
            busyLock.leaveBusy();
        }
    }

    /**
     * Register watch listener by range of keys.
     *
     * @param from Start key of range.
     * @param to   End key of range (exclusively).
     * @param lsnr Listener which will be notified for each update.
     * @return future with id of registered watch.
     */
    public synchronized CompletableFuture<Long> registerWatch(
            @NotNull ByteArray from,
            @NotNull ByteArray to,
            @NotNull WatchListener lsnr
    ) {
        if (!busyLock.enterBusy()) {
            return CompletableFuture.failedFuture(new NodeStoppingException());
        }

        try {
            return waitForReDeploy(watchAggregator.add(from, to, lsnr));
        } finally {
            busyLock.leaveBusy();
        }
    }

    /**
     * Register watch listener by key prefix.
     *
     * @param key  Prefix to listen.
     * @param lsnr Listener which will be notified for each update.
     * @return Subscription identifier. Could be used in {@link #unregisterWatch} method in order to cancel subscription
     */
    public synchronized CompletableFuture<Long> registerWatchByPrefix(
            @Nullable ByteArray key,
            @NotNull WatchListener lsnr
    ) {
        if (!busyLock.enterBusy()) {
            return CompletableFuture.failedFuture(new NodeStoppingException());
        }

        try {
            return waitForReDeploy(watchAggregator.addPrefix(key, lsnr));
        } finally {
            busyLock.leaveBusy();
        }
    }

    /**
     * Unregister watch listener by id.
     *
     * @param id of watch to unregister.
     * @return future, which will be completed when unregister finished.
     */
    public synchronized CompletableFuture<Void> unregisterWatch(long id) {
        if (!busyLock.enterBusy()) {
            return CompletableFuture.failedFuture(new NodeStoppingException());
        }

        try {
            watchAggregator.cancel(id);
            if (deployed) {
                return updateWatches().thenAccept(v -> {
                });
            } else {
                return deployFut.thenAccept(uuid -> {
                });
            }
        } finally {
            busyLock.leaveBusy();
        }
    }

    /**
     * Retrieves an entry for the given key.
     *
     * @see MetaStorageService#get(ByteArray)
     */
    public @NotNull CompletableFuture<Entry> get(@NotNull ByteArray key) {
        if (!busyLock.enterBusy()) {
            return CompletableFuture.failedFuture(new NodeStoppingException());
        }

        try {
            return metaStorageSvcFut.thenCompose(svc -> svc.get(key));
        } finally {
            busyLock.leaveBusy();
        }
    }

    /**
     * Retrieves an entry for the given key and the revision upper bound.
     *
     * @see MetaStorageService#get(ByteArray, long)
     */
    public @NotNull CompletableFuture<Entry> get(@NotNull ByteArray key, long revUpperBound) {
        if (!busyLock.enterBusy()) {
            return CompletableFuture.failedFuture(new NodeStoppingException());
        }

        try {
            return metaStorageSvcFut.thenCompose(svc -> svc.get(key, revUpperBound));
        } finally {
            busyLock.leaveBusy();
        }
    }

    /**
     * Retrieves entries for given keys.
     *
     * @see MetaStorageService#getAll(Set)
     */
    public @NotNull CompletableFuture<Map<ByteArray, Entry>> getAll(Set<ByteArray> keys) {
        if (!busyLock.enterBusy()) {
            return CompletableFuture.failedFuture(new NodeStoppingException());
        }

        try {
            return metaStorageSvcFut.thenCompose(svc -> svc.getAll(keys));
        } finally {
            busyLock.leaveBusy();
        }
    }

    /**
     * Retrieves entries for given keys and the revision upper bound.
     *
     * @see MetaStorageService#getAll(Set, long)
     */
    public @NotNull CompletableFuture<Map<ByteArray, Entry>> getAll(Set<ByteArray> keys, long revUpperBound) {
        if (!busyLock.enterBusy()) {
            return CompletableFuture.failedFuture(new NodeStoppingException());
        }

        try {
            return metaStorageSvcFut.thenCompose(svc -> svc.getAll(keys, revUpperBound));
        } finally {
            busyLock.leaveBusy();
        }
    }

    /**
     * Inserts or updates an entry with the given key and the given value.
     *
     * @see MetaStorageService#put(ByteArray, byte[])
     */
    public @NotNull CompletableFuture<Void> put(@NotNull ByteArray key, byte[] val) {
        if (!busyLock.enterBusy()) {
            return CompletableFuture.failedFuture(new NodeStoppingException());
        }

        try {
            return metaStorageSvcFut.thenCompose(svc -> svc.put(key, val));
        } finally {
            busyLock.leaveBusy();
        }
    }

    /**
     * Inserts or updates an entry with the given key and the given value and retrieves a previous entry for the given key.
     *
     * @see MetaStorageService#getAndPut(ByteArray, byte[])
     */
    public @NotNull CompletableFuture<Entry> getAndPut(@NotNull ByteArray key, byte[] val) {
        if (!busyLock.enterBusy()) {
            return CompletableFuture.failedFuture(new NodeStoppingException());
        }

        try {
            return metaStorageSvcFut.thenCompose(svc -> svc.getAndPut(key, val));
        } finally {
            busyLock.leaveBusy();
        }
    }

    /**
     * Inserts or updates entries with given keys and given values.
     *
     * @see MetaStorageService#putAll(Map)
     */
    public @NotNull CompletableFuture<Void> putAll(@NotNull Map<ByteArray, byte[]> vals) {
        if (!busyLock.enterBusy()) {
            return CompletableFuture.failedFuture(new NodeStoppingException());
        }

        try {
            return metaStorageSvcFut.thenCompose(svc -> svc.putAll(vals));
        } finally {
            busyLock.leaveBusy();
        }
    }

    /**
     * Inserts or updates entries with given keys and given values and retrieves a previous entries for given keys.
     *
     * @see MetaStorageService#getAndPutAll(Map)
     */
    public @NotNull CompletableFuture<Map<ByteArray, Entry>> getAndPutAll(@NotNull Map<ByteArray, byte[]> vals) {
        if (!busyLock.enterBusy()) {
            return CompletableFuture.failedFuture(new NodeStoppingException());
        }

        try {
            return metaStorageSvcFut.thenCompose(svc -> svc.getAndPutAll(vals));
        } finally {
            busyLock.leaveBusy();
        }
    }

    /**
     * Removes an entry for the given key.
     *
     * @see MetaStorageService#remove(ByteArray)
     */
    public @NotNull CompletableFuture<Void> remove(@NotNull ByteArray key) {
        if (!busyLock.enterBusy()) {
            return CompletableFuture.failedFuture(new NodeStoppingException());
        }

        try {
            return metaStorageSvcFut.thenCompose(svc -> svc.remove(key));
        } finally {
            busyLock.leaveBusy();
        }
    }

    /**
     * Removes an entry for the given key.
     *
     * @see MetaStorageService#getAndRemove(ByteArray)
     */
    public @NotNull CompletableFuture<Entry> getAndRemove(@NotNull ByteArray key) {
        if (!busyLock.enterBusy()) {
            return CompletableFuture.failedFuture(new NodeStoppingException());
        }

        try {
            return metaStorageSvcFut.thenCompose(svc -> svc.getAndRemove(key));
        } finally {
            busyLock.leaveBusy();
        }
    }

    /**
     * Removes entries for given keys.
     *
     * @see MetaStorageService#removeAll(Set)
     */
    public @NotNull CompletableFuture<Void> removeAll(@NotNull Set<ByteArray> keys) {
        if (!busyLock.enterBusy()) {
            return CompletableFuture.failedFuture(new NodeStoppingException());
        }

        try {
            return metaStorageSvcFut.thenCompose(svc -> svc.removeAll(keys));
        } finally {
            busyLock.leaveBusy();
        }
    }

    /**
     * Removes entries for given keys and retrieves previous entries.
     *
     * @see MetaStorageService#getAndRemoveAll(Set)
     */
    public @NotNull CompletableFuture<Map<ByteArray, Entry>> getAndRemoveAll(@NotNull Set<ByteArray> keys) {
        if (!busyLock.enterBusy()) {
            return CompletableFuture.failedFuture(new NodeStoppingException());
        }

        try {
            return metaStorageSvcFut.thenCompose(svc -> svc.getAndRemoveAll(keys));
        } finally {
            busyLock.leaveBusy();
        }
    }

    /**
     * Invoke with single success/failure operation.
     *
     * @see MetaStorageService#invoke(Condition, Operation, Operation)
     */
    public @NotNull CompletableFuture<Boolean> invoke(
            @NotNull Condition cond,
            @NotNull Operation success,
            @NotNull Operation failure
    ) {
        if (!busyLock.enterBusy()) {
            return CompletableFuture.failedFuture(new NodeStoppingException());
        }

        try {
            return metaStorageSvcFut.thenCompose(svc -> svc.invoke(cond, success, failure));
        } finally {
            busyLock.leaveBusy();
        }
    }

    /**
     * Updates an entry for the given key conditionally.
     *
     * @see MetaStorageService#invoke(Condition, Collection, Collection)
     */
    public @NotNull CompletableFuture<Boolean> invoke(
            @NotNull Condition cond,
            @NotNull Collection<Operation> success,
            @NotNull Collection<Operation> failure
    ) {
        if (!busyLock.enterBusy()) {
            return CompletableFuture.failedFuture(new NodeStoppingException());
        }

        try {
            return metaStorageSvcFut.thenCompose(svc -> svc.invoke(cond, success, failure));
        } finally {
            busyLock.leaveBusy();
        }
    }

    /**
     * Retrieves entries for the given key range in lexicographic order.
     * Entries will be filtered out by upper bound of given revision number.
     *
     * @see MetaStorageService#range(ByteArray, ByteArray, long)
     */
    public @NotNull Cursor<Entry> range(@NotNull ByteArray keyFrom, @Nullable ByteArray keyTo, long revUpperBound)
            throws NodeStoppingException {
        if (!busyLock.enterBusy()) {
            throw new NodeStoppingException();
        }

        try {
            return new CursorWrapper<>(
                    metaStorageSvcFut.thenApply(svc -> svc.range(keyFrom, keyTo, revUpperBound))
            );
        } finally {
            busyLock.leaveBusy();
        }
    }

    /**
     * Retrieves entries for the given key range in lexicographic order.
     *
     * @see MetaStorageService#range(ByteArray, ByteArray)
     */
    public @NotNull Cursor<Entry> range(@NotNull ByteArray keyFrom, @Nullable ByteArray keyTo) throws NodeStoppingException {
        if (!busyLock.enterBusy()) {
            throw new NodeStoppingException();
        }

        try {
            return new CursorWrapper<>(
                    metaStorageSvcFut.thenApply(svc -> svc.range(keyFrom, keyTo))
            );
        } finally {
            busyLock.leaveBusy();
        }
    }

    /**
     * Retrieves entries for the given key range in lexicographic order. Entries will be filtered out by the current applied revision as an
     * upper bound. Applied revision is a revision of the last successful vault update.
     *
     * @param keyFrom Start key of range (inclusive). Couldn't be {@code null}.
     * @param keyTo   End key of range (exclusive). Could be {@code null}.
     * @return Cursor built upon entries corresponding to the given range and applied revision.
     * @throws OperationTimeoutException If the operation is timed out.
     * @throws CompactedException        If the desired revisions are removed from the storage due to a compaction.
     * @see ByteArray
     * @see Entry
     */
    public @NotNull Cursor<Entry> rangeWithAppliedRevision(@NotNull ByteArray keyFrom, @Nullable ByteArray keyTo)
            throws NodeStoppingException {
        if (!busyLock.enterBusy()) {
            throw new NodeStoppingException();
        }

        try {
            return new CursorWrapper<>(
                    metaStorageSvcFut.thenApply(svc -> svc.range(keyFrom, keyTo, appliedRevision()))
            );
        } finally {
            busyLock.leaveBusy();
        }
    }

    /**
     * Retrieves entries for the given key prefix in lexicographic order. Entries will be filtered out by the current applied revision as an
     * upper bound. Applied revision is a revision of the last successful vault update.
     *
     * <p>Prefix query is a synonym of the range query {@code (prefixKey, nextKey(prefixKey))}.
     *
     * @param keyPrefix Prefix of the key to retrieve the entries. Couldn't be {@code null}.
     * @return Cursor built upon entries corresponding to the given range and applied revision.
     * @throws OperationTimeoutException If the operation is timed out.
     * @throws CompactedException        If the desired revisions are removed from the storage due to a compaction.
     * @see ByteArray
     * @see Entry
     */
    public @NotNull Cursor<Entry> prefixWithAppliedRevision(@NotNull ByteArray keyPrefix) throws NodeStoppingException {
        if (!busyLock.enterBusy()) {
            throw new NodeStoppingException();
        }

        try {
            var rangeCriterion = KeyCriterion.RangeCriterion.fromPrefixKey(keyPrefix);

            return new CursorWrapper<>(
                    metaStorageSvcFut.thenApply(svc -> svc.range(rangeCriterion.from(), rangeCriterion.to(), appliedRevision()))
            );
        } finally {
            busyLock.leaveBusy();
        }
    }

    /**
     * Retrieves entries for the given key prefix in lexicographic order. Short cut for {@link #prefix(ByteArray, long)} where {@code
     * revUpperBound == -1}.
     *
     * @param keyPrefix Prefix of the key to retrieve the entries. Couldn't be {@code null}.
     * @return Cursor built upon entries corresponding to the given range and revision.
     * @throws OperationTimeoutException If the operation is timed out.
     * @throws CompactedException        If the desired revisions are removed from the storage due to a compaction.
     * @see ByteArray
     * @see Entry
     */
    public @NotNull Cursor<Entry> prefix(@NotNull ByteArray keyPrefix) throws NodeStoppingException {
        return prefix(keyPrefix, -1);
    }

    /**
     * Retrieves entries for the given key prefix in lexicographic order. Entries will be filtered out by upper bound of given revision
     * number.
     *
     * <p>Prefix query is a synonym of the range query {@code range(prefixKey, nextKey(prefixKey))}.
     *
     * @param keyPrefix     Prefix of the key to retrieve the entries. Couldn't be {@code null}.
     * @param revUpperBound The upper bound for entry revision. {@code -1} means latest revision.
     * @return Cursor built upon entries corresponding to the given range and revision.
     * @throws OperationTimeoutException If the operation is timed out.
     * @throws CompactedException        If the desired revisions are removed from the storage due to a compaction.
     * @see ByteArray
     * @see Entry
     */
    public @NotNull Cursor<Entry> prefix(@NotNull ByteArray keyPrefix, long revUpperBound) throws NodeStoppingException {
        if (!busyLock.enterBusy()) {
            throw new NodeStoppingException();
        }

        try {
            var rangeCriterion = KeyCriterion.RangeCriterion.fromPrefixKey(keyPrefix);
            return new CursorWrapper<>(
                    metaStorageSvcFut.thenApply(svc -> svc.range(rangeCriterion.from(), rangeCriterion.to(), revUpperBound))
            );
        } finally {
            busyLock.leaveBusy();
        }
    }

    /**
     * Compacts meta storage (removes all tombstone entries and old entries except of entries with latest revision).
     *
     * @see MetaStorageService#compact()
     */
    public @NotNull CompletableFuture<Void> compact() {
        if (!busyLock.enterBusy()) {
            return CompletableFuture.failedFuture(new NodeStoppingException());
        }

        try {
            return metaStorageSvcFut.thenCompose(MetaStorageService::compact);
        } finally {
            busyLock.leaveBusy();
        }
    }

    /**
     * Returns applied revision for {@link VaultManager#putAll} operation.
     */
<<<<<<< HEAD
    public long appliedRevision() {
        byte[] appliedRevision = vaultMgr.get(APPLIED_REV).join().value();
=======
    private long appliedRevision() {
        byte[] appliedRevision = vaultMgr.get(Constants.APPLIED_REV).join().value();
>>>>>>> a3873639

        return appliedRevision == null ? 0L : bytesToLong(appliedRevision);
    }

    /**
     * Stop current batch of consolidated watches and register new one from current {@link WatchAggregator}.
     *
     * @return Ignite UUID of new consolidated watch.
     */
    private CompletableFuture<Optional<IgniteUuid>> updateWatches() {
        long revision = appliedRevision() + 1;

        deployFut = deployFut
                .thenCompose(idOpt ->
                        idOpt
                                .map(id -> metaStorageSvcFut.thenCompose(svc -> svc.stopWatch(id)))
                                .orElseGet(() -> CompletableFuture.completedFuture(null))
                )
                .thenCompose(r ->
                        watchAggregator.watch(revision, this::storeEntries)
                                .map(watch -> dispatchAppropriateMetaStorageWatch(watch).thenApply(Optional::of))
                                .orElseGet(() -> CompletableFuture.completedFuture(Optional.empty()))
                );

        return deployFut;
    }

    /**
     * Store entries with appropriate associated revision.
     *
     * @param entries  to store.
     * @param revision associated revision.
     */
    private void storeEntries(Collection<IgniteBiTuple<ByteArray, byte[]>> entries, long revision) {
        Map<ByteArray, byte[]> batch = IgniteUtils.newHashMap(entries.size() + 1);

        batch.put(Constants.APPLIED_REV, longToBytes(revision));

        entries.forEach(e -> batch.put(e.getKey(), e.getValue()));

        long appliedRevision = vaultMgr.getRevision().join();

        if (revision <= appliedRevision) {
            throw new IgniteInternalException(String.format(
                    "Current revision (%d) must be greater than the revision in the Vault (%d)",
                    revision, appliedRevision
            ));
        }

        vaultMgr.putAll(batch).join();

        fireEvent(MetastorageEvent.REVISION_APPLIED, new MetastorageEventParameters(revision), null);
    }

    /**
     * Returns future, which will be completed after redeploy finished.
     *
     * @param id Id of watch to redeploy.
     */
    private CompletableFuture<Long> waitForReDeploy(long id) {
        if (deployed) {
            return updateWatches().thenApply(uid -> id);
        } else {
            return deployFut.thenApply(uid -> id);
        }
    }

    /**
     * Checks whether the given node hosts meta storage.
     *
     * @param nodeName           Node unique name.
     * @param metastorageMembers Meta storage members names.
     * @return {@code true} if the node has meta storage, {@code false} otherwise.
     */
    public static boolean hasMetastorage(String nodeName, String[] metastorageMembers) {
        boolean isNodeHasMetasorage = false;

        for (String name : metastorageMembers) {
            if (name.equals(nodeName)) {
                isNodeHasMetasorage = true;

                break;
            }
        }

        return isNodeHasMetasorage;
    }

    /**
     * Checks whether the local node hosts meta storage.
     *
     * @param configurationMgr Configuration manager.
     * @return {@code true} if the node has meta storage, {@code false} otherwise.
     */
    public boolean hasMetastorageLocally(ConfigurationManager configurationMgr) {
        String[] metastorageMembers = configurationMgr
                .configurationRegistry()
                .getConfiguration(NodeConfiguration.KEY)
                .metastorageNodes()
                .value();

        return hasMetastorage(vaultMgr.name().join(), metastorageMembers);
    }

    // TODO: IGNITE-14691 Temporally solution that should be removed after implementing reactive watches.

    /** Cursor wrapper. */
    private final class CursorWrapper<T> implements Cursor<T> {
        /** Inner cursor future. */
        private final CompletableFuture<Cursor<T>> innerCursorFut;

        /** Inner iterator future. */
        private final CompletableFuture<Iterator<T>> innerIterFut;

        private final InnerIterator it = new InnerIterator();

        /**
         * Constructor.
         *
         * @param innerCursorFut Inner cursor future.
         */
        CursorWrapper(CompletableFuture<Cursor<T>> innerCursorFut) {
            this.innerCursorFut = innerCursorFut;
            this.innerIterFut = innerCursorFut.thenApply(Iterable::iterator);
        }

        /** {@inheritDoc} */
        @Override
        public void close() throws Exception {
            if (!busyLock.enterBusy()) {
                throw new NodeStoppingException();
            }

            try {
                innerCursorFut.thenApply(cursor -> {
                    try {
                        cursor.close();

                        return null;
                    } catch (Exception e) {
                        throw new IgniteInternalException(e);
                    }
                }).get();
            } finally {
                busyLock.leaveBusy();
            }
        }

        /** {@inheritDoc} */
        @NotNull
        @Override
        public Iterator<T> iterator() {
            return it;
        }

        /** {@inheritDoc} */
        @Override
        public boolean hasNext() {
            return it.hasNext();
        }

        /** {@inheritDoc} */
        @Override
        public T next() {
            return it.next();
        }

        private class InnerIterator implements Iterator<T> {
            /** {@inheritDoc} */
            @Override
            public boolean hasNext() {
                if (!busyLock.enterBusy()) {
                    return false;
                }

                try {
                    try {
                        return innerIterFut.thenApply(Iterator::hasNext).get();
                    } catch (InterruptedException | ExecutionException e) {
                        throw new IgniteInternalException(e);
                    }
                } finally {
                    busyLock.leaveBusy();
                }
            }

            /** {@inheritDoc} */
            @Override
            public T next() {
                if (!busyLock.enterBusy()) {
                    throw new NoSuchElementException("No such element because node is stopping.");
                }

                try {
                    try {
                        return innerIterFut.thenApply(Iterator::next).get();
                    } catch (InterruptedException | ExecutionException e) {
                        throw new IgniteInternalException(e);
                    }
                } finally {
                    busyLock.leaveBusy();
                }
            }
        }
    }

    /**
     * Dispatches appropriate metastorage watch method according to inferred watch criterion.
     *
     * @param aggregatedWatch Aggregated watch.
     * @return Future, which will be completed after new watch registration finished.
     */
    private CompletableFuture<IgniteUuid> dispatchAppropriateMetaStorageWatch(AggregatedWatch aggregatedWatch) {
        if (aggregatedWatch.keyCriterion() instanceof KeyCriterion.CollectionCriterion) {
            var criterion = (KeyCriterion.CollectionCriterion) aggregatedWatch.keyCriterion();

            return metaStorageSvcFut.thenCompose(metaStorageSvc -> metaStorageSvc.watch(
                    criterion.keys(),
                    aggregatedWatch.revision(),
                    aggregatedWatch.listener()));
        } else if (aggregatedWatch.keyCriterion() instanceof KeyCriterion.ExactCriterion) {
            var criterion = (KeyCriterion.ExactCriterion) aggregatedWatch.keyCriterion();

            return metaStorageSvcFut.thenCompose(metaStorageSvc -> metaStorageSvc.watch(
                    criterion.key(),
                    aggregatedWatch.revision(),
                    aggregatedWatch.listener()));
        } else if (aggregatedWatch.keyCriterion() instanceof KeyCriterion.RangeCriterion) {
            var criterion = (KeyCriterion.RangeCriterion) aggregatedWatch.keyCriterion();

            return metaStorageSvcFut.thenCompose(metaStorageSvc -> metaStorageSvc.watch(
                    criterion.from(),
                    criterion.to(),
                    aggregatedWatch.revision(),
                    aggregatedWatch.listener()));
        } else {
            throw new UnsupportedOperationException("Unsupported type of criterion");
        }
    }

    /**
     * Return metastorage nodes.
     *
     * <p>This code will be deleted after node init phase is developed. https://issues.apache.org/jira/browse/IGNITE-14871
     */
    private List<ClusterNode> metastorageNodes() {
        String[] metastorageNodes = this.locCfgMgr.configurationRegistry().getConfiguration(NodeConfiguration.KEY)
                .metastorageNodes().value();

        Predicate<ClusterNode> metaStorageNodesContainsLocPred =
                clusterNode -> Arrays.asList(metastorageNodes).contains(clusterNode.name());

        List<ClusterNode> metaStorageMembers = clusterNetSvc.topologyService().allMembers().stream()
                .filter(metaStorageNodesContainsLocPred)
                .collect(Collectors.toList());

        return metaStorageMembers;
    }
}<|MERGE_RESOLUTION|>--- conflicted
+++ resolved
@@ -885,13 +885,8 @@
     /**
      * Returns applied revision for {@link VaultManager#putAll} operation.
      */
-<<<<<<< HEAD
-    public long appliedRevision() {
-        byte[] appliedRevision = vaultMgr.get(APPLIED_REV).join().value();
-=======
     private long appliedRevision() {
         byte[] appliedRevision = vaultMgr.get(Constants.APPLIED_REV).join().value();
->>>>>>> a3873639
 
         return appliedRevision == null ? 0L : bytesToLong(appliedRevision);
     }
