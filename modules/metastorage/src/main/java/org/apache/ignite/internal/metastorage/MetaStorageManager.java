--- conflicted
+++ resolved
@@ -16,9 +16,6 @@
  */
 
 package org.apache.ignite.internal.metastorage;
-
-import static org.apache.ignite.internal.util.ByteUtils.bytesToLong;
-import static org.apache.ignite.internal.util.ByteUtils.longToBytes;
 
 import java.util.Arrays;
 import java.util.Collection;
@@ -68,6 +65,9 @@
 import org.jetbrains.annotations.NotNull;
 import org.jetbrains.annotations.Nullable;
 
+import static org.apache.ignite.internal.util.ByteUtils.bytesToLong;
+import static org.apache.ignite.internal.util.ByteUtils.longToBytes;
+
 /**
  * MetaStorage manager is responsible for:
  * <ul>
@@ -86,8 +86,8 @@
     private static final String METASTORAGE_RAFT_GROUP_NAME = "metastorage_raft_group";
 
     /**
-     * Special key for the vault where the applied revision for {@link MetaStorageManager#storeEntries} operation is stored. This mechanism
-     * is needed for committing processed watches to {@link VaultManager}.
+     * Special key for the vault where the applied revision for {@link MetaStorageManager#storeEntries}
+     * operation is stored. This mechanism is needed for committing processed watches to {@link VaultManager}.
      */
     public static final ByteArray APPLIED_REV = ByteArray.fromString("applied_revision");
 
@@ -117,15 +117,17 @@
     private final WatchAggregator watchAggregator = new WatchAggregator();
 
     /**
-     * Future which will be completed with {@link IgniteUuid}, when aggregated watch will be successfully deployed. Can be resolved to
-     * {@link Optional#empty()} if no watch deployed at the moment.
+     * Future which will be completed with {@link IgniteUuid},
+     * when aggregated watch will be successfully deployed.
+     * Can be resolved to {@link Optional#empty()} if no watch deployed at the moment.
      */
     private CompletableFuture<Optional<IgniteUuid>> deployFut = new CompletableFuture<>();
 
     /**
      * If true - all new watches will be deployed immediately.
      *
-     * <p>If false - all new watches will be aggregated to one batch for further deploy by {@link MetaStorageManager#deployWatches()}
+     * If false - all new watches will be aggregated to one batch
+     * for further deploy by {@link MetaStorageManager#deployWatches()}
      */
     private boolean deployed;
 
@@ -144,18 +146,18 @@
     /**
      * The constructor.
      *
-     * @param vaultMgr      Vault manager.
-     * @param locCfgMgr     Local configuration manager.
+     * @param vaultMgr Vault manager.
+     * @param locCfgMgr Local configuration manager.
      * @param clusterNetSvc Cluster network service.
-     * @param raftMgr       Raft manager.
-     * @param storage       Storage. This component owns this resource and will manage its lifecycle.
+     * @param raftMgr Raft manager.
+     * @param storage Storage. This component owns this resource and will manage its lifecycle.
      */
     public MetaStorageManager(
-            VaultManager vaultMgr,
-            ConfigurationManager locCfgMgr,
-            ClusterService clusterNetSvc,
-            Loza raftMgr,
-            KeyValueStorage storage
+        VaultManager vaultMgr,
+        ConfigurationManager locCfgMgr,
+        ClusterService clusterNetSvc,
+        Loza raftMgr,
+        KeyValueStorage storage
     ) {
         this.vaultMgr = vaultMgr;
         this.locCfgMgr = locCfgMgr;
@@ -165,79 +167,70 @@
     }
 
     /** {@inheritDoc} */
-    @Override
-    public void start() {
+    @Override public void start() {
         String[] metastorageNodes = this.locCfgMgr.configurationRegistry().getConfiguration(NodeConfiguration.KEY)
-                .metastorageNodes().value();
+            .metastorageNodes().value();
 
         Predicate<ClusterNode> metaStorageNodesContainsLocPred =
-                clusterNode -> Arrays.asList(metastorageNodes).contains(clusterNode.name());
+            clusterNode -> Arrays.asList(metastorageNodes).contains(clusterNode.name());
 
         if (metastorageNodes.length > 0) {
             metaStorageNodesOnStart = true;
 
             List<ClusterNode> metaStorageMembers = clusterNetSvc.topologyService().allMembers().stream()
-                    .filter(metaStorageNodesContainsLocPred)
-                    .collect(Collectors.toList());
+                .filter(metaStorageNodesContainsLocPred)
+                .collect(Collectors.toList());
 
             // TODO: This is temporary solution for providing human-readable error when you try to start single-node cluster
             // without hosting metastorage, this will be rewritten in init phase https://issues.apache.org/jira/browse/IGNITE-14414
-            if (metaStorageMembers.isEmpty()) {
+            if (metaStorageMembers.isEmpty())
                 throw new IgniteException(
-                        "Cannot start meta storage manager because there is no node in the cluster that hosts meta storage.");
-            }
+                    "Cannot start meta storage manager because there is no node in the cluster that hosts meta storage.");
 
             storage.start();
 
             raftGroupServiceFut = raftMgr.prepareRaftGroup(
-                    METASTORAGE_RAFT_GROUP_NAME,
-                    metaStorageMembers,
-                    () -> new MetaStorageListener(storage)
+                METASTORAGE_RAFT_GROUP_NAME,
+                metaStorageMembers,
+                () -> new MetaStorageListener(storage)
             );
 
             this.metaStorageSvcFut = raftGroupServiceFut.thenApply(service ->
-                    new MetaStorageServiceImpl(service, clusterNetSvc.topologyService().localMember().id())
+                new MetaStorageServiceImpl(service, clusterNetSvc.topologyService().localMember().id())
             );
 
             if (hasMetastorageLocally(locCfgMgr)) {
                 clusterNetSvc.topologyService().addEventHandler(new TopologyEventHandler() {
-                    @Override
-                    public void onAppeared(ClusterNode member) {
+                    @Override public void onAppeared(ClusterNode member) {
                         // No-op.
                     }
 
-                    @Override
-                    public void onDisappeared(ClusterNode member) {
+                    @Override public void onDisappeared(ClusterNode member) {
                         metaStorageSvcFut.thenCompose(svc -> svc.closeCursors(member.id()));
                     }
                 });
             }
-        } else {
+        }
+        else
             this.metaStorageSvcFut = new CompletableFuture<>();
-        }
 
         // TODO: IGNITE-14088: Uncomment and use real serializer factory
-        //        Arrays.stream(MetaStorageMessageTypes.values()).forEach(
-        //            msgTypeInstance -> net.registerMessageMapper(
-        //                msgTypeInstance.msgType(),
-        //                new DefaultMessageMapperProvider()
-        //            )
-        //        );
+//        Arrays.stream(MetaStorageMessageTypes.values()).forEach(
+//            msgTypeInstance -> net.registerMessageMapper(
+//                msgTypeInstance.msgType(),
+//                new DefaultMessageMapperProvider()
+//            )
+//        );
 
         // TODO: IGNITE-14414 Cluster initialization flow. Here we should complete metaStorageServiceFuture.
-        //        clusterNetSvc.messagingService().addMessageHandler((message, senderAddr, correlationId) -> {});
+//        clusterNetSvc.messagingService().addMessageHandler((message, senderAddr, correlationId) -> {});
     }
 
     /** {@inheritDoc} */
-<<<<<<< HEAD
-    @Override
-    public void stop() {
-=======
     @Override public void stop() {
         if (!stopGuard.compareAndSet(false, true))
             return;
 
->>>>>>> c086555b
         busyLock.block();
 
         Optional<IgniteUuid> watchId;
@@ -251,10 +244,10 @@
                 watchId = deployFut.get();
 
                 try {
-                    if (watchId.isPresent()) {
+                    if (watchId.isPresent())
                         metaStorageSvcFut.get().stopWatch(watchId.get());
-                    }
-                } catch (InterruptedException | ExecutionException e) {
+                }
+                catch (InterruptedException | ExecutionException e) {
                     LOG.error("Failed to get meta storage service.");
 
                     throw new IgniteInternalException(e);
@@ -272,7 +265,8 @@
 
                 raftMgr.stopRaftGroup(METASTORAGE_RAFT_GROUP_NAME);
             }
-        } catch (InterruptedException | ExecutionException e) {
+        }
+        catch (InterruptedException | ExecutionException e) {
             LOG.error("Failed to get meta storage raft group service.");
 
             throw new IgniteInternalException(e);
@@ -280,7 +274,8 @@
 
         try {
             storage.close();
-        } catch (Exception e) {
+        }
+        catch (Exception e) {
             throw new IgniteInternalException("Exception when stopping the storage", e);
         }
     }
@@ -289,30 +284,24 @@
      * Deploy all registered watches.
      */
     public synchronized void deployWatches() throws NodeStoppingException {
-<<<<<<< HEAD
-        if (!busyLock.enterBusy()) {
-            throw new NodeStoppingException("Operation has been cancelled (node is stopping).");
-        }
-=======
         if (!busyLock.enterBusy())
             throw new NodeStoppingException();
->>>>>>> c086555b
 
         try {
             var watch = watchAggregator.watch(
-                    appliedRevision() + 1,
-                    this::storeEntries
+                appliedRevision() + 1,
+                this::storeEntries
             );
 
-            if (watch.isEmpty()) {
+            if (watch.isEmpty())
                 deployFut.complete(Optional.empty());
-            } else {
+            else {
                 CompletableFuture<Void> fut =
-                        dispatchAppropriateMetaStorageWatch(watch.get()).thenAccept(id -> deployFut.complete(Optional.of(id)));
-
-                if (metaStorageNodesOnStart) {
+                    dispatchAppropriateMetaStorageWatch(watch.get()).thenAccept(id -> deployFut.complete(Optional.of(id)));
+
+                if (metaStorageNodesOnStart)
                     fut.join();
-                } else {
+                else {
                     // TODO: need to wait for this future in init phase https://issues.apache.org/jira/browse/IGNITE-14414
                 }
             }
@@ -326,22 +315,17 @@
     /**
      * Register watch listener by key.
      *
-     * @param key  The target key.
+     * @param key The target key.
      * @param lsnr Listener which will be notified for each update.
-     * @return Subscription identifier. Could be used in {@link #unregisterWatch} method in order to cancel subscription
+     * @return Subscription identifier. Could be used in {@link #unregisterWatch} method in order to cancel
+     * subscription
      */
     public synchronized CompletableFuture<Long> registerWatch(
-            @Nullable ByteArray key,
-            @NotNull WatchListener lsnr
+        @Nullable ByteArray key,
+        @NotNull WatchListener lsnr
     ) {
-<<<<<<< HEAD
-        if (!busyLock.enterBusy()) {
-            return CompletableFuture.failedFuture(new NodeStoppingException("Operation has been cancelled (node is stopping)."));
-        }
-=======
-        if (!busyLock.enterBusy())
-            return CompletableFuture.failedFuture(new NodeStoppingException());
->>>>>>> c086555b
+        if (!busyLock.enterBusy())
+            return CompletableFuture.failedFuture(new NodeStoppingException());
 
         try {
             return waitForReDeploy(watchAggregator.add(key, lsnr));
@@ -351,28 +335,47 @@
     }
 
     /**
+     * Register watch listener by key prefix.
+     *
+     * @param key Prefix to listen.
+     * @param lsnr Listener which will be notified for each update.
+     * @return Subscription identifier. Could be used in {@link #unregisterWatch} method in order to cancel
+     * subscription
+     */
+    public synchronized CompletableFuture<Long> registerWatchByPrefix(
+        @Nullable ByteArray key,
+        @NotNull WatchListener lsnr
+    ) {
+        if (!busyLock.enterBusy())
+            return CompletableFuture.failedFuture(new NodeStoppingException());
+
+        try {
+            return waitForReDeploy(watchAggregator.addPrefix(key, lsnr));
+        }
+        finally {
+            busyLock.leaveBusy();
+        }
+    }
+
+    /**
      * Register watch listener by collection of keys.
      *
      * @param keys Collection listen.
      * @param lsnr Listener which will be notified for each update.
-     * @return Subscription identifier. Could be used in {@link #unregisterWatch} method in order to cancel subscription
+     * @return Subscription identifier. Could be used in {@link #unregisterWatch} method in order to cancel
+     * subscription
      */
     public synchronized CompletableFuture<Long> registerWatch(
-            @NotNull Collection<ByteArray> keys,
-            @NotNull WatchListener lsnr
+        @NotNull Collection<ByteArray> keys,
+        @NotNull WatchListener lsnr
     ) {
-<<<<<<< HEAD
-        if (!busyLock.enterBusy()) {
-            return CompletableFuture.failedFuture(new NodeStoppingException("Operation has been cancelled (node is stopping)."));
-        }
-=======
-        if (!busyLock.enterBusy())
-            return CompletableFuture.failedFuture(new NodeStoppingException());
->>>>>>> c086555b
+        if (!busyLock.enterBusy())
+            return CompletableFuture.failedFuture(new NodeStoppingException());
 
         try {
             return waitForReDeploy(watchAggregator.add(keys, lsnr));
-        } finally {
+        }
+        finally {
             busyLock.leaveBusy();
         }
     }
@@ -381,55 +384,22 @@
      * Register watch listener by range of keys.
      *
      * @param from Start key of range.
-     * @param to   End key of range (exclusively).
+     * @param to End key of range (exclusively).
      * @param lsnr Listener which will be notified for each update.
      * @return future with id of registered watch.
      */
     public synchronized CompletableFuture<Long> registerWatch(
-            @NotNull ByteArray from,
-            @NotNull ByteArray to,
-            @NotNull WatchListener lsnr
+        @NotNull ByteArray from,
+        @NotNull ByteArray to,
+        @NotNull WatchListener lsnr
     ) {
-<<<<<<< HEAD
-        if (!busyLock.enterBusy()) {
-            return CompletableFuture.failedFuture(new NodeStoppingException("Operation has been cancelled (node is stopping)."));
-        }
-=======
-        if (!busyLock.enterBusy())
-            return CompletableFuture.failedFuture(new NodeStoppingException());
->>>>>>> c086555b
+        if (!busyLock.enterBusy())
+            return CompletableFuture.failedFuture(new NodeStoppingException());
 
         try {
             return waitForReDeploy(watchAggregator.add(from, to, lsnr));
-        } finally {
-            busyLock.leaveBusy();
-        }
-    }
-
-
-    /**
-     * Register watch listener by key prefix.
-     *
-     * @param key  Prefix to listen.
-     * @param lsnr Listener which will be notified for each update.
-     * @return Subscription identifier. Could be used in {@link #unregisterWatch} method in order to cancel subscription
-     */
-    public synchronized CompletableFuture<Long> registerWatchByPrefix(
-            @Nullable ByteArray key,
-            @NotNull WatchListener lsnr
-    ) {
-<<<<<<< HEAD
-        if (!busyLock.enterBusy()) {
-            return CompletableFuture.failedFuture(new NodeStoppingException("Operation has been cancelled (node is stopping)."));
-        }
-=======
-        if (!busyLock.enterBusy())
-            return CompletableFuture.failedFuture(new NodeStoppingException());
->>>>>>> c086555b
-
-        try {
-            return waitForReDeploy(watchAggregator.addPrefix(key, lsnr));
-        } finally {
+        }
+        finally {
             busyLock.leaveBusy();
         }
     }
@@ -441,25 +411,17 @@
      * @return future, which will be completed when unregister finished.
      */
     public synchronized CompletableFuture<Void> unregisterWatch(long id) {
-<<<<<<< HEAD
-        if (!busyLock.enterBusy()) {
-            return CompletableFuture.failedFuture(new NodeStoppingException("Operation has been cancelled (node is stopping)."));
-        }
-=======
-        if (!busyLock.enterBusy())
-            return CompletableFuture.failedFuture(new NodeStoppingException());
->>>>>>> c086555b
+        if (!busyLock.enterBusy())
+            return CompletableFuture.failedFuture(new NodeStoppingException());
 
         try {
             watchAggregator.cancel(id);
-            if (deployed) {
-                return updateWatches().thenAccept(v -> {
-                });
-            } else {
-                return deployFut.thenAccept(uuid -> {
-                });
-            }
-        } finally {
+            if (deployed)
+                return updateWatches().thenAccept(v -> {});
+            else
+                return deployFut.thenAccept(uuid -> {});
+        }
+        finally {
             busyLock.leaveBusy();
         }
     }
@@ -468,18 +430,13 @@
      * @see MetaStorageService#get(ByteArray)
      */
     public @NotNull CompletableFuture<Entry> get(@NotNull ByteArray key) {
-<<<<<<< HEAD
-        if (!busyLock.enterBusy()) {
-            return CompletableFuture.failedFuture(new NodeStoppingException("Operation has been cancelled (node is stopping)."));
-        }
-=======
-        if (!busyLock.enterBusy())
-            return CompletableFuture.failedFuture(new NodeStoppingException());
->>>>>>> c086555b
+        if (!busyLock.enterBusy())
+            return CompletableFuture.failedFuture(new NodeStoppingException());
 
         try {
             return metaStorageSvcFut.thenCompose(svc -> svc.get(key));
-        } finally {
+        }
+        finally {
             busyLock.leaveBusy();
         }
     }
@@ -488,18 +445,13 @@
      * @see MetaStorageService#get(ByteArray, long)
      */
     public @NotNull CompletableFuture<Entry> get(@NotNull ByteArray key, long revUpperBound) {
-<<<<<<< HEAD
-        if (!busyLock.enterBusy()) {
-            return CompletableFuture.failedFuture(new NodeStoppingException("Operation has been cancelled (node is stopping)."));
-        }
-=======
-        if (!busyLock.enterBusy())
-            return CompletableFuture.failedFuture(new NodeStoppingException());
->>>>>>> c086555b
+        if (!busyLock.enterBusy())
+            return CompletableFuture.failedFuture(new NodeStoppingException());
 
         try {
             return metaStorageSvcFut.thenCompose(svc -> svc.get(key, revUpperBound));
-        } finally {
+        }
+        finally {
             busyLock.leaveBusy();
         }
     }
@@ -508,18 +460,13 @@
      * @see MetaStorageService#getAll(Set)
      */
     public @NotNull CompletableFuture<Map<ByteArray, Entry>> getAll(Set<ByteArray> keys) {
-<<<<<<< HEAD
-        if (!busyLock.enterBusy()) {
-            return CompletableFuture.failedFuture(new NodeStoppingException("Operation has been cancelled (node is stopping)."));
-        }
-=======
-        if (!busyLock.enterBusy())
-            return CompletableFuture.failedFuture(new NodeStoppingException());
->>>>>>> c086555b
+        if (!busyLock.enterBusy())
+            return CompletableFuture.failedFuture(new NodeStoppingException());
 
         try {
             return metaStorageSvcFut.thenCompose(svc -> svc.getAll(keys));
-        } finally {
+        }
+        finally {
             busyLock.leaveBusy();
         }
     }
@@ -528,18 +475,13 @@
      * @see MetaStorageService#getAll(Set, long)
      */
     public @NotNull CompletableFuture<Map<ByteArray, Entry>> getAll(Set<ByteArray> keys, long revUpperBound) {
-<<<<<<< HEAD
-        if (!busyLock.enterBusy()) {
-            return CompletableFuture.failedFuture(new NodeStoppingException("Operation has been cancelled (node is stopping)."));
-        }
-=======
-        if (!busyLock.enterBusy())
-            return CompletableFuture.failedFuture(new NodeStoppingException());
->>>>>>> c086555b
+        if (!busyLock.enterBusy())
+            return CompletableFuture.failedFuture(new NodeStoppingException());
 
         try {
             return metaStorageSvcFut.thenCompose(svc -> svc.getAll(keys, revUpperBound));
-        } finally {
+        }
+        finally {
             busyLock.leaveBusy();
         }
     }
@@ -548,18 +490,13 @@
      * @see MetaStorageService#put(ByteArray, byte[])
      */
     public @NotNull CompletableFuture<Void> put(@NotNull ByteArray key, byte[] val) {
-<<<<<<< HEAD
-        if (!busyLock.enterBusy()) {
-            return CompletableFuture.failedFuture(new NodeStoppingException("Operation has been cancelled (node is stopping)."));
-        }
-=======
-        if (!busyLock.enterBusy())
-            return CompletableFuture.failedFuture(new NodeStoppingException());
->>>>>>> c086555b
+        if (!busyLock.enterBusy())
+            return CompletableFuture.failedFuture(new NodeStoppingException());
 
         try {
             return metaStorageSvcFut.thenCompose(svc -> svc.put(key, val));
-        } finally {
+        }
+        finally {
             busyLock.leaveBusy();
         }
     }
@@ -568,18 +505,13 @@
      * @see MetaStorageService#getAndPut(ByteArray, byte[])
      */
     public @NotNull CompletableFuture<Entry> getAndPut(@NotNull ByteArray key, byte[] val) {
-<<<<<<< HEAD
-        if (!busyLock.enterBusy()) {
-            return CompletableFuture.failedFuture(new NodeStoppingException("Operation has been cancelled (node is stopping)."));
-        }
-=======
-        if (!busyLock.enterBusy())
-            return CompletableFuture.failedFuture(new NodeStoppingException());
->>>>>>> c086555b
+        if (!busyLock.enterBusy())
+            return CompletableFuture.failedFuture(new NodeStoppingException());
 
         try {
             return metaStorageSvcFut.thenCompose(svc -> svc.getAndPut(key, val));
-        } finally {
+        }
+        finally {
             busyLock.leaveBusy();
         }
     }
@@ -588,18 +520,13 @@
      * @see MetaStorageService#putAll(Map)
      */
     public @NotNull CompletableFuture<Void> putAll(@NotNull Map<ByteArray, byte[]> vals) {
-<<<<<<< HEAD
-        if (!busyLock.enterBusy()) {
-            return CompletableFuture.failedFuture(new NodeStoppingException("Operation has been cancelled (node is stopping)."));
-        }
-=======
-        if (!busyLock.enterBusy())
-            return CompletableFuture.failedFuture(new NodeStoppingException());
->>>>>>> c086555b
+        if (!busyLock.enterBusy())
+            return CompletableFuture.failedFuture(new NodeStoppingException());
 
         try {
             return metaStorageSvcFut.thenCompose(svc -> svc.putAll(vals));
-        } finally {
+        }
+        finally {
             busyLock.leaveBusy();
         }
     }
@@ -608,18 +535,13 @@
      * @see MetaStorageService#getAndPutAll(Map)
      */
     public @NotNull CompletableFuture<Map<ByteArray, Entry>> getAndPutAll(@NotNull Map<ByteArray, byte[]> vals) {
-<<<<<<< HEAD
-        if (!busyLock.enterBusy()) {
-            return CompletableFuture.failedFuture(new NodeStoppingException("Operation has been cancelled (node is stopping)."));
-        }
-=======
-        if (!busyLock.enterBusy())
-            return CompletableFuture.failedFuture(new NodeStoppingException());
->>>>>>> c086555b
+        if (!busyLock.enterBusy())
+            return CompletableFuture.failedFuture(new NodeStoppingException());
 
         try {
             return metaStorageSvcFut.thenCompose(svc -> svc.getAndPutAll(vals));
-        } finally {
+        }
+        finally {
             busyLock.leaveBusy();
         }
     }
@@ -628,18 +550,13 @@
      * @see MetaStorageService#remove(ByteArray)
      */
     public @NotNull CompletableFuture<Void> remove(@NotNull ByteArray key) {
-<<<<<<< HEAD
-        if (!busyLock.enterBusy()) {
-            return CompletableFuture.failedFuture(new NodeStoppingException("Operation has been cancelled (node is stopping)."));
-        }
-=======
-        if (!busyLock.enterBusy())
-            return CompletableFuture.failedFuture(new NodeStoppingException());
->>>>>>> c086555b
+        if (!busyLock.enterBusy())
+            return CompletableFuture.failedFuture(new NodeStoppingException());
 
         try {
             return metaStorageSvcFut.thenCompose(svc -> svc.remove(key));
-        } finally {
+        }
+        finally {
             busyLock.leaveBusy();
         }
     }
@@ -648,18 +565,13 @@
      * @see MetaStorageService#getAndRemove(ByteArray)
      */
     public @NotNull CompletableFuture<Entry> getAndRemove(@NotNull ByteArray key) {
-<<<<<<< HEAD
-        if (!busyLock.enterBusy()) {
-            return CompletableFuture.failedFuture(new NodeStoppingException("Operation has been cancelled (node is stopping)."));
-        }
-=======
-        if (!busyLock.enterBusy())
-            return CompletableFuture.failedFuture(new NodeStoppingException());
->>>>>>> c086555b
+        if (!busyLock.enterBusy())
+            return CompletableFuture.failedFuture(new NodeStoppingException());
 
         try {
             return metaStorageSvcFut.thenCompose(svc -> svc.getAndRemove(key));
-        } finally {
+        }
+        finally {
             busyLock.leaveBusy();
         }
     }
@@ -668,18 +580,13 @@
      * @see MetaStorageService#removeAll(Set)
      */
     public @NotNull CompletableFuture<Void> removeAll(@NotNull Set<ByteArray> keys) {
-<<<<<<< HEAD
-        if (!busyLock.enterBusy()) {
-            return CompletableFuture.failedFuture(new NodeStoppingException("Operation has been cancelled (node is stopping)."));
-        }
-=======
-        if (!busyLock.enterBusy())
-            return CompletableFuture.failedFuture(new NodeStoppingException());
->>>>>>> c086555b
+        if (!busyLock.enterBusy())
+            return CompletableFuture.failedFuture(new NodeStoppingException());
 
         try {
             return metaStorageSvcFut.thenCompose(svc -> svc.removeAll(keys));
-        } finally {
+        }
+        finally {
             busyLock.leaveBusy();
         }
     }
@@ -688,18 +595,13 @@
      * @see MetaStorageService#getAndRemoveAll(Set)
      */
     public @NotNull CompletableFuture<Map<ByteArray, Entry>> getAndRemoveAll(@NotNull Set<ByteArray> keys) {
-<<<<<<< HEAD
-        if (!busyLock.enterBusy()) {
-            return CompletableFuture.failedFuture(new NodeStoppingException("Operation has been cancelled (node is stopping)."));
-        }
-=======
-        if (!busyLock.enterBusy())
-            return CompletableFuture.failedFuture(new NodeStoppingException());
->>>>>>> c086555b
+        if (!busyLock.enterBusy())
+            return CompletableFuture.failedFuture(new NodeStoppingException());
 
         try {
             return metaStorageSvcFut.thenCompose(svc -> svc.getAndRemoveAll(keys));
-        } finally {
+        }
+        finally {
             busyLock.leaveBusy();
         }
     }
@@ -710,22 +612,17 @@
      * @see MetaStorageService#invoke(Condition, Operation, Operation)
      */
     public @NotNull CompletableFuture<Boolean> invoke(
-            @NotNull Condition cond,
-            @NotNull Operation success,
-            @NotNull Operation failure
+        @NotNull Condition cond,
+        @NotNull Operation success,
+        @NotNull Operation failure
     ) {
-<<<<<<< HEAD
-        if (!busyLock.enterBusy()) {
-            return CompletableFuture.failedFuture(new NodeStoppingException("Operation has been cancelled (node is stopping)."));
-        }
-=======
-        if (!busyLock.enterBusy())
-            return CompletableFuture.failedFuture(new NodeStoppingException());
->>>>>>> c086555b
+        if (!busyLock.enterBusy())
+            return CompletableFuture.failedFuture(new NodeStoppingException());
 
         try {
             return metaStorageSvcFut.thenCompose(svc -> svc.invoke(cond, success, failure));
-        } finally {
+        }
+        finally {
             busyLock.leaveBusy();
         }
     }
@@ -738,18 +635,13 @@
             @NotNull Collection<Operation> success,
             @NotNull Collection<Operation> failure
     ) {
-<<<<<<< HEAD
-        if (!busyLock.enterBusy()) {
-            return CompletableFuture.failedFuture(new NodeStoppingException("Operation has been cancelled (node is stopping)."));
-        }
-=======
-        if (!busyLock.enterBusy())
-            return CompletableFuture.failedFuture(new NodeStoppingException());
->>>>>>> c086555b
+        if (!busyLock.enterBusy())
+            return CompletableFuture.failedFuture(new NodeStoppingException());
 
         try {
             return metaStorageSvcFut.thenCompose(svc -> svc.invoke(cond, success, failure));
-        } finally {
+        }
+        finally {
             busyLock.leaveBusy();
         }
     }
@@ -757,125 +649,102 @@
     /**
      * @see MetaStorageService#range(ByteArray, ByteArray, long)
      */
-<<<<<<< HEAD
-    public @NotNull Cursor<Entry> range(@NotNull ByteArray keyFrom, @Nullable ByteArray keyTo, long revUpperBound)
-            throws NodeStoppingException {
-        if (!busyLock.enterBusy()) {
-            throw new NodeStoppingException("Operation has been cancelled (node is stopping).");
-        }
-=======
     public @NotNull Cursor<Entry> range(@NotNull ByteArray keyFrom, @Nullable ByteArray keyTo, long revUpperBound) throws NodeStoppingException {
         if (!busyLock.enterBusy())
             throw new NodeStoppingException();
->>>>>>> c086555b
 
         try {
             return new CursorWrapper<>(
-                    metaStorageSvcFut.thenApply(svc -> svc.range(keyFrom, keyTo, revUpperBound))
+                metaStorageSvcFut.thenApply(svc -> svc.range(keyFrom, keyTo, revUpperBound))
             );
-        } finally {
-            busyLock.leaveBusy();
-        }
-    }
-
-    /**
-     * @see MetaStorageService#range(ByteArray, ByteArray)
-     */
-<<<<<<< HEAD
-    public @NotNull Cursor<Entry> range(@NotNull ByteArray keyFrom, @Nullable ByteArray keyTo) throws NodeStoppingException {
-        if (!busyLock.enterBusy()) {
-            throw new NodeStoppingException("Operation has been cancelled (node is stopping).");
-        }
-=======
-    public @NotNull Cursor<Entry> rangeWithAppliedRevision(@NotNull ByteArray keyFrom, @Nullable ByteArray keyTo) throws NodeStoppingException {
-        if (!busyLock.enterBusy())
-            throw new NodeStoppingException();
->>>>>>> c086555b
-
-        try {
-            return new CursorWrapper<>(
-                    metaStorageSvcFut.thenApply(svc -> svc.range(keyFrom, keyTo))
-            );
-        } finally {
-            busyLock.leaveBusy();
-        }
-    }
-
-    /**
-     * Retrieves entries for the given key range in lexicographic order. Entries will be filtered out by the current applied revision as an
-     * upper bound. Applied revision is a revision of the last successful vault update.
+        }
+        finally {
+            busyLock.leaveBusy();
+        }
+    }
+
+    /**
+     * Retrieves entries for the given key range in lexicographic order.
+     * Entries will be filtered out by the current applied revision as an upper bound.
+     * Applied revision is a revision of the last successful vault update.
      *
      * @param keyFrom Start key of range (inclusive). Couldn't be {@code null}.
-     * @param keyTo   End key of range (exclusive). Could be {@code null}.
+     * @param keyTo End key of range (exclusive). Could be {@code null}.
      * @return Cursor built upon entries corresponding to the given range and applied revision.
      * @throws OperationTimeoutException If the operation is timed out.
-     * @throws CompactedException        If the desired revisions are removed from the storage due to a compaction.
+     * @throws CompactedException If the desired revisions are removed from the storage due to a compaction.
      * @see ByteArray
      * @see Entry
      */
-<<<<<<< HEAD
-    public @NotNull Cursor<Entry> rangeWithAppliedRevision(@NotNull ByteArray keyFrom, @Nullable ByteArray keyTo)
-            throws NodeStoppingException {
-        if (!busyLock.enterBusy()) {
-            throw new NodeStoppingException("Operation has been cancelled (node is stopping).");
-        }
-=======
+    public @NotNull Cursor<Entry> rangeWithAppliedRevision(@NotNull ByteArray keyFrom, @Nullable ByteArray keyTo) throws NodeStoppingException {
+        if (!busyLock.enterBusy())
+            throw new NodeStoppingException();
+
+        try {
+            return new CursorWrapper<>(
+                metaStorageSvcFut.thenApply(svc -> svc.range(keyFrom, keyTo, appliedRevision()))
+            );
+        }
+        finally {
+            busyLock.leaveBusy();
+        }
+    }
+
+    /**
+     * @see MetaStorageService#range(ByteArray, ByteArray)
+     */
     public @NotNull Cursor<Entry> range(@NotNull ByteArray keyFrom, @Nullable ByteArray keyTo) throws NodeStoppingException {
         if (!busyLock.enterBusy())
             throw new NodeStoppingException();
->>>>>>> c086555b
 
         try {
             return new CursorWrapper<>(
-                    metaStorageSvcFut.thenApply(svc -> svc.range(keyFrom, keyTo, appliedRevision()))
+                metaStorageSvcFut.thenApply(svc -> svc.range(keyFrom, keyTo))
             );
-        } finally {
-            busyLock.leaveBusy();
-        }
-    }
-
-    /**
-     * Retrieves entries for the given key prefix in lexicographic order. Entries will be filtered out by the current applied revision as an
-     * upper bound. Applied revision is a revision of the last successful vault update.
-     *
-     * <p>Prefix query is a synonym of the range query {@code (prefixKey, nextKey(prefixKey))}.
+        }
+        finally {
+            busyLock.leaveBusy();
+        }
+    }
+
+    /**
+     * Retrieves entries for the given key prefix in lexicographic order.
+     * Entries will be filtered out by the current applied revision as an upper bound.
+     * Applied revision is a revision of the last successful vault update.
+     *
+     * Prefix query is a synonym of the range query {@code (prefixKey, nextKey(prefixKey))}.
      *
      * @param keyPrefix Prefix of the key to retrieve the entries. Couldn't be {@code null}.
      * @return Cursor built upon entries corresponding to the given range and applied revision.
      * @throws OperationTimeoutException If the operation is timed out.
-     * @throws CompactedException        If the desired revisions are removed from the storage due to a compaction.
+     * @throws CompactedException If the desired revisions are removed from the storage due to a compaction.
      * @see ByteArray
      * @see Entry
      */
     public @NotNull Cursor<Entry> prefixWithAppliedRevision(@NotNull ByteArray keyPrefix) throws NodeStoppingException {
-<<<<<<< HEAD
-        if (!busyLock.enterBusy()) {
-            throw new NodeStoppingException("Operation has been cancelled (node is stopping).");
-        }
-=======
         if (!busyLock.enterBusy())
             throw new NodeStoppingException();
->>>>>>> c086555b
 
         try {
             var rangeCriterion = KeyCriterion.RangeCriterion.fromPrefixKey(keyPrefix);
 
             return new CursorWrapper<>(
-                    metaStorageSvcFut.thenApply(svc -> svc.range(rangeCriterion.from(), rangeCriterion.to(), appliedRevision()))
+                metaStorageSvcFut.thenApply(svc -> svc.range(rangeCriterion.from(), rangeCriterion.to(), appliedRevision()))
             );
-        } finally {
-            busyLock.leaveBusy();
-        }
-    }
-
-    /**
-     * Retrieves entries for the given key prefix in lexicographic order. Short cut for {@link #prefix(ByteArray, long)} where {@code
-     * revUpperBound == -1}.
+        }
+        finally {
+            busyLock.leaveBusy();
+        }
+    }
+
+    /**
+     * Retrieves entries for the given key prefix in lexicographic order. Short cut for
+     * {@link #prefix(ByteArray, long)} where {@code revUpperBound == -1}.
      *
      * @param keyPrefix Prefix of the key to retrieve the entries. Couldn't be {@code null}.
      * @return Cursor built upon entries corresponding to the given range and revision.
      * @throws OperationTimeoutException If the operation is timed out.
-     * @throws CompactedException        If the desired revisions are removed from the storage due to a compaction.
+     * @throws CompactedException If the desired revisions are removed from the storage due to a compaction.
      * @see ByteArray
      * @see Entry
      */
@@ -884,35 +753,30 @@
     }
 
     /**
-     * Retrieves entries for the given key prefix in lexicographic order. Entries will be filtered out by upper bound of given revision
-     * number.
-     *
-     * <p>Prefix query is a synonym of the range query {@code range(prefixKey, nextKey(prefixKey))}.
-     *
-     * @param keyPrefix     Prefix of the key to retrieve the entries. Couldn't be {@code null}.
-     * @param revUpperBound The upper bound for entry revision. {@code -1} means latest revision.
+     * Retrieves entries for the given key prefix in lexicographic order. Entries will be filtered out by upper bound
+     * of given revision number.
+     *
+     * Prefix query is a synonym of the range query {@code range(prefixKey, nextKey(prefixKey))}.
+     *
+     * @param keyPrefix Prefix of the key to retrieve the entries. Couldn't be {@code null}.
+     * @param revUpperBound  The upper bound for entry revision. {@code -1} means latest revision.
      * @return Cursor built upon entries corresponding to the given range and revision.
      * @throws OperationTimeoutException If the operation is timed out.
-     * @throws CompactedException        If the desired revisions are removed from the storage due to a compaction.
+     * @throws CompactedException If the desired revisions are removed from the storage due to a compaction.
      * @see ByteArray
      * @see Entry
      */
     public @NotNull Cursor<Entry> prefix(@NotNull ByteArray keyPrefix, long revUpperBound) throws NodeStoppingException {
-<<<<<<< HEAD
-        if (!busyLock.enterBusy()) {
-            throw new NodeStoppingException("Operation has been cancelled (node is stopping).");
-        }
-=======
         if (!busyLock.enterBusy())
             throw new NodeStoppingException();
->>>>>>> c086555b
 
         try {
             var rangeCriterion = KeyCriterion.RangeCriterion.fromPrefixKey(keyPrefix);
             return new CursorWrapper<>(
-                    metaStorageSvcFut.thenApply(svc -> svc.range(rangeCriterion.from(), rangeCriterion.to(), revUpperBound))
+                metaStorageSvcFut.thenApply(svc -> svc.range(rangeCriterion.from(), rangeCriterion.to(), revUpperBound))
             );
-        } finally {
+        }
+        finally {
             busyLock.leaveBusy();
         }
     }
@@ -921,18 +785,13 @@
      * @see MetaStorageService#compact()
      */
     public @NotNull CompletableFuture<Void> compact() {
-<<<<<<< HEAD
-        if (!busyLock.enterBusy()) {
-            return CompletableFuture.failedFuture(new NodeStoppingException("Operation has been cancelled (node is stopping)."));
-        }
-=======
-        if (!busyLock.enterBusy())
-            return CompletableFuture.failedFuture(new NodeStoppingException());
->>>>>>> c086555b
+        if (!busyLock.enterBusy())
+            return CompletableFuture.failedFuture(new NodeStoppingException());
 
         try {
             return metaStorageSvcFut.thenCompose(MetaStorageService::compact);
-        } finally {
+        }
+        finally {
             busyLock.leaveBusy();
         }
     }
@@ -955,16 +814,16 @@
         long revision = appliedRevision() + 1;
 
         deployFut = deployFut
-                .thenCompose(idOpt ->
-                        idOpt
-                                .map(id -> metaStorageSvcFut.thenCompose(svc -> svc.stopWatch(id)))
-                                .orElseGet(() -> CompletableFuture.completedFuture(null))
-                )
-                .thenCompose(r ->
-                        watchAggregator.watch(revision, this::storeEntries)
-                                .map(watch -> dispatchAppropriateMetaStorageWatch(watch).thenApply(Optional::of))
-                                .orElseGet(() -> CompletableFuture.completedFuture(Optional.empty()))
-                );
+            .thenCompose(idOpt ->
+                idOpt
+                    .map(id -> metaStorageSvcFut.thenCompose(svc -> svc.stopWatch(id)))
+                    .orElseGet(() -> CompletableFuture.completedFuture(null))
+            )
+            .thenCompose(r ->
+                watchAggregator.watch(revision, this::storeEntries)
+                    .map(watch -> dispatchAppropriateMetaStorageWatch(watch).thenApply(Optional::of))
+                    .orElseGet(() -> CompletableFuture.completedFuture(Optional.empty()))
+            );
 
         return deployFut;
     }
@@ -972,7 +831,7 @@
     /**
      * Store entries with appropriate associated revision.
      *
-     * @param entries  to store.
+     * @param entries to store.
      * @param revision associated revision.
      */
     private void storeEntries(Collection<IgniteBiTuple<ByteArray, byte[]>> entries, long revision) {
@@ -988,8 +847,8 @@
 
         if (revision <= appliedRevision) {
             throw new IgniteInternalException(String.format(
-                    "Current revision (%d) must be greater than the revision in the Vault (%d)",
-                    revision, appliedRevision
+                "Current revision (%d) must be greater than the revision in the Vault (%d)",
+                revision, appliedRevision
             ));
         }
 
@@ -1001,17 +860,16 @@
      * @return future, which will be completed after redeploy finished.
      */
     private CompletableFuture<Long> waitForReDeploy(long id) {
-        if (deployed) {
+        if (deployed)
             return updateWatches().thenApply(uid -> id);
-        } else {
+        else
             return deployFut.thenApply(uid -> id);
-        }
     }
 
     /**
      * Checks whether the given node hosts meta storage.
      *
-     * @param nodeName           Node unique name.
+     * @param nodeName Node unique name.
      * @param metastorageMembers Meta storage members names.
      * @return {@code true} if the node has meta storage, {@code false} otherwise.
      */
@@ -1037,16 +895,15 @@
      */
     public boolean hasMetastorageLocally(ConfigurationManager configurationMgr) {
         String[] metastorageMembers = configurationMgr
-                .configurationRegistry()
-                .getConfiguration(NodeConfiguration.KEY)
-                .metastorageNodes()
-                .value();
+            .configurationRegistry()
+            .getConfiguration(NodeConfiguration.KEY)
+            .metastorageNodes()
+            .value();
 
         return hasMetastorage(vaultMgr.name().join(), metastorageMembers);
     }
 
     // TODO: IGNITE-14691 Temporally solution that should be removed after implementing reactive watches.
-
     /** Cursor wrapper. */
     private final class CursorWrapper<T> implements Cursor<T> {
         /** Inner cursor future. */
@@ -1061,25 +918,16 @@
          * @param innerCursorFut Inner cursor future.
          */
         CursorWrapper(
-                CompletableFuture<Cursor<T>> innerCursorFut
+            CompletableFuture<Cursor<T>> innerCursorFut
         ) {
             this.innerCursorFut = innerCursorFut;
             this.innerIterFut = innerCursorFut.thenApply(Iterable::iterator);
         }
 
-<<<<<<< HEAD
-        /** {@inheritDoc} */
-        @Override
-        public void close() throws Exception {
-            if (!busyLock.enterBusy()) {
-                throw new NodeStoppingException("Operation has been cancelled (node is stopping).");
-            }
-=======
             /** {@inheritDoc} */
         @Override public void close() throws Exception {
             if (!busyLock.enterBusy())
                 throw new NodeStoppingException();
->>>>>>> c086555b
 
             try {
                 innerCursorFut.thenApply(cursor -> {
@@ -1087,67 +935,65 @@
                         cursor.close();
 
                         return null;
-                    } catch (Exception e) {
+                    }
+                    catch (Exception e) {
                         throw new IgniteInternalException(e);
                     }
                 }).get();
-            } finally {
+            }
+            finally {
                 busyLock.leaveBusy();
             }
         }
 
         /** {@inheritDoc} */
-        @NotNull
-        @Override
-        public Iterator<T> iterator() {
+        @NotNull @Override public Iterator<T> iterator() {
             return it;
         }
 
         /** {@inheritDoc} */
-        @Override
-        public boolean hasNext() {
+        @Override public boolean hasNext() {
             return it.hasNext();
         }
 
         /** {@inheritDoc} */
-        @Override
-        public T next() {
+        @Override public T next() {
             return it.next();
         }
 
         private class InnerIterator implements Iterator<T> {
             /** {@inheritDoc} */
-            @Override
-            public boolean hasNext() {
-                if (!busyLock.enterBusy()) {
+            @Override public boolean hasNext() {
+                if (!busyLock.enterBusy())
                     return false;
-                }
 
                 try {
                     try {
                         return innerIterFut.thenApply(Iterator::hasNext).get();
-                    } catch (InterruptedException | ExecutionException e) {
+                    }
+                    catch (InterruptedException | ExecutionException e) {
                         throw new IgniteInternalException(e);
                     }
-                } finally {
+                }
+                finally {
                     busyLock.leaveBusy();
                 }
             }
 
             /** {@inheritDoc} */
-            @Override
-            public T next() {
-                if (!busyLock.enterBusy()) {
+            @Override public T next() {
+                if (!busyLock.enterBusy())
                     throw new NoSuchElementException("No such element because node is stopping.");
-                }
 
                 try {
                     try {
                         return innerIterFut.thenApply(Iterator::next).get();
-                    } catch (InterruptedException | ExecutionException e) {
+                    }
+                    catch (InterruptedException | ExecutionException e) {
                         throw new IgniteInternalException(e);
                     }
-                } finally {
+                }
+                finally {
                     busyLock.leaveBusy();
                 }
             }
@@ -1165,44 +1011,47 @@
             var criterion = (KeyCriterion.CollectionCriterion) aggregatedWatch.keyCriterion();
 
             return metaStorageSvcFut.thenCompose(metaStorageSvc -> metaStorageSvc.watch(
-                    criterion.keys(),
-                    aggregatedWatch.revision(),
-                    aggregatedWatch.listener()));
-        } else if (aggregatedWatch.keyCriterion() instanceof KeyCriterion.ExactCriterion) {
+                criterion.keys(),
+                aggregatedWatch.revision(),
+                aggregatedWatch.listener()));
+        }
+        else if (aggregatedWatch.keyCriterion() instanceof KeyCriterion.ExactCriterion) {
             var criterion = (KeyCriterion.ExactCriterion) aggregatedWatch.keyCriterion();
 
             return metaStorageSvcFut.thenCompose(metaStorageSvc -> metaStorageSvc.watch(
-                    criterion.key(),
-                    aggregatedWatch.revision(),
-                    aggregatedWatch.listener()));
-        } else if (aggregatedWatch.keyCriterion() instanceof KeyCriterion.RangeCriterion) {
+                criterion.key(),
+                aggregatedWatch.revision(),
+                aggregatedWatch.listener()));
+        }
+        else if (aggregatedWatch.keyCriterion() instanceof KeyCriterion.RangeCriterion) {
             var criterion = (KeyCriterion.RangeCriterion) aggregatedWatch.keyCriterion();
 
             return metaStorageSvcFut.thenCompose(metaStorageSvc -> metaStorageSvc.watch(
-                    criterion.from(),
-                    criterion.to(),
-                    aggregatedWatch.revision(),
-                    aggregatedWatch.listener()));
-        } else {
+                criterion.from(),
+                criterion.to(),
+                aggregatedWatch.revision(),
+                aggregatedWatch.listener()));
+        }
+        else
             throw new UnsupportedOperationException("Unsupported type of criterion");
-        }
     }
 
     /**
      * Return metastorage nodes.
      *
-     * <p>This code will be deleted after node init phase is developed. https://issues.apache.org/jira/browse/IGNITE-14414
+     * This code will be deleted after node init phase is developed.
+     * https://issues.apache.org/jira/browse/IGNITE-14414
      */
     private List<ClusterNode> metastorageNodes() {
         String[] metastorageNodes = this.locCfgMgr.configurationRegistry().getConfiguration(NodeConfiguration.KEY)
-                .metastorageNodes().value();
+            .metastorageNodes().value();
 
         Predicate<ClusterNode> metaStorageNodesContainsLocPred =
-                clusterNode -> Arrays.asList(metastorageNodes).contains(clusterNode.name());
+            clusterNode -> Arrays.asList(metastorageNodes).contains(clusterNode.name());
 
         List<ClusterNode> metaStorageMembers = clusterNetSvc.topologyService().allMembers().stream()
-                .filter(metaStorageNodesContainsLocPred)
-                .collect(Collectors.toList());
+            .filter(metaStorageNodesContainsLocPred)
+            .collect(Collectors.toList());
 
         return metaStorageMembers;
     }
