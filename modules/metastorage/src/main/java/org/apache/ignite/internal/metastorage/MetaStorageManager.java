/*
 * Licensed to the Apache Software Foundation (ASF) under one or more
 * contributor license agreements.  See the NOTICE file distributed with
 * this work for additional information regarding copyright ownership.
 * The ASF licenses this file to You under the Apache License, Version 2.0
 * (the "License"); you may not use this file except in compliance with
 * the License.  You may obtain a copy of the License at
 *
 *      http://www.apache.org/licenses/LICENSE-2.0
 *
 * Unless required by applicable law or agreed to in writing, software
 * distributed under the License is distributed on an "AS IS" BASIS,
 * WITHOUT WARRANTIES OR CONDITIONS OF ANY KIND, either express or implied.
 * See the License for the specific language governing permissions and
 * limitations under the License.
 */

package org.apache.ignite.internal.metastorage;

import static org.apache.ignite.internal.util.ByteUtils.bytesToLong;
import static org.apache.ignite.internal.util.ByteUtils.longToBytes;

import java.util.Arrays;
import java.util.Collection;
import java.util.Iterator;
import java.util.List;
import java.util.Map;
import java.util.NoSuchElementException;
import java.util.Optional;
import java.util.Set;
import java.util.concurrent.CompletableFuture;
import java.util.concurrent.ExecutionException;
import java.util.concurrent.atomic.AtomicBoolean;
import java.util.function.Predicate;
import java.util.stream.Collectors;
import org.apache.ignite.configuration.schemas.runner.NodeConfiguration;
import org.apache.ignite.internal.configuration.ConfigurationManager;
import org.apache.ignite.internal.manager.IgniteComponent;
import org.apache.ignite.internal.metastorage.client.CompactedException;
import org.apache.ignite.internal.metastorage.client.Condition;
import org.apache.ignite.internal.metastorage.client.Entry;
import org.apache.ignite.internal.metastorage.client.MetaStorageService;
import org.apache.ignite.internal.metastorage.client.MetaStorageServiceImpl;
import org.apache.ignite.internal.metastorage.client.Operation;
import org.apache.ignite.internal.metastorage.client.OperationTimeoutException;
import org.apache.ignite.internal.metastorage.client.WatchListener;
import org.apache.ignite.internal.metastorage.server.KeyValueStorage;
import org.apache.ignite.internal.metastorage.server.raft.MetaStorageListener;
import org.apache.ignite.internal.metastorage.watch.AggregatedWatch;
import org.apache.ignite.internal.metastorage.watch.KeyCriterion;
import org.apache.ignite.internal.metastorage.watch.WatchAggregator;
import org.apache.ignite.internal.raft.Loza;
import org.apache.ignite.internal.util.Cursor;
import org.apache.ignite.internal.util.IgniteSpinBusyLock;
import org.apache.ignite.internal.util.IgniteUtils;
import org.apache.ignite.internal.vault.VaultManager;
import org.apache.ignite.lang.ByteArray;
import org.apache.ignite.lang.IgniteBiTuple;
import org.apache.ignite.lang.IgniteException;
import org.apache.ignite.lang.IgniteInternalException;
import org.apache.ignite.lang.IgniteLogger;
import org.apache.ignite.lang.IgniteUuid;
import org.apache.ignite.lang.NodeStoppingException;
import org.apache.ignite.network.ClusterNode;
import org.apache.ignite.network.ClusterService;
import org.apache.ignite.network.TopologyEventHandler;
import org.apache.ignite.raft.client.service.RaftGroupService;
import org.jetbrains.annotations.NotNull;
import org.jetbrains.annotations.Nullable;

/**
 * MetaStorage manager is responsible for:
 * <ul>
 *     <li>Handling cluster init message.</li>
 *     <li>Managing meta storage lifecycle including instantiation meta storage raft group.</li>
 *     <li>Providing corresponding meta storage service proxy interface</li>
 * </ul>
 */
// TODO: IGNITE-14586 Remove @SuppressWarnings when implementation provided.
@SuppressWarnings("unused")
public class MetaStorageManager implements IgniteComponent {
    /** Logger. */
    private static final IgniteLogger LOG = IgniteLogger.forClass(MetaStorageManager.class);

    /** Meta storage raft group name. */
    private static final String METASTORAGE_RAFT_GROUP_NAME = "metastorage_raft_group";

    /**
     * Special key for the vault where the applied revision for {@link MetaStorageManager#storeEntries} operation is stored. This mechanism
     * is needed for committing processed watches to {@link VaultManager}.
     */
    public static final ByteArray APPLIED_REV = ByteArray.fromString("applied_revision");

    /** Vault manager in order to commit processed watches with corresponding applied revision. */
    private final VaultManager vaultMgr;

    /** Configuration manager that handles local configuration. */
    private final ConfigurationManager locCfgMgr;

    /** Cluster network service that is used in order to handle cluster init message. */
    private final ClusterService clusterNetSvc;

    /** Raft manager that is used for metastorage raft group handling. */
    private final Loza raftMgr;

    /** Meta storage service. */
    private volatile CompletableFuture<MetaStorageService> metaStorageSvcFut;

    /** Raft group service. */
    private volatile CompletableFuture<RaftGroupService> raftGroupServiceFut;

    /**
     * Aggregator of multiple watches to deploy them as one batch.
     *
     * @see WatchAggregator
     */
    private final WatchAggregator watchAggregator = new WatchAggregator();

    /**
     * Future which will be completed with {@link IgniteUuid}, when aggregated watch will be successfully deployed. Can be resolved to
     * {@link Optional#empty()} if no watch deployed at the moment.
     */
    private CompletableFuture<Optional<IgniteUuid>> deployFut = new CompletableFuture<>();

    /**
     * If true - all new watches will be deployed immediately.
     *
     * <p>If false - all new watches will be aggregated to one batch for further deploy by {@link MetaStorageManager#deployWatches()}
     */
    private boolean deployed;

    /** Flag indicates if meta storage nodes were set on start */
    private boolean metaStorageNodesOnStart;

    /** Actual storage for the Metastorage. */
    private final KeyValueStorage storage;

    /** Busy lock to stop synchronously. */
    private final IgniteSpinBusyLock busyLock = new IgniteSpinBusyLock();

    /** Prevents double stopping the component. */
    AtomicBoolean stopGuard = new AtomicBoolean();

    /**
     * The constructor.
     *
     * @param vaultMgr      Vault manager.
     * @param locCfgMgr     Local configuration manager.
     * @param clusterNetSvc Cluster network service.
     * @param raftMgr       Raft manager.
     * @param storage       Storage. This component owns this resource and will manage its lifecycle.
     */
    public MetaStorageManager(
            VaultManager vaultMgr,
            ConfigurationManager locCfgMgr,
            ClusterService clusterNetSvc,
            Loza raftMgr,
            KeyValueStorage storage
    ) {
        this.vaultMgr = vaultMgr;
        this.locCfgMgr = locCfgMgr;
        this.clusterNetSvc = clusterNetSvc;
        this.raftMgr = raftMgr;
        this.storage = storage;
    }

    /** {@inheritDoc} */
    @Override
    public void start() {
        String[] metastorageNodes = this.locCfgMgr.configurationRegistry().getConfiguration(NodeConfiguration.KEY)
                .metastorageNodes().value();

        Predicate<ClusterNode> metaStorageNodesContainsLocPred =
                clusterNode -> Arrays.asList(metastorageNodes).contains(clusterNode.name());

        if (metastorageNodes.length > 0) {
            metaStorageNodesOnStart = true;

            List<ClusterNode> metaStorageMembers = clusterNetSvc.topologyService().allMembers().stream()
                    .filter(metaStorageNodesContainsLocPred)
                    .collect(Collectors.toList());

            // TODO: This is temporary solution for providing human-readable error when you try to start single-node cluster
            // without hosting metastorage, this will be rewritten in init phase https://issues.apache.org/jira/browse/IGNITE-14414
            if (metaStorageMembers.isEmpty()) {
                throw new IgniteException(
                        "Cannot start meta storage manager because there is no node in the cluster that hosts meta storage.");
            }

            storage.start();

            raftGroupServiceFut = raftMgr.prepareRaftGroup(
                    METASTORAGE_RAFT_GROUP_NAME,
                    metaStorageMembers,
                    () -> new MetaStorageListener(storage)
            );

            this.metaStorageSvcFut = raftGroupServiceFut.thenApply(service ->
                    new MetaStorageServiceImpl(service, clusterNetSvc.topologyService().localMember().id())
            );

            if (hasMetastorageLocally(locCfgMgr)) {
                clusterNetSvc.topologyService().addEventHandler(new TopologyEventHandler() {
                    @Override
                    public void onAppeared(ClusterNode member) {
                        // No-op.
                    }

                    @Override
                    public void onDisappeared(ClusterNode member) {
                        metaStorageSvcFut.thenCompose(svc -> svc.closeCursors(member.id()));
                    }
                });
            }
        } else {
            this.metaStorageSvcFut = new CompletableFuture<>();
        }

        // TODO: IGNITE-14088: Uncomment and use real serializer factory
        //        Arrays.stream(MetaStorageMessageTypes.values()).forEach(
        //            msgTypeInstance -> net.registerMessageMapper(
        //                msgTypeInstance.msgType(),
        //                new DefaultMessageMapperProvider()
        //            )
        //        );

        // TODO: IGNITE-14414 Cluster initialization flow. Here we should complete metaStorageServiceFuture.
        //        clusterNetSvc.messagingService().addMessageHandler((message, senderAddr, correlationId) -> {});
    }

    /** {@inheritDoc} */
    @Override
    public void stop() {
<<<<<<< HEAD
=======
        if (!stopGuard.compareAndSet(false, true)) {
            return;
        }

>>>>>>> a323c22d
        busyLock.block();

        Optional<IgniteUuid> watchId;

        try {
            // If deployed future is not done, that means that stop was called in the middle of
            // IgniteImpl.start, before deployWatches, or before init phase.
            // It is correct to check completeness of the future because the method calls are guarded by busy lock.
            // TODO: add busy lock for init method https://issues.apache.org/jira/browse/IGNITE-14414
            if (deployFut.isDone()) {
                watchId = deployFut.get();

                try {
                    if (watchId.isPresent()) {
                        metaStorageSvcFut.get().stopWatch(watchId.get());
                    }
                } catch (InterruptedException | ExecutionException e) {
                    LOG.error("Failed to get meta storage service.");

                    throw new IgniteInternalException(e);
                }
            }
        } catch (InterruptedException | ExecutionException e) {
            LOG.error("Failed to get watch.");

            throw new IgniteInternalException(e);
        }

        try {
            if (raftGroupServiceFut != null) {
                raftGroupServiceFut.get().shutdown();

                raftMgr.stopRaftGroup(METASTORAGE_RAFT_GROUP_NAME);
            }
        } catch (InterruptedException | ExecutionException e) {
            LOG.error("Failed to get meta storage raft group service.");

            throw new IgniteInternalException(e);
        }

        try {
            storage.close();
        } catch (Exception e) {
            throw new IgniteInternalException("Exception when stopping the storage", e);
        }
    }

    /**
     * Deploy all registered watches.
     */
    public synchronized void deployWatches() throws NodeStoppingException {
        if (!busyLock.enterBusy()) {
<<<<<<< HEAD
            throw new NodeStoppingException("Operation has been cancelled (node is stopping).");
=======
            throw new NodeStoppingException();
>>>>>>> a323c22d
        }

        try {
            var watch = watchAggregator.watch(
                    appliedRevision() + 1,
                    this::storeEntries
            );

            if (watch.isEmpty()) {
                deployFut.complete(Optional.empty());
            } else {
                CompletableFuture<Void> fut =
                        dispatchAppropriateMetaStorageWatch(watch.get()).thenAccept(id -> deployFut.complete(Optional.of(id)));

                if (metaStorageNodesOnStart) {
                    fut.join();
                } else {
                    // TODO: need to wait for this future in init phase https://issues.apache.org/jira/browse/IGNITE-14414
                }
            }

            deployed = true;
        } finally {
            busyLock.leaveBusy();
        }
    }

    /**
     * Register watch listener by key.
     *
     * @param key  The target key.
     * @param lsnr Listener which will be notified for each update.
     * @return Subscription identifier. Could be used in {@link #unregisterWatch} method in order to cancel subscription
     */
    public synchronized CompletableFuture<Long> registerWatch(
            @Nullable ByteArray key,
            @NotNull WatchListener lsnr
    ) {
        if (!busyLock.enterBusy()) {
<<<<<<< HEAD
            return CompletableFuture.failedFuture(new NodeStoppingException("Operation has been cancelled (node is stopping)."));
=======
            return CompletableFuture.failedFuture(new NodeStoppingException());
>>>>>>> a323c22d
        }

        try {
            return waitForReDeploy(watchAggregator.add(key, lsnr));
        } finally {
            busyLock.leaveBusy();
        }
    }

    /**
     * Register watch listener by collection of keys.
     *
     * @param keys Collection listen.
     * @param lsnr Listener which will be notified for each update.
     * @return Subscription identifier. Could be used in {@link #unregisterWatch} method in order to cancel subscription
     */
    public synchronized CompletableFuture<Long> registerWatch(
            @NotNull Collection<ByteArray> keys,
            @NotNull WatchListener lsnr
    ) {
        if (!busyLock.enterBusy()) {
<<<<<<< HEAD
            return CompletableFuture.failedFuture(new NodeStoppingException("Operation has been cancelled (node is stopping)."));
=======
            return CompletableFuture.failedFuture(new NodeStoppingException());
>>>>>>> a323c22d
        }

        try {
            return waitForReDeploy(watchAggregator.add(keys, lsnr));
        } finally {
            busyLock.leaveBusy();
        }
    }
    
    /**
     * Register watch listener by range of keys.
     *
     * @param from Start key of range.
     * @param to   End key of range (exclusively).
     * @param lsnr Listener which will be notified for each update.
     * @return future with id of registered watch.
     */
    public synchronized CompletableFuture<Long> registerWatch(
            @NotNull ByteArray from,
            @NotNull ByteArray to,
            @NotNull WatchListener lsnr
    ) {
        if (!busyLock.enterBusy()) {
<<<<<<< HEAD
            return CompletableFuture.failedFuture(new NodeStoppingException("Operation has been cancelled (node is stopping)."));
        }

=======
            return CompletableFuture.failedFuture(new NodeStoppingException());
        }
        
>>>>>>> a323c22d
        try {
            return waitForReDeploy(watchAggregator.add(from, to, lsnr));
        } finally {
            busyLock.leaveBusy();
        }
    }


    /**
     * Register watch listener by key prefix.
     *
     * @param key  Prefix to listen.
     * @param lsnr Listener which will be notified for each update.
     * @return Subscription identifier. Could be used in {@link #unregisterWatch} method in order to cancel subscription
     */
    public synchronized CompletableFuture<Long> registerWatchByPrefix(
            @Nullable ByteArray key,
            @NotNull WatchListener lsnr
    ) {
        if (!busyLock.enterBusy()) {
<<<<<<< HEAD
            return CompletableFuture.failedFuture(new NodeStoppingException("Operation has been cancelled (node is stopping)."));
=======
            return CompletableFuture.failedFuture(new NodeStoppingException());
>>>>>>> a323c22d
        }

        try {
            return waitForReDeploy(watchAggregator.addPrefix(key, lsnr));
        } finally {
            busyLock.leaveBusy();
        }
    }

    /**
     * Unregister watch listener by id.
     *
     * @param id of watch to unregister.
     * @return future, which will be completed when unregister finished.
     */
    public synchronized CompletableFuture<Void> unregisterWatch(long id) {
        if (!busyLock.enterBusy()) {
<<<<<<< HEAD
            return CompletableFuture.failedFuture(new NodeStoppingException("Operation has been cancelled (node is stopping)."));
=======
            return CompletableFuture.failedFuture(new NodeStoppingException());
>>>>>>> a323c22d
        }

        try {
            watchAggregator.cancel(id);
            if (deployed) {
                return updateWatches().thenAccept(v -> {
                });
            } else {
                return deployFut.thenAccept(uuid -> {
                });
            }
        } finally {
            busyLock.leaveBusy();
        }
    }

    /**
     * @see MetaStorageService#get(ByteArray)
     */
    public @NotNull CompletableFuture<Entry> get(@NotNull ByteArray key) {
        if (!busyLock.enterBusy()) {
<<<<<<< HEAD
            return CompletableFuture.failedFuture(new NodeStoppingException("Operation has been cancelled (node is stopping)."));
=======
            return CompletableFuture.failedFuture(new NodeStoppingException());
>>>>>>> a323c22d
        }

        try {
            return metaStorageSvcFut.thenCompose(svc -> svc.get(key));
        } finally {
            busyLock.leaveBusy();
        }
    }

    /**
     * @see MetaStorageService#get(ByteArray, long)
     */
    public @NotNull CompletableFuture<Entry> get(@NotNull ByteArray key, long revUpperBound) {
        if (!busyLock.enterBusy()) {
<<<<<<< HEAD
            return CompletableFuture.failedFuture(new NodeStoppingException("Operation has been cancelled (node is stopping)."));
=======
            return CompletableFuture.failedFuture(new NodeStoppingException());
>>>>>>> a323c22d
        }

        try {
            return metaStorageSvcFut.thenCompose(svc -> svc.get(key, revUpperBound));
        } finally {
            busyLock.leaveBusy();
        }
    }

    /**
     * @see MetaStorageService#getAll(Set)
     */
    public @NotNull CompletableFuture<Map<ByteArray, Entry>> getAll(Set<ByteArray> keys) {
        if (!busyLock.enterBusy()) {
<<<<<<< HEAD
            return CompletableFuture.failedFuture(new NodeStoppingException("Operation has been cancelled (node is stopping)."));
=======
            return CompletableFuture.failedFuture(new NodeStoppingException());
>>>>>>> a323c22d
        }

        try {
            return metaStorageSvcFut.thenCompose(svc -> svc.getAll(keys));
        } finally {
            busyLock.leaveBusy();
        }
    }

    /**
     * @see MetaStorageService#getAll(Set, long)
     */
    public @NotNull CompletableFuture<Map<ByteArray, Entry>> getAll(Set<ByteArray> keys, long revUpperBound) {
        if (!busyLock.enterBusy()) {
<<<<<<< HEAD
            return CompletableFuture.failedFuture(new NodeStoppingException("Operation has been cancelled (node is stopping)."));
=======
            return CompletableFuture.failedFuture(new NodeStoppingException());
>>>>>>> a323c22d
        }

        try {
            return metaStorageSvcFut.thenCompose(svc -> svc.getAll(keys, revUpperBound));
        } finally {
            busyLock.leaveBusy();
        }
    }

    /**
     * @see MetaStorageService#put(ByteArray, byte[])
     */
    public @NotNull CompletableFuture<Void> put(@NotNull ByteArray key, byte[] val) {
        if (!busyLock.enterBusy()) {
<<<<<<< HEAD
            return CompletableFuture.failedFuture(new NodeStoppingException("Operation has been cancelled (node is stopping)."));
=======
            return CompletableFuture.failedFuture(new NodeStoppingException());
>>>>>>> a323c22d
        }

        try {
            return metaStorageSvcFut.thenCompose(svc -> svc.put(key, val));
        } finally {
            busyLock.leaveBusy();
        }
    }

    /**
     * @see MetaStorageService#getAndPut(ByteArray, byte[])
     */
    public @NotNull CompletableFuture<Entry> getAndPut(@NotNull ByteArray key, byte[] val) {
        if (!busyLock.enterBusy()) {
<<<<<<< HEAD
            return CompletableFuture.failedFuture(new NodeStoppingException("Operation has been cancelled (node is stopping)."));
=======
            return CompletableFuture.failedFuture(new NodeStoppingException());
>>>>>>> a323c22d
        }

        try {
            return metaStorageSvcFut.thenCompose(svc -> svc.getAndPut(key, val));
        } finally {
            busyLock.leaveBusy();
        }
    }

    /**
     * @see MetaStorageService#putAll(Map)
     */
    public @NotNull CompletableFuture<Void> putAll(@NotNull Map<ByteArray, byte[]> vals) {
        if (!busyLock.enterBusy()) {
<<<<<<< HEAD
            return CompletableFuture.failedFuture(new NodeStoppingException("Operation has been cancelled (node is stopping)."));
=======
            return CompletableFuture.failedFuture(new NodeStoppingException());
>>>>>>> a323c22d
        }

        try {
            return metaStorageSvcFut.thenCompose(svc -> svc.putAll(vals));
        } finally {
            busyLock.leaveBusy();
        }
    }

    /**
     * @see MetaStorageService#getAndPutAll(Map)
     */
    public @NotNull CompletableFuture<Map<ByteArray, Entry>> getAndPutAll(@NotNull Map<ByteArray, byte[]> vals) {
        if (!busyLock.enterBusy()) {
<<<<<<< HEAD
            return CompletableFuture.failedFuture(new NodeStoppingException("Operation has been cancelled (node is stopping)."));
=======
            return CompletableFuture.failedFuture(new NodeStoppingException());
>>>>>>> a323c22d
        }

        try {
            return metaStorageSvcFut.thenCompose(svc -> svc.getAndPutAll(vals));
        } finally {
            busyLock.leaveBusy();
        }
    }

    /**
     * @see MetaStorageService#remove(ByteArray)
     */
    public @NotNull CompletableFuture<Void> remove(@NotNull ByteArray key) {
        if (!busyLock.enterBusy()) {
<<<<<<< HEAD
            return CompletableFuture.failedFuture(new NodeStoppingException("Operation has been cancelled (node is stopping)."));
=======
            return CompletableFuture.failedFuture(new NodeStoppingException());
>>>>>>> a323c22d
        }

        try {
            return metaStorageSvcFut.thenCompose(svc -> svc.remove(key));
        } finally {
            busyLock.leaveBusy();
        }
    }

    /**
     * @see MetaStorageService#getAndRemove(ByteArray)
     */
    public @NotNull CompletableFuture<Entry> getAndRemove(@NotNull ByteArray key) {
        if (!busyLock.enterBusy()) {
<<<<<<< HEAD
            return CompletableFuture.failedFuture(new NodeStoppingException("Operation has been cancelled (node is stopping)."));
=======
            return CompletableFuture.failedFuture(new NodeStoppingException());
>>>>>>> a323c22d
        }

        try {
            return metaStorageSvcFut.thenCompose(svc -> svc.getAndRemove(key));
        } finally {
            busyLock.leaveBusy();
        }
    }

    /**
     * @see MetaStorageService#removeAll(Set)
     */
    public @NotNull CompletableFuture<Void> removeAll(@NotNull Set<ByteArray> keys) {
        if (!busyLock.enterBusy()) {
<<<<<<< HEAD
            return CompletableFuture.failedFuture(new NodeStoppingException("Operation has been cancelled (node is stopping)."));
=======
            return CompletableFuture.failedFuture(new NodeStoppingException());
>>>>>>> a323c22d
        }

        try {
            return metaStorageSvcFut.thenCompose(svc -> svc.removeAll(keys));
        } finally {
            busyLock.leaveBusy();
        }
    }

    /**
     * @see MetaStorageService#getAndRemoveAll(Set)
     */
    public @NotNull CompletableFuture<Map<ByteArray, Entry>> getAndRemoveAll(@NotNull Set<ByteArray> keys) {
        if (!busyLock.enterBusy()) {
<<<<<<< HEAD
            return CompletableFuture.failedFuture(new NodeStoppingException("Operation has been cancelled (node is stopping)."));
=======
            return CompletableFuture.failedFuture(new NodeStoppingException());
>>>>>>> a323c22d
        }

        try {
            return metaStorageSvcFut.thenCompose(svc -> svc.getAndRemoveAll(keys));
        } finally {
            busyLock.leaveBusy();
        }
    }

    /**
     * Invoke with single success/failure operation.
     *
     * @see MetaStorageService#invoke(Condition, Operation, Operation)
     */
    public @NotNull CompletableFuture<Boolean> invoke(
            @NotNull Condition cond,
            @NotNull Operation success,
            @NotNull Operation failure
    ) {
        if (!busyLock.enterBusy()) {
<<<<<<< HEAD
            return CompletableFuture.failedFuture(new NodeStoppingException("Operation has been cancelled (node is stopping)."));
=======
            return CompletableFuture.failedFuture(new NodeStoppingException());
>>>>>>> a323c22d
        }

        try {
            return metaStorageSvcFut.thenCompose(svc -> svc.invoke(cond, success, failure));
        } finally {
            busyLock.leaveBusy();
        }
    }

    /**
     * @see MetaStorageService#invoke(Condition, Collection, Collection)
     */
    public @NotNull CompletableFuture<Boolean> invoke(
            @NotNull Condition cond,
            @NotNull Collection<Operation> success,
            @NotNull Collection<Operation> failure
    ) {
        if (!busyLock.enterBusy()) {
<<<<<<< HEAD
            return CompletableFuture.failedFuture(new NodeStoppingException("Operation has been cancelled (node is stopping)."));
=======
            return CompletableFuture.failedFuture(new NodeStoppingException());
>>>>>>> a323c22d
        }

        try {
            return metaStorageSvcFut.thenCompose(svc -> svc.invoke(cond, success, failure));
        } finally {
            busyLock.leaveBusy();
        }
    }

    /**
     * @see MetaStorageService#range(ByteArray, ByteArray, long)
     */
    public @NotNull Cursor<Entry> range(@NotNull ByteArray keyFrom, @Nullable ByteArray keyTo, long revUpperBound)
            throws NodeStoppingException {
        if (!busyLock.enterBusy()) {
<<<<<<< HEAD
            throw new NodeStoppingException("Operation has been cancelled (node is stopping).");
=======
            throw new NodeStoppingException();
>>>>>>> a323c22d
        }

        try {
            return new CursorWrapper<>(
                    metaStorageSvcFut.thenApply(svc -> svc.range(keyFrom, keyTo, revUpperBound))
            );
        } finally {
            busyLock.leaveBusy();
        }
    }
    
    /**
     * @see MetaStorageService#range(ByteArray, ByteArray)
     */
    public @NotNull Cursor<Entry> range(@NotNull ByteArray keyFrom, @Nullable ByteArray keyTo) throws NodeStoppingException {
        if (!busyLock.enterBusy()) {
<<<<<<< HEAD
            throw new NodeStoppingException("Operation has been cancelled (node is stopping).");
        }

=======
            throw new NodeStoppingException();
        }
        
>>>>>>> a323c22d
        try {
            return new CursorWrapper<>(
                    metaStorageSvcFut.thenApply(svc -> svc.range(keyFrom, keyTo))
            );
        } finally {
            busyLock.leaveBusy();
        }
    }

    /**
     * Retrieves entries for the given key range in lexicographic order. Entries will be filtered out by the current applied revision as an
     * upper bound. Applied revision is a revision of the last successful vault update.
     *
     * @param keyFrom Start key of range (inclusive). Couldn't be {@code null}.
     * @param keyTo   End key of range (exclusive). Could be {@code null}.
     * @return Cursor built upon entries corresponding to the given range and applied revision.
     * @throws OperationTimeoutException If the operation is timed out.
     * @throws CompactedException        If the desired revisions are removed from the storage due to a compaction.
     * @see ByteArray
     * @see Entry
     */
    public @NotNull Cursor<Entry> rangeWithAppliedRevision(@NotNull ByteArray keyFrom, @Nullable ByteArray keyTo)
            throws NodeStoppingException {
        if (!busyLock.enterBusy()) {
<<<<<<< HEAD
            throw new NodeStoppingException("Operation has been cancelled (node is stopping).");
=======
            throw new NodeStoppingException();
>>>>>>> a323c22d
        }

        try {
            return new CursorWrapper<>(
                    metaStorageSvcFut.thenApply(svc -> svc.range(keyFrom, keyTo, appliedRevision()))
            );
        } finally {
            busyLock.leaveBusy();
        }
    }

    /**
     * Retrieves entries for the given key prefix in lexicographic order. Entries will be filtered out by the current applied revision as an
     * upper bound. Applied revision is a revision of the last successful vault update.
     *
     * <p>Prefix query is a synonym of the range query {@code (prefixKey, nextKey(prefixKey))}.
     *
     * @param keyPrefix Prefix of the key to retrieve the entries. Couldn't be {@code null}.
     * @return Cursor built upon entries corresponding to the given range and applied revision.
     * @throws OperationTimeoutException If the operation is timed out.
     * @throws CompactedException        If the desired revisions are removed from the storage due to a compaction.
     * @see ByteArray
     * @see Entry
     */
    public @NotNull Cursor<Entry> prefixWithAppliedRevision(@NotNull ByteArray keyPrefix) throws NodeStoppingException {
        if (!busyLock.enterBusy()) {
<<<<<<< HEAD
            throw new NodeStoppingException("Operation has been cancelled (node is stopping).");
=======
            throw new NodeStoppingException();
>>>>>>> a323c22d
        }

        try {
            var rangeCriterion = KeyCriterion.RangeCriterion.fromPrefixKey(keyPrefix);

            return new CursorWrapper<>(
                    metaStorageSvcFut.thenApply(svc -> svc.range(rangeCriterion.from(), rangeCriterion.to(), appliedRevision()))
            );
        } finally {
            busyLock.leaveBusy();
        }
    }

    /**
     * Retrieves entries for the given key prefix in lexicographic order. Short cut for {@link #prefix(ByteArray, long)} where {@code
     * revUpperBound == -1}.
     *
     * @param keyPrefix Prefix of the key to retrieve the entries. Couldn't be {@code null}.
     * @return Cursor built upon entries corresponding to the given range and revision.
     * @throws OperationTimeoutException If the operation is timed out.
     * @throws CompactedException        If the desired revisions are removed from the storage due to a compaction.
     * @see ByteArray
     * @see Entry
     */
    public @NotNull Cursor<Entry> prefix(@NotNull ByteArray keyPrefix) throws NodeStoppingException {
        return prefix(keyPrefix, -1);
    }

    /**
     * Retrieves entries for the given key prefix in lexicographic order. Entries will be filtered out by upper bound of given revision
     * number.
     *
     * <p>Prefix query is a synonym of the range query {@code range(prefixKey, nextKey(prefixKey))}.
     *
     * @param keyPrefix     Prefix of the key to retrieve the entries. Couldn't be {@code null}.
     * @param revUpperBound The upper bound for entry revision. {@code -1} means latest revision.
     * @return Cursor built upon entries corresponding to the given range and revision.
     * @throws OperationTimeoutException If the operation is timed out.
     * @throws CompactedException        If the desired revisions are removed from the storage due to a compaction.
     * @see ByteArray
     * @see Entry
     */
    public @NotNull Cursor<Entry> prefix(@NotNull ByteArray keyPrefix, long revUpperBound) throws NodeStoppingException {
        if (!busyLock.enterBusy()) {
<<<<<<< HEAD
            throw new NodeStoppingException("Operation has been cancelled (node is stopping).");
=======
            throw new NodeStoppingException();
>>>>>>> a323c22d
        }

        try {
            var rangeCriterion = KeyCriterion.RangeCriterion.fromPrefixKey(keyPrefix);
            return new CursorWrapper<>(
                    metaStorageSvcFut.thenApply(svc -> svc.range(rangeCriterion.from(), rangeCriterion.to(), revUpperBound))
            );
        } finally {
            busyLock.leaveBusy();
        }
    }

    /**
     * @see MetaStorageService#compact()
     */
    public @NotNull CompletableFuture<Void> compact() {
        if (!busyLock.enterBusy()) {
<<<<<<< HEAD
            return CompletableFuture.failedFuture(new NodeStoppingException("Operation has been cancelled (node is stopping)."));
=======
            return CompletableFuture.failedFuture(new NodeStoppingException());
>>>>>>> a323c22d
        }

        try {
            return metaStorageSvcFut.thenCompose(MetaStorageService::compact);
        } finally {
            busyLock.leaveBusy();
        }
    }

    /**
     * @return Applied revision for {@link VaultManager#putAll} operation.
     */
    private long appliedRevision() {
        byte[] appliedRevision = vaultMgr.get(APPLIED_REV).join().value();

        return appliedRevision == null ? 0L : bytesToLong(appliedRevision);
    }

    /**
     * Stop current batch of consolidated watches and register new one from current {@link WatchAggregator}.
     *
     * @return Ignite UUID of new consolidated watch.
     */
    private CompletableFuture<Optional<IgniteUuid>> updateWatches() {
        long revision = appliedRevision() + 1;

        deployFut = deployFut
                .thenCompose(idOpt ->
                        idOpt
                                .map(id -> metaStorageSvcFut.thenCompose(svc -> svc.stopWatch(id)))
                                .orElseGet(() -> CompletableFuture.completedFuture(null))
                )
                .thenCompose(r ->
                        watchAggregator.watch(revision, this::storeEntries)
                                .map(watch -> dispatchAppropriateMetaStorageWatch(watch).thenApply(Optional::of))
                                .orElseGet(() -> CompletableFuture.completedFuture(Optional.empty()))
                );

        return deployFut;
    }

    /**
     * Store entries with appropriate associated revision.
     *
     * @param entries  to store.
     * @param revision associated revision.
     */
    private void storeEntries(Collection<IgniteBiTuple<ByteArray, byte[]>> entries, long revision) {
        Map<ByteArray, byte[]> batch = IgniteUtils.newHashMap(entries.size() + 1);

        batch.put(APPLIED_REV, longToBytes(revision));

        entries.forEach(e -> batch.put(e.getKey(), e.getValue()));

        byte[] appliedRevisionBytes = vaultMgr.get(APPLIED_REV).join().value();

        long appliedRevision = appliedRevisionBytes == null ? 0L : bytesToLong(appliedRevisionBytes);

        if (revision <= appliedRevision) {
            throw new IgniteInternalException(String.format(
                    "Current revision (%d) must be greater than the revision in the Vault (%d)",
                    revision, appliedRevision
            ));
        }

        vaultMgr.putAll(batch).join();
    }

    /**
     * @param id of watch to redeploy.
     * @return future, which will be completed after redeploy finished.
     */
    private CompletableFuture<Long> waitForReDeploy(long id) {
        if (deployed) {
            return updateWatches().thenApply(uid -> id);
        } else {
            return deployFut.thenApply(uid -> id);
        }
    }

    /**
     * Checks whether the given node hosts meta storage.
     *
     * @param nodeName           Node unique name.
     * @param metastorageMembers Meta storage members names.
     * @return {@code true} if the node has meta storage, {@code false} otherwise.
     */
    public static boolean hasMetastorage(String nodeName, String[] metastorageMembers) {
        boolean isNodeHasMetasorage = false;

        for (String name : metastorageMembers) {
            if (name.equals(nodeName)) {
                isNodeHasMetasorage = true;

                break;
            }
        }

        return isNodeHasMetasorage;
    }

    /**
     * Checks whether the local node hosts meta storage.
     *
     * @param configurationMgr Configuration manager.
     * @return {@code true} if the node has meta storage, {@code false} otherwise.
     */
    public boolean hasMetastorageLocally(ConfigurationManager configurationMgr) {
        String[] metastorageMembers = configurationMgr
                .configurationRegistry()
                .getConfiguration(NodeConfiguration.KEY)
                .metastorageNodes()
                .value();

        return hasMetastorage(vaultMgr.name().join(), metastorageMembers);
    }

    // TODO: IGNITE-14691 Temporally solution that should be removed after implementing reactive watches.

    /** Cursor wrapper. */
    private final class CursorWrapper<T> implements Cursor<T> {
        /** Inner cursor future. */
        private final CompletableFuture<Cursor<T>> innerCursorFut;

        /** Inner iterator future. */
        private final CompletableFuture<Iterator<T>> innerIterFut;

        private final InnerIterator it = new InnerIterator();

        /**
         * @param innerCursorFut Inner cursor future.
         */
        CursorWrapper(
                CompletableFuture<Cursor<T>> innerCursorFut
        ) {
            this.innerCursorFut = innerCursorFut;
            this.innerIterFut = innerCursorFut.thenApply(Iterable::iterator);
        }

        /** {@inheritDoc} */
        @Override
        public void close() throws Exception {
            if (!busyLock.enterBusy()) {
<<<<<<< HEAD
                throw new NodeStoppingException("Operation has been cancelled (node is stopping).");
=======
                throw new NodeStoppingException();
>>>>>>> a323c22d
            }

            try {
                innerCursorFut.thenApply(cursor -> {
                    try {
                        cursor.close();

                        return null;
                    } catch (Exception e) {
                        throw new IgniteInternalException(e);
                    }
                }).get();
            } finally {
                busyLock.leaveBusy();
            }
        }

        /** {@inheritDoc} */
        @NotNull
        @Override
        public Iterator<T> iterator() {
            return it;
        }

        /** {@inheritDoc} */
        @Override
        public boolean hasNext() {
            return it.hasNext();
        }

        /** {@inheritDoc} */
        @Override
        public T next() {
            return it.next();
        }

        private class InnerIterator implements Iterator<T> {
            /** {@inheritDoc} */
            @Override
            public boolean hasNext() {
                if (!busyLock.enterBusy()) {
                    return false;
                }

                try {
                    try {
                        return innerIterFut.thenApply(Iterator::hasNext).get();
                    } catch (InterruptedException | ExecutionException e) {
                        throw new IgniteInternalException(e);
                    }
                } finally {
                    busyLock.leaveBusy();
                }
            }

            /** {@inheritDoc} */
            @Override
            public T next() {
                if (!busyLock.enterBusy()) {
                    throw new NoSuchElementException("No such element because node is stopping.");
                }

                try {
                    try {
                        return innerIterFut.thenApply(Iterator::next).get();
                    } catch (InterruptedException | ExecutionException e) {
                        throw new IgniteInternalException(e);
                    }
                } finally {
                    busyLock.leaveBusy();
                }
            }
        }
    }

    /**
     * Dispatches appropriate metastorage watch method according to inferred watch criterion.
     *
     * @param aggregatedWatch Aggregated watch.
     * @return Future, which will be completed after new watch registration finished.
     */
    private CompletableFuture<IgniteUuid> dispatchAppropriateMetaStorageWatch(AggregatedWatch aggregatedWatch) {
        if (aggregatedWatch.keyCriterion() instanceof KeyCriterion.CollectionCriterion) {
            var criterion = (KeyCriterion.CollectionCriterion) aggregatedWatch.keyCriterion();

            return metaStorageSvcFut.thenCompose(metaStorageSvc -> metaStorageSvc.watch(
                    criterion.keys(),
                    aggregatedWatch.revision(),
                    aggregatedWatch.listener()));
        } else if (aggregatedWatch.keyCriterion() instanceof KeyCriterion.ExactCriterion) {
            var criterion = (KeyCriterion.ExactCriterion) aggregatedWatch.keyCriterion();

            return metaStorageSvcFut.thenCompose(metaStorageSvc -> metaStorageSvc.watch(
                    criterion.key(),
                    aggregatedWatch.revision(),
                    aggregatedWatch.listener()));
        } else if (aggregatedWatch.keyCriterion() instanceof KeyCriterion.RangeCriterion) {
            var criterion = (KeyCriterion.RangeCriterion) aggregatedWatch.keyCriterion();

            return metaStorageSvcFut.thenCompose(metaStorageSvc -> metaStorageSvc.watch(
                    criterion.from(),
                    criterion.to(),
                    aggregatedWatch.revision(),
                    aggregatedWatch.listener()));
        } else {
            throw new UnsupportedOperationException("Unsupported type of criterion");
        }
    }

    /**
     * Return metastorage nodes.
     *
     * <p>This code will be deleted after node init phase is developed. https://issues.apache.org/jira/browse/IGNITE-14414
     */
    private List<ClusterNode> metastorageNodes() {
        String[] metastorageNodes = this.locCfgMgr.configurationRegistry().getConfiguration(NodeConfiguration.KEY)
                .metastorageNodes().value();

        Predicate<ClusterNode> metaStorageNodesContainsLocPred =
                clusterNode -> Arrays.asList(metastorageNodes).contains(clusterNode.name());

        List<ClusterNode> metaStorageMembers = clusterNetSvc.topologyService().allMembers().stream()
                .filter(metaStorageNodesContainsLocPred)
                .collect(Collectors.toList());

        return metaStorageMembers;
    }
}<|MERGE_RESOLUTION|>--- conflicted
+++ resolved
@@ -231,13 +231,10 @@
     /** {@inheritDoc} */
     @Override
     public void stop() {
-<<<<<<< HEAD
-=======
         if (!stopGuard.compareAndSet(false, true)) {
             return;
         }
 
->>>>>>> a323c22d
         busyLock.block();
 
         Optional<IgniteUuid> watchId;
@@ -290,11 +287,7 @@
      */
     public synchronized void deployWatches() throws NodeStoppingException {
         if (!busyLock.enterBusy()) {
-<<<<<<< HEAD
-            throw new NodeStoppingException("Operation has been cancelled (node is stopping).");
-=======
             throw new NodeStoppingException();
->>>>>>> a323c22d
         }
 
         try {
@@ -334,11 +327,7 @@
             @NotNull WatchListener lsnr
     ) {
         if (!busyLock.enterBusy()) {
-<<<<<<< HEAD
-            return CompletableFuture.failedFuture(new NodeStoppingException("Operation has been cancelled (node is stopping)."));
-=======
-            return CompletableFuture.failedFuture(new NodeStoppingException());
->>>>>>> a323c22d
+            return CompletableFuture.failedFuture(new NodeStoppingException());
         }
 
         try {
@@ -360,11 +349,7 @@
             @NotNull WatchListener lsnr
     ) {
         if (!busyLock.enterBusy()) {
-<<<<<<< HEAD
-            return CompletableFuture.failedFuture(new NodeStoppingException("Operation has been cancelled (node is stopping)."));
-=======
-            return CompletableFuture.failedFuture(new NodeStoppingException());
->>>>>>> a323c22d
+            return CompletableFuture.failedFuture(new NodeStoppingException());
         }
 
         try {
@@ -388,22 +373,15 @@
             @NotNull WatchListener lsnr
     ) {
         if (!busyLock.enterBusy()) {
-<<<<<<< HEAD
-            return CompletableFuture.failedFuture(new NodeStoppingException("Operation has been cancelled (node is stopping)."));
-        }
-
-=======
             return CompletableFuture.failedFuture(new NodeStoppingException());
         }
         
->>>>>>> a323c22d
         try {
             return waitForReDeploy(watchAggregator.add(from, to, lsnr));
         } finally {
             busyLock.leaveBusy();
         }
     }
-
 
     /**
      * Register watch listener by key prefix.
@@ -417,11 +395,7 @@
             @NotNull WatchListener lsnr
     ) {
         if (!busyLock.enterBusy()) {
-<<<<<<< HEAD
-            return CompletableFuture.failedFuture(new NodeStoppingException("Operation has been cancelled (node is stopping)."));
-=======
-            return CompletableFuture.failedFuture(new NodeStoppingException());
->>>>>>> a323c22d
+            return CompletableFuture.failedFuture(new NodeStoppingException());
         }
 
         try {
@@ -439,11 +413,7 @@
      */
     public synchronized CompletableFuture<Void> unregisterWatch(long id) {
         if (!busyLock.enterBusy()) {
-<<<<<<< HEAD
-            return CompletableFuture.failedFuture(new NodeStoppingException("Operation has been cancelled (node is stopping)."));
-=======
-            return CompletableFuture.failedFuture(new NodeStoppingException());
->>>>>>> a323c22d
+            return CompletableFuture.failedFuture(new NodeStoppingException());
         }
 
         try {
@@ -465,11 +435,7 @@
      */
     public @NotNull CompletableFuture<Entry> get(@NotNull ByteArray key) {
         if (!busyLock.enterBusy()) {
-<<<<<<< HEAD
-            return CompletableFuture.failedFuture(new NodeStoppingException("Operation has been cancelled (node is stopping)."));
-=======
-            return CompletableFuture.failedFuture(new NodeStoppingException());
->>>>>>> a323c22d
+            return CompletableFuture.failedFuture(new NodeStoppingException());
         }
 
         try {
@@ -484,11 +450,7 @@
      */
     public @NotNull CompletableFuture<Entry> get(@NotNull ByteArray key, long revUpperBound) {
         if (!busyLock.enterBusy()) {
-<<<<<<< HEAD
-            return CompletableFuture.failedFuture(new NodeStoppingException("Operation has been cancelled (node is stopping)."));
-=======
-            return CompletableFuture.failedFuture(new NodeStoppingException());
->>>>>>> a323c22d
+            return CompletableFuture.failedFuture(new NodeStoppingException());
         }
 
         try {
@@ -503,11 +465,7 @@
      */
     public @NotNull CompletableFuture<Map<ByteArray, Entry>> getAll(Set<ByteArray> keys) {
         if (!busyLock.enterBusy()) {
-<<<<<<< HEAD
-            return CompletableFuture.failedFuture(new NodeStoppingException("Operation has been cancelled (node is stopping)."));
-=======
-            return CompletableFuture.failedFuture(new NodeStoppingException());
->>>>>>> a323c22d
+            return CompletableFuture.failedFuture(new NodeStoppingException());
         }
 
         try {
@@ -522,11 +480,7 @@
      */
     public @NotNull CompletableFuture<Map<ByteArray, Entry>> getAll(Set<ByteArray> keys, long revUpperBound) {
         if (!busyLock.enterBusy()) {
-<<<<<<< HEAD
-            return CompletableFuture.failedFuture(new NodeStoppingException("Operation has been cancelled (node is stopping)."));
-=======
-            return CompletableFuture.failedFuture(new NodeStoppingException());
->>>>>>> a323c22d
+            return CompletableFuture.failedFuture(new NodeStoppingException());
         }
 
         try {
@@ -541,11 +495,7 @@
      */
     public @NotNull CompletableFuture<Void> put(@NotNull ByteArray key, byte[] val) {
         if (!busyLock.enterBusy()) {
-<<<<<<< HEAD
-            return CompletableFuture.failedFuture(new NodeStoppingException("Operation has been cancelled (node is stopping)."));
-=======
-            return CompletableFuture.failedFuture(new NodeStoppingException());
->>>>>>> a323c22d
+            return CompletableFuture.failedFuture(new NodeStoppingException());
         }
 
         try {
@@ -560,11 +510,7 @@
      */
     public @NotNull CompletableFuture<Entry> getAndPut(@NotNull ByteArray key, byte[] val) {
         if (!busyLock.enterBusy()) {
-<<<<<<< HEAD
-            return CompletableFuture.failedFuture(new NodeStoppingException("Operation has been cancelled (node is stopping)."));
-=======
-            return CompletableFuture.failedFuture(new NodeStoppingException());
->>>>>>> a323c22d
+            return CompletableFuture.failedFuture(new NodeStoppingException());
         }
 
         try {
@@ -579,11 +525,7 @@
      */
     public @NotNull CompletableFuture<Void> putAll(@NotNull Map<ByteArray, byte[]> vals) {
         if (!busyLock.enterBusy()) {
-<<<<<<< HEAD
-            return CompletableFuture.failedFuture(new NodeStoppingException("Operation has been cancelled (node is stopping)."));
-=======
-            return CompletableFuture.failedFuture(new NodeStoppingException());
->>>>>>> a323c22d
+            return CompletableFuture.failedFuture(new NodeStoppingException());
         }
 
         try {
@@ -598,11 +540,7 @@
      */
     public @NotNull CompletableFuture<Map<ByteArray, Entry>> getAndPutAll(@NotNull Map<ByteArray, byte[]> vals) {
         if (!busyLock.enterBusy()) {
-<<<<<<< HEAD
-            return CompletableFuture.failedFuture(new NodeStoppingException("Operation has been cancelled (node is stopping)."));
-=======
-            return CompletableFuture.failedFuture(new NodeStoppingException());
->>>>>>> a323c22d
+            return CompletableFuture.failedFuture(new NodeStoppingException());
         }
 
         try {
@@ -617,11 +555,7 @@
      */
     public @NotNull CompletableFuture<Void> remove(@NotNull ByteArray key) {
         if (!busyLock.enterBusy()) {
-<<<<<<< HEAD
-            return CompletableFuture.failedFuture(new NodeStoppingException("Operation has been cancelled (node is stopping)."));
-=======
-            return CompletableFuture.failedFuture(new NodeStoppingException());
->>>>>>> a323c22d
+            return CompletableFuture.failedFuture(new NodeStoppingException());
         }
 
         try {
@@ -636,11 +570,7 @@
      */
     public @NotNull CompletableFuture<Entry> getAndRemove(@NotNull ByteArray key) {
         if (!busyLock.enterBusy()) {
-<<<<<<< HEAD
-            return CompletableFuture.failedFuture(new NodeStoppingException("Operation has been cancelled (node is stopping)."));
-=======
-            return CompletableFuture.failedFuture(new NodeStoppingException());
->>>>>>> a323c22d
+            return CompletableFuture.failedFuture(new NodeStoppingException());
         }
 
         try {
@@ -655,11 +585,7 @@
      */
     public @NotNull CompletableFuture<Void> removeAll(@NotNull Set<ByteArray> keys) {
         if (!busyLock.enterBusy()) {
-<<<<<<< HEAD
-            return CompletableFuture.failedFuture(new NodeStoppingException("Operation has been cancelled (node is stopping)."));
-=======
-            return CompletableFuture.failedFuture(new NodeStoppingException());
->>>>>>> a323c22d
+            return CompletableFuture.failedFuture(new NodeStoppingException());
         }
 
         try {
@@ -674,11 +600,7 @@
      */
     public @NotNull CompletableFuture<Map<ByteArray, Entry>> getAndRemoveAll(@NotNull Set<ByteArray> keys) {
         if (!busyLock.enterBusy()) {
-<<<<<<< HEAD
-            return CompletableFuture.failedFuture(new NodeStoppingException("Operation has been cancelled (node is stopping)."));
-=======
-            return CompletableFuture.failedFuture(new NodeStoppingException());
->>>>>>> a323c22d
+            return CompletableFuture.failedFuture(new NodeStoppingException());
         }
 
         try {
@@ -699,11 +621,7 @@
             @NotNull Operation failure
     ) {
         if (!busyLock.enterBusy()) {
-<<<<<<< HEAD
-            return CompletableFuture.failedFuture(new NodeStoppingException("Operation has been cancelled (node is stopping)."));
-=======
-            return CompletableFuture.failedFuture(new NodeStoppingException());
->>>>>>> a323c22d
+            return CompletableFuture.failedFuture(new NodeStoppingException());
         }
 
         try {
@@ -722,11 +640,7 @@
             @NotNull Collection<Operation> failure
     ) {
         if (!busyLock.enterBusy()) {
-<<<<<<< HEAD
-            return CompletableFuture.failedFuture(new NodeStoppingException("Operation has been cancelled (node is stopping)."));
-=======
-            return CompletableFuture.failedFuture(new NodeStoppingException());
->>>>>>> a323c22d
+            return CompletableFuture.failedFuture(new NodeStoppingException());
         }
 
         try {
@@ -742,11 +656,7 @@
     public @NotNull Cursor<Entry> range(@NotNull ByteArray keyFrom, @Nullable ByteArray keyTo, long revUpperBound)
             throws NodeStoppingException {
         if (!busyLock.enterBusy()) {
-<<<<<<< HEAD
-            throw new NodeStoppingException("Operation has been cancelled (node is stopping).");
-=======
             throw new NodeStoppingException();
->>>>>>> a323c22d
         }
 
         try {
@@ -763,15 +673,9 @@
      */
     public @NotNull Cursor<Entry> range(@NotNull ByteArray keyFrom, @Nullable ByteArray keyTo) throws NodeStoppingException {
         if (!busyLock.enterBusy()) {
-<<<<<<< HEAD
-            throw new NodeStoppingException("Operation has been cancelled (node is stopping).");
-        }
-
-=======
             throw new NodeStoppingException();
         }
         
->>>>>>> a323c22d
         try {
             return new CursorWrapper<>(
                     metaStorageSvcFut.thenApply(svc -> svc.range(keyFrom, keyTo))
@@ -796,11 +700,7 @@
     public @NotNull Cursor<Entry> rangeWithAppliedRevision(@NotNull ByteArray keyFrom, @Nullable ByteArray keyTo)
             throws NodeStoppingException {
         if (!busyLock.enterBusy()) {
-<<<<<<< HEAD
-            throw new NodeStoppingException("Operation has been cancelled (node is stopping).");
-=======
             throw new NodeStoppingException();
->>>>>>> a323c22d
         }
 
         try {
@@ -827,11 +727,7 @@
      */
     public @NotNull Cursor<Entry> prefixWithAppliedRevision(@NotNull ByteArray keyPrefix) throws NodeStoppingException {
         if (!busyLock.enterBusy()) {
-<<<<<<< HEAD
-            throw new NodeStoppingException("Operation has been cancelled (node is stopping).");
-=======
             throw new NodeStoppingException();
->>>>>>> a323c22d
         }
 
         try {
@@ -876,11 +772,7 @@
      */
     public @NotNull Cursor<Entry> prefix(@NotNull ByteArray keyPrefix, long revUpperBound) throws NodeStoppingException {
         if (!busyLock.enterBusy()) {
-<<<<<<< HEAD
-            throw new NodeStoppingException("Operation has been cancelled (node is stopping).");
-=======
             throw new NodeStoppingException();
->>>>>>> a323c22d
         }
 
         try {
@@ -898,11 +790,7 @@
      */
     public @NotNull CompletableFuture<Void> compact() {
         if (!busyLock.enterBusy()) {
-<<<<<<< HEAD
-            return CompletableFuture.failedFuture(new NodeStoppingException("Operation has been cancelled (node is stopping)."));
-=======
-            return CompletableFuture.failedFuture(new NodeStoppingException());
->>>>>>> a323c22d
+            return CompletableFuture.failedFuture(new NodeStoppingException());
         }
 
         try {
@@ -1046,11 +934,7 @@
         @Override
         public void close() throws Exception {
             if (!busyLock.enterBusy()) {
-<<<<<<< HEAD
-                throw new NodeStoppingException("Operation has been cancelled (node is stopping).");
-=======
                 throw new NodeStoppingException();
->>>>>>> a323c22d
             }
 
             try {
