/*
 * Licensed to the Apache Software Foundation (ASF) under one or more
 * contributor license agreements. See the NOTICE file distributed with
 * this work for additional information regarding copyright ownership.
 * The ASF licenses this file to You under the Apache License, Version 2.0
 * (the "License"); you may not use this file except in compliance with
 * the License. You may obtain a copy of the License at
 *
 *      http://www.apache.org/licenses/LICENSE-2.0
 *
 * Unless required by applicable law or agreed to in writing, software
 * distributed under the License is distributed on an "AS IS" BASIS,
 * WITHOUT WARRANTIES OR CONDITIONS OF ANY KIND, either express or implied.
 * See the License for the specific language governing permissions and
 * limitations under the License.
 */

package org.apache.ignite.internal.metastorage.server.persistence;

import static org.apache.ignite.internal.hlc.HybridTimestamp.hybridTimestamp;
import static org.apache.ignite.internal.metastorage.server.Value.TOMBSTONE;

import java.lang.invoke.MethodHandles;
import java.lang.invoke.VarHandle;
import java.nio.ByteOrder;
import java.util.Arrays;
import org.apache.ignite.internal.hlc.HybridTimestamp;
import org.apache.ignite.internal.metastorage.server.Value;
import org.jetbrains.annotations.Nullable;

/**
 * Utility class for {@link RocksDbKeyValueStorage}.
 */
class RocksStorageUtils {
    /**
     * VarHandle that gives the access to the elements of a {@code byte[]} array viewed as if it were a {@code long[]} array. Byte order
     * must be big endian for a correct lexicographic order comparison.
     */
    private static final VarHandle LONG_ARRAY_HANDLE = MethodHandles.byteArrayViewVarHandle(
            long[].class,
            ByteOrder.BIG_ENDIAN
    );

    /**
     * Converts a long value to a byte array.
     *
     * @param value Value.
     * @return Byte array.
     */
    static byte[] longToBytes(long value) {
        var buffer = new byte[Long.BYTES];

        putLongToBytes(value, buffer, 0);

        return buffer;
    }

    /**
     * Puts a {@code long} value to the byte array at specified position.
     *
     * @param value Value.
     * @param array Byte array.
     * @param position Position to put long at.
     */
    static void putLongToBytes(long value, byte[] array, int position) {
        assert position + Long.BYTES <= array.length : "pos=" + position + ", arr.len=" + array.length;

        LONG_ARRAY_HANDLE.set(array, position, value);
    }

    /**
     * Converts a byte array to a long value.
     *
     * @param array Byte array.
     * @return Long value.
     */
    static long bytesToLong(byte[] array) {
        assert array.length == Long.BYTES;

        return bytesToLong(array, 0);
    }

    /**
     * Gets a {@code long} value from a byte array starting from the specified position.
     *
     * @param array Byte array.
     * @param offset Offset to read a value from.
     * @return {@code long} value.
     */
    static long bytesToLong(byte[] array, int offset) {
        assert offset + Long.BYTES <= array.length : "off=" + offset + ", arr.len=" + array.length;

        return (long) LONG_ARRAY_HANDLE.get(array, offset);
    }

    /**
     * Adds a revision to a key.
     *
     * @param revision Revision.
     * @param key      Key.
     * @return Key with a revision.
     */
    static byte[] keyToRocksKey(long revision, byte[] key) {
        var buffer = new byte[Long.BYTES + key.length];

        LONG_ARRAY_HANDLE.set(buffer, 0, revision);

        System.arraycopy(key, 0, buffer, Long.BYTES, key.length);

        return buffer;
    }

    /**
     * Gets a key from a key with a revision.
     *
     * @param rocksKey Key with a revision.
     * @return Key without a revision.
     */
    static byte[] rocksKeyToBytes(byte[] rocksKey) {
        // Copy bytes of the rocks key ignoring the revision (first 8 bytes)
        return Arrays.copyOfRange(rocksKey, Long.BYTES, rocksKey.length);
    }

    /**
     * Gets a revision from a key with a revision.
     *
     * @param rocksKey Key with a revision.
     */
    static long revisionFromRocksKey(byte[] rocksKey) {
        return (long) LONG_ARRAY_HANDLE.get(rocksKey, 0);
    }

<<<<<<< HEAD
    /**
     * Gets a operation timestamp from a value bytes.
     *
     * @param rocksValue Value bytes with a operation timestamp.
     */
    static long timestampFromRocksValue(byte[] rocksValue) {
        return (long) LONG_ARRAY_HANDLE.get(rocksValue, Long.BYTES);
    }

    /**
     * Builds a value from a byte array.
     *
     * @param valueBytes Value byte array.
     * @return Value.
     */
=======
    /** Converts from a byte array to a {@link Value}. */
>>>>>>> f4366b15
    static Value bytesToValue(byte[] valueBytes) {
        // At least an 8-byte update counter, 8-bytes operation timestamp and a 1-byte boolean.
        assert valueBytes.length > 2 * Long.BYTES;

        var pos = 0;

        // Read an update counter (8-byte long) from the entry.
        long updateCounter = (long) LONG_ARRAY_HANDLE.get(valueBytes, pos);
        pos += Long.BYTES;

        // Read an operation timestamp (8-byte long) from the entry.
        long operationTimestamp = (long) LONG_ARRAY_HANDLE.get(valueBytes, pos);
        pos += Long.BYTES;

        // Read a has-value flag (1 byte) from the entry.
        boolean hasValue = valueBytes[pos] != 0;
        pos += Byte.BYTES;

        byte[] val;
        if (hasValue) { // Copy the value.
            val = Arrays.copyOfRange(valueBytes, pos, valueBytes.length);
        } else { // There is no value, mark it as a tombstone.
            val = TOMBSTONE;
        }

        return new Value(val, updateCounter, hybridTimestamp(operationTimestamp));
    }

    /**
     * Converts the contents of a {@link Value} to a byte array.
     *
     * @param value Value byte array.
     * @param updateCounter Update counter.
     * @param operationTimestamp Operation timestamp.
     * @return Value with an update counter and a tombstone.
     */
    static byte[] valueToBytes(byte[] value, long updateCounter, HybridTimestamp operationTimestamp) {
        var bytes = new byte[Long.BYTES + Long.BYTES + Byte.BYTES + value.length];
        var pos = 0;

        LONG_ARRAY_HANDLE.set(bytes, pos, updateCounter);
        pos += Long.BYTES;

        LONG_ARRAY_HANDLE.set(bytes, pos, operationTimestamp.longValue());
        pos += Long.BYTES;

        bytes[pos] = (byte) (value == TOMBSTONE ? 0 : 1);
        pos += Byte.BYTES;

        System.arraycopy(value, 0, bytes, pos, value.length);

        return bytes;
    }

    /**
     * Gets an array of longs from the byte array of longs.
     *
     * @param bytes Byte array of longs.
     * @return Array of longs.
     */
    static long[] getAsLongs(byte[] bytes) {
        // Value must be divisible by a size of a long, because it's a list of longs
        assert (bytes.length % Long.BYTES) == 0;

        int size = bytes.length / Long.BYTES;

        long[] res = new long[size];

        for (int i = 0; i < size; i++) {
            res[i] = (long) LONG_ARRAY_HANDLE.get(bytes, i * Long.BYTES);
        }

        return res;
    }

    /**
     * Add a long value to an array of longs that is represented by an array of bytes.
     *
     * @param bytes Byte array that represents an array of longs.
     * @param value New long value.
     * @return Byte array with a new value.
     */
    static byte[] appendLong(byte @Nullable [] bytes, long value) {
        if (bytes == null) {
            return longToBytes(value);
        }

        // Copy the current value
        var result = Arrays.copyOf(bytes, bytes.length + Long.BYTES);

        LONG_ARRAY_HANDLE.set(result, bytes.length, value);

        return result;
    }

    /**
     * Converts an array of {@code long} values to an array of bytes.
     *
     * @param values Array of values.
     * @param valuesOffset Offset in the array of values to start from.
     * @return Array of bytes.
     */
    static byte[] longsToBytes(long[] values, int valuesOffset) {
        assert valuesOffset < values.length : "off=" + valuesOffset + ", arr.len=" + values.length;

        var result = new byte[(values.length - valuesOffset) * Long.BYTES];

        for (int srcIdx = valuesOffset, dstIdx = 0; srcIdx < values.length; srcIdx++, dstIdx++) {
            long val = values[srcIdx];

            LONG_ARRAY_HANDLE.set(result, dstIdx * Long.BYTES, val);
        }

        return result;
    }
}<|MERGE_RESOLUTION|>--- conflicted
+++ resolved
@@ -130,7 +130,6 @@
         return (long) LONG_ARRAY_HANDLE.get(rocksKey, 0);
     }
 
-<<<<<<< HEAD
     /**
      * Gets a operation timestamp from a value bytes.
      *
@@ -140,15 +139,7 @@
         return (long) LONG_ARRAY_HANDLE.get(rocksValue, Long.BYTES);
     }
 
-    /**
-     * Builds a value from a byte array.
-     *
-     * @param valueBytes Value byte array.
-     * @return Value.
-     */
-=======
     /** Converts from a byte array to a {@link Value}. */
->>>>>>> f4366b15
     static Value bytesToValue(byte[] valueBytes) {
         // At least an 8-byte update counter, 8-bytes operation timestamp and a 1-byte boolean.
         assert valueBytes.length > 2 * Long.BYTES;
