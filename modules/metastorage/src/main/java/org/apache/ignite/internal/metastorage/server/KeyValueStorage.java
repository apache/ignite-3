/*
 * Licensed to the Apache Software Foundation (ASF) under one or more
 * contributor license agreements. See the NOTICE file distributed with
 * this work for additional information regarding copyright ownership.
 * The ASF licenses this file to You under the Apache License, Version 2.0
 * (the "License"); you may not use this file except in compliance with
 * the License. You may obtain a copy of the License at
 *
 *      http://www.apache.org/licenses/LICENSE-2.0
 *
 * Unless required by applicable law or agreed to in writing, software
 * distributed under the License is distributed on an "AS IS" BASIS,
 * WITHOUT WARRANTIES OR CONDITIONS OF ANY KIND, either express or implied.
 * See the License for the specific language governing permissions and
 * limitations under the License.
 */

package org.apache.ignite.internal.metastorage.server;

import java.nio.file.Path;
import java.util.Collection;
import java.util.List;
import java.util.concurrent.CompletableFuture;
import java.util.function.LongConsumer;
import org.apache.ignite.internal.close.ManuallyCloseable;
import org.apache.ignite.internal.hlc.HybridTimestamp;
import org.apache.ignite.internal.metastorage.CommandId;
import org.apache.ignite.internal.metastorage.Entry;
import org.apache.ignite.internal.metastorage.RevisionUpdateListener;
import org.apache.ignite.internal.metastorage.WatchListener;
import org.apache.ignite.internal.metastorage.dsl.Operation;
import org.apache.ignite.internal.metastorage.dsl.StatementResult;
import org.apache.ignite.internal.metastorage.exceptions.CompactedException;
import org.apache.ignite.internal.metastorage.exceptions.MetaStorageException;
import org.apache.ignite.internal.util.ByteUtils;
import org.apache.ignite.internal.util.Cursor;
import org.jetbrains.annotations.Nullable;

/**
 * Defines key/value storage interface.
 */
public interface KeyValueStorage extends ManuallyCloseable {
    byte[] INVOKE_RESULT_TRUE_BYTES = {ByteUtils.booleanToByte(true)};
    byte[] INVOKE_RESULT_FALSE_BYTES = {ByteUtils.booleanToByte(false)};

    /**
     * Starts the given storage, allocating the necessary resources.
     */
    void start();

    /**
     * Returns storage revision.
     *
     * @return Storage revision.
     */
    long revision();

    /**
     * Returns update counter.
     *
     * @return Update counter.
     */
    long updateCounter();

    /**
     * Returns an entry by the given key.
     *
     * @param key The key.
     * @return Value corresponding to the given key.
     */
    Entry get(byte[] key);

    /**
     * Returns an entry by the given key and bounded by the given revision.
     *
     * @param key The key.
     * @param revUpperBound The upper bound of revision.
     * @return Value corresponding to the given key.
     */
    Entry get(byte[] key, long revUpperBound);

    /**
     * Returns all entries corresponding to the given key and bounded by given revisions.
     * All these entries are ordered by revisions and have the same key.
     * The lower bound and the upper bound are inclusive.
     *
     * @param key The key.
     * @param revLowerBound The lower bound of revision.
     * @param revUpperBound The upper bound of revision.
     * @return Entries corresponding to the given key.
     */
    List<Entry> get(byte[] key, long revLowerBound, long revUpperBound);

    /**
     * Returns all entries corresponding to given keys.
     *
     * @param keys Keys collection.
     * @return Entries corresponding to given keys.
     */
    Collection<Entry> getAll(List<byte[]> keys);

    /**
     * Returns all entries corresponding to given keys and bounded by the given revision.
     *
     * @param keys Keys collection.
     * @param revUpperBound Upper bound of revision.
     * @return Entries corresponding to given keys.
     */
    Collection<Entry> getAll(List<byte[]> keys, long revUpperBound);

    /**
     * Inserts an entry with the given key and given value.
     *
     * @param key The key.
     * @param value The value.
     * @param opTs Operation's timestamp.
     */
    void put(byte[] key, byte[] value, HybridTimestamp opTs);

    /**
     * Inserts entries with given keys and given values.
     *
     * @param keys The key list.
     * @param values The values list.
     * @param opTs Operation's timestamp.
     */
    void putAll(List<byte[]> keys, List<byte[]> values, HybridTimestamp opTs);

    /**
     * Removes an entry with the given key.
     *
     * @param key The key.
     * @param opTs Operation's timestamp.
     */
    void remove(byte[] key, HybridTimestamp opTs);

    /**
     * Remove all entries corresponding to given keys.
     *
     * @param keys The keys list.
     * @param opTs Operation's timestamp.
     */
    void removeAll(List<byte[]> keys, HybridTimestamp opTs);

    /**
     * Performs {@code success} operation if condition is {@code true}, otherwise performs {@code failure} operations.
     *
     * @param condition Condition.
     * @param success Success operations.
     * @param failure Failure operations.
     * @param opTs Operation's timestamp.
     * @param commandId Command Id.
     * @return Result of test condition.
     */
    boolean invoke(
            Condition condition,
            Collection<Operation> success,
            Collection<Operation> failure,
            HybridTimestamp opTs,
            CommandId commandId
    );

    /**
     * Invoke, which supports nested conditional statements with left and right branches of execution.
     *
     * @param iif {@link If} statement to invoke
     * @param opTs Operation's timestamp.
     * @param commandId Command Id.
     * @return execution result
     * @see If
     * @see StatementResult
     */
    StatementResult invoke(If iif, HybridTimestamp opTs, CommandId commandId);

    /**
     * Returns cursor by entries which correspond to the given keys range.
     *
     * @param keyFrom Start key of range (inclusive).
     * @param keyTo Last key of range (exclusive).
     * @return Cursor by entries which correspond to the given keys range.
     */
    Cursor<Entry> range(byte[] keyFrom, byte @Nullable [] keyTo);

    /**
     * Returns cursor by entries which correspond to the given keys range and bounded by revision number.
     *
     * @param keyFrom Start key of range (inclusive).
     * @param keyTo Last key of range (exclusive).
     * @param revUpperBound Upper bound of revision.
     * @return Cursor by entries which correspond to the given keys range.
     */
    Cursor<Entry> range(byte[] keyFrom, byte @Nullable [] keyTo, long revUpperBound);

    /**
     * Creates subscription on updates of entries corresponding to the given keys range and starting from the given revision number.
     *
     * @param keyFrom Start key of range (inclusive).
     * @param keyTo Last key of range (exclusive).
     * @param rev Start revision number.
     */
    void watchRange(byte[] keyFrom, byte @Nullable [] keyTo, long rev, WatchListener listener);

    /**
     * Registers a watch listener for the provided key.
     *
     * @param key Meta Storage key.
     * @param rev Starting Meta Storage revision.
     * @param listener Listener which will be notified for each update.
     */
    void watchExact(byte[] key, long rev, WatchListener listener);

    /**
     * Registers a watch listener for the provided keys.
     *
     * @param keys Meta Storage keys.
     * @param rev Starting Meta Storage revision.
     * @param listener Listener which will be notified for each update.
     */
    void watchExact(Collection<byte[]> keys, long rev, WatchListener listener);

    /**
     * Starts all registered watches.
     *
     * <p>Before calling this method, watches will not receive any updates.
     *
     * @param startRevision Revision to start processing updates from.
     * @param revisionCallback Callback that will be invoked after all watches of a particular revision are processed, with the
     *         revision and modified entries (processed by at least one watch) as its argument.
     */
    void startWatches(long startRevision, OnRevisionAppliedCallback revisionCallback);

    /**
     * Unregisters a watch listener.
     */
    void removeWatch(WatchListener listener);

    /**
     * Compacts outdated key versions and removes tombstones of metastorage locally.
     *
     * <p>We do not compact the only and last version of the key unless it is a tombstone.</p>
     *
     * <p>Let's look at some examples, let's say we have the following keys with their versions:</p>
     * <ul>
     *     <li>Key "foo" with versions that have revisions (1, 3, 5) - "foo" [1, 3, 5].</li>
     *     <li>Key "bar" with versions that have revisions (1, 2, 5) the last revision is a tombstone - "bar" [1, 2, 5 tomb].</li>
     * </ul>
     *
     * <p>Let's look at examples of invoking the current method and what will be in the storage after:</p>
     * <ul>
     *     <li>Compaction revision is {@code 1}: "foo" [3, 5], "bar" [2, 5 tomb].</li>
     *     <li>Compaction revision is {@code 2}: "foo" [3, 5], "bar" [5 tomb].</li>
     *     <li>Compaction revision is {@code 3}: "foo" [5], "bar" [5 tomb].</li>
     *     <li>Compaction revision is {@code 4}: "foo" [5], "bar" [5 tomb].</li>
     *     <li>Compaction revision is {@code 5}: "foo" [5].</li>
     *     <li>Compaction revision is {@code 6}: "foo" [5].</li>
     * </ul>
     *
     * <p>Compaction revision is expected to be less than the {@link #revision current storage revision}.</p>
     *
<<<<<<< HEAD
     * <p>Compaction revision is not updated or saved.</p>
     *
     * @param revision Revision up to which (including) the metastorage keys will be compacted.
     * @throws MetaStorageException If there is an error during the metastorage compaction process.
     * @see #setCompactionRevision(long)
     * @see #saveCompactionRevision(long)
=======
     * <p>Since the node may stop or crash, after restoring the node on its startup we need to run the compaction for the latest known
     * compaction revision.</p>
     *
     * @param revision Revision up to which (including) the metastorage keys will be compacted.
     * @throws MetaStorageException If there is an error during the metastorage compaction process.
     * @see #stopCompaction()
>>>>>>> d640d11f
     */
    void compact(long revision);

    /**
     * Signals the need to stop metastorage compaction as soon as possible. For example, due to a node stopping.
     *
     * <p>Since compaction of metastorage can take a long time, in order not to be blocked when using it by an external component, it is
     * recommended to invoke this method before stopping the external component.</p>
     */
    void stopCompaction();

    /**
     * Creates a snapshot of the storage's current state in the specified directory.
     *
     * @param snapshotPath Directory to store a snapshot.
     * @return Future representing pending completion of the operation.
     */
    CompletableFuture<Void> snapshot(Path snapshotPath);

    /**
     * Restores a state of the storage which was previously captured with a {@link #snapshot(Path)}.
     *
     * @param snapshotPath Path to the snapshot's directory.
     */
    void restoreSnapshot(Path snapshotPath);

    /**
     * Returns the next possible key larger then the given one in lexicographic order. The returned key does not necessarily have to be
     * present in the storage.
     */
    byte @Nullable [] nextKey(byte[] key);

    /**
     * Looks up a timestamp by a revision.
     *
     * @param revision Revision by which to do a lookup.
     * @return Timestamp corresponding to the revision.
     */
    // TODO: IGNITE-23307 Figure out what to do after compaction
    HybridTimestamp timestampByRevision(long revision);

    /**
     * Looks a revision lesser or equal to the timestamp.
     *
     * @param timestamp Timestamp by which to do a lookup.
     * @return Revision lesser or equal to the timestamp or -1 if there is no such revision.
     */
    // TODO: IGNITE-23307 Figure out what to do after compaction
    long revisionByTimestamp(HybridTimestamp timestamp);

    /**
     * Sets the revision listener. This is needed only for the recovery, after that listener must be set to {@code null}.
     * {@code null} means that we no longer must be notified of revision updates for recovery, because recovery is finished.
     *
     * @param listener Revision listener.
     */
    void setRecoveryRevisionListener(@Nullable LongConsumer listener);

    /** Registers a Meta Storage revision update listener. */
    void registerRevisionUpdateListener(RevisionUpdateListener listener);

    /** Unregisters a Meta Storage revision update listener. */
    void unregisterRevisionUpdateListener(RevisionUpdateListener listener);

    /** Explicitly notifies revision update listeners. */
    CompletableFuture<Void> notifyRevisionUpdateListenerOnStart(long newRevision);

    /**
     * Advances MetaStorage Safe Time to a new value without creating a new revision.
     *
     * @param newSafeTime New Safe Time value.
     */
    void advanceSafeTime(HybridTimestamp newSafeTime);

    /**
     * Saves the compaction revision to the storage meta.
     *
     * <p>Method only saves the new compaction revision to the meta of storage. After invoking this method the metastorage read methods
     * will <b>not</b> immediately start throwing a {@link CompactedException} if they request a revision less than or equal to the new
     * saved one.</p>
     *
     * <p>Last saved compaction revision will be in the {@link #snapshot snapshot}. When {@link #restoreSnapshot restoring} from a snapshot,
     * compaction revision will be restored after which the metastorage read methods will throw exception {@link CompactedException}.</p>
     *
     * <p>Compaction revision is expected to be less than the {@link #revision current storage revision}.</p>
     *
     * @param revision Compaction revision to save.
     * @throws MetaStorageException If there is an error while saving a compaction revision.
     * @see #setCompactionRevision(long)
     */
    void saveCompactionRevision(long revision);

    /**
     * Sets the compaction revision, but does not save it, after invoking this method the metastorage read methods will throw a
     * {@link CompactedException} if they request a revision less than or equal to the new one.
     *
     * <p>Compaction revision is expected to be less than the {@link #revision current storage revision}.</p>
     *
     * @param revision Compaction revision.
     * @see #saveCompactionRevision(long)
     */
    void setCompactionRevision(long revision);

    /**
     * Returns the compaction revision that was set or restored from a snapshot, {@code -1} if not changed.
     *
     * @see #setCompactionRevision(long)
     * @see #saveCompactionRevision(long)
     */
    long getCompactionRevision();
}<|MERGE_RESOLUTION|>--- conflicted
+++ resolved
@@ -257,21 +257,16 @@
      *
      * <p>Compaction revision is expected to be less than the {@link #revision current storage revision}.</p>
      *
-<<<<<<< HEAD
-     * <p>Compaction revision is not updated or saved.</p>
-     *
-     * @param revision Revision up to which (including) the metastorage keys will be compacted.
-     * @throws MetaStorageException If there is an error during the metastorage compaction process.
-     * @see #setCompactionRevision(long)
-     * @see #saveCompactionRevision(long)
-=======
      * <p>Since the node may stop or crash, after restoring the node on its startup we need to run the compaction for the latest known
      * compaction revision.</p>
+     *
+     * <p>Compaction revision is not updated or saved.</p>
      *
      * @param revision Revision up to which (including) the metastorage keys will be compacted.
      * @throws MetaStorageException If there is an error during the metastorage compaction process.
      * @see #stopCompaction()
->>>>>>> d640d11f
+     * @see #setCompactionRevision(long)
+     * @see #saveCompactionRevision(long)
      */
     void compact(long revision);
 
