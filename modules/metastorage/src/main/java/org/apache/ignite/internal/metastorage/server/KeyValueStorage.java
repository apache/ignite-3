/*
 * Licensed to the Apache Software Foundation (ASF) under one or more
 * contributor license agreements. See the NOTICE file distributed with
 * this work for additional information regarding copyright ownership.
 * The ASF licenses this file to You under the Apache License, Version 2.0
 * (the "License"); you may not use this file except in compliance with
 * the License. You may obtain a copy of the License at
 *
 *      http://www.apache.org/licenses/LICENSE-2.0
 *
 * Unless required by applicable law or agreed to in writing, software
 * distributed under the License is distributed on an "AS IS" BASIS,
 * WITHOUT WARRANTIES OR CONDITIONS OF ANY KIND, either express or implied.
 * See the License for the specific language governing permissions and
 * limitations under the License.
 */

package org.apache.ignite.internal.metastorage.server;

import java.nio.file.Path;
import java.util.Collection;
import java.util.List;
import java.util.concurrent.CompletableFuture;
import java.util.function.LongConsumer;
import org.apache.ignite.internal.close.ManuallyCloseable;
import org.apache.ignite.internal.hlc.HybridTimestamp;
import org.apache.ignite.internal.metastorage.CommandId;
import org.apache.ignite.internal.metastorage.Entry;
import org.apache.ignite.internal.metastorage.RevisionUpdateListener;
import org.apache.ignite.internal.metastorage.WatchListener;
import org.apache.ignite.internal.metastorage.dsl.Operation;
import org.apache.ignite.internal.metastorage.dsl.StatementResult;
import org.apache.ignite.internal.metastorage.exceptions.CompactedException;
import org.apache.ignite.internal.metastorage.exceptions.MetaStorageException;
import org.apache.ignite.internal.util.ByteUtils;
import org.apache.ignite.internal.util.Cursor;
import org.jetbrains.annotations.Nullable;

/**
 * Defines key/value storage interface.
 */
public interface KeyValueStorage extends ManuallyCloseable {
    byte[] INVOKE_RESULT_TRUE_BYTES = {ByteUtils.booleanToByte(true)};
    byte[] INVOKE_RESULT_FALSE_BYTES = {ByteUtils.booleanToByte(false)};

    /**
     * Starts the given storage, allocating the necessary resources.
     */
    void start();

    /**
     * Returns storage revision.
     *
     * @return Storage revision.
     */
    long revision();

    /**
     * Returns the latest version of an entry by key.
     *
     * <p>Never throws {@link CompactedException}.</p>
     *
     * @param key Key.
     */
    Entry get(byte[] key);

    /**
     * Returns an entry by the given key and bounded by the given revision.
     *
     * <p>Let's consider examples of the work of the method and compaction of the metastorage. Let's assume that we have keys with
     * revisions "foo" [1, 2] and "bar" [1, 2 (tombstone)], and the key "some" has never been in the metastorage.</p>
     * <ul>
     *     <li>Compaction revision is {@code 1}.
     *     <ul>
     *         <li>get("foo", 1) - a {@link CompactedException} will be thrown.</li>
     *         <li>get("foo", 2) - will return a single value with revision 2.</li>
     *         <li>get("foo", 3) - will return a single value with revision 2.</li>
     *         <li>get("bar", 1) - a {@link CompactedException} will be thrown.</li>
     *         <li>get("bar", 2) - will return a single value with revision 2.</li>
     *         <li>get("bar", 3) - will return a single value with revision 2.</li>
     *         <li>get("some", 1) - a {@link CompactedException} will be thrown.</li>
     *         <li>get("some", 2) - will return an empty value.</li>
     *         <li>get("some", 3) - will return an empty value.</li>
     *     </ul>
     *     </li>
     *     <li>Compaction revision is {@code 2}.
     *     <ul>
     *         <li>get("foo", 1) - a {@link CompactedException} will be thrown.</li>
     *         <li>get("foo", 2) - will return a single value with revision 2.</li>
     *         <li>get("foo", 3) - will return a single value with revision 2.</li>
     *         <li>get("bar", 1) - a {@link CompactedException} will be thrown.</li>
     *         <li>get("bar", 2) - a {@link CompactedException} will be thrown.</li>
     *         <li>get("bar", 3) - will return a single value with revision 2.</li>
     *         <li>get("some", 1) - a {@link CompactedException} will be thrown.</li>
     *         <li>get("some", 2) - a {@link CompactedException} will be thrown.</li>
     *         <li>get("some", 3) - will return an empty value.</li>
     *     </ul>
     *     </li>
     *     <li>Compaction revision is {@code 3}.
     *     <ul>
     *         <li>get("foo", 1) - a {@link CompactedException} will be thrown.</li>
     *         <li>get("foo", 2) - will return a single value with revision 2.</li>
     *         <li>get("foo", 3) - will return a single value with revision 2.</li>
     *         <li>get("bar", 1) - a {@link CompactedException} will be thrown.</li>
     *         <li>get("bar", 2) - a {@link CompactedException} will be thrown.</li>
     *         <li>get("bar", 3) - a {@link CompactedException} will be thrown.</li>
     *         <li>get("some", 1) - a {@link CompactedException} will be thrown.</li>
     *         <li>get("some", 2) - a {@link CompactedException} will be thrown.</li>
     *         <li>get("some", 3) - a {@link CompactedException} will be thrown.</li>
     *     </ul>
     *     </li>
     * </ul>
     *
     * @param key Key.
     * @param revUpperBound Upper bound of revision (inclusive).
     * @throws CompactedException If the requested entry was not found and the {@code revUpperBound} is less than or equal to the last
     *      {@link #setCompactionRevision compacted} one.
     */
    Entry get(byte[] key, long revUpperBound);

    /**
<<<<<<< HEAD
     * Returns all entries corresponding to the given key and bounded by given revisions.
     * All these entries are ordered by revisions and have the same key.
     *
     * @param key Key.
     * @param revLowerBound The lower bound of revision (inclusive).
     * @param revUpperBound The upper bound of revision (inclusive).
     * @return Entries corresponding to the given key.
=======
     * Returns all entries (ordered by revisions) corresponding to the given key and bounded by given revisions.
     *
     * <p>Let's consider examples of the work of the method and compaction of the metastorage. Let's assume that we have keys with
     * revisions "foo" [2, 4] and "bar" [2, 4 (tombstone)], and the key "some" has never been in the metastorage.</p>
     * <ul>
     *     <li>Compaction revision is {@code 1}.
     *     <ul>
     *         <li>get("foo", 1, 1) - a {@link CompactedException} will be thrown.</li>
     *         <li>get("foo", 1, 2) - will return a single value with revision 2.</li>
     *         <li>get("foo", 1, 3) - will return a single value with revision 2.</li>
     *         <li>get("bar", 1, 1) - a {@link CompactedException} will be thrown.</li>
     *         <li>get("bar", 1, 2) - will return a single value with revision 2.</li>
     *         <li>get("bar", 1, 3) - will return a single value with revision 2.</li>
     *         <li>get("some", 1, 1) - a {@link CompactedException} will be thrown.</li>
     *         <li>get("some", 1, 2) - will return an empty list.</li>
     *         <li>get("some", 1, 3) - will return an empty list.</li>
     *     </ul>
     *     </li>
     *     <li>Compaction revision is {@code 2}.
     *     <ul>
     *         <li>get("foo", 1, 2) - a {@link CompactedException} will be thrown.</li>
     *         <li>get("foo", 2, 2) - a {@link CompactedException} will be thrown.</li>
     *         <li>get("foo", 1, 3) - a {@link CompactedException} will be thrown.</li>
     *         <li>get("foo", 2, 3) - a {@link CompactedException} will be thrown.</li>
     *         <li>get("foo", 3, 3) - will return an empty list.</li>
     *         <li>get("foo", 3, 4) - will return a single value with revision 4.</li>
     *         <li>get("bar", 1, 2) - a {@link CompactedException} will be thrown.</li>
     *         <li>get("bar", 2, 2) - a {@link CompactedException} will be thrown.</li>
     *         <li>get("bar", 1, 3) - a {@link CompactedException} will be thrown.</li>
     *         <li>get("bar", 2, 3) - a {@link CompactedException} will be thrown.</li>
     *         <li>get("bar", 3, 3) - will return an empty list.</li>
     *         <li>get("bar", 3, 4) - will return a single value with revision 4.</li>
     *         <li>get("some", 1, 2) - a {@link CompactedException} will be thrown.</li>
     *         <li>get("some", 2, 2) - a {@link CompactedException} will be thrown.</li>
     *         <li>get("some", 2, 3) - a {@link CompactedException} will be thrown.</li>
     *         <li>get("some", 3, 3) - will return an empty list.</li>
     *     </ul>
     *     </li>
     *     <li>Compaction revision is {@code 3}.
     *     <ul>
     *         <li>get("foo", 1, 3) - a {@link CompactedException} will be thrown.</li>
     *         <li>get("foo", 2, 3) - a {@link CompactedException} will be thrown.</li>
     *         <li>get("foo", 3, 3) - a {@link CompactedException} will be thrown.</li>
     *         <li>get("foo", 3, 4) - will return a single value with revision 4.</li>
     *         <li>get("foo", 4, 4) - will return a single value with revision 4.</li>
     *         <li>get("bar", 1, 3) - a {@link CompactedException} will be thrown.</li>
     *         <li>get("bar", 2, 3) - a {@link CompactedException} will be thrown.</li>
     *         <li>get("bar", 3, 3) - a {@link CompactedException} will be thrown.</li>
     *         <li>get("bar", 3, 4) - will return a single value with revision 4.</li>
     *         <li>get("bar", 4, 4) - will return a single value with revision 4.</li>
     *         <li>get("some", 2, 3) - a {@link CompactedException} will be thrown.</li>
     *         <li>get("some", 3, 4) - a {@link CompactedException} will be thrown.</li>
     *         <li>get("some", 4, 4) - will return an empty list.</li>
     *     </ul>
     *     </li>
     *     <li>Compaction revision is {@code 4}.
     *     <ul>
     *         <li>get("foo", 3, 4) - will return a single value with revision 4.</li>
     *         <li>get("foo", 4, 4) - will return a single value with revision 4.</li>
     *         <li>get("foo", 4, 5) - will return a single value with revision 4.</li>
     *         <li>get("foo", 5, 5) - will return an empty list.</li>
     *         <li>get("bar", 3, 4) - a {@link CompactedException} will be thrown.</li>
     *         <li>get("bar", 4, 4) - a {@link CompactedException} will be thrown.</li>
     *         <li>get("bar", 4, 5) - a {@link CompactedException} will be thrown.</li>
     *         <li>get("bar", 5, 5) - will return an empty list.</li>
     *         <li>get("some", 3, 4) - a {@link CompactedException} will be thrown.</li>
     *         <li>get("some", 4, 4) - a {@link CompactedException} will be thrown.</li>
     *         <li>get("some", 4, 5) - a {@link CompactedException} will be thrown.</li>
     *         <li>get("some", 5, 5) - will return an empty list.</li>
     *     </ul>
     *     </li>
     * </ul>
     *
     * @param key Key.
     * @param revLowerBound Lower bound of revision (inclusive).
     * @param revUpperBound Upper bound of revision (inclusive).
     * @throws CompactedException If no entries could be found and the {@code revLowerBound} is less than or equal to the last
     *      {@link #setCompactionRevision compacted} one.
>>>>>>> 5911d727
     */
    List<Entry> get(byte[] key, long revLowerBound, long revUpperBound);

    /**
     * Returns the latest version of entries corresponding to the given keys.
     *
     * <p>Never throws {@link CompactedException}.</p>
     *
     * @param keys Not empty keys.
     */
    List<Entry> getAll(List<byte[]> keys);

    /**
     * Returns entries corresponding to the given keys and bounded by the given revision.
     *
     * @param keys Not empty keys.
     * @param revUpperBound Upper bound of revision (inclusive).
     * @throws CompactedException If getting any of the individual entries would have thrown this exception as if
     *      {@link #get(byte[], long)} was used.
     * @see #get(byte[], long)
     */
    List<Entry> getAll(List<byte[]> keys, long revUpperBound);

    /**
     * Inserts an entry with the given key and given value.
     *
     * @param key The key.
     * @param value The value.
     * @param opTs Operation's timestamp.
     */
    void put(byte[] key, byte[] value, HybridTimestamp opTs);

    /**
     * Inserts entries with given keys and given values.
     *
     * @param keys The key list.
     * @param values The values list.
     * @param opTs Operation's timestamp.
     */
    void putAll(List<byte[]> keys, List<byte[]> values, HybridTimestamp opTs);

    /**
     * Removes an entry with the given key.
     *
     * @param key The key.
     * @param opTs Operation's timestamp.
     */
    void remove(byte[] key, HybridTimestamp opTs);

    /**
     * Remove all entries corresponding to given keys.
     *
     * @param keys The keys list.
     * @param opTs Operation's timestamp.
     */
    void removeAll(List<byte[]> keys, HybridTimestamp opTs);

    /**
     * Performs {@code success} operation if condition is {@code true}, otherwise performs {@code failure} operations.
     *
     * @param condition Condition.
     * @param success Success operations.
     * @param failure Failure operations.
     * @param opTs Operation's timestamp.
     * @param commandId Command Id.
     * @return Result of test condition.
     */
    boolean invoke(
            Condition condition,
            List<Operation> success,
            List<Operation> failure,
            HybridTimestamp opTs,
            CommandId commandId
    );

    /**
     * Invoke, which supports nested conditional statements with left and right branches of execution.
     *
     * @param iif {@link If} statement to invoke
     * @param opTs Operation's timestamp.
     * @param commandId Command Id.
     * @return execution result
     * @see If
     * @see StatementResult
     */
    StatementResult invoke(If iif, HybridTimestamp opTs, CommandId commandId);

    /**
     * Returns cursor by latest entries which correspond to the given keys range.
     *
     * <p>Cursor will iterate over a snapshot of keys and their revisions at the time the method was invoked.</p>
     *
     * <p>Never throws {@link CompactedException} as well as cursor methods.</p>
     *
     * @param keyFrom Start key of range (inclusive).
     * @param keyTo Last key of range (exclusive), {@code null} represents an unbound range.
     */
    Cursor<Entry> range(byte[] keyFrom, byte @Nullable [] keyTo);

    /**
     * Returns cursor by entries which correspond to the given keys range and bounded by revision number.
     *
     * <p>Cursor will iterate over a snapshot of keys and their revisions at the time the method was invoked.</p>
     *
     * <p>Cursor methods never throw {@link CompactedException}.</p>
     *
     * @param keyFrom Start key of range (inclusive).
     * @param keyTo Last key of range (exclusive), {@code null} represents an unbound range.
     * @param revUpperBound Upper bound of revision (inclusive) for each key.
     * @throws CompactedException If the {@code revUpperBound} is less than or equal to the last {@link #setCompactionRevision compacted}
     *      one.
     */
    Cursor<Entry> range(byte[] keyFrom, byte @Nullable [] keyTo, long revUpperBound);

    /**
     * Creates subscription on updates of entries corresponding to the given keys range and starting from the given revision number.
     *
     * @param keyFrom Start key of range (inclusive).
     * @param keyTo Last key of range (exclusive), {@code null} represents an unbound range.
     * @param rev Start revision number.
     */
    void watchRange(byte[] keyFrom, byte @Nullable [] keyTo, long rev, WatchListener listener);

    /**
     * Registers a watch listener for the provided key.
     *
     * @param key Key.
     * @param rev Start revision number.
     * @param listener Listener which will be notified for each update.
     */
    void watchExact(byte[] key, long rev, WatchListener listener);

    /**
     * Registers a watch listener for the provided keys.
     *
     * @param keys Not empty keys.
     * @param rev Start revision number.
     * @param listener Listener which will be notified for each update.
     */
    void watchExact(Collection<byte[]> keys, long rev, WatchListener listener);

    /**
     * Starts all registered watches.
     *
     * <p>Before calling this method, watches will not receive any updates.</p>
     *
     * @param startRevision Revision to start processing updates from.
     * @param revisionCallback Callback that will be invoked after all watches of a particular revision are processed, with the
     *         revision and modified entries (processed by at least one watch) as its argument.
     */
    void startWatches(long startRevision, OnRevisionAppliedCallback revisionCallback);

    /**
     * Unregisters a watch listener.
     */
    void removeWatch(WatchListener listener);

    /**
     * Compacts outdated key versions and removes tombstones of metastorage locally.
     *
     * <p>We do not compact the only and last version of the key unless it is a tombstone.</p>
     *
     * <p>Let's look at some examples, let's say we have the following keys with their versions:</p>
     * <ul>
     *     <li>Key "foo" with versions that have revisions (1, 3, 5) - "foo" [1, 3, 5].</li>
     *     <li>Key "bar" with versions that have revisions (1, 2, 5) the last revision is a tombstone - "bar" [1, 2, 5 tomb].</li>
     * </ul>
     *
     * <p>Let's look at examples of invoking the current method and what will be in the storage after:</p>
     * <ul>
     *     <li>Compaction revision is {@code 1}: "foo" [3, 5], "bar" [2, 5 tomb].</li>
     *     <li>Compaction revision is {@code 2}: "foo" [3, 5], "bar" [5 tomb].</li>
     *     <li>Compaction revision is {@code 3}: "foo" [5], "bar" [5 tomb].</li>
     *     <li>Compaction revision is {@code 4}: "foo" [5], "bar" [5 tomb].</li>
     *     <li>Compaction revision is {@code 5}: "foo" [5].</li>
     *     <li>Compaction revision is {@code 6}: "foo" [5].</li>
     * </ul>
     *
     * <p>Compaction revision is expected to be less than the {@link #revision current storage revision}.</p>
     *
     * <p>Since the node may stop or crash, after restoring the node on its startup we need to run the compaction for the latest known
     * compaction revision.</p>
     *
     * <p>Compaction revision is not updated or saved.</p>
     *
     * @param revision Revision up to which (including) the metastorage keys will be compacted.
     * @throws MetaStorageException If there is an error during the metastorage compaction process.
     * @see #stopCompaction()
     * @see #setCompactionRevision(long)
     * @see #saveCompactionRevision(long)
     */
    void compact(long revision);

    /**
     * Signals the need to stop metastorage compaction as soon as possible. For example, due to a node stopping.
     *
     * <p>Since compaction of metastorage can take a long time, in order not to be blocked when using it by an external component, it is
     * recommended to invoke this method before stopping the external component.</p>
     */
    void stopCompaction();

    /**
     * Creates a snapshot of the storage's current state in the specified directory.
     *
     * @param snapshotPath Directory to store a snapshot.
     * @return Future representing pending completion of the operation.
     */
    CompletableFuture<Void> snapshot(Path snapshotPath);

    /**
     * Restores a state of the storage which was previously captured with a {@link #snapshot(Path)}.
     *
     * @param snapshotPath Path to the snapshot's directory.
     * @throws MetaStorageException If there was an error while restoring from a snapshot.
     */
    void restoreSnapshot(Path snapshotPath);

    /**
     * Returns the next possible key larger then the given one in lexicographic order. The returned key does not necessarily have to be
     * present in the storage.
     */
    byte @Nullable [] nextKey(byte[] key);

    /**
     * Looks up a timestamp by a revision.
     *
     * <p>Requested revision is expected to be less than or equal to the current storage revision.</p>
     *
     * @param revision Revision by which to do a lookup.
     * @return Timestamp corresponding to the revision.
     * @throws CompactedException If the requested revision has been compacted.
     */
    HybridTimestamp timestampByRevision(long revision);

    /**
     * Looks a revision lesser or equal to the timestamp.
     *
     * <p>It is possible to get the revision timestamp using method {@link Entry#timestamp}.</p>
     *
     * @param timestamp Timestamp by which to do a lookup.
     * @return Revision lesser or equal to the timestamp.
     * @throws CompactedException If a revision could not be found by timestamp because it was already compacted.
     */
    long revisionByTimestamp(HybridTimestamp timestamp);

    /**
     * Sets the revision listener. This is needed only for the recovery, after that listener must be set to {@code null}.
     * {@code null} means that we no longer must be notified of revision updates for recovery, because recovery is finished.
     *
     * @param listener Revision listener.
     */
    void setRecoveryRevisionListener(@Nullable LongConsumer listener);

    /** Registers a Meta Storage revision update listener. */
    void registerRevisionUpdateListener(RevisionUpdateListener listener);

    /** Unregisters a Meta Storage revision update listener. */
    void unregisterRevisionUpdateListener(RevisionUpdateListener listener);

    /** Explicitly notifies revision update listeners. */
    CompletableFuture<Void> notifyRevisionUpdateListenerOnStart(long newRevision);

    /**
     * Advances MetaStorage Safe Time to a new value without creating a new revision.
     *
     * @param newSafeTime New Safe Time value.
     */
    void advanceSafeTime(HybridTimestamp newSafeTime);

    /**
     * Saves the compaction revision to the storage meta.
     *
     * <p>Method only saves the new compaction revision to the meta of storage. After invoking this method the metastorage read methods
     * will <b>not</b> immediately start throwing a {@link CompactedException} if they request a revision less than or equal to the new
     * saved one.</p>
     *
     * <p>Last saved compaction revision will be in the {@link #snapshot snapshot}. When {@link #restoreSnapshot restoring} from a snapshot,
     * compaction revision will be restored after which the metastorage read methods will throw exception {@link CompactedException}.</p>
     *
     * <p>Compaction revision is expected to be less than the {@link #revision current storage revision}.</p>
     *
     * @param revision Compaction revision to save.
     * @throws MetaStorageException If there is an error while saving a compaction revision.
     * @see #setCompactionRevision(long)
     */
    void saveCompactionRevision(long revision);

    /**
     * Sets the compaction revision, but does not save it, after invoking this method the metastorage read methods will throw a
     * {@link CompactedException} if they request a revision less than or equal to the new one.
     *
     * <p>Compaction revision is expected to be less than the {@link #revision current storage revision}.</p>
     *
     * @param revision Compaction revision.
     * @see #saveCompactionRevision(long)
     */
    void setCompactionRevision(long revision);

    /**
     * Returns the compaction revision that was set or restored from a snapshot, {@code -1} if not changed.
     *
     * @see #setCompactionRevision(long)
     * @see #saveCompactionRevision(long)
     */
    long getCompactionRevision();

    /**
     * Returns checksum corresponding to the revision.
     *
     * @param revision Revision.
     * @throws CompactedException If the requested revision has been compacted.
     */
    long checksum(long revision);
}<|MERGE_RESOLUTION|>--- conflicted
+++ resolved
@@ -119,15 +119,6 @@
     Entry get(byte[] key, long revUpperBound);
 
     /**
-<<<<<<< HEAD
-     * Returns all entries corresponding to the given key and bounded by given revisions.
-     * All these entries are ordered by revisions and have the same key.
-     *
-     * @param key Key.
-     * @param revLowerBound The lower bound of revision (inclusive).
-     * @param revUpperBound The upper bound of revision (inclusive).
-     * @return Entries corresponding to the given key.
-=======
      * Returns all entries (ordered by revisions) corresponding to the given key and bounded by given revisions.
      *
      * <p>Let's consider examples of the work of the method and compaction of the metastorage. Let's assume that we have keys with
@@ -206,7 +197,6 @@
      * @param revUpperBound Upper bound of revision (inclusive).
      * @throws CompactedException If no entries could be found and the {@code revLowerBound} is less than or equal to the last
      *      {@link #setCompactionRevision compacted} one.
->>>>>>> 5911d727
      */
     List<Entry> get(byte[] key, long revLowerBound, long revUpperBound);
 
