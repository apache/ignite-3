--- conflicted
+++ resolved
@@ -183,25 +183,16 @@
                 raftServiceFuture = raftMgr.startRaftGroupNode(
                         new RaftNodeId(MetastorageGroupId.INSTANCE, localPeer),
                         configuration,
-<<<<<<< HEAD
-                        new MetaStorageListener(storage),
-                        RaftGroupEventsListener.noopLsnr
-=======
-                        new MetaStorageLearnerListener(storage, clusterTime),
+                        new MetaStorageListener(storage, clusterTime),
                         RaftGroupEventsListener.noopLsnr,
                         ownFsmCallerExecutorDisruptorConfig
->>>>>>> cafb8d3a
                 );
             }
         } catch (NodeStoppingException e) {
             return CompletableFuture.failedFuture(e);
         }
 
-<<<<<<< HEAD
-        return raftServiceFuture.thenApply(raftService -> new MetaStorageServiceImpl(thisNodeName, raftService, busyLock));
-=======
-        return raftServiceFuture.thenApply(raftService -> new MetaStorageServiceImpl(raftService, busyLock, thisNode, clusterTime));
->>>>>>> cafb8d3a
+        return raftServiceFuture.thenApply(raftService -> new MetaStorageServiceImpl(thisNodeName, raftService, busyLock, clusterTime));
     }
 
     @Override
