/*
 * Licensed to the Apache Software Foundation (ASF) under one or more
 * contributor license agreements. See the NOTICE file distributed with
 * this work for additional information regarding copyright ownership.
 * The ASF licenses this file to You under the Apache License, Version 2.0
 * (the "License"); you may not use this file except in compliance with
 * the License. You may obtain a copy of the License at
 *
 *      http://www.apache.org/licenses/LICENSE-2.0
 *
 * Unless required by applicable law or agreed to in writing, software
 * distributed under the License is distributed on an "AS IS" BASIS,
 * WITHOUT WARRANTIES OR CONDITIONS OF ANY KIND, either express or implied.
 * See the License for the specific language governing permissions and
 * limitations under the License.
 */

package org.apache.ignite.internal.metastorage.impl;

import static java.util.Collections.emptySet;
import static java.util.Objects.requireNonNull;
import static java.util.concurrent.CompletableFuture.failedFuture;
import static org.apache.ignite.internal.util.CompletableFutures.nullCompletedFuture;
import static org.apache.ignite.internal.util.IgniteUtils.cancelOrConsume;
import static org.apache.ignite.internal.util.IgniteUtils.inBusyLock;
import static org.apache.ignite.internal.util.IgniteUtils.inBusyLockAsync;
import static org.apache.ignite.lang.ErrorGroups.Common.INTERNAL_ERR;

import java.util.List;
import java.util.Map;
import java.util.Objects;
import java.util.Set;
import java.util.UUID;
import java.util.concurrent.CompletableFuture;
import java.util.concurrent.CompletionException;
import java.util.concurrent.CopyOnWriteArrayList;
import java.util.concurrent.Flow.Publisher;
import java.util.concurrent.Flow.Subscriber;
import java.util.concurrent.atomic.AtomicBoolean;
import java.util.concurrent.atomic.AtomicReference;
import java.util.function.Function;
import java.util.function.LongConsumer;
import org.apache.ignite.internal.cluster.management.ClusterManagementGroupManager;
import org.apache.ignite.internal.cluster.management.MetaStorageInfo;
import org.apache.ignite.internal.cluster.management.topology.api.LogicalTopologyService;
import org.apache.ignite.internal.disaster.system.message.ResetClusterMessage;
import org.apache.ignite.internal.disaster.system.repair.MetastorageRepair;
import org.apache.ignite.internal.disaster.system.storage.MetastorageRepairStorage;
import org.apache.ignite.internal.disaster.system.storage.NoOpMetastorageRepairStorage;
import org.apache.ignite.internal.future.OrderingFuture;
import org.apache.ignite.internal.hlc.HybridClock;
import org.apache.ignite.internal.hlc.HybridTimestamp;
import org.apache.ignite.internal.lang.ByteArray;
import org.apache.ignite.internal.lang.IgniteInternalException;
import org.apache.ignite.internal.lang.NodeStoppingException;
import org.apache.ignite.internal.logger.IgniteLogger;
import org.apache.ignite.internal.logger.Loggers;
import org.apache.ignite.internal.manager.ComponentContext;
import org.apache.ignite.internal.metastorage.Entry;
import org.apache.ignite.internal.metastorage.MetaStorageCompactionManager;
import org.apache.ignite.internal.metastorage.MetaStorageManager;
import org.apache.ignite.internal.metastorage.RevisionUpdateListener;
import org.apache.ignite.internal.metastorage.WatchListener;
import org.apache.ignite.internal.metastorage.configuration.MetaStorageConfiguration;
import org.apache.ignite.internal.metastorage.dsl.Condition;
import org.apache.ignite.internal.metastorage.dsl.Iif;
import org.apache.ignite.internal.metastorage.dsl.Operation;
import org.apache.ignite.internal.metastorage.dsl.StatementResult;
import org.apache.ignite.internal.metastorage.impl.raft.MetaStorageSnapshotStorageFactory;
import org.apache.ignite.internal.metastorage.metrics.MetaStorageMetricSource;
import org.apache.ignite.internal.metastorage.server.KeyValueStorage;
import org.apache.ignite.internal.metastorage.server.OnRevisionAppliedCallback;
import org.apache.ignite.internal.metastorage.server.raft.MetaStorageListener;
import org.apache.ignite.internal.metastorage.server.raft.MetastorageGroupId;
import org.apache.ignite.internal.metastorage.server.time.ClusterTime;
import org.apache.ignite.internal.metastorage.server.time.ClusterTimeImpl;
import org.apache.ignite.internal.metrics.MetricManager;
import org.apache.ignite.internal.network.ClusterService;
import org.apache.ignite.internal.raft.IndexWithTerm;
import org.apache.ignite.internal.raft.Loza;
import org.apache.ignite.internal.raft.Peer;
import org.apache.ignite.internal.raft.PeersAndLearners;
import org.apache.ignite.internal.raft.RaftGroupEventsListener;
import org.apache.ignite.internal.raft.RaftGroupOptionsConfigurer;
import org.apache.ignite.internal.raft.RaftManager;
import org.apache.ignite.internal.raft.RaftNodeDisruptorConfiguration;
import org.apache.ignite.internal.raft.RaftNodeId;
import org.apache.ignite.internal.raft.client.TopologyAwareRaftGroupService;
import org.apache.ignite.internal.raft.client.TopologyAwareRaftGroupServiceFactory;
import org.apache.ignite.internal.raft.server.RaftGroupOptions;
import org.apache.ignite.internal.raft.service.CommittedConfiguration;
import org.apache.ignite.internal.raft.service.RaftGroupService;
import org.apache.ignite.internal.tostring.S;
import org.apache.ignite.internal.util.Cursor;
import org.apache.ignite.internal.util.ExceptionUtils;
import org.apache.ignite.internal.util.IgniteSpinBusyLock;
import org.apache.ignite.internal.util.IgniteUtils;
import org.apache.ignite.lang.IgniteException;
import org.jetbrains.annotations.Nullable;
import org.jetbrains.annotations.TestOnly;

/**
 * MetaStorage manager.
 *
 * <p>Responsible for:
 * <ul>
 *     <li>Handling cluster init message.</li>
 *     <li>Managing Meta storage lifecycle including instantiation Meta storage raft group.</li>
 *     <li>Providing corresponding Meta storage service proxy interface</li>
 * </ul>
 */
public class MetaStorageManagerImpl implements MetaStorageManager, MetastorageGroupMaintenance, MetaStorageCompactionManager {
    private static final IgniteLogger LOG = Loggers.forClass(MetaStorageManagerImpl.class);

    private final ClusterService clusterService;

    /** Raft manager that is used for metastorage raft group handling. */
    private final RaftManager raftMgr;

    private final ClusterManagementGroupManager cmgMgr;

    private final LogicalTopologyService logicalTopologyService;

    /** Meta storage service. */
    private final CompletableFuture<MetaStorageServiceImpl> metaStorageSvcFut = new CompletableFuture<>();

    /** Actual storage for Meta storage. */
    private final KeyValueStorage storage;

    /** Busy lock to stop synchronously. */
    private final IgniteSpinBusyLock busyLock = new IgniteSpinBusyLock();

    /** Prevents double stopping of the component. */
    private final AtomicBoolean isStopped = new AtomicBoolean();

    /**
     * Future which completes when MetaStorage manager finished local recovery. The value of the future is the revision which must be used
     * for state recovery by other components.
     */
    private final CompletableFuture<Long> recoveryFinishedFuture = new CompletableFuture<>();

    /**
     * Future that gets completed after {@link #deployWatches} method has been called.
     */
    private final CompletableFuture<Void> deployWatchesFuture = new CompletableFuture<>();

    private final ClusterTimeImpl clusterTime;

    private final TopologyAwareRaftGroupServiceFactory topologyAwareRaftGroupServiceFactory;

    private final MetricManager metricManager;

    private final MetaStorageMetricSource metaStorageMetricSource;

    private final MetastorageRepairStorage metastorageRepairStorage;
    private final MetastorageRepair metastorageRepair;

    private volatile long appliedRevision = 0;

    private volatile MetaStorageConfiguration metaStorageConfiguration;

    private final List<ElectionListener> electionListeners = new CopyOnWriteArrayList<>();

    private final RaftGroupOptionsConfigurer raftGroupOptionsConfigurer;

    private final MetaStorageLearnerManager learnerManager;

    /** Gets completed when a Raft node (that is, the server Raft component of the group) is started for Metastorage. */
    private final CompletableFuture<Void> raftNodeStarted = new CompletableFuture<>();

    /** Gets completed when a Raft service (that is, the Raft client for talking with the group) is started for Metastorage. */
    private final OrderingFuture<RaftGroupService> raftServiceFuture = new OrderingFuture<>();

    /**
     * State of changing Raft group peers (aka voting set members). Currently only used for forceful members reset during repair.
     *
     * <p>Access to it is guarded by {@link #peersChangeMutex}.
     */
    private @Nullable PeersChangeState peersChangeState;

    /** Guards access to {@link #peersChangeState}. */
    private final Object peersChangeMutex = new Object();

    /**
     * Index and term of last Raft group config update applied to the Raft client.
     */
    private final AtomicReference<IndexWithTerm> lastHandledIndexWithTerm = new AtomicReference<>(new IndexWithTerm(0, 0));

    /**
     * The constructor.
     *
     * @param clusterService Cluster network service.
     * @param cmgMgr Cluster management service Manager.
     * @param logicalTopologyService Logical topology service.
     * @param raftMgr Raft manager.
     * @param storage Storage. This component owns this resource and will manage its lifecycle.
     * @param clock A hybrid logical clock.
     * @param metricManager Metric manager.
     * @param raftGroupOptionsConfigurer Configures MS RAFT options.
     */
    public MetaStorageManagerImpl(
            ClusterService clusterService,
            ClusterManagementGroupManager cmgMgr,
            LogicalTopologyService logicalTopologyService,
            RaftManager raftMgr,
            KeyValueStorage storage,
            HybridClock clock,
            TopologyAwareRaftGroupServiceFactory topologyAwareRaftGroupServiceFactory,
            MetricManager metricManager,
            MetastorageRepairStorage metastorageRepairStorage,
            MetastorageRepair metastorageRepair,
            RaftGroupOptionsConfigurer raftGroupOptionsConfigurer
    ) {
        this.clusterService = clusterService;
        this.raftMgr = raftMgr;
        this.cmgMgr = cmgMgr;
        this.logicalTopologyService = logicalTopologyService;
        this.storage = storage;
        this.clusterTime = new ClusterTimeImpl(clusterService.nodeName(), busyLock, clock);
        this.metaStorageMetricSource = new MetaStorageMetricSource(clusterTime);
        this.topologyAwareRaftGroupServiceFactory = topologyAwareRaftGroupServiceFactory;
        this.metricManager = metricManager;
        this.metastorageRepairStorage = metastorageRepairStorage;
        this.metastorageRepair = metastorageRepair;
        this.raftGroupOptionsConfigurer = raftGroupOptionsConfigurer;

        learnerManager = new MetaStorageLearnerManager(busyLock, logicalTopologyService, metaStorageSvcFut);
    }

    /**
     * Constructor for tests, that allows to pass Meta Storage configuration.
     */
    @TestOnly
    public MetaStorageManagerImpl(
            ClusterService clusterService,
            ClusterManagementGroupManager cmgMgr,
            LogicalTopologyService logicalTopologyService,
            RaftManager raftMgr,
            KeyValueStorage storage,
            HybridClock clock,
            TopologyAwareRaftGroupServiceFactory topologyAwareRaftGroupServiceFactory,
            MetricManager metricManager,
            MetaStorageConfiguration configuration,
            RaftGroupOptionsConfigurer raftGroupOptionsConfigurer
    ) {
        this(
                clusterService,
                cmgMgr,
                logicalTopologyService,
                raftMgr,
                storage,
                clock,
                topologyAwareRaftGroupServiceFactory,
                metricManager,
                new NoOpMetastorageRepairStorage(),
                (nodes, mgReplicationFactor) -> nullCompletedFuture(),
                raftGroupOptionsConfigurer
        );

        configure(configuration);
    }

    /** Adds new listener to notify with election events. */
    public void addElectionListener(ElectionListener listener) {
        electionListeners.add(listener);
    }

    private CompletableFuture<Long> recover(MetaStorageService service) {
        if (!busyLock.enterBusy()) {
            return failedFuture(new NodeStoppingException());
        }

        try {
            service.currentRevision().whenComplete((targetRevision, throwable) -> {
                if (throwable != null) {
                    recoveryFinishedFuture.completeExceptionally(throwable);

                    return;
                }

                LOG.info("Performing MetaStorage recovery from revision {} to {}", storage.revision(), targetRevision);

                assert targetRevision != null;

                listenForRecovery(targetRevision);
            });

            return recoveryFinishedFuture;
        } finally {
            busyLock.leaveBusy();
        }
    }

    private void listenForRecovery(long targetRevision) {
        LongConsumer listener = storageRevision -> {
            if (!busyLock.enterBusy()) {
                recoveryFinishedFuture.completeExceptionally(new NodeStoppingException());

                return;
            }

            try {
                if (storageRevision < targetRevision) {
                    return;
                }

                storage.setRecoveryRevisionListener(null);

                appliedRevision = targetRevision;
                if (recoveryFinishedFuture.complete(targetRevision)) {
                    LOG.info("Finished MetaStorage recovery");
                }
            } finally {
                busyLock.leaveBusy();
            }
        };

        storage.setRecoveryRevisionListener(listener);

        // Storage might be already up-to-date, so check here manually after setting the listener.
        listener.accept(storage.revision());
    }

    private CompletableFuture<MetaStorageServiceImpl> initializeMetaStorage(MetaStorageInfo metaStorageInfo) {
        try {
            if (thisNodeDidNotWitnessMetaStorageRepair(metaStorageInfo)) {
                prepareMetaStorageReentry(metaStorageInfo);
            }
        } catch (NodeStoppingException e) {
            return failedFuture(e);
        }

        String thisNodeName = clusterService.nodeName();
        var disruptorConfig = new RaftNodeDisruptorConfiguration("metastorage", 1);

        CompletableFuture<? extends RaftGroupService> localRaftServiceFuture;
        try {
            localRaftServiceFuture = metaStorageInfo.metaStorageNodes().contains(thisNodeName)
                    ? startVotingNode(metaStorageInfo, disruptorConfig)
                    : startLearnerNode(metaStorageInfo, disruptorConfig);
        } catch (NodeStoppingException e) {
            return failedFuture(e);
        }

        raftNodeStarted.complete(null);

        return localRaftServiceFuture
                .thenApply(raftService -> {
                    raftServiceFuture.complete(raftService);

                    return new MetaStorageServiceImpl(
                            thisNodeName,
                            raftService,
                            busyLock,
                            clusterTime,
                            () -> clusterService.topologyService().localMember().id());
                });
    }

    private boolean thisNodeDidNotWitnessMetaStorageRepair(MetaStorageInfo metaStorageInfo) {
        UUID repairClusterIdInCmg = metaStorageInfo.metastorageRepairClusterId();
        UUID locallyWitnessedRepairClusterId = metastorageRepairStorage.readWitnessedMetastorageRepairClusterId();

        return repairClusterIdInCmg != null && !Objects.equals(locallyWitnessedRepairClusterId, repairClusterIdInCmg);
    }

    private void prepareMetaStorageReentry(MetaStorageInfo metaStorageInfo) throws NodeStoppingException {
        destroyRaftAndStateMachineStorages();
        saveWitnessedMetastorageRepairClusterIdLocally(metaStorageInfo);
    }

    private void destroyRaftAndStateMachineStorages() throws NodeStoppingException {
        raftMgr.destroyRaftNodeStorages(raftNodeId(), raftGroupOptionsConfigurer);

        // Here, we must destroy the storage, but it's already destroyed in the beginning of the startAsync() method (in its own #start()).
        // Just to make sure this is maintained, we add an assertion.
        assert storage.revision() == 0 : "It's expected that the storage is destroyed at startup, but now it's not (revision is "
                + storage.revision() + "; if the flow has changed, this assertion has to be changed to actual storage destruction.";
    }

    private void saveWitnessedMetastorageRepairClusterIdLocally(MetaStorageInfo metaStorageInfo) {
        UUID repairClusterId = metaStorageInfo.metastorageRepairClusterId();

        assert repairClusterId != null;

        metastorageRepairStorage.saveWitnessedMetastorageRepairClusterId(repairClusterId);
    }

    private CompletableFuture<? extends RaftGroupService> startVotingNode(
            MetaStorageInfo metaStorageInfo,
            RaftNodeDisruptorConfiguration disruptorConfig
    ) throws NodeStoppingException {
        PeersAndLearners configuration = PeersAndLearners.fromConsistentIds(metaStorageInfo.metaStorageNodes());
        Peer localPeer = configuration.peer(clusterService.nodeName());
        assert localPeer != null;

        return startRaftNode(configuration, localPeer, metaStorageInfo, disruptorConfig);
    }

    private CompletableFuture<? extends RaftGroupService> startLearnerNode(
            MetaStorageInfo metaStorageInfo,
            RaftNodeDisruptorConfiguration disruptorConfig
    ) throws NodeStoppingException {
        String thisNodeName = clusterService.nodeName();
        PeersAndLearners configuration = PeersAndLearners.fromConsistentIds(metaStorageInfo.metaStorageNodes(), Set.of(thisNodeName));
        Peer localPeer = configuration.learner(thisNodeName);
        assert localPeer != null;

        return startRaftNode(configuration, localPeer, metaStorageInfo, disruptorConfig);
    }

    private CompletableFuture<? extends RaftGroupService> startRaftNode(
            PeersAndLearners configuration,
            Peer localPeer,
            MetaStorageInfo metaStorageInfo,
            RaftNodeDisruptorConfiguration disruptorConfig
    ) throws NodeStoppingException {
        MetaStorageConfiguration localMetaStorageConfiguration = metaStorageConfiguration;

        assert localMetaStorageConfiguration != null : "Meta Storage configuration has not been set";

        MetaStorageListener raftListener = new MetaStorageListener(storage, clusterTime, this::onConfigurationCommitted);

        CompletableFuture<TopologyAwareRaftGroupService> serviceFuture = raftMgr.startRaftGroupNodeAndWaitNodeReadyFuture(
                raftNodeId(localPeer),
                configuration,
                raftListener,
                RaftGroupEventsListener.noopLsnr,
                disruptorConfig,
                topologyAwareRaftGroupServiceFactory,
                options -> {
                    raftGroupOptionsConfigurer.configure(options);

<<<<<<< HEAD
                    ((RaftGroupOptions) options).snapshotStorageFactory(new MetaStorageSnapshotStorageFactory(storage));
=======
                    RaftGroupOptions groupOptions = (RaftGroupOptions) options;
                    groupOptions.externallyEnforcedConfigIndex(metaStorageInfo.metastorageRepairingConfigIndex());
>>>>>>> 921619dc
                }
        );

        serviceFuture
                .thenAccept(service -> service.subscribeLeader(new MetaStorageLeaderElectionListener(
                        busyLock,
                        clusterService,
                        logicalTopologyService,
                        metaStorageSvcFut,
                        learnerManager,
                        clusterTime,
                        // We use the "deployWatchesFuture" to guarantee that the Configuration Manager will be started
                        // when the underlying code tries to read Meta Storage configuration. This is a consequence of having a circular
                        // dependency between these two components.
                        deployWatchesFuture.thenApply(v -> localMetaStorageConfiguration),
                        electionListeners,
                        this::peersChangeStateExists
                )))
                .whenComplete((v, e) -> {
                    if (e != null) {
                        LOG.error("Unable to register MetaStorageLeaderElectionListener", e);
                    }
                });

        return serviceFuture;
    }

    private boolean peersChangeStateExists() {
        synchronized (peersChangeMutex) {
            return peersChangeState != null;
        }
    }

    private RaftNodeId raftNodeId() {
        return raftNodeId(new Peer(clusterService.nodeName()));
    }

    private static RaftNodeId raftNodeId(Peer localPeer) {
        return new RaftNodeId(MetastorageGroupId.INSTANCE, localPeer);
    }

    private void onConfigurationCommitted(CommittedConfiguration configuration) {
        LOG.info("MS configuration committed {}", configuration);

        // TODO: IGNITE-23210 - use thenAccept() when implemented.
        raftServiceFuture
                .handle((raftService, ex) -> {
                    if (ex != null) {
                        throw ExceptionUtils.sneakyThrow(ex);
                    }

                    updateRaftClientConfigIfEventIsNotStale(configuration, raftService);

                    handlePeersChange(configuration, raftService);

                    return null;
                })
                .whenComplete((res, ex) -> {
                    if (ex != null) {
                        LOG.error("Error while handling ConfigurationCommitted event", ex);
                    }
                });
    }

    private void updateRaftClientConfigIfEventIsNotStale(CommittedConfiguration configuration, RaftGroupService raftService) {
        IndexWithTerm newIndexWithTerm = new IndexWithTerm(configuration.index(), configuration.term());

        lastHandledIndexWithTerm.updateAndGet(existingIndexWithTerm -> {
            if (newIndexWithTerm.compareTo(existingIndexWithTerm) > 0) {
                LOG.info("Updating raftService config to {}", configuration);

                raftService.updateConfiguration(PeersAndLearners.fromConsistentIds(
                        Set.copyOf(configuration.peers()),
                        Set.copyOf(configuration.learners())
                ));

                return newIndexWithTerm;
            } else {
                LOG.info("Skipping update for stale config {}, actual is {}", newIndexWithTerm, existingIndexWithTerm);

                return existingIndexWithTerm;
            }
        });
    }

    private void handlePeersChange(CommittedConfiguration configuration, RaftGroupService raftService) {
        synchronized (peersChangeMutex) {
            if (peersChangeState == null || configuration.term() <= peersChangeState.termBeforeChange) {
                return;
            }

            PeersChangeState currentState = peersChangeState;

            if (thisNodeIsEstablishedAsLonelyLeader(configuration)) {
                LOG.info("Lonely leader has been established, changing voting set to target set: {}", currentState.targetPeers);

                PeersAndLearners newConfig = PeersAndLearners.fromConsistentIds(currentState.targetPeers);
                raftService.changePeersAndLearners(newConfig, configuration.term())
                        .whenComplete((res, ex) -> {
                            if (ex != null) {
                                LOG.error("Error while changing voting set to {}", ex, currentState.targetPeers);
                            } else {
                                LOG.info("Changed voting set successfully to {}", currentState.targetPeers);
                            }
                        });
            } else if (targetVotingSetIsEstablished(configuration, currentState)) {
                LOG.info("Target voting set has been established, unpausing secondary duties");

                peersChangeState = null;

                // Update learners to account for updates we could miss while the secondary duties were paused.
                learnerManager.updateLearners(configuration.term())
                        .whenComplete((res, ex) -> {
                            if (ex != null) {
                                LOG.error("Error while updating learners as a reaction to commit of {}", ex, configuration);
                            }
                        });
            }
        }
    }

    private boolean thisNodeIsEstablishedAsLonelyLeader(CommittedConfiguration configuration) {
        return configuration.peers().size() == 1 && clusterService.nodeName().equals(configuration.peers().get(0));
    }

    private static boolean targetVotingSetIsEstablished(CommittedConfiguration configuration, PeersChangeState currentState) {
        return Set.copyOf(configuration.peers()).equals(currentState.targetPeers);
    }

    /**
     * Sets the Meta Storage configuration.
     *
     * <p>This method is needed to avoid the cyclic dependency between the Meta Storage and distributed configuration (built on top of the
     * Meta Storage).
     *
     * <p>This method <b>must</b> always be called <b>before</b> calling {@link #startAsync}.
     */
    public final void configure(MetaStorageConfiguration metaStorageConfiguration) {
        this.metaStorageConfiguration = metaStorageConfiguration;
    }

    @Override
    public CompletableFuture<Void> startAsync(ComponentContext componentContext) {
        storage.start();

        cmgMgr.metaStorageInfo()
                .thenCompose(metaStorageInfo -> {
                    LOG.info("Metastorage info on start is {}", metaStorageInfo);

                    if (!busyLock.enterBusy()) {
                        return failedFuture(new NodeStoppingException());
                    }

                    try {
                        return initializeMetaStorage(metaStorageInfo);
                    } finally {
                        busyLock.leaveBusy();
                    }
                })
                .thenCompose(service -> repairMetastorageIfNeeded().thenApply(unused -> service))
                .thenCompose(service -> recover(service).thenApply(rev -> service))
                .whenComplete((service, e) -> {
                    if (e != null) {
                        metaStorageSvcFut.completeExceptionally(e);
                        recoveryFinishedFuture.completeExceptionally(e);
                    } else {
                        assert service != null;

                        metaStorageSvcFut.complete(service);
                    }
                });

        metricManager.registerSource(metaStorageMetricSource);
        metricManager.enable(metaStorageMetricSource);

        return nullCompletedFuture();
    }

    private CompletableFuture<Void> repairMetastorageIfNeeded() {
        ResetClusterMessage resetClusterMessage = metastorageRepairStorage.readVolatileResetClusterMessage();
        if (resetClusterMessage == null) {
            return nullCompletedFuture();
        }
        if (!resetClusterMessage.metastorageRepairRequested()) {
            return nullCompletedFuture();
        }
        if (!clusterService.nodeName().equals(resetClusterMessage.conductor())) {
            return nullCompletedFuture();
        }

        return metastorageRepair.repair(
                requireNonNull(resetClusterMessage.participatingNodes()),
                requireNonNull(resetClusterMessage.metastorageReplicationFactor())
        );
    }

    @Override
    public CompletableFuture<Void> stopAsync(ComponentContext componentContext) {
        if (!isStopped.compareAndSet(false, true)) {
            return nullCompletedFuture();
        }

        storage.stopCompaction();

        busyLock.block();

        deployWatchesFuture.cancel(true);

        recoveryFinishedFuture.cancel(true);

        try {
            IgniteUtils.closeAllManually(
                    () -> metricManager.unregisterSource(metaStorageMetricSource),
                    clusterTime,
                    () -> cancelOrConsume(metaStorageSvcFut, MetaStorageServiceImpl::close),
                    () -> raftMgr.stopRaftNodes(MetastorageGroupId.INSTANCE),
                    storage
            );
        } catch (Exception e) {
            return failedFuture(e);
        }

        return nullCompletedFuture();
    }

    @Override
    public long appliedRevision() {
        return appliedRevision;
    }

    @Override
    public void registerPrefixWatch(ByteArray key, WatchListener listener) {
        storage.watchRange(key.bytes(), storage.nextKey(key.bytes()), appliedRevision() + 1, listener);
    }

    @Override
    public void registerExactWatch(ByteArray key, WatchListener listener) {
        storage.watchExact(key.bytes(), appliedRevision() + 1, listener);
    }

    @Override
    public void registerRangeWatch(ByteArray keyFrom, @Nullable ByteArray keyTo, WatchListener listener) {
        storage.watchRange(keyFrom.bytes(), keyTo == null ? null : keyTo.bytes(), appliedRevision() + 1, listener);
    }

    @Override
    public void unregisterWatch(WatchListener lsnr) {
        storage.removeWatch(lsnr);
    }

    @Override
    public CompletableFuture<Void> deployWatches() {
        if (!busyLock.enterBusy()) {
            return failedFuture(new NodeStoppingException());
        }

        try {
            return recoveryFinishedFuture
                    .thenAccept(revision -> inBusyLock(busyLock, () -> {
                        storage.startWatches(revision + 1, new OnRevisionAppliedCallback() {
                            @Override
                            public void onSafeTimeAdvanced(HybridTimestamp newSafeTime) {
                                MetaStorageManagerImpl.this.onSafeTimeAdvanced(newSafeTime);
                            }

                            @Override
                            public void onRevisionApplied(long revision) {
                                MetaStorageManagerImpl.this.onRevisionApplied(revision);
                            }
                        });
                    }))
                    .whenComplete((v, e) -> {
                        if (e == null) {
                            deployWatchesFuture.complete(null);
                        } else {
                            deployWatchesFuture.completeExceptionally(e);
                        }
                    });
        } finally {
            busyLock.leaveBusy();
        }
    }

    @Override
    public CompletableFuture<Entry> get(ByteArray key) {
        return inBusyLockAsync(busyLock, () -> metaStorageSvcFut.thenCompose(svc -> svc.get(key)));
    }

    @Override
    public CompletableFuture<Entry> get(ByteArray key, long revUpperBound) {
        return inBusyLockAsync(busyLock, () -> metaStorageSvcFut.thenCompose(svc -> svc.get(key, revUpperBound)));
    }

    @Override
    public List<Entry> getLocally(byte[] key, long revLowerBound, long revUpperBound) {
        if (!busyLock.enterBusy()) {
            throw new IgniteException(new NodeStoppingException());
        }

        try {
            return storage.get(key, revLowerBound, revUpperBound);
        } finally {
            busyLock.leaveBusy();
        }
    }

    @Override
    public Entry getLocally(ByteArray key, long revUpperBound) {
        return inBusyLock(busyLock, () -> storage.get(key.bytes(), revUpperBound));
    }

    @Override
    public Cursor<Entry> getLocally(ByteArray startKey, ByteArray endKey, long revUpperBound) {
        return storage.range(startKey.bytes(), endKey.bytes(), revUpperBound);
    }

    @Override
    public Cursor<Entry> prefixLocally(ByteArray keyPrefix, long revUpperBound) {
        byte[] rangeStart = keyPrefix.bytes();
        byte[] rangeEnd = storage.nextKey(rangeStart);

        return storage.range(rangeStart, rangeEnd, revUpperBound);
    }

    @Override
    public HybridTimestamp timestampByRevisionLocally(long revision) {
        return inBusyLock(busyLock, () -> storage.timestampByRevision(revision));
    }

    @Override
    public CompletableFuture<Map<ByteArray, Entry>> getAll(Set<ByteArray> keys) {
        return inBusyLock(busyLock, () -> metaStorageSvcFut.thenCompose(svc -> svc.getAll(keys)));
    }

    /**
     * Inserts or updates an entry with the given key and the given value.
     *
     * @see MetaStorageService#put(ByteArray, byte[])
     */
    @Override
    public CompletableFuture<Void> put(ByteArray key, byte[] val) {
        if (!busyLock.enterBusy()) {
            return failedFuture(new NodeStoppingException());
        }

        try {
            return metaStorageSvcFut.thenCompose(svc -> svc.put(key, val));
        } finally {
            busyLock.leaveBusy();
        }
    }

    /**
     * Inserts or updates entries with given keys and given values.
     *
     * @see MetaStorageService#putAll(Map)
     */
    @Override
    public CompletableFuture<Void> putAll(Map<ByteArray, byte[]> vals) {
        if (!busyLock.enterBusy()) {
            return failedFuture(new NodeStoppingException());
        }

        try {
            return metaStorageSvcFut.thenCompose(svc -> svc.putAll(vals));
        } finally {
            busyLock.leaveBusy();
        }
    }

    /**
     * Removes an entry for the given key.
     *
     * @see MetaStorageService#remove(ByteArray)
     */
    @Override
    public CompletableFuture<Void> remove(ByteArray key) {
        if (!busyLock.enterBusy()) {
            return failedFuture(new NodeStoppingException());
        }

        try {
            return metaStorageSvcFut.thenCompose(svc -> svc.remove(key));
        } finally {
            busyLock.leaveBusy();
        }
    }

    /**
     * Removes entries for given keys.
     *
     * @see MetaStorageService#removeAll(Set)
     */
    @Override
    public CompletableFuture<Void> removeAll(Set<ByteArray> keys) {
        if (!busyLock.enterBusy()) {
            return failedFuture(new NodeStoppingException());
        }

        try {
            return metaStorageSvcFut.thenCompose(svc -> svc.removeAll(keys));
        } finally {
            busyLock.leaveBusy();
        }
    }

    @Override
    public CompletableFuture<Boolean> invoke(Condition cond, Operation success, Operation failure) {
        if (!busyLock.enterBusy()) {
            return failedFuture(new NodeStoppingException());
        }

        try {
            return metaStorageSvcFut.thenCompose(svc -> svc.invoke(cond, success, failure));
        } finally {
            busyLock.leaveBusy();
        }
    }

    @Override
    public CompletableFuture<Boolean> invoke(Condition cond, List<Operation> success, List<Operation> failure) {
        if (!busyLock.enterBusy()) {
            return failedFuture(new NodeStoppingException());
        }

        try {
            return metaStorageSvcFut.thenCompose(svc -> svc.invoke(cond, success, failure));
        } finally {
            busyLock.leaveBusy();
        }
    }

    @Override
    public CompletableFuture<StatementResult> invoke(Iif iif) {
        if (!busyLock.enterBusy()) {
            return failedFuture(new NodeStoppingException());
        }

        try {
            return metaStorageSvcFut.thenCompose(svc -> svc.invoke(iif));
        } finally {
            busyLock.leaveBusy();
        }
    }

    /**
     * Retrieves entries for the given key range in lexicographic order. Entries will be filtered out by upper bound of given revision
     * number.
     *
     * @see MetaStorageService#range(ByteArray, ByteArray, long)
     */
    public Publisher<Entry> range(ByteArray keyFrom, @Nullable ByteArray keyTo, long revUpperBound) {
        if (!busyLock.enterBusy()) {
            return new NodeStoppingPublisher<>();
        }

        try {
            return new CompletableFuturePublisher<>(metaStorageSvcFut.thenApply(svc -> svc.range(keyFrom, keyTo, revUpperBound)));
        } finally {
            busyLock.leaveBusy();
        }
    }

    @Override
    public Publisher<Entry> range(ByteArray keyFrom, @Nullable ByteArray keyTo) {
        return range(keyFrom, keyTo, false);
    }

    /**
     * Retrieves entries for the given key range in lexicographic order.
     *
     * @see MetaStorageService#range(ByteArray, ByteArray, boolean)
     */
    public Publisher<Entry> range(ByteArray keyFrom, @Nullable ByteArray keyTo, boolean includeTombstones) {
        if (!busyLock.enterBusy()) {
            return new NodeStoppingPublisher<>();
        }

        try {
            return new CompletableFuturePublisher<>(metaStorageSvcFut.thenApply(svc -> svc.range(keyFrom, keyTo, includeTombstones)));
        } finally {
            busyLock.leaveBusy();
        }
    }

    @Override
    public Publisher<Entry> prefix(ByteArray keyPrefix) {
        return prefix(keyPrefix, MetaStorageManager.LATEST_REVISION);
    }

    @Override
    public Publisher<Entry> prefix(ByteArray keyPrefix, long revUpperBound) {
        if (!busyLock.enterBusy()) {
            return new NodeStoppingPublisher<>();
        }

        try {
            return new CompletableFuturePublisher<>(metaStorageSvcFut.thenApply(svc -> svc.prefix(keyPrefix, revUpperBound)));
        } finally {
            busyLock.leaveBusy();
        }
    }

    private void onSafeTimeAdvanced(HybridTimestamp time) {
        assert time != null;

        if (!busyLock.enterBusy()) {
            LOG.info("Skipping advancing Safe Time because the node is stopping");

            return;
        }

        try {
            clusterTime.updateSafeTime(time);
        } finally {
            busyLock.leaveBusy();
        }
    }

    /**
     * Saves processed Meta Storage revision to the {@link #appliedRevision}.
     */
    private void onRevisionApplied(long revision) {
        appliedRevision = revision;
    }

    @Override
    public ClusterTime clusterTime() {
        return clusterTime;
    }

    @Override
    public CompletableFuture<Long> recoveryFinishedFuture() {
        return recoveryFinishedFuture;
    }

    @Override
    public CompletableFuture<IndexWithTerm> raftNodeIndex() {
        return raftNodeStarted.thenApply(unused -> inBusyLock(busyLock, () -> {
            RaftNodeId nodeId = raftNodeId();

            IndexWithTerm indexWithTerm;
            try {
                indexWithTerm = raftMgr.raftNodeIndex(nodeId);
            } catch (NodeStoppingException e) {
                throw new CompletionException(e);
            }

            assert indexWithTerm != null : "Attempt to get index and term when Raft node is not started yet or already stopped)";

            return indexWithTerm;
        }));
    }

    @Override
    public CompletableFuture<Void> becomeLonelyLeader(long termBeforeChange, Set<String> targetVotingSet) {
        return inBusyLockAsync(busyLock, () -> {
            synchronized (peersChangeMutex) {
                if (peersChangeState != null) {
                    return failedFuture(new IgniteInternalException(
                            INTERNAL_ERR,
                            "Peers change is under way [state=" + peersChangeState + "]."
                    ));
                }

                // If the target voting set matches the 'lonely leader' voting set, we don't need second step (that is, switching to
                // the target set), so we don't establish the peers change state.
                peersChangeState = targetVotingSet.size() > 1 ? new PeersChangeState(termBeforeChange, targetVotingSet) : null;

                RaftNodeId raftNodeId = raftNodeId();
                PeersAndLearners newConfiguration = PeersAndLearners.fromPeers(Set.of(raftNodeId.peer()), emptySet());

                ((Loza) raftMgr).resetPeers(raftNodeId, newConfiguration);

                return doWithOneOffRaftGroupService(newConfiguration, RaftGroupService::refreshLeader);
            }
        });
    }

    private <T> CompletableFuture<T> doWithOneOffRaftGroupService(
            PeersAndLearners raftClientConfiguration,
            Function<RaftGroupService, CompletableFuture<T>> action
    ) {
        return startOneOffRaftGroupService(raftClientConfiguration)
                .thenCompose(raftGroupService -> action.apply(raftGroupService)
                        .whenComplete((res, ex) -> raftGroupService.shutdown())
                );
    }

    private CompletableFuture<RaftGroupService> startOneOffRaftGroupService(PeersAndLearners newConfiguration) {
        try {
            return raftMgr.startRaftGroupService(MetastorageGroupId.INSTANCE, newConfiguration);
        } catch (NodeStoppingException e) {
            return failedFuture(e);
        }
    }

    @TestOnly
    public CompletableFuture<MetaStorageServiceImpl> metaStorageService() {
        return metaStorageSvcFut;
    }

    private static class CompletableFuturePublisher<T> implements Publisher<T> {
        private final CompletableFuture<Publisher<T>> future;

        CompletableFuturePublisher(CompletableFuture<Publisher<T>> future) {
            this.future = future;
        }

        @Override
        public void subscribe(Subscriber<? super T> subscriber) {
            future.whenComplete((publisher, e) -> {
                if (e != null) {
                    subscriber.onError(e);
                } else {
                    publisher.subscribe(subscriber);
                }
            });
        }
    }

    private static class NodeStoppingPublisher<T> implements Publisher<T> {
        @Override
        public void subscribe(Subscriber<? super T> subscriber) {
            subscriber.onError(new NodeStoppingException());
        }
    }

    @Override
    public void registerRevisionUpdateListener(RevisionUpdateListener listener) {
        storage.registerRevisionUpdateListener(listener);
    }

    @Override
    public void unregisterRevisionUpdateListener(RevisionUpdateListener listener) {
        storage.unregisterRevisionUpdateListener(listener);
    }

    /** Explicitly notifies revision update listeners. */
    public CompletableFuture<Void> notifyRevisionUpdateListenerOnStart() {
        return recoveryFinishedFuture.thenCompose(storage::notifyRevisionUpdateListenerOnStart);
    }

    /**
     * Removes obsolete entries from both volatile and persistent idempotent command cache older than evictionTimestamp.
     *
     * @param evictionTimestamp Cached entries older than given timestamp will be evicted.
     * @return Pending operation future.
     */
    public CompletableFuture<Void> evictIdempotentCommandsCache(HybridTimestamp evictionTimestamp) {
        if (!busyLock.enterBusy()) {
            return failedFuture(new NodeStoppingException());
        }

        try {
            return metaStorageSvcFut.thenCompose(svc -> svc.evictIdempotentCommandsCache(evictionTimestamp));
        } finally {
            busyLock.leaveBusy();
        }
    }

    /**
     * Disables addition of learners one by one (as a reaction to nodes joining the validated nodes set).
     *
     * <p>This does NOT affect other ways of changing the learners.
     */
    @TestOnly
    public void disableLearnersAddition() {
        learnerManager.disableLearnersAddition();
    }

    private static class PeersChangeState {
        private final long termBeforeChange;
        private final Set<String> targetPeers;

        private PeersChangeState(long termBeforeChange, Set<String> targetPeers) {
            this.termBeforeChange = termBeforeChange;
            this.targetPeers = Set.copyOf(targetPeers);
        }

        @Override
        public String toString() {
            return S.toString(this);
        }
    }

    @Override
    public void compactLocally(long revision) {
        inBusyLock(busyLock, () -> storage.compact(revision));
    }

    @Override
    public void saveCompactionRevisionLocally(long revision) {
        inBusyLock(busyLock, () -> storage.saveCompactionRevision(revision));
    }

    @Override
    public void setCompactionRevisionLocally(long revision) {
        inBusyLock(busyLock, () -> storage.setCompactionRevision(revision));
    }

    @Override
    public long getCompactionRevisionLocally() {
        return inBusyLock(busyLock, storage::getCompactionRevision);
    }
}<|MERGE_RESOLUTION|>--- conflicted
+++ resolved
@@ -431,12 +431,9 @@
                 options -> {
                     raftGroupOptionsConfigurer.configure(options);
 
-<<<<<<< HEAD
-                    ((RaftGroupOptions) options).snapshotStorageFactory(new MetaStorageSnapshotStorageFactory(storage));
-=======
                     RaftGroupOptions groupOptions = (RaftGroupOptions) options;
                     groupOptions.externallyEnforcedConfigIndex(metaStorageInfo.metastorageRepairingConfigIndex());
->>>>>>> 921619dc
+                    groupOptions.snapshotStorageFactory(new MetaStorageSnapshotStorageFactory(storage));
                 }
         );
 
