--- conflicted
+++ resolved
@@ -579,26 +579,6 @@
     }
 
     /**
-<<<<<<< HEAD
-     * Inserts or updates an entry with the given key and the given value and retrieves a previous entry for the given key.
-     *
-     * @see MetaStorageService#getAndPut(ByteArray, byte[])
-     */
-    public CompletableFuture<Entry> getAndPut(ByteArray key, byte[] val) {
-        if (!busyLock.enterBusy()) {
-            return failedFuture(new NodeStoppingException());
-        }
-
-        try {
-            return metaStorageSvcFut.thenCompose(svc -> svc.getAndPut(key, val));
-        } finally {
-            busyLock.leaveBusy();
-        }
-    }
-
-    /**
-=======
->>>>>>> bca08752
      * Inserts or updates entries with given keys and given values.
      *
      * @see MetaStorageService#putAll(Map)
@@ -617,26 +597,6 @@
     }
 
     /**
-<<<<<<< HEAD
-     * Inserts or updates entries with given keys and given values and retrieves a previous entries for given keys.
-     *
-     * @see MetaStorageService#getAndPutAll(Map)
-     */
-    public CompletableFuture<Map<ByteArray, Entry>> getAndPutAll(Map<ByteArray, byte[]> vals) {
-        if (!busyLock.enterBusy()) {
-            return failedFuture(new NodeStoppingException());
-        }
-
-        try {
-            return metaStorageSvcFut.thenCompose(svc -> svc.getAndPutAll(vals));
-        } finally {
-            busyLock.leaveBusy();
-        }
-    }
-
-    /**
-=======
->>>>>>> bca08752
      * Removes an entry for the given key.
      *
      * @see MetaStorageService#remove(ByteArray)
@@ -655,26 +615,6 @@
     }
 
     /**
-<<<<<<< HEAD
-     * Removes an entry for the given key.
-     *
-     * @see MetaStorageService#getAndRemove(ByteArray)
-     */
-    public CompletableFuture<Entry> getAndRemove(ByteArray key) {
-        if (!busyLock.enterBusy()) {
-            return failedFuture(new NodeStoppingException());
-        }
-
-        try {
-            return metaStorageSvcFut.thenCompose(svc -> svc.getAndRemove(key));
-        } finally {
-            busyLock.leaveBusy();
-        }
-    }
-
-    /**
-=======
->>>>>>> bca08752
      * Removes entries for given keys.
      *
      * @see MetaStorageService#removeAll(Set)
@@ -692,26 +632,6 @@
         }
     }
 
-<<<<<<< HEAD
-    /**
-     * Removes entries for given keys and retrieves previous entries.
-     *
-     * @see MetaStorageService#getAndRemoveAll(Set)
-     */
-    public CompletableFuture<Map<ByteArray, Entry>> getAndRemoveAll(Set<ByteArray> keys) {
-        if (!busyLock.enterBusy()) {
-            return failedFuture(new NodeStoppingException());
-        }
-
-        try {
-            return metaStorageSvcFut.thenCompose(svc -> svc.getAndRemoveAll(keys));
-        } finally {
-            busyLock.leaveBusy();
-        }
-    }
-
-=======
->>>>>>> bca08752
     @Override
     public CompletableFuture<Boolean> invoke(Condition cond, Operation success, Operation failure) {
         if (!busyLock.enterBusy()) {
