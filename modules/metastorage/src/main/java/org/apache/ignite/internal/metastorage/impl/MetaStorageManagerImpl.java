/*
 * Licensed to the Apache Software Foundation (ASF) under one or more
 * contributor license agreements. See the NOTICE file distributed with
 * this work for additional information regarding copyright ownership.
 * The ASF licenses this file to You under the Apache License, Version 2.0
 * (the "License"); you may not use this file except in compliance with
 * the License. You may obtain a copy of the License at
 *
 *      http://www.apache.org/licenses/LICENSE-2.0
 *
 * Unless required by applicable law or agreed to in writing, software
 * distributed under the License is distributed on an "AS IS" BASIS,
 * WITHOUT WARRANTIES OR CONDITIONS OF ANY KIND, either express or implied.
 * See the License for the specific language governing permissions and
 * limitations under the License.
 */

package org.apache.ignite.internal.metastorage.impl;

import static java.util.concurrent.CompletableFuture.failedFuture;
import static java.util.concurrent.TimeUnit.MINUTES;
import static org.apache.ignite.internal.util.CompletableFutures.nullCompletedFuture;
import static org.apache.ignite.internal.util.IgniteUtils.cancelOrConsume;
import static org.apache.ignite.internal.util.IgniteUtils.inBusyLock;

import java.util.Collection;
import java.util.List;
import java.util.Map;
import java.util.Set;
import java.util.concurrent.CompletableFuture;
import java.util.concurrent.Executors;
import java.util.concurrent.Flow.Publisher;
import java.util.concurrent.Flow.Subscriber;
import java.util.concurrent.ScheduledExecutorService;
import java.util.concurrent.atomic.AtomicBoolean;
import java.util.function.LongSupplier;
import org.apache.ignite.configuration.ConfigurationValue;
import org.apache.ignite.internal.cluster.management.ClusterManagementGroupManager;
import org.apache.ignite.internal.cluster.management.topology.api.LogicalTopologyService;
import org.apache.ignite.internal.hlc.HybridClock;
import org.apache.ignite.internal.hlc.HybridTimestamp;
import org.apache.ignite.internal.lang.ByteArray;
import org.apache.ignite.internal.lang.NodeStoppingException;
import org.apache.ignite.internal.logger.IgniteLogger;
import org.apache.ignite.internal.logger.Loggers;
import org.apache.ignite.internal.manager.ComponentContext;
import org.apache.ignite.internal.metastorage.Entry;
import org.apache.ignite.internal.metastorage.MetaStorageManager;
import org.apache.ignite.internal.metastorage.RevisionUpdateListener;
import org.apache.ignite.internal.metastorage.WatchListener;
import org.apache.ignite.internal.metastorage.configuration.MetaStorageConfiguration;
import org.apache.ignite.internal.metastorage.dsl.Condition;
import org.apache.ignite.internal.metastorage.dsl.Iif;
import org.apache.ignite.internal.metastorage.dsl.Operation;
import org.apache.ignite.internal.metastorage.dsl.StatementResult;
import org.apache.ignite.internal.metastorage.metrics.MetaStorageMetricSource;
import org.apache.ignite.internal.metastorage.server.KeyValueStorage;
import org.apache.ignite.internal.metastorage.server.OnRevisionAppliedCallback;
import org.apache.ignite.internal.metastorage.server.raft.MetaStorageListener;
import org.apache.ignite.internal.metastorage.server.raft.MetastorageGroupId;
import org.apache.ignite.internal.metastorage.server.time.ClusterTime;
import org.apache.ignite.internal.metastorage.server.time.ClusterTimeImpl;
import org.apache.ignite.internal.metrics.MetricManager;
import org.apache.ignite.internal.network.ClusterService;
import org.apache.ignite.internal.raft.Peer;
import org.apache.ignite.internal.raft.PeersAndLearners;
import org.apache.ignite.internal.raft.RaftGroupEventsListener;
import org.apache.ignite.internal.raft.RaftManager;
import org.apache.ignite.internal.raft.RaftNodeDisruptorConfiguration;
import org.apache.ignite.internal.raft.RaftNodeId;
import org.apache.ignite.internal.raft.client.TopologyAwareRaftGroupService;
import org.apache.ignite.internal.raft.client.TopologyAwareRaftGroupServiceFactory;
import org.apache.ignite.internal.raft.service.RaftGroupService;
import org.apache.ignite.internal.thread.NamedThreadFactory;
import org.apache.ignite.internal.util.Cursor;
import org.apache.ignite.internal.util.IgniteSpinBusyLock;
import org.apache.ignite.internal.util.IgniteUtils;
import org.apache.ignite.lang.IgniteException;
import org.jetbrains.annotations.Nullable;
import org.jetbrains.annotations.TestOnly;

/**
 * MetaStorage manager.
 *
 * <p>Responsible for:
 * <ul>
 *     <li>Handling cluster init message.</li>
 *     <li>Managing Meta storage lifecycle including instantiation Meta storage raft group.</li>
 *     <li>Providing corresponding Meta storage service proxy interface</li>
 * </ul>
 */
public class MetaStorageManagerImpl implements MetaStorageManager {
    private static final IgniteLogger LOG = Loggers.forClass(MetaStorageManagerImpl.class);

    private final ClusterService clusterService;

    /** Raft manager that is used for metastorage raft group handling. */
    private final RaftManager raftMgr;

    private final ClusterManagementGroupManager cmgMgr;

    private final LogicalTopologyService logicalTopologyService;

    /** Meta storage service. */
    private final CompletableFuture<MetaStorageServiceImpl> metaStorageSvcFut = new CompletableFuture<>();

    /** Actual storage for Meta storage. */
    private final KeyValueStorage storage;

    /** Busy lock to stop synchronously. */
    private final IgniteSpinBusyLock busyLock = new IgniteSpinBusyLock();

    /** Prevents double stopping of the component. */
    private final AtomicBoolean isStopped = new AtomicBoolean();

    /**
     * Future which completes when MetaStorage manager finished local recovery. The value of the future is the revision which must be used
     * for state recovery by other components.
     */
    private final CompletableFuture<Long> recoveryFinishedFuture = new CompletableFuture<>();

    /**
     * Future that gets completed after {@link #deployWatches} method has been called.
     */
    private final CompletableFuture<Void> deployWatchesFuture = new CompletableFuture<>();

    private final ClusterTimeImpl clusterTime;

    private final TopologyAwareRaftGroupServiceFactory topologyAwareRaftGroupServiceFactory;

    private final MetricManager metricManager;

    private final MetaStorageMetricSource metaStorageMetricSource;

    private volatile long appliedRevision = 0;

    private volatile MetaStorageConfiguration metaStorageConfiguration;

    private final ConfigurationValue<Long> idempotentCacheTtl;

    private final CompletableFuture<LongSupplier> maxClockSkewMillisFuture;

    private volatile MetaStorageListener followerListener;

    private volatile MetaStorageListener learnerListener;

    // TODO: https://issues.apache.org/jira/browse/IGNITE-19417 Remove, cache eviction should be triggered by MS GC instead.
<<<<<<< HEAD
    private final ScheduledExecutorService idempotentCacheVacumizer;
=======
    private volatile ScheduledExecutorService idempotentCacheVacumizer;
>>>>>>> 354e516e

    /**
     * The constructor.
     *
     * @param clusterService Cluster network service.
     * @param cmgMgr Cluster management service Manager.
     * @param logicalTopologyService Logical topology service.
     * @param raftMgr Raft manager.
     * @param storage Storage. This component owns this resource and will manage its lifecycle.
     * @param clock A hybrid logical clock.
     * @param metricManager Metric manager.
     * @param maxClockSkewMillisFuture Future with maximum clock skew in milliseconds.
     */
    public MetaStorageManagerImpl(
            ClusterService clusterService,
            ClusterManagementGroupManager cmgMgr,
            LogicalTopologyService logicalTopologyService,
            RaftManager raftMgr,
            KeyValueStorage storage,
            HybridClock clock,
            TopologyAwareRaftGroupServiceFactory topologyAwareRaftGroupServiceFactory,
            MetricManager metricManager,
            ConfigurationValue<Long> idempotentCacheTtl,
            CompletableFuture<LongSupplier> maxClockSkewMillisFuture
    ) {
        this.clusterService = clusterService;
        this.raftMgr = raftMgr;
        this.cmgMgr = cmgMgr;
        this.logicalTopologyService = logicalTopologyService;
        this.storage = storage;
        this.clusterTime = new ClusterTimeImpl(clusterService.nodeName(), busyLock, clock);
        this.metaStorageMetricSource = new MetaStorageMetricSource(clusterTime);
        this.topologyAwareRaftGroupServiceFactory = topologyAwareRaftGroupServiceFactory;
        this.metricManager = metricManager;
        this.idempotentCacheTtl = idempotentCacheTtl;
        this.maxClockSkewMillisFuture = maxClockSkewMillisFuture;
        this.idempotentCacheVacumizer = Executors.newSingleThreadScheduledExecutor(
                NamedThreadFactory.create(clusterService.nodeName(), "idempotent-cache-cleanup-scheduler", LOG));
    }

    /**
     * Constructor for tests, that allows to pass Meta Storage configuration.
     */
    @TestOnly
    public MetaStorageManagerImpl(
            ClusterService clusterService,
            ClusterManagementGroupManager cmgMgr,
            LogicalTopologyService logicalTopologyService,
            RaftManager raftMgr,
            KeyValueStorage storage,
            HybridClock clock,
            TopologyAwareRaftGroupServiceFactory topologyAwareRaftGroupServiceFactory,
            MetricManager metricManager,
            MetaStorageConfiguration configuration,
            ConfigurationValue<Long> idempotentCacheTtl,
            CompletableFuture<LongSupplier> maxClockSkewMillisFuture
    ) {
        this(
                clusterService,
                cmgMgr,
                logicalTopologyService,
                raftMgr,
                storage,
                clock,
                topologyAwareRaftGroupServiceFactory,
                metricManager,
                idempotentCacheTtl,
                maxClockSkewMillisFuture
        );

        configure(configuration);
    }

    private CompletableFuture<Long> recover(MetaStorageServiceImpl service) {
        if (!busyLock.enterBusy()) {
            return failedFuture(new NodeStoppingException());
        }

        try {
            service.currentRevision().whenComplete((targetRevision, throwable) -> {
                if (throwable != null) {
                    recoveryFinishedFuture.completeExceptionally(throwable);

                    return;
                }

                LOG.info("Performing MetaStorage recovery from revision {} to {}", storage.revision(), targetRevision);

                assert targetRevision != null;

                listenForRecovery(targetRevision);
            });

            return recoveryFinishedFuture;
        } finally {
            busyLock.leaveBusy();
        }
    }

    private void listenForRecovery(long targetRevision) {
        storage.setRecoveryRevisionListener(storageRevision -> {
            if (!busyLock.enterBusy()) {
                recoveryFinishedFuture.completeExceptionally(new NodeStoppingException());

                return;
            }

            try {
                if (storageRevision < targetRevision) {
                    return;
                }

                storage.setRecoveryRevisionListener(null);

                appliedRevision = targetRevision;
                if (recoveryFinishedFuture.complete(targetRevision)) {
                    LOG.info("Finished MetaStorage recovery");
                }
            } finally {
                busyLock.leaveBusy();
            }
        });

        if (!busyLock.enterBusy()) {
            recoveryFinishedFuture.completeExceptionally(new NodeStoppingException());

            return;
        }

        // Storage might be already up-to-date, so check here manually after setting the listener.
        try {
            long storageRevision = storage.revision();

            if (storageRevision >= targetRevision) {
                storage.setRecoveryRevisionListener(null);

                appliedRevision = targetRevision;
                if (recoveryFinishedFuture.complete(targetRevision)) {
                    LOG.info("Finished MetaStorage recovery");
                }
            }
        } finally {
            busyLock.leaveBusy();
        }
    }

    private CompletableFuture<MetaStorageServiceImpl> initializeMetaStorage(Set<String> metaStorageNodes) {
        try {
            String thisNodeName = clusterService.nodeName();

            var disruptorConfig = new RaftNodeDisruptorConfiguration("metastorage", 1);

            CompletableFuture<? extends RaftGroupService> raftServiceFuture = metaStorageNodes.contains(thisNodeName)
                    ? startFollowerNode(metaStorageNodes, disruptorConfig)
                    : startLearnerNode(metaStorageNodes, disruptorConfig);

            return raftServiceFuture.thenApply(raftService -> new MetaStorageServiceImpl(
                    thisNodeName,
                    raftService,
                    busyLock,
                    clusterTime,
                    () -> clusterService.topologyService().localMember().id())
            );
        } catch (NodeStoppingException e) {
            return failedFuture(e);
        }
    }

    private CompletableFuture<? extends RaftGroupService> startFollowerNode(
            Set<String> metaStorageNodes,
            RaftNodeDisruptorConfiguration disruptorConfig
    ) throws NodeStoppingException {
        String thisNodeName = clusterService.nodeName();

        PeersAndLearners configuration = PeersAndLearners.fromConsistentIds(metaStorageNodes);

        Peer localPeer = configuration.peer(thisNodeName);

        assert localPeer != null;

        MetaStorageConfiguration localMetaStorageConfiguration = metaStorageConfiguration;

        assert localMetaStorageConfiguration != null : "Meta Storage configuration has not been set";

        followerListener = new MetaStorageListener(
                storage,
                clusterTime,
                idempotentCacheTtl,
                maxClockSkewMillisFuture
        );

        CompletableFuture<TopologyAwareRaftGroupService> raftServiceFuture = raftMgr.startRaftGroupNodeAndWaitNodeReadyFuture(
                new RaftNodeId(MetastorageGroupId.INSTANCE, localPeer),
                configuration,
                followerListener,
                RaftGroupEventsListener.noopLsnr,
                disruptorConfig,
                topologyAwareRaftGroupServiceFactory
        );

        raftServiceFuture
                .thenAccept(service -> service.subscribeLeader(new MetaStorageLeaderElectionListener(
                        busyLock,
                        clusterService,
                        logicalTopologyService,
                        metaStorageSvcFut,
                        clusterTime,
                        // We use the "deployWatchesFuture" to guarantee that the Configuration Manager will be started
                        // when the underlying code tries to read Meta Storage configuration. This is a consequence of having a circular
                        // dependency between these two components.
                        deployWatchesFuture.thenApply(v -> localMetaStorageConfiguration)
                )))
                .whenComplete((v, e) -> {
                    if (e != null) {
                        LOG.error("Unable to register MetaStorageLeaderElectionListener", e);
                    }
                });

        return raftServiceFuture;
    }

    private CompletableFuture<? extends RaftGroupService> startLearnerNode(
            Set<String> metaStorageNodes, RaftNodeDisruptorConfiguration disruptorConfig
    ) throws NodeStoppingException {
        String thisNodeName = clusterService.nodeName();

        PeersAndLearners configuration = PeersAndLearners.fromConsistentIds(metaStorageNodes, Set.of(thisNodeName));

        Peer localPeer = configuration.learner(thisNodeName);

        assert localPeer != null;

        learnerListener = new MetaStorageListener(
                storage,
                clusterTime,
                idempotentCacheTtl,
                maxClockSkewMillisFuture
        );

        return raftMgr.startRaftGroupNodeAndWaitNodeReadyFuture(
                new RaftNodeId(MetastorageGroupId.INSTANCE, localPeer),
                configuration,
                learnerListener,
                RaftGroupEventsListener.noopLsnr,
                disruptorConfig
        );
    }

    /**
     * Sets the Meta Storage configuration.
     *
     * <p>This method is needed to avoid the cyclic dependency between the Meta Storage and distributed configuration (built on top of the
     * Meta Storage).
     *
     * <p>This method <b>must</b> always be called <b>before</b> calling {@link #startAsync}.
     */
    public final void configure(MetaStorageConfiguration metaStorageConfiguration) {
        this.metaStorageConfiguration = metaStorageConfiguration;
    }

    @Override
    public CompletableFuture<Void> startAsync(ComponentContext componentContext) {
        storage.start();

        cmgMgr.metaStorageNodes()
                .thenCompose(metaStorageNodes -> {
                    if (!busyLock.enterBusy()) {
                        return failedFuture(new NodeStoppingException());
                    }

                    try {
                        return initializeMetaStorage(metaStorageNodes);
                    } finally {
                        busyLock.leaveBusy();
                    }
                })
                .thenCompose(service -> recover(service).thenApply(rev -> service))
                .whenComplete((service, e) -> {
                    if (e != null) {
                        metaStorageSvcFut.completeExceptionally(e);
                        recoveryFinishedFuture.completeExceptionally(e);
                    } else {
                        assert service != null;

                        metaStorageSvcFut.complete(service);
                    }
                });

        metricManager.registerSource(metaStorageMetricSource);

        idempotentCacheVacumizer = Executors.newSingleThreadScheduledExecutor(
                NamedThreadFactory.create(clusterService.nodeName(), "idempotent-cache-cleanup-scheduler", LOG));

        return nullCompletedFuture();
    }

    @Override
    public CompletableFuture<Void> stopAsync(ComponentContext componentContext) {
        if (!isStopped.compareAndSet(false, true)) {
            return nullCompletedFuture();
        }

        busyLock.block();

        idempotentCacheVacumizer.shutdownNow();

        deployWatchesFuture.cancel(true);

        recoveryFinishedFuture.cancel(true);

        try {
            IgniteUtils.closeAllManually(
                    () -> metricManager.unregisterSource(metaStorageMetricSource),
                    clusterTime,
                    () -> cancelOrConsume(metaStorageSvcFut, MetaStorageServiceImpl::close),
                    () -> raftMgr.stopRaftNodes(MetastorageGroupId.INSTANCE),
                    storage
            );
        } catch (Exception e) {
            return failedFuture(e);
        }

        return nullCompletedFuture();
    }

    @Override
    public long appliedRevision() {
        return appliedRevision;
    }

    @Override
    public void registerPrefixWatch(ByteArray key, WatchListener listener) {
        storage.watchRange(key.bytes(), storage.nextKey(key.bytes()), appliedRevision() + 1, listener);
    }

    @Override
    public void registerExactWatch(ByteArray key, WatchListener listener) {
        storage.watchExact(key.bytes(), appliedRevision() + 1, listener);
    }

    @Override
    public void registerRangeWatch(ByteArray keyFrom, @Nullable ByteArray keyTo, WatchListener listener) {
        storage.watchRange(keyFrom.bytes(), keyTo == null ? null : keyTo.bytes(), appliedRevision() + 1, listener);
    }

    @Override
    public void unregisterWatch(WatchListener lsnr) {
        storage.removeWatch(lsnr);
    }

    @Override
    public CompletableFuture<Void> deployWatches() {
        if (!busyLock.enterBusy()) {
            return failedFuture(new NodeStoppingException());
        }

        try {
            return recoveryFinishedFuture
                    .thenAccept(revision -> inBusyLock(busyLock, () -> {
                        storage.startWatches(revision + 1, new OnRevisionAppliedCallback() {
                            @Override
                            public void onSafeTimeAdvanced(HybridTimestamp newSafeTime) {
                                MetaStorageManagerImpl.this.onSafeTimeAdvanced(newSafeTime);
                            }

                            @Override
                            public void onRevisionApplied(long revision) {
                                MetaStorageManagerImpl.this.onRevisionApplied(revision);
                            }
                        });

                        idempotentCacheVacumizer.scheduleWithFixedDelay(this::evictIdempotentCommandsCache, 0, 1, MINUTES);
                    }))
                    .whenComplete((v, e) -> {
                        if (e == null) {
                            deployWatchesFuture.complete(null);
                        } else {
                            deployWatchesFuture.completeExceptionally(e);
                        }
                    });
        } finally {
            busyLock.leaveBusy();
        }
    }

    @Override
    public CompletableFuture<Entry> get(ByteArray key) {
        if (!busyLock.enterBusy()) {
            return failedFuture(new NodeStoppingException());
        }

        try {
            return metaStorageSvcFut.thenCompose(svc -> svc.get(key));
        } finally {
            busyLock.leaveBusy();
        }
    }

    @Override
    public CompletableFuture<Entry> get(ByteArray key, long revUpperBound) {
        if (!busyLock.enterBusy()) {
            return failedFuture(new NodeStoppingException());
        }

        try {
            return metaStorageSvcFut.thenCompose(svc -> svc.get(key, revUpperBound));
        } finally {
            busyLock.leaveBusy();
        }
    }

    @Override
    public List<Entry> getLocally(byte[] key, long revLowerBound, long revUpperBound) {
        if (!busyLock.enterBusy()) {
            throw new IgniteException(new NodeStoppingException());
        }

        try {
            return storage.get(key, revLowerBound, revUpperBound);
        } finally {
            busyLock.leaveBusy();
        }
    }

    @Override
    public Entry getLocally(ByteArray key, long revUpperBound) {
        if (!busyLock.enterBusy()) {
            throw new IgniteException(new NodeStoppingException());
        }

        try {
            return storage.get(key.bytes(), revUpperBound);
        } finally {
            busyLock.leaveBusy();
        }
    }

    @Override
    public Cursor<Entry> getLocally(ByteArray startKey, ByteArray endKey, long revUpperBound) {
        return storage.range(startKey.bytes(), endKey.bytes(), revUpperBound);
    }

    @Override
    public Cursor<Entry> prefixLocally(ByteArray keyPrefix, long revUpperBound) {
        byte[] rangeStart = keyPrefix.bytes();
        byte[] rangeEnd = storage.nextKey(rangeStart);

        return storage.range(rangeStart, rangeEnd, revUpperBound);
    }

    @Override
    public HybridTimestamp timestampByRevision(long revision) {
        if (!busyLock.enterBusy()) {
            throw new IgniteException(new NodeStoppingException());
        }

        try {
            return storage.timestampByRevision(revision);
        } finally {
            busyLock.leaveBusy();
        }
    }

    @Override
    public CompletableFuture<Map<ByteArray, Entry>> getAll(Set<ByteArray> keys) {
        if (!busyLock.enterBusy()) {
            return failedFuture(new NodeStoppingException());
        }

        try {
            return metaStorageSvcFut.thenCompose(svc -> svc.getAll(keys));
        } finally {
            busyLock.leaveBusy();
        }
    }

    /**
     * Retrieves entries for given keys and the revision upper bound.
     *
     * @see MetaStorageService#getAll(Set, long)
     */
    public CompletableFuture<Map<ByteArray, Entry>> getAll(Set<ByteArray> keys, long revUpperBound) {
        if (!busyLock.enterBusy()) {
            return failedFuture(new NodeStoppingException());
        }

        try {
            return metaStorageSvcFut.thenCompose(svc -> svc.getAll(keys, revUpperBound));
        } finally {
            busyLock.leaveBusy();
        }
    }

    /**
     * Inserts or updates an entry with the given key and the given value.
     *
     * @see MetaStorageService#put(ByteArray, byte[])
     */
    @Override
    public CompletableFuture<Void> put(ByteArray key, byte[] val) {
        if (!busyLock.enterBusy()) {
            return failedFuture(new NodeStoppingException());
        }

        try {
            return metaStorageSvcFut.thenCompose(svc -> svc.put(key, val));
        } finally {
            busyLock.leaveBusy();
        }
    }

    /**
     * Inserts or updates entries with given keys and given values.
     *
     * @see MetaStorageService#putAll(Map)
     */
    @Override
    public CompletableFuture<Void> putAll(Map<ByteArray, byte[]> vals) {
        if (!busyLock.enterBusy()) {
            return failedFuture(new NodeStoppingException());
        }

        try {
            return metaStorageSvcFut.thenCompose(svc -> svc.putAll(vals));
        } finally {
            busyLock.leaveBusy();
        }
    }

    /**
     * Removes an entry for the given key.
     *
     * @see MetaStorageService#remove(ByteArray)
     */
    @Override
    public CompletableFuture<Void> remove(ByteArray key) {
        if (!busyLock.enterBusy()) {
            return failedFuture(new NodeStoppingException());
        }

        try {
            return metaStorageSvcFut.thenCompose(svc -> svc.remove(key));
        } finally {
            busyLock.leaveBusy();
        }
    }

    /**
     * Removes entries for given keys.
     *
     * @see MetaStorageService#removeAll(Set)
     */
    @Override
    public CompletableFuture<Void> removeAll(Set<ByteArray> keys) {
        if (!busyLock.enterBusy()) {
            return failedFuture(new NodeStoppingException());
        }

        try {
            return metaStorageSvcFut.thenCompose(svc -> svc.removeAll(keys));
        } finally {
            busyLock.leaveBusy();
        }
    }

    @Override
    public CompletableFuture<Boolean> invoke(Condition cond, Operation success, Operation failure) {
        if (!busyLock.enterBusy()) {
            return failedFuture(new NodeStoppingException());
        }

        try {
            return metaStorageSvcFut.thenCompose(svc -> svc.invoke(cond, success, failure));
        } finally {
            busyLock.leaveBusy();
        }
    }

    @Override
    public CompletableFuture<Boolean> invoke(Condition cond, Collection<Operation> success, Collection<Operation> failure) {
        if (!busyLock.enterBusy()) {
            return failedFuture(new NodeStoppingException());
        }

        try {
            return metaStorageSvcFut.thenCompose(svc -> svc.invoke(cond, success, failure));
        } finally {
            busyLock.leaveBusy();
        }
    }

    @Override
    public CompletableFuture<StatementResult> invoke(Iif iif) {
        if (!busyLock.enterBusy()) {
            return failedFuture(new NodeStoppingException());
        }

        try {
            return metaStorageSvcFut.thenCompose(svc -> svc.invoke(iif));
        } finally {
            busyLock.leaveBusy();
        }
    }

    /**
     * Retrieves entries for the given key range in lexicographic order. Entries will be filtered out by upper bound of given revision
     * number.
     *
     * @see MetaStorageService#range(ByteArray, ByteArray, long)
     */
    public Publisher<Entry> range(ByteArray keyFrom, @Nullable ByteArray keyTo, long revUpperBound) {
        if (!busyLock.enterBusy()) {
            return new NodeStoppingPublisher<>();
        }

        try {
            return new CompletableFuturePublisher<>(metaStorageSvcFut.thenApply(svc -> svc.range(keyFrom, keyTo, revUpperBound)));
        } finally {
            busyLock.leaveBusy();
        }
    }

    @Override
    public Publisher<Entry> range(ByteArray keyFrom, @Nullable ByteArray keyTo) {
        return range(keyFrom, keyTo, false);
    }

    /**
     * Retrieves entries for the given key range in lexicographic order.
     *
     * @see MetaStorageService#range(ByteArray, ByteArray, boolean)
     */
    public Publisher<Entry> range(ByteArray keyFrom, @Nullable ByteArray keyTo, boolean includeTombstones) {
        if (!busyLock.enterBusy()) {
            return new NodeStoppingPublisher<>();
        }

        try {
            return new CompletableFuturePublisher<>(metaStorageSvcFut.thenApply(svc -> svc.range(keyFrom, keyTo, includeTombstones)));
        } finally {
            busyLock.leaveBusy();
        }
    }

    @Override
    public Publisher<Entry> prefix(ByteArray keyPrefix) {
        return prefix(keyPrefix, MetaStorageManager.LATEST_REVISION);
    }

    @Override
    public Publisher<Entry> prefix(ByteArray keyPrefix, long revUpperBound) {
        if (!busyLock.enterBusy()) {
            return new NodeStoppingPublisher<>();
        }

        try {
            return new CompletableFuturePublisher<>(metaStorageSvcFut.thenApply(svc -> svc.prefix(keyPrefix, revUpperBound)));
        } finally {
            busyLock.leaveBusy();
        }
    }

    /**
     * Compacts Meta storage (removes all tombstone entries and old entries except of entries with latest revision).
     *
     * @see MetaStorageService#compact()
     */
    public CompletableFuture<Void> compact() {
        if (!busyLock.enterBusy()) {
            return failedFuture(new NodeStoppingException());
        }

        try {
            return metaStorageSvcFut.thenCompose(MetaStorageService::compact);
        } finally {
            busyLock.leaveBusy();
        }
    }

    private void onSafeTimeAdvanced(HybridTimestamp time) {
        assert time != null;

        if (!busyLock.enterBusy()) {
            LOG.info("Skipping advancing Safe Time because the node is stopping");

            return;
        }

        try {
            clusterTime.updateSafeTime(time);
        } finally {
            busyLock.leaveBusy();
        }
    }

    /**
     * Saves processed Meta Storage revision to the {@link #appliedRevision}.
     */
    private void onRevisionApplied(long revision) {
        appliedRevision = revision;
    }

    @Override
    public ClusterTime clusterTime() {
        return clusterTime;
    }

    @Override
    public CompletableFuture<Long> recoveryFinishedFuture() {
        return recoveryFinishedFuture;
    }

    @TestOnly
    public CompletableFuture<MetaStorageServiceImpl> metaStorageService() {
        return metaStorageSvcFut;
    }

    private static class CompletableFuturePublisher<T> implements Publisher<T> {
        private final CompletableFuture<Publisher<T>> future;

        CompletableFuturePublisher(CompletableFuture<Publisher<T>> future) {
            this.future = future;
        }

        @Override
        public void subscribe(Subscriber<? super T> subscriber) {
            future.whenComplete((publisher, e) -> {
                if (e != null) {
                    subscriber.onError(e);
                } else {
                    publisher.subscribe(subscriber);
                }
            });
        }
    }

    private static class NodeStoppingPublisher<T> implements Publisher<T> {
        @Override
        public void subscribe(Subscriber<? super T> subscriber) {
            subscriber.onError(new NodeStoppingException());
        }
    }

    @Override
    public void registerRevisionUpdateListener(RevisionUpdateListener listener) {
        storage.registerRevisionUpdateListener(listener);
    }

    @Override
    public void unregisterRevisionUpdateListener(RevisionUpdateListener listener) {
        storage.unregisterRevisionUpdateListener(listener);
    }

    /** Explicitly notifies revision update listeners. */
    public CompletableFuture<Void> notifyRevisionUpdateListenerOnStart() {
        return recoveryFinishedFuture.thenCompose(storage::notifyRevisionUpdateListenerOnStart);
    }

    /**
     * Removes obsolete entries from both volatile and persistent idempotent command cache.
     */
    @Deprecated(forRemoval = true)
    // TODO: https://issues.apache.org/jira/browse/IGNITE-19417 cache eviction should be triggered by MS GC instead.
    public void evictIdempotentCommandsCache() {
        if (followerListener != null) {
            followerListener.evictIdempotentCommandsCache();
        }
        if (learnerListener != null) {
            learnerListener.evictIdempotentCommandsCache();
        }
    }
}<|MERGE_RESOLUTION|>--- conflicted
+++ resolved
@@ -145,11 +145,7 @@
     private volatile MetaStorageListener learnerListener;
 
     // TODO: https://issues.apache.org/jira/browse/IGNITE-19417 Remove, cache eviction should be triggered by MS GC instead.
-<<<<<<< HEAD
     private final ScheduledExecutorService idempotentCacheVacumizer;
-=======
-    private volatile ScheduledExecutorService idempotentCacheVacumizer;
->>>>>>> 354e516e
 
     /**
      * The constructor.
