/*
 * Licensed to the Apache Software Foundation (ASF) under one or more
 * contributor license agreements. See the NOTICE file distributed with
 * this work for additional information regarding copyright ownership.
 * The ASF licenses this file to You under the Apache License, Version 2.0
 * (the "License"); you may not use this file except in compliance with
 * the License. You may obtain a copy of the License at
 *
 *      http://www.apache.org/licenses/LICENSE-2.0
 *
 * Unless required by applicable law or agreed to in writing, software
 * distributed under the License is distributed on an "AS IS" BASIS,
 * WITHOUT WARRANTIES OR CONDITIONS OF ANY KIND, either express or implied.
 * See the License for the specific language governing permissions and
 * limitations under the License.
 */

package org.apache.ignite.internal.metastorage.impl;

import static java.util.concurrent.CompletableFuture.completedFuture;
import static org.apache.ignite.internal.util.ByteUtils.bytesToLong;
import static org.apache.ignite.internal.util.ByteUtils.longToBytes;
import static org.apache.ignite.internal.util.IgniteUtils.cancelOrConsume;
import static org.apache.ignite.internal.util.IgniteUtils.inBusyLock;
import static org.apache.ignite.lang.ErrorGroups.MetaStorage.RESTORING_STORAGE_ERR;

import java.util.Collection;
import java.util.List;
import java.util.Map;
import java.util.Set;
import java.util.concurrent.CompletableFuture;
import java.util.concurrent.ExecutionException;
import java.util.concurrent.Flow.Publisher;
import java.util.concurrent.Flow.Subscriber;
import java.util.concurrent.TimeUnit;
import java.util.concurrent.TimeoutException;
import java.util.concurrent.atomic.AtomicBoolean;
import org.apache.ignite.internal.cluster.management.ClusterManagementGroupManager;
import org.apache.ignite.internal.cluster.management.topology.api.LogicalTopologyService;
import org.apache.ignite.internal.hlc.HybridClock;
import org.apache.ignite.internal.hlc.HybridTimestamp;
import org.apache.ignite.internal.logger.IgniteLogger;
import org.apache.ignite.internal.logger.Loggers;
import org.apache.ignite.internal.metastorage.Entry;
import org.apache.ignite.internal.metastorage.MetaStorageManager;
import org.apache.ignite.internal.metastorage.WatchEvent;
import org.apache.ignite.internal.metastorage.WatchListener;
import org.apache.ignite.internal.metastorage.configuration.MetaStorageConfiguration;
import org.apache.ignite.internal.metastorage.dsl.Condition;
import org.apache.ignite.internal.metastorage.dsl.Iif;
import org.apache.ignite.internal.metastorage.dsl.Operation;
import org.apache.ignite.internal.metastorage.dsl.StatementResult;
import org.apache.ignite.internal.metastorage.exceptions.MetaStorageException;
import org.apache.ignite.internal.metastorage.server.KeyValueStorage;
import org.apache.ignite.internal.metastorage.server.raft.MetaStorageListener;
import org.apache.ignite.internal.metastorage.server.raft.MetastorageGroupId;
import org.apache.ignite.internal.metastorage.server.time.ClusterTime;
import org.apache.ignite.internal.metastorage.server.time.ClusterTimeImpl;
import org.apache.ignite.internal.raft.Peer;
import org.apache.ignite.internal.raft.PeersAndLearners;
import org.apache.ignite.internal.raft.RaftGroupEventsListener;
import org.apache.ignite.internal.raft.RaftManager;
import org.apache.ignite.internal.raft.RaftNodeDisruptorConfiguration;
import org.apache.ignite.internal.raft.RaftNodeId;
import org.apache.ignite.internal.raft.client.TopologyAwareRaftGroupService;
import org.apache.ignite.internal.raft.client.TopologyAwareRaftGroupServiceFactory;
import org.apache.ignite.internal.raft.service.RaftGroupService;
import org.apache.ignite.internal.util.IgniteSpinBusyLock;
import org.apache.ignite.internal.util.IgniteUtils;
import org.apache.ignite.internal.vault.VaultEntry;
import org.apache.ignite.internal.vault.VaultManager;
import org.apache.ignite.lang.ByteArray;
import org.apache.ignite.lang.IgniteException;
import org.apache.ignite.lang.NodeStoppingException;
import org.apache.ignite.network.ClusterService;
import org.jetbrains.annotations.Nullable;
import org.jetbrains.annotations.TestOnly;

/**
 * MetaStorage manager.
 *
 * <p>Responsible for:
 * <ul>
 *     <li>Handling cluster init message.</li>
 *     <li>Managing Meta storage lifecycle including instantiation Meta storage raft group.</li>
 *     <li>Providing corresponding Meta storage service proxy interface</li>
 * </ul>
 */
public class MetaStorageManagerImpl implements MetaStorageManager {
    private static final IgniteLogger LOG = Loggers.forClass(MetaStorageManagerImpl.class);

    /**
     * Special key for the Vault where the applied revision is stored.
     */
    private static final ByteArray APPLIED_REV_KEY = new ByteArray("applied_revision");

    private final ClusterService clusterService;

    /** Vault manager in order to commit processed watches with corresponding applied revision. */
    private final VaultManager vaultMgr;

    /** Raft manager that is used for metastorage raft group handling. */
    private final RaftManager raftMgr;

    private final ClusterManagementGroupManager cmgMgr;

    private final LogicalTopologyService logicalTopologyService;

    /** Meta storage service. */
    private final CompletableFuture<MetaStorageServiceImpl> metaStorageSvcFut = new CompletableFuture<>();

    /** Actual storage for Meta storage. */
    private final KeyValueStorage storage;

    /** Busy lock to stop synchronously. */
    private final IgniteSpinBusyLock busyLock = new IgniteSpinBusyLock();

    /** Prevents double stopping of the component. */
    private final AtomicBoolean isStopped = new AtomicBoolean();

    /**
     * Future which completes when MetaStorage manager finished local recovery.
     * The value of the future is the revision which must be used for state recovery by other components.
     */
    private final CompletableFuture<Long> recoveryFinishedFuture = new CompletableFuture<>();

    private final ClusterTimeImpl clusterTime;

    private final TopologyAwareRaftGroupServiceFactory topologyAwareRaftGroupServiceFactory;

    private volatile long appliedRevision;

    private volatile MetaStorageConfiguration metaStorageConfiguration;

    /**
     * The constructor.
     *
     * @param vaultMgr Vault manager.
     * @param clusterService Cluster network service.
     * @param cmgMgr Cluster management service Manager.
     * @param logicalTopologyService Logical topology service.
     * @param raftMgr Raft manager.
     * @param storage Storage. This component owns this resource and will manage its lifecycle.
     * @param clock A hybrid logical clock.
     */
    public MetaStorageManagerImpl(
            VaultManager vaultMgr,
            ClusterService clusterService,
            ClusterManagementGroupManager cmgMgr,
            LogicalTopologyService logicalTopologyService,
            RaftManager raftMgr,
            KeyValueStorage storage,
            HybridClock clock,
            TopologyAwareRaftGroupServiceFactory topologyAwareRaftGroupServiceFactory
    ) {
        this.vaultMgr = vaultMgr;
        this.clusterService = clusterService;
        this.raftMgr = raftMgr;
        this.cmgMgr = cmgMgr;
        this.logicalTopologyService = logicalTopologyService;
        this.storage = storage;
        this.clusterTime = new ClusterTimeImpl(clusterService.nodeName(), busyLock, clock);
        this.topologyAwareRaftGroupServiceFactory = topologyAwareRaftGroupServiceFactory;
    }

<<<<<<< HEAD
    /**
     * Constructor for tests, that allows to pass Meta Storage configuration.
     */
    @TestOnly
    public MetaStorageManagerImpl(
            VaultManager vaultMgr,
            ClusterService clusterService,
            ClusterManagementGroupManager cmgMgr,
            LogicalTopologyService logicalTopologyService,
            RaftManager raftMgr,
            KeyValueStorage storage,
            HybridClock clock,
            TopologyAwareRaftGroupServiceFactory topologyAwareRaftGroupServiceFactory,
            MetaStorageConfiguration configuration
    ) {
        this(vaultMgr, clusterService, cmgMgr, logicalTopologyService, raftMgr, storage, clock, topologyAwareRaftGroupServiceFactory);

        configure(configuration);
    }
=======
    private CompletableFuture<Long> recover(MetaStorageServiceImpl service) {
        if (!busyLock.enterBusy()) {
            return CompletableFuture.failedFuture(new NodeStoppingException());
        }

        try {
            service.currentRevision().whenComplete((targetRevision, throwable) -> {
                if (throwable != null) {
                    recoveryFinishedFuture.completeExceptionally(throwable);

                    return;
                }

                LOG.info("Performing MetaStorage recovery from revision {} to {}", storage.revision(), targetRevision);

                assert targetRevision != null;

                listenForRecovery(recoveryFinishedFuture, targetRevision);
            });

            return recoveryFinishedFuture;
        } finally {
            busyLock.leaveBusy();
        }
    }

    private void listenForRecovery(CompletableFuture<Long> res, long targetRevision) {
        storage.setRecoveryRevisionListener(storageRevision -> {
            if (!busyLock.enterBusy()) {
                res.completeExceptionally(new NodeStoppingException());

                return;
            }

            try {
                if (storageRevision < targetRevision) {
                    return;
                }

                storage.setRecoveryRevisionListener(null);

                if (res.complete(targetRevision)) {
                    LOG.info("Finished MetaStorage recovery");
                }
            } finally {
                busyLock.leaveBusy();
            }
        });

        if (!busyLock.enterBusy()) {
            res.completeExceptionally(new NodeStoppingException());

            return;
        }

        // Storage might be already up-to-date, so check here manually after setting the listener.
        try {
            if (storage.revision() >= targetRevision) {
                storage.setRecoveryRevisionListener(null);

                if (res.complete(targetRevision)) {
                    LOG.info("Finished MetaStorage recovery");
                }
            }
        } finally {
            busyLock.leaveBusy();
        }
    }

    private CompletableFuture<MetaStorageServiceImpl> initializeMetaStorage(Set<String> metaStorageNodes) {
        String thisNodeName = clusterService.nodeName();
>>>>>>> cae90410

    private CompletableFuture<MetaStorageServiceImpl> initializeMetaStorage(
            Set<String> metaStorageNodes, MetaStorageConfiguration metaStorageConfig
    ) {
        assert metaStorageConfig != null : "Meta Storage configuration has not been set";

        try {
            String thisNodeName = clusterService.nodeName();

            var disruptorConfig = new RaftNodeDisruptorConfiguration("metastorage", 1);

            CompletableFuture<? extends RaftGroupService> raftServiceFuture = metaStorageNodes.contains(thisNodeName)
                    ? startFollowerNode(metaStorageNodes, disruptorConfig, metaStorageConfig)
                    : startLearnerNode(metaStorageNodes, disruptorConfig);

            return raftServiceFuture.thenApply(raftService -> new MetaStorageServiceImpl(thisNodeName, raftService, busyLock, clusterTime));
        } catch (NodeStoppingException e) {
            return CompletableFuture.failedFuture(e);
        }
    }

    private CompletableFuture<? extends RaftGroupService> startFollowerNode(
            Set<String> metaStorageNodes, RaftNodeDisruptorConfiguration disruptorConfig, MetaStorageConfiguration metaStorageConfig
    ) throws NodeStoppingException {
        String thisNodeName = clusterService.nodeName();

        PeersAndLearners configuration = PeersAndLearners.fromConsistentIds(metaStorageNodes);

        Peer localPeer = configuration.peer(thisNodeName);

        assert localPeer != null;

        CompletableFuture<TopologyAwareRaftGroupService> raftServiceFuture =
                raftMgr.startRaftGroupNodeAndWaitNodeReadyFuture(
                        new RaftNodeId(MetastorageGroupId.INSTANCE, localPeer),
                        configuration,
                        new MetaStorageListener(storage, clusterTime),
                        RaftGroupEventsListener.noopLsnr,
                        disruptorConfig,
                        topologyAwareRaftGroupServiceFactory
                );

        raftServiceFuture
                .thenAccept(service -> service.subscribeLeader(new MetaStorageLeaderElectionListener(
                        busyLock,
                        clusterService,
                        logicalTopologyService,
                        metaStorageSvcFut,
                        clusterTime,
                        metaStorageConfig
                )));

        return raftServiceFuture;
    }

    private CompletableFuture<? extends RaftGroupService> startLearnerNode(
            Set<String> metaStorageNodes, RaftNodeDisruptorConfiguration disruptorConfig
    ) throws NodeStoppingException {
        String thisNodeName = clusterService.nodeName();

        PeersAndLearners configuration = PeersAndLearners.fromConsistentIds(metaStorageNodes, Set.of(thisNodeName));

        Peer localPeer = configuration.learner(thisNodeName);

        assert localPeer != null;

        return raftMgr.startRaftGroupNodeAndWaitNodeReadyFuture(
                new RaftNodeId(MetastorageGroupId.INSTANCE, localPeer),
                configuration,
                new MetaStorageListener(storage, clusterTime),
                RaftGroupEventsListener.noopLsnr,
                disruptorConfig
        );
    }

    /**
     * Sets the Meta Storage configuration.
     *
     * <p>This method is needed to avoid the cyclic dependency between the Meta Storage and distributed configuration (built on top of the
     * Meta Storage).
     *
     * <p>This method <b>must</b> always be called <b>before</b> calling {@link #start}.
     */
    public final void configure(MetaStorageConfiguration metaStorageConfiguration) {
        this.metaStorageConfiguration = metaStorageConfiguration;
    }

    @Override
    public void start() {
        storage.start();

        appliedRevision = readRevisionFromVault();

        cmgMgr.metaStorageNodes()
                .thenCompose(metaStorageNodes -> {
                    if (!busyLock.enterBusy()) {
                        return CompletableFuture.failedFuture(new NodeStoppingException());
                    }

                    try {
                        return initializeMetaStorage(metaStorageNodes, metaStorageConfiguration);
                    } finally {
                        busyLock.leaveBusy();
                    }
                })
                .thenCompose(service -> recover(service).thenApply(rev -> service))
                .whenComplete((service, e) -> {
                    if (e != null) {
                        metaStorageSvcFut.completeExceptionally(e);
                    } else {
                        assert service != null;

                        metaStorageSvcFut.complete(service);
                    }
                });
    }

    private long readRevisionFromVault() {
        try {
            VaultEntry entry = vaultMgr.get(APPLIED_REV_KEY).get(10, TimeUnit.SECONDS);

            return entry == null ? 0L : bytesToLong(entry.value());
        } catch (InterruptedException | ExecutionException | TimeoutException e) {
            throw new MetaStorageException(RESTORING_STORAGE_ERR, e);
        }
    }

    @Override
    public void stop() throws Exception {
        if (!isStopped.compareAndSet(false, true)) {
            return;
        }

        busyLock.block();

        clusterTime.close();

        cancelOrConsume(metaStorageSvcFut, MetaStorageServiceImpl::close);

        IgniteUtils.closeAll(
                () -> raftMgr.stopRaftNodes(MetastorageGroupId.INSTANCE),
                storage::close
        );
    }

    @Override
    public long appliedRevision() {
        return appliedRevision;
    }

    @Override
    public void registerPrefixWatch(ByteArray key, WatchListener listener) {
        storage.watchRange(key.bytes(), storage.nextKey(key.bytes()), appliedRevision() + 1, listener);
    }

    @Override
    public void registerExactWatch(ByteArray key, WatchListener listener) {
        storage.watchExact(key.bytes(), appliedRevision() + 1, listener);
    }

    @Override
    public void registerRangeWatch(ByteArray keyFrom, @Nullable ByteArray keyTo, WatchListener listener) {
        storage.watchRange(keyFrom.bytes(), keyTo == null ? null : keyTo.bytes(), appliedRevision() + 1, listener);
    }

    @Override
    public void unregisterWatch(WatchListener lsnr) {
        storage.removeWatch(lsnr);
    }

    @Override
    public CompletableFuture<Void> deployWatches() {
        if (!busyLock.enterBusy()) {
            return CompletableFuture.failedFuture(new NodeStoppingException());
        }

        try {
            return recoveryFinishedFuture.thenAccept(revision -> inBusyLock(busyLock, () -> {
                // Meta Storage contract states that all updated entries under a particular revision must be stored in the Vault.
                storage.startWatches(revision + 1, this::onRevisionApplied);
            }));
        } finally {
            busyLock.leaveBusy();
        }
    }

    @Override
    public CompletableFuture<Entry> get(ByteArray key) {
        if (!busyLock.enterBusy()) {
            return CompletableFuture.failedFuture(new NodeStoppingException());
        }

        try {
            return metaStorageSvcFut.thenCompose(svc -> svc.get(key));
        } finally {
            busyLock.leaveBusy();
        }
    }

    @Override
    public CompletableFuture<Entry> get(ByteArray key, long revUpperBound) {
        if (!busyLock.enterBusy()) {
            return CompletableFuture.failedFuture(new NodeStoppingException());
        }

        try {
            return metaStorageSvcFut.thenCompose(svc -> svc.get(key, revUpperBound));
        } finally {
            busyLock.leaveBusy();
        }
    }

    @Override
    public List<Entry> getLocally(byte[] key, long revLowerBound, long revUpperBound) {
        if (!busyLock.enterBusy()) {
            throw new IgniteException(new NodeStoppingException());
        }

        try {
            return storage.get(key, revLowerBound, revUpperBound);
        } finally {
            busyLock.leaveBusy();
        }
    }

    @Override
    public Entry getLocally(byte[] key, long revUpperBound) {
        if (!busyLock.enterBusy()) {
            throw new IgniteException(new NodeStoppingException());
        }

        try {
            return storage.get(key, revUpperBound);
        } finally {
            busyLock.leaveBusy();
        }
    }

    @Override
    public HybridTimestamp timestampByRevision(long revision) {
        if (!busyLock.enterBusy()) {
            throw new IgniteException(new NodeStoppingException());
        }

        try {
            return storage.timestampByRevision(revision);
        } finally {
            busyLock.leaveBusy();
        }
    }

    @Override
    public CompletableFuture<Map<ByteArray, Entry>> getAll(Set<ByteArray> keys) {
        if (!busyLock.enterBusy()) {
            return CompletableFuture.failedFuture(new NodeStoppingException());
        }

        try {
            return metaStorageSvcFut.thenCompose(svc -> svc.getAll(keys));
        } finally {
            busyLock.leaveBusy();
        }
    }

    /**
     * Retrieves entries for given keys and the revision upper bound.
     *
     * @see MetaStorageService#getAll(Set, long)
     */
    public CompletableFuture<Map<ByteArray, Entry>> getAll(Set<ByteArray> keys, long revUpperBound) {
        if (!busyLock.enterBusy()) {
            return CompletableFuture.failedFuture(new NodeStoppingException());
        }

        try {
            return metaStorageSvcFut.thenCompose(svc -> svc.getAll(keys, revUpperBound));
        } finally {
            busyLock.leaveBusy();
        }
    }

    /**
     * Inserts or updates an entry with the given key and the given value.
     *
     * @see MetaStorageService#put(ByteArray, byte[])
     */
    @Override
    public CompletableFuture<Void> put(ByteArray key, byte[] val) {
        if (!busyLock.enterBusy()) {
            return CompletableFuture.failedFuture(new NodeStoppingException());
        }

        try {
            return metaStorageSvcFut.thenCompose(svc -> svc.put(key, val));
        } finally {
            busyLock.leaveBusy();
        }
    }

    /**
     * Inserts or updates an entry with the given key and the given value and retrieves a previous entry for the given key.
     *
     * @see MetaStorageService#getAndPut(ByteArray, byte[])
     */
    public CompletableFuture<Entry> getAndPut(ByteArray key, byte[] val) {
        if (!busyLock.enterBusy()) {
            return CompletableFuture.failedFuture(new NodeStoppingException());
        }

        try {
            return metaStorageSvcFut.thenCompose(svc -> svc.getAndPut(key, val));
        } finally {
            busyLock.leaveBusy();
        }
    }

    /**
     * Inserts or updates entries with given keys and given values.
     *
     * @see MetaStorageService#putAll(Map)
     */
    @Override
    public CompletableFuture<Void> putAll(Map<ByteArray, byte[]> vals) {
        if (!busyLock.enterBusy()) {
            return CompletableFuture.failedFuture(new NodeStoppingException());
        }

        try {
            return metaStorageSvcFut.thenCompose(svc -> svc.putAll(vals));
        } finally {
            busyLock.leaveBusy();
        }
    }

    /**
     * Inserts or updates entries with given keys and given values and retrieves a previous entries for given keys.
     *
     * @see MetaStorageService#getAndPutAll(Map)
     */
    public CompletableFuture<Map<ByteArray, Entry>> getAndPutAll(Map<ByteArray, byte[]> vals) {
        if (!busyLock.enterBusy()) {
            return CompletableFuture.failedFuture(new NodeStoppingException());
        }

        try {
            return metaStorageSvcFut.thenCompose(svc -> svc.getAndPutAll(vals));
        } finally {
            busyLock.leaveBusy();
        }
    }

    /**
     * Removes an entry for the given key.
     *
     * @see MetaStorageService#remove(ByteArray)
     */
    public CompletableFuture<Void> remove(ByteArray key) {
        if (!busyLock.enterBusy()) {
            return CompletableFuture.failedFuture(new NodeStoppingException());
        }

        try {
            return metaStorageSvcFut.thenCompose(svc -> svc.remove(key));
        } finally {
            busyLock.leaveBusy();
        }
    }

    /**
     * Removes an entry for the given key.
     *
     * @see MetaStorageService#getAndRemove(ByteArray)
     */
    public CompletableFuture<Entry> getAndRemove(ByteArray key) {
        if (!busyLock.enterBusy()) {
            return CompletableFuture.failedFuture(new NodeStoppingException());
        }

        try {
            return metaStorageSvcFut.thenCompose(svc -> svc.getAndRemove(key));
        } finally {
            busyLock.leaveBusy();
        }
    }

    /**
     * Removes entries for given keys.
     *
     * @see MetaStorageService#removeAll(Set)
     */
    public CompletableFuture<Void> removeAll(Set<ByteArray> keys) {
        if (!busyLock.enterBusy()) {
            return CompletableFuture.failedFuture(new NodeStoppingException());
        }

        try {
            return metaStorageSvcFut.thenCompose(svc -> svc.removeAll(keys));
        } finally {
            busyLock.leaveBusy();
        }
    }

    /**
     * Removes entries for given keys and retrieves previous entries.
     *
     * @see MetaStorageService#getAndRemoveAll(Set)
     */
    public CompletableFuture<Map<ByteArray, Entry>> getAndRemoveAll(Set<ByteArray> keys) {
        if (!busyLock.enterBusy()) {
            return CompletableFuture.failedFuture(new NodeStoppingException());
        }

        try {
            return metaStorageSvcFut.thenCompose(svc -> svc.getAndRemoveAll(keys));
        } finally {
            busyLock.leaveBusy();
        }
    }

    @Override
    public CompletableFuture<Boolean> invoke(Condition cond, Operation success, Operation failure) {
        if (!busyLock.enterBusy()) {
            return CompletableFuture.failedFuture(new NodeStoppingException());
        }

        try {
            return metaStorageSvcFut.thenCompose(svc -> svc.invoke(cond, success, failure));
        } finally {
            busyLock.leaveBusy();
        }
    }

    @Override
    public CompletableFuture<Boolean> invoke(Condition cond, Collection<Operation> success, Collection<Operation> failure) {
        if (!busyLock.enterBusy()) {
            return CompletableFuture.failedFuture(new NodeStoppingException());
        }

        try {
            return metaStorageSvcFut.thenCompose(svc -> svc.invoke(cond, success, failure));
        } finally {
            busyLock.leaveBusy();
        }
    }

    @Override
    public CompletableFuture<StatementResult> invoke(Iif iif) {
        if (!busyLock.enterBusy()) {
            return CompletableFuture.failedFuture(new NodeStoppingException());
        }

        try {
            return metaStorageSvcFut.thenCompose(svc -> svc.invoke(iif));
        } finally {
            busyLock.leaveBusy();
        }
    }

    /**
     * Retrieves entries for the given key range in lexicographic order. Entries will be filtered out by upper bound of given revision
     * number.
     *
     * @see MetaStorageService#range(ByteArray, ByteArray, long)
     */
    public Publisher<Entry> range(ByteArray keyFrom, @Nullable ByteArray keyTo, long revUpperBound) {
        if (!busyLock.enterBusy()) {
            return new NodeStoppingPublisher<>();
        }

        try {
            return new CompletableFuturePublisher<>(metaStorageSvcFut.thenApply(svc -> svc.range(keyFrom, keyTo, revUpperBound)));
        } finally {
            busyLock.leaveBusy();
        }
    }

    @Override
    public Publisher<Entry> range(ByteArray keyFrom, @Nullable ByteArray keyTo) {
        return range(keyFrom, keyTo, false);
    }

    /**
     * Retrieves entries for the given key range in lexicographic order.
     *
     * @see MetaStorageService#range(ByteArray, ByteArray, boolean)
     */
    public Publisher<Entry> range(ByteArray keyFrom, @Nullable ByteArray keyTo, boolean includeTombstones) {
        if (!busyLock.enterBusy()) {
            return new NodeStoppingPublisher<>();
        }

        try {
            return new CompletableFuturePublisher<>(metaStorageSvcFut.thenApply(svc -> svc.range(keyFrom, keyTo, includeTombstones)));
        } finally {
            busyLock.leaveBusy();
        }
    }

    @Override
    public Publisher<Entry> prefix(ByteArray keyPrefix) {
        return prefix(keyPrefix, MetaStorageManager.LATEST_REVISION);
    }

    @Override
    public Publisher<Entry> prefix(ByteArray keyPrefix, long revUpperBound) {
        if (!busyLock.enterBusy()) {
            return new NodeStoppingPublisher<>();
        }

        try {
            return new CompletableFuturePublisher<>(metaStorageSvcFut.thenApply(svc -> svc.prefix(keyPrefix, revUpperBound)));
        } finally {
            busyLock.leaveBusy();
        }
    }

    /**
     * Compacts Meta storage (removes all tombstone entries and old entries except of entries with latest revision).
     *
     * @see MetaStorageService#compact()
     */
    public CompletableFuture<Void> compact() {
        if (!busyLock.enterBusy()) {
            return CompletableFuture.failedFuture(new NodeStoppingException());
        }

        try {
            return metaStorageSvcFut.thenCompose(MetaStorageService::compact);
        } finally {
            busyLock.leaveBusy();
        }
    }

    /**
     * Saves processed Meta Storage revision and corresponding entries to the Vault.
     */
    private CompletableFuture<Void> onRevisionApplied(WatchEvent watchEvent, HybridTimestamp time) {
        assert time != null;

        if (!busyLock.enterBusy()) {
            LOG.info("Skipping applying MetaStorage revision because the node is stopping");

            return completedFuture(null);
        }

        clusterTime.updateSafeTime(time);

        try {
            CompletableFuture<Void> saveToVaultFuture;

            if (watchEvent.entryEvents().isEmpty()) {
                saveToVaultFuture = vaultMgr.put(APPLIED_REV_KEY, longToBytes(watchEvent.revision()));
            } else {
                Map<ByteArray, byte[]> batch = IgniteUtils.newHashMap(watchEvent.entryEvents().size() + 1);

                batch.put(APPLIED_REV_KEY, longToBytes(watchEvent.revision()));

                watchEvent.entryEvents().forEach(e -> batch.put(new ByteArray(e.newEntry().key()), e.newEntry().value()));

                saveToVaultFuture = vaultMgr.putAll(batch);
            }

            return saveToVaultFuture.thenRun(() -> appliedRevision = watchEvent.revision());
        } finally {
            busyLock.leaveBusy();
        }
    }

    @Override
    public ClusterTime clusterTime() {
        return clusterTime;
    }

    @Override
    public CompletableFuture<Long> recoveryFinishedFuture() {
        return recoveryFinishedFuture;
    }

    @TestOnly
    CompletableFuture<MetaStorageServiceImpl> metaStorageServiceFuture() {
        return metaStorageSvcFut;
    }

    private static class CompletableFuturePublisher<T> implements Publisher<T> {
        private final CompletableFuture<Publisher<T>> future;

        CompletableFuturePublisher(CompletableFuture<Publisher<T>> future) {
            this.future = future;
        }

        @Override
        public void subscribe(Subscriber<? super T> subscriber) {
            future.whenComplete((publisher, e) -> {
                if (e != null) {
                    subscriber.onError(e);
                } else {
                    publisher.subscribe(subscriber);
                }
            });
        }
    }

    private static class NodeStoppingPublisher<T> implements Publisher<T> {
        @Override
        public void subscribe(Subscriber<? super T> subscriber) {
            subscriber.onError(new NodeStoppingException());
        }
    }

    /**
     * Gets Meta storage service for test purpose.
     *
     * @return Meta storage service.
     */
    @TestOnly
    public MetaStorageServiceImpl getService() {
        return metaStorageSvcFut.join();
    }
}<|MERGE_RESOLUTION|>--- conflicted
+++ resolved
@@ -163,7 +163,6 @@
         this.topologyAwareRaftGroupServiceFactory = topologyAwareRaftGroupServiceFactory;
     }
 
-<<<<<<< HEAD
     /**
      * Constructor for tests, that allows to pass Meta Storage configuration.
      */
@@ -183,7 +182,7 @@
 
         configure(configuration);
     }
-=======
+
     private CompletableFuture<Long> recover(MetaStorageServiceImpl service) {
         if (!busyLock.enterBusy()) {
             return CompletableFuture.failedFuture(new NodeStoppingException());
@@ -252,10 +251,6 @@
             busyLock.leaveBusy();
         }
     }
-
-    private CompletableFuture<MetaStorageServiceImpl> initializeMetaStorage(Set<String> metaStorageNodes) {
-        String thisNodeName = clusterService.nodeName();
->>>>>>> cae90410
 
     private CompletableFuture<MetaStorageServiceImpl> initializeMetaStorage(
             Set<String> metaStorageNodes, MetaStorageConfiguration metaStorageConfig
@@ -365,6 +360,7 @@
                 .whenComplete((service, e) -> {
                     if (e != null) {
                         metaStorageSvcFut.completeExceptionally(e);
+                        recoveryFinishedFuture.completeExceptionally(e);
                     } else {
                         assert service != null;
 
