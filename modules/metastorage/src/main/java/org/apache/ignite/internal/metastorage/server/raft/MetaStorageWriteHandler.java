/*
 * Licensed to the Apache Software Foundation (ASF) under one or more
 * contributor license agreements. See the NOTICE file distributed with
 * this work for additional information regarding copyright ownership.
 * The ASF licenses this file to You under the Apache License, Version 2.0
 * (the "License"); you may not use this file except in compliance with
 * the License. You may obtain a copy of the License at
 *
 *      http://www.apache.org/licenses/LICENSE-2.0
 *
 * Unless required by applicable law or agreed to in writing, software
 * distributed under the License is distributed on an "AS IS" BASIS,
 * WITHOUT WARRANTIES OR CONDITIONS OF ANY KIND, either express or implied.
 * See the License for the specific language governing permissions and
 * limitations under the License.
 */

package org.apache.ignite.internal.metastorage.server.raft;

import static java.util.stream.Collectors.toList;
import static org.apache.ignite.internal.util.ByteUtils.byteToBoolean;
import static org.apache.ignite.internal.util.ByteUtils.toByteArray;
import static org.apache.ignite.internal.util.ByteUtils.toByteArrayList;

import java.io.Serializable;
import java.nio.ByteBuffer;
import java.nio.charset.StandardCharsets;
import java.util.List;
import java.util.Map;
import java.util.concurrent.CompletableFuture;
import java.util.concurrent.CompletionException;
import java.util.concurrent.ConcurrentHashMap;
import java.util.function.LongSupplier;
import org.apache.ignite.configuration.ConfigurationValue;
import org.apache.ignite.internal.hlc.HybridTimestamp;
import org.apache.ignite.internal.lang.IgniteInternalException;
import org.apache.ignite.internal.logger.IgniteLogger;
import org.apache.ignite.internal.logger.Loggers;
import org.apache.ignite.internal.metastorage.CommandId;
import org.apache.ignite.internal.metastorage.Entry;
import org.apache.ignite.internal.metastorage.command.EvictIdempotentCommandsCacheCommand;
import org.apache.ignite.internal.metastorage.command.IdempotentCommand;
import org.apache.ignite.internal.metastorage.command.InvokeCommand;
import org.apache.ignite.internal.metastorage.command.MetaStorageWriteCommand;
import org.apache.ignite.internal.metastorage.command.MultiInvokeCommand;
import org.apache.ignite.internal.metastorage.command.PutAllCommand;
import org.apache.ignite.internal.metastorage.command.PutCommand;
import org.apache.ignite.internal.metastorage.command.RemoveAllCommand;
import org.apache.ignite.internal.metastorage.command.RemoveCommand;
import org.apache.ignite.internal.metastorage.command.SyncTimeCommand;
import org.apache.ignite.internal.metastorage.dsl.CompoundCondition;
import org.apache.ignite.internal.metastorage.dsl.ConditionType;
import org.apache.ignite.internal.metastorage.dsl.Iif;
import org.apache.ignite.internal.metastorage.dsl.MetaStorageMessagesFactory;
import org.apache.ignite.internal.metastorage.dsl.SimpleCondition;
import org.apache.ignite.internal.metastorage.dsl.Statement.IfStatement;
import org.apache.ignite.internal.metastorage.dsl.Statement.UpdateStatement;
import org.apache.ignite.internal.metastorage.server.AndCondition;
import org.apache.ignite.internal.metastorage.server.Condition;
import org.apache.ignite.internal.metastorage.server.ExistenceCondition;
import org.apache.ignite.internal.metastorage.server.If;
import org.apache.ignite.internal.metastorage.server.KeyValueStorage;
import org.apache.ignite.internal.metastorage.server.OrCondition;
import org.apache.ignite.internal.metastorage.server.RevisionCondition;
import org.apache.ignite.internal.metastorage.server.Statement;
import org.apache.ignite.internal.metastorage.server.TombstoneCondition;
import org.apache.ignite.internal.metastorage.server.ValueCondition;
import org.apache.ignite.internal.metastorage.server.time.ClusterTimeImpl;
import org.apache.ignite.internal.raft.Command;
import org.apache.ignite.internal.raft.WriteCommand;
import org.apache.ignite.internal.raft.service.CommandClosure;
import org.apache.ignite.internal.util.ByteUtils;
import org.apache.ignite.internal.util.Cursor;
import org.jetbrains.annotations.Nullable;

/**
 * Class containing some common logic for Meta Storage Raft group listeners.
 */
public class MetaStorageWriteHandler {
    /** Logger. */
    private static final IgniteLogger LOG = Loggers.forClass(MetaStorageWriteHandler.class);

    public static final String IDEMPOTENT_COMMAND_PREFIX = "icp.";

    public static final byte[] IDEMPOTENT_COMMAND_PREFIX_BYTES = IDEMPOTENT_COMMAND_PREFIX.getBytes(StandardCharsets.UTF_8);

    private static final MetaStorageMessagesFactory MSG_FACTORY = new MetaStorageMessagesFactory();

    private final KeyValueStorage storage;
    private final ClusterTimeImpl clusterTime;

    private final Map<CommandId, IdempotentCommandCachedResult> idempotentCommandCache = new ConcurrentHashMap<>();

    private final ConfigurationValue<Long> idempotentCacheTtl;

    private final CompletableFuture<LongSupplier> maxClockSkewMillisFuture;

    MetaStorageWriteHandler(
            KeyValueStorage storage,
            ClusterTimeImpl clusterTime,
            ConfigurationValue<Long> idempotentCacheTtl,
            CompletableFuture<LongSupplier> maxClockSkewMillisFuture
    ) {
        this.storage = storage;
        this.clusterTime = clusterTime;
        this.idempotentCacheTtl = idempotentCacheTtl;
        this.maxClockSkewMillisFuture = maxClockSkewMillisFuture;
    }

    /**
     * Processes a given {@link WriteCommand}.
     */
    void handleWriteCommand(CommandClosure<WriteCommand> clo) {
        WriteCommand command = clo.command();

        CommandClosure<WriteCommand> resultClosure;

        if (command instanceof IdempotentCommand) {
            IdempotentCommand idempotentCommand = ((IdempotentCommand) command);
            CommandId commandId = idempotentCommand.id();

            IdempotentCommandCachedResult cachedResult = idempotentCommandCache.get(commandId);

            if (cachedResult != null) {
                clo.result(cachedResult.result);

                return;
            } else {
                resultClosure = new ResultCachingClosure(clo);
            }
        } else {
            resultClosure = clo;
        }

        handleNonCachedWriteCommand(resultClosure);
    }

    private void handleNonCachedWriteCommand(CommandClosure<WriteCommand> clo) {
        WriteCommand command = clo.command();

        try {
            if (command instanceof MetaStorageWriteCommand) {
                var cmdWithTime = (MetaStorageWriteCommand) command;

                if (command instanceof SyncTimeCommand) {
                    var syncTimeCommand = (SyncTimeCommand) command;

                    // Ignore the command if it has been sent by a stale leader.
                    if (clo.term() != syncTimeCommand.initiatorTerm()) {
                        clo.result(null);

                        return;
                    }
                }

                handleWriteWithTime(clo, cmdWithTime);
            } else {
                assert false : "Command was not found [cmd=" + command + ']';
            }
        } catch (IgniteInternalException e) {
            clo.result(e);
        } catch (CompletionException e) {
            clo.result(e.getCause());
        } catch (Throwable t) {
            LOG.error(
                    "Unknown error while processing command [commandIndex={}, commandTerm={}, command={}]",
                    t,
                    clo.index(), clo.index(), command
            );

            throw t;
        }
    }

    /**
     * Handles {@link MetaStorageWriteCommand} command.
     *
     * @param clo Command closure.
     * @param command Command.
     */
    private void handleWriteWithTime(CommandClosure<WriteCommand> clo, MetaStorageWriteCommand command) {
        HybridTimestamp opTime = command.safeTime();

        if (command instanceof PutCommand) {
            PutCommand putCmd = (PutCommand) command;

            storage.put(toByteArray(putCmd.key()), toByteArray(putCmd.value()), opTime);

            clo.result(null);
        } else if (command instanceof PutAllCommand) {
            PutAllCommand putAllCmd = (PutAllCommand) command;

            storage.putAll(toByteArrayList(putAllCmd.keys()), toByteArrayList(putAllCmd.values()), opTime);

            clo.result(null);
        } else if (command instanceof RemoveCommand) {
            RemoveCommand rmvCmd = (RemoveCommand) command;

            storage.remove(toByteArray(rmvCmd.key()), opTime);

            clo.result(null);
        } else if (command instanceof RemoveAllCommand) {
            RemoveAllCommand rmvAllCmd = (RemoveAllCommand) command;

            storage.removeAll(toByteArrayList(rmvAllCmd.keys()), opTime);

            clo.result(null);
        } else if (command instanceof InvokeCommand) {
            InvokeCommand cmd = (InvokeCommand) command;

            clo.result(storage.invoke(toCondition(cmd.condition()), cmd.success(), cmd.failure(), opTime, cmd.id()));
        } else if (command instanceof MultiInvokeCommand) {
            MultiInvokeCommand cmd = (MultiInvokeCommand) command;

            clo.result(storage.invoke(toIf(cmd.iif()), opTime, cmd.id()));
        } else if (command instanceof SyncTimeCommand) {
            storage.advanceSafeTime(command.safeTime());

            clo.result(null);
        } else if (command instanceof EvictIdempotentCommandsCacheCommand) {
            evictIdempotentCommandsCache(opTime);

            clo.result(null);
        }
    }

    public static If toIf(Iif iif) {
        return new If(toCondition(iif.condition()), toConditionBranch(iif.andThen()), toConditionBranch(iif.orElse()));
    }

    private static Statement toConditionBranch(org.apache.ignite.internal.metastorage.dsl.Statement statement) {
        if (statement instanceof IfStatement) {
            return new Statement(toIf(((IfStatement) statement).iif()));
        } else if (statement instanceof UpdateStatement) {
            return new Statement(((UpdateStatement) statement).update());
        } else {
            throw new IllegalArgumentException("Unexpected statement type: " + statement);
        }
    }

    private static Condition toCondition(org.apache.ignite.internal.metastorage.dsl.Condition condition) {
        if (condition instanceof SimpleCondition.ValueCondition) {
            var valueCondition = (SimpleCondition.ValueCondition) condition;

            return new ValueCondition(
                    toValueConditionType(valueCondition.type()),
                    toByteArray(valueCondition.key()),
                    toByteArray(valueCondition.value())
            );
        } else if (condition instanceof SimpleCondition.RevisionCondition) {
            var revisionCondition = (SimpleCondition.RevisionCondition) condition;

            return new RevisionCondition(
                    toRevisionConditionType(revisionCondition.type()),
                    toByteArray(revisionCondition.key()),
                    revisionCondition.revision()
            );
        } else if (condition instanceof SimpleCondition) {
            var simpleCondition = (SimpleCondition) condition;

            switch (simpleCondition.type()) {
                case KEY_EXISTS:
                    return new ExistenceCondition(ExistenceCondition.Type.EXISTS, toByteArray(simpleCondition.key()));

                case KEY_NOT_EXISTS:
                    return new ExistenceCondition(ExistenceCondition.Type.NOT_EXISTS, toByteArray(simpleCondition.key()));

                case TOMBSTONE:
                    return new TombstoneCondition(TombstoneCondition.Type.TOMBSTONE, toByteArray(simpleCondition.key()));

                case NOT_TOMBSTONE:
                    return new TombstoneCondition(TombstoneCondition.Type.NOT_TOMBSTONE, toByteArray(simpleCondition.key()));

                default:
                    throw new IllegalArgumentException("Unexpected simple condition type " + simpleCondition.type());
            }
        } else if (condition instanceof CompoundCondition) {
            CompoundCondition compoundCondition = (CompoundCondition) condition;

            Condition leftCondition = toCondition(compoundCondition.leftCondition());
            Condition rightCondition = toCondition(compoundCondition.rightCondition());

            switch (compoundCondition.type()) {
                case AND:
                    return new AndCondition(leftCondition, rightCondition);

                case OR:
                    return new OrCondition(leftCondition, rightCondition);

                default:
                    throw new IllegalArgumentException("Unexpected compound condition type " + compoundCondition.type());
            }
        } else {
            throw new IllegalArgumentException("Unknown condition " + condition);
        }
    }

    private static ValueCondition.Type toValueConditionType(ConditionType type) {
        switch (type) {
            case VAL_EQUAL:
                return ValueCondition.Type.EQUAL;
            case VAL_NOT_EQUAL:
                return ValueCondition.Type.NOT_EQUAL;
            case VAL_GREATER:
                return ValueCondition.Type.GREATER;
            case VAL_GREATER_OR_EQUAL:
                return ValueCondition.Type.GREATER_OR_EQUAL;
            case VAL_LESS:
                return ValueCondition.Type.LESS;
            case VAL_LESS_OR_EQUAL:
                return ValueCondition.Type.LESS_OR_EQUAL;
            default:
                throw new IllegalArgumentException("Unexpected value condition type " + type);
        }
    }

    private static RevisionCondition.Type toRevisionConditionType(ConditionType type) {
        switch (type) {
            case REV_EQUAL:
                return RevisionCondition.Type.EQUAL;
            case REV_NOT_EQUAL:
                return RevisionCondition.Type.NOT_EQUAL;
            case REV_GREATER:
                return RevisionCondition.Type.GREATER;
            case REV_GREATER_OR_EQUAL:
                return RevisionCondition.Type.GREATER_OR_EQUAL;
            case REV_LESS:
                return RevisionCondition.Type.LESS;
            case REV_LESS_OR_EQUAL:
                return RevisionCondition.Type.LESS_OR_EQUAL;
            default:
                throw new IllegalArgumentException("Unexpected revision condition type " + type);
        }
    }

    boolean beforeApply(Command command) {
        if (command instanceof MetaStorageWriteCommand) {
            // Initiator sends us a timestamp to adjust to.
            // Alter command by setting safe time based on the adjusted clock.
            MetaStorageWriteCommand writeCommand = (MetaStorageWriteCommand) command;

            clusterTime.adjust(writeCommand.initiatorTime());

            writeCommand.safeTime(clusterTime.now());

            return true;
        }

        return false;
    }

    /**
     * The callback that is called right after storage is updated with a snapshot.
     */
    void onSnapshotLoad() {
        byte[] keyFrom = IDEMPOTENT_COMMAND_PREFIX_BYTES;
        byte[] keyTo = storage.nextKey(IDEMPOTENT_COMMAND_PREFIX_BYTES);

        Cursor<Entry> cursor = storage.range(keyFrom, keyTo);
        // It's fine to lose original command start time - in that case we will store the entry a little bit longer that necessary.
        HybridTimestamp now = clusterTime.now();

        try (cursor) {
            for (Entry entry : cursor) {
                if (!entry.tombstone()) {
                    CommandId commandId = CommandId.fromString(
                            ByteUtils.stringFromBytes(entry.key()).substring(IDEMPOTENT_COMMAND_PREFIX.length(), entry.key().length));

                    Serializable result;
                    if (entry.value().length == 1) {
                        result = byteToBoolean(entry.value()[0]);
                    } else {
                        result = MSG_FACTORY.statementResult().result(ByteBuffer.wrap(entry.value())).build();
                    }

                    idempotentCommandCache.put(commandId, new IdempotentCommandCachedResult(result, now));
                }
            }
        }
    }

    /**
     * Removes obsolete entries from both volatile and persistent idempotent command cache.
     */
    void evictIdempotentCommandsCache(HybridTimestamp cleanupTimestamp) {
        LOG.info("Idempotent command cache cleanup started [cleanupTimestamp={}].", cleanupTimestamp);

        maxClockSkewMillisFuture.thenAccept(maxClockSkewMillis -> {
            List<CommandId> commandIdsToRemove = idempotentCommandCache.entrySet().stream()
                    .filter(entry -> entry.getValue().commandStartTime.getPhysical()
                            <= cleanupTimestamp.getPhysical() - (idempotentCacheTtl.value() + maxClockSkewMillis.getAsLong()))
                    .map(Map.Entry::getKey)
                    .collect(toList());

            if (!commandIdsToRemove.isEmpty()) {
                List<byte[]> commandIdStorageKeys = commandIdsToRemove.stream()
                        .map(commandId -> ByteUtils.stringToBytes(IDEMPOTENT_COMMAND_PREFIX + commandId.toMgKeyAsString()))
                        .collect(toList());

<<<<<<< HEAD
                // TODO https://issues.apache.org/jira/browse/IGNITE-22819 Using clusterTime.currentSafeTime() as local operation
                // TODO timestamp is incorrect. It's not possible to use null, because RocksDB may throw AssertionException, thus locally
                // TODO triggered processing should be reworked with linearized leader based one.
                storage.removeAll(commandIdStorageKeys, clusterTime.currentSafeTime());
=======
                storage.removeAll(commandIdStorageKeys, cleanupTimestamp);
>>>>>>> ea8d4bc5

                commandIdsToRemove.forEach(idempotentCommandCache.keySet()::remove);
            }

            LOG.info("Idempotent command cache cleanup finished [cleanupTimestamp={}, cleanupCompletionTimestamp={},"
                            + " removedEntriesCount={}, cacheSize={}].",
                    cleanupTimestamp,
                    clusterTime.now(),
                    commandIdsToRemove.size(),
                    idempotentCommandCache.size()
            );
        });
    }

    private static class IdempotentCommandCachedResult {
        @Nullable
        final Serializable result;

        final HybridTimestamp commandStartTime;

        IdempotentCommandCachedResult(@Nullable Serializable result, HybridTimestamp commandStartTime) {
            this.result = result;
            this.commandStartTime = commandStartTime;
        }
    }

    private class ResultCachingClosure implements CommandClosure<WriteCommand> {
        CommandClosure<WriteCommand> closure;

        ResultCachingClosure(CommandClosure<WriteCommand> closure) {
            this.closure = closure;

            assert closure.command() instanceof IdempotentCommand;
        }

        @Override
        public long index() {
            return closure.index();
        }

        @Override
        public long term() {
            return closure.term();
        }

        @Override
        public WriteCommand command() {
            return closure.command();
        }

        @Override
        public void result(@Nullable Serializable res) {
            IdempotentCommand command = (IdempotentCommand) closure.command();

            // Exceptions are not cached.
            if (!(res instanceof Throwable)) {
                idempotentCommandCache.put(command.id(), new IdempotentCommandCachedResult(res, command.initiatorTime()));
            }

            closure.result(res);
        }
    }
}<|MERGE_RESOLUTION|>--- conflicted
+++ resolved
@@ -397,14 +397,7 @@
                         .map(commandId -> ByteUtils.stringToBytes(IDEMPOTENT_COMMAND_PREFIX + commandId.toMgKeyAsString()))
                         .collect(toList());
 
-<<<<<<< HEAD
-                // TODO https://issues.apache.org/jira/browse/IGNITE-22819 Using clusterTime.currentSafeTime() as local operation
-                // TODO timestamp is incorrect. It's not possible to use null, because RocksDB may throw AssertionException, thus locally
-                // TODO triggered processing should be reworked with linearized leader based one.
-                storage.removeAll(commandIdStorageKeys, clusterTime.currentSafeTime());
-=======
                 storage.removeAll(commandIdStorageKeys, cleanupTimestamp);
->>>>>>> ea8d4bc5
 
                 commandIdsToRemove.forEach(idempotentCommandCache.keySet()::remove);
             }
