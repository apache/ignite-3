--- conflicted
+++ resolved
@@ -99,11 +99,8 @@
 import org.apache.ignite.internal.metastorage.server.If;
 import org.apache.ignite.internal.metastorage.server.KeyValueStorage;
 import org.apache.ignite.internal.metastorage.server.KeyValueStorageUtils;
-<<<<<<< HEAD
+import org.apache.ignite.internal.metastorage.server.MetastorageChecksum;
 import org.apache.ignite.internal.metastorage.server.KeyValueUpdateContext;
-=======
-import org.apache.ignite.internal.metastorage.server.MetastorageChecksum;
->>>>>>> 921619dc
 import org.apache.ignite.internal.metastorage.server.OnRevisionAppliedCallback;
 import org.apache.ignite.internal.metastorage.server.Statement;
 import org.apache.ignite.internal.metastorage.server.Value;
@@ -539,8 +536,7 @@
 
             updateKeysIndex(batch, key, curRev);
 
-<<<<<<< HEAD
-            fillAndWriteBatch(batch, curRev, context);
+            completeAndWriteBatch(batch, curRev, context, newChecksum);
         } catch (RocksDBException e) {
             throw new MetaStorageException(OP_EXECUTION_ERR, e);
         } finally {
@@ -593,9 +589,6 @@
             data.put(batch, CONFIGURATION_KEY, configuration);
 
             db.write(defaultWriteOptions, batch);
-=======
-            completeAndWriteBatch(batch, curRev, opTs, newChecksum);
->>>>>>> 921619dc
         } catch (RocksDBException e) {
             throw new MetaStorageException(OP_EXECUTION_ERR, e);
         } finally {
@@ -640,42 +633,26 @@
      *
      * @param batch Write batch.
      * @param newRev New revision.
-<<<<<<< HEAD
      * @param context Operation's context.
-     * @throws RocksDBException If failed.
-     */
-    private void fillAndWriteBatch(WriteBatch batch, long newRev, KeyValueUpdateContext context) throws RocksDBException {
-        HybridTimestamp ts = context.timestamp;
-
-=======
-     * @param ts Operation's timestamp.
      * @param newChecksum Checksum corresponding to the revision.
      * @throws RocksDBException If failed.
      */
-    private void completeAndWriteBatch(WriteBatch batch, long newRev, HybridTimestamp ts, long newChecksum) throws RocksDBException {
->>>>>>> 921619dc
+    private void completeAndWriteBatch(WriteBatch batch, long newRev, KeyValueUpdateContext context, long newChecksum) throws RocksDBException {
+        HybridTimestamp ts = context.timestamp;
+
         byte[] revisionBytes = longToBytes(newRev);
 
         data.put(batch, REVISION_KEY, revisionBytes);
-
-<<<<<<< HEAD
-        assert ts != null;
 
         byte[] tsBytes = hybridTsToArray(ts);
 
         tsToRevision.put(batch, tsBytes, revisionBytes);
         revisionToTs.put(batch, revisionBytes, tsBytes);
 
-        data.put(batch, INDEX_AND_TERM_KEY, longsToBytes(0, context.index, context.term));
-=======
-        byte[] tsBytes = hybridTsToArray(ts);
-
-        tsToRevision.put(batch, tsBytes, revisionBytes);
-        revisionToTs.put(batch, revisionBytes, tsBytes);
-
         validateNoChecksumConflict(newRev, newChecksum);
         revisionToChecksum.put(batch, revisionBytes, longToBytes(newChecksum));
->>>>>>> 921619dc
+
+        data.put(batch, INDEX_AND_TERM_KEY, longsToBytes(0, context.index, context.term));
 
         db.write(defaultWriteOptions, batch);
 
@@ -732,11 +709,7 @@
                 updateKeysIndex(batch, key, curRev);
             }
 
-<<<<<<< HEAD
-            fillAndWriteBatch(batch, curRev, context);
-=======
-            completeAndWriteBatch(batch, curRev, opTs, newChecksum);
->>>>>>> 921619dc
+            completeAndWriteBatch(batch, curRev, context, newChecksum);
         } catch (RocksDBException e) {
             throw new MetaStorageException(OP_EXECUTION_ERR, e);
         } finally {
@@ -812,11 +785,7 @@
                 updateKeysIndex(batch, key, curRev);
             }
 
-<<<<<<< HEAD
-            fillAndWriteBatch(batch, curRev, context);
-=======
-            completeAndWriteBatch(batch, curRev, opTs, newChecksum);
->>>>>>> 921619dc
+            completeAndWriteBatch(batch, curRev, context, newChecksum);
         } catch (RocksDBException e) {
             throw new MetaStorageException(OP_EXECUTION_ERR, e);
         } finally {
@@ -845,11 +814,7 @@
                 updateKeysIndex(batch, key, curRev);
             }
 
-<<<<<<< HEAD
-            fillAndWriteBatch(batch, curRev, context);
-=======
-            completeAndWriteBatch(batch, curRev, opTs, newChecksum);
->>>>>>> 921619dc
+            completeAndWriteBatch(batch, curRev, context, newChecksum);
         } catch (RocksDBException e) {
             throw new MetaStorageException(OP_EXECUTION_ERR, e);
         } finally {
@@ -860,15 +825,9 @@
     @Override
     public boolean invoke(
             Condition condition,
-<<<<<<< HEAD
-            Collection<Operation> success,
-            Collection<Operation> failure,
-            KeyValueUpdateContext context,
-=======
             List<Operation> success,
             List<Operation> failure,
-            HybridTimestamp opTs,
->>>>>>> 921619dc
+            KeyValueUpdateContext context,
             CommandId commandId
     ) {
         rwLock.writeLock().lock();
@@ -886,11 +845,7 @@
                     updateResult
             ));
 
-<<<<<<< HEAD
-            applyOperations(ops, context);
-=======
-            applyOperations(ops, opTs, false, updateResult);
->>>>>>> 921619dc
+            applyOperations(ops, context, false, updateResult);
 
             return branch;
         } catch (RocksDBException e) {
@@ -931,11 +886,7 @@
                             updateResult
                     ));
 
-<<<<<<< HEAD
-                    applyOperations(ops, context);
-=======
-                    applyOperations(ops, opTs, true, updateResult);
->>>>>>> 921619dc
+                    applyOperations(ops, context, true, updateResult);
 
                     return update.result();
                 } else {
@@ -949,14 +900,10 @@
         }
     }
 
-<<<<<<< HEAD
-    private void applyOperations(Collection<Operation> ops, KeyValueUpdateContext context) throws RocksDBException {
+    private void applyOperations(List<Operation> ops, KeyValueUpdateContext context, boolean multiInvoke, ByteBuffer updateResult)
+            throws RocksDBException {
         HybridTimestamp opTs = context.timestamp;
 
-=======
-    private void applyOperations(List<Operation> ops, HybridTimestamp opTs, boolean multiInvoke, ByteBuffer updateResult)
-            throws RocksDBException {
->>>>>>> 921619dc
         long curRev = rev + 1;
 
         List<byte[]> updatedKeys = new ArrayList<>();
@@ -1002,11 +949,7 @@
                 updateKeysIndex(batch, key, curRev);
             }
 
-<<<<<<< HEAD
-            fillAndWriteBatch(batch, curRev, context);
-=======
-            completeAndWriteBatch(batch, curRev, opTs, checksum.roundValue());
->>>>>>> 921619dc
+            completeAndWriteBatch(batch, curRev, context, checksum.roundValue());
         }
     }
 
