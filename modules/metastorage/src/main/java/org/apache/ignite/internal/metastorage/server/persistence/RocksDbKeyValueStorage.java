--- conflicted
+++ resolved
@@ -1298,7 +1298,6 @@
         }
     }
 
-<<<<<<< HEAD
     @Override
     protected long[] keyRevisionsForOperation(byte[] key) {
         try {
@@ -1310,8 +1309,6 @@
 
     @Override
     protected Value valueForOperation(byte[] key, long revision) {
-=======
-    private Value getValueForOperation(byte[] key, long revision) {
         Value value = getValueForOperationNullable(key, revision);
 
         assert value != null : "key=" + toUtf8String(key) + ", revision=" + revision;
@@ -1320,7 +1317,6 @@
     }
 
     private @Nullable Value getValueForOperationNullable(byte[] key, long revision) {
->>>>>>> c3f3b6a4
         try {
             byte[] valueBytes = data.get(keyToRocksKey(revision, key));
 
@@ -1406,16 +1402,10 @@
                 long revision = keyRevisions[maxRevisionIndex];
                 Value value = getValueForOperationNullable(key, revision);
 
-<<<<<<< HEAD
-                // According to the compaction algorithm, we will start it locally on a new compaction revision only when all cursors are
-                // completed strictly before it. Therefore, during normal operation, we should not get an error here.
-                Value value = valueForOperation(key, revision);
-=======
                 // Value may be null if the compaction has removed it in parallel.
                 if (value == null || (revision <= compactionRevisionBeforeCreateCursor && value.tombstone())) {
                     return EntryImpl.empty(key);
                 }
->>>>>>> c3f3b6a4
 
                 return EntryImpl.toEntry(key, revision, value);
             }
