/*
 * Licensed to the Apache Software Foundation (ASF) under one or more
 * contributor license agreements. See the NOTICE file distributed with
 * this work for additional information regarding copyright ownership.
 * The ASF licenses this file to You under the Apache License, Version 2.0
 * (the "License"); you may not use this file except in compliance with
 * the License. You may obtain a copy of the License at
 *
 *      http://www.apache.org/licenses/LICENSE-2.0
 *
 * Unless required by applicable law or agreed to in writing, software
 * distributed under the License is distributed on an "AS IS" BASIS,
 * WITHOUT WARRANTIES OR CONDITIONS OF ANY KIND, either express or implied.
 * See the License for the specific language governing permissions and
 * limitations under the License.
 */

package org.apache.ignite.internal.metastorage.server.persistence;

import static java.nio.charset.StandardCharsets.UTF_8;
<<<<<<< HEAD
import static org.apache.ignite.internal.metastorage.server.KeyValueStorageUtils.assertCompactionRevisionLessCurrent;
=======
import static org.apache.ignite.internal.metastorage.server.KeyValueStorageUtils.NOTHING_TO_COMPACT_INDEX;
import static org.apache.ignite.internal.metastorage.server.KeyValueStorageUtils.indexToCompact;
import static org.apache.ignite.internal.metastorage.server.KeyValueStorageUtils.toUtf8String;
>>>>>>> 79564ca7
import static org.apache.ignite.internal.metastorage.server.Value.TOMBSTONE;
import static org.apache.ignite.internal.metastorage.server.persistence.RocksStorageUtils.appendLong;
import static org.apache.ignite.internal.metastorage.server.persistence.RocksStorageUtils.bytesToLong;
import static org.apache.ignite.internal.metastorage.server.persistence.RocksStorageUtils.bytesToValue;
import static org.apache.ignite.internal.metastorage.server.persistence.RocksStorageUtils.getAsLongs;
import static org.apache.ignite.internal.metastorage.server.persistence.RocksStorageUtils.keyToRocksKey;
import static org.apache.ignite.internal.metastorage.server.persistence.RocksStorageUtils.longToBytes;
import static org.apache.ignite.internal.metastorage.server.persistence.RocksStorageUtils.longsToBytes;
import static org.apache.ignite.internal.metastorage.server.persistence.RocksStorageUtils.revisionFromRocksKey;
import static org.apache.ignite.internal.metastorage.server.persistence.RocksStorageUtils.rocksKeyToBytes;
import static org.apache.ignite.internal.metastorage.server.persistence.RocksStorageUtils.valueToBytes;
import static org.apache.ignite.internal.metastorage.server.persistence.StorageColumnFamilyType.DATA;
import static org.apache.ignite.internal.metastorage.server.persistence.StorageColumnFamilyType.INDEX;
import static org.apache.ignite.internal.metastorage.server.persistence.StorageColumnFamilyType.REVISION_TO_TS;
import static org.apache.ignite.internal.metastorage.server.persistence.StorageColumnFamilyType.TS_TO_REVISION;
import static org.apache.ignite.internal.metastorage.server.raft.MetaStorageWriteHandler.IDEMPOTENT_COMMAND_PREFIX;
import static org.apache.ignite.internal.rocksdb.RocksUtils.incrementPrefix;
import static org.apache.ignite.internal.rocksdb.snapshot.ColumnFamilyRange.fullRange;
import static org.apache.ignite.internal.util.ArrayUtils.LONG_EMPTY_ARRAY;
import static org.apache.ignite.internal.util.ByteUtils.toByteArray;
import static org.apache.ignite.lang.ErrorGroups.MetaStorage.COMPACTION_ERR;
import static org.apache.ignite.lang.ErrorGroups.MetaStorage.OP_EXECUTION_ERR;
import static org.apache.ignite.lang.ErrorGroups.MetaStorage.RESTORING_STORAGE_ERR;
import static org.apache.ignite.lang.ErrorGroups.MetaStorage.STARTING_STORAGE_ERR;
import static org.rocksdb.util.SizeUnit.MB;

import java.io.IOException;
import java.nio.file.Files;
import java.nio.file.Path;
import java.util.ArrayList;
import java.util.Arrays;
import java.util.Collection;
import java.util.Collections;
import java.util.Comparator;
import java.util.List;
import java.util.NoSuchElementException;
import java.util.Objects;
import java.util.TreeSet;
import java.util.concurrent.CompletableFuture;
import java.util.concurrent.ExecutorService;
import java.util.concurrent.Executors;
import java.util.concurrent.TimeUnit;
import java.util.concurrent.atomic.AtomicReference;
import java.util.concurrent.locks.ReadWriteLock;
import java.util.concurrent.locks.ReentrantReadWriteLock;
import java.util.function.LongConsumer;
import java.util.function.Predicate;
import org.apache.ignite.internal.failure.FailureManager;
import org.apache.ignite.internal.hlc.HybridTimestamp;
import org.apache.ignite.internal.lang.ByteArray;
import org.apache.ignite.internal.logger.IgniteLogger;
import org.apache.ignite.internal.logger.Loggers;
import org.apache.ignite.internal.metastorage.CommandId;
import org.apache.ignite.internal.metastorage.Entry;
import org.apache.ignite.internal.metastorage.RevisionUpdateListener;
import org.apache.ignite.internal.metastorage.WatchListener;
import org.apache.ignite.internal.metastorage.dsl.Operation;
import org.apache.ignite.internal.metastorage.dsl.Operations;
import org.apache.ignite.internal.metastorage.dsl.StatementResult;
import org.apache.ignite.internal.metastorage.dsl.Update;
import org.apache.ignite.internal.metastorage.exceptions.MetaStorageException;
import org.apache.ignite.internal.metastorage.impl.EntryImpl;
import org.apache.ignite.internal.metastorage.impl.MetaStorageManagerImpl;
import org.apache.ignite.internal.metastorage.server.CompactedException;
import org.apache.ignite.internal.metastorage.server.Condition;
import org.apache.ignite.internal.metastorage.server.If;
import org.apache.ignite.internal.metastorage.server.KeyValueStorage;
import org.apache.ignite.internal.metastorage.server.OnRevisionAppliedCallback;
import org.apache.ignite.internal.metastorage.server.Statement;
import org.apache.ignite.internal.metastorage.server.Value;
import org.apache.ignite.internal.metastorage.server.Watch;
import org.apache.ignite.internal.metastorage.server.WatchProcessor;
import org.apache.ignite.internal.rocksdb.ColumnFamily;
import org.apache.ignite.internal.rocksdb.RocksIteratorAdapter;
import org.apache.ignite.internal.rocksdb.RocksUtils;
import org.apache.ignite.internal.rocksdb.snapshot.RocksSnapshotManager;
import org.apache.ignite.internal.thread.NamedThreadFactory;
import org.apache.ignite.internal.util.ByteUtils;
import org.apache.ignite.internal.util.Cursor;
import org.apache.ignite.internal.util.IgniteUtils;
import org.jetbrains.annotations.Nullable;
import org.jetbrains.annotations.TestOnly;
import org.rocksdb.AbstractNativeReference;
import org.rocksdb.BlockBasedTableConfig;
import org.rocksdb.BloomFilter;
import org.rocksdb.ColumnFamilyDescriptor;
import org.rocksdb.ColumnFamilyHandle;
import org.rocksdb.ColumnFamilyOptions;
import org.rocksdb.DBOptions;
import org.rocksdb.LRUCache;
import org.rocksdb.Options;
import org.rocksdb.ReadOptions;
import org.rocksdb.RocksDB;
import org.rocksdb.RocksDBException;
import org.rocksdb.RocksIterator;
import org.rocksdb.Slice;
import org.rocksdb.WriteBatch;
import org.rocksdb.WriteOptions;

/**
 * Key-value storage based on RocksDB. Keys are stored with revision. Values are stored in the default column family with an update counter
 * and a boolean flag which represents whether this record is a tombstone.
 * <br>
 * Key: [8 bytes revision, N bytes key itself].
 * <br>
 * Value: [8 bytes update counter, 1 byte tombstone flag, N bytes value].
 * <br>
 * The mapping from the key to the set of the storage's revisions is stored in the "index" column family. A key represents the key of an
 * entry and the value is a {@code byte[]} that represents a {@code long[]} where every item is a revision of the storage.
 */
public class RocksDbKeyValueStorage implements KeyValueStorage {
    private static final IgniteLogger LOG = Loggers.forClass(RocksDbKeyValueStorage.class);

    /** A revision to store with system entries. */
    private static final long SYSTEM_REVISION_MARKER_VALUE = 0;

    /** Revision key. */
    private static final byte[] REVISION_KEY = keyToRocksKey(
            SYSTEM_REVISION_MARKER_VALUE,
            "SYSTEM_REVISION_KEY".getBytes(UTF_8)
    );

    /** Update counter key. */
    private static final byte[] UPDATE_COUNTER_KEY = keyToRocksKey(
            SYSTEM_REVISION_MARKER_VALUE,
            "SYSTEM_UPDATE_COUNTER_KEY".getBytes(UTF_8)
<<<<<<< HEAD
    );

    /** Compaction revision key. */
    private static final byte[] COMPACTION_REVISION_KEY = keyToRocksKey(
            SYSTEM_REVISION_MARKER_VALUE,
            "SYSTEM_COMPACTION_REVISION_KEY".getBytes(UTF_8)
=======
>>>>>>> 79564ca7
    );

    /** Lexicographic order comparator. */
    private static final Comparator<byte[]> CMP = Arrays::compareUnsigned;

    static {
        RocksDB.loadLibrary();
    }

    /** RW lock. */
    private final ReadWriteLock rwLock = new ReentrantReadWriteLock();

    /** Thread-pool for snapshot operations execution. */
    private final ExecutorService snapshotExecutor;

    /** Path to the rocksdb database. */
    private final Path dbPath;

    /** RockDB options. */
    private volatile DBOptions options;

    /** RocksDb instance. */
    private volatile RocksDB db;

    /** Data column family. */
    private volatile ColumnFamily data;

    /** Index column family. */
    private volatile ColumnFamily index;

    /** Timestamp to revision mapping column family. */
    private volatile ColumnFamily tsToRevision;

    /** Revision to timestamp mapping column family. */
    private volatile ColumnFamily revisionToTs;

    /** Snapshot manager. */
    private volatile RocksSnapshotManager snapshotManager;

    /**
     * Revision listener for recovery only. Notifies {@link MetaStorageManagerImpl} of revision update.
     * Guarded by {@link #rwLock}.
     */
    private @Nullable LongConsumer recoveryRevisionListener;

    /**
     * Revision. Will be incremented for each single-entry or multi-entry update operation.
     *
     * <p>Multi-threaded access is guarded by {@link #rwLock}.</p>
     */
    private long rev;

    /**
     * Update counter. Will be incremented for each update of any particular entry.
     *
     * <p>Multi-threaded access is guarded by {@link #rwLock}.</p>
     */
    private long updCntr;

    /**
     * Last revision of a compact that was set or restored from a snapshot.
     *
     * <p>This field is used by metastorage read methods to determine whether {@link CompactedException} should be thrown.</p>
     *
     * <p>Multi-threaded access is guarded by {@link #rwLock}.</p>
     */
    private long compactionRevision = -1;

    /** Watch processor. */
    private final WatchProcessor watchProcessor;

    /** Status of the watch recovery process. */
    private enum RecoveryStatus {
        INITIAL,
        IN_PROGRESS,
        DONE
    }

    /**
     * Current status of the watch recovery process. Watch recovery is needed for replaying missed updated when {@link #startWatches}
     * is called.
     */
    private final AtomicReference<RecoveryStatus> recoveryStatus = new AtomicReference<>(RecoveryStatus.INITIAL);

    /**
     * Buffer used to cache new events while an event replay is in progress. After replay finishes, the cache gets drained and is never
     * used again.
     *
     * <p>Multi-threaded access is guarded by {@link #rwLock}.
     */
    @Nullable
    private List<UpdatedEntries> eventCache;

    /**
     * Current list of updated entries.
     *
     * <p>Since this list gets read and updated only on writes (under a write lock), no extra synchronisation is needed.
     */
    private final UpdatedEntries updatedEntries = new UpdatedEntries();

    /** Tracks RocksDb resources that must be properly closed. */
    private List<AbstractNativeReference> rocksResources = new ArrayList<>();

    /**
     * Constructor.
     *
     * @param nodeName Node name.
     * @param dbPath RocksDB path.
     */
    public RocksDbKeyValueStorage(String nodeName, Path dbPath, FailureManager failureManager) {
        this.dbPath = dbPath;

        this.watchProcessor = new WatchProcessor(nodeName, this::get, failureManager);

        this.snapshotExecutor = Executors.newFixedThreadPool(2, NamedThreadFactory.create(nodeName, "metastorage-snapshot-executor", LOG));
    }

    @Override
    public void start() {
        rwLock.writeLock().lock();

        try {
            // Delete existing data, relying on the raft's snapshot and log playback
            destroyRocksDb();

            createDb();
        } catch (IOException | RocksDBException e) {
            closeRocksResources();
            throw new MetaStorageException(STARTING_STORAGE_ERR, "Failed to start the storage", e);
        } finally {
            rwLock.writeLock().unlock();
        }
    }

    private List<ColumnFamilyDescriptor> cfDescriptors() {
        Options baseOptions = new Options()
                .setCreateIfMissing(true)
                // Lowering the desired number of levels will, on average, lead to less lookups in files, making reads faster.
                .setNumLevels(4)
                // Protect ourselves from slower flushes during the peak write load.
                .setMaxWriteBufferNumber(4)
                .setTableFormatConfig(new BlockBasedTableConfig()
                        // Speed-up key lookup in levels by adding a bloom filter and always caching it for level 0.
                        // This improves the access time to keys from lower levels. 12 is chosen to fit into a 4kb memory chunk.
                        // This proved to be big enough to positively affect the performance.
                        .setPinL0FilterAndIndexBlocksInCache(true)
                        .setFilterPolicy(new BloomFilter(12))
                        // Often helps to avoid reading data from the storage device, making reads faster.
                        .setBlockCache(new LRUCache(64 * MB))
                );

        ColumnFamilyOptions dataFamilyOptions = new ColumnFamilyOptions(baseOptions)
                // The prefix is the revision of an entry, so prefix length is the size of a long
                .useFixedLengthPrefixExtractor(Long.BYTES);
        this.rocksResources.add(dataFamilyOptions);

        ColumnFamilyOptions indexFamilyOptions = new ColumnFamilyOptions(baseOptions);
        this.rocksResources.add(indexFamilyOptions);

        ColumnFamilyOptions tsToRevFamilyOptions = new ColumnFamilyOptions(baseOptions);
        this.rocksResources.add(tsToRevFamilyOptions);

        ColumnFamilyOptions revToTsFamilyOptions = new ColumnFamilyOptions(baseOptions);
        this.rocksResources.add(revToTsFamilyOptions);

        return List.of(
                new ColumnFamilyDescriptor(DATA.nameAsBytes(), dataFamilyOptions),
                new ColumnFamilyDescriptor(INDEX.nameAsBytes(), indexFamilyOptions),
                new ColumnFamilyDescriptor(TS_TO_REVISION.nameAsBytes(), tsToRevFamilyOptions),
                new ColumnFamilyDescriptor(REVISION_TO_TS.nameAsBytes(), revToTsFamilyOptions)
        );
    }

    protected DBOptions createDbOptions() {
        DBOptions options = new DBOptions()
                .setCreateMissingColumnFamilies(true)
                .setCreateIfMissing(true);

        rocksResources.add(options);

        return options;
    }

    protected void createDb() throws RocksDBException {
        List<ColumnFamilyDescriptor> descriptors = cfDescriptors();

        assert descriptors.size() == 4;

        var handles = new ArrayList<ColumnFamilyHandle>(descriptors.size());

        options = createDbOptions();

        db = RocksDB.open(options, dbPath.toAbsolutePath().toString(), descriptors, handles);
        rocksResources.add(db);
        rocksResources.addAll(handles);

        data = ColumnFamily.wrap(db, handles.get(0));

        index = ColumnFamily.wrap(db, handles.get(1));

        tsToRevision = ColumnFamily.wrap(db, handles.get(2));

        revisionToTs = ColumnFamily.wrap(db, handles.get(3));

        snapshotManager = new RocksSnapshotManager(db,
                List.of(fullRange(data), fullRange(index), fullRange(tsToRevision), fullRange(revisionToTs)),
                snapshotExecutor
        );

        byte[] revision = data.get(REVISION_KEY);

        if (revision != null) {
            rev = ByteUtils.bytesToLong(revision);
        }

        byte[] compactionRevisionBytes = data.get(COMPACTION_REVISION_KEY);

        if (compactionRevisionBytes != null) {
            compactionRevision = ByteUtils.bytesToLong(compactionRevisionBytes);
        }
    }

    /**
     * Notifies of revision update.
     * Must be called under the {@link #rwLock}.
     */
    private void notifyRevisionUpdate() {
        if (recoveryRevisionListener != null) {
            // Listener must be invoked only on recovery, after recovery listener must be null.
            recoveryRevisionListener.accept(rev);
        }
    }

    /**
     * Clear the RocksDB instance.
     *
     * @throws IOException If failed.
     */
    protected void destroyRocksDb() throws IOException {
        // For unknown reasons, RocksDB#destroyDB(String, Options) throws RocksDBException with ".../LOCK: No such file or directory".
        IgniteUtils.deleteIfExists(dbPath);

        Files.createDirectories(dbPath);
    }

    @Override
    public void close() {
        watchProcessor.close();

        IgniteUtils.shutdownAndAwaitTermination(snapshotExecutor, 10, TimeUnit.SECONDS);

        rwLock.writeLock().lock();
        try {
            closeRocksResources();
        } finally {
            rwLock.writeLock().unlock();
        }
    }

    private void closeRocksResources() {
        Collections.reverse(rocksResources);
        RocksUtils.closeAll(rocksResources);
        this.rocksResources = new ArrayList<>();
    }

    @Override
    public CompletableFuture<Void> snapshot(Path snapshotPath) {
        return snapshotManager.createSnapshot(snapshotPath);
    }

    @Override
    public void restoreSnapshot(Path path) {
        rwLock.writeLock().lock();

        try {
            // there's no way to easily remove all data from RocksDB, so we need to re-create it from scratch
            closeRocksResources();

            destroyRocksDb();

            createDb();

            snapshotManager.restoreSnapshot(path);

            rev = bytesToLong(data.get(REVISION_KEY));

            updCntr = bytesToLong(data.get(UPDATE_COUNTER_KEY));

            compactionRevision = bytesToLong(data.get(COMPACTION_REVISION_KEY));

            notifyRevisionUpdate();
        } catch (Exception e) {
            throw new MetaStorageException(RESTORING_STORAGE_ERR, "Failed to restore snapshot", e);
        } finally {
            rwLock.writeLock().unlock();
        }
    }

    @Override
    public long revision() {
        rwLock.readLock().lock();

        try {
            return rev;
        } finally {
            rwLock.readLock().unlock();
        }
    }

    @Override
    public long updateCounter() {
        rwLock.readLock().lock();

        try {
            return updCntr;
        } finally {
            rwLock.readLock().unlock();
        }
    }

    @Override
    public void put(byte[] key, byte[] value, HybridTimestamp opTs) {
        rwLock.writeLock().lock();

        try (WriteBatch batch = new WriteBatch()) {
            long curRev = rev + 1;

            long cntr = updCntr + 1;

            addDataToBatch(batch, key, value, curRev, cntr);

            updateKeysIndex(batch, key, curRev);

            fillAndWriteBatch(batch, curRev, cntr, opTs);
        } catch (RocksDBException e) {
            throw new MetaStorageException(OP_EXECUTION_ERR, e);
        } finally {
            rwLock.writeLock().unlock();
        }
    }

    /**
     * Adds a revision to the keys index.
     *
     * @param batch  Write batch.
     * @param key    Key.
     * @param curRev New revision for key.
     */
    private void updateKeysIndex(WriteBatch batch, byte[] key, long curRev) {
        try {
            // Get the revisions current value
            byte @Nullable [] array = index.get(key);

            // Store the new value
            index.put(batch, key, appendLong(array, curRev));
        } catch (RocksDBException e) {
            throw new MetaStorageException(OP_EXECUTION_ERR, e);
        }
    }

    /**
     * Fills the batch with system values (the update counter and the revision) and writes it to the db.
     *
     * @param batch   Write batch.
     * @param newRev  New revision.
     * @param newCntr New update counter.
     * @param ts      Operation's timestamp.
     * @throws RocksDBException If failed.
     */
    private void fillAndWriteBatch(WriteBatch batch, long newRev, long newCntr, @Nullable HybridTimestamp ts) throws RocksDBException {
        // Meta-storage recovery is based on the snapshot & external log. WAL is never used for recovery, and can be safely disabled.
        try (WriteOptions opts = new WriteOptions().setDisableWAL(true)) {
            byte[] revisionBytes = longToBytes(newRev);

            data.put(batch, UPDATE_COUNTER_KEY, longToBytes(newCntr));
            data.put(batch, REVISION_KEY, revisionBytes);

            if (ts != null) {
                byte[] tsBytes = hybridTsToArray(ts);

                tsToRevision.put(batch, tsBytes, revisionBytes);
                revisionToTs.put(batch, revisionBytes, tsBytes);
            }

            db.write(opts, batch);

            rev = newRev;
            updCntr = newCntr;
        }

        updatedEntries.ts = ts;

        queueWatchEvent();

        notifyRevisionUpdate();
    }

    private static byte[] hybridTsToArray(HybridTimestamp ts) {
        return longToBytes(ts.longValue());
    }

    private static Entry entry(byte[] key, long revision, Value value) {
        return value.tombstone()
                ? EntryImpl.tombstone(key, revision, value.updateCounter())
                : new EntryImpl(key, value.bytes(), revision, value.updateCounter());
    }

    @Override
    public void putAll(List<byte[]> keys, List<byte[]> values, HybridTimestamp opTs) {
        rwLock.writeLock().lock();

        try (WriteBatch batch = new WriteBatch()) {
            long curRev = rev + 1;

            long counter = addAllToBatch(batch, keys, values, curRev);

            for (byte[] key : keys) {
                updateKeysIndex(batch, key, curRev);
            }

            fillAndWriteBatch(batch, curRev, counter, opTs);
        } catch (RocksDBException e) {
            throw new MetaStorageException(OP_EXECUTION_ERR, e);
        } finally {
            rwLock.writeLock().unlock();
        }
    }

    @Override
    public Entry get(byte[] key) {
        rwLock.readLock().lock();

        try {
            return doGet(key, rev);
        } finally {
            rwLock.readLock().unlock();
        }
    }

    @Override
    public Entry get(byte[] key, long revUpperBound) {
        rwLock.readLock().lock();

        try {
            return doGet(key, revUpperBound);
        } finally {
            rwLock.readLock().unlock();
        }
    }

    @Override
    public List<Entry> get(byte[] key, long revLowerBound, long revUpperBound) {
        rwLock.readLock().lock();

        try {
            return doGet(key, revLowerBound, revUpperBound);
        } finally {
            rwLock.readLock().unlock();
        }
    }

    @Override
    public Collection<Entry> getAll(List<byte[]> keys) {
        rwLock.readLock().lock();

        try {
            return doGetAll(keys, rev);
        } finally {
            rwLock.readLock().unlock();
        }
    }

    @Override
    public Collection<Entry> getAll(List<byte[]> keys, long revUpperBound) {
        rwLock.readLock().lock();

        try {
            return doGetAll(keys, revUpperBound);
        } finally {
            rwLock.readLock().unlock();
        }
    }

    @Override
    public void remove(byte[] key, HybridTimestamp opTs) {
        rwLock.writeLock().lock();

        try (WriteBatch batch = new WriteBatch()) {
            long curRev = rev + 1;
            long counter = updCntr + 1;

            if (addToBatchForRemoval(batch, key, curRev, counter)) {
                updateKeysIndex(batch, key, curRev);

                fillAndWriteBatch(batch, curRev, counter, opTs);
            }
        } catch (RocksDBException e) {
            throw new MetaStorageException(OP_EXECUTION_ERR, e);
        } finally {
            rwLock.writeLock().unlock();
        }
    }

    @Override
    public void removeAll(List<byte[]> keys, HybridTimestamp opTs) {
        rwLock.writeLock().lock();

        try (WriteBatch batch = new WriteBatch()) {
            long curRev = rev + 1;

            List<byte[]> existingKeys = new ArrayList<>(keys.size());

            long counter = updCntr;

            for (byte[] key : keys) {
                if (addToBatchForRemoval(batch, key, curRev, counter + 1)) {
                    existingKeys.add(key);

                    counter++;
                }
            }

            for (byte[] key : existingKeys) {
                updateKeysIndex(batch, key, curRev);
            }

            fillAndWriteBatch(batch, curRev, counter, opTs);
        } catch (RocksDBException e) {
            throw new MetaStorageException(OP_EXECUTION_ERR, e);
        } finally {
            rwLock.writeLock().unlock();
        }
    }

    @Override
    public boolean invoke(
            Condition condition,
            Collection<Operation> success,
            Collection<Operation> failure,
            HybridTimestamp opTs,
            CommandId commandId
    ) {
        rwLock.writeLock().lock();

        try {
            Entry[] entries = getAll(Arrays.asList(condition.keys())).toArray(new Entry[]{});

            boolean branch = condition.test(entries);

            Collection<Operation> ops = branch ? new ArrayList<>(success) : new ArrayList<>(failure);

            ops.add(Operations.put(
                    new ByteArray(IDEMPOTENT_COMMAND_PREFIX + commandId.toMgKeyAsString()),
                    branch ? INVOKE_RESULT_TRUE_BYTES : INVOKE_RESULT_FALSE_BYTES)
            );

            applyOperations(ops, opTs);

            return branch;
        } catch (RocksDBException e) {
            throw new MetaStorageException(OP_EXECUTION_ERR, e);
        } finally {
            rwLock.writeLock().unlock();
        }
    }

    @Override
    public StatementResult invoke(If iif, HybridTimestamp opTs, CommandId commandId) {
        rwLock.writeLock().lock();

        try {
            If currIf = iif;

            byte maximumNumOfNestedBranch = 100;

            while (true) {
                if (maximumNumOfNestedBranch-- <= 0) {
                    throw new MetaStorageException(
                            OP_EXECUTION_ERR,
                            "Too many nested (" + maximumNumOfNestedBranch + ") statements in multi-invoke command.");
                }

                Entry[] entries = getAll(Arrays.asList(currIf.cond().keys())).toArray(new Entry[]{});

                Statement branch = (currIf.cond().test(entries)) ? currIf.andThen() : currIf.orElse();

                if (branch.isTerminal()) {
                    Update update = branch.update();

                    Collection<Operation> ops = new ArrayList<>(update.operations());

                    ops.add(Operations.put(
                            new ByteArray(IDEMPOTENT_COMMAND_PREFIX + commandId.toMgKeyAsString()),
                            update.result().result())
                    );

                    applyOperations(ops, opTs);

                    return update.result();
                } else {
                    currIf = branch.iif();
                }
            }
        } catch (RocksDBException e) {
            throw new MetaStorageException(OP_EXECUTION_ERR, e);
        } finally {
            rwLock.writeLock().unlock();
        }
    }

    private void applyOperations(Collection<Operation> ops, HybridTimestamp opTs) throws RocksDBException {
        long curRev = rev + 1;

        boolean modified = false;

        long counter = updCntr;

        List<byte[]> updatedKeys = new ArrayList<>();

        try (WriteBatch batch = new WriteBatch()) {
            for (Operation op : ops) {
                byte @Nullable [] key = op.key() == null ? null : toByteArray(op.key());

                switch (op.type()) {
                    case PUT:
                        counter++;

                        addDataToBatch(batch, key, toByteArray(op.value()), curRev, counter);

                        updatedKeys.add(key);

                        modified = true;

                        break;

                    case REMOVE:
                        counter++;

                        boolean removed = addToBatchForRemoval(batch, key, curRev, counter);

                        if (!removed) {
                            counter--;
                        } else {
                            updatedKeys.add(key);
                        }

                        modified |= removed;

                        break;

                    case NO_OP:
                        break;

                    default:
                        throw new MetaStorageException(OP_EXECUTION_ERR, "Unknown operation type: " + op.type());
                }
            }

            if (modified) {
                for (byte[] key : updatedKeys) {
                    updateKeysIndex(batch, key, curRev);
                }

                fillAndWriteBatch(batch, curRev, counter, opTs);
            }
        }
    }

    @Override
    public Cursor<Entry> range(byte[] keyFrom, byte @Nullable [] keyTo) {
        rwLock.readLock().lock();

        try {
            return range(keyFrom, keyTo, rev);
        } finally {
            rwLock.readLock().unlock();
        }
    }

    @Override
    public Cursor<Entry> range(byte[] keyFrom, byte @Nullable [] keyTo, long revUpperBound) {
        rwLock.readLock().lock();

        try {
            var readOpts = new ReadOptions();

            var upperBound = keyTo == null ? null : new Slice(keyTo);

            readOpts.setIterateUpperBound(upperBound);

            RocksIterator iterator = index.newIterator(readOpts);

            iterator.seek(keyFrom);

            return new RocksIteratorAdapter<>(iterator) {
                /** Cached entry used to filter "empty" values. */
                @Nullable
                private Entry next;

                @Override
                public boolean hasNext() {
                    if (next != null) {
                        return true;
                    }

                    while (next == null && super.hasNext()) {
                        Entry nextCandidate = decodeEntry(it.key(), it.value());

                        it.next();

                        if (!nextCandidate.empty()) {
                            next = nextCandidate;

                            return true;
                        }
                    }

                    return false;
                }

                @Override
                public Entry next() {
                    if (!hasNext()) {
                        throw new NoSuchElementException();
                    }

                    Entry result = next;

                    assert result != null;

                    next = null;

                    return result;
                }

                @Override
                protected Entry decodeEntry(byte[] key, byte[] value) {
                    long[] revisions = getAsLongs(value);

                    long targetRevision = maxRevision(revisions, revUpperBound);

                    if (targetRevision == -1) {
                        return EntryImpl.empty(key);
                    }

                    // This is not a correct approach for using locks in terms of compaction correctness (we should block compaction for the
                    // whole iteration duration). However, compaction is not fully implemented yet, so this lock is taken for consistency
                    // sake. This part must be rewritten in the future.
                    rwLock.readLock().lock();

                    try {
                        return doGetValue(key, targetRevision);
                    } finally {
                        rwLock.readLock().unlock();
                    }
                }

                @Override
                public void close() {
                    super.close();

                    RocksUtils.closeAll(readOpts, upperBound);
                }
            };
        } finally {
            rwLock.readLock().unlock();
        }
    }

    @Override
    public void watchRange(byte[] keyFrom, byte @Nullable [] keyTo, long rev, WatchListener listener) {
        assert keyFrom != null : "keyFrom couldn't be null.";
        assert rev > 0 : "rev must be positive.";

        Predicate<byte[]> rangePredicate = keyTo == null
                ? k -> CMP.compare(keyFrom, k) <= 0
                : k -> CMP.compare(keyFrom, k) <= 0 && CMP.compare(keyTo, k) > 0;

        watchProcessor.addWatch(new Watch(rev, listener, rangePredicate));
    }

    @Override
    public void watchExact(byte[] key, long rev, WatchListener listener) {
        assert key != null : "key couldn't be null.";
        assert rev > 0 : "rev must be positive.";

        Predicate<byte[]> exactPredicate = k -> CMP.compare(k, key) == 0;

        watchProcessor.addWatch(new Watch(rev, listener, exactPredicate));
    }

    @Override
    public void watchExact(Collection<byte[]> keys, long rev, WatchListener listener) {
        assert keys != null && !keys.isEmpty() : "keys couldn't be null or empty: " + keys;
        assert rev > 0 : "rev must be positive.";

        TreeSet<byte[]> keySet = new TreeSet<>(CMP);

        keySet.addAll(keys);

        Predicate<byte[]> inPredicate = keySet::contains;

        watchProcessor.addWatch(new Watch(rev, listener, inPredicate));
    }

    @Override
    public void startWatches(long startRevision, OnRevisionAppliedCallback revisionCallback) {
        assert startRevision != 0 : "First meaningful revision is 1";

        long currentRevision;

        rwLock.readLock().lock();

        try {
            watchProcessor.setRevisionCallback(revisionCallback);

            currentRevision = rev;

            // We update the recovery status under the read lock in order to avoid races between starting watches and applying a snapshot
            // or concurrent writes. Replay of events can be done outside of the read lock relying on RocksDB snapshot isolation.
            if (currentRevision == 0) {
                recoveryStatus.set(RecoveryStatus.DONE);
            } else {
                // If revision is not 0, we need to replay updates that match the existing data.
                recoveryStatus.set(RecoveryStatus.IN_PROGRESS);
            }
        } finally {
            rwLock.readLock().unlock();
        }

        if (currentRevision != 0) {
            replayUpdates(startRevision, currentRevision);
        }
    }

    @Override
    public void removeWatch(WatchListener listener) {
        watchProcessor.removeWatch(listener);
    }

    @Override
    public void compact(long revision) {
        assert revision >= 0;

        rwLock.writeLock().lock();

        try (WriteBatch batch = new WriteBatch()) {
            assert revision < rev : String.format(
                    "Compaction revision should be less than the current: [compaction=%s, current=%s]",
                    revision, rev
            );

            try (RocksIterator iterator = index.newIterator()) {
                iterator.seekToFirst();

                RocksUtils.forEach(iterator, (key, value) -> compactForKey(batch, key, getAsLongs(value), revision));
            }

            fillAndWriteBatch(batch, rev, updCntr, null);
        } catch (RocksDBException e) {
            throw new MetaStorageException(COMPACTION_ERR, e);
        } finally {
            rwLock.writeLock().unlock();
        }
    }

    @Override
    public byte @Nullable [] nextKey(byte[] key) {
        return incrementPrefix(key);
    }

    /**
     * Adds a key to a batch marking the value as a tombstone.
     *
     * @param batch   Write batch.
     * @param key     Target key.
     * @param curRev  Revision.
     * @param counter Update counter.
     * @return {@code true} if an entry can be deleted.
     * @throws RocksDBException If failed.
     */
    private boolean addToBatchForRemoval(WriteBatch batch, byte[] key, long curRev, long counter) throws RocksDBException {
        Entry e = doGet(key, curRev);

        if (e.empty() || e.tombstone()) {
            return false;
        }

        addDataToBatch(batch, key, TOMBSTONE, curRev, counter);

        return true;
    }

    /**
     * Compacts the key, see the documentation of {@link KeyValueStorage#compact} for examples.
     *
     * @param batch Write batch.
     * @param key Target key.
     * @param revs Key revisions.
     * @param compactionRevision Revision up to which (inclusively) the key will be compacted.
     * @throws MetaStorageException If failed.
     */
    private void compactForKey(WriteBatch batch, byte[] key, long[] revs, long compactionRevision) {
        try {
            int indexToCompact = indexToCompact(revs, compactionRevision, revision -> isTombstoneForCompaction(key, revision));

            if (NOTHING_TO_COMPACT_INDEX == indexToCompact) {
                return;
            }

            for (int revisionIndex = 0; revisionIndex <= indexToCompact; revisionIndex++) {
                // This revision is not needed anymore, remove data.
                data.delete(batch, keyToRocksKey(revs[revisionIndex], key));
            }

            if (indexToCompact == revs.length - 1) {
                index.delete(batch, key);
            } else {
                index.put(batch, key, longsToBytes(revs, indexToCompact + 1));
            }
        } catch (Throwable t) {
            throw new MetaStorageException(
                    COMPACTION_ERR,
                    String.format(
                            "Error during compaction of key: [KeyBytes=%s, keyBytesToUtf8String=%s]",
                            Arrays.toString(key), toUtf8String(key)
                    ),
                    t
            );
        }
    }

    /**
     * Gets all entries with given keys and a revision.
     *
     * @param keys Target keys.
     * @param rev  Target revision.
     * @return Collection of entries.
     */
    private Collection<Entry> doGetAll(Collection<byte[]> keys, long rev) {
        assert keys != null : "keys list can't be null.";
        assert !keys.isEmpty() : "keys list can't be empty.";
        assert rev >= 0;

        var res = new ArrayList<Entry>(keys.size());

        for (byte[] key : keys) {
            res.add(doGet(key, rev));
        }

        return res;
    }

    /**
     * Gets the value by key and revision.
     *
     * @param key            Target key.
     * @param revUpperBound  Target upper bound of revision.
     * @return Value.
     */
    private Entry doGet(byte[] key, long revUpperBound) {
        assert revUpperBound >= 0 : "Invalid arguments: [revUpperBound=" + revUpperBound + ']';

        long[] revs;
        try {
            revs = getRevisions(key);
        } catch (RocksDBException e) {
            throw new MetaStorageException(OP_EXECUTION_ERR, e);
        }

        if (revs.length == 0) {
            return EntryImpl.empty(key);
        }

        long lastRev = maxRevision(revs, revUpperBound);

        // lastRev can be -1 if maxRevision return -1.
        if (lastRev == -1) {
            return EntryImpl.empty(key);
        }

        return doGetValue(key, lastRev);
    }

    /**
     * Returns all entries corresponding to the given key and bounded by given revisions.
     * All these entries are ordered by revisions and have the same key.
     * The lower bound and the upper bound are inclusive.
     *
     * @param key The key.
     * @param revLowerBound The lower bound of revision.
     * @param revUpperBound The upper bound of revision.
     * @return Entries corresponding to the given key.
     */
    private List<Entry> doGet(byte[] key, long revLowerBound, long revUpperBound) {
        assert revLowerBound >= 0 : "Invalid arguments: [revLowerBound=" + revLowerBound + ']';
        assert revUpperBound >= 0 : "Invalid arguments: [revUpperBound=" + revUpperBound + ']';
        assert revUpperBound >= revLowerBound
                : "Invalid arguments: [revLowerBound=" + revLowerBound + ", revUpperBound=" + revUpperBound + ']';

        long[] revs;

        try {
            revs = getRevisions(key);
        } catch (RocksDBException e) {
            throw new MetaStorageException(OP_EXECUTION_ERR, e);
        }

        if (revs.length == 0) {
            return Collections.emptyList();
        }

        int firstRevIndex = minRevisionIndex(revs, revLowerBound);
        int lastRevIndex = maxRevisionIndex(revs, revUpperBound);

        // firstRevIndex can be -1 if minRevisionIndex return -1. lastRevIndex can be -1 if maxRevisionIndex return -1.
        if (firstRevIndex == -1 || lastRevIndex == -1) {
            return Collections.emptyList();
        }

        List<Entry> entries = new ArrayList<>();

        for (int i = firstRevIndex; i <= lastRevIndex; i++) {
            entries.add(doGetValue(key, revs[i]));
        }

        return entries;
    }

    /**
     * Get a list of the revisions of the entry corresponding to the key.
     *
     * @param key Key.
     * @return Array of revisions.
     * @throws RocksDBException If failed to perform {@link RocksDB#get(ColumnFamilyHandle, byte[])}.
     */
    private long[] getRevisions(byte[] key) throws RocksDBException {
        byte[] revisions = index.get(key);

        if (revisions == null) {
            return LONG_EMPTY_ARRAY;
        }

        return getAsLongs(revisions);
    }

    /**
     * Returns maximum revision which must be less or equal to {@code upperBoundRev}. If there is no such revision then {@code -1} will be
     * returned.
     *
     * @param revs          Revisions list.
     * @param upperBoundRev Revision upper bound.
     * @return Maximum revision or {@code -1} if there is no such revision.
     */
    private static long maxRevision(long[] revs, long upperBoundRev) {
        for (int i = revs.length - 1; i >= 0; i--) {
            long rev = revs[i];

            if (rev <= upperBoundRev) {
                return rev;
            }
        }

        return -1;
    }

    /**
     * Returns index of minimum revision which must be greater or equal to {@code lowerBoundRev}.
     * If there is no such revision then {@code -1} will be returned.
     *
     * @param revs          Revisions list.
     * @param lowerBoundRev Revision lower bound.
     * @return Index of minimum revision or {@code -1} if there is no such revision.
     */
    private static int minRevisionIndex(long[] revs, long lowerBoundRev) {
        for (int i = 0; i < revs.length; i++) {
            long rev = revs[i];

            if (rev >= lowerBoundRev) {
                return i;
            }
        }

        return -1;
    }

    /**
     * Returns index of maximum revision which must be less or equal to {@code upperBoundRev}.
     * If there is no such revision then {@code -1} will be returned.
     *
     * @param revs          Revisions list.
     * @param upperBoundRev Revision upper bound.
     * @return Index of maximum revision or {@code -1} if there is no such revision.
     */
    private static int maxRevisionIndex(long[] revs, long upperBoundRev) {
        for (int i = revs.length - 1; i >= 0; i--) {
            long rev = revs[i];

            if (rev <= upperBoundRev) {
                return i;
            }
        }

        return -1;
    }

    /**
     * Gets the value by a key and a revision.
     *
     * @param key      Target key.
     * @param revision Target revision.
     * @return Entry.
     */
    private Entry doGetValue(byte[] key, long revision) {
        if (revision == 0) {
            return EntryImpl.empty(key);
        }

        byte[] valueBytes;

        try {
            valueBytes = data.get(keyToRocksKey(revision, key));
        } catch (RocksDBException e) {
            throw new MetaStorageException(OP_EXECUTION_ERR, e);
        }

        if (valueBytes == null || valueBytes.length == 0) {
            return EntryImpl.empty(key);
        }

        Value lastVal = bytesToValue(valueBytes);

        if (lastVal.tombstone()) {
            return EntryImpl.tombstone(key, revision, lastVal.updateCounter());
        }

        return new EntryImpl(key, lastVal.bytes(), revision, lastVal.updateCounter());
    }

    /**
     * Adds an entry to the batch.
     *
     * @param batch  Write batch.
     * @param key    Key.
     * @param value  Value.
     * @param curRev Revision.
     * @param cntr   Update counter.
     * @throws RocksDBException If failed.
     */
    private void addDataToBatch(WriteBatch batch, byte[] key, byte[] value, long curRev, long cntr) throws RocksDBException {
        byte[] rocksKey = keyToRocksKey(curRev, key);

        byte[] rocksValue = valueToBytes(value, cntr);

        data.put(batch, rocksKey, rocksValue);

        updatedEntries.add(entry(key, curRev, new Value(value, cntr)));
    }

    /**
     * Adds all entries to the batch.
     *
     * @param batch  Write batch.
     * @param keys   Keys.
     * @param values Values.
     * @param curRev Revision.
     * @return New update counter value.
     * @throws RocksDBException If failed.
     */
    private long addAllToBatch(WriteBatch batch, List<byte[]> keys, List<byte[]> values, long curRev) throws RocksDBException {
        long counter = this.updCntr;

        for (int i = 0; i < keys.size(); i++) {
            counter++;

            byte[] key = keys.get(i);

            byte[] bytes = values.get(i);

            addDataToBatch(batch, key, bytes, curRev, counter);
        }

        return counter;
    }

    /**
     * Gets last revision from the list.
     *
     * @param revs Revisions.
     * @return Last revision.
     */
    private static long lastRevision(long[] revs) {
        return revs[revs.length - 1];
    }

    /**
     * Adds modified entries to the watch event queue.
     */
    private void queueWatchEvent() {
        if (updatedEntries.isEmpty()) {
            return;
        }

        switch (recoveryStatus.get()) {
            case INITIAL:
                // Watches haven't been enabled yet, no need to queue any events, they will be replayed upon recovery.
                updatedEntries.clear();

                break;

            case IN_PROGRESS:
                // Buffer the event while event replay is still in progress.
                if (eventCache == null) {
                    eventCache = new ArrayList<>();
                }

                eventCache.add(updatedEntries.transfer());

                break;

            default:
                notifyWatches();

                break;
        }
    }

    private void notifyWatches() {
        UpdatedEntries copy = updatedEntries.transfer();

        assert copy.ts != null;
        watchProcessor.notifyWatches(copy.updatedEntries, copy.ts);
    }

    private void replayUpdates(long lowerRevision, long upperRevision) {
        long minWatchRevision = Math.max(lowerRevision, watchProcessor.minWatchRevision().orElse(-1));

        if (minWatchRevision == -1 || minWatchRevision > upperRevision) {
            // No events to replay, we can start processing more recent events from the event queue.
            finishReplay();

            return;
        }

        var updatedEntries = new ArrayList<Entry>();
        HybridTimestamp ts = null;

        try (
                var upperBound = new Slice(longToBytes(upperRevision + 1));
                var options = new ReadOptions().setIterateUpperBound(upperBound);
                RocksIterator it = data.newIterator(options)
        ) {
            it.seek(longToBytes(minWatchRevision));

            long lastSeenRevision = minWatchRevision;

            for (; it.isValid(); it.next()) {
                byte[] rocksKey = it.key();
                byte[] rocksValue = it.value();

                long revision = revisionFromRocksKey(rocksKey);

                if (revision != lastSeenRevision) {
                    if (!updatedEntries.isEmpty()) {
                        var updatedEntriesCopy = List.copyOf(updatedEntries);

                        assert ts != null;

                        watchProcessor.notifyWatches(updatedEntriesCopy, ts);

                        updatedEntries.clear();

                        ts = timestampByRevision(revision);
                    }

                    lastSeenRevision = revision;
                }

                if (ts == null) {
                    // This will only execute on first iteration.
                    ts = timestampByRevision(revision);
                }

                updatedEntries.add(entry(rocksKeyToBytes(rocksKey), revision, bytesToValue(rocksValue)));
            }

            RocksUtils.checkIterator(it);

            // Notify about the events left after finishing the loop above.
            if (!updatedEntries.isEmpty()) {
                assert ts != null;

                watchProcessor.notifyWatches(updatedEntries, ts);
            }
        }

        finishReplay();
    }

    @Override
    public HybridTimestamp timestampByRevision(long revision) {
        try {
            byte[] tsBytes = revisionToTs.get(longToBytes(revision));

            assert tsBytes != null;

            return HybridTimestamp.hybridTimestamp(bytesToLong(tsBytes));
        } catch (RocksDBException e) {
            throw new MetaStorageException(OP_EXECUTION_ERR, e);
        }
    }

    @Override
    public long revisionByTimestamp(HybridTimestamp timestamp) {
        byte[] tsBytes = hybridTsToArray(timestamp);

        // Find a revision with timestamp lesser or equal to the watermark.
        try (RocksIterator rocksIterator = tsToRevision.newIterator()) {
            rocksIterator.seekForPrev(tsBytes);

            RocksUtils.checkIterator(rocksIterator);

            byte[] tsValue = rocksIterator.value();

            if (tsValue.length == 0) {
                return -1;
            }

            return bytesToLong(tsValue);
        }
    }

    private void finishReplay() {
        // Take the lock to drain the event cache and prevent new events from being cached. Since event notification is asynchronous,
        // this lock shouldn't be held for long.
        rwLock.writeLock().lock();

        try {
            if (eventCache != null) {
                eventCache.forEach(entries -> {
                    assert entries.ts != null;

                    watchProcessor.notifyWatches(entries.updatedEntries, entries.ts);
                });

                eventCache = null;
            }

            recoveryStatus.set(RecoveryStatus.DONE);
        } finally {
            rwLock.writeLock().unlock();
        }
    }

    @Override
    public void setRecoveryRevisionListener(@Nullable LongConsumer listener) {
        rwLock.writeLock().lock();

        try {
            this.recoveryRevisionListener = listener;
        } finally {
            rwLock.writeLock().unlock();
        }
    }

    @TestOnly
    public Path getDbPath() {
        return dbPath;
    }

    private static class UpdatedEntries {
        private final List<Entry> updatedEntries;

        @Nullable
        private HybridTimestamp ts;

        public UpdatedEntries() {
            this.updatedEntries = new ArrayList<>();
        }

        private UpdatedEntries(List<Entry> updatedEntries, HybridTimestamp ts) {
            this.updatedEntries = updatedEntries;
            this.ts = Objects.requireNonNull(ts);
        }

        boolean isEmpty() {
            return updatedEntries.isEmpty();
        }

        void add(Entry entry) {
            updatedEntries.add(entry);
        }

        void clear() {
            updatedEntries.clear();

            ts = null;
        }

        UpdatedEntries transfer() {
            assert ts != null;

            UpdatedEntries transferredValue = new UpdatedEntries(new ArrayList<>(updatedEntries), ts);

            clear();

            return transferredValue;
        }
    }

    @Override
    public void registerRevisionUpdateListener(RevisionUpdateListener listener) {
        watchProcessor.registerRevisionUpdateListener(listener);
    }

    @Override
    public void unregisterRevisionUpdateListener(RevisionUpdateListener listener) {
        watchProcessor.unregisterRevisionUpdateListener(listener);
    }

    @Override
    public CompletableFuture<Void> notifyRevisionUpdateListenerOnStart(long newRevision) {
        return watchProcessor.notifyUpdateRevisionListeners(newRevision);
    }

    @Override
    public void advanceSafeTime(HybridTimestamp newSafeTime) {
        rwLock.writeLock().lock();

        try {
            if (recoveryStatus.get() == RecoveryStatus.DONE) {
                watchProcessor.advanceSafeTime(newSafeTime);
            }
        } finally {
            rwLock.writeLock().unlock();
        }
    }

<<<<<<< HEAD
    @Override
    public void saveCompactionRevision(long revision) {
        assert revision >= 0;

        rwLock.writeLock().lock();

        try {
            assertCompactionRevisionLessCurrent(revision, rev);

            data.put(COMPACTION_REVISION_KEY, longToBytes(revision));
        } catch (Throwable t) {
            throw new MetaStorageException(COMPACTION_ERR, "Error saving compaction revision: " + revision, t);
        } finally {
            rwLock.writeLock().unlock();
        }
    }

    @Override
    public void setCompactionRevision(long revision) {
        assert revision >= 0;

        rwLock.writeLock().lock();

        try {
            assertCompactionRevisionLessCurrent(revision, rev);

            compactionRevision = revision;
        } finally {
            rwLock.writeLock().unlock();
        }
    }

    @Override
    public long getCompactionRevision() {
        rwLock.readLock().lock();

        try {
            return compactionRevision;
        } finally {
            rwLock.readLock().unlock();
=======
    private boolean isTombstone(byte[] key, long revision) throws RocksDBException {
        byte[] rocksKey = keyToRocksKey(revision, key);

        byte[] valueBytes = data.get(rocksKey);

        assert valueBytes != null : "key=" + toUtf8String(key) + ", revision=" + revision;

        return bytesToValue(valueBytes).tombstone();
    }

    private boolean isTombstoneForCompaction(byte[] key, long revision) {
        try {
            return isTombstone(key, revision);
        } catch (RocksDBException e) {
            throw new MetaStorageException(
                    COMPACTION_ERR,
                    String.format(
                            "Error getting key value by revision: [KeyBytes=%s, keyBytesToUtf8String=%s, revision=%s]",
                            Arrays.toString(key), toUtf8String(key), revision
                    ),
                    e
            );
>>>>>>> 79564ca7
        }
    }
}<|MERGE_RESOLUTION|>--- conflicted
+++ resolved
@@ -18,13 +18,10 @@
 package org.apache.ignite.internal.metastorage.server.persistence;
 
 import static java.nio.charset.StandardCharsets.UTF_8;
-<<<<<<< HEAD
+import static org.apache.ignite.internal.metastorage.server.KeyValueStorageUtils.NOTHING_TO_COMPACT_INDEX;
 import static org.apache.ignite.internal.metastorage.server.KeyValueStorageUtils.assertCompactionRevisionLessCurrent;
-=======
-import static org.apache.ignite.internal.metastorage.server.KeyValueStorageUtils.NOTHING_TO_COMPACT_INDEX;
 import static org.apache.ignite.internal.metastorage.server.KeyValueStorageUtils.indexToCompact;
 import static org.apache.ignite.internal.metastorage.server.KeyValueStorageUtils.toUtf8String;
->>>>>>> 79564ca7
 import static org.apache.ignite.internal.metastorage.server.Value.TOMBSTONE;
 import static org.apache.ignite.internal.metastorage.server.persistence.RocksStorageUtils.appendLong;
 import static org.apache.ignite.internal.metastorage.server.persistence.RocksStorageUtils.bytesToLong;
@@ -151,15 +148,12 @@
     private static final byte[] UPDATE_COUNTER_KEY = keyToRocksKey(
             SYSTEM_REVISION_MARKER_VALUE,
             "SYSTEM_UPDATE_COUNTER_KEY".getBytes(UTF_8)
-<<<<<<< HEAD
     );
 
     /** Compaction revision key. */
     private static final byte[] COMPACTION_REVISION_KEY = keyToRocksKey(
             SYSTEM_REVISION_MARKER_VALUE,
             "SYSTEM_COMPACTION_REVISION_KEY".getBytes(UTF_8)
-=======
->>>>>>> 79564ca7
     );
 
     /** Lexicographic order comparator. */
@@ -1598,7 +1592,6 @@
         }
     }
 
-<<<<<<< HEAD
     @Override
     public void saveCompactionRevision(long revision) {
         assert revision >= 0;
@@ -1639,7 +1632,10 @@
             return compactionRevision;
         } finally {
             rwLock.readLock().unlock();
-=======
+        }
+    }
+
+
     private boolean isTombstone(byte[] key, long revision) throws RocksDBException {
         byte[] rocksKey = keyToRocksKey(revision, key);
 
@@ -1662,7 +1658,6 @@
                     ),
                     e
             );
->>>>>>> 79564ca7
         }
     }
 }