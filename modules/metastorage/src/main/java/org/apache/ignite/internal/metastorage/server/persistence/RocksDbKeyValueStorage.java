/*
 * Licensed to the Apache Software Foundation (ASF) under one or more
 * contributor license agreements. See the NOTICE file distributed with
 * this work for additional information regarding copyright ownership.
 * The ASF licenses this file to You under the Apache License, Version 2.0
 * (the "License"); you may not use this file except in compliance with
 * the License. You may obtain a copy of the License at
 *
 *      http://www.apache.org/licenses/LICENSE-2.0
 *
 * Unless required by applicable law or agreed to in writing, software
 * distributed under the License is distributed on an "AS IS" BASIS,
 * WITHOUT WARRANTIES OR CONDITIONS OF ANY KIND, either express or implied.
 * See the License for the specific language governing permissions and
 * limitations under the License.
 */

package org.apache.ignite.internal.metastorage.server.persistence;

import static java.nio.charset.StandardCharsets.UTF_8;
import static org.apache.ignite.internal.metastorage.server.KeyValueStorageUtils.NOTHING_TO_COMPACT_INDEX;
import static org.apache.ignite.internal.metastorage.server.KeyValueStorageUtils.assertCompactionRevisionLessThanCurrent;
import static org.apache.ignite.internal.metastorage.server.KeyValueStorageUtils.indexToCompact;
import static org.apache.ignite.internal.metastorage.server.KeyValueStorageUtils.toUtf8String;
import static org.apache.ignite.internal.metastorage.server.Value.TOMBSTONE;
import static org.apache.ignite.internal.metastorage.server.persistence.RocksStorageUtils.appendLong;
import static org.apache.ignite.internal.metastorage.server.persistence.RocksStorageUtils.bytesToLong;
import static org.apache.ignite.internal.metastorage.server.persistence.RocksStorageUtils.bytesToValue;
import static org.apache.ignite.internal.metastorage.server.persistence.RocksStorageUtils.getAsLongs;
import static org.apache.ignite.internal.metastorage.server.persistence.RocksStorageUtils.keyToRocksKey;
import static org.apache.ignite.internal.metastorage.server.persistence.RocksStorageUtils.longToBytes;
import static org.apache.ignite.internal.metastorage.server.persistence.RocksStorageUtils.longsToBytes;
import static org.apache.ignite.internal.metastorage.server.persistence.RocksStorageUtils.revisionFromRocksKey;
import static org.apache.ignite.internal.metastorage.server.persistence.RocksStorageUtils.rocksKeyToBytes;
import static org.apache.ignite.internal.metastorage.server.persistence.RocksStorageUtils.valueToBytes;
import static org.apache.ignite.internal.metastorage.server.persistence.StorageColumnFamilyType.DATA;
import static org.apache.ignite.internal.metastorage.server.persistence.StorageColumnFamilyType.INDEX;
import static org.apache.ignite.internal.metastorage.server.persistence.StorageColumnFamilyType.REVISION_TO_TS;
import static org.apache.ignite.internal.metastorage.server.persistence.StorageColumnFamilyType.TS_TO_REVISION;
import static org.apache.ignite.internal.metastorage.server.raft.MetaStorageWriteHandler.IDEMPOTENT_COMMAND_PREFIX;
import static org.apache.ignite.internal.rocksdb.RocksUtils.checkIterator;
import static org.apache.ignite.internal.rocksdb.RocksUtils.incrementPrefix;
import static org.apache.ignite.internal.rocksdb.snapshot.ColumnFamilyRange.fullRange;
import static org.apache.ignite.internal.util.ArrayUtils.LONG_EMPTY_ARRAY;
import static org.apache.ignite.internal.util.ByteUtils.toByteArray;
import static org.apache.ignite.lang.ErrorGroups.MetaStorage.COMPACTION_ERR;
import static org.apache.ignite.lang.ErrorGroups.MetaStorage.OP_EXECUTION_ERR;
import static org.apache.ignite.lang.ErrorGroups.MetaStorage.RESTORING_STORAGE_ERR;
import static org.apache.ignite.lang.ErrorGroups.MetaStorage.STARTING_STORAGE_ERR;
import static org.rocksdb.util.SizeUnit.MB;

import java.io.IOException;
import java.nio.file.Files;
import java.nio.file.Path;
import java.util.ArrayList;
import java.util.Arrays;
import java.util.Collection;
import java.util.Collections;
import java.util.Comparator;
import java.util.List;
import java.util.NoSuchElementException;
import java.util.Objects;
import java.util.TreeSet;
import java.util.concurrent.CompletableFuture;
import java.util.concurrent.ExecutorService;
import java.util.concurrent.Executors;
import java.util.concurrent.TimeUnit;
import java.util.concurrent.atomic.AtomicBoolean;
import java.util.concurrent.atomic.AtomicReference;
import java.util.concurrent.locks.ReadWriteLock;
import java.util.concurrent.locks.ReentrantReadWriteLock;
import java.util.function.LongConsumer;
import java.util.function.Predicate;
import org.apache.ignite.internal.failure.FailureManager;
import org.apache.ignite.internal.hlc.HybridTimestamp;
import org.apache.ignite.internal.lang.ByteArray;
import org.apache.ignite.internal.logger.IgniteLogger;
import org.apache.ignite.internal.logger.Loggers;
import org.apache.ignite.internal.metastorage.CommandId;
import org.apache.ignite.internal.metastorage.Entry;
import org.apache.ignite.internal.metastorage.RevisionUpdateListener;
import org.apache.ignite.internal.metastorage.WatchListener;
import org.apache.ignite.internal.metastorage.dsl.Operation;
import org.apache.ignite.internal.metastorage.dsl.Operations;
import org.apache.ignite.internal.metastorage.dsl.StatementResult;
import org.apache.ignite.internal.metastorage.dsl.Update;
import org.apache.ignite.internal.metastorage.exceptions.MetaStorageException;
import org.apache.ignite.internal.metastorage.impl.EntryImpl;
import org.apache.ignite.internal.metastorage.impl.MetaStorageManagerImpl;
import org.apache.ignite.internal.metastorage.server.Condition;
import org.apache.ignite.internal.metastorage.server.If;
import org.apache.ignite.internal.metastorage.server.KeyValueStorage;
import org.apache.ignite.internal.metastorage.server.OnRevisionAppliedCallback;
import org.apache.ignite.internal.metastorage.server.Statement;
import org.apache.ignite.internal.metastorage.server.Value;
import org.apache.ignite.internal.metastorage.server.Watch;
import org.apache.ignite.internal.metastorage.server.WatchProcessor;
import org.apache.ignite.internal.rocksdb.ColumnFamily;
import org.apache.ignite.internal.rocksdb.RocksIteratorAdapter;
import org.apache.ignite.internal.rocksdb.RocksUtils;
import org.apache.ignite.internal.rocksdb.snapshot.RocksSnapshotManager;
import org.apache.ignite.internal.thread.NamedThreadFactory;
import org.apache.ignite.internal.util.ByteUtils;
import org.apache.ignite.internal.util.Cursor;
import org.apache.ignite.internal.util.IgniteUtils;
import org.jetbrains.annotations.Nullable;
import org.jetbrains.annotations.TestOnly;
import org.rocksdb.AbstractNativeReference;
import org.rocksdb.BlockBasedTableConfig;
import org.rocksdb.BloomFilter;
import org.rocksdb.ColumnFamilyDescriptor;
import org.rocksdb.ColumnFamilyHandle;
import org.rocksdb.ColumnFamilyOptions;
import org.rocksdb.DBOptions;
import org.rocksdb.LRUCache;
import org.rocksdb.Options;
import org.rocksdb.ReadOptions;
import org.rocksdb.RocksDB;
import org.rocksdb.RocksDBException;
import org.rocksdb.RocksIterator;
import org.rocksdb.Slice;
import org.rocksdb.WriteBatch;
import org.rocksdb.WriteOptions;

/**
 * Key-value storage based on RocksDB. Keys are stored with revision. Values are stored in the default column family with an update counter
 * and a boolean flag which represents whether this record is a tombstone.
 * <br>
 * Key: [8 bytes revision, N bytes key itself].
 * <br>
 * Value: [8 bytes update counter, 1 byte tombstone flag, N bytes value].
 * <br>
 * The mapping from the key to the set of the storage's revisions is stored in the "index" column family. A key represents the key of an
 * entry and the value is a {@code byte[]} that represents a {@code long[]} where every item is a revision of the storage.
 */
public class RocksDbKeyValueStorage implements KeyValueStorage {
    private static final IgniteLogger LOG = Loggers.forClass(RocksDbKeyValueStorage.class);

    /** A revision to store with system entries. */
    private static final long SYSTEM_REVISION_MARKER_VALUE = 0;

    /** Revision key. */
    private static final byte[] REVISION_KEY = keyToRocksKey(
            SYSTEM_REVISION_MARKER_VALUE,
            "SYSTEM_REVISION_KEY".getBytes(UTF_8)
    );

    /** Update counter key. */
    private static final byte[] UPDATE_COUNTER_KEY = keyToRocksKey(
            SYSTEM_REVISION_MARKER_VALUE,
            "SYSTEM_UPDATE_COUNTER_KEY".getBytes(UTF_8)
    );

    /** Lexicographic order comparator. */
    private static final Comparator<byte[]> CMP = Arrays::compareUnsigned;

    /** Batch size (number of keys) for storage compaction. The value is arbitrary. */
    private static final int COMPACT_BATCH_SIZE = 10;

    static {
        RocksDB.loadLibrary();
    }

    /** RW lock. */
    private final ReadWriteLock rwLock = new ReentrantReadWriteLock();

    /** Thread-pool for snapshot operations execution. */
    private final ExecutorService snapshotExecutor;

    /** Path to the rocksdb database. */
    private final Path dbPath;

    /** RockDB options. */
    private volatile DBOptions options;

    /** RocksDb instance. */
    private volatile RocksDB db;

    /** Data column family. */
    private volatile ColumnFamily data;

    /** Index column family. */
    private volatile ColumnFamily index;

    /** Timestamp to revision mapping column family. */
    private volatile ColumnFamily tsToRevision;

    /** Revision to timestamp mapping column family. */
    private volatile ColumnFamily revisionToTs;

    /** Snapshot manager. */
    private volatile RocksSnapshotManager snapshotManager;

    /**
     * Revision listener for recovery only. Notifies {@link MetaStorageManagerImpl} of revision update.
     * Guarded by {@link #rwLock}.
     */
    private @Nullable LongConsumer recoveryRevisionListener;

    /**
     * Revision. Will be incremented for each single-entry or multi-entry update operation.
     *
     * <p>Multi-threaded access is guarded by {@link #rwLock}.
     */
    private long rev;

    /**
     * Update counter. Will be incremented for each update of any particular entry.
     *
     * <p>Multi-threaded access is guarded by {@link #rwLock}.
     */
    private long updCntr;

    /** Watch processor. */
    private final WatchProcessor watchProcessor;

    /** Status of the watch recovery process. */
    private enum RecoveryStatus {
        INITIAL,
        IN_PROGRESS,
        DONE
    }

    /**
     * Current status of the watch recovery process. Watch recovery is needed for replaying missed updated when {@link #startWatches}
     * is called.
     */
    private final AtomicReference<RecoveryStatus> recoveryStatus = new AtomicReference<>(RecoveryStatus.INITIAL);

    /**
     * Buffer used to cache new events while an event replay is in progress. After replay finishes, the cache gets drained and is never
     * used again.
     *
     * <p>Multi-threaded access is guarded by {@link #rwLock}.
     */
    @Nullable
    private List<UpdatedEntries> eventCache;

    /**
     * Current list of updated entries.
     *
     * <p>Since this list gets read and updated only on writes (under a write lock), no extra synchronisation is needed.
     */
    private final UpdatedEntries updatedEntries = new UpdatedEntries();

    /** Tracks RocksDb resources that must be properly closed. */
    private List<AbstractNativeReference> rocksResources = new ArrayList<>();

<<<<<<< HEAD
    private final AtomicBoolean stopCompaction = new AtomicBoolean();
=======
    /** Metastorage recovery is based on the snapshot & external log. WAL is never used for recovery, and can be safely disabled. */
    private final WriteOptions defaultWriteOptions = new WriteOptions().setDisableWAL(true);
>>>>>>> 17d739a7

    /**
     * Constructor.
     *
     * @param nodeName Node name.
     * @param dbPath RocksDB path.
     */
    public RocksDbKeyValueStorage(String nodeName, Path dbPath, FailureManager failureManager) {
        this.dbPath = dbPath;

        this.watchProcessor = new WatchProcessor(nodeName, this::get, failureManager);

        this.snapshotExecutor = Executors.newFixedThreadPool(2, NamedThreadFactory.create(nodeName, "metastorage-snapshot-executor", LOG));
    }

    @Override
    public void start() {
        rwLock.writeLock().lock();

        try {
            // Delete existing data, relying on the raft's snapshot and log playback
            destroyRocksDb();

            createDb();
        } catch (IOException | RocksDBException e) {
            closeRocksResources();
            throw new MetaStorageException(STARTING_STORAGE_ERR, "Failed to start the storage", e);
        } finally {
            rwLock.writeLock().unlock();
        }
    }

    private List<ColumnFamilyDescriptor> cfDescriptors() {
        Options baseOptions = new Options()
                .setCreateIfMissing(true)
                // Lowering the desired number of levels will, on average, lead to less lookups in files, making reads faster.
                .setNumLevels(4)
                // Protect ourselves from slower flushes during the peak write load.
                .setMaxWriteBufferNumber(4)
                .setTableFormatConfig(new BlockBasedTableConfig()
                        // Speed-up key lookup in levels by adding a bloom filter and always caching it for level 0.
                        // This improves the access time to keys from lower levels. 12 is chosen to fit into a 4kb memory chunk.
                        // This proved to be big enough to positively affect the performance.
                        .setPinL0FilterAndIndexBlocksInCache(true)
                        .setFilterPolicy(new BloomFilter(12))
                        // Often helps to avoid reading data from the storage device, making reads faster.
                        .setBlockCache(new LRUCache(64 * MB))
                );

        ColumnFamilyOptions dataFamilyOptions = new ColumnFamilyOptions(baseOptions)
                // The prefix is the revision of an entry, so prefix length is the size of a long
                .useFixedLengthPrefixExtractor(Long.BYTES);
        this.rocksResources.add(dataFamilyOptions);

        ColumnFamilyOptions indexFamilyOptions = new ColumnFamilyOptions(baseOptions);
        this.rocksResources.add(indexFamilyOptions);

        ColumnFamilyOptions tsToRevFamilyOptions = new ColumnFamilyOptions(baseOptions);
        this.rocksResources.add(tsToRevFamilyOptions);

        ColumnFamilyOptions revToTsFamilyOptions = new ColumnFamilyOptions(baseOptions);
        this.rocksResources.add(revToTsFamilyOptions);

        return List.of(
                new ColumnFamilyDescriptor(DATA.nameAsBytes(), dataFamilyOptions),
                new ColumnFamilyDescriptor(INDEX.nameAsBytes(), indexFamilyOptions),
                new ColumnFamilyDescriptor(TS_TO_REVISION.nameAsBytes(), tsToRevFamilyOptions),
                new ColumnFamilyDescriptor(REVISION_TO_TS.nameAsBytes(), revToTsFamilyOptions)
        );
    }

    protected DBOptions createDbOptions() {
        DBOptions options = new DBOptions()
                .setCreateMissingColumnFamilies(true)
                .setCreateIfMissing(true);

        rocksResources.add(options);

        return options;
    }

    protected void createDb() throws RocksDBException {
        List<ColumnFamilyDescriptor> descriptors = cfDescriptors();

        assert descriptors.size() == 4;

        var handles = new ArrayList<ColumnFamilyHandle>(descriptors.size());

        options = createDbOptions();

        db = RocksDB.open(options, dbPath.toAbsolutePath().toString(), descriptors, handles);
        rocksResources.add(db);
        rocksResources.addAll(handles);

        data = ColumnFamily.wrap(db, handles.get(0));

        index = ColumnFamily.wrap(db, handles.get(1));

        tsToRevision = ColumnFamily.wrap(db, handles.get(2));

        revisionToTs = ColumnFamily.wrap(db, handles.get(3));

        snapshotManager = new RocksSnapshotManager(db,
                List.of(fullRange(data), fullRange(index), fullRange(tsToRevision), fullRange(revisionToTs)),
                snapshotExecutor
        );

        byte[] revision = data.get(REVISION_KEY);

        if (revision != null) {
            rev = ByteUtils.bytesToLong(revision);
        }
    }

    /**
     * Notifies of revision update.
     * Must be called under the {@link #rwLock}.
     */
    private void notifyRevisionUpdate() {
        if (recoveryRevisionListener != null) {
            // Listener must be invoked only on recovery, after recovery listener must be null.
            recoveryRevisionListener.accept(rev);
        }
    }

    /**
     * Clear the RocksDB instance.
     *
     * @throws IOException If failed.
     */
    protected void destroyRocksDb() throws IOException {
        // For unknown reasons, RocksDB#destroyDB(String, Options) throws RocksDBException with ".../LOCK: No such file or directory".
        IgniteUtils.deleteIfExists(dbPath);

        Files.createDirectories(dbPath);
    }

    @Override
<<<<<<< HEAD
    public void close() {
        stopCompact();

=======
    public void close() throws Exception {
>>>>>>> 17d739a7
        watchProcessor.close();

        IgniteUtils.shutdownAndAwaitTermination(snapshotExecutor, 10, TimeUnit.SECONDS);

        rwLock.writeLock().lock();
        try {
            IgniteUtils.closeAll(this::closeRocksResources, defaultWriteOptions);
        } finally {
            rwLock.writeLock().unlock();
        }
    }

    private void closeRocksResources() {
        Collections.reverse(rocksResources);
        RocksUtils.closeAll(rocksResources);
        this.rocksResources = new ArrayList<>();
    }

    @Override
    public CompletableFuture<Void> snapshot(Path snapshotPath) {
        return snapshotManager.createSnapshot(snapshotPath);
    }

    @Override
    public void restoreSnapshot(Path path) {
        long currentRevision;

        rwLock.writeLock().lock();

        try {
            // there's no way to easily remove all data from RocksDB, so we need to re-create it from scratch
            closeRocksResources();

            destroyRocksDb();

            createDb();

            snapshotManager.restoreSnapshot(path);

            currentRevision = bytesToLong(data.get(REVISION_KEY));

            rev = currentRevision;

            updCntr = bytesToLong(data.get(UPDATE_COUNTER_KEY));

            notifyRevisionUpdate();
        } catch (Exception e) {
            throw new MetaStorageException(RESTORING_STORAGE_ERR, "Failed to restore snapshot", e);
        } finally {
            rwLock.writeLock().unlock();
        }
    }

    @Override
    public long revision() {
        rwLock.readLock().lock();

        try {
            return rev;
        } finally {
            rwLock.readLock().unlock();
        }
    }

    @Override
    public long updateCounter() {
        rwLock.readLock().lock();

        try {
            return updCntr;
        } finally {
            rwLock.readLock().unlock();
        }
    }

    @Override
    public void put(byte[] key, byte[] value, HybridTimestamp opTs) {
        rwLock.writeLock().lock();

        try (WriteBatch batch = new WriteBatch()) {
            long curRev = rev + 1;

            long cntr = updCntr + 1;

            addDataToBatch(batch, key, value, curRev, cntr);

            updateKeysIndex(batch, key, curRev);

            fillAndWriteBatch(batch, curRev, cntr, opTs);
        } catch (RocksDBException e) {
            throw new MetaStorageException(OP_EXECUTION_ERR, e);
        } finally {
            rwLock.writeLock().unlock();
        }
    }

    /**
     * Adds a revision to the keys index.
     *
     * @param batch  Write batch.
     * @param key    Key.
     * @param curRev New revision for key.
     */
    private void updateKeysIndex(WriteBatch batch, byte[] key, long curRev) {
        try {
            // Get the revisions current value
            byte @Nullable [] array = index.get(key);

            // Store the new value
            index.put(batch, key, appendLong(array, curRev));
        } catch (RocksDBException e) {
            throw new MetaStorageException(OP_EXECUTION_ERR, e);
        }
    }

    /**
     * Fills the batch with system values (the update counter and the revision) and writes it to the db.
     *
     * @param batch   Write batch.
     * @param newRev  New revision.
     * @param newCntr New update counter.
     * @param ts      Operation's timestamp.
     * @throws RocksDBException If failed.
     */
    private void fillAndWriteBatch(WriteBatch batch, long newRev, long newCntr, @Nullable HybridTimestamp ts) throws RocksDBException {
        byte[] revisionBytes = longToBytes(newRev);

        data.put(batch, UPDATE_COUNTER_KEY, longToBytes(newCntr));
        data.put(batch, REVISION_KEY, revisionBytes);

        if (ts != null) {
            byte[] tsBytes = hybridTsToArray(ts);

            tsToRevision.put(batch, tsBytes, revisionBytes);
            revisionToTs.put(batch, revisionBytes, tsBytes);
        }

        db.write(defaultWriteOptions, batch);

        rev = newRev;
        updCntr = newCntr;

        updatedEntries.ts = ts;

        queueWatchEvent();

        notifyRevisionUpdate();
    }

    private static byte[] hybridTsToArray(HybridTimestamp ts) {
        return longToBytes(ts.longValue());
    }

    private static Entry entry(byte[] key, long revision, Value value) {
        return value.tombstone()
                ? EntryImpl.tombstone(key, revision, value.updateCounter())
                : new EntryImpl(key, value.bytes(), revision, value.updateCounter());
    }

    @Override
    public void putAll(List<byte[]> keys, List<byte[]> values, HybridTimestamp opTs) {
        rwLock.writeLock().lock();

        try (WriteBatch batch = new WriteBatch()) {
            long curRev = rev + 1;

            long counter = addAllToBatch(batch, keys, values, curRev);

            for (byte[] key : keys) {
                updateKeysIndex(batch, key, curRev);
            }

            fillAndWriteBatch(batch, curRev, counter, opTs);
        } catch (RocksDBException e) {
            throw new MetaStorageException(OP_EXECUTION_ERR, e);
        } finally {
            rwLock.writeLock().unlock();
        }
    }

    @Override
    public Entry get(byte[] key) {
        rwLock.readLock().lock();

        try {
            return doGet(key, rev);
        } finally {
            rwLock.readLock().unlock();
        }
    }

    @Override
    public Entry get(byte[] key, long revUpperBound) {
        rwLock.readLock().lock();

        try {
            return doGet(key, revUpperBound);
        } finally {
            rwLock.readLock().unlock();
        }
    }

    @Override
    public List<Entry> get(byte[] key, long revLowerBound, long revUpperBound) {
        rwLock.readLock().lock();

        try {
            return doGet(key, revLowerBound, revUpperBound);
        } finally {
            rwLock.readLock().unlock();
        }
    }

    @Override
    public Collection<Entry> getAll(List<byte[]> keys) {
        rwLock.readLock().lock();

        try {
            return doGetAll(keys, rev);
        } finally {
            rwLock.readLock().unlock();
        }
    }

    @Override
    public Collection<Entry> getAll(List<byte[]> keys, long revUpperBound) {
        rwLock.readLock().lock();

        try {
            return doGetAll(keys, revUpperBound);
        } finally {
            rwLock.readLock().unlock();
        }
    }

    @Override
    public void remove(byte[] key, HybridTimestamp opTs) {
        rwLock.writeLock().lock();

        try (WriteBatch batch = new WriteBatch()) {
            long curRev = rev + 1;
            long counter = updCntr + 1;

            if (addToBatchForRemoval(batch, key, curRev, counter)) {
                updateKeysIndex(batch, key, curRev);

                fillAndWriteBatch(batch, curRev, counter, opTs);
            }
        } catch (RocksDBException e) {
            throw new MetaStorageException(OP_EXECUTION_ERR, e);
        } finally {
            rwLock.writeLock().unlock();
        }
    }

    @Override
    public void removeAll(List<byte[]> keys, HybridTimestamp opTs) {
        rwLock.writeLock().lock();

        try (WriteBatch batch = new WriteBatch()) {
            long curRev = rev + 1;

            List<byte[]> existingKeys = new ArrayList<>(keys.size());

            long counter = updCntr;

            for (byte[] key : keys) {
                if (addToBatchForRemoval(batch, key, curRev, counter + 1)) {
                    existingKeys.add(key);

                    counter++;
                }
            }

            for (byte[] key : existingKeys) {
                updateKeysIndex(batch, key, curRev);
            }

            fillAndWriteBatch(batch, curRev, counter, opTs);
        } catch (RocksDBException e) {
            throw new MetaStorageException(OP_EXECUTION_ERR, e);
        } finally {
            rwLock.writeLock().unlock();
        }
    }

    @Override
    public boolean invoke(
            Condition condition,
            Collection<Operation> success,
            Collection<Operation> failure,
            HybridTimestamp opTs,
            CommandId commandId
    ) {
        rwLock.writeLock().lock();

        try {
            Entry[] entries = getAll(Arrays.asList(condition.keys())).toArray(new Entry[]{});

            boolean branch = condition.test(entries);

            Collection<Operation> ops = branch ? new ArrayList<>(success) : new ArrayList<>(failure);

            ops.add(Operations.put(
                    new ByteArray(IDEMPOTENT_COMMAND_PREFIX + commandId.toMgKeyAsString()),
                    branch ? INVOKE_RESULT_TRUE_BYTES : INVOKE_RESULT_FALSE_BYTES)
            );

            applyOperations(ops, opTs);

            return branch;
        } catch (RocksDBException e) {
            throw new MetaStorageException(OP_EXECUTION_ERR, e);
        } finally {
            rwLock.writeLock().unlock();
        }
    }

    @Override
    public StatementResult invoke(If iif, HybridTimestamp opTs, CommandId commandId) {
        rwLock.writeLock().lock();

        try {
            If currIf = iif;

            byte maximumNumOfNestedBranch = 100;

            while (true) {
                if (maximumNumOfNestedBranch-- <= 0) {
                    throw new MetaStorageException(
                            OP_EXECUTION_ERR,
                            "Too many nested (" + maximumNumOfNestedBranch + ") statements in multi-invoke command.");
                }

                Entry[] entries = getAll(Arrays.asList(currIf.cond().keys())).toArray(new Entry[]{});

                Statement branch = (currIf.cond().test(entries)) ? currIf.andThen() : currIf.orElse();

                if (branch.isTerminal()) {
                    Update update = branch.update();

                    Collection<Operation> ops = new ArrayList<>(update.operations());

                    ops.add(Operations.put(
                            new ByteArray(IDEMPOTENT_COMMAND_PREFIX + commandId.toMgKeyAsString()),
                            update.result().result())
                    );

                    applyOperations(ops, opTs);

                    return update.result();
                } else {
                    currIf = branch.iif();
                }
            }
        } catch (RocksDBException e) {
            throw new MetaStorageException(OP_EXECUTION_ERR, e);
        } finally {
            rwLock.writeLock().unlock();
        }
    }

    private void applyOperations(Collection<Operation> ops, HybridTimestamp opTs) throws RocksDBException {
        long curRev = rev + 1;

        boolean modified = false;

        long counter = updCntr;

        List<byte[]> updatedKeys = new ArrayList<>();

        try (WriteBatch batch = new WriteBatch()) {
            for (Operation op : ops) {
                byte @Nullable [] key = op.key() == null ? null : toByteArray(op.key());

                switch (op.type()) {
                    case PUT:
                        counter++;

                        addDataToBatch(batch, key, toByteArray(op.value()), curRev, counter);

                        updatedKeys.add(key);

                        modified = true;

                        break;

                    case REMOVE:
                        counter++;

                        boolean removed = addToBatchForRemoval(batch, key, curRev, counter);

                        if (!removed) {
                            counter--;
                        } else {
                            updatedKeys.add(key);
                        }

                        modified |= removed;

                        break;

                    case NO_OP:
                        break;

                    default:
                        throw new MetaStorageException(OP_EXECUTION_ERR, "Unknown operation type: " + op.type());
                }
            }

            if (modified) {
                for (byte[] key : updatedKeys) {
                    updateKeysIndex(batch, key, curRev);
                }

                fillAndWriteBatch(batch, curRev, counter, opTs);
            }
        }
    }

    @Override
    public Cursor<Entry> range(byte[] keyFrom, byte @Nullable [] keyTo) {
        rwLock.readLock().lock();

        try {
            return range(keyFrom, keyTo, rev);
        } finally {
            rwLock.readLock().unlock();
        }
    }

    @Override
    public Cursor<Entry> range(byte[] keyFrom, byte @Nullable [] keyTo, long revUpperBound) {
        rwLock.readLock().lock();

        try {
            var readOpts = new ReadOptions();

            var upperBound = keyTo == null ? null : new Slice(keyTo);

            readOpts.setIterateUpperBound(upperBound);

            RocksIterator iterator = index.newIterator(readOpts);

            iterator.seek(keyFrom);

            return new RocksIteratorAdapter<>(iterator) {
                /** Cached entry used to filter "empty" values. */
                @Nullable
                private Entry next;

                @Override
                public boolean hasNext() {
                    if (next != null) {
                        return true;
                    }

                    while (next == null && super.hasNext()) {
                        Entry nextCandidate = decodeEntry(it.key(), it.value());

                        it.next();

                        if (!nextCandidate.empty()) {
                            next = nextCandidate;

                            return true;
                        }
                    }

                    return false;
                }

                @Override
                public Entry next() {
                    if (!hasNext()) {
                        throw new NoSuchElementException();
                    }

                    Entry result = next;

                    assert result != null;

                    next = null;

                    return result;
                }

                @Override
                protected Entry decodeEntry(byte[] key, byte[] value) {
                    long[] revisions = getAsLongs(value);

                    long targetRevision = maxRevision(revisions, revUpperBound);

                    if (targetRevision == -1) {
                        return EntryImpl.empty(key);
                    }

                    // This is not a correct approach for using locks in terms of compaction correctness (we should block compaction for the
                    // whole iteration duration). However, compaction is not fully implemented yet, so this lock is taken for consistency
                    // sake. This part must be rewritten in the future.
                    rwLock.readLock().lock();

                    try {
                        return doGetValue(key, targetRevision);
                    } finally {
                        rwLock.readLock().unlock();
                    }
                }

                @Override
                public void close() {
                    super.close();

                    RocksUtils.closeAll(readOpts, upperBound);
                }
            };
        } finally {
            rwLock.readLock().unlock();
        }
    }

    @Override
    public void watchRange(byte[] keyFrom, byte @Nullable [] keyTo, long rev, WatchListener listener) {
        assert keyFrom != null : "keyFrom couldn't be null.";
        assert rev > 0 : "rev must be positive.";

        Predicate<byte[]> rangePredicate = keyTo == null
                ? k -> CMP.compare(keyFrom, k) <= 0
                : k -> CMP.compare(keyFrom, k) <= 0 && CMP.compare(keyTo, k) > 0;

        watchProcessor.addWatch(new Watch(rev, listener, rangePredicate));
    }

    @Override
    public void watchExact(byte[] key, long rev, WatchListener listener) {
        assert key != null : "key couldn't be null.";
        assert rev > 0 : "rev must be positive.";

        Predicate<byte[]> exactPredicate = k -> CMP.compare(k, key) == 0;

        watchProcessor.addWatch(new Watch(rev, listener, exactPredicate));
    }

    @Override
    public void watchExact(Collection<byte[]> keys, long rev, WatchListener listener) {
        assert keys != null && !keys.isEmpty() : "keys couldn't be null or empty: " + keys;
        assert rev > 0 : "rev must be positive.";

        TreeSet<byte[]> keySet = new TreeSet<>(CMP);

        keySet.addAll(keys);

        Predicate<byte[]> inPredicate = keySet::contains;

        watchProcessor.addWatch(new Watch(rev, listener, inPredicate));
    }

    @Override
    public void startWatches(long startRevision, OnRevisionAppliedCallback revisionCallback) {
        assert startRevision != 0 : "First meaningful revision is 1";

        long currentRevision;

        rwLock.readLock().lock();

        try {
            watchProcessor.setRevisionCallback(revisionCallback);

            currentRevision = rev;

            // We update the recovery status under the read lock in order to avoid races between starting watches and applying a snapshot
            // or concurrent writes. Replay of events can be done outside of the read lock relying on RocksDB snapshot isolation.
            if (currentRevision == 0) {
                recoveryStatus.set(RecoveryStatus.DONE);
            } else {
                // If revision is not 0, we need to replay updates that match the existing data.
                recoveryStatus.set(RecoveryStatus.IN_PROGRESS);
            }
        } finally {
            rwLock.readLock().unlock();
        }

        if (currentRevision != 0) {
            replayUpdates(startRevision, currentRevision);
        }
    }

    @Override
    public void removeWatch(WatchListener listener) {
        watchProcessor.removeWatch(listener);
    }

    @Override
    public void compact(long revision) {
        assert revision >= 0;

        try (RocksIterator iterator = index.newIterator()) {
            iterator.seekToFirst();

            while (iterator.isValid()) {
                rwLock.writeLock().lock();

                try (WriteBatch batch = new WriteBatch()) {
                    assertCompactionRevisionLessThanCurrent(revision, rev);

                    for (int i = 0; i < COMPACT_BATCH_SIZE && iterator.isValid(); i++, iterator.next()) {
                        compactForKey(batch, iterator.key(), getAsLongs(iterator.value()), revision);
                    }

<<<<<<< HEAD
                for (; iterator.isValid() && !stopCompaction.get(); iterator.next()) {
                    compactForKey(batch, iterator.key(), getAsLongs(iterator.value()), revision);
                }

                checkIterator(iterator);
=======
                    db.write(defaultWriteOptions, batch);
                } finally {
                    rwLock.writeLock().unlock();
                }
>>>>>>> 17d739a7
            }

            checkIterator(iterator);
        } catch (Throwable t) {
            throw new MetaStorageException(COMPACTION_ERR, "Error during compaction: " + revision, t);
        }
    }

    @Override
    public void stopCompact() {
        stopCompaction.set(true);
    }

    @Override
    public byte @Nullable [] nextKey(byte[] key) {
        return incrementPrefix(key);
    }

    /**
     * Adds a key to a batch marking the value as a tombstone.
     *
     * @param batch   Write batch.
     * @param key     Target key.
     * @param curRev  Revision.
     * @param counter Update counter.
     * @return {@code true} if an entry can be deleted.
     * @throws RocksDBException If failed.
     */
    private boolean addToBatchForRemoval(WriteBatch batch, byte[] key, long curRev, long counter) throws RocksDBException {
        Entry e = doGet(key, curRev);

        if (e.empty() || e.tombstone()) {
            return false;
        }

        addDataToBatch(batch, key, TOMBSTONE, curRev, counter);

        return true;
    }

    /**
     * Compacts the key, see the documentation of {@link KeyValueStorage#compact} for examples.
     *
     * @param batch Write batch.
     * @param key Target key.
     * @param revs Key revisions.
     * @param compactionRevision Revision up to which (inclusively) the key will be compacted.
     * @throws MetaStorageException If failed.
     */
    private void compactForKey(WriteBatch batch, byte[] key, long[] revs, long compactionRevision) {
        try {
            int indexToCompact = indexToCompact(revs, compactionRevision, revision -> isTombstoneForCompaction(key, revision));

            if (NOTHING_TO_COMPACT_INDEX == indexToCompact) {
                return;
            }

            for (int revisionIndex = 0; revisionIndex <= indexToCompact; revisionIndex++) {
                // This revision is not needed anymore, remove data.
                data.delete(batch, keyToRocksKey(revs[revisionIndex], key));
            }

            if (indexToCompact == revs.length - 1) {
                index.delete(batch, key);
            } else {
                index.put(batch, key, longsToBytes(revs, indexToCompact + 1));
            }
        } catch (Throwable t) {
            throw new MetaStorageException(
                    COMPACTION_ERR,
                    String.format(
                            "Error during compaction of key: [KeyBytes=%s, keyBytesToUtf8String=%s]",
                            Arrays.toString(key), toUtf8String(key)
                    ),
                    t
            );
        }
    }

    /**
     * Gets all entries with given keys and a revision.
     *
     * @param keys Target keys.
     * @param rev  Target revision.
     * @return Collection of entries.
     */
    private Collection<Entry> doGetAll(Collection<byte[]> keys, long rev) {
        assert keys != null : "keys list can't be null.";
        assert !keys.isEmpty() : "keys list can't be empty.";
        assert rev >= 0;

        var res = new ArrayList<Entry>(keys.size());

        for (byte[] key : keys) {
            res.add(doGet(key, rev));
        }

        return res;
    }

    /**
     * Gets the value by key and revision.
     *
     * @param key            Target key.
     * @param revUpperBound  Target upper bound of revision.
     * @return Value.
     */
    private Entry doGet(byte[] key, long revUpperBound) {
        assert revUpperBound >= 0 : "Invalid arguments: [revUpperBound=" + revUpperBound + ']';

        long[] revs;
        try {
            revs = getRevisions(key);
        } catch (RocksDBException e) {
            throw new MetaStorageException(OP_EXECUTION_ERR, e);
        }

        if (revs.length == 0) {
            return EntryImpl.empty(key);
        }

        long lastRev = maxRevision(revs, revUpperBound);

        // lastRev can be -1 if maxRevision return -1.
        if (lastRev == -1) {
            return EntryImpl.empty(key);
        }

        return doGetValue(key, lastRev);
    }

    /**
     * Returns all entries corresponding to the given key and bounded by given revisions.
     * All these entries are ordered by revisions and have the same key.
     * The lower bound and the upper bound are inclusive.
     *
     * @param key The key.
     * @param revLowerBound The lower bound of revision.
     * @param revUpperBound The upper bound of revision.
     * @return Entries corresponding to the given key.
     */
    private List<Entry> doGet(byte[] key, long revLowerBound, long revUpperBound) {
        assert revLowerBound >= 0 : "Invalid arguments: [revLowerBound=" + revLowerBound + ']';
        assert revUpperBound >= 0 : "Invalid arguments: [revUpperBound=" + revUpperBound + ']';
        assert revUpperBound >= revLowerBound
                : "Invalid arguments: [revLowerBound=" + revLowerBound + ", revUpperBound=" + revUpperBound + ']';

        long[] revs;

        try {
            revs = getRevisions(key);
        } catch (RocksDBException e) {
            throw new MetaStorageException(OP_EXECUTION_ERR, e);
        }

        if (revs.length == 0) {
            return Collections.emptyList();
        }

        int firstRevIndex = minRevisionIndex(revs, revLowerBound);
        int lastRevIndex = maxRevisionIndex(revs, revUpperBound);

        // firstRevIndex can be -1 if minRevisionIndex return -1. lastRevIndex can be -1 if maxRevisionIndex return -1.
        if (firstRevIndex == -1 || lastRevIndex == -1) {
            return Collections.emptyList();
        }

        List<Entry> entries = new ArrayList<>();

        for (int i = firstRevIndex; i <= lastRevIndex; i++) {
            entries.add(doGetValue(key, revs[i]));
        }

        return entries;
    }

    /**
     * Get a list of the revisions of the entry corresponding to the key.
     *
     * @param key Key.
     * @return Array of revisions.
     * @throws RocksDBException If failed to perform {@link RocksDB#get(ColumnFamilyHandle, byte[])}.
     */
    private long[] getRevisions(byte[] key) throws RocksDBException {
        byte[] revisions = index.get(key);

        if (revisions == null) {
            return LONG_EMPTY_ARRAY;
        }

        return getAsLongs(revisions);
    }

    /**
     * Returns maximum revision which must be less or equal to {@code upperBoundRev}. If there is no such revision then {@code -1} will be
     * returned.
     *
     * @param revs          Revisions list.
     * @param upperBoundRev Revision upper bound.
     * @return Maximum revision or {@code -1} if there is no such revision.
     */
    private static long maxRevision(long[] revs, long upperBoundRev) {
        for (int i = revs.length - 1; i >= 0; i--) {
            long rev = revs[i];

            if (rev <= upperBoundRev) {
                return rev;
            }
        }

        return -1;
    }

    /**
     * Returns index of minimum revision which must be greater or equal to {@code lowerBoundRev}.
     * If there is no such revision then {@code -1} will be returned.
     *
     * @param revs          Revisions list.
     * @param lowerBoundRev Revision lower bound.
     * @return Index of minimum revision or {@code -1} if there is no such revision.
     */
    private static int minRevisionIndex(long[] revs, long lowerBoundRev) {
        for (int i = 0; i < revs.length; i++) {
            long rev = revs[i];

            if (rev >= lowerBoundRev) {
                return i;
            }
        }

        return -1;
    }

    /**
     * Returns index of maximum revision which must be less or equal to {@code upperBoundRev}.
     * If there is no such revision then {@code -1} will be returned.
     *
     * @param revs          Revisions list.
     * @param upperBoundRev Revision upper bound.
     * @return Index of maximum revision or {@code -1} if there is no such revision.
     */
    private static int maxRevisionIndex(long[] revs, long upperBoundRev) {
        for (int i = revs.length - 1; i >= 0; i--) {
            long rev = revs[i];

            if (rev <= upperBoundRev) {
                return i;
            }
        }

        return -1;
    }

    /**
     * Gets the value by a key and a revision.
     *
     * @param key      Target key.
     * @param revision Target revision.
     * @return Entry.
     */
    private Entry doGetValue(byte[] key, long revision) {
        if (revision == 0) {
            return EntryImpl.empty(key);
        }

        byte[] valueBytes;

        try {
            valueBytes = data.get(keyToRocksKey(revision, key));
        } catch (RocksDBException e) {
            throw new MetaStorageException(OP_EXECUTION_ERR, e);
        }

        if (valueBytes == null || valueBytes.length == 0) {
            return EntryImpl.empty(key);
        }

        Value lastVal = bytesToValue(valueBytes);

        if (lastVal.tombstone()) {
            return EntryImpl.tombstone(key, revision, lastVal.updateCounter());
        }

        return new EntryImpl(key, lastVal.bytes(), revision, lastVal.updateCounter());
    }

    /**
     * Adds an entry to the batch.
     *
     * @param batch  Write batch.
     * @param key    Key.
     * @param value  Value.
     * @param curRev Revision.
     * @param cntr   Update counter.
     * @throws RocksDBException If failed.
     */
    private void addDataToBatch(WriteBatch batch, byte[] key, byte[] value, long curRev, long cntr) throws RocksDBException {
        byte[] rocksKey = keyToRocksKey(curRev, key);

        byte[] rocksValue = valueToBytes(value, cntr);

        data.put(batch, rocksKey, rocksValue);

        updatedEntries.add(entry(key, curRev, new Value(value, cntr)));
    }

    /**
     * Adds all entries to the batch.
     *
     * @param batch  Write batch.
     * @param keys   Keys.
     * @param values Values.
     * @param curRev Revision.
     * @return New update counter value.
     * @throws RocksDBException If failed.
     */
    private long addAllToBatch(WriteBatch batch, List<byte[]> keys, List<byte[]> values, long curRev) throws RocksDBException {
        long counter = this.updCntr;

        for (int i = 0; i < keys.size(); i++) {
            counter++;

            byte[] key = keys.get(i);

            byte[] bytes = values.get(i);

            addDataToBatch(batch, key, bytes, curRev, counter);
        }

        return counter;
    }

    /**
     * Gets last revision from the list.
     *
     * @param revs Revisions.
     * @return Last revision.
     */
    private static long lastRevision(long[] revs) {
        return revs[revs.length - 1];
    }

    /**
     * Adds modified entries to the watch event queue.
     */
    private void queueWatchEvent() {
        if (updatedEntries.isEmpty()) {
            return;
        }

        switch (recoveryStatus.get()) {
            case INITIAL:
                // Watches haven't been enabled yet, no need to queue any events, they will be replayed upon recovery.
                updatedEntries.clear();

                break;

            case IN_PROGRESS:
                // Buffer the event while event replay is still in progress.
                if (eventCache == null) {
                    eventCache = new ArrayList<>();
                }

                eventCache.add(updatedEntries.transfer());

                break;

            default:
                notifyWatches();

                break;
        }
    }

    private void notifyWatches() {
        UpdatedEntries copy = updatedEntries.transfer();

        assert copy.ts != null;
        watchProcessor.notifyWatches(copy.updatedEntries, copy.ts);
    }

    private void replayUpdates(long lowerRevision, long upperRevision) {
        long minWatchRevision = Math.max(lowerRevision, watchProcessor.minWatchRevision().orElse(-1));

        if (minWatchRevision == -1 || minWatchRevision > upperRevision) {
            // No events to replay, we can start processing more recent events from the event queue.
            finishReplay();

            return;
        }

        var updatedEntries = new ArrayList<Entry>();
        HybridTimestamp ts = null;

        try (
                var upperBound = new Slice(longToBytes(upperRevision + 1));
                var options = new ReadOptions().setIterateUpperBound(upperBound);
                RocksIterator it = data.newIterator(options)
        ) {
            it.seek(longToBytes(minWatchRevision));

            long lastSeenRevision = minWatchRevision;

            for (; it.isValid(); it.next()) {
                byte[] rocksKey = it.key();
                byte[] rocksValue = it.value();

                long revision = revisionFromRocksKey(rocksKey);

                if (revision != lastSeenRevision) {
                    if (!updatedEntries.isEmpty()) {
                        var updatedEntriesCopy = List.copyOf(updatedEntries);

                        assert ts != null;

                        watchProcessor.notifyWatches(updatedEntriesCopy, ts);

                        updatedEntries.clear();

                        ts = timestampByRevision(revision);
                    }

                    lastSeenRevision = revision;
                }

                if (ts == null) {
                    // This will only execute on first iteration.
                    ts = timestampByRevision(revision);
                }

                updatedEntries.add(entry(rocksKeyToBytes(rocksKey), revision, bytesToValue(rocksValue)));
            }

            checkIterator(it);

            // Notify about the events left after finishing the loop above.
            if (!updatedEntries.isEmpty()) {
                assert ts != null;

                watchProcessor.notifyWatches(updatedEntries, ts);
            }
        }

        finishReplay();
    }

    @Override
    public HybridTimestamp timestampByRevision(long revision) {
        try {
            byte[] tsBytes = revisionToTs.get(longToBytes(revision));

            assert tsBytes != null;

            return HybridTimestamp.hybridTimestamp(bytesToLong(tsBytes));
        } catch (RocksDBException e) {
            throw new MetaStorageException(OP_EXECUTION_ERR, e);
        }
    }

    @Override
    public long revisionByTimestamp(HybridTimestamp timestamp) {
        byte[] tsBytes = hybridTsToArray(timestamp);

        // Find a revision with timestamp lesser or equal to the watermark.
        try (RocksIterator rocksIterator = tsToRevision.newIterator()) {
            rocksIterator.seekForPrev(tsBytes);

            checkIterator(rocksIterator);

            byte[] tsValue = rocksIterator.value();

            if (tsValue.length == 0) {
                return -1;
            }

            return bytesToLong(tsValue);
        }
    }

    private void finishReplay() {
        // Take the lock to drain the event cache and prevent new events from being cached. Since event notification is asynchronous,
        // this lock shouldn't be held for long.
        rwLock.writeLock().lock();

        try {
            if (eventCache != null) {
                eventCache.forEach(entries -> {
                    assert entries.ts != null;

                    watchProcessor.notifyWatches(entries.updatedEntries, entries.ts);
                });

                eventCache = null;
            }

            recoveryStatus.set(RecoveryStatus.DONE);
        } finally {
            rwLock.writeLock().unlock();
        }
    }

    @Override
    public void setRecoveryRevisionListener(@Nullable LongConsumer listener) {
        rwLock.writeLock().lock();

        try {
            this.recoveryRevisionListener = listener;
        } finally {
            rwLock.writeLock().unlock();
        }
    }

    @TestOnly
    public Path getDbPath() {
        return dbPath;
    }

    private static class UpdatedEntries {
        private final List<Entry> updatedEntries;

        @Nullable
        private HybridTimestamp ts;

        public UpdatedEntries() {
            this.updatedEntries = new ArrayList<>();
        }

        private UpdatedEntries(List<Entry> updatedEntries, HybridTimestamp ts) {
            this.updatedEntries = updatedEntries;
            this.ts = Objects.requireNonNull(ts);
        }

        boolean isEmpty() {
            return updatedEntries.isEmpty();
        }

        void add(Entry entry) {
            updatedEntries.add(entry);
        }

        void clear() {
            updatedEntries.clear();

            ts = null;
        }

        UpdatedEntries transfer() {
            assert ts != null;

            UpdatedEntries transferredValue = new UpdatedEntries(new ArrayList<>(updatedEntries), ts);

            clear();

            return transferredValue;
        }
    }

    @Override
    public void registerRevisionUpdateListener(RevisionUpdateListener listener) {
        watchProcessor.registerRevisionUpdateListener(listener);
    }

    @Override
    public void unregisterRevisionUpdateListener(RevisionUpdateListener listener) {
        watchProcessor.unregisterRevisionUpdateListener(listener);
    }

    @Override
    public CompletableFuture<Void> notifyRevisionUpdateListenerOnStart(long newRevision) {
        return watchProcessor.notifyUpdateRevisionListeners(newRevision);
    }

    @Override
    public void advanceSafeTime(HybridTimestamp newSafeTime) {
        rwLock.writeLock().lock();

        try {
            if (recoveryStatus.get() == RecoveryStatus.DONE) {
                watchProcessor.advanceSafeTime(newSafeTime);
            }
        } finally {
            rwLock.writeLock().unlock();
        }
    }

    private boolean isTombstone(byte[] key, long revision) throws RocksDBException {
        byte[] rocksKey = keyToRocksKey(revision, key);

        byte[] valueBytes = data.get(rocksKey);

        assert valueBytes != null : "key=" + toUtf8String(key) + ", revision=" + revision;

        return bytesToValue(valueBytes).tombstone();
    }

    private boolean isTombstoneForCompaction(byte[] key, long revision) {
        try {
            return isTombstone(key, revision);
        } catch (RocksDBException e) {
            throw new MetaStorageException(
                    COMPACTION_ERR,
                    String.format(
                            "Error getting key value by revision: [KeyBytes=%s, keyBytesToUtf8String=%s, revision=%s]",
                            Arrays.toString(key), toUtf8String(key), revision
                    ),
                    e
            );
        }
    }
}<|MERGE_RESOLUTION|>--- conflicted
+++ resolved
@@ -246,12 +246,10 @@
     /** Tracks RocksDb resources that must be properly closed. */
     private List<AbstractNativeReference> rocksResources = new ArrayList<>();
 
-<<<<<<< HEAD
-    private final AtomicBoolean stopCompaction = new AtomicBoolean();
-=======
     /** Metastorage recovery is based on the snapshot & external log. WAL is never used for recovery, and can be safely disabled. */
     private final WriteOptions defaultWriteOptions = new WriteOptions().setDisableWAL(true);
->>>>>>> 17d739a7
+
+    private final AtomicBoolean stopCompaction = new AtomicBoolean();
 
     /**
      * Constructor.
@@ -390,13 +388,9 @@
     }
 
     @Override
-<<<<<<< HEAD
-    public void close() {
+    public void close() throws Exception {
         stopCompact();
 
-=======
-    public void close() throws Exception {
->>>>>>> 17d739a7
         watchProcessor.close();
 
         IgniteUtils.shutdownAndAwaitTermination(snapshotExecutor, 10, TimeUnit.SECONDS);
@@ -1006,18 +1000,10 @@
                         compactForKey(batch, iterator.key(), getAsLongs(iterator.value()), revision);
                     }
 
-<<<<<<< HEAD
-                for (; iterator.isValid() && !stopCompaction.get(); iterator.next()) {
-                    compactForKey(batch, iterator.key(), getAsLongs(iterator.value()), revision);
-                }
-
-                checkIterator(iterator);
-=======
                     db.write(defaultWriteOptions, batch);
                 } finally {
                     rwLock.writeLock().unlock();
                 }
->>>>>>> 17d739a7
             }
 
             checkIterator(iterator);
