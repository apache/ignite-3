/*
 * Licensed to the Apache Software Foundation (ASF) under one or more
 * contributor license agreements. See the NOTICE file distributed with
 * this work for additional information regarding copyright ownership.
 * The ASF licenses this file to You under the Apache License, Version 2.0
 * (the "License"); you may not use this file except in compliance with
 * the License. You may obtain a copy of the License at
 *
 *      http://www.apache.org/licenses/LICENSE-2.0
 *
 * Unless required by applicable law or agreed to in writing, software
 * distributed under the License is distributed on an "AS IS" BASIS,
 * WITHOUT WARRANTIES OR CONDITIONS OF ANY KIND, either express or implied.
 * See the License for the specific language governing permissions and
 * limitations under the License.
 */

package org.apache.ignite.internal.metastorage.server.persistence;

import static java.nio.charset.StandardCharsets.UTF_8;
import static org.apache.ignite.internal.metastorage.server.KeyValueStorageUtils.NOTHING_TO_COMPACT_INDEX;
import static org.apache.ignite.internal.metastorage.server.KeyValueStorageUtils.assertCompactionRevisionLessThanCurrent;
import static org.apache.ignite.internal.metastorage.server.KeyValueStorageUtils.indexToCompact;
import static org.apache.ignite.internal.metastorage.server.KeyValueStorageUtils.toUtf8String;
import static org.apache.ignite.internal.metastorage.server.Value.TOMBSTONE;
import static org.apache.ignite.internal.metastorage.server.persistence.RocksStorageUtils.appendLong;
import static org.apache.ignite.internal.metastorage.server.persistence.RocksStorageUtils.bytesToLong;
import static org.apache.ignite.internal.metastorage.server.persistence.RocksStorageUtils.bytesToValue;
import static org.apache.ignite.internal.metastorage.server.persistence.RocksStorageUtils.getAsLongs;
import static org.apache.ignite.internal.metastorage.server.persistence.RocksStorageUtils.keyToRocksKey;
import static org.apache.ignite.internal.metastorage.server.persistence.RocksStorageUtils.longToBytes;
import static org.apache.ignite.internal.metastorage.server.persistence.RocksStorageUtils.longsToBytes;
import static org.apache.ignite.internal.metastorage.server.persistence.RocksStorageUtils.revisionFromRocksKey;
import static org.apache.ignite.internal.metastorage.server.persistence.RocksStorageUtils.rocksKeyToBytes;
import static org.apache.ignite.internal.metastorage.server.persistence.RocksStorageUtils.valueToBytes;
import static org.apache.ignite.internal.metastorage.server.persistence.StorageColumnFamilyType.DATA;
import static org.apache.ignite.internal.metastorage.server.persistence.StorageColumnFamilyType.INDEX;
import static org.apache.ignite.internal.metastorage.server.persistence.StorageColumnFamilyType.REVISION_TO_TS;
import static org.apache.ignite.internal.metastorage.server.persistence.StorageColumnFamilyType.TS_TO_REVISION;
import static org.apache.ignite.internal.metastorage.server.raft.MetaStorageWriteHandler.IDEMPOTENT_COMMAND_PREFIX;
import static org.apache.ignite.internal.rocksdb.RocksUtils.checkIterator;
import static org.apache.ignite.internal.rocksdb.RocksUtils.incrementPrefix;
import static org.apache.ignite.internal.rocksdb.snapshot.ColumnFamilyRange.fullRange;
import static org.apache.ignite.internal.util.ArrayUtils.LONG_EMPTY_ARRAY;
import static org.apache.ignite.internal.util.ByteUtils.toByteArray;
import static org.apache.ignite.lang.ErrorGroups.MetaStorage.COMPACTION_ERR;
import static org.apache.ignite.lang.ErrorGroups.MetaStorage.OP_EXECUTION_ERR;
import static org.apache.ignite.lang.ErrorGroups.MetaStorage.RESTORING_STORAGE_ERR;
import static org.apache.ignite.lang.ErrorGroups.MetaStorage.STARTING_STORAGE_ERR;
import static org.rocksdb.util.SizeUnit.MB;

import java.io.IOException;
import java.nio.file.Files;
import java.nio.file.Path;
import java.util.ArrayList;
import java.util.Arrays;
import java.util.Collection;
import java.util.Collections;
import java.util.Comparator;
import java.util.List;
import java.util.NoSuchElementException;
import java.util.Objects;
import java.util.TreeSet;
import java.util.concurrent.CompletableFuture;
import java.util.concurrent.ExecutorService;
import java.util.concurrent.Executors;
import java.util.concurrent.TimeUnit;
import java.util.concurrent.atomic.AtomicReference;
import java.util.concurrent.locks.ReadWriteLock;
import java.util.concurrent.locks.ReentrantReadWriteLock;
import java.util.function.LongConsumer;
import java.util.function.Predicate;
import org.apache.ignite.internal.failure.FailureManager;
import org.apache.ignite.internal.hlc.HybridTimestamp;
import org.apache.ignite.internal.lang.ByteArray;
import org.apache.ignite.internal.logger.IgniteLogger;
import org.apache.ignite.internal.logger.Loggers;
import org.apache.ignite.internal.metastorage.CommandId;
import org.apache.ignite.internal.metastorage.Entry;
import org.apache.ignite.internal.metastorage.RevisionUpdateListener;
import org.apache.ignite.internal.metastorage.WatchListener;
import org.apache.ignite.internal.metastorage.dsl.Operation;
import org.apache.ignite.internal.metastorage.dsl.Operations;
import org.apache.ignite.internal.metastorage.dsl.StatementResult;
import org.apache.ignite.internal.metastorage.dsl.Update;
import org.apache.ignite.internal.metastorage.exceptions.CompactedException;
import org.apache.ignite.internal.metastorage.exceptions.MetaStorageException;
import org.apache.ignite.internal.metastorage.impl.EntryImpl;
import org.apache.ignite.internal.metastorage.impl.MetaStorageManagerImpl;
import org.apache.ignite.internal.metastorage.server.Condition;
import org.apache.ignite.internal.metastorage.server.If;
import org.apache.ignite.internal.metastorage.server.KeyValueStorage;
import org.apache.ignite.internal.metastorage.server.OnRevisionAppliedCallback;
import org.apache.ignite.internal.metastorage.server.Statement;
import org.apache.ignite.internal.metastorage.server.Value;
import org.apache.ignite.internal.metastorage.server.Watch;
import org.apache.ignite.internal.metastorage.server.WatchProcessor;
import org.apache.ignite.internal.rocksdb.ColumnFamily;
import org.apache.ignite.internal.rocksdb.RocksIteratorAdapter;
import org.apache.ignite.internal.rocksdb.RocksUtils;
import org.apache.ignite.internal.rocksdb.snapshot.RocksSnapshotManager;
import org.apache.ignite.internal.thread.NamedThreadFactory;
import org.apache.ignite.internal.util.ByteUtils;
import org.apache.ignite.internal.util.Cursor;
import org.apache.ignite.internal.util.IgniteUtils;
import org.jetbrains.annotations.Nullable;
import org.jetbrains.annotations.TestOnly;
import org.rocksdb.AbstractNativeReference;
import org.rocksdb.BlockBasedTableConfig;
import org.rocksdb.BloomFilter;
import org.rocksdb.ColumnFamilyDescriptor;
import org.rocksdb.ColumnFamilyHandle;
import org.rocksdb.ColumnFamilyOptions;
import org.rocksdb.DBOptions;
import org.rocksdb.LRUCache;
import org.rocksdb.Options;
import org.rocksdb.ReadOptions;
import org.rocksdb.RocksDB;
import org.rocksdb.RocksDBException;
import org.rocksdb.RocksIterator;
import org.rocksdb.Slice;
import org.rocksdb.WriteBatch;
import org.rocksdb.WriteOptions;

/**
 * Key-value storage based on RocksDB. Keys are stored with revision. Values are stored in the default column family with an update counter
 * and a boolean flag which represents whether this record is a tombstone.
 * <br>
 * Key: [8 bytes revision, N bytes key itself].
 * <br>
 * Value: [8 bytes update counter, 1 byte tombstone flag, N bytes value].
 * <br>
 * The mapping from the key to the set of the storage's revisions is stored in the "index" column family. A key represents the key of an
 * entry and the value is a {@code byte[]} that represents a {@code long[]} where every item is a revision of the storage.
 */
public class RocksDbKeyValueStorage implements KeyValueStorage {
    private static final IgniteLogger LOG = Loggers.forClass(RocksDbKeyValueStorage.class);

    /** A revision to store with system entries. */
    private static final long SYSTEM_REVISION_MARKER_VALUE = 0;

    /** Revision key. */
    private static final byte[] REVISION_KEY = keyToRocksKey(
            SYSTEM_REVISION_MARKER_VALUE,
            "SYSTEM_REVISION_KEY".getBytes(UTF_8)
    );

    /** Update counter key. */
    private static final byte[] UPDATE_COUNTER_KEY = keyToRocksKey(
            SYSTEM_REVISION_MARKER_VALUE,
            "SYSTEM_UPDATE_COUNTER_KEY".getBytes(UTF_8)
    );

    /** Compaction revision key. */
    private static final byte[] COMPACTION_REVISION_KEY = keyToRocksKey(
            SYSTEM_REVISION_MARKER_VALUE,
            "SYSTEM_COMPACTION_REVISION_KEY".getBytes(UTF_8)
    );

    /** Lexicographic order comparator. */
    private static final Comparator<byte[]> CMP = Arrays::compareUnsigned;

    /** Batch size (number of keys) for storage compaction. The value is arbitrary. */
    private static final int COMPACT_BATCH_SIZE = 10;

    static {
        RocksDB.loadLibrary();
    }

    /** RW lock. */
    private final ReadWriteLock rwLock = new ReentrantReadWriteLock();

    /** Thread-pool for snapshot operations execution. */
    private final ExecutorService snapshotExecutor;

    /** Path to the rocksdb database. */
    private final Path dbPath;

    /** RockDB options. */
    private volatile DBOptions options;

    /** RocksDb instance. */
    private volatile RocksDB db;

    /** Data column family. */
    private volatile ColumnFamily data;

    /** Index column family. */
    private volatile ColumnFamily index;

    /** Timestamp to revision mapping column family. */
    private volatile ColumnFamily tsToRevision;

    /** Revision to timestamp mapping column family. */
    private volatile ColumnFamily revisionToTs;

    /** Snapshot manager. */
    private volatile RocksSnapshotManager snapshotManager;

    /**
     * Revision listener for recovery only. Notifies {@link MetaStorageManagerImpl} of revision update.
     * Guarded by {@link #rwLock}.
     */
    private @Nullable LongConsumer recoveryRevisionListener;

    /**
     * Revision. Will be incremented for each single-entry or multi-entry update operation.
     *
     * <p>Multi-threaded access is guarded by {@link #rwLock}.</p>
     */
    private long rev;

    /**
     * Update counter. Will be incremented for each update of any particular entry.
     *
     * <p>Multi-threaded access is guarded by {@link #rwLock}.</p>
     */
    private long updCntr;

    /**
     * Last revision of a compact that was set or restored from a snapshot.
     *
     * <p>This field is used by metastorage read methods to determine whether {@link CompactedException} should be thrown.</p>
     *
     * <p>Multi-threaded access is guarded by {@link #rwLock}.</p>
     */
    private long compactionRevision = -1;

    /** Watch processor. */
    private final WatchProcessor watchProcessor;

    /** Status of the watch recovery process. */
    private enum RecoveryStatus {
        INITIAL,
        IN_PROGRESS,
        DONE
    }

    /**
     * Current status of the watch recovery process. Watch recovery is needed for replaying missed updated when {@link #startWatches}
     * is called.
     */
    private final AtomicReference<RecoveryStatus> recoveryStatus = new AtomicReference<>(RecoveryStatus.INITIAL);

    /**
     * Buffer used to cache new events while an event replay is in progress. After replay finishes, the cache gets drained and is never
     * used again.
     *
     * <p>Multi-threaded access is guarded by {@link #rwLock}.
     */
    @Nullable
    private List<UpdatedEntries> eventCache;

    /**
     * Current list of updated entries.
     *
     * <p>Since this list gets read and updated only on writes (under a write lock), no extra synchronisation is needed.
     */
    private final UpdatedEntries updatedEntries = new UpdatedEntries();

    /** Tracks RocksDb resources that must be properly closed. */
    private List<AbstractNativeReference> rocksResources = new ArrayList<>();

    /** Metastorage recovery is based on the snapshot & external log. WAL is never used for recovery, and can be safely disabled. */
    private final WriteOptions defaultWriteOptions = new WriteOptions().setDisableWAL(true);

    /**
     * Constructor.
     *
     * @param nodeName Node name.
     * @param dbPath RocksDB path.
     */
    public RocksDbKeyValueStorage(String nodeName, Path dbPath, FailureManager failureManager) {
        this.dbPath = dbPath;

        this.watchProcessor = new WatchProcessor(nodeName, this::get, failureManager);

        this.snapshotExecutor = Executors.newFixedThreadPool(2, NamedThreadFactory.create(nodeName, "metastorage-snapshot-executor", LOG));
    }

    @Override
    public void start() {
        rwLock.writeLock().lock();

        try {
            // Delete existing data, relying on the raft's snapshot and log playback
            destroyRocksDb();

            createDb();
        } catch (IOException | RocksDBException e) {
            closeRocksResources();
            throw new MetaStorageException(STARTING_STORAGE_ERR, "Failed to start the storage", e);
        } finally {
            rwLock.writeLock().unlock();
        }
    }

    private List<ColumnFamilyDescriptor> cfDescriptors() {
        Options baseOptions = new Options()
                .setCreateIfMissing(true)
                // Lowering the desired number of levels will, on average, lead to less lookups in files, making reads faster.
                .setNumLevels(4)
                // Protect ourselves from slower flushes during the peak write load.
                .setMaxWriteBufferNumber(4)
                .setTableFormatConfig(new BlockBasedTableConfig()
                        // Speed-up key lookup in levels by adding a bloom filter and always caching it for level 0.
                        // This improves the access time to keys from lower levels. 12 is chosen to fit into a 4kb memory chunk.
                        // This proved to be big enough to positively affect the performance.
                        .setPinL0FilterAndIndexBlocksInCache(true)
                        .setFilterPolicy(new BloomFilter(12))
                        // Often helps to avoid reading data from the storage device, making reads faster.
                        .setBlockCache(new LRUCache(64 * MB))
                );

        ColumnFamilyOptions dataFamilyOptions = new ColumnFamilyOptions(baseOptions)
                // The prefix is the revision of an entry, so prefix length is the size of a long
                .useFixedLengthPrefixExtractor(Long.BYTES);
        this.rocksResources.add(dataFamilyOptions);

        ColumnFamilyOptions indexFamilyOptions = new ColumnFamilyOptions(baseOptions);
        this.rocksResources.add(indexFamilyOptions);

        ColumnFamilyOptions tsToRevFamilyOptions = new ColumnFamilyOptions(baseOptions);
        this.rocksResources.add(tsToRevFamilyOptions);

        ColumnFamilyOptions revToTsFamilyOptions = new ColumnFamilyOptions(baseOptions);
        this.rocksResources.add(revToTsFamilyOptions);

        return List.of(
                new ColumnFamilyDescriptor(DATA.nameAsBytes(), dataFamilyOptions),
                new ColumnFamilyDescriptor(INDEX.nameAsBytes(), indexFamilyOptions),
                new ColumnFamilyDescriptor(TS_TO_REVISION.nameAsBytes(), tsToRevFamilyOptions),
                new ColumnFamilyDescriptor(REVISION_TO_TS.nameAsBytes(), revToTsFamilyOptions)
        );
    }

    protected DBOptions createDbOptions() {
        DBOptions options = new DBOptions()
                .setCreateMissingColumnFamilies(true)
                .setCreateIfMissing(true);

        rocksResources.add(options);

        return options;
    }

    protected void createDb() throws RocksDBException {
        List<ColumnFamilyDescriptor> descriptors = cfDescriptors();

        assert descriptors.size() == 4;

        var handles = new ArrayList<ColumnFamilyHandle>(descriptors.size());

        options = createDbOptions();

        db = RocksDB.open(options, dbPath.toAbsolutePath().toString(), descriptors, handles);
        rocksResources.add(db);
        rocksResources.addAll(handles);

        data = ColumnFamily.wrap(db, handles.get(0));

        index = ColumnFamily.wrap(db, handles.get(1));

        tsToRevision = ColumnFamily.wrap(db, handles.get(2));

        revisionToTs = ColumnFamily.wrap(db, handles.get(3));

        snapshotManager = new RocksSnapshotManager(db,
                List.of(fullRange(data), fullRange(index), fullRange(tsToRevision), fullRange(revisionToTs)),
                snapshotExecutor
        );

        byte[] revision = data.get(REVISION_KEY);

        if (revision != null) {
            rev = ByteUtils.bytesToLong(revision);
        }

        byte[] compactionRevisionBytes = data.get(COMPACTION_REVISION_KEY);

        if (compactionRevisionBytes != null) {
            compactionRevision = ByteUtils.bytesToLong(compactionRevisionBytes);
        }
    }

    /**
     * Notifies of revision update.
     * Must be called under the {@link #rwLock}.
     */
    private void notifyRevisionUpdate() {
        if (recoveryRevisionListener != null) {
            // Listener must be invoked only on recovery, after recovery listener must be null.
            recoveryRevisionListener.accept(rev);
        }
    }

    /**
     * Clear the RocksDB instance.
     *
     * @throws IOException If failed.
     */
    protected void destroyRocksDb() throws IOException {
        // For unknown reasons, RocksDB#destroyDB(String, Options) throws RocksDBException with ".../LOCK: No such file or directory".
        IgniteUtils.deleteIfExists(dbPath);

        Files.createDirectories(dbPath);
    }

    @Override
    public void close() throws Exception {
        watchProcessor.close();

        IgniteUtils.shutdownAndAwaitTermination(snapshotExecutor, 10, TimeUnit.SECONDS);

        rwLock.writeLock().lock();
        try {
            IgniteUtils.closeAll(this::closeRocksResources, defaultWriteOptions);
        } finally {
            rwLock.writeLock().unlock();
        }
    }

    private void closeRocksResources() {
        Collections.reverse(rocksResources);
        RocksUtils.closeAll(rocksResources);
        this.rocksResources = new ArrayList<>();
    }

    @Override
    public CompletableFuture<Void> snapshot(Path snapshotPath) {
        return snapshotManager.createSnapshot(snapshotPath);
    }

    @Override
    public void restoreSnapshot(Path path) {
        rwLock.writeLock().lock();

        try {
            // there's no way to easily remove all data from RocksDB, so we need to re-create it from scratch
            closeRocksResources();

            destroyRocksDb();

            createDb();

            snapshotManager.restoreSnapshot(path);

            rev = bytesToLong(data.get(REVISION_KEY));

            updCntr = bytesToLong(data.get(UPDATE_COUNTER_KEY));

            byte[] compactionRevisionBytes = data.get(COMPACTION_REVISION_KEY);

            if (compactionRevisionBytes != null) {
                compactionRevision = bytesToLong(compactionRevisionBytes);
            }

            notifyRevisionUpdate();
        } catch (Exception e) {
            throw new MetaStorageException(RESTORING_STORAGE_ERR, "Failed to restore snapshot", e);
        } finally {
            rwLock.writeLock().unlock();
        }
    }

    @Override
    public long revision() {
        rwLock.readLock().lock();

        try {
            return rev;
        } finally {
            rwLock.readLock().unlock();
        }
    }

    @Override
    public long updateCounter() {
        rwLock.readLock().lock();

        try {
            return updCntr;
        } finally {
            rwLock.readLock().unlock();
        }
    }

    @Override
    public void put(byte[] key, byte[] value, HybridTimestamp opTs) {
        rwLock.writeLock().lock();

        try (WriteBatch batch = new WriteBatch()) {
            long curRev = rev + 1;

            long cntr = updCntr + 1;

            addDataToBatch(batch, key, value, curRev, cntr);

            updateKeysIndex(batch, key, curRev);

            fillAndWriteBatch(batch, curRev, cntr, opTs);
        } catch (RocksDBException e) {
            throw new MetaStorageException(OP_EXECUTION_ERR, e);
        } finally {
            rwLock.writeLock().unlock();
        }
    }

    /**
     * Adds a revision to the keys index.
     *
     * @param batch  Write batch.
     * @param key    Key.
     * @param curRev New revision for key.
     */
    private void updateKeysIndex(WriteBatch batch, byte[] key, long curRev) {
        try {
            // Get the revisions current value
            byte @Nullable [] array = index.get(key);

            // Store the new value
            index.put(batch, key, appendLong(array, curRev));
        } catch (RocksDBException e) {
            throw new MetaStorageException(OP_EXECUTION_ERR, e);
        }
    }

    /**
     * Fills the batch with system values (the update counter and the revision) and writes it to the db.
     *
     * @param batch   Write batch.
     * @param newRev  New revision.
     * @param newCntr New update counter.
     * @param ts      Operation's timestamp.
     * @throws RocksDBException If failed.
     */
    private void fillAndWriteBatch(WriteBatch batch, long newRev, long newCntr, @Nullable HybridTimestamp ts) throws RocksDBException {
<<<<<<< HEAD
        try (WriteOptions opts = createWriteOptions()) {
            byte[] revisionBytes = longToBytes(newRev);
=======
        byte[] revisionBytes = longToBytes(newRev);
>>>>>>> 17d739a7

        data.put(batch, UPDATE_COUNTER_KEY, longToBytes(newCntr));
        data.put(batch, REVISION_KEY, revisionBytes);

        if (ts != null) {
            byte[] tsBytes = hybridTsToArray(ts);

            tsToRevision.put(batch, tsBytes, revisionBytes);
            revisionToTs.put(batch, revisionBytes, tsBytes);
        }

        db.write(defaultWriteOptions, batch);

        rev = newRev;
        updCntr = newCntr;

        updatedEntries.ts = ts;

        queueWatchEvent();

        notifyRevisionUpdate();
    }

    private static byte[] hybridTsToArray(HybridTimestamp ts) {
        return longToBytes(ts.longValue());
    }

    private static Entry entry(byte[] key, long revision, Value value) {
        return value.tombstone()
                ? EntryImpl.tombstone(key, revision, value.updateCounter())
                : new EntryImpl(key, value.bytes(), revision, value.updateCounter());
    }

    @Override
    public void putAll(List<byte[]> keys, List<byte[]> values, HybridTimestamp opTs) {
        rwLock.writeLock().lock();

        try (WriteBatch batch = new WriteBatch()) {
            long curRev = rev + 1;

            long counter = addAllToBatch(batch, keys, values, curRev);

            for (byte[] key : keys) {
                updateKeysIndex(batch, key, curRev);
            }

            fillAndWriteBatch(batch, curRev, counter, opTs);
        } catch (RocksDBException e) {
            throw new MetaStorageException(OP_EXECUTION_ERR, e);
        } finally {
            rwLock.writeLock().unlock();
        }
    }

    @Override
    public Entry get(byte[] key) {
        rwLock.readLock().lock();

        try {
            return doGet(key, rev);
        } finally {
            rwLock.readLock().unlock();
        }
    }

    @Override
    public Entry get(byte[] key, long revUpperBound) {
        rwLock.readLock().lock();

        try {
            return doGet(key, revUpperBound);
        } finally {
            rwLock.readLock().unlock();
        }
    }

    @Override
    public List<Entry> get(byte[] key, long revLowerBound, long revUpperBound) {
        rwLock.readLock().lock();

        try {
            return doGet(key, revLowerBound, revUpperBound);
        } finally {
            rwLock.readLock().unlock();
        }
    }

    @Override
    public Collection<Entry> getAll(List<byte[]> keys) {
        rwLock.readLock().lock();

        try {
            return doGetAll(keys, rev);
        } finally {
            rwLock.readLock().unlock();
        }
    }

    @Override
    public Collection<Entry> getAll(List<byte[]> keys, long revUpperBound) {
        rwLock.readLock().lock();

        try {
            return doGetAll(keys, revUpperBound);
        } finally {
            rwLock.readLock().unlock();
        }
    }

    @Override
    public void remove(byte[] key, HybridTimestamp opTs) {
        rwLock.writeLock().lock();

        try (WriteBatch batch = new WriteBatch()) {
            long curRev = rev + 1;
            long counter = updCntr + 1;

            if (addToBatchForRemoval(batch, key, curRev, counter)) {
                updateKeysIndex(batch, key, curRev);

                fillAndWriteBatch(batch, curRev, counter, opTs);
            }
        } catch (RocksDBException e) {
            throw new MetaStorageException(OP_EXECUTION_ERR, e);
        } finally {
            rwLock.writeLock().unlock();
        }
    }

    @Override
    public void removeAll(List<byte[]> keys, HybridTimestamp opTs) {
        rwLock.writeLock().lock();

        try (WriteBatch batch = new WriteBatch()) {
            long curRev = rev + 1;

            List<byte[]> existingKeys = new ArrayList<>(keys.size());

            long counter = updCntr;

            for (byte[] key : keys) {
                if (addToBatchForRemoval(batch, key, curRev, counter + 1)) {
                    existingKeys.add(key);

                    counter++;
                }
            }

            for (byte[] key : existingKeys) {
                updateKeysIndex(batch, key, curRev);
            }

            fillAndWriteBatch(batch, curRev, counter, opTs);
        } catch (RocksDBException e) {
            throw new MetaStorageException(OP_EXECUTION_ERR, e);
        } finally {
            rwLock.writeLock().unlock();
        }
    }

    @Override
    public boolean invoke(
            Condition condition,
            Collection<Operation> success,
            Collection<Operation> failure,
            HybridTimestamp opTs,
            CommandId commandId
    ) {
        rwLock.writeLock().lock();

        try {
            Entry[] entries = getAll(Arrays.asList(condition.keys())).toArray(new Entry[]{});

            boolean branch = condition.test(entries);

            Collection<Operation> ops = branch ? new ArrayList<>(success) : new ArrayList<>(failure);

            ops.add(Operations.put(
                    new ByteArray(IDEMPOTENT_COMMAND_PREFIX + commandId.toMgKeyAsString()),
                    branch ? INVOKE_RESULT_TRUE_BYTES : INVOKE_RESULT_FALSE_BYTES)
            );

            applyOperations(ops, opTs);

            return branch;
        } catch (RocksDBException e) {
            throw new MetaStorageException(OP_EXECUTION_ERR, e);
        } finally {
            rwLock.writeLock().unlock();
        }
    }

    @Override
    public StatementResult invoke(If iif, HybridTimestamp opTs, CommandId commandId) {
        rwLock.writeLock().lock();

        try {
            If currIf = iif;

            byte maximumNumOfNestedBranch = 100;

            while (true) {
                if (maximumNumOfNestedBranch-- <= 0) {
                    throw new MetaStorageException(
                            OP_EXECUTION_ERR,
                            "Too many nested (" + maximumNumOfNestedBranch + ") statements in multi-invoke command.");
                }

                Entry[] entries = getAll(Arrays.asList(currIf.cond().keys())).toArray(new Entry[]{});

                Statement branch = (currIf.cond().test(entries)) ? currIf.andThen() : currIf.orElse();

                if (branch.isTerminal()) {
                    Update update = branch.update();

                    Collection<Operation> ops = new ArrayList<>(update.operations());

                    ops.add(Operations.put(
                            new ByteArray(IDEMPOTENT_COMMAND_PREFIX + commandId.toMgKeyAsString()),
                            update.result().result())
                    );

                    applyOperations(ops, opTs);

                    return update.result();
                } else {
                    currIf = branch.iif();
                }
            }
        } catch (RocksDBException e) {
            throw new MetaStorageException(OP_EXECUTION_ERR, e);
        } finally {
            rwLock.writeLock().unlock();
        }
    }

    private void applyOperations(Collection<Operation> ops, HybridTimestamp opTs) throws RocksDBException {
        long curRev = rev + 1;

        boolean modified = false;

        long counter = updCntr;

        List<byte[]> updatedKeys = new ArrayList<>();

        try (WriteBatch batch = new WriteBatch()) {
            for (Operation op : ops) {
                byte @Nullable [] key = op.key() == null ? null : toByteArray(op.key());

                switch (op.type()) {
                    case PUT:
                        counter++;

                        addDataToBatch(batch, key, toByteArray(op.value()), curRev, counter);

                        updatedKeys.add(key);

                        modified = true;

                        break;

                    case REMOVE:
                        counter++;

                        boolean removed = addToBatchForRemoval(batch, key, curRev, counter);

                        if (!removed) {
                            counter--;
                        } else {
                            updatedKeys.add(key);
                        }

                        modified |= removed;

                        break;

                    case NO_OP:
                        break;

                    default:
                        throw new MetaStorageException(OP_EXECUTION_ERR, "Unknown operation type: " + op.type());
                }
            }

            if (modified) {
                for (byte[] key : updatedKeys) {
                    updateKeysIndex(batch, key, curRev);
                }

                fillAndWriteBatch(batch, curRev, counter, opTs);
            }
        }
    }

    @Override
    public Cursor<Entry> range(byte[] keyFrom, byte @Nullable [] keyTo) {
        rwLock.readLock().lock();

        try {
            return range(keyFrom, keyTo, rev);
        } finally {
            rwLock.readLock().unlock();
        }
    }

    @Override
    public Cursor<Entry> range(byte[] keyFrom, byte @Nullable [] keyTo, long revUpperBound) {
        rwLock.readLock().lock();

        try {
            var readOpts = new ReadOptions();

            var upperBound = keyTo == null ? null : new Slice(keyTo);

            readOpts.setIterateUpperBound(upperBound);

            RocksIterator iterator = index.newIterator(readOpts);

            iterator.seek(keyFrom);

            return new RocksIteratorAdapter<>(iterator) {
                /** Cached entry used to filter "empty" values. */
                @Nullable
                private Entry next;

                @Override
                public boolean hasNext() {
                    if (next != null) {
                        return true;
                    }

                    while (next == null && super.hasNext()) {
                        Entry nextCandidate = decodeEntry(it.key(), it.value());

                        it.next();

                        if (!nextCandidate.empty()) {
                            next = nextCandidate;

                            return true;
                        }
                    }

                    return false;
                }

                @Override
                public Entry next() {
                    if (!hasNext()) {
                        throw new NoSuchElementException();
                    }

                    Entry result = next;

                    assert result != null;

                    next = null;

                    return result;
                }

                @Override
                protected Entry decodeEntry(byte[] key, byte[] value) {
                    long[] revisions = getAsLongs(value);

                    long targetRevision = maxRevision(revisions, revUpperBound);

                    if (targetRevision == -1) {
                        return EntryImpl.empty(key);
                    }

                    // This is not a correct approach for using locks in terms of compaction correctness (we should block compaction for the
                    // whole iteration duration). However, compaction is not fully implemented yet, so this lock is taken for consistency
                    // sake. This part must be rewritten in the future.
                    rwLock.readLock().lock();

                    try {
                        return doGetValue(key, targetRevision);
                    } finally {
                        rwLock.readLock().unlock();
                    }
                }

                @Override
                public void close() {
                    super.close();

                    RocksUtils.closeAll(readOpts, upperBound);
                }
            };
        } finally {
            rwLock.readLock().unlock();
        }
    }

    @Override
    public void watchRange(byte[] keyFrom, byte @Nullable [] keyTo, long rev, WatchListener listener) {
        assert keyFrom != null : "keyFrom couldn't be null.";
        assert rev > 0 : "rev must be positive.";

        Predicate<byte[]> rangePredicate = keyTo == null
                ? k -> CMP.compare(keyFrom, k) <= 0
                : k -> CMP.compare(keyFrom, k) <= 0 && CMP.compare(keyTo, k) > 0;

        watchProcessor.addWatch(new Watch(rev, listener, rangePredicate));
    }

    @Override
    public void watchExact(byte[] key, long rev, WatchListener listener) {
        assert key != null : "key couldn't be null.";
        assert rev > 0 : "rev must be positive.";

        Predicate<byte[]> exactPredicate = k -> CMP.compare(k, key) == 0;

        watchProcessor.addWatch(new Watch(rev, listener, exactPredicate));
    }

    @Override
    public void watchExact(Collection<byte[]> keys, long rev, WatchListener listener) {
        assert keys != null && !keys.isEmpty() : "keys couldn't be null or empty: " + keys;
        assert rev > 0 : "rev must be positive.";

        TreeSet<byte[]> keySet = new TreeSet<>(CMP);

        keySet.addAll(keys);

        Predicate<byte[]> inPredicate = keySet::contains;

        watchProcessor.addWatch(new Watch(rev, listener, inPredicate));
    }

    @Override
    public void startWatches(long startRevision, OnRevisionAppliedCallback revisionCallback) {
        assert startRevision != 0 : "First meaningful revision is 1";

        long currentRevision;

        rwLock.readLock().lock();

        try {
            watchProcessor.setRevisionCallback(revisionCallback);

            currentRevision = rev;

            // We update the recovery status under the read lock in order to avoid races between starting watches and applying a snapshot
            // or concurrent writes. Replay of events can be done outside of the read lock relying on RocksDB snapshot isolation.
            if (currentRevision == 0) {
                recoveryStatus.set(RecoveryStatus.DONE);
            } else {
                // If revision is not 0, we need to replay updates that match the existing data.
                recoveryStatus.set(RecoveryStatus.IN_PROGRESS);
            }
        } finally {
            rwLock.readLock().unlock();
        }

        if (currentRevision != 0) {
            replayUpdates(startRevision, currentRevision);
        }
    }

    @Override
    public void removeWatch(WatchListener listener) {
        watchProcessor.removeWatch(listener);
    }

    @Override
    public void compact(long revision) {
        assert revision >= 0;

        try (RocksIterator iterator = index.newIterator()) {
            iterator.seekToFirst();

<<<<<<< HEAD
        try (WriteBatch batch = new WriteBatch()) {
            assertCompactionRevisionLessThanCurrent(revision, rev);
=======
            while (iterator.isValid()) {
                rwLock.writeLock().lock();

                try (WriteBatch batch = new WriteBatch()) {
                    assertCompactionRevisionLessThanCurrent(revision, rev);
>>>>>>> 17d739a7

                    for (int i = 0; i < COMPACT_BATCH_SIZE && iterator.isValid(); i++, iterator.next()) {
                        compactForKey(batch, iterator.key(), getAsLongs(iterator.value()), revision);
                    }

                    db.write(defaultWriteOptions, batch);
                } finally {
                    rwLock.writeLock().unlock();
                }
            }

            checkIterator(iterator);
        } catch (Throwable t) {
            throw new MetaStorageException(COMPACTION_ERR, "Error during compaction: " + revision, t);
        }
    }

    @Override
    public byte @Nullable [] nextKey(byte[] key) {
        return incrementPrefix(key);
    }

    /**
     * Adds a key to a batch marking the value as a tombstone.
     *
     * @param batch   Write batch.
     * @param key     Target key.
     * @param curRev  Revision.
     * @param counter Update counter.
     * @return {@code true} if an entry can be deleted.
     * @throws RocksDBException If failed.
     */
    private boolean addToBatchForRemoval(WriteBatch batch, byte[] key, long curRev, long counter) throws RocksDBException {
        Entry e = doGet(key, curRev);

        if (e.empty() || e.tombstone()) {
            return false;
        }

        addDataToBatch(batch, key, TOMBSTONE, curRev, counter);

        return true;
    }

    /**
     * Compacts the key, see the documentation of {@link KeyValueStorage#compact} for examples.
     *
     * @param batch Write batch.
     * @param key Target key.
     * @param revs Key revisions.
     * @param compactionRevision Revision up to which (inclusively) the key will be compacted.
     * @throws MetaStorageException If failed.
     */
    private void compactForKey(WriteBatch batch, byte[] key, long[] revs, long compactionRevision) {
        try {
            int indexToCompact = indexToCompact(revs, compactionRevision, revision -> isTombstoneForCompaction(key, revision));

            if (NOTHING_TO_COMPACT_INDEX == indexToCompact) {
                return;
            }

            for (int revisionIndex = 0; revisionIndex <= indexToCompact; revisionIndex++) {
                // This revision is not needed anymore, remove data.
                data.delete(batch, keyToRocksKey(revs[revisionIndex], key));
            }

            if (indexToCompact == revs.length - 1) {
                index.delete(batch, key);
            } else {
                index.put(batch, key, longsToBytes(revs, indexToCompact + 1));
            }
        } catch (Throwable t) {
            throw new MetaStorageException(
                    COMPACTION_ERR,
                    String.format(
                            "Error during compaction of key: [KeyBytes=%s, keyBytesToUtf8String=%s]",
                            Arrays.toString(key), toUtf8String(key)
                    ),
                    t
            );
        }
    }

    /**
     * Gets all entries with given keys and a revision.
     *
     * @param keys Target keys.
     * @param rev  Target revision.
     * @return Collection of entries.
     */
    private Collection<Entry> doGetAll(Collection<byte[]> keys, long rev) {
        assert keys != null : "keys list can't be null.";
        assert !keys.isEmpty() : "keys list can't be empty.";
        assert rev >= 0;

        var res = new ArrayList<Entry>(keys.size());

        for (byte[] key : keys) {
            res.add(doGet(key, rev));
        }

        return res;
    }

    /**
     * Gets the value by key and revision.
     *
     * @param key            Target key.
     * @param revUpperBound  Target upper bound of revision.
     * @return Value.
     */
    private Entry doGet(byte[] key, long revUpperBound) {
        assert revUpperBound >= 0 : "Invalid arguments: [revUpperBound=" + revUpperBound + ']';

        long[] revs;
        try {
            revs = getRevisions(key);
        } catch (RocksDBException e) {
            throw new MetaStorageException(OP_EXECUTION_ERR, e);
        }

        if (revs.length == 0) {
            return EntryImpl.empty(key);
        }

        long lastRev = maxRevision(revs, revUpperBound);

        // lastRev can be -1 if maxRevision return -1.
        if (lastRev == -1) {
            return EntryImpl.empty(key);
        }

        return doGetValue(key, lastRev);
    }

    /**
     * Returns all entries corresponding to the given key and bounded by given revisions.
     * All these entries are ordered by revisions and have the same key.
     * The lower bound and the upper bound are inclusive.
     *
     * @param key The key.
     * @param revLowerBound The lower bound of revision.
     * @param revUpperBound The upper bound of revision.
     * @return Entries corresponding to the given key.
     */
    private List<Entry> doGet(byte[] key, long revLowerBound, long revUpperBound) {
        assert revLowerBound >= 0 : "Invalid arguments: [revLowerBound=" + revLowerBound + ']';
        assert revUpperBound >= 0 : "Invalid arguments: [revUpperBound=" + revUpperBound + ']';
        assert revUpperBound >= revLowerBound
                : "Invalid arguments: [revLowerBound=" + revLowerBound + ", revUpperBound=" + revUpperBound + ']';

        long[] revs;

        try {
            revs = getRevisions(key);
        } catch (RocksDBException e) {
            throw new MetaStorageException(OP_EXECUTION_ERR, e);
        }

        if (revs.length == 0) {
            return Collections.emptyList();
        }

        int firstRevIndex = minRevisionIndex(revs, revLowerBound);
        int lastRevIndex = maxRevisionIndex(revs, revUpperBound);

        // firstRevIndex can be -1 if minRevisionIndex return -1. lastRevIndex can be -1 if maxRevisionIndex return -1.
        if (firstRevIndex == -1 || lastRevIndex == -1) {
            return Collections.emptyList();
        }

        List<Entry> entries = new ArrayList<>();

        for (int i = firstRevIndex; i <= lastRevIndex; i++) {
            entries.add(doGetValue(key, revs[i]));
        }

        return entries;
    }

    /**
     * Get a list of the revisions of the entry corresponding to the key.
     *
     * @param key Key.
     * @return Array of revisions.
     * @throws RocksDBException If failed to perform {@link RocksDB#get(ColumnFamilyHandle, byte[])}.
     */
    private long[] getRevisions(byte[] key) throws RocksDBException {
        byte[] revisions = index.get(key);

        if (revisions == null) {
            return LONG_EMPTY_ARRAY;
        }

        return getAsLongs(revisions);
    }

    /**
     * Returns maximum revision which must be less or equal to {@code upperBoundRev}. If there is no such revision then {@code -1} will be
     * returned.
     *
     * @param revs          Revisions list.
     * @param upperBoundRev Revision upper bound.
     * @return Maximum revision or {@code -1} if there is no such revision.
     */
    private static long maxRevision(long[] revs, long upperBoundRev) {
        for (int i = revs.length - 1; i >= 0; i--) {
            long rev = revs[i];

            if (rev <= upperBoundRev) {
                return rev;
            }
        }

        return -1;
    }

    /**
     * Returns index of minimum revision which must be greater or equal to {@code lowerBoundRev}.
     * If there is no such revision then {@code -1} will be returned.
     *
     * @param revs          Revisions list.
     * @param lowerBoundRev Revision lower bound.
     * @return Index of minimum revision or {@code -1} if there is no such revision.
     */
    private static int minRevisionIndex(long[] revs, long lowerBoundRev) {
        for (int i = 0; i < revs.length; i++) {
            long rev = revs[i];

            if (rev >= lowerBoundRev) {
                return i;
            }
        }

        return -1;
    }

    /**
     * Returns index of maximum revision which must be less or equal to {@code upperBoundRev}.
     * If there is no such revision then {@code -1} will be returned.
     *
     * @param revs          Revisions list.
     * @param upperBoundRev Revision upper bound.
     * @return Index of maximum revision or {@code -1} if there is no such revision.
     */
    private static int maxRevisionIndex(long[] revs, long upperBoundRev) {
        for (int i = revs.length - 1; i >= 0; i--) {
            long rev = revs[i];

            if (rev <= upperBoundRev) {
                return i;
            }
        }

        return -1;
    }

    /**
     * Gets the value by a key and a revision.
     *
     * @param key      Target key.
     * @param revision Target revision.
     * @return Entry.
     */
    private Entry doGetValue(byte[] key, long revision) {
        if (revision == 0) {
            return EntryImpl.empty(key);
        }

        byte[] valueBytes;

        try {
            valueBytes = data.get(keyToRocksKey(revision, key));
        } catch (RocksDBException e) {
            throw new MetaStorageException(OP_EXECUTION_ERR, e);
        }

        if (valueBytes == null || valueBytes.length == 0) {
            return EntryImpl.empty(key);
        }

        Value lastVal = bytesToValue(valueBytes);

        if (lastVal.tombstone()) {
            return EntryImpl.tombstone(key, revision, lastVal.updateCounter());
        }

        return new EntryImpl(key, lastVal.bytes(), revision, lastVal.updateCounter());
    }

    /**
     * Adds an entry to the batch.
     *
     * @param batch  Write batch.
     * @param key    Key.
     * @param value  Value.
     * @param curRev Revision.
     * @param cntr   Update counter.
     * @throws RocksDBException If failed.
     */
    private void addDataToBatch(WriteBatch batch, byte[] key, byte[] value, long curRev, long cntr) throws RocksDBException {
        byte[] rocksKey = keyToRocksKey(curRev, key);

        byte[] rocksValue = valueToBytes(value, cntr);

        data.put(batch, rocksKey, rocksValue);

        updatedEntries.add(entry(key, curRev, new Value(value, cntr)));
    }

    /**
     * Adds all entries to the batch.
     *
     * @param batch  Write batch.
     * @param keys   Keys.
     * @param values Values.
     * @param curRev Revision.
     * @return New update counter value.
     * @throws RocksDBException If failed.
     */
    private long addAllToBatch(WriteBatch batch, List<byte[]> keys, List<byte[]> values, long curRev) throws RocksDBException {
        long counter = this.updCntr;

        for (int i = 0; i < keys.size(); i++) {
            counter++;

            byte[] key = keys.get(i);

            byte[] bytes = values.get(i);

            addDataToBatch(batch, key, bytes, curRev, counter);
        }

        return counter;
    }

    /**
     * Gets last revision from the list.
     *
     * @param revs Revisions.
     * @return Last revision.
     */
    private static long lastRevision(long[] revs) {
        return revs[revs.length - 1];
    }

    /**
     * Adds modified entries to the watch event queue.
     */
    private void queueWatchEvent() {
        if (updatedEntries.isEmpty()) {
            return;
        }

        switch (recoveryStatus.get()) {
            case INITIAL:
                // Watches haven't been enabled yet, no need to queue any events, they will be replayed upon recovery.
                updatedEntries.clear();

                break;

            case IN_PROGRESS:
                // Buffer the event while event replay is still in progress.
                if (eventCache == null) {
                    eventCache = new ArrayList<>();
                }

                eventCache.add(updatedEntries.transfer());

                break;

            default:
                notifyWatches();

                break;
        }
    }

    private void notifyWatches() {
        UpdatedEntries copy = updatedEntries.transfer();

        assert copy.ts != null;
        watchProcessor.notifyWatches(copy.updatedEntries, copy.ts);
    }

    private void replayUpdates(long lowerRevision, long upperRevision) {
        long minWatchRevision = Math.max(lowerRevision, watchProcessor.minWatchRevision().orElse(-1));

        if (minWatchRevision == -1 || minWatchRevision > upperRevision) {
            // No events to replay, we can start processing more recent events from the event queue.
            finishReplay();

            return;
        }

        var updatedEntries = new ArrayList<Entry>();
        HybridTimestamp ts = null;

        try (
                var upperBound = new Slice(longToBytes(upperRevision + 1));
                var options = new ReadOptions().setIterateUpperBound(upperBound);
                RocksIterator it = data.newIterator(options)
        ) {
            it.seek(longToBytes(minWatchRevision));

            long lastSeenRevision = minWatchRevision;

            for (; it.isValid(); it.next()) {
                byte[] rocksKey = it.key();
                byte[] rocksValue = it.value();

                long revision = revisionFromRocksKey(rocksKey);

                if (revision != lastSeenRevision) {
                    if (!updatedEntries.isEmpty()) {
                        var updatedEntriesCopy = List.copyOf(updatedEntries);

                        assert ts != null;

                        watchProcessor.notifyWatches(updatedEntriesCopy, ts);

                        updatedEntries.clear();

                        ts = timestampByRevision(revision);
                    }

                    lastSeenRevision = revision;
                }

                if (ts == null) {
                    // This will only execute on first iteration.
                    ts = timestampByRevision(revision);
                }

                updatedEntries.add(entry(rocksKeyToBytes(rocksKey), revision, bytesToValue(rocksValue)));
            }

            checkIterator(it);

            // Notify about the events left after finishing the loop above.
            if (!updatedEntries.isEmpty()) {
                assert ts != null;

                watchProcessor.notifyWatches(updatedEntries, ts);
            }
        }

        finishReplay();
    }

    @Override
    public HybridTimestamp timestampByRevision(long revision) {
        try {
            byte[] tsBytes = revisionToTs.get(longToBytes(revision));

            assert tsBytes != null;

            return HybridTimestamp.hybridTimestamp(bytesToLong(tsBytes));
        } catch (RocksDBException e) {
            throw new MetaStorageException(OP_EXECUTION_ERR, e);
        }
    }

    @Override
    public long revisionByTimestamp(HybridTimestamp timestamp) {
        byte[] tsBytes = hybridTsToArray(timestamp);

        // Find a revision with timestamp lesser or equal to the watermark.
        try (RocksIterator rocksIterator = tsToRevision.newIterator()) {
            rocksIterator.seekForPrev(tsBytes);

            checkIterator(rocksIterator);

            byte[] tsValue = rocksIterator.value();

            if (tsValue.length == 0) {
                return -1;
            }

            return bytesToLong(tsValue);
        }
    }

    private void finishReplay() {
        // Take the lock to drain the event cache and prevent new events from being cached. Since event notification is asynchronous,
        // this lock shouldn't be held for long.
        rwLock.writeLock().lock();

        try {
            if (eventCache != null) {
                eventCache.forEach(entries -> {
                    assert entries.ts != null;

                    watchProcessor.notifyWatches(entries.updatedEntries, entries.ts);
                });

                eventCache = null;
            }

            recoveryStatus.set(RecoveryStatus.DONE);
        } finally {
            rwLock.writeLock().unlock();
        }
    }

    @Override
    public void setRecoveryRevisionListener(@Nullable LongConsumer listener) {
        rwLock.writeLock().lock();

        try {
            this.recoveryRevisionListener = listener;
        } finally {
            rwLock.writeLock().unlock();
        }
    }

    @TestOnly
    public Path getDbPath() {
        return dbPath;
    }

    private static class UpdatedEntries {
        private final List<Entry> updatedEntries;

        @Nullable
        private HybridTimestamp ts;

        public UpdatedEntries() {
            this.updatedEntries = new ArrayList<>();
        }

        private UpdatedEntries(List<Entry> updatedEntries, HybridTimestamp ts) {
            this.updatedEntries = updatedEntries;
            this.ts = Objects.requireNonNull(ts);
        }

        boolean isEmpty() {
            return updatedEntries.isEmpty();
        }

        void add(Entry entry) {
            updatedEntries.add(entry);
        }

        void clear() {
            updatedEntries.clear();

            ts = null;
        }

        UpdatedEntries transfer() {
            assert ts != null;

            UpdatedEntries transferredValue = new UpdatedEntries(new ArrayList<>(updatedEntries), ts);

            clear();

            return transferredValue;
        }
    }

    @Override
    public void registerRevisionUpdateListener(RevisionUpdateListener listener) {
        watchProcessor.registerRevisionUpdateListener(listener);
    }

    @Override
    public void unregisterRevisionUpdateListener(RevisionUpdateListener listener) {
        watchProcessor.unregisterRevisionUpdateListener(listener);
    }

    @Override
    public CompletableFuture<Void> notifyRevisionUpdateListenerOnStart(long newRevision) {
        return watchProcessor.notifyUpdateRevisionListeners(newRevision);
    }

    @Override
    public void advanceSafeTime(HybridTimestamp newSafeTime) {
        rwLock.writeLock().lock();

        try {
            if (recoveryStatus.get() == RecoveryStatus.DONE) {
                watchProcessor.advanceSafeTime(newSafeTime);
            }
        } finally {
            rwLock.writeLock().unlock();
        }
    }

    @Override
    public void saveCompactionRevision(long revision) {
        assert revision >= 0;

        rwLock.writeLock().lock();

        try (
                WriteBatch batch = new WriteBatch();
                WriteOptions options = createWriteOptions()
        ) {
            assertCompactionRevisionLessThanCurrent(revision, rev);

            data.put(batch, COMPACTION_REVISION_KEY, longToBytes(revision));

            db.write(options, batch);
        } catch (Throwable t) {
            throw new MetaStorageException(COMPACTION_ERR, "Error saving compaction revision: " + revision, t);
        } finally {
            rwLock.writeLock().unlock();
        }
    }

    @Override
    public void setCompactionRevision(long revision) {
        assert revision >= 0;

        rwLock.writeLock().lock();

        try {
            assertCompactionRevisionLessThanCurrent(revision, rev);

            compactionRevision = revision;
        } finally {
            rwLock.writeLock().unlock();
        }
    }

    @Override
    public long getCompactionRevision() {
        rwLock.readLock().lock();

        try {
            return compactionRevision;
        } finally {
            rwLock.readLock().unlock();
        }
    }


    private boolean isTombstone(byte[] key, long revision) throws RocksDBException {
        byte[] rocksKey = keyToRocksKey(revision, key);

        byte[] valueBytes = data.get(rocksKey);

        assert valueBytes != null : "key=" + toUtf8String(key) + ", revision=" + revision;

        return bytesToValue(valueBytes).tombstone();
    }

    private boolean isTombstoneForCompaction(byte[] key, long revision) {
        try {
            return isTombstone(key, revision);
        } catch (RocksDBException e) {
            throw new MetaStorageException(
                    COMPACTION_ERR,
                    String.format(
                            "Error getting key value by revision: [KeyBytes=%s, keyBytesToUtf8String=%s, revision=%s]",
                            Arrays.toString(key), toUtf8String(key), revision
                    ),
                    e
            );
        }
    }

    private static WriteOptions createWriteOptions() {
        // Metastorage recovery is based on the snapshot & external log. WAL is never used for recovery, and can be safely disabled.
        return new WriteOptions().setDisableWAL(true);
    }
}<|MERGE_RESOLUTION|>--- conflicted
+++ resolved
@@ -535,12 +535,7 @@
      * @throws RocksDBException If failed.
      */
     private void fillAndWriteBatch(WriteBatch batch, long newRev, long newCntr, @Nullable HybridTimestamp ts) throws RocksDBException {
-<<<<<<< HEAD
-        try (WriteOptions opts = createWriteOptions()) {
-            byte[] revisionBytes = longToBytes(newRev);
-=======
         byte[] revisionBytes = longToBytes(newRev);
->>>>>>> 17d739a7
 
         data.put(batch, UPDATE_COUNTER_KEY, longToBytes(newCntr));
         data.put(batch, REVISION_KEY, revisionBytes);
@@ -1014,16 +1009,11 @@
         try (RocksIterator iterator = index.newIterator()) {
             iterator.seekToFirst();
 
-<<<<<<< HEAD
-        try (WriteBatch batch = new WriteBatch()) {
-            assertCompactionRevisionLessThanCurrent(revision, rev);
-=======
             while (iterator.isValid()) {
                 rwLock.writeLock().lock();
 
                 try (WriteBatch batch = new WriteBatch()) {
                     assertCompactionRevisionLessThanCurrent(revision, rev);
->>>>>>> 17d739a7
 
                     for (int i = 0; i < COMPACT_BATCH_SIZE && iterator.isValid(); i++, iterator.next()) {
                         compactForKey(batch, iterator.key(), getAsLongs(iterator.value()), revision);
@@ -1686,9 +1676,4 @@
             );
         }
     }
-
-    private static WriteOptions createWriteOptions() {
-        // Metastorage recovery is based on the snapshot & external log. WAL is never used for recovery, and can be safely disabled.
-        return new WriteOptions().setDisableWAL(true);
-    }
 }