/*
 * Licensed to the Apache Software Foundation (ASF) under one or more
 * contributor license agreements. See the NOTICE file distributed with
 * this work for additional information regarding copyright ownership.
 * The ASF licenses this file to You under the Apache License, Version 2.0
 * (the "License"); you may not use this file except in compliance with
 * the License. You may obtain a copy of the License at
 *
 *      http://www.apache.org/licenses/LICENSE-2.0
 *
 * Unless required by applicable law or agreed to in writing, software
 * distributed under the License is distributed on an "AS IS" BASIS,
 * WITHOUT WARRANTIES OR CONDITIONS OF ANY KIND, either express or implied.
 * See the License for the specific language governing permissions and
 * limitations under the License.
 */

package org.apache.ignite.internal.metastorage.server.persistence;

import static org.apache.ignite.internal.metastorage.server.Value.TOMBSTONE;
import static org.apache.ignite.internal.metastorage.server.persistence.RocksStorageUtils.appendLong;
import static org.apache.ignite.internal.metastorage.server.persistence.RocksStorageUtils.bytesToLong;
import static org.apache.ignite.internal.metastorage.server.persistence.RocksStorageUtils.bytesToValue;
import static org.apache.ignite.internal.metastorage.server.persistence.RocksStorageUtils.getAsLongs;
import static org.apache.ignite.internal.metastorage.server.persistence.RocksStorageUtils.keyToRocksKey;
import static org.apache.ignite.internal.metastorage.server.persistence.RocksStorageUtils.longToBytes;
import static org.apache.ignite.internal.metastorage.server.persistence.RocksStorageUtils.longsToBytes;
import static org.apache.ignite.internal.metastorage.server.persistence.RocksStorageUtils.revisionFromRocksKey;
import static org.apache.ignite.internal.metastorage.server.persistence.RocksStorageUtils.rocksKeyToBytes;
import static org.apache.ignite.internal.metastorage.server.persistence.RocksStorageUtils.valueToBytes;
import static org.apache.ignite.internal.metastorage.server.persistence.StorageColumnFamilyType.DATA;
import static org.apache.ignite.internal.metastorage.server.persistence.StorageColumnFamilyType.INDEX;
import static org.apache.ignite.internal.metastorage.server.persistence.StorageColumnFamilyType.REVISION_TO_TS;
import static org.apache.ignite.internal.metastorage.server.persistence.StorageColumnFamilyType.TS_TO_REVISION;
import static org.apache.ignite.internal.rocksdb.RocksUtils.incrementPrefix;
import static org.apache.ignite.internal.rocksdb.snapshot.ColumnFamilyRange.fullRange;
import static org.apache.ignite.internal.util.ArrayUtils.LONG_EMPTY_ARRAY;
import static org.apache.ignite.lang.ErrorGroups.MetaStorage.COMPACTION_ERR;
import static org.apache.ignite.lang.ErrorGroups.MetaStorage.OP_EXECUTION_ERR;
import static org.apache.ignite.lang.ErrorGroups.MetaStorage.RESTORING_STORAGE_ERR;
import static org.apache.ignite.lang.ErrorGroups.MetaStorage.STARTING_STORAGE_ERR;
import static org.rocksdb.util.SizeUnit.MB;

import java.nio.charset.StandardCharsets;
import java.nio.file.Path;
import java.util.ArrayList;
import java.util.Arrays;
import java.util.Collection;
import java.util.Collections;
import java.util.Comparator;
import java.util.List;
import java.util.NoSuchElementException;
import java.util.Objects;
import java.util.TreeSet;
import java.util.concurrent.CompletableFuture;
import java.util.concurrent.ExecutorService;
import java.util.concurrent.Executors;
import java.util.concurrent.TimeUnit;
import java.util.concurrent.atomic.AtomicReference;
import java.util.concurrent.locks.ReadWriteLock;
import java.util.concurrent.locks.ReentrantReadWriteLock;
import java.util.function.Predicate;
import org.apache.ignite.internal.hlc.HybridTimestamp;
import org.apache.ignite.internal.logger.IgniteLogger;
import org.apache.ignite.internal.logger.Loggers;
import org.apache.ignite.internal.metastorage.Entry;
import org.apache.ignite.internal.metastorage.WatchListener;
import org.apache.ignite.internal.metastorage.dsl.Operation;
import org.apache.ignite.internal.metastorage.dsl.StatementResult;
import org.apache.ignite.internal.metastorage.dsl.Update;
import org.apache.ignite.internal.metastorage.exceptions.MetaStorageException;
import org.apache.ignite.internal.metastorage.impl.EntryImpl;
import org.apache.ignite.internal.metastorage.server.Condition;
import org.apache.ignite.internal.metastorage.server.If;
import org.apache.ignite.internal.metastorage.server.KeyValueStorage;
import org.apache.ignite.internal.metastorage.server.OnRevisionAppliedCallback;
import org.apache.ignite.internal.metastorage.server.Statement;
import org.apache.ignite.internal.metastorage.server.Value;
import org.apache.ignite.internal.metastorage.server.Watch;
import org.apache.ignite.internal.metastorage.server.WatchProcessor;
import org.apache.ignite.internal.rocksdb.ColumnFamily;
import org.apache.ignite.internal.rocksdb.RocksIteratorAdapter;
import org.apache.ignite.internal.rocksdb.RocksUtils;
import org.apache.ignite.internal.rocksdb.snapshot.RocksSnapshotManager;
import org.apache.ignite.internal.thread.NamedThreadFactory;
import org.apache.ignite.internal.util.ByteUtils;
import org.apache.ignite.internal.util.Cursor;
import org.apache.ignite.internal.util.IgniteUtils;
import org.jetbrains.annotations.Nullable;
import org.jetbrains.annotations.TestOnly;
import org.rocksdb.BlockBasedTableConfig;
import org.rocksdb.BloomFilter;
import org.rocksdb.ColumnFamilyDescriptor;
import org.rocksdb.ColumnFamilyHandle;
import org.rocksdb.ColumnFamilyOptions;
import org.rocksdb.DBOptions;
import org.rocksdb.LRUCache;
import org.rocksdb.Options;
import org.rocksdb.ReadOptions;
import org.rocksdb.RocksDB;
import org.rocksdb.RocksDBException;
import org.rocksdb.RocksIterator;
import org.rocksdb.Slice;
import org.rocksdb.WriteBatch;
import org.rocksdb.WriteOptions;

/**
 * Key-value storage based on RocksDB. Keys are stored with revision. Values are stored in the default column family with an update counter
 * and a boolean flag which represents whether this record is a tombstone.
 * <br>
 * Key: [8 bytes revision, N bytes key itself].
 * <br>
 * Value: [8 bytes update counter, 1 byte tombstone flag, N bytes value].
 * <br>
 * The mapping from the key to the set of the storage's revisions is stored in the "index" column family. A key represents the key of an
 * entry and the value is a {@code byte[]} that represents a {@code long[]} where every item is a revision of the storage.
 */
public class RocksDbKeyValueStorage implements KeyValueStorage {
    private static final IgniteLogger LOG = Loggers.forClass(RocksDbKeyValueStorage.class);

    /** A revision to store with system entries. */
    private static final long SYSTEM_REVISION_MARKER_VALUE = 0;

    /** Revision key. */
    private static final byte[] REVISION_KEY = keyToRocksKey(
            SYSTEM_REVISION_MARKER_VALUE,
            "SYSTEM_REVISION_KEY".getBytes(StandardCharsets.UTF_8)
    );

    /** Update counter key. */
    private static final byte[] UPDATE_COUNTER_KEY = keyToRocksKey(
            SYSTEM_REVISION_MARKER_VALUE,
            "SYSTEM_UPDATE_COUNTER_KEY".getBytes(StandardCharsets.UTF_8)
    );

    /** Lexicographic order comparator. */
    private static final Comparator<byte[]> CMP = Arrays::compareUnsigned;

    static {
        RocksDB.loadLibrary();
    }

    /** RW lock. */
    private final ReadWriteLock rwLock = new ReentrantReadWriteLock();

    /** Thread-pool for snapshot operations execution. */
    private final ExecutorService snapshotExecutor;

    /** Path to the rocksdb database. */
    private final Path dbPath;

    /** RockDB options. */
    private volatile DBOptions options;

    /** RocksDb instance. */
    private volatile RocksDB db;

    /** Data column family. */
    private volatile ColumnFamily data;

    /** Index column family. */
    private volatile ColumnFamily index;

    /** Timestamp to revision mapping column family. */
    private volatile ColumnFamily tsToRevision;

    /** Revision to timestamp mapping column family. */
    private volatile ColumnFamily revisionToTs;

    /** Snapshot manager. */
    private volatile RocksSnapshotManager snapshotManager;

    /**
     * Revision. Will be incremented for each single-entry or multi-entry update operation.
     *
     * <p>Multi-threaded access is guarded by {@link #rwLock}.
     */
    private long rev;

    /**
     * Update counter. Will be incremented for each update of any particular entry.
     *
     * <p>Multi-threaded access is guarded by {@link #rwLock}.
     */
    private long updCntr;

    /** Watch processor. */
    private final WatchProcessor watchProcessor;

    /** Status of the watch recovery process. */
    private enum RecoveryStatus {
        INITIAL,
        PENDING,
        IN_PROGRESS,
        DONE
    }

    /**
     * Current status of the watch recovery process. Watch recovery is needed for replaying missed updated when {@link #startWatches}
     * is called.
     */
    private final AtomicReference<RecoveryStatus> recoveryStatus = new AtomicReference<>(RecoveryStatus.INITIAL);

    /**
     * Buffer used to cache new events while an event replay is in progress. After replay finishes, the cache gets drained and is never
     * used again.
     *
     * <p>Multi-threaded access is guarded by {@link #rwLock}.
     */
    @Nullable
    private List<UpdatedEntries> eventCache;

    /**
     * Current list of updated entries.
     *
     * <p>Since this list gets read and updated only on writes (under a write lock), no extra synchronisation is needed.
     */
    private final UpdatedEntries updatedEntries = new UpdatedEntries();

    /**
     * Constructor.
     *
     * @param nodeName Node name.
     * @param dbPath RocksDB path.
     */
    public RocksDbKeyValueStorage(String nodeName, Path dbPath) {
        this.dbPath = dbPath;

        this.watchProcessor = new WatchProcessor(nodeName, this::get);

        this.snapshotExecutor = Executors.newFixedThreadPool(2, NamedThreadFactory.create(nodeName, "metastorage-snapshot-executor", LOG));
    }

    @Override
    public void start() {
        try {
            // Delete existing data, relying on the raft's snapshot and log playback
            destroyRocksDb();

            createDb();
        } catch (RocksDBException e) {
            throw new MetaStorageException(STARTING_STORAGE_ERR, "Failed to start the storage", e);
        }
    }

    private static List<ColumnFamilyDescriptor> cfDescriptors() {
        Options baseOptions = new Options()
                .setCreateIfMissing(true)
                // Lowering the desired number of levels will, on average, lead to less lookups in files, making reads faster.
                .setNumLevels(4)
                // Protect ourselves from slower flushes during the peak write load.
                .setMaxWriteBufferNumber(4)
                .setTableFormatConfig(new BlockBasedTableConfig()
                        // Speed-up key lookup in levels by adding a bloom filter and always caching it for level 0.
                        // This improves the access time to keys from lower levels. 12 is chosen to fit into a 4kb memory chunk.
                        // This proved to be big enough to positively affect the performance.
                        .setPinL0FilterAndIndexBlocksInCache(true)
                        .setFilterPolicy(new BloomFilter(12))
                        // Often helps to avoid reading data from the storage device, making reads faster.
                        .setBlockCache(new LRUCache(64 * MB))
                );

        ColumnFamilyOptions dataFamilyOptions = new ColumnFamilyOptions(baseOptions)
                // The prefix is the revision of an entry, so prefix length is the size of a long
                .useFixedLengthPrefixExtractor(Long.BYTES);

        ColumnFamilyOptions indexFamilyOptions = new ColumnFamilyOptions(baseOptions);

        ColumnFamilyOptions tsToRevFamilyOptions = new ColumnFamilyOptions(baseOptions);

        ColumnFamilyOptions revToTsFamilyOptions = new ColumnFamilyOptions(baseOptions);

        return List.of(
                new ColumnFamilyDescriptor(DATA.nameAsBytes(), dataFamilyOptions),
                new ColumnFamilyDescriptor(INDEX.nameAsBytes(), indexFamilyOptions),
                new ColumnFamilyDescriptor(TS_TO_REVISION.nameAsBytes(), tsToRevFamilyOptions),
                new ColumnFamilyDescriptor(REVISION_TO_TS.nameAsBytes(), revToTsFamilyOptions)
        );
    }

    protected void createDb() throws RocksDBException {
        List<ColumnFamilyDescriptor> descriptors = cfDescriptors();

        assert descriptors.size() == 4;

        var handles = new ArrayList<ColumnFamilyHandle>(descriptors.size());

        options = new DBOptions()
                .setCreateMissingColumnFamilies(true)
                .setCreateIfMissing(true);

        db = RocksDB.open(options, dbPath.toAbsolutePath().toString(), descriptors, handles);

        data = ColumnFamily.wrap(db, handles.get(0));

        index = ColumnFamily.wrap(db, handles.get(1));

        tsToRevision = ColumnFamily.wrap(db, handles.get(2));

        revisionToTs = ColumnFamily.wrap(db, handles.get(3));

        snapshotManager = new RocksSnapshotManager(db,
                List.of(fullRange(data), fullRange(index), fullRange(tsToRevision), fullRange(revisionToTs)),
                snapshotExecutor
        );

        byte[] revision = data.get(REVISION_KEY);

        if (revision != null) {
            rev = ByteUtils.bytesToLong(revision);
        }
    }

    /**
     * Clear the RocksDB instance. The major difference with directly deleting the DB directory manually is that destroyDB() will take care
     * of the case where the RocksDB database is stored in multiple directories. For instance, a single DB can be configured to store its
     * data in multiple directories by specifying different paths to DBOptions::db_paths, DBOptions::db_log_dir, and DBOptions::wal_dir.
     *
     * @throws RocksDBException If failed.
     */
    protected void destroyRocksDb() throws RocksDBException {
        try (Options opt = new Options()) {
            RocksDB.destroyDB(dbPath.toString(), opt);
        }
    }

    @Override
    public void close() {
        watchProcessor.close();

        IgniteUtils.shutdownAndAwaitTermination(snapshotExecutor, 10, TimeUnit.SECONDS);

        RocksUtils.closeAll(db, options);
    }

    @Override
    public CompletableFuture<Void> snapshot(Path snapshotPath) {
        return snapshotManager.createSnapshot(snapshotPath);
    }

    @Override
    public void restoreSnapshot(Path path) {
        long currentRevision;

        rwLock.writeLock().lock();

        try {
            // there's no way to easily remove all data from RocksDB, so we need to re-create it from scratch
            IgniteUtils.closeAll(db, options);

            destroyRocksDb();

            createDb();

            snapshotManager.restoreSnapshot(path);

            currentRevision = bytesToLong(data.get(REVISION_KEY));

            rev = currentRevision;

            updCntr = bytesToLong(data.get(UPDATE_COUNTER_KEY));
        } catch (Exception e) {
            throw new MetaStorageException(RESTORING_STORAGE_ERR, "Failed to restore snapshot", e);
        } finally {
            rwLock.writeLock().unlock();
        }
    }

    @Override
    public long revision() {
        rwLock.readLock().lock();

        try {
            return rev;
        } finally {
            rwLock.readLock().unlock();
        }
    }

    @Override
    public long updateCounter() {
        rwLock.readLock().lock();

        try {
            return updCntr;
        } finally {
            rwLock.readLock().unlock();
        }
    }

    @Override
    public void put(byte[] key, byte[] value, HybridTimestamp opTs) {
        rwLock.writeLock().lock();

        try (WriteBatch batch = new WriteBatch()) {
            long curRev = rev + 1;

            long cntr = updCntr + 1;

            addDataToBatch(batch, key, value, curRev, cntr);

            updateKeysIndex(batch, key, curRev);

            fillAndWriteBatch(batch, curRev, cntr, opTs);
        } catch (RocksDBException e) {
            throw new MetaStorageException(OP_EXECUTION_ERR, e);
        } finally {
            rwLock.writeLock().unlock();
        }
    }

    /**
     * Adds a revision to the keys index.
     *
     * @param batch  Write batch.
     * @param key    Key.
     * @param curRev New revision for key.
     */
    private void updateKeysIndex(WriteBatch batch, byte[] key, long curRev) {
        try {
            // Get the revisions current value
            byte @Nullable [] array = index.get(key);

            // Store the new value
            index.put(batch, key, appendLong(array, curRev));
        } catch (RocksDBException e) {
            throw new MetaStorageException(OP_EXECUTION_ERR, e);
        }
    }

    /**
     * Fills the batch with system values (the update counter and the revision) and writes it to the db.
     *
     * @param batch   Write batch.
     * @param newRev  New revision.
     * @param newCntr New update counter.
     * @param ts      Operation's timestamp.
     * @throws RocksDBException If failed.
     */
    private void fillAndWriteBatch(WriteBatch batch, long newRev, long newCntr, @Nullable HybridTimestamp ts) throws RocksDBException {
        // Meta-storage recovery is based on the snapshot & external log. WAL is never used for recovery, and can be safely disabled.
        try (WriteOptions opts = new WriteOptions().setDisableWAL(true)) {
            byte[] revisionBytes = longToBytes(newRev);

            data.put(batch, UPDATE_COUNTER_KEY, longToBytes(newCntr));
            data.put(batch, REVISION_KEY, revisionBytes);

            if (ts != null) {
                byte[] tsBytes = hybridTsToArray(ts);

                tsToRevision.put(batch, tsBytes, revisionBytes);
                revisionToTs.put(batch, revisionBytes, tsBytes);
            }

            db.write(opts, batch);

            rev = newRev;
            updCntr = newCntr;
        }

        updatedEntries.ts = ts;

        queueWatchEvent();
    }

    private static byte[] hybridTsToArray(HybridTimestamp ts) {
        return longToBytes(ts.longValue());
    }

    private static Entry entry(byte[] key, long revision, Value value) {
        return value.tombstone()
                ? EntryImpl.tombstone(key, revision, value.updateCounter())
                : new EntryImpl(key, value.bytes(), revision, value.updateCounter());
    }

    @Override
    public Entry getAndPut(byte[] key, byte[] value, HybridTimestamp opTs) {
        rwLock.writeLock().lock();

        try (WriteBatch batch = new WriteBatch()) {
            long curRev = rev + 1;
            long cntr = updCntr + 1;

            long[] revs = getRevisions(key);

            long lastRev = revs.length == 0 ? 0 : lastRevision(revs);

            addDataToBatch(batch, key, value, curRev, cntr);

            updateKeysIndex(batch, key, curRev);

            fillAndWriteBatch(batch, curRev, cntr, opTs);

            // Return previous value.
            return doGetValue(key, lastRev);
        } catch (RocksDBException e) {
            throw new MetaStorageException(OP_EXECUTION_ERR, e);
        } finally {
            rwLock.writeLock().unlock();
        }
    }

    @Override
    public void putAll(List<byte[]> keys, List<byte[]> values, HybridTimestamp opTs) {
        rwLock.writeLock().lock();

        try (WriteBatch batch = new WriteBatch()) {
            long curRev = rev + 1;

            long counter = addAllToBatch(batch, keys, values, curRev);

            for (byte[] key : keys) {
                updateKeysIndex(batch, key, curRev);
            }

            fillAndWriteBatch(batch, curRev, counter, opTs);
        } catch (RocksDBException e) {
            throw new MetaStorageException(OP_EXECUTION_ERR, e);
        } finally {
            rwLock.writeLock().unlock();
        }
    }

    @Override
    public Collection<Entry> getAndPutAll(List<byte[]> keys, List<byte[]> values, HybridTimestamp opTs) {
        Collection<Entry> res;

        rwLock.writeLock().lock();

        try (WriteBatch batch = new WriteBatch()) {
            long curRev = rev + 1;

            res = doGetAll(keys, curRev);

            long counter = addAllToBatch(batch, keys, values, curRev);

            for (byte[] key : keys) {
                updateKeysIndex(batch, key, curRev);
            }

            fillAndWriteBatch(batch, curRev, counter, opTs);
        } catch (RocksDBException e) {
            throw new MetaStorageException(OP_EXECUTION_ERR, e);
        } finally {
            rwLock.writeLock().unlock();
        }

        return res;
    }

    @Override
    public Entry get(byte[] key) {
        rwLock.readLock().lock();

        try {
            return doGet(key, rev);
        } finally {
            rwLock.readLock().unlock();
        }
    }

    @Override
    public Entry get(byte[] key, long revUpperBound) {
        rwLock.readLock().lock();

        try {
            return doGet(key, revUpperBound);
        } finally {
            rwLock.readLock().unlock();
        }
    }

    @Override
    public List<Entry> get(byte[] key, long revLowerBound, long revUpperBound) {
        rwLock.readLock().lock();

        try {
            return doGet(key, revLowerBound, revUpperBound);
        } finally {
            rwLock.readLock().unlock();
        }
    }

    @Override
    public Collection<Entry> getAll(List<byte[]> keys) {
        rwLock.readLock().lock();

        try {
            return doGetAll(keys, rev);
        } finally {
            rwLock.readLock().unlock();
        }
    }

    @Override
    public Collection<Entry> getAll(List<byte[]> keys, long revUpperBound) {
        rwLock.readLock().lock();

        try {
            return doGetAll(keys, revUpperBound);
        } finally {
            rwLock.readLock().unlock();
        }
    }

    @Override
    public void remove(byte[] key, HybridTimestamp opTs) {
        rwLock.writeLock().lock();

        try (WriteBatch batch = new WriteBatch()) {
            long curRev = rev + 1;
            long counter = updCntr + 1;

            if (addToBatchForRemoval(batch, key, curRev, counter)) {
                updateKeysIndex(batch, key, curRev);

                fillAndWriteBatch(batch, curRev, counter, opTs);
            }
        } catch (RocksDBException e) {
            throw new MetaStorageException(OP_EXECUTION_ERR, e);
        } finally {
            rwLock.writeLock().unlock();
        }
    }

    @Override
    public Entry getAndRemove(byte[] key, HybridTimestamp opTs) {
        rwLock.writeLock().lock();

        try {
            Entry e = doGet(key, rev);

            if (e.empty() || e.tombstone()) {
                return e;
            }

            return getAndPut(key, TOMBSTONE, opTs);
        } finally {
            rwLock.writeLock().unlock();
        }
    }

    @Override
    public void removeAll(List<byte[]> keys, HybridTimestamp opTs) {
        rwLock.writeLock().lock();

        try (WriteBatch batch = new WriteBatch()) {
            long curRev = rev + 1;

            List<byte[]> existingKeys = new ArrayList<>(keys.size());

            long counter = updCntr;

            for (byte[] key : keys) {
                if (addToBatchForRemoval(batch, key, curRev, counter + 1)) {
                    existingKeys.add(key);

                    counter++;
                }
            }

            for (byte[] key : existingKeys) {
                updateKeysIndex(batch, key, curRev);
            }

            fillAndWriteBatch(batch, curRev, counter, opTs);
        } catch (RocksDBException e) {
            throw new MetaStorageException(OP_EXECUTION_ERR, e);
        } finally {
            rwLock.writeLock().unlock();
        }
    }

    @Override
    public Collection<Entry> getAndRemoveAll(List<byte[]> keys, HybridTimestamp opTs) {
        Collection<Entry> res = new ArrayList<>(keys.size());

        rwLock.writeLock().lock();

        try (WriteBatch batch = new WriteBatch()) {
            long curRev = rev + 1;

            List<byte[]> existingKeys = new ArrayList<>(keys.size());

            List<byte[]> vals = new ArrayList<>(keys.size());

            for (byte[] key : keys) {
                Entry e = doGet(key, curRev);

                res.add(e);

                if (e.empty() || e.tombstone()) {
                    continue;
                }

                existingKeys.add(key);

                vals.add(TOMBSTONE);
            }

            long counter = addAllToBatch(batch, existingKeys, vals, curRev);

            for (byte[] key : existingKeys) {
                updateKeysIndex(batch, key, curRev);
            }

            fillAndWriteBatch(batch, curRev, counter, opTs);
        } catch (RocksDBException e) {
            throw new MetaStorageException(OP_EXECUTION_ERR, e);
        } finally {
            rwLock.writeLock().unlock();
        }

        return res;
    }

    @Override
    public boolean invoke(Condition condition, Collection<Operation> success, Collection<Operation> failure, HybridTimestamp opTs) {
        rwLock.writeLock().lock();

        try {
            Entry[] entries = getAll(Arrays.asList(condition.keys())).toArray(new Entry[]{});

            boolean branch = condition.test(entries);

            Collection<Operation> ops = branch ? success : failure;

            applyOperations(ops, opTs);

            return branch;
        } catch (RocksDBException e) {
            throw new MetaStorageException(OP_EXECUTION_ERR, e);
        } finally {
            rwLock.writeLock().unlock();
        }
    }

    @Override
    public StatementResult invoke(If iif, HybridTimestamp opTs) {
        rwLock.writeLock().lock();

        try {
            If currIf = iif;

            byte maximumNumOfNestedBranch = 100;

            while (true) {
                if (maximumNumOfNestedBranch-- <= 0) {
                    throw new MetaStorageException(
                            OP_EXECUTION_ERR,
                            "Too many nested (" + maximumNumOfNestedBranch + ") statements in multi-invoke command.");
                }

                Entry[] entries = getAll(Arrays.asList(currIf.cond().keys())).toArray(new Entry[]{});

                Statement branch = (currIf.cond().test(entries)) ? currIf.andThen() : currIf.orElse();

                if (branch.isTerminal()) {
                    Update update = branch.update();

                    applyOperations(update.operations(), opTs);

                    return update.result();
                } else {
                    currIf = branch.iif();
                }
            }
        } catch (RocksDBException e) {
            throw new MetaStorageException(OP_EXECUTION_ERR, e);
        } finally {
            rwLock.writeLock().unlock();
        }
    }

    private void applyOperations(Collection<Operation> ops, HybridTimestamp opTs) throws RocksDBException {
        long curRev = rev + 1;

        boolean modified = false;

        long counter = updCntr;

        List<byte[]> updatedKeys = new ArrayList<>();

        try (WriteBatch batch = new WriteBatch()) {
            for (Operation op : ops) {
                byte[] key = op.key();

                switch (op.type()) {
                    case PUT:
                        counter++;

                        addDataToBatch(batch, key, op.value(), curRev, counter);

                        updatedKeys.add(key);

                        modified = true;

                        break;

                    case REMOVE:
                        counter++;

                        boolean removed = addToBatchForRemoval(batch, key, curRev, counter);

                        if (!removed) {
                            counter--;
                        } else {
                            updatedKeys.add(key);
                        }

                        modified |= removed;

                        break;

                    case NO_OP:
                        break;

                    default:
                        throw new MetaStorageException(OP_EXECUTION_ERR, "Unknown operation type: " + op.type());
                }
            }

            if (modified) {
                for (byte[] key : updatedKeys) {
                    updateKeysIndex(batch, key, curRev);
                }

                fillAndWriteBatch(batch, curRev, counter, opTs);
            }
        }
    }

    @Override
    public Cursor<Entry> range(byte[] keyFrom, byte @Nullable [] keyTo) {
        rwLock.readLock().lock();

        try {
            return range(keyFrom, keyTo, rev);
        } finally {
            rwLock.readLock().unlock();
        }
    }

    @Override
    public Cursor<Entry> range(byte[] keyFrom, byte @Nullable [] keyTo, long revUpperBound) {
        rwLock.readLock().lock();

        try {
            var readOpts = new ReadOptions();

            var upperBound = keyTo == null ? null : new Slice(keyTo);

            readOpts.setIterateUpperBound(upperBound);

            RocksIterator iterator = index.newIterator(readOpts);

            iterator.seek(keyFrom);

            return new RocksIteratorAdapter<>(iterator) {
                /** Cached entry used to filter "empty" values. */
                @Nullable
                private Entry next;

                @Override
                public boolean hasNext() {
                    if (next != null) {
                        return true;
                    }

                    while (next == null && super.hasNext()) {
                        Entry nextCandidate = decodeEntry(it.key(), it.value());

                        it.next();

                        if (!nextCandidate.empty()) {
                            next = nextCandidate;

                            return true;
                        }
                    }

                    return false;
                }

                @Override
                public Entry next() {
                    if (!hasNext()) {
                        throw new NoSuchElementException();
                    }

                    Entry result = next;

                    assert result != null;

                    next = null;

                    return result;
                }

                @Override
                protected Entry decodeEntry(byte[] key, byte[] value) {
                    long[] revisions = getAsLongs(value);

                    long targetRevision = maxRevision(revisions, revUpperBound);

                    if (targetRevision == -1) {
                        return EntryImpl.empty(key);
                    }

                    // This is not a correct approach for using locks in terms of compaction correctness (we should block compaction for the
                    // whole iteration duration). However, compaction is not fully implemented yet, so this lock is taken for consistency
                    // sake. This part must be rewritten in the future.
                    rwLock.readLock().lock();

                    try {
                        return doGetValue(key, targetRevision);
                    } finally {
                        rwLock.readLock().unlock();
                    }
                }

                @Override
                public void close() {
                    super.close();

                    RocksUtils.closeAll(readOpts, upperBound);
                }
            };
        } finally {
            rwLock.readLock().unlock();
        }
    }

    @Override
    public void watchRange(byte[] keyFrom, byte @Nullable [] keyTo, long rev, WatchListener listener) {
        assert keyFrom != null : "keyFrom couldn't be null.";
        assert rev > 0 : "rev must be positive.";

        Predicate<byte[]> rangePredicate = keyTo == null
                ? k -> CMP.compare(keyFrom, k) <= 0
                : k -> CMP.compare(keyFrom, k) <= 0 && CMP.compare(keyTo, k) > 0;

        watchProcessor.addWatch(new Watch(rev, listener, rangePredicate));
    }

    @Override
    public void watchExact(byte[] key, long rev, WatchListener listener) {
        assert key != null : "key couldn't be null.";
        assert rev > 0 : "rev must be positive.";

        Predicate<byte[]> exactPredicate = k -> CMP.compare(k, key) == 0;

        watchProcessor.addWatch(new Watch(rev, listener, exactPredicate));
    }

    @Override
    public void watchExact(Collection<byte[]> keys, long rev, WatchListener listener) {
        assert keys != null && !keys.isEmpty() : "keys couldn't be null or empty: " + keys;
        assert rev > 0 : "rev must be positive.";

        TreeSet<byte[]> keySet = new TreeSet<>(CMP);

        keySet.addAll(keys);

        Predicate<byte[]> inPredicate = keySet::contains;

        watchProcessor.addWatch(new Watch(rev, listener, inPredicate));
    }

    @Override
    public void startWatches(long startRevision, OnRevisionAppliedCallback revisionCallback) {
        long currentRevision;

        rwLock.readLock().lock();

        try {
            watchProcessor.setRevisionCallback(revisionCallback);

            currentRevision = rev;

            // We update the recovery status under the read lock in order to avoid races between starting watches and applying a snapshot
            // or concurrent writes. Replay of events can be done outside of the read lock relying on RocksDB snapshot isolation.
            if (currentRevision == 0) {
                // Revision can be 0 if there's no data in the storage. We set the status to PENDING expecting that it will be further
                // updated either by applying a snapshot or by the first write to the storage.
                recoveryStatus.set(RecoveryStatus.PENDING);
            } else {
                // If revision is not 0, we need to replay updates that match the existing data.
                recoveryStatus.set(RecoveryStatus.IN_PROGRESS);
            }
        } finally {
            rwLock.readLock().unlock();
        }

        if (currentRevision != 0) {
            replayUpdates(startRevision, currentRevision);
        }
    }

    @Override
    public void removeWatch(WatchListener listener) {
        watchProcessor.removeWatch(listener);
    }

    @Override
    public void compact(HybridTimestamp lowWatermark) {
        rwLock.writeLock().lock();

        byte[] tsBytes = hybridTsToArray(lowWatermark);

        try (WriteBatch batch = new WriteBatch()) {
            long maxRevision;

            // Find a revision with timestamp lesser or equal to the watermark.
            try (RocksIterator rocksIterator = tsToRevision.newIterator()) {
                rocksIterator.seekForPrev(tsBytes);

                RocksUtils.checkIterator(rocksIterator);

                byte[] tsValue = rocksIterator.value();

                if (tsValue.length == 0) {
                    // Nothing to compact yet.
                    return;
                }

                maxRevision = bytesToLong(tsValue);
            }

            try (RocksIterator iterator = index.newIterator()) {
                iterator.seekToFirst();

                RocksUtils.forEach(iterator, (key, value) -> compactForKey(batch, key, getAsLongs(value), maxRevision));
            }

            fillAndWriteBatch(batch, rev, updCntr, null);
        } catch (RocksDBException e) {
            throw new MetaStorageException(COMPACTION_ERR, e);
        } finally {
            rwLock.writeLock().unlock();
        }
    }

    @Override
    public byte @Nullable [] nextKey(byte[] key) {
        return incrementPrefix(key);
    }

    private long timestamp(long revision) {
        if (revision == 0) {
            return 0;
        }

        long ts;

        try {
            byte[] tsBytes = revisionToTs.get(longToBytes(revision));

            assert tsBytes != null;

            ts = bytesToLong(tsBytes);
        } catch (RocksDBException e) {
            throw new MetaStorageException(OP_EXECUTION_ERR, e);
        }

        return ts;
    }

    /**
     * Adds a key to a batch marking the value as a tombstone.
     *
     * @param batch   Write batch.
     * @param key     Target key.
     * @param curRev  Revision.
     * @param counter Update counter.
     * @return {@code true} if an entry can be deleted.
     * @throws RocksDBException If failed.
     */
    private boolean addToBatchForRemoval(WriteBatch batch, byte[] key, long curRev, long counter) throws RocksDBException {
        Entry e = doGet(key, curRev);

        if (e.empty() || e.tombstone()) {
            return false;
        }

        addDataToBatch(batch, key, TOMBSTONE, curRev, counter);

        return true;
    }

    /**
     * Compacts all entries by the given key, removing revision that are no longer needed.
     * Last entry with a revision lesser or equal to the {@code minRevisionToKeep} and all consecutive entries will be preserved.
     * If the first entry to keep is a tombstone, it will be removed.
     * Example:
     * <pre>
     * Example 1:
     *     put entry1: revision 5
     *     put entry2: revision 7
     *
     *     do compaction: revision 6
     *
     *     entry1: exists
     *     entry2: exists
     *
     * Example 2:
     *     put entry1: revision 5
     *     put entry2: revision 7
     *
     *     do compaction: revision 7
     *
     *     entry1: doesn't exist
     *     entry2: exists
     * </pre>
     *
     * @param batch Write batch.
     * @param key   Target key.
     * @param revs  Revisions.
     * @param minRevisionToKeep Minimum revision that should be kept.
     * @throws RocksDBException If failed.
     */
    private void compactForKey(WriteBatch batch, byte[] key, long[] revs, long minRevisionToKeep) throws RocksDBException {
        if (revs.length < 2) {
            // If we have less than two revisions, there is no point in compaction.
            return;
        }

        // Index of the first revision we will be keeping in the array of revisions.
        int idxToKeepFrom = 0;

        // Whether there is an entry with the minRevisionToKeep.
        boolean hasMinRevision = false;

        // Traverse revisions, looking for the first revision that needs to be kept.
        for (long rev : revs) {
            if (rev >= minRevisionToKeep) {
                if (rev == minRevisionToKeep) {
                    hasMinRevision = true;
                }
                break;
            }

            idxToKeepFrom++;
        }

        if (!hasMinRevision) {
            // Minimal revision was not encountered, that mean that we are between revisions of a key, so previous revision
            // must be preserved.
            idxToKeepFrom--;
        }

        if (idxToKeepFrom <= 0) {
            // All revisions are still in use.
            return;
        }

        for (int i = 0; i < idxToKeepFrom; i++) {
            // This revision is not needed anymore, remove data.
            data.delete(batch, keyToRocksKey(revs[i], key));
        }

        // Whether we only have last revision (even if it's lesser or equal to watermark).
        boolean onlyLastRevisionLeft = idxToKeepFrom == (revs.length - 1);

        // Get the number of the first revision that will be kept.
        long rev = onlyLastRevisionLeft ? lastRevision(revs) : revs[idxToKeepFrom];

        byte[] rocksKey = keyToRocksKey(rev, key);

        Value value = bytesToValue(data.get(rocksKey));

        if (value.tombstone()) {
            // The first revision we are going to keep is a tombstone, we may delete it.
            data.delete(batch, rocksKey);

            if (!onlyLastRevisionLeft) {
                // First revision was a tombstone, but there are other revisions, that need to be kept,
                // so advance index of the first revision we need to keep.
                idxToKeepFrom++;
            }
        }

        if (onlyLastRevisionLeft && value.tombstone()) {
            // We don't have any previous revisions for this entry and the single existing is a tombstone,
            // so we can remove it from index.
            index.delete(batch, key);
        } else {
            // Keeps revisions starting with idxToKeepFrom.
            index.put(batch, key, longsToBytes(revs, idxToKeepFrom));
        }
    }

    /**
     * Gets all entries with given keys and a revision.
     *
     * @param keys Target keys.
     * @param rev  Target revision.
     * @return Collection of entries.
     */
    private Collection<Entry> doGetAll(Collection<byte[]> keys, long rev) {
        assert keys != null : "keys list can't be null.";
        assert !keys.isEmpty() : "keys list can't be empty.";
        assert rev >= 0;

        var res = new ArrayList<Entry>(keys.size());

        for (byte[] key : keys) {
            res.add(doGet(key, rev));
        }

        return res;
    }

    /**
     * Gets the value by key and revision.
     *
     * @param key            Target key.
     * @param revUpperBound  Target upper bound of revision.
     * @return Value.
     */
    private Entry doGet(byte[] key, long revUpperBound) {
        assert revUpperBound >= 0 : "Invalid arguments: [revUpperBound=" + revUpperBound + ']';

        long[] revs;
        try {
            revs = getRevisions(key);
        } catch (RocksDBException e) {
            throw new MetaStorageException(OP_EXECUTION_ERR, e);
        }

        if (revs.length == 0) {
            return EntryImpl.empty(key);
        }

        long lastRev = maxRevision(revs, revUpperBound);

        // lastRev can be -1 if maxRevision return -1.
        if (lastRev == -1) {
            return EntryImpl.empty(key);
        }

        return doGetValue(key, lastRev);
    }

    /**
     * Returns all entries corresponding to the given key and bounded by given revisions.
     * All these entries are ordered by revisions and have the same key.
     * The lower bound and the upper bound are inclusive.
     *
     * @param key The key.
     * @param revLowerBound The lower bound of revision.
     * @param revUpperBound The upper bound of revision.
     * @return Entries corresponding to the given key.
     */
    private List<Entry> doGet(byte[] key, long revLowerBound, long revUpperBound) {
        assert revLowerBound >= 0 : "Invalid arguments: [revLowerBound=" + revLowerBound + ']';
        assert revUpperBound >= 0 : "Invalid arguments: [revUpperBound=" + revUpperBound + ']';
        assert revUpperBound >= revLowerBound
                : "Invalid arguments: [revLowerBound=" + revLowerBound + ", revUpperBound=" + revUpperBound + ']';
        // TODO: IGNITE-19782 throw CompactedException if revLowerBound is compacted.

        long[] revs;

        try {
            revs = getRevisions(key);
        } catch (RocksDBException e) {
            throw new MetaStorageException(OP_EXECUTION_ERR, e);
        }

        if (revs.length == 0) {
            return Collections.emptyList();
        }

        int firstRevIndex = minRevisionIndex(revs, revLowerBound);
        int lastRevIndex = maxRevisionIndex(revs, revUpperBound);

        // firstRevIndex can be -1 if minRevisionIndex return -1. lastRevIndex can be -1 if maxRevisionIndex return -1.
        if (firstRevIndex == -1 || lastRevIndex == -1) {
            return Collections.emptyList();
        }

        List<Entry> entries = new ArrayList<>();

        for (int i = firstRevIndex; i <= lastRevIndex; i++) {
            entries.add(doGetValue(key, revs[i]));
        }

        return entries;
    }

    /**
     * Get a list of the revisions of the entry corresponding to the key.
     *
     * @param key Key.
     * @return Array of revisions.
     * @throws RocksDBException If failed to perform {@link RocksDB#get(ColumnFamilyHandle, byte[])}.
     */
    private long[] getRevisions(byte[] key) throws RocksDBException {
        byte[] revisions = index.get(key);

        if (revisions == null) {
            return LONG_EMPTY_ARRAY;
        }

        return getAsLongs(revisions);
    }

    /**
     * Returns maximum revision which must be less or equal to {@code upperBoundRev}. If there is no such revision then {@code -1} will be
     * returned.
     *
     * @param revs          Revisions list.
     * @param upperBoundRev Revision upper bound.
     * @return Maximum revision or {@code -1} if there is no such revision.
     */
    private static long maxRevision(long[] revs, long upperBoundRev) {
        for (int i = revs.length - 1; i >= 0; i--) {
            long rev = revs[i];

            if (rev <= upperBoundRev) {
                return rev;
            }
        }

        return -1;
    }

    /**
     * Returns index of minimum revision which must be greater or equal to {@code lowerBoundRev}.
     * If there is no such revision then {@code -1} will be returned.
     *
     * @param revs          Revisions list.
     * @param lowerBoundRev Revision lower bound.
     * @return Index of minimum revision or {@code -1} if there is no such revision.
     */
    private static int minRevisionIndex(long[] revs, long lowerBoundRev) {
        for (int i = 0; i < revs.length; i++) {
            long rev = revs[i];

            if (rev >= lowerBoundRev) {
                return i;
            }
        }

        return -1;
    }

    /**
     * Returns index of maximum revision which must be less or equal to {@code upperBoundRev}.
     * If there is no such revision then {@code -1} will be returned.
     *
     * @param revs          Revisions list.
     * @param upperBoundRev Revision upper bound.
     * @return Index of maximum revision or {@code -1} if there is no such revision.
     */
    private static int maxRevisionIndex(long[] revs, long upperBoundRev) {
        for (int i = revs.length - 1; i >= 0; i--) {
            long rev = revs[i];

            if (rev <= upperBoundRev) {
                return i;
            }
        }

        return -1;
    }

    /**
     * Gets the value by a key and a revision.
     *
     * @param key      Target key.
     * @param revision Target revision.
     * @return Entry.
     */
    private Entry doGetValue(byte[] key, long revision) {
        if (revision == 0) {
            return EntryImpl.empty(key);
        }

        byte[] valueBytes;

        try {
            valueBytes = data.get(keyToRocksKey(revision, key));
        } catch (RocksDBException e) {
            throw new MetaStorageException(OP_EXECUTION_ERR, e);
        }

        if (valueBytes == null || valueBytes.length == 0) {
            return EntryImpl.empty(key);
        }

        Value lastVal = bytesToValue(valueBytes);

        if (lastVal.tombstone()) {
            return EntryImpl.tombstone(key, revision, lastVal.updateCounter());
        }

        return new EntryImpl(key, lastVal.bytes(), revision, lastVal.updateCounter());
    }

    /**
     * Adds an entry to the batch.
     *
     * @param batch  Write batch.
     * @param key    Key.
     * @param value  Value.
     * @param curRev Revision.
     * @param cntr   Update counter.
     * @throws RocksDBException If failed.
     */
    private void addDataToBatch(WriteBatch batch, byte[] key, byte[] value, long curRev, long cntr) throws RocksDBException {
        byte[] rocksKey = keyToRocksKey(curRev, key);

        byte[] rocksValue = valueToBytes(value, cntr);

        data.put(batch, rocksKey, rocksValue);

        updatedEntries.add(entry(key, curRev, new Value(value, cntr)));
    }

    /**
     * Adds all entries to the batch.
     *
     * @param batch  Write batch.
     * @param keys   Keys.
     * @param values Values.
     * @param curRev Revision.
     * @return New update counter value.
     * @throws RocksDBException If failed.
     */
    private long addAllToBatch(WriteBatch batch, List<byte[]> keys, List<byte[]> values, long curRev) throws RocksDBException {
        long counter = this.updCntr;

        for (int i = 0; i < keys.size(); i++) {
            counter++;

            byte[] key = keys.get(i);

            byte[] bytes = values.get(i);

            addDataToBatch(batch, key, bytes, curRev, counter);
        }

        return counter;
    }

    /**
     * Gets last revision from the list.
     *
     * @param revs Revisions.
     * @return Last revision.
     */
    private static long lastRevision(long[] revs) {
        return revs[revs.length - 1];
    }

    /**
     * Adds modified entries to the watch event queue.
     */
    private void queueWatchEvent() {
        if (updatedEntries.isEmpty()) {
            return;
        }

        switch (recoveryStatus.get()) {
            case INITIAL:
                // Watches haven't been enabled yet, no need to queue any events, they will be replayed upon recovery.
                updatedEntries.clear();

                break;

            case PENDING:
                // Watches have been enabled, but no event replay happened because there was no data in the
                // storage. We need to finish the recovery process (by simply updating the status) and process the events as usual.
                recoveryStatus.set(RecoveryStatus.DONE);

                notifyWatches();

                break;

            case IN_PROGRESS:
                // Buffer the event while event replay is still in progress.
                if (eventCache == null) {
                    eventCache = new ArrayList<>();
                }

                eventCache.add(updatedEntries.transfer());

                break;

            default:
                notifyWatches();

                break;
        }
    }

    private void notifyWatches() {
        UpdatedEntries copy = updatedEntries.transfer();

        assert copy.ts != null;

        watchProcessor.notifyWatches(copy.updatedEntries, copy.ts);
    }

    private void replayUpdates(long lowerRevision, long upperRevision) {
        // TODO: https://issues.apache.org/jira/browse/IGNITE-19778 Should be Math.max, so we start from the revision that
        // components restored their state to (lowerRevision).
        long minWatchRevision = Math.min(lowerRevision, watchProcessor.minWatchRevision().orElse(-1));

        if (minWatchRevision == -1 || minWatchRevision > upperRevision) {
            // No events to replay, we can start processing more recent events from the event queue.
            finishReplay();

            return;
        }

        var updatedEntries = new ArrayList<Entry>();
        HybridTimestamp ts = null;

        try (
                var upperBound = new Slice(longToBytes(upperRevision + 1));
                var options = new ReadOptions().setIterateUpperBound(upperBound);
                RocksIterator it = data.newIterator(options)
        ) {
            it.seek(longToBytes(minWatchRevision));

            long lastSeenRevision = minWatchRevision;

            for (; it.isValid(); it.next()) {
                byte[] rocksKey = it.key();
                byte[] rocksValue = it.value();

                long revision = revisionFromRocksKey(rocksKey);

                if (revision != lastSeenRevision) {
                    if (!updatedEntries.isEmpty()) {
                        var updatedEntriesCopy = List.copyOf(updatedEntries);

                        assert ts != null;

                        watchProcessor.notifyWatches(updatedEntriesCopy, ts);

                        updatedEntries.clear();
                    }

                    lastSeenRevision = revision;
                }

                if (ts == null) {
                    ts = timestampByRevision(revision);
                }

                updatedEntries.add(entry(rocksKeyToBytes(rocksKey), revision, bytesToValue(rocksValue)));
            }

            RocksUtils.checkIterator(it);

            // Notify about the events left after finishing the cycle above.
            if (!updatedEntries.isEmpty()) {
                assert ts != null;

                watchProcessor.notifyWatches(updatedEntries, ts);
            }
        }

        finishReplay();
    }

<<<<<<< HEAD
    private HybridTimestamp timestampByRevision(long revision) {
        return HybridTimestamp.hybridTimestamp(timestamp(revision));
=======
    @Override
    public HybridTimestamp timestampByRevision(long revision) {
        try {
            byte[] tsBytes = revisionToTs.get(longToBytes(revision));

            assert tsBytes != null;

            return HybridTimestamp.hybridTimestamp(bytesToLong(tsBytes));
        } catch (RocksDBException e) {
            throw new MetaStorageException(OP_EXECUTION_ERR, e);
        }
>>>>>>> 01e0035c
    }

    private void finishReplay() {
        // Take the lock to drain the event cache and prevent new events from being cached. Since event notification is asynchronous,
        // this lock shouldn't be held for long.
        rwLock.writeLock().lock();

        try {
            if (eventCache != null) {
                eventCache.forEach(entries -> {
                    assert entries.ts != null;

                    watchProcessor.notifyWatches(entries.updatedEntries, entries.ts);
                });

                eventCache = null;
            }

            recoveryStatus.set(RecoveryStatus.DONE);
        } finally {
            rwLock.writeLock().unlock();
        }
    }

    @TestOnly
    public Path getDbPath() {
        return dbPath;
    }

    private static class UpdatedEntries {
        private final List<Entry> updatedEntries;

        @Nullable
        private HybridTimestamp ts;

        public UpdatedEntries() {
            this.updatedEntries = new ArrayList<>();
        }

        private UpdatedEntries(List<Entry> updatedEntries, HybridTimestamp ts) {
            this.updatedEntries = updatedEntries;
            this.ts = Objects.requireNonNull(ts);
        }

        boolean isEmpty() {
            return updatedEntries.isEmpty();
        }

        void add(Entry entry) {
            updatedEntries.add(entry);
        }

        void clear() {
            updatedEntries.clear();

            ts = null;
        }

        UpdatedEntries transfer() {
            assert ts != null;

            UpdatedEntries transferredValue = new UpdatedEntries(new ArrayList<>(updatedEntries), ts);

            clear();

            return transferredValue;
        }
    }
}<|MERGE_RESOLUTION|>--- conflicted
+++ resolved
@@ -1046,26 +1046,6 @@
         return incrementPrefix(key);
     }
 
-    private long timestamp(long revision) {
-        if (revision == 0) {
-            return 0;
-        }
-
-        long ts;
-
-        try {
-            byte[] tsBytes = revisionToTs.get(longToBytes(revision));
-
-            assert tsBytes != null;
-
-            ts = bytesToLong(tsBytes);
-        } catch (RocksDBException e) {
-            throw new MetaStorageException(OP_EXECUTION_ERR, e);
-        }
-
-        return ts;
-    }
-
     /**
      * Adds a key to a batch marking the value as a tombstone.
      *
@@ -1567,10 +1547,6 @@
         finishReplay();
     }
 
-<<<<<<< HEAD
-    private HybridTimestamp timestampByRevision(long revision) {
-        return HybridTimestamp.hybridTimestamp(timestamp(revision));
-=======
     @Override
     public HybridTimestamp timestampByRevision(long revision) {
         try {
@@ -1582,7 +1558,6 @@
         } catch (RocksDBException e) {
             throw new MetaStorageException(OP_EXECUTION_ERR, e);
         }
->>>>>>> 01e0035c
     }
 
     private void finishReplay() {
