/*
 * Licensed to the Apache Software Foundation (ASF) under one or more
 * contributor license agreements. See the NOTICE file distributed with
 * this work for additional information regarding copyright ownership.
 * The ASF licenses this file to You under the Apache License, Version 2.0
 * (the "License"); you may not use this file except in compliance with
 * the License. You may obtain a copy of the License at
 *
 *      http://www.apache.org/licenses/LICENSE-2.0
 *
 * Unless required by applicable law or agreed to in writing, software
 * distributed under the License is distributed on an "AS IS" BASIS,
 * WITHOUT WARRANTIES OR CONDITIONS OF ANY KIND, either express or implied.
 * See the License for the specific language governing permissions and
 * limitations under the License.
 */

package org.apache.ignite.internal.metastorage.server.raft;

import static java.util.Objects.requireNonNull;

import java.io.Serializable;
import java.nio.file.Path;
import java.util.ArrayList;
import java.util.Collection;
import java.util.Iterator;
import java.util.function.Consumer;
import org.apache.ignite.internal.metastorage.Entry;
import org.apache.ignite.internal.metastorage.MetaStorageManager;
import org.apache.ignite.internal.metastorage.command.GetAllCommand;
import org.apache.ignite.internal.metastorage.command.GetCommand;
import org.apache.ignite.internal.metastorage.command.GetPrefixCommand;
import org.apache.ignite.internal.metastorage.command.GetRangeCommand;
import org.apache.ignite.internal.metastorage.command.PaginationCommand;
import org.apache.ignite.internal.metastorage.command.response.BatchResponse;
import org.apache.ignite.internal.metastorage.server.KeyValueStorage;
import org.apache.ignite.internal.metastorage.server.time.ClusterTimeImpl;
import org.apache.ignite.internal.raft.Command;
import org.apache.ignite.internal.raft.ReadCommand;
import org.apache.ignite.internal.raft.WriteCommand;
import org.apache.ignite.internal.raft.service.CommandClosure;
import org.apache.ignite.internal.raft.service.RaftGroupListener;
import org.apache.ignite.internal.util.Cursor;
import org.jetbrains.annotations.Nullable;

/**
 * Meta storage listener.
 * TODO: IGNITE-14693 Implement Meta storage exception handling logic.
 */
public class MetaStorageListener implements RaftGroupListener {
    private final MetaStorageWriteHandler writeHandler;

    /** Storage. */
    private final KeyValueStorage storage;

    /**
     * Constructor.
     *
     * @param storage Storage.
     */
    public MetaStorageListener(KeyValueStorage storage, ClusterTimeImpl clusterTime) {
        this.storage = storage;
<<<<<<< HEAD
        this.writeHandler = new MetaStorageWriteHandler(storage);
=======
        this.writeHandler = new MetaStorageWriteHandler(storage, clusterTime);
        this.cursors = new ConcurrentHashMap<>();
>>>>>>> cafb8d3a
    }

    @Override
    public void onRead(Iterator<CommandClosure<ReadCommand>> iter) {
        while (iter.hasNext()) {
            CommandClosure<ReadCommand> clo = iter.next();

            ReadCommand command = clo.command();

            try {
                if (command instanceof GetCommand) {
                    GetCommand getCmd = (GetCommand) command;

                    Entry e = getCmd.revision() == MetaStorageManager.LATEST_REVISION
                            ? storage.get(getCmd.key())
                            : storage.get(getCmd.key(), getCmd.revision());

                    clo.result(e);
                } else if (command instanceof GetAllCommand) {
                    GetAllCommand getAllCmd = (GetAllCommand) command;

                    Collection<Entry> entries = getAllCmd.revision() == MetaStorageManager.LATEST_REVISION
                            ? storage.getAll(getAllCmd.keys())
                            : storage.getAll(getAllCmd.keys(), getAllCmd.revision());

                    clo.result((Serializable) entries);
                } else if (command instanceof GetRangeCommand) {
                    var rangeCmd = (GetRangeCommand) command;

                    byte[] previousKey = rangeCmd.previousKey();

                    byte[] keyFrom = previousKey == null
                            ? rangeCmd.keyFrom()
                            : requireNonNull(storage.nextKey(previousKey));

                    clo.result(handlePaginationCommand(keyFrom, rangeCmd.keyTo(), rangeCmd));
                } else if (command instanceof GetPrefixCommand) {
                    var prefixCmd = (GetPrefixCommand) command;

                    byte[] previousKey = prefixCmd.previousKey();

                    byte[] keyFrom = previousKey == null
                            ? prefixCmd.prefix()
                            : requireNonNull(storage.nextKey(previousKey));

                    byte[] keyTo = storage.nextKey(prefixCmd.prefix());

                    clo.result(handlePaginationCommand(keyFrom, keyTo, prefixCmd));
                } else {
                    assert false : "Command was not found [cmd=" + command + ']';
                }
            } catch (Exception e) {
                clo.result(e);
            }
        }
    }

    private BatchResponse handlePaginationCommand(byte[] keyFrom, byte @Nullable [] keyTo, PaginationCommand command) {
        assert command.batchSize() > 0 : command.batchSize();

        Cursor<Entry> cursor = command.revUpperBound() == MetaStorageManager.LATEST_REVISION
                ? storage.range(keyFrom, keyTo)
                : storage.range(keyFrom, keyTo, command.revUpperBound());

        try (cursor) {
            var entries = new ArrayList<Entry>();

            for (Entry entry : cursor) {
                if (command.includeTombstones() || !entry.tombstone()) {
                    entries.add(entry);

                    if (entries.size() == command.batchSize()) {
                        break;
                    }
                }
            }

            return new BatchResponse(entries, cursor.hasNext());
        }
    }

    @Override
<<<<<<< HEAD
    public void onWrite(Iterator<CommandClosure<WriteCommand>> iter) {
        iter.forEachRemaining(writeHandler::handleWriteCommand);
=======
    public void onBeforeApply(Command command) {
        writeHandler.beforeApply(command);
    }

    private void closeCursor(IgniteUuid cursorId) {
        CursorMeta cursorMeta = cursors.remove(cursorId);

        if (cursorMeta != null) {
            cursorMeta.cursor().close();
        }
>>>>>>> cafb8d3a
    }

    @Override
    public void onSnapshotSave(Path path, Consumer<Throwable> doneClo) {
        storage.snapshot(path)
                .whenComplete((unused, throwable) -> doneClo.accept(throwable));
    }

    @Override
    public boolean onSnapshotLoad(Path path) {
        storage.restoreSnapshot(path);
        return true;
    }

    @Override
    public void onShutdown() {
    }
}<|MERGE_RESOLUTION|>--- conflicted
+++ resolved
@@ -60,12 +60,7 @@
      */
     public MetaStorageListener(KeyValueStorage storage, ClusterTimeImpl clusterTime) {
         this.storage = storage;
-<<<<<<< HEAD
-        this.writeHandler = new MetaStorageWriteHandler(storage);
-=======
         this.writeHandler = new MetaStorageWriteHandler(storage, clusterTime);
-        this.cursors = new ConcurrentHashMap<>();
->>>>>>> cafb8d3a
     }
 
     @Override
@@ -148,21 +143,13 @@
     }
 
     @Override
-<<<<<<< HEAD
     public void onWrite(Iterator<CommandClosure<WriteCommand>> iter) {
         iter.forEachRemaining(writeHandler::handleWriteCommand);
-=======
+    }
+
+    @Override
     public void onBeforeApply(Command command) {
         writeHandler.beforeApply(command);
-    }
-
-    private void closeCursor(IgniteUuid cursorId) {
-        CursorMeta cursorMeta = cursors.remove(cursorId);
-
-        if (cursorMeta != null) {
-            cursorMeta.cursor().close();
-        }
->>>>>>> cafb8d3a
     }
 
     @Override
