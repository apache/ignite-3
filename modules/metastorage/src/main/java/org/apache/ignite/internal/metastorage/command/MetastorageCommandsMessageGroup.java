/*
 * Licensed to the Apache Software Foundation (ASF) under one or more
 * contributor license agreements. See the NOTICE file distributed with
 * this work for additional information regarding copyright ownership.
 * The ASF licenses this file to You under the Apache License, Version 2.0
 * (the "License"); you may not use this file except in compliance with
 * the License. You may obtain a copy of the License at
 *
 *      http://www.apache.org/licenses/LICENSE-2.0
 *
 * Unless required by applicable law or agreed to in writing, software
 * distributed under the License is distributed on an "AS IS" BASIS,
 * WITHOUT WARRANTIES OR CONDITIONS OF ANY KIND, either express or implied.
 * See the License for the specific language governing permissions and
 * limitations under the License.
 */

package org.apache.ignite.internal.metastorage.command;

import org.apache.ignite.network.annotations.MessageGroup;

/**
 * Message group for meta-storage RAFT commands and other required classes.
 */
@MessageGroup(groupType = 111, groupName = "MetaStorageCommands")
public interface MetastorageCommandsMessageGroup {
    /** Message type for {@link InvokeCommand}. */
    short INVOKE = 10;

    /** Message type for {@link MultiInvokeCommand}. */
    short MULTI_INVOKE = 11;

    //----------------------------------

    /** Message type for {@link GetCommand}. */
    short GET = 20;

    /** Message type for {@link GetAndPutCommand}. */
    short GET_AND_PUT = 21;

    /** Message type for {@link GetAndRemoveCommand}. */
    short GET_AND_REMOVE = 22;

    /** Message type for {@link GetAllCommand}. */
    short GET_ALL = 30;

    /** Message type for {@link GetAndPutAllCommand}. */
    short GET_AND_PUT_ALL = 31;

    /** Message type for {@link GetAndRemoveAllCommand}. */
    short GET_AND_REMOVE_ALL = 32;

    /** Message type for {@link PutCommand}. */
    short PUT = 40;

    /** Message type for {@link RemoveCommand}. */
    short REMOVE = 41;

    /** Message type for {@link PutAllCommand}. */
    short PUT_ALL = 50;

    /** Message type for {@link RemoveAllCommand}. */
    short REMOVE_ALL = 51;

    /** Message type for {@link GetRangeCommand}. */
    short GET_RANGE = 60;

<<<<<<< HEAD
    /** Message type for {@link GetPrefixCommand}. */
    short GET_PREFIX = 61;
=======
    /** Message type for {@link CloseAllCursorsCommand}. */
    short CLOSE_ALL_CURSORS = 64;

    /** Message type for {@link HybridTimestampMessage}. */
    short HYBRID_TS = 70;

    /** Message type for {@link SyncTimeCommand}. */
    short SYNC_TIME = 71;
>>>>>>> cafb8d3a
}<|MERGE_RESOLUTION|>--- conflicted
+++ resolved
@@ -65,17 +65,12 @@
     /** Message type for {@link GetRangeCommand}. */
     short GET_RANGE = 60;
 
-<<<<<<< HEAD
     /** Message type for {@link GetPrefixCommand}. */
     short GET_PREFIX = 61;
-=======
-    /** Message type for {@link CloseAllCursorsCommand}. */
-    short CLOSE_ALL_CURSORS = 64;
 
     /** Message type for {@link HybridTimestampMessage}. */
     short HYBRID_TS = 70;
 
     /** Message type for {@link SyncTimeCommand}. */
     short SYNC_TIME = 71;
->>>>>>> cafb8d3a
 }