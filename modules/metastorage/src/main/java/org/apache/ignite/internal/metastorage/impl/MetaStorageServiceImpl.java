/*
 * Licensed to the Apache Software Foundation (ASF) under one or more
 * contributor license agreements. See the NOTICE file distributed with
 * this work for additional information regarding copyright ownership.
 * The ASF licenses this file to You under the Apache License, Version 2.0
 * (the "License"); you may not use this file except in compliance with
 * the License. You may obtain a copy of the License at
 *
 *      http://www.apache.org/licenses/LICENSE-2.0
 *
 * Unless required by applicable law or agreed to in writing, software
 * distributed under the License is distributed on an "AS IS" BASIS,
 * WITHOUT WARRANTIES OR CONDITIONS OF ANY KIND, either express or implied.
 * See the License for the specific language governing permissions and
 * limitations under the License.
 */

package org.apache.ignite.internal.metastorage.impl;

import static org.apache.ignite.internal.metastorage.command.GetAllCommand.getAllCommand;

import java.util.ArrayList;
import java.util.Collection;
import java.util.List;
import java.util.Map;
import java.util.Set;
import java.util.concurrent.CompletableFuture;
import java.util.concurrent.Executors;
import java.util.concurrent.Flow.Publisher;
import java.util.function.Function;
import org.apache.ignite.internal.hlc.HybridTimestamp;
import org.apache.ignite.internal.logger.IgniteLogger;
import org.apache.ignite.internal.logger.Loggers;
import org.apache.ignite.internal.metastorage.Entry;
import org.apache.ignite.internal.metastorage.MetaStorageManager;
import org.apache.ignite.internal.metastorage.command.GetAllCommand;
import org.apache.ignite.internal.metastorage.command.GetAndPutAllCommand;
import org.apache.ignite.internal.metastorage.command.GetAndPutCommand;
import org.apache.ignite.internal.metastorage.command.GetAndRemoveAllCommand;
import org.apache.ignite.internal.metastorage.command.GetAndRemoveCommand;
import org.apache.ignite.internal.metastorage.command.GetCommand;
import org.apache.ignite.internal.metastorage.command.HybridTimestampMessage;
import org.apache.ignite.internal.metastorage.command.InvokeCommand;
import org.apache.ignite.internal.metastorage.command.MetaStorageCommandsFactory;
import org.apache.ignite.internal.metastorage.command.MultiInvokeCommand;
import org.apache.ignite.internal.metastorage.command.PutAllCommand;
import org.apache.ignite.internal.metastorage.command.PutCommand;
import org.apache.ignite.internal.metastorage.command.RemoveAllCommand;
import org.apache.ignite.internal.metastorage.command.RemoveCommand;
import org.apache.ignite.internal.metastorage.command.SyncTimeCommand;
import org.apache.ignite.internal.metastorage.dsl.Condition;
import org.apache.ignite.internal.metastorage.dsl.Iif;
import org.apache.ignite.internal.metastorage.dsl.Operation;
import org.apache.ignite.internal.metastorage.dsl.StatementResult;
<<<<<<< HEAD
import org.apache.ignite.internal.raft.ReadCommand;
=======
import org.apache.ignite.internal.metastorage.server.time.ClusterTime;
import org.apache.ignite.internal.raft.WriteCommand;
>>>>>>> cafb8d3a
import org.apache.ignite.internal.raft.service.RaftGroupService;
import org.apache.ignite.internal.thread.NamedThreadFactory;
import org.apache.ignite.internal.util.IgniteSpinBusyLock;
import org.apache.ignite.internal.util.IgniteUtils;
import org.apache.ignite.lang.ByteArray;
import org.jetbrains.annotations.Nullable;

/**
 * {@link MetaStorageService} implementation.
 */
public class MetaStorageServiceImpl implements MetaStorageService {
    private static final IgniteLogger LOG = Loggers.forClass(MetaStorageService.class);

    /** Default batch size that is requested from the remote server. */
    public static final int BATCH_SIZE = 1000;

    private final MetaStorageServiceContext context;

    private final ClusterTime clusterTime;

    /**
     * Constructor.
     *
     * @param metaStorageRaftGrpSvc Meta storage raft group service.
     */
<<<<<<< HEAD
    public MetaStorageServiceImpl(String nodeName, RaftGroupService metaStorageRaftGrpSvc, IgniteSpinBusyLock busyLock) {
=======
    public MetaStorageServiceImpl(RaftGroupService metaStorageRaftGrpSvc, IgniteSpinBusyLock busyLock, ClusterNode localNode,
            ClusterTime clusterTime) {
>>>>>>> cafb8d3a
        this.context = new MetaStorageServiceContext(
                metaStorageRaftGrpSvc,
                new MetaStorageCommandsFactory(),
                // TODO: Extract the pool size into configuration, see https://issues.apache.org/jira/browse/IGNITE-18735
                Executors.newFixedThreadPool(5, NamedThreadFactory.create(nodeName, "metastorage-publisher", LOG)),
                busyLock
        );
<<<<<<< HEAD
=======

        this.localNode = localNode;
        this.clusterTime = clusterTime;
>>>>>>> cafb8d3a
    }

    RaftGroupService raftGroupService() {
        return context.raftService();
    }

    @Override
    public CompletableFuture<Entry> get(ByteArray key) {
        return get(key, MetaStorageManager.LATEST_REVISION);
    }

    @Override
    public CompletableFuture<Entry> get(ByteArray key, long revUpperBound) {
        GetCommand getCommand = context.commandsFactory().getCommand().key(key.bytes()).revision(revUpperBound).build();

        return context.raftService().run(getCommand);
    }

    @Override
    public CompletableFuture<Map<ByteArray, Entry>> getAll(Set<ByteArray> keys) {
        return getAll(keys, MetaStorageManager.LATEST_REVISION);
    }

    @Override
    public CompletableFuture<Map<ByteArray, Entry>> getAll(Set<ByteArray> keys, long revUpperBound) {
        GetAllCommand getAllCommand = getAllCommand(context.commandsFactory(), keys, revUpperBound);

        return context.raftService().<List<Entry>>run(getAllCommand)
                .thenApply(MetaStorageServiceImpl::multipleEntryResult);
    }

    @Override
    public CompletableFuture<Void> put(ByteArray key, byte[] value) {
        PutCommand putCommand = context.commandsFactory().putCommand()
                .key(key.bytes())
                .value(value)
                .initiatorTime(hybridTimestamp(clusterTime.now()))
                .build();

        return context.raftService().run(putCommand);
    }

    @Override
    public CompletableFuture<Entry> getAndPut(ByteArray key, byte[] value) {
        GetAndPutCommand getAndPutCommand = context.commandsFactory().getAndPutCommand()
                .key(key.bytes())
                .value(value)
                .initiatorTime(hybridTimestamp(clusterTime.now()))
                .build();

        return context.raftService().run(getAndPutCommand);
    }

    @Override
    public CompletableFuture<Void> putAll(Map<ByteArray, byte[]> vals) {
        PutAllCommand putAllCommand = putAllCommand(context.commandsFactory(), vals, clusterTime.now());

        return context.raftService().run(putAllCommand);
    }

    @Override
    public CompletableFuture<Map<ByteArray, Entry>> getAndPutAll(Map<ByteArray, byte[]> vals) {
        GetAndPutAllCommand getAndPutAllCommand = getAndPutAllCommand(context.commandsFactory(), vals, clusterTime.now());

        return context.raftService().<List<Entry>>run(getAndPutAllCommand)
                .thenApply(MetaStorageServiceImpl::multipleEntryResult);
    }

    @Override
    public CompletableFuture<Void> remove(ByteArray key) {
        RemoveCommand removeCommand = context.commandsFactory().removeCommand().key(key.bytes())
                .initiatorTime(hybridTimestamp(clusterTime.now())).build();

        return context.raftService().run(removeCommand);
    }

    @Override
    public CompletableFuture<Entry> getAndRemove(ByteArray key) {
        GetAndRemoveCommand getAndRemoveCommand = context.commandsFactory().getAndRemoveCommand().key(key.bytes())
                .initiatorTime(hybridTimestamp(clusterTime.now())).build();

        return context.raftService().run(getAndRemoveCommand);
    }

    @Override
    public CompletableFuture<Void> removeAll(Set<ByteArray> keys) {
        RemoveAllCommand removeAllCommand = removeAllCommand(context.commandsFactory(), keys, clusterTime.now());

        return context.raftService().run(removeAllCommand);
    }

    @Override
    public CompletableFuture<Map<ByteArray, Entry>> getAndRemoveAll(Set<ByteArray> keys) {
        GetAndRemoveAllCommand getAndRemoveAllCommand = getAndRemoveAllCommand(context.commandsFactory(), keys, clusterTime.now());

        return context.raftService().<List<Entry>>run(getAndRemoveAllCommand)
                .thenApply(MetaStorageServiceImpl::multipleEntryResult);
    }

    @Override
    public CompletableFuture<Boolean> invoke(Condition condition, Operation success, Operation failure) {
        return invoke(condition, List.of(success), List.of(failure));
    }

    @Override
    public CompletableFuture<Boolean> invoke(
            Condition condition,
            Collection<Operation> success,
            Collection<Operation> failure
    ) {
        InvokeCommand invokeCommand = context.commandsFactory().invokeCommand()
                .condition(condition)
                .success(success)
                .failure(failure)
                .initiatorTime(hybridTimestamp(clusterTime.now()))
                .build();

        return context.raftService().run(invokeCommand);
    }

    @Override
    public CompletableFuture<StatementResult> invoke(Iif iif) {
        MultiInvokeCommand multiInvokeCommand = context.commandsFactory().multiInvokeCommand()
                .iif(iif)
                .initiatorTime(hybridTimestamp(clusterTime.now()))
                .build();

        return context.raftService().run(multiInvokeCommand);
    }

    @Override
    public Publisher<Entry> range(ByteArray keyFrom, @Nullable ByteArray keyTo, long revUpperBound) {
        return range(keyFrom, keyTo, revUpperBound, false);
    }

    @Override
    public Publisher<Entry> range(ByteArray keyFrom, @Nullable ByteArray keyTo) {
        return range(keyFrom, keyTo, false);
    }

    @Override
    public Publisher<Entry> range(ByteArray keyFrom, @Nullable ByteArray keyTo, boolean includeTombstones) {
        return range(keyFrom, keyTo, MetaStorageManager.LATEST_REVISION, includeTombstones);
    }

    @Override
    public Publisher<Entry> range(
            ByteArray keyFrom,
            @Nullable ByteArray keyTo,
            long revUpperBound,
            boolean includeTombstones
    ) {
        Function<byte[], ReadCommand> getRangeCommand = prevKey -> context.commandsFactory().getRangeCommand()
                .keyFrom(keyFrom.bytes())
                .keyTo(keyTo == null ? null : keyTo.bytes())
                .revUpperBound(revUpperBound)
                .includeTombstones(includeTombstones)
                .previousKey(prevKey)
                .batchSize(BATCH_SIZE)
                .build();

        return new CursorPublisher(context, getRangeCommand);
    }

    @Override
    public Publisher<Entry> prefix(ByteArray prefix, long revUpperBound) {
        Function<byte[], ReadCommand> getPrefixCommand = prevKey -> context.commandsFactory().getPrefixCommand()
                .prefix(prefix.bytes())
                .revUpperBound(revUpperBound)
                .includeTombstones(false)
                .previousKey(prevKey)
                .batchSize(BATCH_SIZE)
                .build();

        return new CursorPublisher(context, getPrefixCommand);
    }

    /**
     * Sends idle safe time sync message. Should be called only on the leader node.
     *
     * @param safeTime New safe time.
     * @return Future that will be completed when message is sent.
     */
    public CompletableFuture<Void> syncTime(HybridTimestamp safeTime) {
        // TODO: https://issues.apache.org/jira/browse/IGNITE-19199 Only propagate safe time when ms is idle
        SyncTimeCommand syncTimeCommand = context.commandsFactory().syncTimeCommand()
                .safeTime(hybridTimestamp(safeTime))
                .build();

        return context.raftService().run(syncTimeCommand);
    }

    // TODO: IGNITE-14734 Implement.
    @Override
    public CompletableFuture<Void> compact() {
        throw new UnsupportedOperationException();
    }

    @Override
    public void close() {
        context.close();
    }

    private static Map<ByteArray, Entry> multipleEntryResult(List<Entry> entries) {
        Map<ByteArray, Entry> res = IgniteUtils.newHashMap(entries.size());

        for (Entry e : entries) {
            res.put(new ByteArray(e.key()), e);
        }

        return res;
    }

    /**
     * Creates put all command.
     *
     * @param commandsFactory Commands factory.
     * @param vals The map of keys and corresponding values. Couldn't be {@code null} or empty.
     * @param ts Local time.
     */
    private PutAllCommand putAllCommand(MetaStorageCommandsFactory commandsFactory, Map<ByteArray, byte[]> vals, HybridTimestamp ts) {
        assert !vals.isEmpty();

        int size = vals.size();

        List<byte[]> keys = new ArrayList<>(size);

        List<byte[]> values = new ArrayList<>(size);

        for (Map.Entry<ByteArray, byte[]> e : vals.entrySet()) {
            byte[] key = e.getKey().bytes();

            byte[] val = e.getValue();

            assert key != null : "Key could not be null.";
            assert val != null : "Value could not be null.";

            keys.add(key);

            values.add(val);
        }

        return commandsFactory.putAllCommand()
                .keys(keys)
                .values(values)
                .initiatorTime(hybridTimestamp(ts))
                .build();
    }

    /**
     * Creates get and put all command.
     *
     * @param commandsFactory Commands factory.
     * @param map Values.
     * @param ts Local time.
     */
    private GetAndPutAllCommand getAndPutAllCommand(MetaStorageCommandsFactory commandsFactory, Map<ByteArray, byte[]> map,
            HybridTimestamp ts) {
        int size = map.size();

        List<byte[]> keys = new ArrayList<>(size);
        List<byte[]> values = new ArrayList<>(size);

        for (Map.Entry<ByteArray, byte[]> e : map.entrySet()) {
            keys.add(e.getKey().bytes());

            values.add(e.getValue());
        }

        return commandsFactory.getAndPutAllCommand()
                .keys(keys)
                .values(values)
                .initiatorTime(hybridTimestamp(ts))
                .build();
    }

    /**
     * Creates get and remove all command.
     *
     * @param commandsFactory Commands factory.
     * @param keys The keys collection. Couldn't be {@code null}.
     * @param ts Local time.
     */
    private GetAndRemoveAllCommand getAndRemoveAllCommand(MetaStorageCommandsFactory commandsFactory, Set<ByteArray> keys,
            HybridTimestamp ts) {
        List<byte[]> keysList = new ArrayList<>(keys.size());

        for (ByteArray key : keys) {
            keysList.add(key.bytes());
        }

        return commandsFactory.getAndRemoveAllCommand().keys(keysList).initiatorTime(hybridTimestamp(ts)).build();
    }

    /**
     * Creates remove all command.
     *
     * @param commandsFactory Commands factory.
     * @param keys The keys collection. Couldn't be {@code null}.
     * @param ts Local time.
     */
    private RemoveAllCommand removeAllCommand(MetaStorageCommandsFactory commandsFactory, Set<ByteArray> keys, HybridTimestamp ts) {
        List<byte[]> list = new ArrayList<>(keys.size());

        for (ByteArray key : keys) {
            list.add(key.bytes());
        }

        return commandsFactory.removeAllCommand().keys(list).initiatorTime(hybridTimestamp(ts)).build();
    }

    private HybridTimestampMessage hybridTimestamp(HybridTimestamp ts) {
        return context.commandsFactory().hybridTimestampMessage().physical(ts.getPhysical()).logical(ts.getLogical()).build();
    }
}<|MERGE_RESOLUTION|>--- conflicted
+++ resolved
@@ -52,12 +52,8 @@
 import org.apache.ignite.internal.metastorage.dsl.Iif;
 import org.apache.ignite.internal.metastorage.dsl.Operation;
 import org.apache.ignite.internal.metastorage.dsl.StatementResult;
-<<<<<<< HEAD
+import org.apache.ignite.internal.metastorage.server.time.ClusterTime;
 import org.apache.ignite.internal.raft.ReadCommand;
-=======
-import org.apache.ignite.internal.metastorage.server.time.ClusterTime;
-import org.apache.ignite.internal.raft.WriteCommand;
->>>>>>> cafb8d3a
 import org.apache.ignite.internal.raft.service.RaftGroupService;
 import org.apache.ignite.internal.thread.NamedThreadFactory;
 import org.apache.ignite.internal.util.IgniteSpinBusyLock;
@@ -83,12 +79,12 @@
      *
      * @param metaStorageRaftGrpSvc Meta storage raft group service.
      */
-<<<<<<< HEAD
-    public MetaStorageServiceImpl(String nodeName, RaftGroupService metaStorageRaftGrpSvc, IgniteSpinBusyLock busyLock) {
-=======
-    public MetaStorageServiceImpl(RaftGroupService metaStorageRaftGrpSvc, IgniteSpinBusyLock busyLock, ClusterNode localNode,
-            ClusterTime clusterTime) {
->>>>>>> cafb8d3a
+    public MetaStorageServiceImpl(
+            String nodeName,
+            RaftGroupService metaStorageRaftGrpSvc,
+            IgniteSpinBusyLock busyLock,
+            ClusterTime clusterTime
+    ) {
         this.context = new MetaStorageServiceContext(
                 metaStorageRaftGrpSvc,
                 new MetaStorageCommandsFactory(),
@@ -96,12 +92,8 @@
                 Executors.newFixedThreadPool(5, NamedThreadFactory.create(nodeName, "metastorage-publisher", LOG)),
                 busyLock
         );
-<<<<<<< HEAD
-=======
-
-        this.localNode = localNode;
+
         this.clusterTime = clusterTime;
->>>>>>> cafb8d3a
     }
 
     RaftGroupService raftGroupService() {
