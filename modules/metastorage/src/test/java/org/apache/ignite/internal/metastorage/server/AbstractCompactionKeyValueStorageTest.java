--- conflicted
+++ resolved
@@ -181,7 +181,17 @@
     }
 
     @Test
-<<<<<<< HEAD
+    void testCompactBeforeStopIt() {
+        storage.stopCompaction();
+
+        storage.compact(6);
+
+        assertEquals(List.of(1, 3, 5), collectRevisions(FOO_KEY));
+        assertEquals(List.of(1, 2, 5), collectRevisions(BAR_KEY));
+        assertEquals(List.of(4, 6), collectRevisions(SOME_KEY));
+    }
+
+    @Test
     void testSetAndGetCompactionRevision() {
         assertEquals(-1, storage.getCompactionRevision());
 
@@ -277,16 +287,6 @@
 
         storage.restoreSnapshot(snapshotDir);
         assertEquals(-1, storage.getCompactionRevision());
-=======
-    void testCompactBeforeStopIt() {
-        storage.stopCompaction();
-
-        storage.compact(6);
-
-        assertEquals(List.of(1, 3, 5), collectRevisions(FOO_KEY));
-        assertEquals(List.of(1, 2, 5), collectRevisions(BAR_KEY));
-        assertEquals(List.of(4, 6), collectRevisions(SOME_KEY));
->>>>>>> d640d11f
     }
 
     private List<Integer> collectRevisions(byte[] key) {
