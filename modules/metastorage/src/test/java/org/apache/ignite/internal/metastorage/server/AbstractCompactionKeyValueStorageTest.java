/*
 * Licensed to the Apache Software Foundation (ASF) under one or more
 * contributor license agreements. See the NOTICE file distributed with
 * this work for additional information regarding copyright ownership.
 * The ASF licenses this file to You under the Apache License, Version 2.0
 * (the "License"); you may not use this file except in compliance with
 * the License. You may obtain a copy of the License at
 *
 *      http://www.apache.org/licenses/LICENSE-2.0
 *
 * Unless required by applicable law or agreed to in writing, software
 * distributed under the License is distributed on an "AS IS" BASIS,
 * WITHOUT WARRANTIES OR CONDITIONS OF ANY KIND, either express or implied.
 * See the License for the specific language governing permissions and
 * limitations under the License.
 */

package org.apache.ignite.internal.metastorage.server;

import static java.nio.charset.StandardCharsets.UTF_8;
import static org.apache.ignite.internal.metastorage.dsl.Operations.noop;
import static org.apache.ignite.internal.metastorage.dsl.Operations.ops;
import static org.apache.ignite.internal.metastorage.dsl.Operations.put;
import static org.apache.ignite.internal.metastorage.dsl.Operations.remove;
import static org.apache.ignite.internal.testframework.matchers.CompletableFutureMatcher.willCompleteSuccessfully;
import static org.hamcrest.MatcherAssert.assertThat;
import static org.junit.jupiter.api.Assertions.assertDoesNotThrow;
import static org.junit.jupiter.api.Assertions.assertEquals;
<<<<<<< HEAD
import static org.junit.jupiter.api.Assertions.assertThrows;
=======
import static org.junit.jupiter.api.Assertions.assertNull;
>>>>>>> f4366b15
import static org.junit.jupiter.api.Assumptions.assumeTrue;

import java.nio.file.Path;
import java.util.ArrayList;
import java.util.List;
import java.util.UUID;
import org.apache.ignite.internal.hlc.HybridClock;
import org.apache.ignite.internal.hlc.HybridClockImpl;
import org.apache.ignite.internal.hlc.HybridTimestamp;
import org.apache.ignite.internal.lang.ByteArray;
import org.apache.ignite.internal.metastorage.Entry;
import org.apache.ignite.internal.metastorage.exceptions.CompactedException;
import org.apache.ignite.internal.metastorage.impl.CommandIdGenerator;
import org.apache.ignite.internal.metastorage.server.ExistenceCondition.Type;
import org.apache.ignite.internal.testframework.WorkDirectory;
import org.apache.ignite.internal.testframework.WorkDirectoryExtension;
import org.junit.jupiter.api.BeforeEach;
import org.junit.jupiter.api.Test;
import org.junit.jupiter.api.extension.ExtendWith;
import org.junit.jupiter.params.ParameterizedTest;
import org.junit.jupiter.params.provider.ValueSource;

/** Compaction tests. */
@ExtendWith(WorkDirectoryExtension.class)
public abstract class AbstractCompactionKeyValueStorageTest extends AbstractKeyValueStorageTest {
    private static final byte[] FOO_KEY = fromString("foo");

    private static final byte[] BAR_KEY = fromString("bar");

    private static final byte[] SOME_KEY = fromString("someKey");

    private static final byte[] SOME_VALUE = fromString("someValue");

    @WorkDirectory
    Path workDir;

    private final HybridClock clock = new HybridClockImpl();

    @Override
    @BeforeEach
    void setUp() {
        super.setUp();

        storage.putAll(List.of(FOO_KEY, BAR_KEY), List.of(SOME_VALUE, SOME_VALUE), clock.now());
        storage.put(BAR_KEY, SOME_VALUE, clock.now());
        storage.put(FOO_KEY, SOME_VALUE, clock.now());
        storage.put(SOME_KEY, SOME_VALUE, clock.now());

        var fooKey = new ByteArray(FOO_KEY);
        var barKey = new ByteArray(BAR_KEY);

        var iif = new If(
                new AndCondition(new ExistenceCondition(Type.EXISTS, FOO_KEY), new ExistenceCondition(Type.EXISTS, BAR_KEY)),
                new Statement(ops(put(fooKey, SOME_VALUE), remove(barKey)).yield()),
                new Statement(ops(noop()).yield())
        );

        storage.invoke(iif, clock.now(), new CommandIdGenerator(UUID::randomUUID).newId());

        storage.remove(SOME_KEY, clock.now());

        // Special revision update to prevent tests from failing.
        storage.put(fromString("fake"), SOME_VALUE, clock.now());

        assertEquals(List.of(1, 3, 5), collectRevisions(FOO_KEY));
        assertEquals(List.of(1, 2, 5), collectRevisions(BAR_KEY));
        assertEquals(List.of(4, 6), collectRevisions(SOME_KEY));
    }

    abstract boolean isPersistent();

    abstract void restartStorage(boolean clear) throws Exception;

    @Test
    void testCompactRevision1() {
        storage.compact(1);

        assertEquals(List.of(3, 5), collectRevisions(FOO_KEY));
        assertEquals(List.of(2, 5), collectRevisions(BAR_KEY));
        assertEquals(List.of(4, 6), collectRevisions(SOME_KEY));
    }

    @Test
    void testCompactRevision2() {
        storage.compact(2);

        assertEquals(List.of(3, 5), collectRevisions(FOO_KEY));
        assertEquals(List.of(5), collectRevisions(BAR_KEY));
        assertEquals(List.of(4, 6), collectRevisions(SOME_KEY));
    }

    @Test
    void testCompactRevision3() {
        storage.compact(3);

        assertEquals(List.of(5), collectRevisions(FOO_KEY));
        assertEquals(List.of(5), collectRevisions(BAR_KEY));
        assertEquals(List.of(4, 6), collectRevisions(SOME_KEY));
    }

    @Test
    void testCompactRevision4() {
        storage.compact(4);

        assertEquals(List.of(5), collectRevisions(FOO_KEY));
        assertEquals(List.of(5), collectRevisions(BAR_KEY));
        assertEquals(List.of(6), collectRevisions(SOME_KEY));
    }

    @Test
    void testCompactRevision5() {
        storage.compact(5);

        assertEquals(List.of(5), collectRevisions(FOO_KEY));
        assertEquals(List.of(), collectRevisions(BAR_KEY));
        assertEquals(List.of(6), collectRevisions(SOME_KEY));
    }

    @Test
    void testCompactRevision6() {
        storage.compact(6);

        assertEquals(List.of(5), collectRevisions(FOO_KEY));
        assertEquals(List.of(), collectRevisions(BAR_KEY));
        assertEquals(List.of(), collectRevisions(SOME_KEY));
    }

    @Test
    void testCompactRevisionSequentially() {
        testCompactRevision1();
        testCompactRevision2();
        testCompactRevision3();
        testCompactRevision4();
        testCompactRevision5();
        testCompactRevision6();
    }

    @ParameterizedTest
    @ValueSource(booleans = {true, false})
    void testRevisionsAfterRestart(boolean clearStorage) throws Exception {
        assumeTrue(isPersistent());

        storage.compact(6);

        Path snapshotDir = workDir.resolve("snapshot");

        assertThat(storage.snapshot(snapshotDir), willCompleteSuccessfully());

        restartStorage(clearStorage);

        storage.restoreSnapshot(snapshotDir);

        assertEquals(List.of(5), collectRevisions(FOO_KEY));
        assertEquals(List.of(), collectRevisions(BAR_KEY));
        assertEquals(List.of(), collectRevisions(SOME_KEY));
    }

    @Test
    void testCompactBeforeStopIt() {
        storage.stopCompaction();

        storage.compact(6);

        assertEquals(List.of(1, 3, 5), collectRevisions(FOO_KEY));
        assertEquals(List.of(1, 2, 5), collectRevisions(BAR_KEY));
        assertEquals(List.of(4, 6), collectRevisions(SOME_KEY));
    }

    @Test
    void testSetAndGetCompactionRevision() {
        assertEquals(-1, storage.getCompactionRevision());

        storage.setCompactionRevision(0);
        assertEquals(0, storage.getCompactionRevision());

        storage.setCompactionRevision(1);
        assertEquals(1, storage.getCompactionRevision());
    }

    @ParameterizedTest
    @ValueSource(booleans = {true, false})
    void testSetAndGetCompactionRevisionAndRestart(boolean clearStorage) throws Exception {
        storage.setCompactionRevision(1);

        restartStorage(clearStorage);
        assertEquals(-1, storage.getCompactionRevision());
    }

    @Test
    void testSaveCompactionRevisionDoesNotChangeRevisionInMemory() {
        assumeTrue(isPersistent());

        storage.saveCompactionRevision(0);
        assertEquals(-1, storage.getCompactionRevision());

        storage.saveCompactionRevision(1);
        assertEquals(-1, storage.getCompactionRevision());
    }

    @ParameterizedTest
    @ValueSource(booleans = {true, false})
    void testSaveCompactionRevisionAndRestart(boolean clearStorage) throws Exception {
        assumeTrue(isPersistent());

        storage.saveCompactionRevision(1);

        restartStorage(clearStorage);

        assertEquals(-1, storage.getCompactionRevision());
    }

    @Test
    void testSaveCompactionRevisionInSnapshot() {
        assumeTrue(isPersistent());

        storage.saveCompactionRevision(1);

        Path snapshotDir = workDir.resolve("snapshot");

        assertThat(storage.snapshot(snapshotDir), willCompleteSuccessfully());
        assertEquals(-1, storage.getCompactionRevision());

        storage.restoreSnapshot(snapshotDir);
        assertEquals(1, storage.getCompactionRevision());
    }

    @ParameterizedTest
    @ValueSource(booleans = {true, false})
    void testSaveCompactionRevisionInSnapshotAndRestart(boolean clearStorage) throws Exception {
        assumeTrue(isPersistent());

        storage.saveCompactionRevision(1);

        Path snapshotDir = workDir.resolve("snapshot");
        assertThat(storage.snapshot(snapshotDir), willCompleteSuccessfully());

        restartStorage(clearStorage);

        storage.restoreSnapshot(snapshotDir);
        assertEquals(1, storage.getCompactionRevision());
    }

    @ParameterizedTest
    @ValueSource(booleans = {true, false})
    void testCompactDontSetAndSaveCompactionRevision(boolean clearStorage) throws Exception {
        storage.compact(1);
        assertEquals(-1, storage.getCompactionRevision());

        restartStorage(clearStorage);
        assertEquals(-1, storage.getCompactionRevision());
    }

    @ParameterizedTest
    @ValueSource(booleans = {true, false})
    void testRestoreFromSnapshotWithoutSaveCompactionRevision(boolean clearStorage) throws Exception {
        assumeTrue(isPersistent());

        Path snapshotDir = workDir.resolve("snapshot");
        assertThat(storage.snapshot(snapshotDir), willCompleteSuccessfully());

        restartStorage(clearStorage);

        storage.restoreSnapshot(snapshotDir);
        assertEquals(-1, storage.getCompactionRevision());
    }

    @Test
<<<<<<< HEAD
    void testTimestampByRevisionAfterCompaction() {
        storage.compact(1);

        assertThrows(CompactedException.class, () -> storage.timestampByRevision(1));
        assertDoesNotThrow(() -> storage.timestampByRevision(2));
        assertDoesNotThrow(() -> storage.timestampByRevision(3));

        storage.compact(2);

        assertThrows(CompactedException.class, () -> storage.timestampByRevision(1));
        assertThrows(CompactedException.class, () -> storage.timestampByRevision(2));
        assertDoesNotThrow(() -> storage.timestampByRevision(3));

        storage.compact(3);

        assertThrows(CompactedException.class, () -> storage.timestampByRevision(1));
        assertThrows(CompactedException.class, () -> storage.timestampByRevision(2));
        assertThrows(CompactedException.class, () -> storage.timestampByRevision(3));
    }

    @Test
    void testRevisionByTimestampAfterCompaction() {
        HybridTimestamp timestamp0 = storage.timestampByRevision(1);
        HybridTimestamp timestamp1 = storage.timestampByRevision(2);
        HybridTimestamp timestamp2 = storage.timestampByRevision(3);

        storage.compact(1);

        assertThrows(CompactedException.class, () -> storage.revisionByTimestamp(timestamp0));
        assertThrows(CompactedException.class, () -> storage.revisionByTimestamp(timestamp0.subtractPhysicalTime(1)));
        assertDoesNotThrow(() -> storage.revisionByTimestamp(timestamp1));
        assertDoesNotThrow(() -> storage.revisionByTimestamp(timestamp2));

        storage.compact(2);

        assertThrows(CompactedException.class, () -> storage.revisionByTimestamp(timestamp0));
        assertThrows(CompactedException.class, () -> storage.revisionByTimestamp(timestamp0.subtractPhysicalTime(1)));
        assertThrows(CompactedException.class, () -> storage.revisionByTimestamp(timestamp1));
        assertThrows(CompactedException.class, () -> storage.revisionByTimestamp(timestamp1.subtractPhysicalTime(1)));
        assertDoesNotThrow(() -> storage.revisionByTimestamp(timestamp2));

        storage.compact(3);

        assertThrows(CompactedException.class, () -> storage.revisionByTimestamp(timestamp0));
        assertThrows(CompactedException.class, () -> storage.revisionByTimestamp(timestamp0.subtractPhysicalTime(1)));
        assertThrows(CompactedException.class, () -> storage.revisionByTimestamp(timestamp1));
        assertThrows(CompactedException.class, () -> storage.revisionByTimestamp(timestamp1.subtractPhysicalTime(1)));
        assertThrows(CompactedException.class, () -> storage.revisionByTimestamp(timestamp2));
        assertThrows(CompactedException.class, () -> storage.revisionByTimestamp(timestamp2.subtractPhysicalTime(1)));
=======
    void testEntryOperationTimestampAfterCompaction() {
        storage.compact(6);

        assertNull(storage.get(BAR_KEY).timestamp());
>>>>>>> f4366b15
    }

    private List<Integer> collectRevisions(byte[] key) {
        var revisions = new ArrayList<Integer>();

        for (int revision = 0; revision <= storage.revision(); revision++) {
            Entry entry = storage.get(key, revision);

            if (!entry.empty() && entry.revision() == revision) {
                revisions.add(revision);
            }
        }

        return revisions;
    }

    private static byte[] fromString(String s) {
        return s.getBytes(UTF_8);
    }
}<|MERGE_RESOLUTION|>--- conflicted
+++ resolved
@@ -26,11 +26,8 @@
 import static org.hamcrest.MatcherAssert.assertThat;
 import static org.junit.jupiter.api.Assertions.assertDoesNotThrow;
 import static org.junit.jupiter.api.Assertions.assertEquals;
-<<<<<<< HEAD
+import static org.junit.jupiter.api.Assertions.assertNull;
 import static org.junit.jupiter.api.Assertions.assertThrows;
-=======
-import static org.junit.jupiter.api.Assertions.assertNull;
->>>>>>> f4366b15
 import static org.junit.jupiter.api.Assumptions.assumeTrue;
 
 import java.nio.file.Path;
@@ -298,7 +295,13 @@
     }
 
     @Test
-<<<<<<< HEAD
+    void testEntryOperationTimestampAfterCompaction() {
+        storage.compact(6);
+
+        assertNull(storage.get(BAR_KEY).timestamp());
+    }
+
+    @Test
     void testTimestampByRevisionAfterCompaction() {
         storage.compact(1);
 
@@ -348,12 +351,6 @@
         assertThrows(CompactedException.class, () -> storage.revisionByTimestamp(timestamp1.subtractPhysicalTime(1)));
         assertThrows(CompactedException.class, () -> storage.revisionByTimestamp(timestamp2));
         assertThrows(CompactedException.class, () -> storage.revisionByTimestamp(timestamp2.subtractPhysicalTime(1)));
-=======
-    void testEntryOperationTimestampAfterCompaction() {
-        storage.compact(6);
-
-        assertNull(storage.get(BAR_KEY).timestamp());
->>>>>>> f4366b15
     }
 
     private List<Integer> collectRevisions(byte[] key) {
