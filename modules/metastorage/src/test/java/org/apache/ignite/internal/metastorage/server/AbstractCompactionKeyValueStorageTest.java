--- conflicted
+++ resolved
@@ -17,38 +17,28 @@
 
 package org.apache.ignite.internal.metastorage.server;
 
-<<<<<<< HEAD
-import static org.apache.ignite.internal.testframework.matchers.CompletableFutureMatcher.willCompleteSuccessfully;
-import static org.hamcrest.MatcherAssert.assertThat;
-import static org.junit.jupiter.api.Assertions.assertArrayEquals;
-import static org.junit.jupiter.api.Assertions.assertEquals;
-import static org.junit.jupiter.api.Assertions.assertTrue;
-import static org.junit.jupiter.api.Assumptions.assumeTrue;
-
-import java.nio.file.Path;
-=======
 import static java.nio.charset.StandardCharsets.UTF_8;
 import static org.apache.ignite.internal.metastorage.dsl.Operations.noop;
 import static org.apache.ignite.internal.metastorage.dsl.Operations.ops;
 import static org.apache.ignite.internal.metastorage.dsl.Operations.put;
 import static org.apache.ignite.internal.metastorage.dsl.Operations.remove;
+import static org.apache.ignite.internal.testframework.matchers.CompletableFutureMatcher.willCompleteSuccessfully;
+import static org.hamcrest.MatcherAssert.assertThat;
 import static org.junit.jupiter.api.Assertions.assertEquals;
-
+import static org.junit.jupiter.api.Assumptions.assumeTrue;
+
+import java.nio.file.Path;
 import java.util.ArrayList;
 import java.util.List;
 import java.util.UUID;
->>>>>>> 79564ca7
 import org.apache.ignite.internal.hlc.HybridClock;
 import org.apache.ignite.internal.hlc.HybridClockImpl;
 import org.apache.ignite.internal.lang.ByteArray;
 import org.apache.ignite.internal.metastorage.Entry;
-<<<<<<< HEAD
+import org.apache.ignite.internal.metastorage.impl.CommandIdGenerator;
+import org.apache.ignite.internal.metastorage.server.ExistenceCondition.Type;
 import org.apache.ignite.internal.testframework.WorkDirectory;
 import org.apache.ignite.internal.testframework.WorkDirectoryExtension;
-=======
-import org.apache.ignite.internal.metastorage.impl.CommandIdGenerator;
-import org.apache.ignite.internal.metastorage.server.ExistenceCondition.Type;
->>>>>>> 79564ca7
 import org.junit.jupiter.api.BeforeEach;
 import org.junit.jupiter.api.Test;
 import org.junit.jupiter.api.extension.ExtendWith;
@@ -58,42 +48,16 @@
 /** Compaction tests. */
 @ExtendWith(WorkDirectoryExtension.class)
 public abstract class AbstractCompactionKeyValueStorageTest extends AbstractKeyValueStorageTest {
-<<<<<<< HEAD
+    private static final byte[] FOO_KEY = fromString("foo");
+
+    private static final byte[] BAR_KEY = fromString("bar");
+
+    private static final byte[] SOME_KEY = fromString("someKey");
+
+    private static final byte[] SOME_VALUE = fromString("someValue");
+
     @WorkDirectory
     Path workDir;
-
-    private final HybridClock clock = new HybridClockImpl();
-
-    @Override
-    @BeforeEach
-    void setUp() {
-        super.setUp();
-
-        // TODO: IGNITE-23290 потом уйдёт
-        storage.put(key(0), key(0), clock.now());
-        storage.put(key(1), key(0), clock.now());
-        storage.put(key(2), key(0), clock.now());
-        storage.put(key(3), key(0), clock.now());
-    }
-
-    abstract boolean isPersistent();
-
-    abstract void restartStorage(boolean clear) throws Exception;
-
-    @Test
-    public void testCompactionAfterLastRevision() {
-        byte[] key = key(0);
-        byte[] value1 = keyValue(0, 0);
-        byte[] value2 = keyValue(0, 1);
-=======
-    private static final byte[] FOO_KEY = fromString("foo");
-
-    private static final byte[] BAR_KEY = fromString("bar");
->>>>>>> 79564ca7
-
-    private static final byte[] SOME_KEY = fromString("someKey");
-
-    private static final byte[] SOME_VALUE = fromString("someValue");
 
     private final HybridClock clock = new HybridClockImpl();
 
@@ -127,6 +91,10 @@
         assertEquals(List.of(1, 2, 5), collectRevisions(BAR_KEY));
         assertEquals(List.of(4, 6), collectRevisions(SOME_KEY));
     }
+
+    abstract boolean isPersistent();
+
+    abstract void restartStorage(boolean clear) throws Exception;
 
     @Test
     void testCompactRevision1() {
@@ -192,6 +160,80 @@
         testCompactRevision6();
     }
 
+    @Test
+    void testSetAndGetCompactionRevision() {
+        assertEquals(-1, storage.getCompactionRevision());
+
+        storage.setCompactionRevision(0);
+        assertEquals(0, storage.getCompactionRevision());
+
+        storage.setCompactionRevision(1);
+        assertEquals(1, storage.getCompactionRevision());
+    }
+
+    @ParameterizedTest
+    @ValueSource(booleans = {true, false})
+    void testSetAndGetCompactionRevisionAndRestart(boolean clearStorage) throws Exception {
+        storage.setCompactionRevision(1);
+
+        restartStorage(clearStorage);
+        assertEquals(-1, storage.getCompactionRevision());
+    }
+
+    @Test
+    void testSaveCompactionRevision() {
+        assumeTrue(isPersistent());
+
+        storage.saveCompactionRevision(0);
+        assertEquals(-1, storage.getCompactionRevision());
+
+        storage.saveCompactionRevision(1);
+        assertEquals(-1, storage.getCompactionRevision());
+    }
+
+    @ParameterizedTest
+    @ValueSource(booleans = {true, false})
+    void testSaveCompactionRevisionAndRestart(boolean clearStorage) throws Exception {
+        assumeTrue(isPersistent());
+
+        storage.saveCompactionRevision(1);
+
+        restartStorage(clearStorage);
+
+        assertEquals(-1, storage.getCompactionRevision());
+    }
+
+    @Test
+    void testSaveCompactionRevisionInSnapshot() {
+        assumeTrue(isPersistent());
+
+        storage.saveCompactionRevision(1);
+
+        Path snapshotDir = workDir.resolve("snapshot");
+
+        assertThat(storage.snapshot(snapshotDir), willCompleteSuccessfully());
+        assertEquals(-1, storage.getCompactionRevision());
+
+        storage.restoreSnapshot(snapshotDir);
+        assertEquals(1, storage.getCompactionRevision());
+    }
+
+    @ParameterizedTest
+    @ValueSource(booleans = {true, false})
+    void testSaveCompactionRevisionInSnapshotAndRestart(boolean clearStorage) throws Exception {
+        assumeTrue(isPersistent());
+
+        storage.saveCompactionRevision(1);
+
+        Path snapshotDir = workDir.resolve("snapshot");
+        assertThat(storage.snapshot(snapshotDir), willCompleteSuccessfully());
+
+        restartStorage(clearStorage);
+
+        storage.restoreSnapshot(snapshotDir);
+        assertEquals(1, storage.getCompactionRevision());
+    }
+
     private List<Integer> collectRevisions(byte[] key) {
         var revisions = new ArrayList<Integer>();
 
@@ -209,78 +251,4 @@
     private static byte[] fromString(String s) {
         return s.getBytes(UTF_8);
     }
-
-    @Test
-    void testSetAndGetCompactionRevision() {
-        assertEquals(-1, storage.getCompactionRevision());
-
-        storage.setCompactionRevision(0);
-        assertEquals(0, storage.getCompactionRevision());
-
-        storage.setCompactionRevision(1);
-        assertEquals(1, storage.getCompactionRevision());
-    }
-
-    @ParameterizedTest
-    @ValueSource(booleans = {true, false})
-    void testSetAndGetCompactionRevisionAndRestart(boolean clearStorage) throws Exception {
-        storage.setCompactionRevision(1);
-
-        restartStorage(clearStorage);
-        assertEquals(-1, storage.getCompactionRevision());
-    }
-
-    @Test
-    void testSaveCompactionRevision() {
-        assumeTrue(isPersistent());
-
-        storage.saveCompactionRevision(0);
-        assertEquals(-1, storage.getCompactionRevision());
-
-        storage.saveCompactionRevision(1);
-        assertEquals(-1, storage.getCompactionRevision());
-    }
-
-    @ParameterizedTest
-    @ValueSource(booleans = {true, false})
-    void testSaveCompactionRevisionAndRestart(boolean clearStorage) throws Exception {
-        assumeTrue(isPersistent());
-
-        storage.saveCompactionRevision(1);
-
-        restartStorage(clearStorage);
-
-        assertEquals(-1, storage.getCompactionRevision());
-    }
-
-    @Test
-    void testSaveCompactionRevisionInSnapshot() {
-        assumeTrue(isPersistent());
-
-        storage.saveCompactionRevision(1);
-
-        Path snapshotDir = workDir.resolve("snapshot");
-
-        assertThat(storage.snapshot(snapshotDir), willCompleteSuccessfully());
-        assertEquals(-1, storage.getCompactionRevision());
-
-        storage.restoreSnapshot(snapshotDir);
-        assertEquals(1, storage.getCompactionRevision());
-    }
-
-    @ParameterizedTest
-    @ValueSource(booleans = {true, false})
-    void testSaveCompactionRevisionInSnapshotAndRestart(boolean clearStorage) throws Exception {
-        assumeTrue(isPersistent());
-
-        storage.saveCompactionRevision(1);
-
-        Path snapshotDir = workDir.resolve("snapshot");
-        assertThat(storage.snapshot(snapshotDir), willCompleteSuccessfully());
-
-        restartStorage(clearStorage);
-
-        storage.restoreSnapshot(snapshotDir);
-        assertEquals(1, storage.getCompactionRevision());
-    }
 }