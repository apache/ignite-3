/*
 * Licensed to the Apache Software Foundation (ASF) under one or more
 * contributor license agreements. See the NOTICE file distributed with
 * this work for additional information regarding copyright ownership.
 * The ASF licenses this file to You under the Apache License, Version 2.0
 * (the "License"); you may not use this file except in compliance with
 * the License. You may obtain a copy of the License at
 *
 *      http://www.apache.org/licenses/LICENSE-2.0
 *
 * Unless required by applicable law or agreed to in writing, software
 * distributed under the License is distributed on an "AS IS" BASIS,
 * WITHOUT WARRANTIES OR CONDITIONS OF ANY KIND, either express or implied.
 * See the License for the specific language governing permissions and
 * limitations under the License.
 */

package org.apache.ignite.internal.metastorage.server;

import static java.nio.charset.StandardCharsets.UTF_8;
import static java.util.stream.Collectors.joining;
import static org.apache.ignite.internal.metastorage.dsl.Operations.noop;
import static org.apache.ignite.internal.metastorage.dsl.Operations.ops;
import static org.apache.ignite.internal.metastorage.dsl.Operations.put;
import static org.apache.ignite.internal.metastorage.dsl.Operations.remove;
import static org.apache.ignite.internal.testframework.matchers.CompletableFutureMatcher.willCompleteSuccessfully;
import static org.hamcrest.MatcherAssert.assertThat;
import static org.junit.jupiter.api.Assertions.assertDoesNotThrow;
import static org.junit.jupiter.api.Assertions.assertEquals;
import static org.junit.jupiter.api.Assertions.assertNull;
import static org.junit.jupiter.api.Assertions.assertThrows;

import java.nio.file.Path;
import java.util.ArrayList;
import java.util.Arrays;
import java.util.List;
import java.util.UUID;
import org.apache.ignite.internal.hlc.HybridClock;
import org.apache.ignite.internal.hlc.HybridClockImpl;
import org.apache.ignite.internal.hlc.HybridTimestamp;
import org.apache.ignite.internal.lang.ByteArray;
import org.apache.ignite.internal.metastorage.Entry;
import org.apache.ignite.internal.metastorage.exceptions.CompactedException;
import org.apache.ignite.internal.metastorage.impl.CommandIdGenerator;
import org.apache.ignite.internal.metastorage.server.ExistenceCondition.Type;
import org.apache.ignite.internal.testframework.WorkDirectory;
import org.apache.ignite.internal.testframework.WorkDirectoryExtension;
import org.apache.ignite.internal.util.Cursor;
import org.junit.jupiter.api.BeforeEach;
import org.junit.jupiter.api.Test;
import org.junit.jupiter.api.extension.ExtendWith;

/** Compaction tests. */
@ExtendWith(WorkDirectoryExtension.class)
public abstract class AbstractCompactionKeyValueStorageTest extends AbstractKeyValueStorageTest {
    private static final byte[] FOO_KEY = fromString("foo");

    private static final byte[] BAR_KEY = fromString("bar");

    private static final byte[] SOME_KEY = fromString("someKey");

    private static final byte[] SOME_VALUE = fromString("someValue");

    private static final byte[] NOT_EXISTS_KEY = fromString("notExistsKey");

    @WorkDirectory
    Path workDir;

    private final HybridClock clock = new HybridClockImpl();

    @Override
    @BeforeEach
    void setUp() {
        super.setUp();

        // Revision = 1.
        storage.putAll(List.of(FOO_KEY, BAR_KEY), List.of(SOME_VALUE, SOME_VALUE), clock.now());
        // Revision = 2.
        storage.put(BAR_KEY, SOME_VALUE, clock.now());
        // Revision = 3.
        storage.put(FOO_KEY, SOME_VALUE, clock.now());
        // Revision = 4.
        storage.put(SOME_KEY, SOME_VALUE, clock.now());

        var fooKey = new ByteArray(FOO_KEY);
        var barKey = new ByteArray(BAR_KEY);

        // Revision = 5.
        var iif = new If(
                new AndCondition(new ExistenceCondition(Type.EXISTS, FOO_KEY), new ExistenceCondition(Type.EXISTS, BAR_KEY)),
                new Statement(ops(put(fooKey, SOME_VALUE), remove(barKey)).yield()),
                new Statement(ops(noop()).yield())
        );

        storage.invoke(iif, clock.now(), new CommandIdGenerator(UUID::randomUUID).newId());

        // Revision = 6.
        storage.remove(SOME_KEY, clock.now());

        // Revision = 7.
        // Special revision update to prevent tests from failing.
        storage.put(fromString("fake"), SOME_VALUE, clock.now());

        assertEquals(7, storage.revision());
        assertEquals(List.of(1, 3, 5), collectRevisions(FOO_KEY));
        assertEquals(List.of(1, 2, 5/* Tombstone */), collectRevisions(BAR_KEY));
        assertEquals(List.of(4, 6/* Tombstone */), collectRevisions(SOME_KEY));
    }

    @Test
    void testCompactRevision1() {
        storage.compact(1);

        assertEquals(List.of(3, 5), collectRevisions(FOO_KEY));
        assertEquals(List.of(2, 5), collectRevisions(BAR_KEY));
        assertEquals(List.of(4, 6), collectRevisions(SOME_KEY));
    }

    @Test
    void testCompactRevision2() {
        storage.compact(2);

        assertEquals(List.of(3, 5), collectRevisions(FOO_KEY));
        assertEquals(List.of(5), collectRevisions(BAR_KEY));
        assertEquals(List.of(4, 6), collectRevisions(SOME_KEY));
    }

    @Test
    void testCompactRevision3() {
        storage.compact(3);

        assertEquals(List.of(5), collectRevisions(FOO_KEY));
        assertEquals(List.of(5), collectRevisions(BAR_KEY));
        assertEquals(List.of(4, 6), collectRevisions(SOME_KEY));
    }

    @Test
    void testCompactRevision4() {
        storage.compact(4);

        assertEquals(List.of(5), collectRevisions(FOO_KEY));
        assertEquals(List.of(5), collectRevisions(BAR_KEY));
        assertEquals(List.of(6), collectRevisions(SOME_KEY));
    }

    @Test
    void testCompactRevision5() {
        storage.compact(5);

        assertEquals(List.of(5), collectRevisions(FOO_KEY));
        assertEquals(List.of(), collectRevisions(BAR_KEY));
        assertEquals(List.of(6), collectRevisions(SOME_KEY));
    }

    @Test
    void testCompactRevision6() {
        storage.compact(6);

        assertEquals(List.of(5), collectRevisions(FOO_KEY));
        assertEquals(List.of(), collectRevisions(BAR_KEY));
        assertEquals(List.of(), collectRevisions(SOME_KEY));
    }

    @Test
    void testCompactRevisionSequentially() {
        testCompactRevision1();
        testCompactRevision2();
        testCompactRevision3();
        testCompactRevision4();
        testCompactRevision5();
        testCompactRevision6();
    }

    @Test
    void testRevisionsAfterRestart() {
        storage.compact(6);

        Path snapshotDir = workDir.resolve("snapshot");

        assertThat(storage.snapshot(snapshotDir), willCompleteSuccessfully());

        storage.restoreSnapshot(snapshotDir);

        assertEquals(List.of(5), collectRevisions(FOO_KEY));
        assertEquals(List.of(), collectRevisions(BAR_KEY));
        assertEquals(List.of(), collectRevisions(SOME_KEY));
    }

    @Test
    void testCompactBeforeStopIt() {
        storage.stopCompaction();

        storage.compact(6);

        assertEquals(List.of(1, 3, 5), collectRevisions(FOO_KEY));
        assertEquals(List.of(1, 2, 5), collectRevisions(BAR_KEY));
        assertEquals(List.of(4, 6), collectRevisions(SOME_KEY));
    }

    @Test
    void testSetAndGetCompactionRevision() {
        assertEquals(-1, storage.getCompactionRevision());

        storage.setCompactionRevision(0);
        assertEquals(0, storage.getCompactionRevision());

        storage.setCompactionRevision(1);
        assertEquals(1, storage.getCompactionRevision());
    }

    @Test
    void testSetAndGetCompactionRevisionAndRestart() throws Exception {
        storage.setCompactionRevision(1);

        restartStorage();
        assertEquals(-1, storage.getCompactionRevision());
    }

    @Test
    void testSaveCompactionRevisionDoesNotChangeRevisionInMemory() {
        storage.saveCompactionRevision(0);
        assertEquals(-1, storage.getCompactionRevision());

        storage.saveCompactionRevision(1);
        assertEquals(-1, storage.getCompactionRevision());
    }

    @Test
    void testSaveCompactionRevisionAndRestart() throws Exception {
        storage.saveCompactionRevision(1);

        restartStorage();

        assertEquals(-1, storage.getCompactionRevision());
    }

    @Test
    void testSaveCompactionRevisionInSnapshot() {
        storage.saveCompactionRevision(1);

        Path snapshotDir = workDir.resolve("snapshot");

        assertThat(storage.snapshot(snapshotDir), willCompleteSuccessfully());
        assertEquals(-1, storage.getCompactionRevision());

        storage.restoreSnapshot(snapshotDir);
        assertEquals(1, storage.getCompactionRevision());
    }

    @Test
    void testSaveCompactionRevisionInSnapshotAndRestart() throws Exception {
        storage.saveCompactionRevision(1);

        Path snapshotDir = workDir.resolve("snapshot");
        assertThat(storage.snapshot(snapshotDir), willCompleteSuccessfully());

        restartStorage();

        storage.restoreSnapshot(snapshotDir);
        assertEquals(1, storage.getCompactionRevision());
    }

    @Test
    void testCompactDontSetAndSaveCompactionRevision() throws Exception {
        storage.compact(1);
        assertEquals(-1, storage.getCompactionRevision());

        restartStorage();
        assertEquals(-1, storage.getCompactionRevision());
    }

    @Test
    void testRestoreFromSnapshotWithoutSaveCompactionRevision() throws Exception {
        Path snapshotDir = workDir.resolve("snapshot");
        assertThat(storage.snapshot(snapshotDir), willCompleteSuccessfully());

        restartStorage();

        storage.restoreSnapshot(snapshotDir);
        assertEquals(-1, storage.getCompactionRevision());
    }

    @Test
    void testEntryOperationTimestampAfterCompaction() {
        storage.compact(6);

        assertNull(storage.get(BAR_KEY).timestamp());
    }

    @Test
    void testTimestampByRevisionAfterCompaction() {
        storage.compact(1);

        assertThrows(CompactedException.class, () -> storage.timestampByRevision(1));
        assertDoesNotThrow(() -> storage.timestampByRevision(2));
        assertDoesNotThrow(() -> storage.timestampByRevision(3));

        storage.compact(2);

        assertThrows(CompactedException.class, () -> storage.timestampByRevision(1));
        assertThrows(CompactedException.class, () -> storage.timestampByRevision(2));
        assertDoesNotThrow(() -> storage.timestampByRevision(3));

        storage.compact(3);

        assertThrows(CompactedException.class, () -> storage.timestampByRevision(1));
        assertThrows(CompactedException.class, () -> storage.timestampByRevision(2));
        assertThrows(CompactedException.class, () -> storage.timestampByRevision(3));
    }

    @Test
    void testRevisionByTimestampAfterCompaction() {
        HybridTimestamp timestamp1 = storage.timestampByRevision(1);
        HybridTimestamp timestamp2 = storage.timestampByRevision(2);
        HybridTimestamp timestamp3 = storage.timestampByRevision(3);

        storage.compact(1);

        assertThrows(CompactedException.class, () -> storage.revisionByTimestamp(timestamp1));
        assertThrows(CompactedException.class, () -> storage.revisionByTimestamp(timestamp1.subtractPhysicalTime(1)));
        assertDoesNotThrow(() -> storage.revisionByTimestamp(timestamp2));
        assertDoesNotThrow(() -> storage.revisionByTimestamp(timestamp3));

        storage.compact(2);

        assertThrows(CompactedException.class, () -> storage.revisionByTimestamp(timestamp1));
        assertThrows(CompactedException.class, () -> storage.revisionByTimestamp(timestamp1.subtractPhysicalTime(1)));
        assertThrows(CompactedException.class, () -> storage.revisionByTimestamp(timestamp2));
        assertThrows(CompactedException.class, () -> storage.revisionByTimestamp(timestamp2.subtractPhysicalTime(1)));
        assertDoesNotThrow(() -> storage.revisionByTimestamp(timestamp3));

        storage.compact(3);

        assertThrows(CompactedException.class, () -> storage.revisionByTimestamp(timestamp1));
        assertThrows(CompactedException.class, () -> storage.revisionByTimestamp(timestamp1.subtractPhysicalTime(1)));
        assertThrows(CompactedException.class, () -> storage.revisionByTimestamp(timestamp2));
        assertThrows(CompactedException.class, () -> storage.revisionByTimestamp(timestamp2.subtractPhysicalTime(1)));
        assertThrows(CompactedException.class, () -> storage.revisionByTimestamp(timestamp3));
        assertThrows(CompactedException.class, () -> storage.revisionByTimestamp(timestamp3.subtractPhysicalTime(1)));
    }

    @Test
    void testGetSingleEntryLatestAndCompaction() {
        storage.setCompactionRevision(6);

        assertDoesNotThrow(() -> storage.get(FOO_KEY));
        assertDoesNotThrow(() -> storage.get(BAR_KEY));
        assertDoesNotThrow(() -> storage.get(NOT_EXISTS_KEY));
    }

    @Test
    void testGetSingleEntryAndCompactionForFooKey() {
        // FOO_KEY has revisions: [1, 3, 5].
        storage.setCompactionRevision(1);
        assertThrowsCompactedExceptionForGetSingleValue(FOO_KEY, 1);
        assertDoesNotThrowCompactedExceptionForGetSingleValue(FOO_KEY, 2);

        storage.setCompactionRevision(2);
        assertThrowsCompactedExceptionForGetSingleValue(FOO_KEY, 2);
        assertDoesNotThrowCompactedExceptionForGetSingleValue(FOO_KEY, 3);

        storage.setCompactionRevision(3);
        assertThrowsCompactedExceptionForGetSingleValue(FOO_KEY, 3);
        assertDoesNotThrowCompactedExceptionForGetSingleValue(FOO_KEY, 4);

        storage.setCompactionRevision(4);
        assertThrowsCompactedExceptionForGetSingleValue(FOO_KEY, 4);
        assertDoesNotThrowCompactedExceptionForGetSingleValue(FOO_KEY, 5);

        storage.setCompactionRevision(5);
        assertThrowsCompactedExceptionForGetSingleValue(FOO_KEY, 4);
        assertDoesNotThrowCompactedExceptionForGetSingleValue(FOO_KEY, 5);

        storage.setCompactionRevision(6);
        assertThrowsCompactedExceptionForGetSingleValue(FOO_KEY, 4);
        assertDoesNotThrowCompactedExceptionForGetSingleValue(FOO_KEY, 5);
    }

    @Test
    void testGetSingleEntryAndCompactionForBarKey() {
        // BAR_KEY has revisions: [1, 2, 5 (tombstone)].
        storage.setCompactionRevision(1);
        assertThrowsCompactedExceptionForGetSingleValue(BAR_KEY, 1);
        assertDoesNotThrowCompactedExceptionForGetSingleValue(BAR_KEY, 2);

        storage.setCompactionRevision(2);
        assertThrowsCompactedExceptionForGetSingleValue(BAR_KEY, 2);
        assertDoesNotThrowCompactedExceptionForGetSingleValue(BAR_KEY, 3);

        storage.setCompactionRevision(3);
        assertThrowsCompactedExceptionForGetSingleValue(BAR_KEY, 3);
        assertDoesNotThrowCompactedExceptionForGetSingleValue(BAR_KEY, 4);

        storage.setCompactionRevision(4);
        assertThrowsCompactedExceptionForGetSingleValue(BAR_KEY, 4);
        assertDoesNotThrowCompactedExceptionForGetSingleValue(BAR_KEY, 5);

        storage.setCompactionRevision(5);
        assertThrowsCompactedExceptionForGetSingleValue(BAR_KEY, 5);
        assertDoesNotThrowCompactedExceptionForGetSingleValue(BAR_KEY, 6);

        storage.setCompactionRevision(6);
        assertThrowsCompactedExceptionForGetSingleValue(BAR_KEY, 6);
        assertDoesNotThrowCompactedExceptionForGetSingleValue(BAR_KEY, 7);
    }

    @Test
    void testGetSingleEntryAndCompactionForNotExistsKey() {
        storage.setCompactionRevision(1);
        assertThrowsCompactedExceptionForGetSingleValue(NOT_EXISTS_KEY, 1);
        assertDoesNotThrowCompactedExceptionForGetSingleValue(NOT_EXISTS_KEY, 2);

        storage.setCompactionRevision(2);
        assertThrowsCompactedExceptionForGetSingleValue(NOT_EXISTS_KEY, 2);
        assertDoesNotThrowCompactedExceptionForGetSingleValue(NOT_EXISTS_KEY, 3);

        storage.setCompactionRevision(3);
        assertThrowsCompactedExceptionForGetSingleValue(NOT_EXISTS_KEY, 3);
        assertDoesNotThrowCompactedExceptionForGetSingleValue(NOT_EXISTS_KEY, 4);

        storage.setCompactionRevision(4);
        assertThrowsCompactedExceptionForGetSingleValue(NOT_EXISTS_KEY, 4);
        assertDoesNotThrowCompactedExceptionForGetSingleValue(NOT_EXISTS_KEY, 5);

        storage.setCompactionRevision(5);
        assertThrowsCompactedExceptionForGetSingleValue(NOT_EXISTS_KEY, 5);
        assertDoesNotThrowCompactedExceptionForGetSingleValue(NOT_EXISTS_KEY, 6);

        storage.setCompactionRevision(6);
        assertThrowsCompactedExceptionForGetSingleValue(NOT_EXISTS_KEY, 6);
        assertDoesNotThrowCompactedExceptionForGetSingleValue(NOT_EXISTS_KEY, 7);
    }

    @Test
    void testGetAllLatestAndCompaction() {
        storage.setCompactionRevision(6);

        assertDoesNotThrow(() -> storage.getAll(List.of(FOO_KEY, BAR_KEY, NOT_EXISTS_KEY)));
    }

    @Test
    void testGetAllAndCompactionForFooKey() {
        // FOO_KEY has revisions: [1, 3, 5].
        storage.setCompactionRevision(1);
        assertThrowsCompactedExceptionForGetAll(1, FOO_KEY);
        assertDoesNotThrowCompactedExceptionForGetAll(2, FOO_KEY);

        storage.setCompactionRevision(2);
        assertThrowsCompactedExceptionForGetAll(2, FOO_KEY);
        assertDoesNotThrowCompactedExceptionForGetAll(3, FOO_KEY);

        storage.setCompactionRevision(3);
        assertThrowsCompactedExceptionForGetAll(3, FOO_KEY);
        assertDoesNotThrowCompactedExceptionForGetAll(4, FOO_KEY);

        storage.setCompactionRevision(4);
        assertThrowsCompactedExceptionForGetAll(4, FOO_KEY);
        assertDoesNotThrowCompactedExceptionForGetAll(5, FOO_KEY);

        storage.setCompactionRevision(5);
        assertThrowsCompactedExceptionForGetAll(4, FOO_KEY);
        assertDoesNotThrowCompactedExceptionForGetAll(5, FOO_KEY);

        storage.setCompactionRevision(6);
        assertThrowsCompactedExceptionForGetAll(4, FOO_KEY);
        assertDoesNotThrowCompactedExceptionForGetAll(5, FOO_KEY);
    }

    @Test
    void testGetAllAndCompactionForBarKey() {
        // BAR_KEY has revisions: [1, 2, 5 (tombstone)].
        storage.setCompactionRevision(1);
        assertThrowsCompactedExceptionForGetAll(1, BAR_KEY);
        assertDoesNotThrowCompactedExceptionForGetAll(2, BAR_KEY);

        storage.setCompactionRevision(2);
        assertThrowsCompactedExceptionForGetAll(2, BAR_KEY);
        assertDoesNotThrowCompactedExceptionForGetAll(3, BAR_KEY);

        storage.setCompactionRevision(3);
        assertThrowsCompactedExceptionForGetAll(3, BAR_KEY);
        assertDoesNotThrowCompactedExceptionForGetAll(4, BAR_KEY);

        storage.setCompactionRevision(4);
        assertThrowsCompactedExceptionForGetAll(4, BAR_KEY);
        assertDoesNotThrowCompactedExceptionForGetAll(5, BAR_KEY);

        storage.setCompactionRevision(5);
        assertThrowsCompactedExceptionForGetAll(5, BAR_KEY);
        assertDoesNotThrowCompactedExceptionForGetAll(6, BAR_KEY);

        storage.setCompactionRevision(6);
        assertThrowsCompactedExceptionForGetAll(6, BAR_KEY);
        assertDoesNotThrowCompactedExceptionForGetAll(7, BAR_KEY);
    }

    @Test
    void testGetAllAndCompactionForNotExistsKey() {
        storage.setCompactionRevision(1);
        assertThrowsCompactedExceptionForGetAll(1, NOT_EXISTS_KEY);
        assertDoesNotThrowCompactedExceptionForGetAll(2, NOT_EXISTS_KEY);

        storage.setCompactionRevision(2);
        assertThrowsCompactedExceptionForGetAll(2, NOT_EXISTS_KEY);
        assertDoesNotThrowCompactedExceptionForGetAll(3, NOT_EXISTS_KEY);

        storage.setCompactionRevision(3);
        assertThrowsCompactedExceptionForGetAll(3, NOT_EXISTS_KEY);
        assertDoesNotThrowCompactedExceptionForGetAll(4, NOT_EXISTS_KEY);

        storage.setCompactionRevision(4);
        assertThrowsCompactedExceptionForGetAll(4, NOT_EXISTS_KEY);
        assertDoesNotThrowCompactedExceptionForGetAll(5, NOT_EXISTS_KEY);

        storage.setCompactionRevision(5);
        assertThrowsCompactedExceptionForGetAll(5, NOT_EXISTS_KEY);
        assertDoesNotThrowCompactedExceptionForGetAll(6, NOT_EXISTS_KEY);

        storage.setCompactionRevision(6);
        assertThrowsCompactedExceptionForGetAll(6, NOT_EXISTS_KEY);
        assertDoesNotThrowCompactedExceptionForGetAll(7, NOT_EXISTS_KEY);
    }

    @Test
    void testGetAllAndCompactionForMultipleKeys() {
        storage.setCompactionRevision(1);
        assertThrowsCompactedExceptionForGetAll(1, FOO_KEY, BAR_KEY, NOT_EXISTS_KEY);
        assertDoesNotThrowCompactedExceptionForGetAll(2, FOO_KEY, BAR_KEY, NOT_EXISTS_KEY);

        storage.setCompactionRevision(5);
        assertThrowsCompactedExceptionForGetAll(5, FOO_KEY, BAR_KEY, NOT_EXISTS_KEY);
        assertThrowsCompactedExceptionForGetAll(5, FOO_KEY, BAR_KEY);
        assertThrowsCompactedExceptionForGetAll(5, FOO_KEY, NOT_EXISTS_KEY);
        assertThrowsCompactedExceptionForGetAll(5, BAR_KEY, NOT_EXISTS_KEY);
        assertDoesNotThrowCompactedExceptionForGetAll(6, FOO_KEY, BAR_KEY, NOT_EXISTS_KEY);
    }

    @Test
<<<<<<< HEAD
    void testRangeLatestAndCompaction() {
        storage.setCompactionRevision(6);

        assertDoesNotThrow(() -> {
            try (Cursor<Entry> cursor = storage.range(FOO_KEY, null)) {
                cursor.hasNext();
                cursor.next();
            }
        });
    }

    @Test
    void testRangeAndCompaction() {
        try (Cursor<Entry> cursorBeforeSetCompactionRevision = storage.range(FOO_KEY, null, 5)) {
            storage.setCompactionRevision(5);

            assertThrows(CompactedException.class, () -> storage.range(FOO_KEY, null, 1));
            assertThrows(CompactedException.class, () -> storage.range(FOO_KEY, null, 3));
            assertThrows(CompactedException.class, () -> storage.range(FOO_KEY, null, 5));

            assertDoesNotThrow(() -> {
                try (Cursor<Entry> range = storage.range(FOO_KEY, null, 6)) {
                    range.hasNext();
                    range.next();
                }
            });

            assertDoesNotThrow(cursorBeforeSetCompactionRevision::hasNext);
            assertDoesNotThrow(cursorBeforeSetCompactionRevision::next);
        }
=======
    void testGetListAndCompactionForFooKey() {
        // FOO_KEY has revisions: [1, 3, 5].
        storage.setCompactionRevision(1);
        assertThrowsCompactedExceptionForGetList(FOO_KEY, 1, 1);
        assertThrowsCompactedExceptionForGetList(FOO_KEY, 1, 2);
        assertDoesNotThrowsCompactedExceptionForGetList(FOO_KEY, 1, 3);
        assertDoesNotThrowsCompactedExceptionForGetList(FOO_KEY, 2, 2);
        assertDoesNotThrowsCompactedExceptionForGetList(FOO_KEY, 2, 3);

        storage.setCompactionRevision(2);
        assertThrowsCompactedExceptionForGetList(FOO_KEY, 1, 1);
        assertThrowsCompactedExceptionForGetList(FOO_KEY, 1, 2);
        assertThrowsCompactedExceptionForGetList(FOO_KEY, 2, 2);
        assertDoesNotThrowsCompactedExceptionForGetList(FOO_KEY, 1, 3);
        assertDoesNotThrowsCompactedExceptionForGetList(FOO_KEY, 2, 3);
        assertDoesNotThrowsCompactedExceptionForGetList(FOO_KEY, 3, 3);

        storage.setCompactionRevision(3);
        assertThrowsCompactedExceptionForGetList(FOO_KEY, 1, 3);
        assertThrowsCompactedExceptionForGetList(FOO_KEY, 2, 3);
        assertThrowsCompactedExceptionForGetList(FOO_KEY, 3, 3);
        assertThrowsCompactedExceptionForGetList(FOO_KEY, 3, 4);
        assertDoesNotThrowsCompactedExceptionForGetList(FOO_KEY, 4, 4);
        assertDoesNotThrowsCompactedExceptionForGetList(FOO_KEY, 1, 5);
        assertDoesNotThrowsCompactedExceptionForGetList(FOO_KEY, 2, 5);
        assertDoesNotThrowsCompactedExceptionForGetList(FOO_KEY, 4, 5);
        assertDoesNotThrowsCompactedExceptionForGetList(FOO_KEY, 3, 5);

        storage.setCompactionRevision(4);
        assertThrowsCompactedExceptionForGetList(FOO_KEY, 3, 4);
        assertThrowsCompactedExceptionForGetList(FOO_KEY, 4, 4);
        assertDoesNotThrowsCompactedExceptionForGetList(FOO_KEY, 1, 5);
        assertDoesNotThrowsCompactedExceptionForGetList(FOO_KEY, 2, 5);
        assertDoesNotThrowsCompactedExceptionForGetList(FOO_KEY, 3, 5);
        assertDoesNotThrowsCompactedExceptionForGetList(FOO_KEY, 4, 5);
        assertDoesNotThrowsCompactedExceptionForGetList(FOO_KEY, 5, 5);

        storage.setCompactionRevision(5);
        assertDoesNotThrowsCompactedExceptionForGetList(FOO_KEY, 1, 5);
        assertDoesNotThrowsCompactedExceptionForGetList(FOO_KEY, 2, 5);
        assertDoesNotThrowsCompactedExceptionForGetList(FOO_KEY, 3, 5);
        assertDoesNotThrowsCompactedExceptionForGetList(FOO_KEY, 4, 5);
        assertDoesNotThrowsCompactedExceptionForGetList(FOO_KEY, 5, 5);
        assertDoesNotThrowsCompactedExceptionForGetList(FOO_KEY, 5, 6);

        storage.setCompactionRevision(6);
        assertDoesNotThrowsCompactedExceptionForGetList(FOO_KEY, 1, 5);
        assertDoesNotThrowsCompactedExceptionForGetList(FOO_KEY, 2, 5);
        assertDoesNotThrowsCompactedExceptionForGetList(FOO_KEY, 3, 5);
        assertDoesNotThrowsCompactedExceptionForGetList(FOO_KEY, 4, 5);
        assertDoesNotThrowsCompactedExceptionForGetList(FOO_KEY, 5, 5);
        assertDoesNotThrowsCompactedExceptionForGetList(FOO_KEY, 5, 6);
        assertThrowsCompactedExceptionForGetList(FOO_KEY, 6, 6);
        assertThrowsCompactedExceptionForGetList(FOO_KEY, 6, 7);
    }

    @Test
    void testGetListAndCompactionForBarKey() {
        // BAR_KEY has revisions: [1, 2, 5 (tombstone)].
        storage.setCompactionRevision(1);
        assertThrowsCompactedExceptionForGetList(BAR_KEY, 1, 1);
        assertDoesNotThrowsCompactedExceptionForGetList(BAR_KEY, 1, 2);
        assertDoesNotThrowsCompactedExceptionForGetList(BAR_KEY, 1, 3);
        assertDoesNotThrowsCompactedExceptionForGetList(BAR_KEY, 2, 2);
        assertDoesNotThrowsCompactedExceptionForGetList(BAR_KEY, 2, 3);

        storage.setCompactionRevision(2);
        assertThrowsCompactedExceptionForGetList(BAR_KEY, 1, 1);
        assertThrowsCompactedExceptionForGetList(BAR_KEY, 1, 2);
        assertThrowsCompactedExceptionForGetList(BAR_KEY, 2, 2);
        assertThrowsCompactedExceptionForGetList(BAR_KEY, 1, 3);
        assertThrowsCompactedExceptionForGetList(BAR_KEY, 2, 3);
        assertDoesNotThrowsCompactedExceptionForGetList(BAR_KEY, 3, 3);

        storage.setCompactionRevision(3);
        assertThrowsCompactedExceptionForGetList(BAR_KEY, 1, 3);
        assertThrowsCompactedExceptionForGetList(BAR_KEY, 2, 3);
        assertThrowsCompactedExceptionForGetList(BAR_KEY, 3, 3);
        assertThrowsCompactedExceptionForGetList(BAR_KEY, 3, 4);
        assertDoesNotThrowsCompactedExceptionForGetList(BAR_KEY, 4, 4);
        assertDoesNotThrowsCompactedExceptionForGetList(BAR_KEY, 1, 5);
        assertDoesNotThrowsCompactedExceptionForGetList(BAR_KEY, 2, 5);
        assertDoesNotThrowsCompactedExceptionForGetList(BAR_KEY, 4, 5);
        assertDoesNotThrowsCompactedExceptionForGetList(BAR_KEY, 3, 5);

        storage.setCompactionRevision(4);
        assertThrowsCompactedExceptionForGetList(BAR_KEY, 3, 4);
        assertThrowsCompactedExceptionForGetList(BAR_KEY, 4, 4);
        assertDoesNotThrowsCompactedExceptionForGetList(BAR_KEY, 1, 5);
        assertDoesNotThrowsCompactedExceptionForGetList(BAR_KEY, 2, 5);
        assertDoesNotThrowsCompactedExceptionForGetList(BAR_KEY, 3, 5);
        assertDoesNotThrowsCompactedExceptionForGetList(BAR_KEY, 4, 5);
        assertDoesNotThrowsCompactedExceptionForGetList(BAR_KEY, 5, 5);

        storage.setCompactionRevision(5);
        assertThrowsCompactedExceptionForGetList(BAR_KEY, 1, 5);
        assertThrowsCompactedExceptionForGetList(BAR_KEY, 2, 5);
        assertThrowsCompactedExceptionForGetList(BAR_KEY, 3, 5);
        assertThrowsCompactedExceptionForGetList(BAR_KEY, 4, 5);
        assertThrowsCompactedExceptionForGetList(BAR_KEY, 5, 5);
        assertThrowsCompactedExceptionForGetList(BAR_KEY, 5, 6);
        assertDoesNotThrowsCompactedExceptionForGetList(BAR_KEY, 6, 6);

        storage.setCompactionRevision(6);
        assertThrowsCompactedExceptionForGetList(BAR_KEY, 1, 5);
        assertThrowsCompactedExceptionForGetList(BAR_KEY, 2, 5);
        assertThrowsCompactedExceptionForGetList(BAR_KEY, 3, 5);
        assertThrowsCompactedExceptionForGetList(BAR_KEY, 4, 5);
        assertThrowsCompactedExceptionForGetList(BAR_KEY, 5, 5);
        assertThrowsCompactedExceptionForGetList(BAR_KEY, 5, 6);
        assertThrowsCompactedExceptionForGetList(BAR_KEY, 6, 6);
        assertThrowsCompactedExceptionForGetList(BAR_KEY, 6, 7);
        assertDoesNotThrowsCompactedExceptionForGetList(BAR_KEY, 7, 7);
    }

    @Test
    void testGetListAndCompactionForNotExistsKey() {
        storage.setCompactionRevision(1);
        assertThrowsCompactedExceptionForGetList(NOT_EXISTS_KEY, 1, 1);
        assertThrowsCompactedExceptionForGetList(NOT_EXISTS_KEY, 1, 2);
        assertDoesNotThrowsCompactedExceptionForGetList(NOT_EXISTS_KEY, 2, 2);

        storage.setCompactionRevision(2);
        assertThrowsCompactedExceptionForGetList(NOT_EXISTS_KEY, 1, 2);
        assertThrowsCompactedExceptionForGetList(NOT_EXISTS_KEY, 2, 2);
        assertThrowsCompactedExceptionForGetList(NOT_EXISTS_KEY, 2, 3);
        assertDoesNotThrowsCompactedExceptionForGetList(NOT_EXISTS_KEY, 3, 3);

        storage.setCompactionRevision(3);
        assertThrowsCompactedExceptionForGetList(NOT_EXISTS_KEY, 2, 3);
        assertThrowsCompactedExceptionForGetList(NOT_EXISTS_KEY, 3, 3);
        assertThrowsCompactedExceptionForGetList(NOT_EXISTS_KEY, 3, 4);
        assertDoesNotThrowsCompactedExceptionForGetList(NOT_EXISTS_KEY, 4, 4);

        storage.setCompactionRevision(4);
        assertThrowsCompactedExceptionForGetList(NOT_EXISTS_KEY, 3, 4);
        assertThrowsCompactedExceptionForGetList(NOT_EXISTS_KEY, 4, 4);
        assertThrowsCompactedExceptionForGetList(NOT_EXISTS_KEY, 4, 5);
        assertDoesNotThrowsCompactedExceptionForGetList(NOT_EXISTS_KEY, 5, 5);

        storage.setCompactionRevision(5);
        assertThrowsCompactedExceptionForGetList(NOT_EXISTS_KEY, 4, 5);
        assertThrowsCompactedExceptionForGetList(NOT_EXISTS_KEY, 5, 5);
        assertThrowsCompactedExceptionForGetList(NOT_EXISTS_KEY, 5, 6);
        assertDoesNotThrowsCompactedExceptionForGetList(NOT_EXISTS_KEY, 6, 6);

        storage.setCompactionRevision(6);
        assertThrowsCompactedExceptionForGetList(NOT_EXISTS_KEY, 5, 6);
        assertThrowsCompactedExceptionForGetList(NOT_EXISTS_KEY, 6, 6);
        assertThrowsCompactedExceptionForGetList(NOT_EXISTS_KEY, 6, 7);
        assertDoesNotThrowsCompactedExceptionForGetList(NOT_EXISTS_KEY, 7, 7);
>>>>>>> 5911d727
    }

    private List<Integer> collectRevisions(byte[] key) {
        var revisions = new ArrayList<Integer>();

        for (int revision = 0; revision <= storage.revision(); revision++) {
            Entry entry = storage.get(key, revision);

            if (!entry.empty() && entry.revision() == revision) {
                revisions.add(revision);
            }
        }

        return revisions;
    }

    private static byte[] fromString(String s) {
        return s.getBytes(UTF_8);
    }

    private void assertThrowsCompactedExceptionForGetSingleValue(byte[] key, long endRevisionInclusive) {
        for (long i = 0; i <= endRevisionInclusive; i++) {
            long revisionUpperBound = i;

            assertThrows(
                    CompactedException.class,
                    () -> storage.get(key, revisionUpperBound),
                    () -> String.format("key=%s, revision=%s", toUtf8String(key), revisionUpperBound)
            );
        }
    }

    private void assertDoesNotThrowCompactedExceptionForGetSingleValue(byte[] key, long startRevisionInclusive) {
        for (long i = startRevisionInclusive; i <= storage.revision(); i++) {
            long revisionUpperBound = i;

            assertDoesNotThrow(
                    () -> storage.get(key, revisionUpperBound),
                    () -> String.format("key=%s, revision=%s", toUtf8String(key), revisionUpperBound)
            );
        }
    }

    private void assertThrowsCompactedExceptionForGetAll(long endRevisionInclusive, byte[]... keys) {
        for (long i = 0; i <= endRevisionInclusive; i++) {
            long revisionUpperBound = i;

            assertThrows(
                    CompactedException.class,
                    () -> storage.getAll(List.of(keys), revisionUpperBound),
                    () -> String.format("keys=%s, revision=%s", toUtf8String(keys), revisionUpperBound)
            );
        }
    }

    private void assertDoesNotThrowCompactedExceptionForGetAll(long startRevisionInclusive, byte[]... keys) {
        for (long i = startRevisionInclusive; i <= storage.revision(); i++) {
            long revisionUpperBound = i;

            assertDoesNotThrow(
                    () -> storage.getAll(List.of(keys), revisionUpperBound),
                    () -> String.format("keys=%s, revision=%s", toUtf8String(keys), revisionUpperBound)
            );
        }
    }

    private void assertThrowsCompactedExceptionForGetList(byte[] key, long revLowerBound, long revUpperBound) {
        assertThrows(
                CompactedException.class,
                () -> storage.get(key, revLowerBound, revUpperBound),
                () -> String.format("key=%s, revLowerBound=%s, revUpperBound=%s", toUtf8String(key), revLowerBound, revUpperBound)
        );
    }

    private void assertDoesNotThrowsCompactedExceptionForGetList(byte[] key, long revLowerBound, long revUpperBound) {
        assertDoesNotThrow(
                () -> storage.get(key, revLowerBound, revUpperBound),
                () -> String.format("key=%s, revLowerBound=%s, revUpperBound=%s", toUtf8String(key), revLowerBound, revUpperBound)
        );
    }

    private static String toUtf8String(byte[]... keys) {
        return Arrays.stream(keys)
                .map(KeyValueStorageUtils::toUtf8String)
                .collect(joining(", ", "[", "]"));
    }
}<|MERGE_RESOLUTION|>--- conflicted
+++ resolved
@@ -536,38 +536,6 @@
     }
 
     @Test
-<<<<<<< HEAD
-    void testRangeLatestAndCompaction() {
-        storage.setCompactionRevision(6);
-
-        assertDoesNotThrow(() -> {
-            try (Cursor<Entry> cursor = storage.range(FOO_KEY, null)) {
-                cursor.hasNext();
-                cursor.next();
-            }
-        });
-    }
-
-    @Test
-    void testRangeAndCompaction() {
-        try (Cursor<Entry> cursorBeforeSetCompactionRevision = storage.range(FOO_KEY, null, 5)) {
-            storage.setCompactionRevision(5);
-
-            assertThrows(CompactedException.class, () -> storage.range(FOO_KEY, null, 1));
-            assertThrows(CompactedException.class, () -> storage.range(FOO_KEY, null, 3));
-            assertThrows(CompactedException.class, () -> storage.range(FOO_KEY, null, 5));
-
-            assertDoesNotThrow(() -> {
-                try (Cursor<Entry> range = storage.range(FOO_KEY, null, 6)) {
-                    range.hasNext();
-                    range.next();
-                }
-            });
-
-            assertDoesNotThrow(cursorBeforeSetCompactionRevision::hasNext);
-            assertDoesNotThrow(cursorBeforeSetCompactionRevision::next);
-        }
-=======
     void testGetListAndCompactionForFooKey() {
         // FOO_KEY has revisions: [1, 3, 5].
         storage.setCompactionRevision(1);
@@ -719,7 +687,39 @@
         assertThrowsCompactedExceptionForGetList(NOT_EXISTS_KEY, 6, 6);
         assertThrowsCompactedExceptionForGetList(NOT_EXISTS_KEY, 6, 7);
         assertDoesNotThrowsCompactedExceptionForGetList(NOT_EXISTS_KEY, 7, 7);
->>>>>>> 5911d727
+    }
+
+    @Test
+    void testRangeLatestAndCompaction() {
+        storage.setCompactionRevision(6);
+
+        assertDoesNotThrow(() -> {
+            try (Cursor<Entry> cursor = storage.range(FOO_KEY, null)) {
+                cursor.hasNext();
+                cursor.next();
+            }
+        });
+    }
+
+    @Test
+    void testRangeAndCompaction() {
+        try (Cursor<Entry> cursorBeforeSetCompactionRevision = storage.range(FOO_KEY, null, 5)) {
+            storage.setCompactionRevision(5);
+
+            assertThrows(CompactedException.class, () -> storage.range(FOO_KEY, null, 1));
+            assertThrows(CompactedException.class, () -> storage.range(FOO_KEY, null, 3));
+            assertThrows(CompactedException.class, () -> storage.range(FOO_KEY, null, 5));
+
+            assertDoesNotThrow(() -> {
+                try (Cursor<Entry> range = storage.range(FOO_KEY, null, 6)) {
+                    range.hasNext();
+                    range.next();
+                }
+            });
+
+            assertDoesNotThrow(cursorBeforeSetCompactionRevision::hasNext);
+            assertDoesNotThrow(cursorBeforeSetCompactionRevision::next);
+        }
     }
 
     private List<Integer> collectRevisions(byte[] key) {
