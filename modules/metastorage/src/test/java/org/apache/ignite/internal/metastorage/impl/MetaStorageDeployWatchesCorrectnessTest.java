/*
 * Licensed to the Apache Software Foundation (ASF) under one or more
 * contributor license agreements. See the NOTICE file distributed with
 * this work for additional information regarding copyright ownership.
 * The ASF licenses this file to You under the Apache License, Version 2.0
 * (the "License"); you may not use this file except in compliance with
 * the License. You may obtain a copy of the License at
 *
 *      http://www.apache.org/licenses/LICENSE-2.0
 *
 * Unless required by applicable law or agreed to in writing, software
 * distributed under the License is distributed on an "AS IS" BASIS,
 * WITHOUT WARRANTIES OR CONDITIONS OF ANY KIND, either express or implied.
 * See the License for the specific language governing permissions and
 * limitations under the License.
 */

package org.apache.ignite.internal.metastorage.impl;

import static java.util.concurrent.CompletableFuture.completedFuture;
import static org.apache.ignite.internal.testframework.matchers.CompletableFutureMatcher.willCompleteSuccessfully;
import static org.hamcrest.MatcherAssert.assertThat;
import static org.junit.jupiter.api.Assertions.assertFalse;
import static org.mockito.ArgumentMatchers.any;
import static org.mockito.Mockito.mock;
import static org.mockito.Mockito.when;

import java.util.Set;
import java.util.stream.Stream;
import org.apache.ignite.internal.cluster.management.ClusterManagementGroupManager;
import org.apache.ignite.internal.cluster.management.topology.api.LogicalTopologyService;
import org.apache.ignite.internal.configuration.testframework.ConfigurationExtension;
import org.apache.ignite.internal.configuration.testframework.InjectConfiguration;
import org.apache.ignite.internal.hlc.HybridClock;
import org.apache.ignite.internal.hlc.HybridClockImpl;
import org.apache.ignite.internal.metastorage.MetaStorageManager;
<<<<<<< HEAD
import org.apache.ignite.internal.metastorage.configuration.MetaStorageConfiguration;
=======
import org.apache.ignite.internal.metastorage.command.GetCurrentRevisionCommand;
>>>>>>> cae90410
import org.apache.ignite.internal.metastorage.server.SimpleInMemoryKeyValueStorage;
import org.apache.ignite.internal.raft.RaftManager;
import org.apache.ignite.internal.raft.client.TopologyAwareRaftGroupService;
import org.apache.ignite.internal.raft.client.TopologyAwareRaftGroupServiceFactory;
import org.apache.ignite.internal.testframework.IgniteAbstractTest;
import org.apache.ignite.internal.vault.VaultManager;
import org.apache.ignite.internal.vault.inmemory.InMemoryVaultService;
import org.apache.ignite.network.ClusterService;
import org.junit.jupiter.api.AfterAll;
import org.junit.jupiter.api.BeforeAll;
import org.junit.jupiter.api.extension.ExtendWith;
import org.junit.jupiter.params.ParameterizedTest;
import org.junit.jupiter.params.provider.MethodSource;

/**
 * Tests that check correctness of an invocation {@link MetaStorageManager#deployWatches()}.
 */
@ExtendWith(ConfigurationExtension.class)
public class MetaStorageDeployWatchesCorrectnessTest extends IgniteAbstractTest {
    /** Vault manager. */
    private static VaultManager vaultManager;

    @InjectConfiguration
    private static MetaStorageConfiguration metaStorageConfiguration;

    @BeforeAll
    public static void init() {
        vaultManager = new VaultManager(new InMemoryVaultService());

        vaultManager.start();
    }

    @AfterAll
    public static void deInit() {
        vaultManager.beforeNodeStop();

        vaultManager.stop();
    }

    /**
     * Returns a stream with test arguments.
     *
     * @return Stream of different types of Meta storages to to check.
     * @throws Exception If failed.
     */
    private static Stream<MetaStorageManager> metaStorageProvider() throws Exception {
        HybridClock clock = new HybridClockImpl();
        String mcNodeName = "mc-node-1";

        ClusterManagementGroupManager cmgManager = mock(ClusterManagementGroupManager.class);
        ClusterService clusterService = mock(ClusterService.class);
        RaftManager raftManager = mock(RaftManager.class);
        RaftGroupService raftGroupService = mock(RaftGroupService.class);

        when(cmgManager.metaStorageNodes()).thenReturn(completedFuture(Set.of(mcNodeName)));
        when(clusterService.nodeName()).thenReturn(mcNodeName);
<<<<<<< HEAD
        when(raftManager.startRaftGroupNodeAndWaitNodeReadyFuture(any(), any(), any(), any(), any(), any()))
                .thenReturn(completedFuture(mock(TopologyAwareRaftGroupService.class)));
=======
        when(raftManager.startRaftGroupNodeAndWaitNodeReadyFuture(any(), any(), any(), any(), any()))
                .thenReturn(completedFuture(raftGroupService));
        when(raftGroupService.run(any(GetCurrentRevisionCommand.class))).thenAnswer(invocation -> completedFuture(0L));
>>>>>>> cae90410

        return Stream.of(
                new MetaStorageManagerImpl(
                        vaultManager,
                        clusterService,
                        cmgManager,
                        mock(LogicalTopologyService.class),
                        raftManager,
                        new SimpleInMemoryKeyValueStorage(mcNodeName),
                        clock,
                        mock(TopologyAwareRaftGroupServiceFactory.class),
                        metaStorageConfiguration
                ),
                StandaloneMetaStorageManager.create(vaultManager)
        );
    }

    /**
     * Invokes {@link MetaStorageManager#deployWatches()} and checks result.
     *
     * @param metastore Meta storage.
     */
    @ParameterizedTest
    @MethodSource("metaStorageProvider")
    public void testCheckCorrectness(MetaStorageManager metastore) throws Exception {
        var deployWatchesFut = metastore.deployWatches();

        assertFalse(deployWatchesFut.isDone());

        metastore.start();

        assertThat(deployWatchesFut, willCompleteSuccessfully());

        metastore.beforeNodeStop();

        metastore.stop();
    }
}<|MERGE_RESOLUTION|>--- conflicted
+++ resolved
@@ -34,11 +34,8 @@
 import org.apache.ignite.internal.hlc.HybridClock;
 import org.apache.ignite.internal.hlc.HybridClockImpl;
 import org.apache.ignite.internal.metastorage.MetaStorageManager;
-<<<<<<< HEAD
+import org.apache.ignite.internal.metastorage.command.GetCurrentRevisionCommand;
 import org.apache.ignite.internal.metastorage.configuration.MetaStorageConfiguration;
-=======
-import org.apache.ignite.internal.metastorage.command.GetCurrentRevisionCommand;
->>>>>>> cae90410
 import org.apache.ignite.internal.metastorage.server.SimpleInMemoryKeyValueStorage;
 import org.apache.ignite.internal.raft.RaftManager;
 import org.apache.ignite.internal.raft.client.TopologyAwareRaftGroupService;
@@ -91,18 +88,13 @@
         ClusterManagementGroupManager cmgManager = mock(ClusterManagementGroupManager.class);
         ClusterService clusterService = mock(ClusterService.class);
         RaftManager raftManager = mock(RaftManager.class);
-        RaftGroupService raftGroupService = mock(RaftGroupService.class);
+        TopologyAwareRaftGroupService raftGroupService = mock(TopologyAwareRaftGroupService.class);
 
         when(cmgManager.metaStorageNodes()).thenReturn(completedFuture(Set.of(mcNodeName)));
         when(clusterService.nodeName()).thenReturn(mcNodeName);
-<<<<<<< HEAD
-        when(raftManager.startRaftGroupNodeAndWaitNodeReadyFuture(any(), any(), any(), any(), any(), any()))
-                .thenReturn(completedFuture(mock(TopologyAwareRaftGroupService.class)));
-=======
         when(raftManager.startRaftGroupNodeAndWaitNodeReadyFuture(any(), any(), any(), any(), any()))
                 .thenReturn(completedFuture(raftGroupService));
         when(raftGroupService.run(any(GetCurrentRevisionCommand.class))).thenAnswer(invocation -> completedFuture(0L));
->>>>>>> cae90410
 
         return Stream.of(
                 new MetaStorageManagerImpl(
