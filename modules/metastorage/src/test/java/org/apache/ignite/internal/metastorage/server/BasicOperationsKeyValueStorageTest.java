--- conflicted
+++ resolved
@@ -2164,48 +2164,6 @@
     }
 
     @Test
-<<<<<<< HEAD
-    void testSnapshot() throws Exception {
-        byte[] key = key(0);
-        byte[] value = keyValue(0, 0);
-
-        storage.put(key, value, hybridTimestamp(10));
-
-        Path snapshotDir = workDir.resolve("snapshotDir");
-
-        restartStorage();
-
-        assertEquals(0L, storage.revision());
-        assertEquals(0L, storage.updateCounter());
-        assertTrue(storage.get(key).empty());
-
-        storage.restoreSnapshot(snapshotDir);
-
-        assertEquals(1L, storage.revision());
-        assertEquals(1L, storage.updateCounter());
-        assertFalse(storage.get(key).empty());
-    }
-
-    @Test
-    void testCleatDataBeforeRestoreFromSnapshot() {
-        byte[] key0 = key(0);
-        byte[] key1 = key(1);
-        byte[] value = keyValue(0, 0);
-
-        storage.put(key0, value, hybridTimestamp(10));
-
-        Path snapshotDir = workDir.resolve("snapshotDir");
-        assertThat(storage.snapshot(snapshotDir), willCompleteSuccessfully());
-
-        storage.put(key1, value, hybridTimestamp(10));
-
-        storage.restoreSnapshot(snapshotDir);
-
-        assertEquals(1L, storage.revision());
-        assertEquals(1L, storage.updateCounter());
-        assertFalse(storage.get(key0).empty());
-        assertTrue(storage.get(key1).empty());
-=======
     void testPutAndOperationTimestamp() {
         byte[] key = key(1);
         byte[] val = keyValue(1, 1);
@@ -2335,7 +2293,49 @@
         checkEntriesTimestamp(keys, storage.revision() - 2, timestamp0, timestamp0, timestamp0);
         checkEntriesTimestamp(keys, storage.revision() - 1, timestamp1, timestamp0, timestamp1);
         checkEntriesTimestamp(keys, storage.revision(), timestamp2, timestamp0, timestamp1);
->>>>>>> f4366b15
+    }
+
+    @Test
+    void testSnapshot() throws Exception {
+        byte[] key = key(0);
+        byte[] value = keyValue(0, 0);
+
+        storage.put(key, value, hybridTimestamp(10));
+
+        Path snapshotDir = workDir.resolve("snapshotDir");
+
+        restartStorage();
+
+        assertEquals(0L, storage.revision());
+        assertEquals(0L, storage.updateCounter());
+        assertTrue(storage.get(key).empty());
+
+        storage.restoreSnapshot(snapshotDir);
+
+        assertEquals(1L, storage.revision());
+        assertEquals(1L, storage.updateCounter());
+        assertFalse(storage.get(key).empty());
+    }
+
+    @Test
+    void testCleatDataBeforeRestoreFromSnapshot() {
+        byte[] key0 = key(0);
+        byte[] key1 = key(1);
+        byte[] value = keyValue(0, 0);
+
+        storage.put(key0, value, hybridTimestamp(10));
+
+        Path snapshotDir = workDir.resolve("snapshotDir");
+        assertThat(storage.snapshot(snapshotDir), willCompleteSuccessfully());
+
+        storage.put(key1, value, hybridTimestamp(10));
+
+        storage.restoreSnapshot(snapshotDir);
+
+        assertEquals(1L, storage.revision());
+        assertEquals(1L, storage.updateCounter());
+        assertFalse(storage.get(key0).empty());
+        assertTrue(storage.get(key1).empty());
     }
 
     private CompletableFuture<Void> watchExact(
