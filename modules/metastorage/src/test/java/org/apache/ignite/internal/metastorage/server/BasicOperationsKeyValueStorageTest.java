/*
 * Licensed to the Apache Software Foundation (ASF) under one or more
 * contributor license agreements. See the NOTICE file distributed with
 * this work for additional information regarding copyright ownership.
 * The ASF licenses this file to You under the Apache License, Version 2.0
 * (the "License"); you may not use this file except in compliance with
 * the License. You may obtain a copy of the License at
 *
 *      http://www.apache.org/licenses/LICENSE-2.0
 *
 * Unless required by applicable law or agreed to in writing, software
 * distributed under the License is distributed on an "AS IS" BASIS,
 * WITHOUT WARRANTIES OR CONDITIONS OF ANY KIND, either express or implied.
 * See the License for the specific language governing permissions and
 * limitations under the License.
 */

package org.apache.ignite.internal.metastorage.server;

import static java.nio.charset.StandardCharsets.UTF_8;
import static java.util.function.Function.identity;
import static java.util.stream.Collectors.toList;
import static org.apache.ignite.internal.hlc.HybridTimestamp.MAX_VALUE;
import static org.apache.ignite.internal.hlc.HybridTimestamp.MIN_VALUE;
import static org.apache.ignite.internal.hlc.HybridTimestamp.hybridTimestamp;
import static org.apache.ignite.internal.metastorage.dsl.Operations.noop;
import static org.apache.ignite.internal.metastorage.dsl.Operations.ops;
import static org.apache.ignite.internal.metastorage.dsl.Operations.put;
import static org.apache.ignite.internal.metastorage.dsl.Operations.remove;
import static org.apache.ignite.internal.testframework.matchers.CompletableFutureMatcher.willBe;
import static org.apache.ignite.internal.testframework.matchers.CompletableFutureMatcher.willCompleteSuccessfully;
import static org.apache.ignite.internal.util.CompletableFutures.nullCompletedFuture;
import static org.hamcrest.MatcherAssert.assertThat;
import static org.hamcrest.Matchers.is;
import static org.junit.jupiter.api.Assertions.assertArrayEquals;
import static org.junit.jupiter.api.Assertions.assertEquals;
import static org.junit.jupiter.api.Assertions.assertFalse;
import static org.junit.jupiter.api.Assertions.assertNotNull;
import static org.junit.jupiter.api.Assertions.assertNull;
import static org.junit.jupiter.api.Assertions.assertThrows;
import static org.junit.jupiter.api.Assertions.assertTrue;
import static org.junit.jupiter.api.Assertions.fail;
import static org.mockito.ArgumentMatchers.any;
import static org.mockito.ArgumentMatchers.anyLong;
import static org.mockito.Mockito.doThrow;
import static org.mockito.Mockito.mock;
import static org.mockito.Mockito.never;
import static org.mockito.Mockito.timeout;
import static org.mockito.Mockito.verify;
import static org.mockito.Mockito.when;

import java.nio.file.Path;
import java.util.Collection;
import java.util.List;
import java.util.Map;
import java.util.NoSuchElementException;
import java.util.UUID;
import java.util.concurrent.CompletableFuture;
import java.util.concurrent.atomic.AtomicInteger;
import java.util.function.BiConsumer;
import java.util.function.Consumer;
import java.util.stream.Collectors;
import org.apache.ignite.internal.hlc.HybridTimestamp;
import org.apache.ignite.internal.lang.ByteArray;
import org.apache.ignite.internal.metastorage.CommandId;
import org.apache.ignite.internal.metastorage.Entry;
import org.apache.ignite.internal.metastorage.EntryEvent;
import org.apache.ignite.internal.metastorage.WatchEvent;
import org.apache.ignite.internal.metastorage.WatchListener;
import org.apache.ignite.internal.metastorage.dsl.Operation;
import org.apache.ignite.internal.metastorage.dsl.StatementResult;
import org.apache.ignite.internal.metastorage.impl.CommandIdGenerator;
import org.apache.ignite.internal.metastorage.server.ValueCondition.Type;
import org.apache.ignite.internal.testframework.WorkDirectory;
import org.apache.ignite.internal.testframework.WorkDirectoryExtension;
import org.apache.ignite.internal.util.Cursor;
import org.jetbrains.annotations.Nullable;
import org.junit.jupiter.api.Test;
import org.junit.jupiter.api.extension.ExtendWith;

/**
 * Tests for key-value storage implementations.
 */
@ExtendWith(WorkDirectoryExtension.class)
public abstract class BasicOperationsKeyValueStorageTest extends AbstractKeyValueStorageTest {
    @WorkDirectory
    Path workDir;

    /** Whether the implemention under test supports checksums. */
    protected abstract boolean supportsChecksums();

    @Test
    public void testPut() {
        byte[] key = key(1);
        byte[] val = keyValue(1, 1);

        assertEquals(0, storage.revision());
        assertTrue(storage.get(key).empty());

        putToMs(key, val);

        assertEquals(1, storage.revision());

        Entry e = storage.get(key);

        assertFalse(e.empty());
        assertFalse(e.tombstone());
        assertEquals(1, e.revision());

        putToMs(key, val);

        assertEquals(2, storage.revision());

        e = storage.get(key);

        assertFalse(e.empty());
        assertFalse(e.tombstone());
        assertEquals(2, e.revision());
    }

    @Test
    void getWithRevisionBound() {
        byte[] key1 = key(1);
        byte[] val1 = keyValue(1, 1);

        byte[] key2 = key(2);
        byte[] val21 = keyValue(2, 21);
        byte[] val22 = keyValue(2, 22);

        byte[] key3 = key(3);
        byte[] val3 = keyValue(3, 3);

        assertEquals(0, storage.revision());

        // Regular put.
        putToMs(key1, val1);

        // Rewrite.
        putToMs(key2, val21);
        putToMs(key2, val22);

        // Remove.
        putToMs(key3, val3);
        removeFromMs(key3);

        assertEquals(5, storage.revision());

        // Bounded by revision 2.
        Entry key1EntryBounded2 = storage.get(key1, 2);

        assertNotNull(key1EntryBounded2);
        assertEquals(1, key1EntryBounded2.revision());
        assertArrayEquals(val1, key1EntryBounded2.value());
        assertFalse(key1EntryBounded2.tombstone());
        assertFalse(key1EntryBounded2.empty());

        Entry key2EntryBounded2 = storage.get(key2, 2);

        assertNotNull(key2EntryBounded2);
        assertEquals(2, key2EntryBounded2.revision());
        assertArrayEquals(val21, key2EntryBounded2.value());
        assertFalse(key2EntryBounded2.tombstone());
        assertFalse(key2EntryBounded2.empty());

        Entry key3EntryBounded2 = storage.get(key3, 2);

        assertNotNull(key3EntryBounded2);
        assertEquals(0, key3EntryBounded2.revision());
        assertNull(key3EntryBounded2.value());
        assertFalse(key3EntryBounded2.tombstone());
        assertTrue(key3EntryBounded2.empty());

        // Bounded by revision 5.
        Entry key1EntryBounded5 = storage.get(key1, 5);

        assertNotNull(key1EntryBounded5);
        assertEquals(1, key1EntryBounded5.revision());
        assertArrayEquals(val1, key1EntryBounded5.value());
        assertFalse(key1EntryBounded5.tombstone());
        assertFalse(key1EntryBounded5.empty());

        Entry key2EntryBounded5 = storage.get(key2, 5);

        assertNotNull(key2EntryBounded5);
        assertEquals(3, key2EntryBounded5.revision());
        assertArrayEquals(val22, key2EntryBounded5.value());
        assertFalse(key2EntryBounded5.tombstone());
        assertFalse(key2EntryBounded5.empty());

        Entry key3EntryBounded5 = storage.get(key3, 5);

        assertNotNull(key3EntryBounded5);
        assertEquals(5, key3EntryBounded5.revision());
        assertTrue(key3EntryBounded5.tombstone());
        assertNull(key3EntryBounded5.value());
        assertFalse(key3EntryBounded5.empty());
    }

    @Test
    void getWithRevisionLowerUpperBound() {
        byte[] key1 = key(1);
        byte[] key2 = key(2);

        byte[] val1 = keyValue(1, 1);
        byte[] val2 = keyValue(1, 2);
        byte[] val3 = keyValue(2, 3);
        byte[] val4 = keyValue(1, 4);
        byte[] val5 = keyValue(1, 5);
        byte[] val6 = keyValue(2, 6);
        byte[] val7 = keyValue(2, 7);
        byte[] val8 = keyValue(1, 8);
        byte[] val9 = keyValue(1, 9);

        assertEquals(0, storage.revision());

        putToMs(key1, val1);
        putToMs(key1, val2);
        putToMs(key2, val3);
        putToMs(key1, val4);
        putToMs(key1, val5);
        putToMs(key2, val6);
        putToMs(key2, val7);
        putToMs(key1, val8);
        putToMs(key1, val9);

        removeFromMs(key1);

        assertEquals(10, storage.revision());

        // Check that a lower revision and an upper revision are inclusive.
        // Check that entry with another key is not included in a result list.
        List<Entry> entries1 = storage.get(key1, 2, 5);
        List<byte[]> values1 = entries1.stream().map(entry -> entry.value()).collect(toList());

        assertEquals(3, entries1.size());
        assertArrayEquals(val2, values1.get(0));
        assertArrayEquals(val4, values1.get(1));
        assertArrayEquals(val5, values1.get(2));

        // Check that entries with another key and revision equals to lower revision and to the upper revision are not inclusive.
        List<Entry> entries2 = storage.get(key1, 3, 6);
        List<byte[]> values2 = entries2.stream().map(entry -> entry.value()).collect(toList());

        assertEquals(2, entries2.size());
        assertArrayEquals(val4, values2.get(0));
        assertArrayEquals(val5, values2.get(1));

        // Get one entry. The lower and the upper revision are equal.
        List<Entry> entries3 = storage.get(key1, 8, 8);
        List<byte[]> values3 = entries3.stream().map(entry -> entry.value()).collect(toList());

        assertEquals(1, entries3.size());
        assertArrayEquals(val8, values3.get(0));

        // Try to get entries when the revision range doesn't contain entries with the key.
        List<Entry> entries4 = storage.get(key1, 6, 7);

        assertTrue(entries4.isEmpty());

        // Try to get entries when the storage doesn't contain entries with specified revisions.
        List<Entry> entries5 = storage.get(key1, 20, 30);

        assertTrue(entries5.isEmpty());

        // Get a tombstone.
        List<Entry> entries6 = storage.get(key1, 10, 10);

        assertEquals(1, entries6.size());
        assertTrue(entries6.get(0).tombstone());
        assertNull(entries6.get(0).value());

        // Check validation asserts.
        assertThrows(AssertionError.class, () -> storage.get(key1, -1, 1));
        assertThrows(AssertionError.class, () -> storage.get(key1, 1, -1));
        assertThrows(AssertionError.class, () -> storage.get(key1, 2, 1));
    }

    @Test
    void getAll() {
        byte[] key1 = key(1);
        byte[] val1 = keyValue(1, 1);

        byte[] key2 = key(2);
        byte[] val21 = keyValue(2, 21);
        byte[] val22 = keyValue(2, 22);

        byte[] key3 = key(3);
        byte[] val3 = keyValue(3, 3);

        byte[] key4 = key(4);

        assertEquals(0, storage.revision());

        // Regular put.
        putToMs(key1, val1);

        // Rewrite.
        putToMs(key2, val21);
        putToMs(key2, val22);

        // Remove.
        putToMs(key3, val3);
        removeFromMs(key3);

        assertEquals(5, storage.revision());

        Collection<Entry> entries = storage.getAll(List.of(key1, key2, key3, key4));

        assertEquals(4, entries.size());

        Map<ByteArray, Entry> map = entries.stream().collect(Collectors.toMap(e -> new ByteArray(e.key()), identity()));

        // Test regular put value.
        Entry e1 = map.get(new ByteArray(key1));

        assertNotNull(e1);
        assertEquals(1, e1.revision());
        assertFalse(e1.tombstone());
        assertFalse(e1.empty());
        assertArrayEquals(val1, e1.value());

        // Test rewritten value.
        Entry e2 = map.get(new ByteArray(key2));

        assertNotNull(e2);
        assertEquals(3, e2.revision());
        assertFalse(e2.tombstone());
        assertFalse(e2.empty());
        assertArrayEquals(val22, e2.value());

        // Test removed value.
        Entry e3 = map.get(new ByteArray(key3));

        assertNotNull(e3);
        assertEquals(5, e3.revision());
        assertTrue(e3.tombstone());
        assertFalse(e3.empty());

        // Test empty value.
        Entry e4 = map.get(new ByteArray(key4));

        assertNotNull(e4);
        assertFalse(e4.tombstone());
        assertTrue(e4.empty());
    }

    @Test
    void getAllWithRevisionBound() {
        byte[] key1 = key(1);
        byte[] val1 = keyValue(1, 1);

        byte[] key2 = key(2);
        byte[] val21 = keyValue(2, 21);
        byte[] val22 = keyValue(2, 22);

        byte[] key3 = key(3);
        byte[] val3 = keyValue(3, 3);

        byte[] key4 = key(4);

        assertEquals(0, storage.revision());

        // Regular put.
        putToMs(key1, val1);

        // Rewrite.
        putToMs(key2, val21);
        putToMs(key2, val22);

        // Remove.
        putToMs(key3, val3);
        removeFromMs(key3);

        assertEquals(5, storage.revision());

        // Bounded by revision 2.
        Collection<Entry> entries = storage.getAll(List.of(key1, key2, key3, key4), 2);

        assertEquals(4, entries.size());

        Map<ByteArray, Entry> map = entries.stream().collect(Collectors.toMap(e -> new ByteArray(e.key()), identity()));

        // Test regular put value.
        Entry e1 = map.get(new ByteArray(key1));

        assertNotNull(e1);
        assertEquals(1, e1.revision());
        assertFalse(e1.tombstone());
        assertFalse(e1.empty());
        assertArrayEquals(val1, e1.value());

        // Test while not rewritten value.
        Entry e2 = map.get(new ByteArray(key2));

        assertNotNull(e2);
        assertEquals(2, e2.revision());
        assertFalse(e2.tombstone());
        assertFalse(e2.empty());
        assertArrayEquals(val21, e2.value());

        // Values with larger revision don't exist yet.
        Entry e3 = map.get(new ByteArray(key3));

        assertNotNull(e3);
        assertTrue(e3.empty());

        Entry e4 = map.get(new ByteArray(key4));

        assertNotNull(e4);
        assertTrue(e4.empty());

        // Bounded by revision 4.
        entries = storage.getAll(List.of(key1, key2, key3, key4), 4);

        assertEquals(4, entries.size());

        map = entries.stream().collect(Collectors.toMap(e -> new ByteArray(e.key()), identity()));

        // Test regular put value.
        e1 = map.get(new ByteArray(key1));

        assertNotNull(e1);
        assertEquals(1, e1.revision());
        assertFalse(e1.tombstone());
        assertFalse(e1.empty());
        assertArrayEquals(val1, e1.value());

        // Test rewritten value.
        e2 = map.get(new ByteArray(key2));

        assertNotNull(e2);
        assertEquals(3, e2.revision());
        assertFalse(e2.tombstone());
        assertFalse(e2.empty());
        assertArrayEquals(val22, e2.value());

        // Test not removed value.
        e3 = map.get(new ByteArray(key3));

        assertNotNull(e3);
        assertEquals(4, e3.revision());
        assertFalse(e3.tombstone());
        assertFalse(e3.empty());
        assertArrayEquals(val3, e3.value());

        // Value with larger revision doesn't exist yet.
        e4 = map.get(new ByteArray(key4));

        assertNotNull(e4);
        assertTrue(e4.empty());
    }

    @Test
    public void putAll() {
        byte[] key1 = key(1);
        byte[] val1 = keyValue(1, 1);

        byte[] key2 = key(2);
        byte[] val21 = keyValue(2, 21);
        byte[] val22 = keyValue(2, 22);

        byte[] key3 = key(3);
        byte[] val31 = keyValue(3, 31);
        byte[] val32 = keyValue(3, 32);

        byte[] key4 = key(4);

        assertEquals(0, storage.revision());

        // Must be rewritten.
        putToMs(key2, val21);

        // Remove. Tombstone must be replaced by new value.
        putToMs(key3, val31);
        removeFromMs(key3);

        assertEquals(3, storage.revision());

        putAllToMs(List.of(key1, key2, key3), List.of(val1, val22, val32));

        assertEquals(4, storage.revision());

        Collection<Entry> entries = storage.getAll(List.of(key1, key2, key3, key4));

        assertEquals(4, entries.size());

        Map<ByteArray, Entry> map = entries.stream().collect(Collectors.toMap(e -> new ByteArray(e.key()), identity()));

        // Test regular put value.
        Entry e1 = map.get(new ByteArray(key1));

        assertNotNull(e1);
        assertEquals(4, e1.revision());
        assertFalse(e1.tombstone());
        assertFalse(e1.empty());
        assertArrayEquals(val1, e1.value());

        // Test rewritten value.
        Entry e2 = map.get(new ByteArray(key2));

        assertNotNull(e2);
        assertEquals(4, e2.revision());
        assertFalse(e2.tombstone());
        assertFalse(e2.empty());
        assertArrayEquals(val22, e2.value());

        // Test removed value.
        Entry e3 = map.get(new ByteArray(key3));

        assertNotNull(e3);
        assertEquals(4, e3.revision());
        assertFalse(e3.tombstone());
        assertFalse(e3.empty());

        // Test empty value.
        Entry e4 = map.get(new ByteArray(key4));

        assertNotNull(e4);
        assertFalse(e4.tombstone());
        assertTrue(e4.empty());
    }

    @Test
    public void testRemove() {
        byte[] key = key(1);
        byte[] val = keyValue(1, 1);

        assertEquals(0, storage.revision());
        assertTrue(storage.get(key).empty());

        // Remove non-existent entry.
        removeFromMs(key);

        assertEquals(1, storage.revision());
        assertTrue(storage.get(key).empty());

        putToMs(key, val);

        assertEquals(2, storage.revision());

        // Remove existent entry.
        removeFromMs(key);

        assertEquals(3, storage.revision());

        Entry e = storage.get(key);

        assertFalse(e.empty());
        assertTrue(e.tombstone());
        assertEquals(3, e.revision());

        // Remove already removed entry (tombstone can't be removed).
        removeFromMs(key);

        assertEquals(4, storage.revision());

        e = storage.get(key);

        assertFalse(e.empty());
        assertTrue(e.tombstone());
        assertEquals(3, e.revision());
    }

    @Test
    public void removeAll() {
        byte[] key1 = key(1);
        byte[] val1 = keyValue(1, 1);

        byte[] key2 = key(2);
        byte[] val21 = keyValue(2, 21);
        byte[] val22 = keyValue(2, 22);

        byte[] key3 = key(3);
        byte[] val31 = keyValue(3, 31);

        byte[] key4 = key(4);

        assertEquals(0, storage.revision());

        // Regular put.
        putToMs(key1, val1);

        // Rewrite.
        putToMs(key2, val21);
        putToMs(key2, val22);

        // Remove. Tombstone must not be removed again.
        putToMs(key3, val31);
        removeFromMs(key3);

        assertEquals(5, storage.revision());

        removeAllFromMs(List.of(key1, key2, key3, key4));

        assertEquals(6, storage.revision());

        Collection<Entry> entries = storage.getAll(List.of(key1, key2, key3, key4));

        assertEquals(4, entries.size());

        Map<ByteArray, Entry> map = entries.stream().collect(Collectors.toMap(e -> new ByteArray(e.key()), identity()));

        // Test regular put value.
        Entry e1 = map.get(new ByteArray(key1));

        assertNotNull(e1);
        assertEquals(6, e1.revision());
        assertTrue(e1.tombstone());
        assertFalse(e1.empty());

        // Test rewritten value.
        Entry e2 = map.get(new ByteArray(key2));

        assertNotNull(e2);
        assertEquals(6, e2.revision());
        assertTrue(e2.tombstone());
        assertFalse(e2.empty());

        // Test removed value.
        Entry e3 = map.get(new ByteArray(key3));

        assertNotNull(e3);
        assertEquals(5, e3.revision());
        assertTrue(e3.tombstone());
        assertFalse(e3.empty());

        // Test empty value.
        Entry e4 = map.get(new ByteArray(key4));

        assertNotNull(e4);
        assertFalse(e4.tombstone());
        assertTrue(e4.empty());
    }

    @Test
    public void invokeWithRevisionCondition_successBranch() {
        byte[] key1 = key(1);
        byte[] val11 = keyValue(1, 11);
        byte[] val12 = keyValue(1, 12);

        byte[] key2 = key(2);
        byte[] val2 = keyValue(2, 2);

        byte[] key3 = key(3);
        byte[] val3 = keyValue(3, 3);

        assertEquals(0, storage.revision());

        putToMs(key1, val11);

        assertEquals(1, storage.revision());

        boolean branch = invokeOnMs(
                new RevisionCondition(RevisionCondition.Type.EQUAL, key1, 1),
                List.of(put(new ByteArray(key1), val12), put(new ByteArray(key2), val2)),
                List.of(put(new ByteArray(key3), val3))
        );

        // "Success" branch is applied.
        assertTrue(branch);
        assertEquals(2, storage.revision());

        Entry e1 = storage.get(key1);

        assertFalse(e1.empty());
        assertFalse(e1.tombstone());
        assertEquals(2, e1.revision());
        assertArrayEquals(val12, e1.value());

        Entry e2 = storage.get(key2);

        assertFalse(e2.empty());
        assertFalse(e2.tombstone());
        assertEquals(2, e2.revision());
        assertArrayEquals(val2, e2.value());

        // "Failure" branch isn't applied.
        Entry e3 = storage.get(key3);

        assertTrue(e3.empty());
    }

    @Test
    public void invokeWithRevisionCondition_failureBranch() {
        byte[] key1 = key(1);
        byte[] val11 = keyValue(1, 11);
        byte[] val12 = keyValue(1, 12);

        byte[] key2 = key(2);
        byte[] val2 = keyValue(2, 2);

        byte[] key3 = key(3);
        byte[] val3 = keyValue(3, 3);

        assertEquals(0, storage.revision());

        putToMs(key1, val11);

        assertEquals(1, storage.revision());

        boolean branch = invokeOnMs(
                new RevisionCondition(RevisionCondition.Type.EQUAL, key1, 2),
                List.of(put(new ByteArray(key3), val3)),
                List.of(put(new ByteArray(key1), val12), put(new ByteArray(key2), val2))
        );

        // "Failure" branch is applied.
        assertFalse(branch);
        assertEquals(2, storage.revision());

        Entry e1 = storage.get(key1);

        assertFalse(e1.empty());
        assertFalse(e1.tombstone());
        assertEquals(2, e1.revision());
        assertArrayEquals(val12, e1.value());

        Entry e2 = storage.get(key2);

        assertFalse(e2.empty());
        assertFalse(e2.tombstone());
        assertEquals(2, e2.revision());
        assertArrayEquals(val2, e2.value());

        // "Success" branch isn't applied.
        Entry e3 = storage.get(key3);

        assertTrue(e3.empty());
    }

    @Test
    public void invokeWithExistsCondition_successBranch() {
        byte[] key1 = key(1);
        byte[] val11 = keyValue(1, 11);
        byte[] val12 = keyValue(1, 12);

        byte[] key2 = key(2);
        byte[] val2 = keyValue(2, 2);

        byte[] key3 = key(3);
        byte[] val3 = keyValue(3, 3);

        assertEquals(0, storage.revision());

        putToMs(key1, val11);

        assertEquals(1, storage.revision());

        boolean branch = invokeOnMs(
                new ExistenceCondition(ExistenceCondition.Type.EXISTS, key1),
                List.of(put(new ByteArray(key1), val12), put(new ByteArray(key2), val2)),
                List.of(put(new ByteArray(key3), val3))
        );

        // "Success" branch is applied.
        assertTrue(branch);
        assertEquals(2, storage.revision());

        Entry e1 = storage.get(key1);

        assertFalse(e1.empty());
        assertFalse(e1.tombstone());
        assertEquals(2, e1.revision());
        assertArrayEquals(val12, e1.value());

        Entry e2 = storage.get(key2);

        assertFalse(e2.empty());
        assertFalse(e2.tombstone());
        assertEquals(2, e2.revision());
        assertArrayEquals(val2, e2.value());

        // "Failure" branch isn't applied.
        Entry e3 = storage.get(key3);

        assertTrue(e3.empty());
    }

    @Test
    public void invokeWithExistsCondition_failureBranch() {
        byte[] key1 = key(1);
        byte[] val11 = keyValue(1, 11);
        byte[] val12 = keyValue(1, 12);

        byte[] key2 = key(2);
        byte[] val2 = keyValue(2, 2);

        byte[] key3 = key(3);
        byte[] val3 = keyValue(3, 3);

        assertEquals(0, storage.revision());

        putToMs(key1, val11);

        assertEquals(1, storage.revision());

        boolean branch = invokeOnMs(
                new ExistenceCondition(ExistenceCondition.Type.EXISTS, key3),
                List.of(put(new ByteArray(key3), val3)),
                List.of(put(new ByteArray(key1), val12), put(new ByteArray(key2), val2))
        );

        // "Failure" branch is applied.
        assertFalse(branch);
        assertEquals(2, storage.revision());

        Entry e1 = storage.get(key1);

        assertFalse(e1.empty());
        assertFalse(e1.tombstone());
        assertEquals(2, e1.revision());
        assertArrayEquals(val12, e1.value());

        Entry e2 = storage.get(key2);

        assertFalse(e2.empty());
        assertFalse(e2.tombstone());
        assertEquals(2, e2.revision());
        assertArrayEquals(val2, e2.value());

        // "Success" branch isn't applied.
        Entry e3 = storage.get(key3);

        assertTrue(e3.empty());
    }

    @Test
    public void invokeWithNotExistsCondition_successBranch() {
        byte[] key1 = key(1);
        byte[] val11 = keyValue(1, 11);
        byte[] val12 = keyValue(1, 12);

        byte[] key2 = key(2);
        byte[] val2 = keyValue(2, 2);

        byte[] key3 = key(3);
        byte[] val3 = keyValue(3, 3);

        assertEquals(0, storage.revision());

        putToMs(key1, val11);

        assertEquals(1, storage.revision());

        boolean branch = invokeOnMs(
                new ExistenceCondition(ExistenceCondition.Type.NOT_EXISTS, key2),
                List.of(put(new ByteArray(key1), val12), put(new ByteArray(key2), val2)),
                List.of(put(new ByteArray(key3), val3))
        );

        // "Success" branch is applied.
        assertTrue(branch);
        assertEquals(2, storage.revision());

        Entry e1 = storage.get(key1);

        assertFalse(e1.empty());
        assertFalse(e1.tombstone());
        assertEquals(2, e1.revision());
        assertArrayEquals(val12, e1.value());

        Entry e2 = storage.get(key2);

        assertFalse(e2.empty());
        assertFalse(e2.tombstone());
        assertEquals(2, e2.revision());
        assertArrayEquals(val2, e2.value());

        // "Failure" branch isn't applied.
        Entry e3 = storage.get(key3);

        assertTrue(e3.empty());
    }

    @Test
    public void invokeWithNotExistsCondition_failureBranch() {
        byte[] key1 = key(1);
        byte[] val11 = keyValue(1, 11);
        byte[] val12 = keyValue(1, 12);

        byte[] key2 = key(2);
        byte[] val2 = keyValue(2, 2);

        byte[] key3 = key(3);
        byte[] val3 = keyValue(3, 3);

        assertEquals(0, storage.revision());

        putToMs(key1, val11);

        assertEquals(1, storage.revision());

        boolean branch = invokeOnMs(
                new ExistenceCondition(ExistenceCondition.Type.NOT_EXISTS, key1),
                List.of(put(new ByteArray(key3), val3)),
                List.of(
                        put(new ByteArray(key1), val12),
                        put(new ByteArray(key2), val2)
                )
        );

        // "Failure" branch is applied.
        assertFalse(branch);
        assertEquals(2, storage.revision());

        Entry e1 = storage.get(key1);

        assertFalse(e1.empty());
        assertFalse(e1.tombstone());
        assertEquals(2, e1.revision());
        assertArrayEquals(val12, e1.value());

        Entry e2 = storage.get(key2);

        assertFalse(e2.empty());
        assertFalse(e2.tombstone());
        assertEquals(2, e2.revision());
        assertArrayEquals(val2, e2.value());

        // "Success" branch isn't applied.
        Entry e3 = storage.get(key3);

        assertTrue(e3.empty());
    }

    @Test
    public void invokeWithTombstoneCondition_successBranch() {
        byte[] key1 = key(1);
        byte[] val11 = keyValue(1, 11);

        byte[] key2 = key(2);
        byte[] val2 = keyValue(2, 2);

        byte[] key3 = key(3);
        byte[] val3 = keyValue(3, 3);

        assertEquals(0, storage.revision());

        putToMs(key1, val11);
        removeFromMs(key1); // Should be tombstone after remove.

        assertEquals(2, storage.revision());

        boolean branch = invokeOnMs(
                new TombstoneCondition(TombstoneCondition.Type.TOMBSTONE, key1),
                List.of(put(new ByteArray(key2), val2)),
                List.of(put(new ByteArray(key3), val3))
        );

        // "Success" branch is applied.
        assertTrue(branch);
        assertEquals(3, storage.revision());

        Entry e1 = storage.get(key1);

        assertFalse(e1.empty());
        assertTrue(e1.tombstone());
        assertEquals(2, e1.revision());
        assertNull(e1.value());

        Entry e2 = storage.get(key2);

        assertFalse(e2.empty());
        assertFalse(e2.tombstone());
        assertEquals(3, e2.revision());
        assertArrayEquals(val2, e2.value());

        // "Failure" branch isn't applied.
        Entry e3 = storage.get(key3);

        assertTrue(e3.empty());
    }

    @Test
    public void invokeWithTombstoneCondition_failureBranch() {
        byte[] key1 = key(1);
        byte[] val11 = keyValue(1, 11);

        byte[] key2 = key(2);
        byte[] val2 = keyValue(2, 2);

        byte[] key3 = key(3);
        byte[] val3 = keyValue(3, 3);

        assertEquals(0, storage.revision());

        putToMs(key1, val11);

        assertEquals(1, storage.revision());

        boolean branch = invokeOnMs(
                new TombstoneCondition(TombstoneCondition.Type.TOMBSTONE, key1),
                List.of(put(new ByteArray(key2), val2)),
                List.of(put(new ByteArray(key3), val3))
        );

        // "Failure" branch is applied.
        assertFalse(branch);
        assertEquals(2, storage.revision());

        Entry e1 = storage.get(key1);

        assertFalse(e1.empty());
        assertFalse(e1.tombstone());
        assertEquals(1, e1.revision());
        assertArrayEquals(val11, e1.value());

        Entry e3 = storage.get(key3);

        assertFalse(e3.empty());
        assertFalse(e3.tombstone());
        assertEquals(2, e3.revision());
        assertArrayEquals(val3, e3.value());

        // "Success" branch isn't applied.
        Entry e2 = storage.get(key2);

        assertTrue(e2.empty());
    }

    @Test
    public void invokeWithNotTombstoneCondition_successBranch() {
        byte[] key1 = key(1);
        byte[] val11 = keyValue(1, 11);

        byte[] key2 = key(2);
        byte[] val2 = keyValue(2, 2);

        byte[] key3 = key(3);
        byte[] val3 = keyValue(3, 3);

        assertEquals(0, storage.revision());

        putToMs(key1, val11);

        assertEquals(1, storage.revision());

        boolean branch = invokeOnMs(
                new TombstoneCondition(TombstoneCondition.Type.NOT_TOMBSTONE, key1),
                List.of(put(new ByteArray(key2), val2)),
                List.of(put(new ByteArray(key3), val3))
        );

        // "Success" branch is applied.
        assertTrue(branch);
        assertEquals(2, storage.revision());

        Entry e1 = storage.get(key1);

        assertFalse(e1.empty());
        assertFalse(e1.tombstone());
        assertEquals(1, e1.revision());
        assertArrayEquals(val11, e1.value());

        Entry e2 = storage.get(key2);

        assertFalse(e2.empty());
        assertFalse(e2.tombstone());
        assertEquals(2, e2.revision());
        assertArrayEquals(val2, e2.value());

        // "Failure" branch isn't applied.
        Entry e3 = storage.get(key3);

        assertTrue(e3.empty());
    }

    @Test
    public void invokeWithNotTombstoneCondition_failureBranch() {
        byte[] key1 = key(1);
        byte[] val11 = keyValue(1, 11);

        byte[] key2 = key(2);
        byte[] val2 = keyValue(2, 2);

        byte[] key3 = key(3);
        byte[] val3 = keyValue(3, 3);

        assertEquals(0, storage.revision());

        putToMs(key1, val11);
        removeFromMs(key1); // Should be tombstone after remove.

        assertEquals(2, storage.revision());

        boolean branch = invokeOnMs(
                new TombstoneCondition(TombstoneCondition.Type.NOT_TOMBSTONE, key1),
                List.of(put(new ByteArray(key2), val2)),
                List.of(put(new ByteArray(key3), val3))
        );

        // "Failure" branch is applied.
        assertFalse(branch);
        assertEquals(3, storage.revision());

        Entry e1 = storage.get(key1);

        assertFalse(e1.empty());
        assertTrue(e1.tombstone());
        assertEquals(2, e1.revision());
        assertNull(e1.value());

        Entry e3 = storage.get(key3);

        assertFalse(e3.empty());
        assertFalse(e3.tombstone());
        assertEquals(3, e3.revision());
        assertArrayEquals(val3, e3.value());

        // "Success" branch isn't applied.
        Entry e2 = storage.get(key2);

        assertTrue(e2.empty());
    }

    @Test
    public void invokeWithValueCondition_successBranch() {
        byte[] key1 = key(1);
        byte[] val11 = keyValue(1, 11);
        byte[] val12 = keyValue(1, 12);

        byte[] key2 = key(2);
        byte[] val2 = keyValue(2, 2);

        byte[] key3 = key(3);
        byte[] val3 = keyValue(3, 3);

        assertEquals(0, storage.revision());

        putToMs(key1, val11);

        assertEquals(1, storage.revision());

        boolean branch = invokeOnMs(
                new ValueCondition(ValueCondition.Type.EQUAL, key1, val11),
                List.of(
                        put(new ByteArray(key1), val12),
                        put(new ByteArray(key2), val2)
                ),
                List.of(put(new ByteArray(key3), val3))
        );

        // "Success" branch is applied.
        assertTrue(branch);
        assertEquals(2, storage.revision());

        Entry e1 = storage.get(key1);

        assertFalse(e1.empty());
        assertFalse(e1.tombstone());
        assertEquals(2, e1.revision());
        assertArrayEquals(val12, e1.value());

        Entry e2 = storage.get(key2);

        assertFalse(e2.empty());
        assertFalse(e2.tombstone());
        assertEquals(2, e2.revision());
        assertArrayEquals(val2, e2.value());

        // "Failure" branch isn't applied.
        Entry e3 = storage.get(key3);

        assertTrue(e3.empty());
    }

    @Test
    public void invokeWithValueCondition_failureBranch() {
        byte[] key1 = key(1);
        byte[] val11 = keyValue(1, 11);
        byte[] val12 = keyValue(1, 12);

        byte[] key2 = key(2);
        byte[] val2 = keyValue(2, 2);

        byte[] key3 = key(3);
        byte[] val3 = keyValue(3, 3);

        assertEquals(0, storage.revision());

        putToMs(key1, val11);

        assertEquals(1, storage.revision());

        boolean branch = invokeOnMs(
                new ValueCondition(ValueCondition.Type.EQUAL, key1, val12),
                List.of(put(new ByteArray(key3), val3)),
                List.of(
                        put(new ByteArray(key1), val12),
                        put(new ByteArray(key2), val2)
                )
        );

        // "Failure" branch is applied.
        assertFalse(branch);
        assertEquals(2, storage.revision());

        Entry e1 = storage.get(key1);

        assertFalse(e1.empty());
        assertFalse(e1.tombstone());
        assertEquals(2, e1.revision());
        assertArrayEquals(val12, e1.value());

        Entry e2 = storage.get(key2);

        assertFalse(e2.empty());
        assertFalse(e2.tombstone());
        assertEquals(2, e2.revision());
        assertArrayEquals(val2, e2.value());

        // "Success" branch isn't applied.
        Entry e3 = storage.get(key3);

        assertTrue(e3.empty());
    }

    @Test
    public void invokeOperations() {
        byte[] key1 = key(1);
        byte[] val1 = keyValue(1, 1);

        byte[] key2 = key(2);
        byte[] val2 = keyValue(2, 2);

        byte[] key3 = key(3);
        byte[] val3 = keyValue(3, 3);

        assertEquals(0, storage.revision());

        putToMs(key1, val1);

        assertEquals(1, storage.revision());

        // No-op.
        boolean branch = invokeOnMs(
                new ValueCondition(ValueCondition.Type.EQUAL, key1, val1),
                List.of(noop()),
                List.of(noop())
        );

        assertTrue(branch);

        // No updates.
        assertEquals(2, storage.revision());

        // Put.
        branch = invokeOnMs(
                new ValueCondition(ValueCondition.Type.EQUAL, key1, val1),
                List.of(
                        put(new ByteArray(key2), val2),
                        put(new ByteArray(key3), val3)
                ),
                List.of(noop())
        );

        assertTrue(branch);

        assertEquals(3, storage.revision());

        Entry e2 = storage.get(key2);

        assertFalse(e2.empty());
        assertFalse(e2.tombstone());
        assertEquals(3, e2.revision());
        assertArrayEquals(key2, e2.key());
        assertArrayEquals(val2, e2.value());

        Entry e3 = storage.get(key3);

        assertFalse(e3.empty());
        assertFalse(e3.tombstone());
        assertEquals(3, e3.revision());
        assertArrayEquals(key3, e3.key());
        assertArrayEquals(val3, e3.value());

        // Remove.
        branch = invokeOnMs(
                new ValueCondition(ValueCondition.Type.EQUAL, key1, val1),
                List.of(
                        remove(new ByteArray(key2)),
                        remove(new ByteArray(key3))
                ),
                List.of(noop())
        );

        assertTrue(branch);

        assertEquals(4, storage.revision());

        e2 = storage.get(key2);

        assertFalse(e2.empty());
        assertTrue(e2.tombstone());
        assertEquals(4, e2.revision());
        assertArrayEquals(key2, e2.key());

        e3 = storage.get(key3);

        assertFalse(e3.empty());
        assertTrue(e3.tombstone());
        assertEquals(4, e3.revision());
        assertArrayEquals(key3, e3.key());
    }

    /**
     * <pre>
     *   if (key1.value == val1 || exist(key2))
     *       if (key3.revision == 3):
     *           put(key1, rval1) <------ TEST FOR THIS BRANCH
     *           return 1
     *       else
     *           put(key1, rval1)
     *           remove(key2)
     *           return 2
     *   else
     *       put(key3, rval3)
     *       return 3
     * </pre>
     */
    @Test
    public void multiInvokeOperationsBranch1() {
        byte[] key1 = key(1);
        byte[] val1 = keyValue(1, 1);
        byte[] rval1 = keyValue(1, 4);

        byte[] key2 = key(2);
        byte[] val2 = keyValue(2, 2);

        byte[] key3 = key(3);
        byte[] val3 = keyValue(3, 3);
        byte[] rval3 = keyValue(2, 6);

        assertEquals(0, storage.revision());

        putToMs(key1, val1);

        assertEquals(1, storage.revision());

        putToMs(key2, val2);

        assertEquals(2, storage.revision());

        putToMs(key3, val3);

        assertEquals(3, storage.revision());

        If iif = new If(
                new OrCondition(new ValueCondition(Type.EQUAL, key1, val1), new ExistenceCondition(ExistenceCondition.Type.EXISTS, key2)),
                new Statement(new If(
                        new RevisionCondition(RevisionCondition.Type.EQUAL, key3, 3),
                        new Statement(ops(put(new ByteArray(key1), rval1)).yield(1)),
                        new Statement(ops(put(new ByteArray(key1), rval1), remove(new ByteArray(key2))).yield(2)))),
                new Statement(ops(put(new ByteArray(key3), rval3)).yield(3))
        );

        StatementResult branch = invokeOnMs(iif);

        assertEquals(1, branch.getAsInt());

        assertEquals(4, storage.revision());

        Entry e1 = storage.get(key1);
        assertEquals(4, e1.revision());
        assertArrayEquals(rval1, e1.value());

        Entry e2 = storage.get(key2);
        assertEquals(2, e2.revision());

        Entry e3 = storage.get(key3);
        assertEquals(3, e3.revision());
        assertArrayEquals(val3, e3.value());
    }

    /**
     * <pre>
     *   if (key1.value == val1 || exist(key2))
     *       if (key3.revision == 3):
     *           put(key1, rval1)
     *           return 1
     *       else
     *           put(key1, rval1) <------ TEST FOR THIS BRANCH
     *           remove(key2)
     *           return 2
     *   else
     *       put(key3, rval3)
     *       return 3
     * </pre>
     */
    @Test
    public void multiInvokeOperationsBranch2() {
        byte[] key1 = key(1);
        byte[] val1 = keyValue(1, 1);
        byte[] rval1 = keyValue(1, 4);

        byte[] key2 = key(2);
        byte[] val2 = keyValue(2, 2);

        byte[] key3 = key(3);
        byte[] val3 = keyValue(3, 3);
        byte[] rval3 = keyValue(2, 6);

        assertEquals(0, storage.revision());

        putToMs(key1, val1);

        assertEquals(1, storage.revision());

        putToMs(key2, val2);

        assertEquals(2, storage.revision());

        putToMs(key3, val3);

        assertEquals(3, storage.revision());

        putToMs(key3, val3);

        assertEquals(4, storage.revision());

        If iif = new If(
                new OrCondition(new ValueCondition(Type.EQUAL, key1, val1), new ExistenceCondition(ExistenceCondition.Type.EXISTS, key2)),
                new Statement(new If(
                        new RevisionCondition(RevisionCondition.Type.EQUAL, key3, 3),
                        new Statement(ops(put(new ByteArray(key1), rval1)).yield()),
                        new Statement(ops(put(new ByteArray(key1), rval1), remove(new ByteArray(key2))).yield(2)))),
                new Statement(ops(put(new ByteArray(key3), rval3)).yield(3)));

        StatementResult branch = invokeOnMs(iif);

        assertEquals(2, branch.getAsInt());

        assertEquals(5, storage.revision());

        Entry e1 = storage.get(key1);
        assertEquals(5, e1.revision());
        assertArrayEquals(rval1, e1.value());

        Entry e2 = storage.get(key2);
        assertEquals(5, e2.revision());
        assertTrue(e2.tombstone());

        Entry e3 = storage.get(key3);
        assertEquals(4, e3.revision());
        assertArrayEquals(val3, e3.value());
    }

    /**
     * <pre>
     *   if (key1.value == val1 || exist(key2))
     *       if (key3.revision == 3):
     *           put(key1, rval1)
     *           return 1
     *       else
     *           put(key1, rval1)
     *           remove(key2)
     *           return 2
     *   else
     *       put(key3, rval3) <------ TEST FOR THIS BRANCH
     *       return 3
     * </pre>
     */
    @Test
    public void multiInvokeOperationsBranch3() {
        byte[] key1 = key(1);
        byte[] val1 = keyValue(1, 1);
        byte[] rval1 = keyValue(1, 4);

        byte[] key2 = key(2);
        byte[] val2 = keyValue(2, 2);

        byte[] key3 = key(3);
        byte[] val3 = keyValue(3, 3);
        byte[] rval3 = keyValue(2, 6);

        assertEquals(0, storage.revision());

        putToMs(key1, val2);

        assertEquals(1, storage.revision());

        putToMs(key3, val3);

        assertEquals(2, storage.revision());

        If iif = new If(
                new OrCondition(new ValueCondition(Type.EQUAL, key1, val1), new ExistenceCondition(ExistenceCondition.Type.EXISTS, key2)),
                new Statement(new If(
                        new RevisionCondition(RevisionCondition.Type.EQUAL, key3, 3),
                        new Statement(ops(put(new ByteArray(key1), rval1)).yield(1)),
                        new Statement(ops(put(new ByteArray(key1), rval1), remove(new ByteArray(key2))).yield(2)))),
                new Statement(ops(put(new ByteArray(key3), rval3)).yield(3)));

        StatementResult branch = invokeOnMs(iif);

        assertEquals(3, branch.getAsInt());

        assertEquals(3, storage.revision());

        Entry e1 = storage.get(key1);
        assertEquals(1, e1.revision());
        assertArrayEquals(val2, e1.value());

        Entry e2 = storage.get(key2);
        assertTrue(e2.empty());

        Entry e3 = storage.get(key3);
        assertEquals(3, e3.revision());
        assertArrayEquals(rval3, e3.value());
    }

    @Test
    public void rangeCursor() {
        byte[] key1 = key(1);
        byte[] val1 = keyValue(1, 1);

        byte[] key2 = key(2);
        byte[] val2 = keyValue(2, 2);

        byte[] key3 = key(3);
        byte[] val3 = keyValue(3, 3);

        assertEquals(0, storage.revision());

        putAllToMs(List.of(key1, key2, key3), List.of(val1, val2, val3));

        assertEquals(1, storage.revision());

        // Range for latest revision without max bound.
        try (Cursor<Entry> cur = storage.range(key1, null)) {
            assertTrue(cur.hasNext());

            Entry e1 = cur.next();

            assertFalse(e1.empty());
            assertFalse(e1.tombstone());
            assertArrayEquals(key1, e1.key());
            assertArrayEquals(val1, e1.value());
            assertEquals(1, e1.revision());

            assertTrue(cur.hasNext());

            Entry e2 = cur.next();

            assertFalse(e2.empty());
            assertFalse(e2.tombstone());
            assertArrayEquals(key2, e2.key());
            assertArrayEquals(val2, e2.value());
            assertEquals(1, e2.revision());

            // Deliberately don't call cur.hasNext()

            Entry e3 = cur.next();

            assertFalse(e3.empty());
            assertFalse(e3.tombstone());
            assertArrayEquals(key3, e3.key());
            assertArrayEquals(val3, e3.value());
            assertEquals(1, e3.revision());

            assertFalse(cur.hasNext());

            try {
                cur.next();

                fail();
            } catch (NoSuchElementException e) {
                // No-op.
            }
        }

        // Range for latest revision with max bound.
        try (Cursor<Entry> cur = storage.range(key1, key3)) {
            assertTrue(cur.hasNext());

            Entry e1 = cur.next();

            assertFalse(e1.empty());
            assertFalse(e1.tombstone());
            assertArrayEquals(key1, e1.key());
            assertArrayEquals(val1, e1.value());
            assertEquals(1, e1.revision());

            assertTrue(cur.hasNext());

            Entry e2 = cur.next();

            assertFalse(e2.empty());
            assertFalse(e2.tombstone());
            assertArrayEquals(key2, e2.key());
            assertArrayEquals(val2, e2.value());
            assertEquals(1, e2.revision());

            assertFalse(cur.hasNext());

            try {
                cur.next();

                fail();
            } catch (NoSuchElementException e) {
                // No-op.
            }
        }
    }

    @Test
    public void testStartWatchesForNextRevision() {
        putToMs(key(0), keyValue(0, 0));

        long appliedRevision = storage.revision();

        storage.startWatches(1, new OnRevisionAppliedCallback() {
            @Override
            public void onSafeTimeAdvanced(HybridTimestamp newSafeTime) {
                // No-op.
            }

            @Override
            public void onRevisionApplied(long revision) {
                // No-op.
            }
        });

        CompletableFuture<byte[]> fut = new CompletableFuture<>();

        storage.watchExact(key(0), appliedRevision + 1, new WatchListener() {
            @Override
            public CompletableFuture<Void> onUpdate(WatchEvent event) {
                fut.complete(event.entryEvent().newEntry().value());

                return nullCompletedFuture();
            }

            @Override
            public void onError(Throwable e) {
                fut.completeExceptionally(e);
            }
        });

        byte[] newValue = keyValue(0, 1);

        putToMs(key(0), newValue);

        assertThat(fut, willBe(newValue));
    }

    @Test
    public void watchLexicographicTest() {
        assertEquals(0, storage.revision());

        byte[] key = key(0);
        byte[] val = keyValue(0, 0);

        int count = 1000; // Exceeds 1 byte

        CompletableFuture<Void> awaitFuture = watchExact(key, 1, count, (event, state) -> {
            assertTrue(event.single());

            Entry entry = event.entryEvent().newEntry();

            byte[] entryKey = entry.key();

            assertEquals((long) state, entry.revision());

            assertArrayEquals(key, entryKey);
        });

        for (int i = 0; i < count; i++) {
            putToMs(key, val);
        }

        assertEquals(count, storage.revision());

        assertThat(awaitFuture, willCompleteSuccessfully());
    }

    @Test
    public void testWatchRange() {
        byte[] key1 = key(1);
        byte[] val11 = keyValue(1, 11);

        byte[] key2 = key(2);
        byte[] val21 = keyValue(2, 21);
        byte[] val22 = keyValue(2, 22);

        byte[] key3 = key(3);
        byte[] val31 = keyValue(3, 31);

        assertEquals(0, storage.revision());

        // Watch for all updates starting from revision 2.
        CompletableFuture<Void> awaitFuture = watchRange(key1, null, 2, 2, (event, state) -> {
            if (state == 1) {
                assertFalse(event.single());

                Map<ByteArray, EntryEvent> map = event.entryEvents().stream()
                        .collect(Collectors.toMap(evt -> new ByteArray(evt.newEntry().key()), identity()));

                assertEquals(2, map.size());

                // First update under revision.
                EntryEvent e2 = map.get(new ByteArray(key2));

                assertNotNull(e2);

                Entry oldEntry2 = e2.oldEntry();

                assertFalse(oldEntry2.empty());
                assertFalse(oldEntry2.tombstone());
                assertEquals(1, oldEntry2.revision());
                assertArrayEquals(key2, oldEntry2.key());
                assertArrayEquals(val21, oldEntry2.value());

                Entry newEntry2 = e2.newEntry();

                assertFalse(newEntry2.empty());
                assertFalse(newEntry2.tombstone());
                assertEquals(2, newEntry2.revision());
                assertArrayEquals(key2, newEntry2.key());
                assertArrayEquals(val22, newEntry2.value());

                // Second update under revision.
                EntryEvent e3 = map.get(new ByteArray(key3));

                assertNotNull(e3);

                Entry oldEntry3 = e3.oldEntry();

                assertTrue(oldEntry3.empty());
                assertFalse(oldEntry3.tombstone());
                assertArrayEquals(key3, oldEntry3.key());

                Entry newEntry3 = e3.newEntry();

                assertFalse(newEntry3.empty());
                assertFalse(newEntry3.tombstone());
                assertEquals(2, newEntry3.revision());
                assertArrayEquals(key3, newEntry3.key());
                assertArrayEquals(val31, newEntry3.value());
            } else if (state == 2) {
                assertTrue(event.single());

                EntryEvent e1 = event.entryEvent();

                Entry oldEntry1 = e1.oldEntry();

                assertFalse(oldEntry1.empty());
                assertFalse(oldEntry1.tombstone());
                assertEquals(1, oldEntry1.revision());
                assertArrayEquals(key1, oldEntry1.key());
                assertArrayEquals(val11, oldEntry1.value());

                Entry newEntry1 = e1.newEntry();

                assertFalse(newEntry1.empty());
                assertTrue(newEntry1.tombstone());
                assertEquals(3, newEntry1.revision());
                assertArrayEquals(key1, newEntry1.key());
                assertNull(newEntry1.value());
            }
        });

        putAllToMs(List.of(key1, key2), List.of(val11, val21));

        assertEquals(1, storage.revision());

        putAllToMs(List.of(key2, key3), List.of(val22, val31));

        assertEquals(2, storage.revision());

        removeFromMs(key1);

        assertThat(awaitFuture, willCompleteSuccessfully());
    }

    @Test
    public void testWatchExact() {
        byte[] key1 = key(1);
        byte[] val11 = keyValue(1, 11);
        byte[] val12 = keyValue(1, 12);

        byte[] key2 = key(2);
        byte[] val21 = keyValue(2, 21);
        byte[] val22 = keyValue(2, 22);

        assertEquals(0, storage.revision());

        CompletableFuture<Void> awaitFuture = watchExact(key1, 1, 2, (event, state) -> {
            if (state == 1) {
                assertTrue(event.single());

                EntryEvent e1 = event.entryEvent();

                Entry oldEntry1 = e1.oldEntry();

                assertTrue(oldEntry1.empty());
                assertFalse(oldEntry1.tombstone());

                Entry newEntry1 = e1.newEntry();

                assertFalse(newEntry1.empty());
                assertFalse(newEntry1.tombstone());
                assertEquals(1, newEntry1.revision());
                assertArrayEquals(key1, newEntry1.key());
                assertArrayEquals(val11, newEntry1.value());
            } else if (state == 2) {
                assertTrue(event.single());

                EntryEvent e1 = event.entryEvent();

                Entry oldEntry1 = e1.oldEntry();

                assertFalse(oldEntry1.empty());
                assertFalse(oldEntry1.tombstone());
                assertEquals(1, oldEntry1.revision());
                assertArrayEquals(key1, oldEntry1.key());
                assertArrayEquals(val11, oldEntry1.value());

                Entry newEntry1 = e1.newEntry();

                assertFalse(newEntry1.empty());
                assertFalse(newEntry1.tombstone());
                assertEquals(3, newEntry1.revision());
                assertArrayEquals(key1, newEntry1.key());
                assertArrayEquals(val12, newEntry1.value());
            }
        });

        putAllToMs(List.of(key1, key2), List.of(val11, val21));

        assertEquals(1, storage.revision());

        putToMs(key2, val22);
        putToMs(key1, val12);

        assertThat(awaitFuture, willCompleteSuccessfully());
    }

    @Test
    public void watchExactSkipNonMatchingEntries() {
        byte[] key1 = key(1);
        byte[] val1v1 = keyValue(1, 11);
        byte[] val1v2 = keyValue(1, 12);

        byte[] key2 = key(2);
        byte[] val2 = keyValue(2, 21);

        assertEquals(0, storage.revision());

        CompletableFuture<Void> awaitFuture = watchExact(key2, 1, 1, (event, state) -> {
            assertTrue(event.single());

            EntryEvent e1 = event.entryEvent();

            Entry oldEntry1 = e1.oldEntry();

            assertTrue(oldEntry1.empty());
            assertFalse(oldEntry1.tombstone());

            Entry newEntry1 = e1.newEntry();

            assertFalse(newEntry1.empty());
            assertFalse(newEntry1.tombstone());
            assertEquals(3, newEntry1.revision());
            assertArrayEquals(key2, newEntry1.key());
            assertArrayEquals(val2, newEntry1.value());
        });

        putToMs(key1, val1v1);
        putToMs(key1, val1v2);
        putToMs(key2, val2);

        assertEquals(3, storage.revision());

        assertThat(awaitFuture, willCompleteSuccessfully());
    }

    @Test
    public void watchExactForKeys() {
        byte[] key1 = key(1);
        byte[] val11 = keyValue(1, 11);

        byte[] key2 = key(2);
        byte[] val21 = keyValue(2, 21);
        byte[] val22 = keyValue(2, 22);

        byte[] key3 = key(3);
        byte[] val31 = keyValue(3, 31);
        byte[] val32 = keyValue(3, 32);

        assertEquals(0, storage.revision());

        CompletableFuture<Void> awaitFuture = watchExact(List.of(key1, key2), 1, 2, (event, state) -> {
            if (state == 1) {
                assertFalse(event.single());
            } else if (state == 2) {
                assertTrue(event.single());
            }
        });

        putAllToMs(List.of(key1, key2, key3), List.of(val11, val21, val31));

        assertEquals(1, storage.revision());

        putToMs(key2, val22);

        putToMs(key3, val32);

        assertThat(awaitFuture, willCompleteSuccessfully());
    }

    /**
     * Tests that, if a watch throws an exception, its {@code onError} method is invoked.
     */
    @Test
    void testWatchErrorHandling() {
        byte[] value = "value".getBytes(UTF_8);

        var key = "foo".getBytes(UTF_8);

        WatchListener mockListener1 = mock(WatchListener.class);
        WatchListener mockListener2 = mock(WatchListener.class);
        WatchListener mockListener3 = mock(WatchListener.class);

        when(mockListener1.onUpdate(any())).thenReturn(nullCompletedFuture());

        when(mockListener2.onUpdate(any())).thenReturn(nullCompletedFuture());

        when(mockListener3.onUpdate(any())).thenReturn(nullCompletedFuture());

        var exception = new IllegalStateException();

        doThrow(exception).when(mockListener2).onUpdate(any());

        storage.watchExact(key, 1, mockListener1);
        storage.watchExact(key, 1, mockListener2);
        storage.watchExact(key, 1, mockListener3);

        OnRevisionAppliedCallback mockCallback = mock(OnRevisionAppliedCallback.class);

        storage.startWatches(1, mockCallback);

        putToMs(key, value);

        verify(mockListener1, timeout(10_000)).onUpdate(any());

        verify(mockListener2, timeout(10_000)).onError(exception);

        verify(mockListener3, timeout(10_000)).onUpdate(any());

        verify(mockCallback, never()).onRevisionApplied(anyLong());
    }

    @Test
    public void testRevisionByTimestamp() {
        // Populate storage with some data in order to have following revision to timestamp mapping:
        // 1 -> 5
        // 2 -> 10
        // 3 -> 15
        storage.put(key(1), keyValue(1, 1), msContext(hybridTimestamp(5)));
        assertEquals(1, storage.revision());

        storage.put(key(1), keyValue(1, 1), msContext(hybridTimestamp(10)));
        assertEquals(2, storage.revision());

        storage.put(key(2), keyValue(2, 2), msContext(hybridTimestamp(15)));
        assertEquals(3, storage.revision());

        // Check revisionByTimestamp()
        // Exact matching 1 -> 5
        assertEquals(1, storage.revisionByTimestamp(hybridTimestamp(5)));

        // There's no revision associated with 7, so closest left one is expected.
        assertEquals(1, storage.revisionByTimestamp(hybridTimestamp(7)));

        // Exact matching 2 -> 10
        assertEquals(2, storage.revisionByTimestamp(hybridTimestamp(10)));

        // There's no revision associated with 12, so closest left one is expected.
        assertEquals(2, storage.revisionByTimestamp(hybridTimestamp(12)));

        // Exact matching 3 -> 15
        assertEquals(3, storage.revisionByTimestamp(hybridTimestamp(15)));

        // There's no revision associated with 17, so closest left one is expected.
        assertEquals(3, storage.revisionByTimestamp(hybridTimestamp(17)));

        assertEquals(3, storage.revisionByTimestamp(MAX_VALUE));
    }

    @Test
    void testTimestampByRevision() {
        byte[] key = key(0);
        byte[] value = keyValue(0, 0);

        HybridTimestamp timestamp0 = hybridTimestamp(10L);
        HybridTimestamp timestamp1 = hybridTimestamp(20L);

        storage.put(key, value, msContext(timestamp0));
        assertEquals(timestamp0, storage.timestampByRevision(1));

        storage.put(key, value, msContext(timestamp1));
        assertEquals(timestamp0, storage.timestampByRevision(1));
        assertEquals(timestamp1, storage.timestampByRevision(2));
    }

    @Test
    void testPutAndOperationTimestamp() {
        byte[] key = key(1);
        byte[] val = keyValue(1, 1);

        HybridTimestamp timestamp0 = hybridTimestamp(10L);
        HybridTimestamp timestamp1 = hybridTimestamp(20L);

        storage.put(key, val, msContext(timestamp0));
        checkEntriesTimestamp(List.of(key), timestamp0);

        storage.put(key, val, msContext(timestamp1));
        checkEntriesTimestamp(List.of(key), timestamp1);

        checkEntriesTimestamp(List.of(key), storage.revision() - 1, timestamp0);
        checkEntriesTimestamp(List.of(key), storage.revision(), timestamp1);
    }

    @Test
    void testPutAllAndOperationTimestamp() {
        byte[] key0 = key(1);
        byte[] key1 = key(2);
        byte[] val = keyValue(1, 1);

        HybridTimestamp timestamp0 = hybridTimestamp(10L);
        HybridTimestamp timestamp1 = hybridTimestamp(20L);
        HybridTimestamp timestamp2 = hybridTimestamp(30L);

        List<byte[]> keys = List.of(key0, key1);

        storage.putAll(keys, List.of(val, val), msContext(timestamp0));
        checkEntriesTimestamp(keys, timestamp0, timestamp0);

        storage.putAll(List.of(key0), List.of(val), msContext(timestamp1));
        checkEntriesTimestamp(keys, timestamp1, timestamp0);

        storage.putAll(List.of(key1), List.of(val), msContext(timestamp2));
        checkEntriesTimestamp(keys, timestamp1, timestamp2);

        checkEntriesTimestamp(keys, storage.revision() - 2, timestamp0, timestamp0);
        checkEntriesTimestamp(keys, storage.revision() - 1, timestamp1, timestamp0);
        checkEntriesTimestamp(keys, storage.revision(), timestamp1, timestamp2);
    }

    @Test
    void testRemoveAndOperationTimestamp() {
        byte[] key = key(1);
        byte[] val = keyValue(1, 1);

        HybridTimestamp timestamp0 = hybridTimestamp(10L);
        HybridTimestamp timestamp1 = hybridTimestamp(20L);

        storage.put(key, val, msContext(timestamp0));

        storage.remove(key, msContext(timestamp1));
        checkEntriesTimestamp(List.of(key), timestamp1);

        checkEntriesTimestamp(List.of(key), storage.revision() - 1, timestamp0);
        checkEntriesTimestamp(List.of(key), storage.revision(), timestamp1);
    }

    @Test
    void testRemoveAllAndOperationTimestamp() {
        byte[] key0 = key(1);
        byte[] key1 = key(2);
        byte[] key2 = key(3);
        byte[] val = keyValue(1, 1);

        HybridTimestamp timestamp0 = hybridTimestamp(10L);
        HybridTimestamp timestamp1 = hybridTimestamp(20L);
        HybridTimestamp timestamp2 = hybridTimestamp(30L);

        List<byte[]> keys = List.of(key0, key1, key2);

        storage.putAll(keys, List.of(val, val, val), msContext(timestamp0));

        storage.removeAll(List.of(key0, key2), msContext(timestamp1));
        checkEntriesTimestamp(keys, timestamp1, timestamp0, timestamp1);

        storage.removeAll(List.of(key1), msContext(timestamp2));
        checkEntriesTimestamp(keys, timestamp1, timestamp2, timestamp1);

        checkEntriesTimestamp(keys, storage.revision() - 2, timestamp0, timestamp0, timestamp0);
        checkEntriesTimestamp(keys, storage.revision() - 1, timestamp1, timestamp0, timestamp1);
        checkEntriesTimestamp(keys, storage.revision(), timestamp1, timestamp2, timestamp1);
    }

    @Test
    void testInvokeAndOperationTimestamp() {
        byte[] key0 = key(1);
        byte[] key1 = key(2);
        byte[] key2 = key(3);
        byte[] val = keyValue(1, 1);

        HybridTimestamp timestamp0 = hybridTimestamp(10L);
        HybridTimestamp timestamp1 = hybridTimestamp(20L);
        HybridTimestamp timestamp2 = hybridTimestamp(30L);

        List<byte[]> keys = List.of(key0, key1, key2);

        var if0 = new If(
                new ExistenceCondition(ExistenceCondition.Type.NOT_EXISTS, key0),
                new Statement(ops(put(new ByteArray(key0), val), put(new ByteArray(key1), val), put(new ByteArray(key2), val)).yield()),
                new Statement(ops(noop()).yield())
        );

        storage.invoke(if0, msContext(timestamp0), createCommandId());
        checkEntriesTimestamp(keys, timestamp0, timestamp0, timestamp0);

        storage.invoke(
                new ExistenceCondition(ExistenceCondition.Type.EXISTS, key0),
                List.of(put(new ByteArray(key0), val), remove(new ByteArray(key2))),
                List.of(),
                msContext(timestamp1),
                createCommandId()
        );
        checkEntriesTimestamp(keys, timestamp1, timestamp0, timestamp1);

        var if1 = new If(
                new ExistenceCondition(ExistenceCondition.Type.EXISTS, key0),
                new Statement(ops(put(new ByteArray(key0), val)).yield()),
                new Statement(ops(noop()).yield())
        );

        storage.invoke(if1, msContext(timestamp2), createCommandId());
        checkEntriesTimestamp(keys, timestamp2, timestamp0, timestamp1);

        checkEntriesTimestamp(keys, storage.revision() - 2, timestamp0, timestamp0, timestamp0);
        checkEntriesTimestamp(keys, storage.revision() - 1, timestamp1, timestamp0, timestamp1);
        checkEntriesTimestamp(keys, storage.revision(), timestamp2, timestamp0, timestamp1);
    }

    @Test
    void testSnapshot() throws Exception {
        byte[] key = key(0);
        byte[] value = keyValue(0, 0);

        storage.put(key, value, msContext(hybridTimestamp(10)));

        long checksum1 = 0;
        if (supportsChecksums()) {
            checksum1 = storage.checksum(1);
        }

        Path snapshotDir = workDir.resolve("snapshotDir");
        assertThat(storage.snapshot(snapshotDir), willCompleteSuccessfully());

        restartStorage();
        storage.restoreSnapshot(snapshotDir);

        assertEquals(1L, storage.revision());
        assertFalse(storage.get(key).empty());

        if (supportsChecksums()) {
            assertThat(storage.checksum(1), is(checksum1));
        }
    }

    @Test
    void testClearDataBeforeRestoreFromSnapshot() {
        byte[] key0 = key(0);
        byte[] key1 = key(1);
        byte[] value = keyValue(0, 0);

        storage.put(key0, value, msContext(hybridTimestamp(10)));

        Path snapshotDir = workDir.resolve("snapshotDir");
        assertThat(storage.snapshot(snapshotDir), willCompleteSuccessfully());

        storage.put(key1, value, msContext(hybridTimestamp(10)));

        storage.restoreSnapshot(snapshotDir);

        assertEquals(1L, storage.revision());
        assertFalse(storage.get(key0).empty());
        assertTrue(storage.get(key1).empty());
    }

    private CompletableFuture<Void> watchExact(
            byte[] key, long revision, int expectedNumCalls, BiConsumer<WatchEvent, Integer> testCondition
    ) {
        return watch(listener -> storage.watchExact(key, revision, listener), testCondition, expectedNumCalls);
    }

    private CompletableFuture<Void> watchExact(
            Collection<byte[]> keys, long revision, int expectedNumCalls, BiConsumer<WatchEvent, Integer> testCondition
    ) {
        return watch(listener -> storage.watchExact(keys, revision, listener), testCondition, expectedNumCalls);
    }

    private CompletableFuture<Void> watchRange(
            byte[] keyFrom, byte @Nullable [] keyTo, long revision, int expectedNumCalls, BiConsumer<WatchEvent, Integer> testCondition
    ) {
        return watch(listener -> storage.watchRange(keyFrom, keyTo, revision, listener), testCondition, expectedNumCalls);
    }

    private CompletableFuture<Void> watch(
            Consumer<WatchListener> watchMethod, BiConsumer<WatchEvent, Integer> testCondition, int expectedNumCalls
    ) {
        var state = new AtomicInteger();

        var resultFuture = new CompletableFuture<Void>();

        watchMethod.accept(new WatchListener() {
            @Override
            public CompletableFuture<Void> onUpdate(WatchEvent event) {
                try {
                    var curState = state.incrementAndGet();

                    testCondition.accept(event, curState);

                    if (curState == expectedNumCalls) {
                        resultFuture.complete(null);
                    }

                    return nullCompletedFuture();
                } catch (Exception e) {
                    resultFuture.completeExceptionally(e);
                }

                return nullCompletedFuture();
            }

            @Override
            public void onError(Throwable e) {
                resultFuture.completeExceptionally(e);
            }
        });

        storage.startWatches(1, new OnRevisionAppliedCallback() {
            @Override
            public void onSafeTimeAdvanced(HybridTimestamp newSafeTime) {
                // No-op.
            }

            @Override
            public void onRevisionApplied(long revision) {
                // No-op.
            }
        });

        return resultFuture;
    }

    void putToMs(byte[] key, byte[] value) {
        storage.put(key, value, msContext(MIN_VALUE));
    }

<<<<<<< HEAD
    private void putAllToMs(List<byte[]> keys, List<byte[]> values) {
        storage.putAll(keys, values, msContext(MIN_VALUE));
    }

    private void removeFromMs(byte[] key) {
        storage.remove(key, msContext(MIN_VALUE));
    }

    private void removeAllFromMs(List<byte[]> keys) {
        storage.removeAll(keys, msContext(MIN_VALUE));
=======
    void putAllToMs(List<byte[]> keys, List<byte[]> values) {
        storage.putAll(keys, values, MIN_VALUE);
    }

    void removeFromMs(byte[] key) {
        storage.remove(key, MIN_VALUE);
    }

    void removeAllFromMs(List<byte[]> keys) {
        storage.removeAll(keys, MIN_VALUE);
>>>>>>> 921619dc
    }

    private boolean invokeOnMs(Condition condition, List<Operation> success, List<Operation> failure) {
        return invokeOnMs(condition, success, failure, createCommandId());
    }

    boolean invokeOnMs(Condition condition, List<Operation> success, List<Operation> failure, CommandId commandId) {
        return storage.invoke(
                condition,
                success,
                failure,
<<<<<<< HEAD
                msContext(MIN_VALUE),
                createCommandId()
=======
                MIN_VALUE,
                commandId
>>>>>>> 921619dc
        );
    }

    private StatementResult invokeOnMs(If iif) {
        return invokeOnMs(iif, createCommandId());
    }

    StatementResult invokeOnMs(If iif, CommandId commandId) {
        return storage.invoke(
                iif,
<<<<<<< HEAD
                msContext(MIN_VALUE),
                createCommandId()
=======
                MIN_VALUE,
                commandId
>>>>>>> 921619dc
        );
    }

    private static List<HybridTimestamp> collectTimestamps(Collection<Entry> entries) {
        return entries.stream().map(Entry::timestamp).collect(toList());
    }

    private void checkEntriesTimestamp(List<byte[]> keys, HybridTimestamp... timestamps) {
        assertEquals(List.of(timestamps), collectTimestamps(storage.getAll(keys)));
    }

    private void checkEntriesTimestamp(List<byte[]> keys, long revUpperBound, HybridTimestamp... timestamps) {
        assertEquals(List.of(timestamps), collectTimestamps(storage.getAll(keys, revUpperBound)));
    }

    private static CommandId createCommandId() {
        return new CommandIdGenerator(UUID::randomUUID).newId();
    }
}<|MERGE_RESOLUTION|>--- conflicted
+++ resolved
@@ -2252,29 +2252,16 @@
         storage.put(key, value, msContext(MIN_VALUE));
     }
 
-<<<<<<< HEAD
-    private void putAllToMs(List<byte[]> keys, List<byte[]> values) {
+    void putAllToMs(List<byte[]> keys, List<byte[]> values) {
         storage.putAll(keys, values, msContext(MIN_VALUE));
     }
 
-    private void removeFromMs(byte[] key) {
+    void removeFromMs(byte[] key) {
         storage.remove(key, msContext(MIN_VALUE));
     }
 
-    private void removeAllFromMs(List<byte[]> keys) {
+    void removeAllFromMs(List<byte[]> keys) {
         storage.removeAll(keys, msContext(MIN_VALUE));
-=======
-    void putAllToMs(List<byte[]> keys, List<byte[]> values) {
-        storage.putAll(keys, values, MIN_VALUE);
-    }
-
-    void removeFromMs(byte[] key) {
-        storage.remove(key, MIN_VALUE);
-    }
-
-    void removeAllFromMs(List<byte[]> keys) {
-        storage.removeAll(keys, MIN_VALUE);
->>>>>>> 921619dc
     }
 
     private boolean invokeOnMs(Condition condition, List<Operation> success, List<Operation> failure) {
@@ -2286,13 +2273,8 @@
                 condition,
                 success,
                 failure,
-<<<<<<< HEAD
                 msContext(MIN_VALUE),
-                createCommandId()
-=======
-                MIN_VALUE,
                 commandId
->>>>>>> 921619dc
         );
     }
 
@@ -2303,13 +2285,8 @@
     StatementResult invokeOnMs(If iif, CommandId commandId) {
         return storage.invoke(
                 iif,
-<<<<<<< HEAD
                 msContext(MIN_VALUE),
-                createCommandId()
-=======
-                MIN_VALUE,
                 commandId
->>>>>>> 921619dc
         );
     }
 
