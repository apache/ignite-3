--- conflicted
+++ resolved
@@ -181,7 +181,15 @@
     ) throws NodeStoppingException;
 
     /**
-<<<<<<< HEAD
+     * Destroys Raft group node storages (log storage, metadata storage and snapshots storage).
+     *
+     * @param nodeId ID of the Raft node.
+     * @param raftGroupOptionsConfigurer Group options configurer.
+     * @throws NodeStoppingException If the node is already being stopped.
+     */
+    void destroyRaftNodeStorages(RaftNodeId nodeId, RaftGroupOptionsConfigurer raftGroupOptionsConfigurer)
+            throws NodeStoppingException;
+    /**
      * Get a state accessor for the given group type.
      *
      * @param groupType Group type class.
@@ -195,14 +203,4 @@
             Class<G> groupType,
             Class<L> groupListenerType
     );
-=======
-     * Destroys Raft group node storages (log storage, metadata storage and snapshots storage).
-     *
-     * @param nodeId ID of the Raft node.
-     * @param raftGroupOptionsConfigurer Group options configurer.
-     * @throws NodeStoppingException If the node is already being stopped.
-     */
-    void destroyRaftNodeStorages(RaftNodeId nodeId, RaftGroupOptionsConfigurer raftGroupOptionsConfigurer)
-            throws NodeStoppingException;
->>>>>>> 8c6aa349
 }