/*
 * Licensed to the Apache Software Foundation (ASF) under one or more
 * contributor license agreements. See the NOTICE file distributed with
 * this work for additional information regarding copyright ownership.
 * The ASF licenses this file to You under the Apache License, Version 2.0
 * (the "License"); you may not use this file except in compliance with
 * the License. You may obtain a copy of the License at
 *
 *      http://www.apache.org/licenses/LICENSE-2.0
 *
 * Unless required by applicable law or agreed to in writing, software
 * distributed under the License is distributed on an "AS IS" BASIS,
 * WITHOUT WARRANTIES OR CONDITIONS OF ANY KIND, either express or implied.
 * See the License for the specific language governing permissions and
 * limitations under the License.
 */

package org.apache.ignite.internal.metastorage;

import java.util.Collection;
import java.util.List;
import java.util.Map;
import java.util.Set;
import java.util.concurrent.CompletableFuture;
import java.util.concurrent.Flow.Publisher;
import java.util.concurrent.Flow.Subscriber;
import org.apache.ignite.internal.hlc.HybridTimestamp;
import org.apache.ignite.internal.lang.ByteArray;
import org.apache.ignite.internal.lang.NodeStoppingException;
import org.apache.ignite.internal.manager.IgniteComponent;
import org.apache.ignite.internal.metastorage.dsl.Condition;
import org.apache.ignite.internal.metastorage.dsl.Iif;
import org.apache.ignite.internal.metastorage.dsl.Operation;
import org.apache.ignite.internal.metastorage.dsl.StatementResult;
import org.apache.ignite.internal.metastorage.exceptions.CompactedException;
import org.apache.ignite.internal.metastorage.exceptions.OperationTimeoutException;
import org.apache.ignite.internal.metastorage.server.time.ClusterTime;
import org.apache.ignite.internal.util.Cursor;
import org.jetbrains.annotations.Nullable;

/**
 * Manager that provides operations on the Meta Storage.
 */
public interface MetaStorageManager extends IgniteComponent {
    /**
     * Special revision value indicating that the most recent revision at the time of a request should be used.
     */
    int LATEST_REVISION = -1;

    /**
     * Returns the current <em>applied revision</em> of the Meta Storage, that is, the most recent revision of updates that have been
     * processed by all Watches on this node.
     */
    long appliedRevision();

    /**
     * Retrieves an entry for the given key.
     */
    CompletableFuture<Entry> get(ByteArray key);

    /**
     * Retrieves an entry for the given key and the revision upper bound.
     */
    CompletableFuture<Entry> get(ByteArray key, long revUpperBound);

    /**
     * Returns all entries corresponding to the given key and bounded by given revisions.
     * All these entries are ordered by revisions and have the same key.
     * The lower bound and the upper bound are inclusive.
     *
     * <p>This method doesn't wait for the storage's revision to become greater or equal to the revUpperBound parameter, so it is
     * up to user to wait for the appropriate time to call this method.
     * TODO: IGNITE-19735 move this method to another interface for interaction with local KeyValueStorage.
     *
     * @param key The key.
     * @param revLowerBound The lower bound of revision.
     * @param revUpperBound The upper bound of revision.
     * @return Entries corresponding to the given key.
     */
    @Deprecated
    List<Entry> getLocally(byte[] key, long revLowerBound, long revUpperBound);

    /**
     * Returns an entry by the given key and bounded by the given revision. The entry is obtained
     * from the local storage.
     *
     * <p>This method doesn't wait for the storage's revision to become greater or equal to the revUpperBound parameter, so it is
     * up to user to wait for the appropriate time to call this method.
     *
     * @param key The key.
     * @param revUpperBound The upper bound of revision.
     * @return Value corresponding to the given key.
     */
    Entry getLocally(ByteArray key, long revUpperBound);

    /**
     * Returns cursor by entries which correspond to the given keys range and bounded by revision number. The entries in the cursor
     * are obtained from the local storage.
     *
     * <p>This method doesn't wait for the storage's revision to become greater or equal to the revUpperBound parameter, so it is
     * up to user to wait for the appropriate time to call this method.
     *
     * @param startKey Start key of range (inclusive).
     * @param endKey Last key of range (exclusive).
     * @param revUpperBound Upper bound of revision.
     * @return Cursor by entries which correspond to the given keys range.
     */
    Cursor<Entry> getLocally(ByteArray startKey, ByteArray endKey, long revUpperBound);

    /**
     * Returns cursor by entries which correspond to the given key prefix and bounded by revision number. The entries in the cursor
     * are obtained from the local storage.
     *
     * <p>This method doesn't wait for the storage's revision to become greater or equal to the revUpperBound parameter, so it is
     * up to user to wait for the appropriate time to call this method.
     *
     * @param keyPrefix Key prefix.
     * @param revUpperBound Upper bound of revision.
     * @return Cursor by entries which correspond to the given key prefix.
     */
    Cursor<Entry> prefixLocally(ByteArray keyPrefix, long revUpperBound);

    /**
     * Looks up a timestamp by a revision. This should only be invoked if it is guaranteed that the
     * revision is available in the local storage. This method always operates locally.
     *
     * @param revision Revision by which to do a lookup.
     * @return Timestamp corresponding to the revision.
     */
    HybridTimestamp timestampByRevision(long revision);

    /**
     * Retrieves entries for given keys.
     */
    CompletableFuture<Map<ByteArray, Entry>> getAll(Set<ByteArray> keys);

    /**
     * Inserts or updates an entry with the given key and the given value.
     */
    CompletableFuture<Void> put(ByteArray key, byte[] val);

    /**
     * Inserts or updates entries with given keys and given values.
     */
    CompletableFuture<Void> putAll(Map<ByteArray, byte[]> vals);

    /**
     * Removes an entry for the given key.
     */
    CompletableFuture<Void> remove(ByteArray key);

    /**
     * Removes entries for given keys.
     */
    CompletableFuture<Void> removeAll(Set<ByteArray> keys);

    /**
     * Retrieves entries for the given key prefix in lexicographic order. Shortcut for {@link #prefix(ByteArray, long)} where
     * {@code revUpperBound = LATEST_REVISION}.
     *
     * @param keyPrefix Prefix of the key to retrieve the entries. Couldn't be {@code null}.
     * @return Publisher that will provide entries corresponding to the given prefix. This Publisher may also fail (by calling
     *     {@link Subscriber#onError}) with one of the following exceptions:
     *     <ul>
     *         <li>{@link OperationTimeoutException} - if the operation is timed out;</li>
     *         <li>{@link CompactedException} - if the desired revisions are removed from the storage due to a compaction;</li>
     *         <li>{@link NodeStoppingException} - if this node has been stopped.</li>
     *     </ul>
     */
    Publisher<Entry> prefix(ByteArray keyPrefix);

    /**
     * Retrieves entries for the given key prefix in lexicographic order. Entries will be filtered out by upper bound of given revision
     * number.
     *
     * @param keyPrefix Prefix of the key to retrieve the entries. Couldn't be {@code null}.
     * @param revUpperBound The upper bound for entry revision or {@link MetaStorageManager#LATEST_REVISION} for no revision bound.
     * @return Publisher that will provide entries corresponding to the given prefix and revision. This Publisher may also fail (by calling
     *     {@link Subscriber#onError}) with one of the following exceptions:
     *     <ul>
     *         <li>{@link OperationTimeoutException} - if the operation is timed out;</li>
     *         <li>{@link CompactedException} - if the desired revisions are removed from the storage due to a compaction;</li>
     *         <li>{@link NodeStoppingException} - if this node has been stopped.</li>
     *     </ul>
     */
    Publisher<Entry> prefix(ByteArray keyPrefix, long revUpperBound);

    /**
     * Retrieves entries for the given key range in lexicographic order.
     *
     * @param keyFrom Range lower bound (inclusive).
     * @param keyTo Range upper bound (exclusive), {@code null} represents an unbound range.
     * @return Publisher that will provide entries corresponding to the given range. This Publisher may also fail (by calling
     *     {@link Subscriber#onError}) with one of the following exceptions:
     *     <ul>
     *         <li>{@link OperationTimeoutException} - if the operation is timed out;</li>
     *         <li>{@link CompactedException} - if the desired revisions are removed from the storage due to a compaction;</li>
     *         <li>{@link NodeStoppingException} - if this node has been stopped.</li>
     *     </ul>
     */
    Publisher<Entry> range(ByteArray keyFrom, @Nullable ByteArray keyTo);

    /**
     * Invoke with single success/failure operation.
     */
    CompletableFuture<Boolean> invoke(Condition cond, Operation success, Operation failure);

    /**
     * Updates an entry for the given key conditionally.
     */
    CompletableFuture<Boolean> invoke(Condition cond, Collection<Operation> success, Collection<Operation> failure);

    /**
     * Invoke, which supports nested conditional statements.
     */
    CompletableFuture<StatementResult> invoke(Iif iif);

    /**
     * Registers a watch listener by a key prefix.
     *
     * @param key Prefix to listen to.
     * @param lsnr Listener which will be notified for each update.
     */
    void registerPrefixWatch(ByteArray key, WatchListener lsnr);

    /**
     * Registers a watch listener for the provided key.
     *
     * @param key Meta Storage key.
     * @param listener Listener which will be notified for each update.
     */
    void registerExactWatch(ByteArray key, WatchListener listener);

    /**
     * Registers a watch listener by a key range.
     *
     * @param keyFrom Start of the range (inclusive).
     * @param keyTo End of the range (exclusive) or {@code null} if the range doesn't have an upper bound.
     * @param listener Listener which will be notified for each update.
     */
    void registerRangeWatch(ByteArray keyFrom, @Nullable ByteArray keyTo, WatchListener listener);

    /**
     * Unregisters a watch listener.
     */
    void unregisterWatch(WatchListener lsnr);

    /**
     * Starts all registered watches.
     *
     * <p>Should be called after all Ignite components have registered required watches and they are ready to process Meta Storage events.
     *
     * @return Future which completes when Meta storage manager is started and deploying watches is finished.
     */
    CompletableFuture<Void> deployWatches();

    /**
     * Returns cluster time with a hybrid clock instance and access to safe time.
     *
     * @return Cluster time.
     */
    ClusterTime clusterTime();

    /**
     * Returns a future which completes when MetaStorage manager finished local recovery.
     * The value of the future is the revision which must be used for state recovery by other components.
     */
    CompletableFuture<Long> recoveryFinishedFuture();

    /** Registers a Meta Storage revision update listener. */
    void registerRevisionUpdateListener(RevisionUpdateListener listener);

    /** Unregisters a Meta Storage revision update listener. */
    void unregisterRevisionUpdateListener(RevisionUpdateListener listener);
<<<<<<< HEAD

    /**
     * Compacts outdated key versions and removes tombstones of metastorage locally.
     *
     * <p>We do not compact the only and last version of the key unless it is a tombstone.</p>
     *
     * <p>Let's look at some examples, let's say we have the following keys with their versions:</p>
     * <ul>
     *     <li>Key "foo" with versions that have revisions (1, 3, 5) - "foo" [1, 3, 5].</li>
     *     <li>Key "bar" with versions that have revisions (1, 2, 5) the last revision is a tombstone - "bar" [1, 2, 5 tomb].</li>
     * </ul>
     *
     * <p>Let's look at examples of invoking the current method and what will be in the storage after:</p>
     * <ul>
     *     <li>Compaction revision is {@code 1}: "foo" [3, 5], "bar" [2, 5 tomb].</li>
     *     <li>Compaction revision is {@code 2}: "foo" [3, 5], "bar" [5 tomb].</li>
     *     <li>Compaction revision is {@code 3}: "foo" [5], "bar" [5 tomb].</li>
     *     <li>Compaction revision is {@code 4}: "foo" [5], "bar" [5 tomb].</li>
     *     <li>Compaction revision is {@code 5}: "foo" [5].</li>
     *     <li>Compaction revision is {@code 6}: "foo" [5].</li>
     * </ul>
     *
     * <p>Compaction revision is expected to be less than the current metastorage revision.</p>
     *
     * <p>Compaction revision is not update or saved.</p>
     *
     * @param revision Revision up to which (including) the metastorage keys will be compacted.
     * @throws IgniteInternalException with cause {@link NodeStoppingException} if the node is in the process of stopping.
     * @throws MetaStorageException If there is an error during the metastorage compaction process.
     */
    void compactLocally(long revision);

    /**
     * Saves the compaction revision to the metastorage meta locally.
     *
     * <p>Method only saves the new compaction revision to the meta of metastorage. After invoking this method the metastorage read methods
     * will <b>not</b> throw a {@link CompactedException} if they request a revision less than or equal to the new saved one.</p>
     *
     * <p>Last saved compaction revision will be in the metastorage snapshot. When restore from a snapshot, compaction revision will be
     * restored after which the metastorage read methods will throw exception {@link CompactedException}.</p>
     *
     * <p>Compaction revision is expected to be less than the current metastorage revision.</p>
     *
     * @param revision Compaction revision to save.
     * @throws IgniteInternalException with cause {@link NodeStoppingException} if the node is in the process of stopping.
     * @throws MetaStorageException If there is an error while saving a compaction revision.
     * @see #setCompactionRevisionLocally(long)
     */
    void saveCompactionRevisionLocally(long revision);

    /**
     * Sets the compaction revision locally, but does not save it, after invoking this method the metastorage read methods will throw a
     * {@link CompactedException} if they request a revision less than or equal to the new one.
     *
     * <p>Compaction revision is expected to be less than the current metastorage revision.</p>
     *
     * @param revision Compaction revision.
     * @throws IgniteInternalException with cause {@link NodeStoppingException} if the node is in the process of stopping.
     * @see #saveCompactionRevisionLocally(long)
     */
    void setCompactionRevisionLocally(long revision);

    /**
     * Returns the local compaction revision that was set or restored from a metastorage snapshot, {@code -1} if not changed.
     *
     * @throws IgniteInternalException with cause {@link NodeStoppingException} if the node is in the process of stopping.
     * @see #setCompactionRevisionLocally(long)
     * @see #saveCompactionRevisionLocally(long)
     */
    long getCompactionRevisionLocally();
=======
>>>>>>> dbeddc96
}<|MERGE_RESOLUTION|>--- conflicted
+++ resolved
@@ -272,7 +272,6 @@
 
     /** Unregisters a Meta Storage revision update listener. */
     void unregisterRevisionUpdateListener(RevisionUpdateListener listener);
-<<<<<<< HEAD
 
     /**
      * Compacts outdated key versions and removes tombstones of metastorage locally.
@@ -343,6 +342,4 @@
      * @see #saveCompactionRevisionLocally(long)
      */
     long getCompactionRevisionLocally();
-=======
->>>>>>> dbeddc96
 }