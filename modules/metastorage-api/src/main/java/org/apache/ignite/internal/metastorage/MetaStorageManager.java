--- conflicted
+++ resolved
@@ -81,22 +81,11 @@
     CompletableFuture<Entry> get(ByteArray key, long revUpperBound);
 
     /**
-<<<<<<< HEAD
-     * Returns all entries corresponding to the given key and bounded by given revisions.
-     * All these entries are ordered by revisions and have the same key.
-=======
      * Returns all entries (ordered by revisions) corresponding to the given key and bounded by given revisions locally.
->>>>>>> 5911d727
      *
      * <p>This method doesn't wait for the storage's revision to become greater or equal to the revUpperBound parameter, so it is
      * up to user to wait for the appropriate time to call this method.</p>
      *
-<<<<<<< HEAD
-     * @param key Key.
-     * @param revLowerBound The lower bound of revision (inclusive).
-     * @param revUpperBound The upper bound of revision (inclusive).
-     * @return Entries corresponding to the given key.
-=======
      * <p>Let's consider examples of the work of the method and compaction of the metastorage. Let's assume that we have keys with
      * revisions "foo" [2, 4] and "bar" [2, 4 (tombstone)], and the key "some" has never been in the metastorage.</p>
      * <ul>
@@ -174,7 +163,6 @@
      * @throws IgniteInternalException with cause {@link NodeStoppingException} if the node is in the process of stopping.
      * @throws CompactedException If no entries could be found and the {@code revLowerBound} is less than or equal to the last compacted
      *      one.
->>>>>>> 5911d727
      */
     @Deprecated
     List<Entry> getLocally(byte[] key, long revLowerBound, long revUpperBound);
