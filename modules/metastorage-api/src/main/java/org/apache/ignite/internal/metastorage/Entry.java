/*
 * Licensed to the Apache Software Foundation (ASF) under one or more
 * contributor license agreements. See the NOTICE file distributed with
 * this work for additional information regarding copyright ownership.
 * The ASF licenses this file to You under the Apache License, Version 2.0
 * (the "License"); you may not use this file except in compliance with
 * the License. You may obtain a copy of the License at
 *
 *      http://www.apache.org/licenses/LICENSE-2.0
 *
 * Unless required by applicable law or agreed to in writing, software
 * distributed under the License is distributed on an "AS IS" BASIS,
 * WITHOUT WARRANTIES OR CONDITIONS OF ANY KIND, either express or implied.
 * See the License for the specific language governing permissions and
 * limitations under the License.
 */

package org.apache.ignite.internal.metastorage;

import java.io.Serializable;
import org.apache.ignite.internal.hlc.HybridTimestamp;
import org.jetbrains.annotations.Nullable;

/**
 * Represents a storage unit as entry.
 *
 * <p>Where:</p>
 * <ul>
 *     <li>key - an unique entry's key. Keys are comparable in lexicographic manner.</li>
 *     <li>value - a data which is associated with a key and represented as an array of bytes.</li>
 *     <li>revision - a number which denotes a version of whole meta storage. Each change increments the revision.</li>
 *     <li>updateCounter - a number which denotes a number of times entries in the meta storage have been updated. Each change increments
 *     the updateCounter.</li>
 *     <li>timestamp - a timestamp of execution of the operation that changed the entry in the meta storage. ach change increments the
 *     timestamp.</li>
 * </ul>
 */
public interface Entry extends Serializable {
    /** Returns the key bytes. */
    byte[] key();

    /** Returns a value. Could be {@code null} for {@link #empty empty} or {@link #tombstone tombstone} entry. */
    byte @Nullable [] value();

    /**
     * Returns the metastorage revision in which the entry was created, {@code 0} for an {@link #empty empty entry}.
     *
     * <p>Revision is increased either by changing one key or the entire batch.</p>
     */
    long revision();

    /**
     * Returns the metastorage update counter in which the entry was created, {@code 0} for an {@link #empty empty entry}.
     *
     * <p>Update counter increases both when one key and each key in the batch are changed under one revision.</p>
     */
    long updateCounter();

    /** Returns {@code true} if entry is empty (never existed or was destroyed by the compaction), otherwise - {@code false}. */
    boolean empty();

    /**
     * Returns {@code true} if entry is tombstone (existed but was removed and has not yet been destroyed by the compaction), otherwise -
     * {@code false}.
     */
    boolean tombstone();

    /**
     * Returns the metastorage operation timestamp in which the entry was created, {@code null} for an {@link #empty empty entry}.
     *
     * <p>Operation timestamp is assigned for each change of the key or the entire batch under one revision.</p>
     */
<<<<<<< HEAD
    boolean tombstone();

    default @Nullable HybridTimestamp timestamp() {
        return null;
    }
=======
    @Nullable HybridTimestamp timestamp();
>>>>>>> f4366b15
}<|MERGE_RESOLUTION|>--- conflicted
+++ resolved
@@ -70,13 +70,5 @@
      *
      * <p>Operation timestamp is assigned for each change of the key or the entire batch under one revision.</p>
      */
-<<<<<<< HEAD
-    boolean tombstone();
-
-    default @Nullable HybridTimestamp timestamp() {
-        return null;
-    }
-=======
     @Nullable HybridTimestamp timestamp();
->>>>>>> f4366b15
 }