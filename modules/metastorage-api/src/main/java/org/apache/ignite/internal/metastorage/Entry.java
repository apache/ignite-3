/*
 * Licensed to the Apache Software Foundation (ASF) under one or more
 * contributor license agreements. See the NOTICE file distributed with
 * this work for additional information regarding copyright ownership.
 * The ASF licenses this file to You under the Apache License, Version 2.0
 * (the "License"); you may not use this file except in compliance with
 * the License. You may obtain a copy of the License at
 *
 *      http://www.apache.org/licenses/LICENSE-2.0
 *
 * Unless required by applicable law or agreed to in writing, software
 * distributed under the License is distributed on an "AS IS" BASIS,
 * WITHOUT WARRANTIES OR CONDITIONS OF ANY KIND, either express or implied.
 * See the License for the specific language governing permissions and
 * limitations under the License.
 */

package org.apache.ignite.internal.metastorage;

import java.io.Serializable;
import org.apache.ignite.internal.hlc.HybridTimestamp;
import org.jetbrains.annotations.Nullable;

/**
 * Represents a storage unit as entry.
 *
 * <p>Where:</p>
 * <ul>
 *     <li>key - an unique entry's key. Keys are comparable in lexicographic manner.</li>
 *     <li>value - a data which is associated with a key and represented as an array of bytes.</li>
 *     <li>revision - a number which denotes a version of whole meta storage. Each change increments the revision.</li>
 *     <li>updateCounter - a number which denotes a number of times entries in the meta storage have been updated. Each change increments
 *     the updateCounter.</li>
 *     <li>timestamp - a timestamp of execution of the operation that changed the entry in the meta storage. ach change increments the
 *     timestamp.</li>
 * </ul>
 */
public interface Entry extends Serializable {
    /** Returns the key bytes. */
    byte[] key();

    /** Returns a value. Could be {@code null} for {@link #empty empty} or {@link #tombstone tombstone} entry. */
    byte @Nullable [] value();

    /**
     * Returns the metastorage revision in which the entry was created, {@code 0} for an {@link #empty empty entry}.
     *
     * <p>Revision is increased either by changing one key or the entire batch.</p>
     */
    long revision();

    /**
     * Returns the metastorage update counter in which the entry was created, {@code 0} for an {@link #empty empty entry}.
     *
     * <p>Update counter increases both when one key and each key in the batch are changed under one revision.</p>
     */
    long updateCounter();

    /** Returns {@code true} if entry is empty (never existed or was destroyed by the compaction), otherwise - {@code false}. */
    boolean empty();

    /**
     * Returns {@code true} if entry is tombstone (existed but was removed and has not yet been destroyed by the compaction), otherwise -
     * {@code false}.
     */
    boolean tombstone();

    /**
     * Returns the metastorage operation timestamp in which the entry was created, {@code null} for an {@link #empty empty entry}.
     *
     * <p>Operation timestamp is assigned for each change of the key or the entire batch under one revision.</p>
     */
<<<<<<< HEAD
    boolean tombstone();

    /**
     * Returns the metastorage operation timestamp in which the entry was created, {@code null} for an {@link #empty empty entry}.
     *
     * <p>Operation timestamp is assigned for each change of the key or the entire batch under one revision.</p>
     */
    // TODO: IGNITE-23348 Needs to be added and implemented
    default @Nullable HybridTimestamp timestamp() {
        return null;
    }
=======
    @Nullable HybridTimestamp timestamp();
>>>>>>> f4366b15
}<|MERGE_RESOLUTION|>--- conflicted
+++ resolved
@@ -70,19 +70,5 @@
      *
      * <p>Operation timestamp is assigned for each change of the key or the entire batch under one revision.</p>
      */
-<<<<<<< HEAD
-    boolean tombstone();
-
-    /**
-     * Returns the metastorage operation timestamp in which the entry was created, {@code null} for an {@link #empty empty entry}.
-     *
-     * <p>Operation timestamp is assigned for each change of the key or the entire batch under one revision.</p>
-     */
-    // TODO: IGNITE-23348 Needs to be added and implemented
-    default @Nullable HybridTimestamp timestamp() {
-        return null;
-    }
-=======
     @Nullable HybridTimestamp timestamp();
->>>>>>> f4366b15
 }