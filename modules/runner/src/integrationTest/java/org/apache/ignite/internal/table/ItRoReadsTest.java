/*
 * Licensed to the Apache Software Foundation (ASF) under one or more
 * contributor license agreements. See the NOTICE file distributed with
 * this work for additional information regarding copyright ownership.
 * The ASF licenses this file to You under the Apache License, Version 2.0
 * (the "License"); you may not use this file except in compliance with
 * the License. You may obtain a copy of the License at
 *
 *      http://www.apache.org/licenses/LICENSE-2.0
 *
 * Unless required by applicable law or agreed to in writing, software
 * distributed under the License is distributed on an "AS IS" BASIS,
 * WITHOUT WARRANTIES OR CONDITIONS OF ANY KIND, either express or implied.
 * See the License for the specific language governing permissions and
 * limitations under the License.
 */

package org.apache.ignite.internal.table;

<<<<<<< HEAD
import static org.apache.ignite.internal.sql.engine.util.CursorUtils.getAllFromCursor;
=======
import static org.apache.ignite.internal.distributionzones.DistributionZoneManager.DEFAULT_REPLICA_COUNT;
import static org.apache.ignite.internal.distributionzones.DistributionZonesTestUtil.createZone;
import static org.apache.ignite.internal.runner.app.ItTablesApiTest.SCHEMA;
import static org.apache.ignite.internal.schema.BinaryRowMatcher.equalToRow;
import static org.apache.ignite.internal.schema.testutils.SchemaConfigurationConverter.convert;
>>>>>>> 5295cd0d
import static org.apache.ignite.internal.testframework.IgniteTestUtils.testNodeName;
import static org.apache.ignite.internal.testframework.matchers.CompletableFutureMatcher.willCompleteSuccessfully;
import static org.hamcrest.MatcherAssert.assertThat;
import static org.hamcrest.Matchers.contains;
import static org.hamcrest.Matchers.is;
import static org.junit.jupiter.api.Assertions.assertEquals;
import static org.junit.jupiter.api.Assertions.assertNull;
import static org.junit.jupiter.api.Assertions.fail;

import java.nio.file.Path;
import java.util.ArrayList;
import java.util.List;
import java.util.concurrent.CompletableFuture;
import java.util.concurrent.CountDownLatch;
import java.util.concurrent.Flow.Publisher;
import java.util.concurrent.Flow.Subscriber;
import java.util.concurrent.Flow.Subscription;
import org.apache.ignite.Ignite;
import org.apache.ignite.IgnitionManager;
import org.apache.ignite.InitParameters;
import org.apache.ignite.internal.app.IgniteImpl;
import org.apache.ignite.internal.logger.IgniteLogger;
import org.apache.ignite.internal.logger.Loggers;
import org.apache.ignite.internal.schema.BinaryRow;
import org.apache.ignite.internal.schema.BinaryRowEx;
import org.apache.ignite.internal.schema.Column;
import org.apache.ignite.internal.schema.NativeTypes;
import org.apache.ignite.internal.schema.SchemaDescriptor;
import org.apache.ignite.internal.schema.row.Row;
import org.apache.ignite.internal.schema.row.RowAssembler;
import org.apache.ignite.internal.sql.engine.AsyncSqlCursor;
import org.apache.ignite.internal.sql.engine.QueryContext;
import org.apache.ignite.internal.sql.engine.SqlQueryType;
import org.apache.ignite.internal.sql.engine.property.PropertiesHelper;
import org.apache.ignite.internal.sql.engine.session.SessionId;
import org.apache.ignite.internal.sql.engine.util.TestQueryProcessor;
import org.apache.ignite.internal.table.distributed.TableManager;
import org.apache.ignite.internal.testframework.BaseIgniteAbstractTest;
import org.apache.ignite.internal.testframework.TestIgnitionManager;
import org.apache.ignite.internal.testframework.WorkDirectory;
import org.apache.ignite.internal.testframework.WorkDirectoryExtension;
import org.apache.ignite.internal.tx.InternalTransaction;
import org.apache.ignite.internal.util.IgniteUtils;
import org.apache.ignite.lang.IgniteStringFormatter;
import org.apache.ignite.table.KeyValueView;
import org.apache.ignite.table.Table;
import org.apache.ignite.table.Tuple;
import org.apache.ignite.tx.Transaction;
import org.junit.jupiter.api.AfterAll;
import org.junit.jupiter.api.AfterEach;
import org.junit.jupiter.api.BeforeAll;
import org.junit.jupiter.api.BeforeEach;
import org.junit.jupiter.api.Test;
import org.junit.jupiter.api.TestInfo;
import org.junit.jupiter.api.extension.ExtendWith;

/**
 * Tests for the read-only API.
 */
@ExtendWith(WorkDirectoryExtension.class)
public class ItRoReadsTest extends BaseIgniteAbstractTest {
    private static final IgniteLogger LOG = Loggers.forClass(ItRoReadsTest.class);

    private static final String TABLE_NAME = "some-table";

    private static final SchemaDescriptor SCHEMA_1 = new SchemaDescriptor(
            1,
            new Column[]{new Column("key", NativeTypes.INT64, false)},
            new Column[]{
                    new Column("valInt", NativeTypes.INT32, false),
                    new Column("valStr", NativeTypes.STRING, false)
            }
    );

    private static final int BASE_PORT = 3344;

    private static final String NODE_BOOTSTRAP_CFG = "{\n"
            + "  \"network\": {\n"
            + "    \"port\":{},\n"
            + "    \"nodeFinder\":{\n"
            + "      \"netClusterNodes\": [ {} ]\n"
            + "    }\n"
            + "  }\n"
            + "}";

    private static Ignite NODE;

    @WorkDirectory
    private static Path WORK_DIR;

    private Table table;

    @BeforeAll
    static void startNode(TestInfo testInfo) {
        String connectNodeAddr = "\"localhost:" + BASE_PORT + '\"';

        String nodeName = testNodeName(testInfo, 0);

        String config = IgniteStringFormatter.format(NODE_BOOTSTRAP_CFG, BASE_PORT, connectNodeAddr);

        CompletableFuture<Ignite> future = TestIgnitionManager.start(nodeName, config, WORK_DIR.resolve(nodeName));

        String metaStorageNodeName = testNodeName(testInfo, nodes() - 1);

        InitParameters initParameters = InitParameters.builder()
                .destinationNodeName(metaStorageNodeName)
                .metaStorageNodeNames(List.of(metaStorageNodeName))
                .clusterName("cluster")
                .build();

        TestIgnitionManager.init(initParameters);

        assertThat(future, willCompleteSuccessfully());

        NODE = future.join();
    }

    @AfterAll
    static void stopNode(TestInfo testInfo) throws Exception {
        LOG.info("Start tearDown()");

        NODE = null;

        IgniteUtils.closeAll(() -> IgnitionManager.stop(testNodeName(testInfo, 0)));

        LOG.info("End tearDown()");
    }

    @BeforeEach
    void createTable() {
        startTable(TABLE_NAME);

        table = ((TableManager) node().tables()).getTable(TABLE_NAME);
    }

    @AfterEach
    void dropTable() {
        stopTable(TABLE_NAME);

        table = null;
    }

    @Test
    public void testRoGet() throws Exception {
        IgniteImpl node = node();

        InternalTable internalTable = ((TableImpl) table).internalTable();

        Row keyValueRow = createKeyValueRow(1, 1, "some string row" + 1);
        Row keyRow = createKeyRow(1);

        BinaryRow res = internalTable.get(keyRow, node.clock().now(), node.node()).get();

        assertNull(res);

        KeyValueView<Tuple, Tuple> keyValueView = table.keyValueView();

        populateData(node, keyValueView, false);

        res = internalTable.get(keyRow, node.clock().now(), node.node()).get();

        assertThat(res, is(equalToRow(keyValueRow)));
    }

    @Test
    public void testRoGetWithSeveralInserts() throws Exception {
        IgniteImpl node = node();

        InternalTable internalTable = ((TableImpl) table).internalTable();

        Row keyValueRow = createKeyValueRow(1, 1, "some string row" + 1);

        Row keyValueRow2 = createKeyValueRow(1, 2, "some string row" + 2);

        Row keyRow = createKeyRow(1);

        assertNull(internalTable.get(keyRow, node.clock().now(), node.node()).get());
        assertNull(internalTable.get(keyRow, node.clock().now(), node.node()).get());

        Transaction tx1 = node.transactions().begin();

        internalTable.upsert(keyValueRow, (InternalTransaction) tx1).get();

        tx1.commit();

        Transaction tx2 = node.transactions().begin();

        internalTable.upsert(keyValueRow2, (InternalTransaction) tx2).get();

        tx2.commit();

        BinaryRow res = internalTable.get(keyRow, node.clock().now(), node.node()).get();

        assertThat(res, is(equalToRow(keyValueRow2)));
    }

    @Test
    public void testRoScanWithSeveralInserts() throws Exception {
        IgniteImpl node = node();

        InternalTable internalTable = ((TableImpl) table).internalTable();

        Row keyValueRow = createKeyValueRow(1, 1, "some string row" + 1);

        Row keyValueRow2 = createKeyValueRow(1, 2, "some string row" + 2);

        Row keyRow = createKeyRow(1);

        assertNull(internalTable.get(keyRow, node.clock().now(), node.node()).get());
        assertNull(internalTable.get(keyRow, node.clock().now(), node.node()).get());

        Transaction tx1 = node.transactions().begin();

        internalTable.insert(keyValueRow, (InternalTransaction) tx1).get();

        tx1.commit();

        Transaction tx2 = node.transactions().begin();

        internalTable.upsert(keyValueRow2, (InternalTransaction) tx2).get();

        tx2.commit();

        Publisher<BinaryRow> res = internalTable.scan(0, node.clock().now(), node.node());

        CountDownLatch latch = new CountDownLatch(1);

        List<BinaryRow> list = new ArrayList<>();

        res.subscribe(new Subscriber<>() {
            @Override
            public void onSubscribe(Subscription subscription) {
                subscription.request(100);
            }

            @Override
            public void onNext(BinaryRow item) {
                list.add(item);
            }

            @Override
            public void onError(Throwable throwable) {
            }

            @Override
            public void onComplete() {
                latch.countDown();
            }
        });

        latch.await();

        assertThat(list, contains(equalToRow(keyValueRow2)));
    }

    @Test
    public void testRoGetOngoingCommitIsNotVisible() throws Exception {
        IgniteImpl node = node();

        InternalTable internalTable = ((TableImpl) table).internalTable();

        Row keyRow = createKeyRow(1);

        Row keyValueRow = createKeyValueRow(1, 1, "some string row" + 1);

        Row keyValueRow2 = createKeyValueRow(1, 2, "some string row" + 2);

        assertNull(internalTable.get(keyRow, node.clock().now(), node.node()).get());

        Transaction tx1 = node.transactions().begin();

        internalTable.insert(keyValueRow, (InternalTransaction) tx1).get();

        tx1.commit();

        Transaction tx2 = node.transactions().begin();

        internalTable.upsert(keyValueRow2, (InternalTransaction) tx2);

        BinaryRow res = internalTable.get(keyRow, node.clock().now(), node.node()).get();

        assertThat(res, is(equalToRow(keyValueRow)));

        tx2.commit();

        res = internalTable.get(keyRow, node.clock().now(), node.node()).get();

        assertThat(res, is(equalToRow(keyValueRow2)));
    }

    @Test
    public void testRoGetAll() throws Exception {
        IgniteImpl node = node();

        InternalTable internalTable = ((TableImpl) table).internalTable();

        var keyRows = new ArrayList<BinaryRowEx>();
        var keyValueRows = new ArrayList<BinaryRowEx>();

        for (int i = 1; i <= 3; i++) {
            keyRows.add(createKeyRow(i));
            keyValueRows.add(createKeyValueRow(i, i, "some string row" + i));
        }

        KeyValueView<Tuple, Tuple> keyValueView = table.keyValueView();

        List<BinaryRow> res = internalTable.getAll(keyRows, node.clock().now(), node.node()).get();

        assertEquals(3, res.size());

        node.transactions().runInTransaction(txs -> {
            for (int i = 0; i < 15; i++) {
                putValue(keyValueView, i, txs);
            }
        });

        res = internalTable.getAll(keyRows, node.clock().now(), node.node()).get();

        assertThat(res, contains(equalToRow(keyValueRows.get(0)), equalToRow(keyValueRows.get(1)), equalToRow(keyValueRows.get(2))));
    }

    @Test
    public void testRoGetAllWithSeveralInserts() throws Exception {
        IgniteImpl node = node();

        InternalTable internalTable = ((TableImpl) table).internalTable();

        var keyRows = new ArrayList<BinaryRowEx>();
        var keyValueRows = new ArrayList<BinaryRowEx>();

        for (int i = 1; i <= 3; i++) {
            keyRows.add(createKeyRow(i));
            keyValueRows.add(createKeyValueRow(i, i, "some string row" + i));
        }

        KeyValueView<Tuple, Tuple> keyValueView = table.keyValueView();

        List<BinaryRow> res = internalTable.getAll(keyRows, node.clock().now(), node.node()).get();

        assertEquals(3, res.size());

        populateData(node(), keyValueView, false);

        res = internalTable.getAll(keyRows, node.clock().now(), node.node()).get();

        assertThat(res, contains(equalToRow(keyValueRows.get(0)), equalToRow(keyValueRows.get(1)), equalToRow(keyValueRows.get(2))));

        node.transactions().runInTransaction(txs -> {
            for (int i = 0; i < 15; i++) {
                putValue(keyValueView, i + 100, txs);
            }
        });

        Row newKeyValueRow1 = createKeyValueRow(1, 101, "some string row" + 101);
        Row newKeyValueRow2 = createKeyValueRow(2, 102, "some string row" + 102);
        Row newKeyValueRow3 = createKeyValueRow(3, 103, "some string row" + 103);

        res = internalTable.getAll(keyRows, node.clock().now(), node.node()).get();

        assertThat(res, contains(equalToRow(newKeyValueRow1), equalToRow(newKeyValueRow2), equalToRow(newKeyValueRow3)));
    }

    @Test
    public void testRoScanAllImplicitPopulatingData() throws InterruptedException {
        roScanAll(true);
    }

    @Test
    public void testRoScanAllExplicitPopulatingData() throws InterruptedException {
        roScanAll(false);
    }

    private void roScanAll(boolean implicit) throws InterruptedException {
        IgniteImpl node = node();

        InternalTable internalTable = ((TableImpl) table).internalTable();

        KeyValueView<Tuple, Tuple> keyValueView = table.keyValueView();

        Publisher<BinaryRow> res = internalTable.scan(0, node.clock().now(), node.node());

        var subscriberAllDataAwaitLatch = new CountDownLatch(1);

        var retrievedItems = new ArrayList<BinaryRow>();

        res.subscribe(new Subscriber<>() {
            @Override
            public void onSubscribe(Subscription subscription) {
                subscription.request(10000);
            }

            @Override
            public void onNext(BinaryRow item) {
                retrievedItems.add(item);
            }

            @Override
            public void onError(Throwable throwable) {
                fail("onError call is not expected.");
            }

            @Override
            public void onComplete() {
                subscriberAllDataAwaitLatch.countDown();
            }
        });

        subscriberAllDataAwaitLatch.await();

        assertEquals(0, retrievedItems.size());

        populateData(node, keyValueView, implicit);

        res = internalTable.scan(0, node.clock().now(), node.node());

        var subscriberAllDataAwaitLatch2 = new CountDownLatch(1);

        res.subscribe(new Subscriber<>() {
            @Override
            public void onSubscribe(Subscription subscription) {
                subscription.request(10000);
            }

            @Override
            public void onNext(BinaryRow item) {
                retrievedItems.add(item);
            }

            @Override
            public void onError(Throwable throwable) {
                fail("onError call is not expected.");
            }

            @Override
            public void onComplete() {
                subscriberAllDataAwaitLatch2.countDown();
            }
        });

        subscriberAllDataAwaitLatch2.await();

        assertEquals(15, retrievedItems.size());
    }

    private static Row createKeyValueRow(long id, int value, String str) {
        RowAssembler rowBuilder = new RowAssembler(SCHEMA_1, -1);

        rowBuilder.appendLong(id);
        rowBuilder.appendInt(value);
        rowBuilder.appendString(str);

        return Row.wrapBinaryRow(SCHEMA_1, rowBuilder.build());
    }

    private static Row createKeyRow(long id) {
        RowAssembler rowBuilder = RowAssembler.keyAssembler(SCHEMA_1);

        rowBuilder.appendLong(id);

        return Row.wrapKeyOnlyBinaryRow(SCHEMA_1, rowBuilder.build());
    }

    private static void putValue(KeyValueView<Tuple, Tuple> kv, int val) {
        putValue(kv, val, null);
    }

    private static void putValue(KeyValueView<Tuple, Tuple> kv, int val, Transaction tx) {
        Tuple tableKey = Tuple.create().set("key", (long) (val % 100));

        Tuple value = Tuple.create().set("valInt", val).set("valStr", "some string row" + val);

        kv.put(tx, tableKey, value);
    }

    private static void populateData(Ignite node, KeyValueView<Tuple, Tuple> keyValueView, boolean implicit) {
        if (implicit) {
            for (int i = 0; i < 15; i++) {
                putValue(keyValueView, i);
            }
        } else {
            Transaction tx1 = node.transactions().begin();

            for (int i = 0; i < 15; i++) {
                putValue(keyValueView, i, tx1);
            }

            tx1.commit();
        }
    }

    private static void startTable(String tableName) {
        String zoneName = "zone_" + tableName;

        sql(String.format("CREATE ZONE \"%s\" WITH PARTITIONS=1", zoneName));

        sql(String.format(
                "CREATE TABLE \"%s\"(\"key\" BIGINT PRIMARY KEY, valInt INTEGER, valStr VARCHAR DEFAULT 'default') WITH PRIMARY_ZONE='%s'",
                tableName, zoneName
        ));
    }

    private static void stopTable(String tableName) {
        sql(String.format("DROP TABLE IF EXISTS \"%s\"", tableName));
        sql(String.format("DROP ZONE IF EXISTS \"%s\"", "zone_" + tableName));
    }

    protected static int nodes() {
        return 1;
    }

    protected static IgniteImpl node() {
        return (IgniteImpl) NODE;
    }
<<<<<<< HEAD

    private static void assertRowEquals(BinaryRow row1, BinaryRow row2) {
        assertThat(row1.schemaVersion(), is(row2.schemaVersion()));
        assertThat(row1.tupleSlice(), is(row2.tupleSlice()));
    }

    private static List<List<Object>> sql(String sql, Object... args) {
        var queryEngine = new TestQueryProcessor(node());

        SessionId sessionId = queryEngine.createSession(PropertiesHelper.emptyHolder());

        try {
            var context = QueryContext.create(SqlQueryType.ALL);

            CompletableFuture<AsyncSqlCursor<List<Object>>> queryFuture = queryEngine.querySingleAsync(sessionId, context, sql, args);

            assertThat(queryFuture, willCompleteSuccessfully());

            return getAllFromCursor(queryFuture.join());
        } finally {
            queryEngine.closeSession(sessionId);
        }
    }
=======
>>>>>>> 5295cd0d
}<|MERGE_RESOLUTION|>--- conflicted
+++ resolved
@@ -17,15 +17,8 @@
 
 package org.apache.ignite.internal.table;
 
-<<<<<<< HEAD
+import static org.apache.ignite.internal.schema.BinaryRowMatcher.equalToRow;
 import static org.apache.ignite.internal.sql.engine.util.CursorUtils.getAllFromCursor;
-=======
-import static org.apache.ignite.internal.distributionzones.DistributionZoneManager.DEFAULT_REPLICA_COUNT;
-import static org.apache.ignite.internal.distributionzones.DistributionZonesTestUtil.createZone;
-import static org.apache.ignite.internal.runner.app.ItTablesApiTest.SCHEMA;
-import static org.apache.ignite.internal.schema.BinaryRowMatcher.equalToRow;
-import static org.apache.ignite.internal.schema.testutils.SchemaConfigurationConverter.convert;
->>>>>>> 5295cd0d
 import static org.apache.ignite.internal.testframework.IgniteTestUtils.testNodeName;
 import static org.apache.ignite.internal.testframework.matchers.CompletableFutureMatcher.willCompleteSuccessfully;
 import static org.hamcrest.MatcherAssert.assertThat;
@@ -539,12 +532,6 @@
     protected static IgniteImpl node() {
         return (IgniteImpl) NODE;
     }
-<<<<<<< HEAD
-
-    private static void assertRowEquals(BinaryRow row1, BinaryRow row2) {
-        assertThat(row1.schemaVersion(), is(row2.schemaVersion()));
-        assertThat(row1.tupleSlice(), is(row2.tupleSlice()));
-    }
 
     private static List<List<Object>> sql(String sql, Object... args) {
         var queryEngine = new TestQueryProcessor(node());
@@ -563,6 +550,4 @@
             queryEngine.closeSession(sessionId);
         }
     }
-=======
->>>>>>> 5295cd0d
 }