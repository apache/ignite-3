--- conflicted
+++ resolved
@@ -166,22 +166,12 @@
         );
 
         // Then.
-<<<<<<< HEAD
+        // TODO IGNITE-24183 Avoid job argument and result marshalling on local execution
         assertThat(result, containsInAnyOrder(
                 // todo: "https://issues.apache.org/jira/browse/IGNITE-23024"
-                "Input:marshalledOnClient:unmarshalledOnServer:processedOnServer",
+                "Input:marshalledOnClient:unmarshalledOnServer:processedOnServer:marshalledOnServer:unmarshalledOnClient",
                 "Input:marshalledOnClient:unmarshalledOnServer:processedOnServer:marshalledOnServer:unmarshalledOnClient"
         ));
-=======
-        // TODO IGNITE-24183 Avoid job argument and result marshalling on local execution
-        Map<ClusterNode, String> resultExpected = Map.of(
-                // todo: "https://issues.apache.org/jira/browse/IGNITE-23024"
-                node(0), "Input:marshalledOnClient:unmarshalledOnServer:processedOnServer:marshalledOnServer:unmarshalledOnClient",
-                node(1), "Input:marshalledOnClient:unmarshalledOnServer:processedOnServer:marshalledOnServer:unmarshalledOnClient"
-        );
-
-        assertEquals(resultExpected, result);
->>>>>>> a57ee5f9
     }
 
     @Test
@@ -202,18 +192,11 @@
         )).join();
 
         // Then.
-<<<<<<< HEAD
+        // TODO IGNITE-24183 Avoid job argument and result marshalling on local execution
         Map<String, String> resultExpected = Map.of(
                 // todo: "https://issues.apache.org/jira/browse/IGNITE-23024"
-                node(0).name(), "Input:marshalledOnClient:unmarshalledOnServer:processedOnServer",
+                node(0).name(), "Input:marshalledOnClient:unmarshalledOnServer:processedOnServer:marshalledOnServer:unmarshalledOnClient",
                 node(1).name(), "Input:marshalledOnClient:unmarshalledOnServer:processedOnServer:marshalledOnServer:unmarshalledOnClient"
-=======
-        // TODO IGNITE-24183 Avoid job argument and result marshalling on local execution
-        Map<ClusterNode, String> resultExpected = Map.of(
-                // todo: "https://issues.apache.org/jira/browse/IGNITE-23024"
-                node(0), "Input:marshalledOnClient:unmarshalledOnServer:processedOnServer:marshalledOnServer:unmarshalledOnClient",
-                node(1), "Input:marshalledOnClient:unmarshalledOnServer:processedOnServer:marshalledOnServer:unmarshalledOnClient"
->>>>>>> a57ee5f9
         );
 
         assertEquals(resultExpected, result);
