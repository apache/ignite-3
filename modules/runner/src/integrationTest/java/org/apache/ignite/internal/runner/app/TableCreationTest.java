/*
 * Licensed to the Apache Software Foundation (ASF) under one or more
 * contributor license agreements.  See the NOTICE file distributed with
 * this work for additional information regarding copyright ownership.
 * The ASF licenses this file to You under the Apache License, Version 2.0
 * (the "License"); you may not use this file except in compliance with
 * the License.  You may obtain a copy of the License at
 *
 *      http://www.apache.org/licenses/LICENSE-2.0
 *
 * Unless required by applicable law or agreed to in writing, software
 * distributed under the License is distributed on an "AS IS" BASIS,
 * WITHOUT WARRANTIES OR CONDITIONS OF ANY KIND, either express or implied.
 * See the License for the specific language governing permissions and
 * limitations under the License.
 */

package org.apache.ignite.internal.runner.app;

import java.nio.file.Path;
import java.util.ArrayList;
import java.util.LinkedHashMap;
import java.util.List;
import java.util.UUID;
import org.apache.ignite.app.Ignite;
import org.apache.ignite.app.IgnitionManager;
import org.apache.ignite.internal.testframework.WorkDirectory;
import org.apache.ignite.internal.testframework.WorkDirectoryExtension;
import org.apache.ignite.internal.util.IgniteUtils;
import org.apache.ignite.table.KeyValueBinaryView;
import org.apache.ignite.table.Table;
import org.apache.ignite.table.Tuple;
import org.junit.jupiter.api.AfterEach;
import org.junit.jupiter.api.Assertions;
import org.junit.jupiter.api.BeforeAll;
import org.junit.jupiter.api.Disabled;
import org.junit.jupiter.api.Test;
import org.junit.jupiter.api.extension.ExtendWith;

import static org.junit.jupiter.api.Assertions.assertEquals;
import static org.junit.jupiter.api.Assertions.assertNull;

/**
 * Ignition interface tests.
 */
@Disabled("https://issues.apache.org/jira/browse/IGNITE-14578")
@ExtendWith(WorkDirectoryExtension.class)
class TableCreationTest {
    /** Nodes bootstrap configuration with preconfigured tables. */
    private final LinkedHashMap<String, String> nodesBootstrapCfg = new LinkedHashMap<>() {{
        put("node0", "{\n" +
            "  \"node\": {\n" +
            "    \"name\":node0,\n" +
            "    \"metastorageNodes\":[ \"node0\", \"node1\" ]\n" +
            "  },\n" +
            "  \"network\": {\n" +
            "    \"port\":3344,\n" +
            "    \"netClusterNodes\":[ \"localhost:3344\", \"localhost:3345\", \"localhost:3346\" ]\n" +
            "  },\n" +
            "  \"table\": {\n" +
            "       \"tables\": {\n" +
            "           \"tbl1\": {\n" +
            "               \"partitions\":10,\n" +
            "               \"replicas\":2,\n" +
            "               \"columns\": { \n" +
            "                   \"key\": {\n" +
            "                       \"type\": {" +
            "                           \"type\":UUID\n" +
            "                       },\n" +
            "                       \"nullable\":false\n" +
            "                   },\n" +
            "                   \"affKey\": {\n" +
            "                       \"type\": {" +
            "                           \"type\":INT64\n" +
            "                       },\n" +
            "                       \"nullable\":false\n" +
            "                   },\n" +
            "                   \"valString\": {\n" +
            "                       \"type\": {" +
            "                           \"type\":String\n" +
            "                       },\n" +
            "                       \"nullable\":false\n" +
            "                   },\n" +
            "                   \"valInt\": {\n" +
            "                       \"type\": {" +
            "                           \"type\":INT32\n" +
            "                       },\n" +
            "                       \"nullable\":false\n" +
            "                   },\n" +
            "                   \"valNullable\": {\n" +
            "                       \"type\": {" +
            "                           \"type\":String\n" +
            "                       },\n" +
            "                       \"nullable\":true\n" +
            "                   }\n" +
            "               },\n" + /* Columns. */
            "               \"indices\": {\n" +
            "                   \"PK\": {\n" +
            "                       \"type\":PRIMARY,\n" +
            "                       \"columns\": {\n" +
            "                           \"key\": {\n" +
            "                               \"asc\":true\n" +
            "                           },\n" +
            "                           \"affKey\": {}\n" +
            "                       },\n" + /* Columns. */
            "                       \"affinityColumns\":[ \"affKey\" ]\n" +
            "                   }\n" +
            "               }\n" + /* Indices. */
            "           },\n" + /* Table. */
            "\n" +
            "           \"tbl2\": {\n" + // Table minimal configuration.
            "               \"columns\": { \n" +
            "                   \"key\": {\n" +
            "                       \"type\": {" +
            "                           \"type\":INT64\n" +
            "                       },\n" +
            "                   },\n" +
            "                   \"val\": {\n" +
            "                       \"type\": {" +
            "                           \"type\":INT64\n" +
            "                       },\n" +
            "                   }\n" +
            "               },\n" + /* Columns. */
            "               \"indices\": {\n" +
            "                   \"PK\": {\n" +
            "                       \"type\":PRIMARY,\n" +
            "                       \"columns\": {\n" +
            "                           \"key\": {}\n" +
            "                       },\n" + /* Columns. */
            "                   }\n" +
            "               }\n" + /* Indices. */
            "           }\n" + /* Table. */
            "       }\n" + /* Tables. */
            "  }\n" + /* Root. */
            "}");

        put("node1", "{\n" +
            "  \"node\": {\n" +
            "    \"metastorageNodes\":[ \"node0\", \"node1\" ]\n" +
            "  },\n" +
            "  \"network\": {\n" +
            "    \"port\":3345,\n" +
            "    \"netClusterNodes\":[ \"localhost:3344\", \"localhost:3345\", \"localhost:3346\" ]\n" +
            "  }\n" +
            "}");

        put("node2", "{\n" +
            "  \"node\": {\n" +
            "    \"metastorageNodes\":[ \"node0\", \"node1\" ]\n" +
            "  },\n" +
            "  \"network\": {\n" +
            "    \"port\":3346,\n" +
            "    \"netClusterNodes\":[ \"localhost:3344\", \"localhost:3345\", \"localhost:3346\" ]\n" +
            "  }\n" +
            "}");
    }};

    /** */
    private final List<Ignite> clusterNodes = new ArrayList<>();

    /** */
<<<<<<< HEAD
    @BeforeAll
    static void beforeAll() throws Exception {
        IgnitionCleaner.removeAllData();
    }
=======
    @WorkDirectory
    private Path workDir;
>>>>>>> 10f52bb6

    /** */
    @AfterEach
    void tearDown() throws Exception {
        IgniteUtils.closeAll(clusterNodes);
    }

    /**
     * Check table creation via bootstrap configuration with pre-configured table.
     */
    @Test
    void testInitialSimpleTableConfiguration() {
        nodesBootstrapCfg.forEach((nodeName, configStr) ->
            clusterNodes.add(IgnitionManager.start(nodeName, configStr, workDir.resolve(nodeName)))
        );

        assertEquals(3, clusterNodes.size());

        clusterNodes.forEach(Assertions::assertNotNull);

        { /* Table 1. */
            Table tbl1 = clusterNodes.get(1).tables().table("tbl1");
            KeyValueBinaryView kvView1 = tbl1.kvView();

            tbl1.insert(tbl1.tupleBuilder().set("key", 1L).set("val", 111).build());
            kvView1.put(tbl1.tupleBuilder().set("key", 2L).build(), tbl1.tupleBuilder().set("val", 222).build());

            Table tbl2 = clusterNodes.get(2).tables().table("tbl1");
            KeyValueBinaryView kvView2 = tbl2.kvView();

            final Tuple keyTuple1 = tbl2.tupleBuilder().set("key", 1L).build();
            final Tuple keyTuple2 = kvView2.tupleBuilder().set("key", 2L).build();

            assertEquals(111, (Integer)tbl2.get(keyTuple1).value("val"));
            assertEquals(111, (Integer)kvView1.get(keyTuple1).value("val"));
            assertEquals(222, (Integer)tbl2.get(keyTuple2).value("val"));
            assertEquals(222, (Integer)kvView1.get(keyTuple2).value("val"));
        }

        { /* Table 2. */
            final UUID uuid = UUID.randomUUID();
            final UUID uuid2 = UUID.randomUUID();

            // Put data on node 1.
            Table tbl1 = clusterNodes.get(1).tables().table("tbl1");
            KeyValueBinaryView kvView1 = tbl1.kvView();

            tbl1.insert(tbl1.tupleBuilder().set("key", uuid).set("affKey", 42L)
                .set("valStr", "String value").set("valInt", 73).set("valNullable", null).build());

            kvView1.put(kvView1.tupleBuilder().set("key", uuid2).set("affKey", 4242L).build(),
                kvView1.tupleBuilder().set("valStr", "String value 2").set("valInt", 7373).set("valNullable", null).build());

            // Get data on node 2.
            Table tbl2 = clusterNodes.get(2).tables().table("tbl1");
            KeyValueBinaryView kvView2 = tbl2.kvView();

            final Tuple keyTuple1 = tbl2.tupleBuilder().set("key", uuid).set("affKey", 42L).build();
            final Tuple keyTuple2 = kvView2.tupleBuilder().set("key", uuid2).set("affKey", 4242L).build();

            assertEquals("String value", tbl2.get(keyTuple1).value("valStr"));
            assertEquals("String value", kvView2.get(keyTuple1).value("valStr"));
            assertEquals("String value 2", tbl2.get(keyTuple2).value("valStr"));
            assertEquals("String value 2", kvView2.get(keyTuple2).value("valStr"));
            assertEquals(73, (Integer)tbl2.get(keyTuple1).value("valInt"));
            assertEquals(73, (Integer)kvView2.get(keyTuple1).value("valInt"));
            assertEquals(7373, (Integer)tbl2.get(keyTuple2).value("valInt"));
            assertEquals(7373, (Integer)kvView2.get(keyTuple2).value("valInt"));
            assertNull(tbl2.get(keyTuple1).value("valNullable"));
            assertNull(kvView2.get(keyTuple1).value("valNullable"));
            assertNull(tbl2.get(keyTuple2).value("valNullable"));
            assertNull(kvView2.get(keyTuple2).value("valNullable"));
        }
    }
}<|MERGE_RESOLUTION|>--- conflicted
+++ resolved
@@ -159,15 +159,8 @@
     private final List<Ignite> clusterNodes = new ArrayList<>();
 
     /** */
-<<<<<<< HEAD
-    @BeforeAll
-    static void beforeAll() throws Exception {
-        IgnitionCleaner.removeAllData();
-    }
-=======
     @WorkDirectory
     private Path workDir;
->>>>>>> 10f52bb6
 
     /** */
     @AfterEach
