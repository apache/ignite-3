/*
 * Licensed to the Apache Software Foundation (ASF) under one or more
 * contributor license agreements. See the NOTICE file distributed with
 * this work for additional information regarding copyright ownership.
 * The ASF licenses this file to You under the Apache License, Version 2.0
 * (the "License"); you may not use this file except in compliance with
 * the License. You may obtain a copy of the License at
 *
 *      http://www.apache.org/licenses/LICENSE-2.0
 *
 * Unless required by applicable law or agreed to in writing, software
 * distributed under the License is distributed on an "AS IS" BASIS,
 * WITHOUT WARRANTIES OR CONDITIONS OF ANY KIND, either express or implied.
 * See the License for the specific language governing permissions and
 * limitations under the License.
 */

package org.apache.ignite.internal.placementdriver;

import static java.util.concurrent.TimeUnit.SECONDS;
import static org.apache.ignite.internal.SessionUtils.executeUpdate;
import static org.apache.ignite.internal.testframework.matchers.CompletableFutureMatcher.willCompleteSuccessfully;
import static org.hamcrest.MatcherAssert.assertThat;
import static org.junit.jupiter.api.Assertions.assertEquals;
import static org.junit.jupiter.api.Assertions.assertFalse;
import static org.junit.jupiter.api.Assertions.assertTrue;

import java.util.concurrent.CompletableFuture;
import java.util.concurrent.atomic.AtomicBoolean;
import org.apache.ignite.internal.ClusterPerTestIntegrationTest;
import org.apache.ignite.internal.app.IgniteImpl;
import org.apache.ignite.internal.placementdriver.event.PrimaryReplicaEvent;
import org.apache.ignite.internal.raft.Peer;
import org.apache.ignite.internal.raft.service.RaftGroupService;
import org.apache.ignite.internal.replicator.TablePartitionId;
<<<<<<< HEAD
import org.apache.ignite.internal.table.NodeUtils;
import org.apache.ignite.internal.table.TableImpl;
=======
import org.apache.ignite.internal.table.TableViewInternal;
>>>>>>> f7654184
import org.apache.ignite.internal.testframework.IgniteTestUtils;
import org.apache.ignite.internal.tx.InternalTransaction;
import org.apache.ignite.table.Tuple;
import org.jetbrains.annotations.Nullable;
import org.junit.jupiter.api.BeforeEach;
import org.junit.jupiter.api.Test;
import org.junit.jupiter.api.TestInfo;

/**
 * TODO: IGNITE-20485 Configure the lease interval as less as possible to decrease the duration of tests.
 * The test class checks invariant of a primary replica choice.
 */
public class ItPrimaryReplicaChoiceTest extends ClusterPerTestIntegrationTest {
    private static final int AWAIT_PRIMARY_REPLICA_TIMEOUT = 10;

    /** Table name. */
    private static final String TABLE_NAME = "test_table";

    @BeforeEach
    @Override
    public void setup(TestInfo testInfo) throws Exception {
        super.setup(testInfo);

        String zoneSql = "create zone test_zone with partitions=1, replicas=3";
        String sql = "create table " + TABLE_NAME + " (key int primary key, val varchar(20)) with primary_zone='TEST_ZONE'";

        cluster.doInSession(0, session -> {
            executeUpdate(zoneSql, session);
            executeUpdate(sql, session);
        });
    }

    @Test
    public void testPrimaryChangeSubscription() throws Exception {
        TableViewInternal tbl = (TableViewInternal) node(0).tables().table(TABLE_NAME);

        var tblReplicationGrp = new TablePartitionId(tbl.tableId(), 0);

        CompletableFuture<ReplicaMeta> primaryReplicaFut = node(0).placementDriver().awaitPrimaryReplica(
                tblReplicationGrp,
                node(0).clock().now(),
                AWAIT_PRIMARY_REPLICA_TIMEOUT,
                SECONDS
        );

        assertThat(primaryReplicaFut, willCompleteSuccessfully());

        String primary = primaryReplicaFut.get().getLeaseholder();

        IgniteImpl ignite = node(primary);

        AtomicBoolean primaryChanged = new AtomicBoolean();

        ignite.placementDriver().listen(PrimaryReplicaEvent.PRIMARY_REPLICA_EXPIRED, (evt, e) -> {
            primaryChanged.set(true);

            return CompletableFuture.completedFuture(false);
        });

        NodeUtils.transferPrimary(tbl, null, this::node);

        assertTrue(primaryChanged.get());
    }

    @Test
    public void testPrimaryChangeLongHandling() throws Exception {
        TableViewInternal tbl = (TableViewInternal) node(0).tables().table(TABLE_NAME);

        var tblReplicationGrp = new TablePartitionId(tbl.tableId(), 0);

        CompletableFuture<ReplicaMeta> primaryReplicaFut = node(0).placementDriver().awaitPrimaryReplica(
                tblReplicationGrp,
                node(0).clock().now(),
                AWAIT_PRIMARY_REPLICA_TIMEOUT,
                SECONDS
        );

        assertThat(primaryReplicaFut, willCompleteSuccessfully());

        String primary = primaryReplicaFut.get().getLeaseholder();

        IgniteImpl ignite = node(primary);

        CompletableFuture<Boolean> primaryChangedHandling = new CompletableFuture<>();

        ignite.placementDriver().listen(PrimaryReplicaEvent.PRIMARY_REPLICA_EXPIRED, (evt, e) -> primaryChangedHandling);

        log.info("Primary replica is: " + primary);

        NodeUtils.transferPrimary(tbl, null, this::node);

        CompletableFuture<String> primaryChangeTask = IgniteTestUtils.runAsync(() -> NodeUtils.transferPrimary(tbl, primary, this::node));

        waitingForLeaderCache(tbl, primary);

        assertFalse(primaryChangeTask.isDone());

        primaryChangedHandling.complete(false);

        assertThat(primaryChangeTask, willCompleteSuccessfully());

        assertEquals(primary, primaryChangeTask.get());
    }

    @Test
    public void testLockReleaseWhenPrimaryChange() throws Exception {
        TableViewInternal tbl = (TableViewInternal) node(0).tables().table(TABLE_NAME);

        var tblReplicationGrp = new TablePartitionId(tbl.tableId(), 0);

        CompletableFuture<ReplicaMeta> primaryReplicaFut = node(0).placementDriver().awaitPrimaryReplica(
                tblReplicationGrp,
                node(0).clock().now(),
                AWAIT_PRIMARY_REPLICA_TIMEOUT,
                SECONDS
        );

        assertThat(primaryReplicaFut, willCompleteSuccessfully());

        String primary = primaryReplicaFut.get().getLeaseholder();

        IgniteImpl ignite = node(primary);

        InternalTransaction rwTx = (InternalTransaction) ignite.transactions().begin();

        assertTrue(tbl.recordView().insert(rwTx, Tuple.create().set("key", 42).set("val", "val 42")));

        assertTrue(ignite.txManager().lockManager().locks(rwTx.id()).hasNext());

        NodeUtils.transferPrimary(tbl, null, this::node);

        assertFalse(ignite.txManager().lockManager().locks(rwTx.id()).hasNext());
    }

    /**
     * Waits when the leader would be a different with the current primary replica.
     *
     * @param tbl Table.
     * @param primary Current primary replica name.
     * @throws InterruptedException If fail.
     */
    private static void waitingForLeaderCache(TableViewInternal tbl, String primary) throws InterruptedException {
        RaftGroupService raftSrvc = tbl.internalTable().partitionRaftGroupService(0);

        assertTrue(IgniteTestUtils.waitForCondition(() -> {
            raftSrvc.refreshLeader();

            Peer leader = raftSrvc.leader();

            return leader != null && !leader.consistentId().equals(primary);
        }, 10_000));
    }

    /**
<<<<<<< HEAD
=======
     * Transfers the primary rights to another node.
     *
     * @param tbl Table.
     * @param preferablePrimary Primary replica name which is preferred for being primary or {@code null}.
     * @return Future which points to a new primary replica name.
     * @throws InterruptedException If failed.
     */
    private String transferPrimary(TableViewInternal tbl, @Nullable String preferablePrimary) throws InterruptedException {
        var tblReplicationGrp = new TablePartitionId(tbl.tableId(), 0);

        CompletableFuture<ReplicaMeta> primaryReplicaFut = node(0).placementDriver().awaitPrimaryReplica(
                tblReplicationGrp,
                node(0).clock().now(),
                AWAIT_PRIMARY_REPLICA_TIMEOUT,
                SECONDS
        );

        assertThat(primaryReplicaFut, willCompleteSuccessfully());

        String primary = primaryReplicaFut.join().getLeaseholder();

        if (preferablePrimary != null && preferablePrimary.equals(primary)) {
            return primary;
        }

        // Change leader for the replication group.

        RaftGroupService raftSrvc = tbl.internalTable().partitionRaftGroupService(0);

        raftSrvc.refreshLeader();

        Peer leader = raftSrvc.leader();

        Peer newLeader = null;

        if (preferablePrimary != null) {
            for (Peer peer : raftSrvc.peers()) {
                if (peer.consistentId().equals(preferablePrimary)) {
                    newLeader = peer;
                }
            }
        }

        if (newLeader == null) {
            for (Peer peer : raftSrvc.peers()) {
                if (!leader.equals(peer)) {
                    newLeader = peer;
                }
            }
        }

        assertNotNull(newLeader);

        assertThat(raftSrvc.transferLeadership(newLeader), willCompleteSuccessfully());

        log.info("Leader moved [from={}, to={}]", leader, newLeader);

        // Leader changed.

        AtomicReference<String> newLeaseholder = new AtomicReference<>();

        assertTrue(IgniteTestUtils.waitForCondition(() -> {
            CompletableFuture<ReplicaMeta> newPrimaryReplicaFut = node(0).placementDriver().awaitPrimaryReplica(
                    tblReplicationGrp,
                    node(0).clock().now(),
                    AWAIT_PRIMARY_REPLICA_TIMEOUT,
                    SECONDS
            );

            assertThat(newPrimaryReplicaFut, willCompleteSuccessfully());

            if (!primary.equals(newPrimaryReplicaFut.join().getLeaseholder())) {
                newLeaseholder.set(newPrimaryReplicaFut.join().getLeaseholder());

                return true;
            } else {
                // Insert is needed to notify the placement driver about a leader for the group was changed.
                try {
                    tbl.recordView().upsert(null, Tuple.create().set("key", 1).set("val", "val 1"));
                } catch (Exception e) {
                    log.error("Failed to perform insert", e);
                }

                return false;
            }
        }, 60_000));

        log.info("Primary replica moved [from={}, to={}]", primary, newLeaseholder.get());

        return newLeaseholder.get();
    }

    /**
>>>>>>> f7654184
     * Gets Ignite instance by the name.
     *
     * @param name Node name.
     * @return Ignite instance.
     */
    private @Nullable IgniteImpl node(String name) {
        for (int i = 0; i < initialNodes(); i++) {
            if (node(i).name().equals(name)) {
                return node(i);
            }
        }

        return null;
    }
}<|MERGE_RESOLUTION|>--- conflicted
+++ resolved
@@ -33,12 +33,8 @@
 import org.apache.ignite.internal.raft.Peer;
 import org.apache.ignite.internal.raft.service.RaftGroupService;
 import org.apache.ignite.internal.replicator.TablePartitionId;
-<<<<<<< HEAD
 import org.apache.ignite.internal.table.NodeUtils;
-import org.apache.ignite.internal.table.TableImpl;
-=======
 import org.apache.ignite.internal.table.TableViewInternal;
->>>>>>> f7654184
 import org.apache.ignite.internal.testframework.IgniteTestUtils;
 import org.apache.ignite.internal.tx.InternalTransaction;
 import org.apache.ignite.table.Tuple;
@@ -193,102 +189,6 @@
     }
 
     /**
-<<<<<<< HEAD
-=======
-     * Transfers the primary rights to another node.
-     *
-     * @param tbl Table.
-     * @param preferablePrimary Primary replica name which is preferred for being primary or {@code null}.
-     * @return Future which points to a new primary replica name.
-     * @throws InterruptedException If failed.
-     */
-    private String transferPrimary(TableViewInternal tbl, @Nullable String preferablePrimary) throws InterruptedException {
-        var tblReplicationGrp = new TablePartitionId(tbl.tableId(), 0);
-
-        CompletableFuture<ReplicaMeta> primaryReplicaFut = node(0).placementDriver().awaitPrimaryReplica(
-                tblReplicationGrp,
-                node(0).clock().now(),
-                AWAIT_PRIMARY_REPLICA_TIMEOUT,
-                SECONDS
-        );
-
-        assertThat(primaryReplicaFut, willCompleteSuccessfully());
-
-        String primary = primaryReplicaFut.join().getLeaseholder();
-
-        if (preferablePrimary != null && preferablePrimary.equals(primary)) {
-            return primary;
-        }
-
-        // Change leader for the replication group.
-
-        RaftGroupService raftSrvc = tbl.internalTable().partitionRaftGroupService(0);
-
-        raftSrvc.refreshLeader();
-
-        Peer leader = raftSrvc.leader();
-
-        Peer newLeader = null;
-
-        if (preferablePrimary != null) {
-            for (Peer peer : raftSrvc.peers()) {
-                if (peer.consistentId().equals(preferablePrimary)) {
-                    newLeader = peer;
-                }
-            }
-        }
-
-        if (newLeader == null) {
-            for (Peer peer : raftSrvc.peers()) {
-                if (!leader.equals(peer)) {
-                    newLeader = peer;
-                }
-            }
-        }
-
-        assertNotNull(newLeader);
-
-        assertThat(raftSrvc.transferLeadership(newLeader), willCompleteSuccessfully());
-
-        log.info("Leader moved [from={}, to={}]", leader, newLeader);
-
-        // Leader changed.
-
-        AtomicReference<String> newLeaseholder = new AtomicReference<>();
-
-        assertTrue(IgniteTestUtils.waitForCondition(() -> {
-            CompletableFuture<ReplicaMeta> newPrimaryReplicaFut = node(0).placementDriver().awaitPrimaryReplica(
-                    tblReplicationGrp,
-                    node(0).clock().now(),
-                    AWAIT_PRIMARY_REPLICA_TIMEOUT,
-                    SECONDS
-            );
-
-            assertThat(newPrimaryReplicaFut, willCompleteSuccessfully());
-
-            if (!primary.equals(newPrimaryReplicaFut.join().getLeaseholder())) {
-                newLeaseholder.set(newPrimaryReplicaFut.join().getLeaseholder());
-
-                return true;
-            } else {
-                // Insert is needed to notify the placement driver about a leader for the group was changed.
-                try {
-                    tbl.recordView().upsert(null, Tuple.create().set("key", 1).set("val", "val 1"));
-                } catch (Exception e) {
-                    log.error("Failed to perform insert", e);
-                }
-
-                return false;
-            }
-        }, 60_000));
-
-        log.info("Primary replica moved [from={}, to={}]", primary, newLeaseholder.get());
-
-        return newLeaseholder.get();
-    }
-
-    /**
->>>>>>> f7654184
      * Gets Ignite instance by the name.
      *
      * @param name Node name.
