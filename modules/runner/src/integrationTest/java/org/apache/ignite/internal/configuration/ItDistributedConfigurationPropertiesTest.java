--- conflicted
+++ resolved
@@ -243,11 +243,8 @@
          */
         CompletableFuture<Void> start() {
             assertThat(
-<<<<<<< HEAD
-                    startAsync(new ComponentContext(), vaultManager, clusterService, raftManager, cmgManager, metaStorageManager),
-=======
-                    startAsync(vaultManager, clusterService, raftManager, failureProcessor, cmgManager, metaStorageManager),
->>>>>>> 7286d7ac
+                    startAsync(new ComponentContext(),
+                            vaultManager, clusterService, raftManager, failureProcessor, cmgManager, metaStorageManager),
                     willCompleteSuccessfully()
             );
 
