--- conflicted
+++ resolved
@@ -67,8 +67,8 @@
 @State(Scope.Benchmark)
 @Fork(1)
 @Threads(1)
-@Warmup(iterations = 1, time = 10)
-@Measurement(iterations = 1, time = 20)
+@Warmup(iterations = 10, time = 2)
+@Measurement(iterations = 20, time = 2)
 @BenchmarkMode(Mode.AverageTime)
 @OutputTimeUnit(TimeUnit.MICROSECONDS)
 @SuppressWarnings({"WeakerAccess", "unused"})
@@ -170,10 +170,10 @@
      * Benchmark for KV get via embedded client.
      */
     @Benchmark
-<<<<<<< HEAD
-    public void kvGet() {
-        keyValueView.get(null, Tuple.create().set("ycsb_key", random.nextInt(TABLE_SIZE)));
-    }                                           
+    public void kvGet(Blackhole bh) {
+        Tuple val = keyValueView.get(null, Tuple.create().set("ycsb_key", random.nextInt(TABLE_SIZE)));
+        bh.consume(val);
+    }
 
     /**
      * Benchmark for KV get via embedded client.
@@ -185,11 +185,6 @@
 
             return null;
         });
-=======
-    public void kvGet(Blackhole bh) {
-        Tuple val = keyValueView.get(null, Tuple.create().set("ycsb_key", random.nextInt(TABLE_SIZE)));
-        bh.consume(val);
->>>>>>> 4b2862cc
     }
 
     /**
