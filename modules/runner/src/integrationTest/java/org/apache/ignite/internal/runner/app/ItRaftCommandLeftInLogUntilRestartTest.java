--- conflicted
+++ resolved
@@ -252,7 +252,6 @@
     ) {
         AtomicLong appliedIndex = new AtomicLong();
 
-<<<<<<< HEAD
 //        var nodeOptions = node.raftManager().server().options();
 //
 //        var notTunedDisruptor = nodeOptions.getfSMCallerExecutorDisruptor();
@@ -300,56 +299,6 @@
 //                }
 //            }
 //        });
-=======
-        var nodeOptions = node.raftManager().server().options();
-
-        var notTunedDisruptor = nodeOptions.getfSMCallerExecutorDisruptor();
-
-        nodeOptions.setfSMCallerExecutorDisruptor(new StripedDisruptor<>(
-                node.name() + "-test",
-                "JRaft-FSMCaller-Disruptor",
-                (stripeName, logger) -> IgniteThreadFactory.create(node.name() + "-test", stripeName, true, logger),
-                64,
-                () -> new ApplyTask(),
-                1,
-                false,
-                false,
-                null
-        ) {
-            @Override
-            public RingBuffer<ApplyTask> subscribe(NodeId group, EventHandler<ApplyTask> handler,
-                    BiConsumer<ApplyTask, Throwable> exceptionHandler) {
-                return super.subscribe(group, (event, sequence, endOfBatch) -> {
-                    if (leaderAndGroupRef.get() != null
-                            && event.nodeId().getGroupId().equals(leaderAndGroupRef.get().get2())
-                            && !node.node().equals(leaderAndGroupRef.get().get1())) {
-                        log.info("Event for RAFT [grp={}, type={}, idx={}]", event.nodeId().getGroupId(), event.type, event.committedIndex);
-
-                        if (event.type == TaskType.SHUTDOWN) {
-                            event.shutdownLatch.countDown();
-                        }
-
-                        return;
-                    }
-
-                    long idx = event.committedIndex;
-
-                    handler.onEvent(event, sequence, endOfBatch);
-
-                    appliedIndex.set(idx);
-                }, exceptionHandler);
-            }
-
-            @Override
-            public void shutdown() {
-                super.shutdown();
-
-                if (notTunedDisruptor != null) {
-                    notTunedDisruptor.shutdown();
-                }
-            }
-        });
->>>>>>> d0388362
 
         return appliedIndex;
     }
