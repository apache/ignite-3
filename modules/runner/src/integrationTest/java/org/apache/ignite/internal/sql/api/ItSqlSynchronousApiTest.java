/*
 * Licensed to the Apache Software Foundation (ASF) under one or more
 * contributor license agreements. See the NOTICE file distributed with
 * this work for additional information regarding copyright ownership.
 * The ASF licenses this file to You under the Apache License, Version 2.0
 * (the "License"); you may not use this file except in compliance with
 * the License. You may obtain a copy of the License at
 *
 *      http://www.apache.org/licenses/LICENSE-2.0
 *
 * Unless required by applicable law or agreed to in writing, software
 * distributed under the License is distributed on an "AS IS" BASIS,
 * WITHOUT WARRANTIES OR CONDITIONS OF ANY KIND, either express or implied.
 * See the License for the specific language governing permissions and
 * limitations under the License.
 */

package org.apache.ignite.internal.sql.api;

import static org.junit.jupiter.api.Assertions.assertEquals;
import static org.junit.jupiter.api.Assertions.assertFalse;

import java.util.ArrayList;
import java.util.List;
<<<<<<< HEAD
=======
import java.util.Set;
import java.util.stream.IntStream;
import org.apache.ignite.Ignite;
import org.apache.ignite.internal.app.IgniteImpl;
import org.apache.ignite.internal.sql.engine.ClusterPerClassIntegrationTest;
import org.apache.ignite.internal.tx.TxManager;
import org.apache.ignite.lang.ColumnAlreadyExistsException;
import org.apache.ignite.lang.ColumnNotFoundException;
import org.apache.ignite.lang.ErrorGroups;
import org.apache.ignite.lang.ErrorGroups.Index;
import org.apache.ignite.lang.ErrorGroups.Sql;
import org.apache.ignite.lang.ErrorGroups.Transactions;
import org.apache.ignite.lang.IgniteException;
import org.apache.ignite.lang.IndexAlreadyExistsException;
import org.apache.ignite.lang.IndexNotFoundException;
import org.apache.ignite.lang.TableAlreadyExistsException;
import org.apache.ignite.lang.TableNotFoundException;
>>>>>>> 8a43b09a
import org.apache.ignite.sql.BatchedArguments;
import org.apache.ignite.sql.ResultSet;
import org.apache.ignite.sql.Session;
import org.apache.ignite.sql.SqlRow;
import org.apache.ignite.tx.Transaction;
<<<<<<< HEAD
=======
import org.apache.ignite.tx.TransactionOptions;
import org.junit.jupiter.api.AfterEach;
import org.junit.jupiter.api.Disabled;
import org.junit.jupiter.api.Test;
import org.junit.jupiter.params.ParameterizedTest;
import org.junit.jupiter.params.provider.ValueSource;
>>>>>>> 8a43b09a

/**
 * Tests for synchronous SQL API.
 */
@SuppressWarnings("ThrowableNotThrown")
public class ItSqlSynchronousApiTest extends ItSqlApiBaseTest {
    @Override
    protected ResultSet<SqlRow> executeForRead(Session ses, Transaction tx, String query) {
        return ses.execute(tx, query);
    }

    @Override
    protected long[] executeBatch(Session ses, String sql, BatchedArguments args) {
        return ses.executeBatch(null, sql, args);
    }


    @Override
    protected ResultProcessor execute(Integer expectedPages, Transaction tx, Session ses, String sql, Object... args) {
        SyncPageProcessor syncProcessor = new SyncPageProcessor();

        ResultSet<SqlRow> rs = ses.execute(tx, sql, args);
        syncProcessor.process(rs);

        return syncProcessor;
    }

    protected ResultProcessor execute(int expectedPages, Transaction tx, Session ses, String sql, Object... args) {
        SyncPageProcessor syncProcessor = new SyncPageProcessor();

        ResultSet<SqlRow> rs = ses.execute(tx, sql, args);
        syncProcessor.process(rs);

        return syncProcessor;
    }

    @Override
    protected void rollback(Transaction tx) {
        tx.rollback();
    }

<<<<<<< HEAD
    @Override
    protected void commit(Transaction tx) {
        tx.commit();
=======
    /**
     * DDL is non-transactional.
     */
    @Test
    public void ddlInTransaction() {
        Session ses = igniteSql().createSession();
        sql("CREATE TABLE TEST(ID INT PRIMARY KEY, VAL0 INT)");

        {
            Transaction tx = igniteTx().begin();
            try {
                assertThrowsSqlException(
                        Sql.STMT_VALIDATION_ERR,
                        "DDL doesn't support transactions.",
                        () -> ses.execute(tx, "CREATE TABLE TEST2(ID INT PRIMARY KEY, VAL0 INT)")
                );
            } finally {
                tx.rollback();
            }
        }
        {
            Transaction tx = igniteTx().begin();
            ResultSet<SqlRow> res = ses.execute(tx, "INSERT INTO TEST VALUES (?, ?)", -1, -1);
            assertEquals(1, res.affectedRows());

            assertThrowsSqlException(
                    Sql.STMT_VALIDATION_ERR,
                    "DDL doesn't support transactions.",
                    () -> ses.execute(tx, "CREATE TABLE TEST2(ID INT PRIMARY KEY, VAL0 INT)")
            );
            tx.commit();

            assertTrue(ses.execute(null, "SELECT ID FROM TEST WHERE ID = -1").hasNext());
        }

        assertEquals(0, ((IgniteImpl) CLUSTER_NODES.get(0)).txManager().pending());
    }

    @ParameterizedTest
    @ValueSource(strings = {
            "INSERT INTO tst VALUES (2, ?)",
            "SELECT * FROM tst WHERE id = ? "
    })
    public void runtimeErrorInDmlCausesTransactionToFail(String query) {
        sql("CREATE TABLE tst(id INTEGER PRIMARY KEY, val INTEGER)");

        sql("INSERT INTO tst VALUES (?,?)", 1, 1);

        try (Session ses = igniteSql().createSession()) {
            Transaction tx = igniteTx().begin();
            String dmlQuery = "UPDATE tst SET val = val/(val - ?) + 1";

            assertThrowsSqlException(
                    Sql.RUNTIME_ERR,
                    "/ by zero",
                    () -> ses.execute(tx, dmlQuery, 1).affectedRows());

            IgniteException err = assertThrows(IgniteException.class, () -> {
                ResultSet<SqlRow> rs = ses.execute(tx, query, 2);
                if (rs.hasRowSet()) {
                    assertTrue(rs.hasNext());
                } else {
                    assertTrue(rs.wasApplied());
                }
            });

            assertEquals(Transactions.TX_FAILED_READ_WRITE_OPERATION_ERR, err.code(), err.toString());
        }
    }

    @ParameterizedTest
    @ValueSource(strings = {
            "INSERT INTO tst VALUES (2, ?)",
            "SELECT * FROM tst WHERE id = ? "
    })
    public void runtimeErrorInQueryCausesTransactionToFail(String query) {
        sql("CREATE TABLE tst(id INTEGER PRIMARY KEY, val INTEGER)");

        sql("INSERT INTO tst VALUES (?,?)", 1, 1);

        try (Session ses = igniteSql().createSession()) {
            Transaction tx = igniteTx().begin();

            assertThrowsSqlException(
                    Sql.RUNTIME_ERR,
                    "/ by zero",
                    () -> ses.execute(tx, "SELECT val/? FROM tst WHERE id=?", 0, 1).next());

            IgniteException err = assertThrows(IgniteException.class, () -> {
                ResultSet<SqlRow> rs = ses.execute(tx, query, 2);
                if (rs.hasRowSet()) {
                    assertTrue(rs.hasNext());
                } else {
                    assertTrue(rs.wasApplied());
                }
            });

            assertEquals(Transactions.TX_FAILED_READ_WRITE_OPERATION_ERR, err.code(), err.toString());
        }
    }

    @Test
    @Disabled("https://issues.apache.org/jira/browse/IGNITE-20534")
    public void testLockIsNotReleasedAfterTxRollback() {
        Ignite ignite = CLUSTER_NODES.get(0);
        IgniteSql sql = ignite.sql();

        try (Session ses = ignite.sql().createSession()) {
            ses.execute(null, "CREATE TABLE IF NOT EXISTS tst(id INTEGER PRIMARY KEY, val INTEGER)").affectedRows();
        }

        try (Session session = sql.createSession()) {
            Transaction tx = ignite.transactions().begin();

            assertThrows(RuntimeException.class, () -> session.execute(tx, "SELECT 1/0"));

            tx.rollback();

            session.execute(tx, "INSERT INTO tst VALUES (1, 1)");
        }

        try (Session session = sql.createSession()) {
            Transaction tx = ignite.transactions().begin(new TransactionOptions().readOnly(false));

            session.execute(tx, "INSERT INTO tst VALUES (1, 1)");

            tx.commit();
        }
>>>>>>> 8a43b09a
    }

    @Override
    protected void checkDml(int expectedAffectedRows, Transaction tx, Session ses, String sql, Object... args) {
        ResultSet res = ses.execute(
                tx,
                sql,
                args
        );

        assertFalse(res.wasApplied());
        assertFalse(res.hasRowSet());
        assertEquals(expectedAffectedRows, res.affectedRows());

        res.close();
    }

    @Override
    protected void checkDdl(boolean expectedApplied, Session ses, String sql, Transaction tx) {
        ResultSet res = ses.execute(
                tx,
                sql
        );

        assertEquals(expectedApplied, res.wasApplied());
        assertFalse(res.hasRowSet());
        assertEquals(-1, res.affectedRows());

        res.close();
    }

    static class SyncPageProcessor implements ResultProcessor {
        private final List<SqlRow> res = new ArrayList<>();
        private long affectedRows;

        @Override
        public List<SqlRow> result() {
            //noinspection AssignmentOrReturnOfFieldWithMutableType
            return res;
        }

        @Override
        public long affectedRows() {
            return affectedRows;
        }

        public void process(ResultSet<SqlRow> resultSet) {
            affectedRows = resultSet.affectedRows();
            resultSet.forEachRemaining(res::add);
        }
    }
}<|MERGE_RESOLUTION|>--- conflicted
+++ resolved
@@ -22,40 +22,11 @@
 
 import java.util.ArrayList;
 import java.util.List;
-<<<<<<< HEAD
-=======
-import java.util.Set;
-import java.util.stream.IntStream;
-import org.apache.ignite.Ignite;
-import org.apache.ignite.internal.app.IgniteImpl;
-import org.apache.ignite.internal.sql.engine.ClusterPerClassIntegrationTest;
-import org.apache.ignite.internal.tx.TxManager;
-import org.apache.ignite.lang.ColumnAlreadyExistsException;
-import org.apache.ignite.lang.ColumnNotFoundException;
-import org.apache.ignite.lang.ErrorGroups;
-import org.apache.ignite.lang.ErrorGroups.Index;
-import org.apache.ignite.lang.ErrorGroups.Sql;
-import org.apache.ignite.lang.ErrorGroups.Transactions;
-import org.apache.ignite.lang.IgniteException;
-import org.apache.ignite.lang.IndexAlreadyExistsException;
-import org.apache.ignite.lang.IndexNotFoundException;
-import org.apache.ignite.lang.TableAlreadyExistsException;
-import org.apache.ignite.lang.TableNotFoundException;
->>>>>>> 8a43b09a
 import org.apache.ignite.sql.BatchedArguments;
 import org.apache.ignite.sql.ResultSet;
 import org.apache.ignite.sql.Session;
 import org.apache.ignite.sql.SqlRow;
 import org.apache.ignite.tx.Transaction;
-<<<<<<< HEAD
-=======
-import org.apache.ignite.tx.TransactionOptions;
-import org.junit.jupiter.api.AfterEach;
-import org.junit.jupiter.api.Disabled;
-import org.junit.jupiter.api.Test;
-import org.junit.jupiter.params.ParameterizedTest;
-import org.junit.jupiter.params.provider.ValueSource;
->>>>>>> 8a43b09a
 
 /**
  * Tests for synchronous SQL API.
@@ -63,8 +34,8 @@
 @SuppressWarnings("ThrowableNotThrown")
 public class ItSqlSynchronousApiTest extends ItSqlApiBaseTest {
     @Override
-    protected ResultSet<SqlRow> executeForRead(Session ses, Transaction tx, String query) {
-        return ses.execute(tx, query);
+    protected ResultSet<SqlRow> executeForRead(Session ses, Transaction tx, String query, Object... args) {
+        return ses.execute(tx, query, args);
     }
 
     @Override
@@ -97,140 +68,9 @@
         tx.rollback();
     }
 
-<<<<<<< HEAD
     @Override
     protected void commit(Transaction tx) {
         tx.commit();
-=======
-    /**
-     * DDL is non-transactional.
-     */
-    @Test
-    public void ddlInTransaction() {
-        Session ses = igniteSql().createSession();
-        sql("CREATE TABLE TEST(ID INT PRIMARY KEY, VAL0 INT)");
-
-        {
-            Transaction tx = igniteTx().begin();
-            try {
-                assertThrowsSqlException(
-                        Sql.STMT_VALIDATION_ERR,
-                        "DDL doesn't support transactions.",
-                        () -> ses.execute(tx, "CREATE TABLE TEST2(ID INT PRIMARY KEY, VAL0 INT)")
-                );
-            } finally {
-                tx.rollback();
-            }
-        }
-        {
-            Transaction tx = igniteTx().begin();
-            ResultSet<SqlRow> res = ses.execute(tx, "INSERT INTO TEST VALUES (?, ?)", -1, -1);
-            assertEquals(1, res.affectedRows());
-
-            assertThrowsSqlException(
-                    Sql.STMT_VALIDATION_ERR,
-                    "DDL doesn't support transactions.",
-                    () -> ses.execute(tx, "CREATE TABLE TEST2(ID INT PRIMARY KEY, VAL0 INT)")
-            );
-            tx.commit();
-
-            assertTrue(ses.execute(null, "SELECT ID FROM TEST WHERE ID = -1").hasNext());
-        }
-
-        assertEquals(0, ((IgniteImpl) CLUSTER_NODES.get(0)).txManager().pending());
-    }
-
-    @ParameterizedTest
-    @ValueSource(strings = {
-            "INSERT INTO tst VALUES (2, ?)",
-            "SELECT * FROM tst WHERE id = ? "
-    })
-    public void runtimeErrorInDmlCausesTransactionToFail(String query) {
-        sql("CREATE TABLE tst(id INTEGER PRIMARY KEY, val INTEGER)");
-
-        sql("INSERT INTO tst VALUES (?,?)", 1, 1);
-
-        try (Session ses = igniteSql().createSession()) {
-            Transaction tx = igniteTx().begin();
-            String dmlQuery = "UPDATE tst SET val = val/(val - ?) + 1";
-
-            assertThrowsSqlException(
-                    Sql.RUNTIME_ERR,
-                    "/ by zero",
-                    () -> ses.execute(tx, dmlQuery, 1).affectedRows());
-
-            IgniteException err = assertThrows(IgniteException.class, () -> {
-                ResultSet<SqlRow> rs = ses.execute(tx, query, 2);
-                if (rs.hasRowSet()) {
-                    assertTrue(rs.hasNext());
-                } else {
-                    assertTrue(rs.wasApplied());
-                }
-            });
-
-            assertEquals(Transactions.TX_FAILED_READ_WRITE_OPERATION_ERR, err.code(), err.toString());
-        }
-    }
-
-    @ParameterizedTest
-    @ValueSource(strings = {
-            "INSERT INTO tst VALUES (2, ?)",
-            "SELECT * FROM tst WHERE id = ? "
-    })
-    public void runtimeErrorInQueryCausesTransactionToFail(String query) {
-        sql("CREATE TABLE tst(id INTEGER PRIMARY KEY, val INTEGER)");
-
-        sql("INSERT INTO tst VALUES (?,?)", 1, 1);
-
-        try (Session ses = igniteSql().createSession()) {
-            Transaction tx = igniteTx().begin();
-
-            assertThrowsSqlException(
-                    Sql.RUNTIME_ERR,
-                    "/ by zero",
-                    () -> ses.execute(tx, "SELECT val/? FROM tst WHERE id=?", 0, 1).next());
-
-            IgniteException err = assertThrows(IgniteException.class, () -> {
-                ResultSet<SqlRow> rs = ses.execute(tx, query, 2);
-                if (rs.hasRowSet()) {
-                    assertTrue(rs.hasNext());
-                } else {
-                    assertTrue(rs.wasApplied());
-                }
-            });
-
-            assertEquals(Transactions.TX_FAILED_READ_WRITE_OPERATION_ERR, err.code(), err.toString());
-        }
-    }
-
-    @Test
-    @Disabled("https://issues.apache.org/jira/browse/IGNITE-20534")
-    public void testLockIsNotReleasedAfterTxRollback() {
-        Ignite ignite = CLUSTER_NODES.get(0);
-        IgniteSql sql = ignite.sql();
-
-        try (Session ses = ignite.sql().createSession()) {
-            ses.execute(null, "CREATE TABLE IF NOT EXISTS tst(id INTEGER PRIMARY KEY, val INTEGER)").affectedRows();
-        }
-
-        try (Session session = sql.createSession()) {
-            Transaction tx = ignite.transactions().begin();
-
-            assertThrows(RuntimeException.class, () -> session.execute(tx, "SELECT 1/0"));
-
-            tx.rollback();
-
-            session.execute(tx, "INSERT INTO tst VALUES (1, 1)");
-        }
-
-        try (Session session = sql.createSession()) {
-            Transaction tx = ignite.transactions().begin(new TransactionOptions().readOnly(false));
-
-            session.execute(tx, "INSERT INTO tst VALUES (1, 1)");
-
-            tx.commit();
-        }
->>>>>>> 8a43b09a
     }
 
     @Override
