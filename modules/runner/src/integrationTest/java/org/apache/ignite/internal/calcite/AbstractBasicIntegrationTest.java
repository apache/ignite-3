/*
 * Licensed to the Apache Software Foundation (ASF) under one or more
 * contributor license agreements.  See the NOTICE file distributed with
 * this work for additional information regarding copyright ownership.
 * The ASF licenses this file to You under the Apache License, Version 2.0
 * (the "License"); you may not use this file except in compliance with
 * the License.  You may obtain a copy of the License at
 *
 *      http://www.apache.org/licenses/LICENSE-2.0
 *
 * Unless required by applicable law or agreed to in writing, software
 * distributed under the License is distributed on an "AS IS" BASIS,
 * WITHOUT WARRANTIES OR CONDITIONS OF ANY KIND, either express or implied.
 * See the License for the specific language governing permissions and
 * limitations under the License.
 */

package org.apache.ignite.internal.calcite;

import static org.apache.ignite.internal.calcite.util.Commons.getAllFromCursor;

import com.google.common.collect.Lists;
import java.nio.file.Path;
import java.util.ArrayList;
import java.util.Collection;
import java.util.LinkedHashMap;
import java.util.List;
import java.util.Map;
import org.apache.ignite.Ignite;
import org.apache.ignite.IgnitionManager;
import org.apache.ignite.internal.ITUtils;
import org.apache.ignite.internal.app.IgniteImpl;
import org.apache.ignite.internal.calcite.util.QueryChecker;
import org.apache.ignite.internal.processors.query.calcite.QueryProcessor;
import org.apache.ignite.internal.schema.configuration.SchemaConfigurationConverter;
import org.apache.ignite.internal.testframework.WorkDirectory;
import org.apache.ignite.internal.testframework.WorkDirectoryExtension;
import org.apache.ignite.internal.util.IgniteUtils;
import org.apache.ignite.lang.IgniteLogger;
import org.apache.ignite.schema.SchemaBuilders;
import org.apache.ignite.schema.definition.ColumnType;
import org.apache.ignite.schema.definition.TableDefinition;
import org.apache.ignite.table.RecordView;
import org.apache.ignite.table.Table;
import org.apache.ignite.table.Tuple;
import org.junit.jupiter.api.AfterAll;
import org.junit.jupiter.api.BeforeAll;
import org.junit.jupiter.api.TestInstance;
import org.junit.jupiter.api.extension.ExtendWith;

/**
 *
 */
@ExtendWith(WorkDirectoryExtension.class)
@TestInstance(TestInstance.Lifecycle.PER_CLASS)
public class AbstractBasicIntegrationTest {
    /**
     *
     */
    private static final IgniteLogger LOG = IgniteLogger.forClass(AbstractBasicIntegrationTest.class);

    /** Nodes bootstrap configuration. */
<<<<<<< HEAD
    private static final Map<String, String> NODES_BOOTSTRAP_CFG = new LinkedHashMap<>() {
        {
            put("node0",
                    "{\n"
                            + "  \"node\": {\n"
                            + "    \"metastorageNodes\":[ \"node0\" ]\n"
                            + "  },\n"
                            + "  \"network\": {\n"
                            + "    \"port\":3344,\n"
                            + "    \"netClusterNodes\":[ \"localhost:3344\", \"localhost:3345\", \"localhost:3346\" ]\n"
                            + "  }\n"
                            + "}"
            );

            put(
                    "node1", "{\n"
                            + "  \"node\": {\n"
                            + "    \"metastorageNodes\":[ \"node0\" ]\n"
                            + "  },\n"
                            + "  \"network\": {\n"
                            + "    \"port\":3345,\n"
                            + "    \"netClusterNodes\":[ \"localhost:3344\", \"localhost:3345\", \"localhost:3346\" ]\n"
                            + "  }\n"
                            + "}");

            put(
                    "node2", "{\n"
                            + "  \"node\": {\n"
                            + "    \"metastorageNodes\":[ \"node0\" ]\n"
                            + "  },\n"
                            + "  \"network\": {\n"
                            + "    \"port\":3346,\n"
                            + "    \"netClusterNodes\":[ \"localhost:3344\", \"localhost:3345\", \"localhost:3346\" ]\n"
                            + "  }\n"
                            + "}");
        }
    };
=======
    private static final Map<String, String> NODES_BOOTSTRAP_CFG = new LinkedHashMap<>() {{
        put("node0", "{\n" +
            "  \"node\": {\n" +
            "    \"metastorageNodes\":[ \"node0\" ]\n" +
            "  },\n" +
            "  \"network\": {\n" +
            "    \"port\":3344,\n" +
            "    \"nodeFinder\": {\n" +
            "      \"netClusterNodes\": [ \"localhost:3344\", \"localhost:3345\", \"localhost:3346\" ]\n" +
            "    }\n" +
            "  }\n" +
            "}");

        put("node1", "{\n" +
            "  \"node\": {\n" +
            "    \"metastorageNodes\":[ \"node0\" ]\n" +
            "  },\n" +
            "  \"network\": {\n" +
            "    \"port\":3345,\n" +
            "    \"nodeFinder\":{\n" +
            "      \"netClusterNodes\": [ \"localhost:3344\", \"localhost:3345\", \"localhost:3346\" ]\n" +
            "    }\n" +
            "  }\n" +
            "}");

        put("node2", "{\n" +
            "  \"node\": {\n" +
            "    \"metastorageNodes\":[ \"node0\" ]\n" +
            "  },\n" +
            "  \"network\": {\n" +
            "    \"port\":3346,\n" +
            "    \"nodeFinder\":{\n" +
            "      \"netClusterNodes\": [ \"localhost:3344\", \"localhost:3345\", \"localhost:3346\" ]\n" +
            "    }\n" +
            "  }\n" +
            "}");
    }};
>>>>>>> c086555b

    /** Cluster nodes. */
    protected static final List<Ignite> CLUSTER_NODES = new ArrayList<>();

    /** Work directory */
    @WorkDirectory
<<<<<<< HEAD
    private Path workDir;

    @BeforeEach
    protected void bootstrap() {
        if (!CLUSTER_NODES.isEmpty()) {
            return;
        }
=======
    private static Path WORK_DIR;
>>>>>>> c086555b

    /** */
    @BeforeAll
    static void startNodes() {
        NODES_BOOTSTRAP_CFG.forEach((nodeName, configStr) ->
<<<<<<< HEAD
                CLUSTER_NODES.add(IgnitionManager.start(nodeName, configStr, workDir.resolve(nodeName)))
=======
            CLUSTER_NODES.add(IgnitionManager.start(nodeName, configStr, WORK_DIR.resolve(nodeName)))
>>>>>>> c086555b
        );
    }

    /**
     *
     */
    @AfterAll
<<<<<<< HEAD
    static void tearDown() throws Exception {
        if (CLUSTER_NODES.isEmpty()) {
            return;
        }

        if (LOG.isInfoEnabled()) {
            LOG.info("Start tearDown()");
        }
=======
    static void stopNodes() throws Exception {
        LOG.info("Start tearDown()");
>>>>>>> c086555b

        IgniteUtils.closeAll(ITUtils.reverse(CLUSTER_NODES));

        CLUSTER_NODES.clear();

<<<<<<< HEAD
        if (LOG.isInfoEnabled()) {
            LOG.info("End tearDown()");
        }
    }

    /**
     *
     */
    protected QueryChecker assertQuery(String qry) {
=======
        LOG.info("End tearDown()");
    }

    /** */
    protected static QueryChecker assertQuery(String qry) {
>>>>>>> c086555b
        return new QueryChecker(qry) {
            @Override
            protected QueryProcessor getEngine() {
                return ((IgniteImpl) CLUSTER_NODES.get(0)).queryEngine();
            }
        };
    }

<<<<<<< HEAD
    /**
     *
     */
    protected Table createAndPopulateTable() {
=======
    /** */
    protected static Table createAndPopulateTable() {
>>>>>>> c086555b
        TableDefinition schTbl1 = SchemaBuilders.tableBuilder("PUBLIC", "PERSON").columns(
                SchemaBuilders.column("ID", ColumnType.INT32).asNonNull().build(),
                SchemaBuilders.column("NAME", ColumnType.string()).asNullable().build(),
                SchemaBuilders.column("SALARY", ColumnType.DOUBLE).asNullable().build()
        ).withPrimaryKey("ID").build();

        Table tbl = CLUSTER_NODES.get(0).tables().createTable(schTbl1.canonicalName(), tblCh ->
                SchemaConfigurationConverter.convert(schTbl1, tblCh)
                        .changeReplicas(1)
                        .changePartitions(10)
        );

        int idx = 0;

        insertData(tbl, new String[]{"ID", "NAME", "SALARY"}, new Object[][]{
                {idx++, "Igor", 10d},
                {idx++, null, 15d},
                {idx++, "Ilya", 15d},
                {idx++, "Roma", 10d},
                {idx, "Roma", 10d}
        });

        return tbl;
    }

    /** */
    protected static void insertData(Table table, String[] columnNames, Object[]... tuples) {
        RecordView<Tuple> view = table.recordView();

        int batchSize = 128;

        List<Tuple> batch = new ArrayList<>(batchSize);
        for (Object[] tuple : tuples) {
            assert tuple != null && tuple.length == columnNames.length;

            Tuple toInsert = Tuple.create();

            for (int i = 0; i < tuple.length; i++) {
                toInsert.set(columnNames[i], tuple[i]);
            }

            batch.add(toInsert);

            if (batch.size() == batchSize) {
                Collection<Tuple> duplicates = view.insertAll(batch);

                if (!duplicates.isEmpty()) {
                    throw new AssertionError("Duplicated rows detected: " + duplicates);
                }

                batch.clear();
            }
        }

        if (!batch.isEmpty()) {
            view.insertAll(batch);

            batch.clear();
        }
    }

    /** */
    protected static List<List<?>> sql(String sql, Object... args) {
        return getAllFromCursor(
                ((IgniteImpl) CLUSTER_NODES.get(0)).queryEngine().query("PUBLIC", sql, args).get(0)
        );
    }
}<|MERGE_RESOLUTION|>--- conflicted
+++ resolved
@@ -17,9 +17,6 @@
 
 package org.apache.ignite.internal.calcite;
 
-import static org.apache.ignite.internal.calcite.util.Commons.getAllFromCursor;
-
-import com.google.common.collect.Lists;
 import java.nio.file.Path;
 import java.util.ArrayList;
 import java.util.Collection;
@@ -48,57 +45,18 @@
 import org.junit.jupiter.api.TestInstance;
 import org.junit.jupiter.api.extension.ExtendWith;
 
+import static org.apache.ignite.internal.calcite.util.Commons.getAllFromCursor;
+
 /**
  *
  */
 @ExtendWith(WorkDirectoryExtension.class)
 @TestInstance(TestInstance.Lifecycle.PER_CLASS)
 public class AbstractBasicIntegrationTest {
-    /**
-     *
-     */
+    /** */
     private static final IgniteLogger LOG = IgniteLogger.forClass(AbstractBasicIntegrationTest.class);
 
     /** Nodes bootstrap configuration. */
-<<<<<<< HEAD
-    private static final Map<String, String> NODES_BOOTSTRAP_CFG = new LinkedHashMap<>() {
-        {
-            put("node0",
-                    "{\n"
-                            + "  \"node\": {\n"
-                            + "    \"metastorageNodes\":[ \"node0\" ]\n"
-                            + "  },\n"
-                            + "  \"network\": {\n"
-                            + "    \"port\":3344,\n"
-                            + "    \"netClusterNodes\":[ \"localhost:3344\", \"localhost:3345\", \"localhost:3346\" ]\n"
-                            + "  }\n"
-                            + "}"
-            );
-
-            put(
-                    "node1", "{\n"
-                            + "  \"node\": {\n"
-                            + "    \"metastorageNodes\":[ \"node0\" ]\n"
-                            + "  },\n"
-                            + "  \"network\": {\n"
-                            + "    \"port\":3345,\n"
-                            + "    \"netClusterNodes\":[ \"localhost:3344\", \"localhost:3345\", \"localhost:3346\" ]\n"
-                            + "  }\n"
-                            + "}");
-
-            put(
-                    "node2", "{\n"
-                            + "  \"node\": {\n"
-                            + "    \"metastorageNodes\":[ \"node0\" ]\n"
-                            + "  },\n"
-                            + "  \"network\": {\n"
-                            + "    \"port\":3346,\n"
-                            + "    \"netClusterNodes\":[ \"localhost:3344\", \"localhost:3345\", \"localhost:3346\" ]\n"
-                            + "  }\n"
-                            + "}");
-        }
-    };
-=======
     private static final Map<String, String> NODES_BOOTSTRAP_CFG = new LinkedHashMap<>() {{
         put("node0", "{\n" +
             "  \"node\": {\n" +
@@ -136,113 +94,65 @@
             "  }\n" +
             "}");
     }};
->>>>>>> c086555b
 
     /** Cluster nodes. */
     protected static final List<Ignite> CLUSTER_NODES = new ArrayList<>();
 
     /** Work directory */
     @WorkDirectory
-<<<<<<< HEAD
-    private Path workDir;
-
-    @BeforeEach
-    protected void bootstrap() {
-        if (!CLUSTER_NODES.isEmpty()) {
-            return;
-        }
-=======
     private static Path WORK_DIR;
->>>>>>> c086555b
 
     /** */
     @BeforeAll
     static void startNodes() {
         NODES_BOOTSTRAP_CFG.forEach((nodeName, configStr) ->
-<<<<<<< HEAD
-                CLUSTER_NODES.add(IgnitionManager.start(nodeName, configStr, workDir.resolve(nodeName)))
-=======
             CLUSTER_NODES.add(IgnitionManager.start(nodeName, configStr, WORK_DIR.resolve(nodeName)))
->>>>>>> c086555b
         );
     }
 
-    /**
-     *
-     */
+    /** */
     @AfterAll
-<<<<<<< HEAD
-    static void tearDown() throws Exception {
-        if (CLUSTER_NODES.isEmpty()) {
-            return;
-        }
-
-        if (LOG.isInfoEnabled()) {
-            LOG.info("Start tearDown()");
-        }
-=======
     static void stopNodes() throws Exception {
         LOG.info("Start tearDown()");
->>>>>>> c086555b
 
         IgniteUtils.closeAll(ITUtils.reverse(CLUSTER_NODES));
 
         CLUSTER_NODES.clear();
 
-<<<<<<< HEAD
-        if (LOG.isInfoEnabled()) {
-            LOG.info("End tearDown()");
-        }
-    }
-
-    /**
-     *
-     */
-    protected QueryChecker assertQuery(String qry) {
-=======
         LOG.info("End tearDown()");
     }
 
     /** */
     protected static QueryChecker assertQuery(String qry) {
->>>>>>> c086555b
         return new QueryChecker(qry) {
-            @Override
-            protected QueryProcessor getEngine() {
-                return ((IgniteImpl) CLUSTER_NODES.get(0)).queryEngine();
+            @Override protected QueryProcessor getEngine() {
+                return ((IgniteImpl)CLUSTER_NODES.get(0)).queryEngine();
             }
         };
     }
 
-<<<<<<< HEAD
-    /**
-     *
-     */
-    protected Table createAndPopulateTable() {
-=======
     /** */
     protected static Table createAndPopulateTable() {
->>>>>>> c086555b
         TableDefinition schTbl1 = SchemaBuilders.tableBuilder("PUBLIC", "PERSON").columns(
-                SchemaBuilders.column("ID", ColumnType.INT32).asNonNull().build(),
-                SchemaBuilders.column("NAME", ColumnType.string()).asNullable().build(),
-                SchemaBuilders.column("SALARY", ColumnType.DOUBLE).asNullable().build()
+            SchemaBuilders.column("ID", ColumnType.INT32).asNonNull().build(),
+            SchemaBuilders.column("NAME", ColumnType.string()).asNullable().build(),
+            SchemaBuilders.column("SALARY", ColumnType.DOUBLE).asNullable().build()
         ).withPrimaryKey("ID").build();
 
         Table tbl = CLUSTER_NODES.get(0).tables().createTable(schTbl1.canonicalName(), tblCh ->
-                SchemaConfigurationConverter.convert(schTbl1, tblCh)
-                        .changeReplicas(1)
-                        .changePartitions(10)
+            SchemaConfigurationConverter.convert(schTbl1, tblCh)
+                .changeReplicas(1)
+                .changePartitions(10)
         );
 
         int idx = 0;
 
-        insertData(tbl, new String[]{"ID", "NAME", "SALARY"}, new Object[][]{
-                {idx++, "Igor", 10d},
-                {idx++, null, 15d},
-                {idx++, "Ilya", 15d},
-                {idx++, "Roma", 10d},
-                {idx, "Roma", 10d}
+        insertData(tbl, new String[] {"ID", "NAME", "SALARY"}, new Object[][] {
+            {idx++, "Igor", 10d},
+            {idx++, null, 15d},
+            {idx++, "Ilya", 15d},
+            {idx++, "Roma", 10d},
+            {idx, "Roma", 10d}
         });
 
         return tbl;
@@ -260,18 +170,16 @@
 
             Tuple toInsert = Tuple.create();
 
-            for (int i = 0; i < tuple.length; i++) {
+            for (int i = 0; i < tuple.length; i++)
                 toInsert.set(columnNames[i], tuple[i]);
-            }
 
             batch.add(toInsert);
 
             if (batch.size() == batchSize) {
                 Collection<Tuple> duplicates = view.insertAll(batch);
 
-                if (!duplicates.isEmpty()) {
+                if (!duplicates.isEmpty())
                     throw new AssertionError("Duplicated rows detected: " + duplicates);
-                }
 
                 batch.clear();
             }
@@ -287,7 +195,7 @@
     /** */
     protected static List<List<?>> sql(String sql, Object... args) {
         return getAllFromCursor(
-                ((IgniteImpl) CLUSTER_NODES.get(0)).queryEngine().query("PUBLIC", sql, args).get(0)
+            ((IgniteImpl)CLUSTER_NODES.get(0)).queryEngine().query("PUBLIC", sql, args).get(0)
         );
     }
 }