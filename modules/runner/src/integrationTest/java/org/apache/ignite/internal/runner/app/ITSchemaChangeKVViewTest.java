--- conflicted
+++ resolved
@@ -21,7 +21,7 @@
 import java.util.List;
 import java.util.function.Supplier;
 import org.apache.ignite.app.Ignite;
-import org.apache.ignite.internal.table.SchemaMismatchException;
+import org.apache.ignite.internal.schema.SchemaMismatchException;
 import org.apache.ignite.schema.Column;
 import org.apache.ignite.schema.ColumnType;
 import org.apache.ignite.schema.SchemaBuilders;
@@ -46,11 +46,7 @@
 
         createTable(grid);
 
-<<<<<<< HEAD
-        KeyValueView<Tuple, Tuple> kvView = grid.get(1).tables().table(TABLE).keyValueView();
-=======
-        KeyValueBinaryView kvView = grid.get(0).tables().table(TABLE).kvView();
->>>>>>> 1f75cb10
+        KeyValueView<Tuple, Tuple> kvView = grid.get(0).tables().table(TABLE).keyValueView();
 
         {
             kvView.put(
@@ -94,11 +90,7 @@
 
         createTable(grid);
 
-<<<<<<< HEAD
-        KeyValueView<Tuple, Tuple> kvView = grid.get(1).tables().table(TABLE).keyValueView();
-=======
-        KeyValueBinaryView kvView = grid.get(0).tables().table(TABLE).kvView();
->>>>>>> 1f75cb10
+        KeyValueView<Tuple, Tuple> kvView = grid.get(0).tables().table(TABLE).keyValueView();
 
         {
             kvView.put(Tuple.create().set("key", 1L), Tuple.create().set("valInt", 111));
@@ -140,11 +132,7 @@
 
         createTable(grid);
 
-<<<<<<< HEAD
-        KeyValueView<Tuple, Tuple> kvView = grid.get(1).tables().table(TABLE).keyValueView();
-=======
-        KeyValueBinaryView kvView = grid.get(0).tables().table(TABLE).kvView();
->>>>>>> 1f75cb10
+        KeyValueView<Tuple, Tuple> kvView = grid.get(0).tables().table(TABLE).keyValueView();
 
         {
             kvView.put(Tuple.create().set("key", 1L), Tuple.create().set("valInt", 111));
@@ -195,11 +183,7 @@
 
         final Column column = SchemaBuilders.column("val", ColumnType.string()).asNullable().withDefaultValue("default").build();
 
-<<<<<<< HEAD
-        KeyValueView<Tuple, Tuple> kvView = grid.get(1).tables().table(TABLE).keyValueView();
-=======
-        KeyValueBinaryView kvView = grid.get(0).tables().table(TABLE).kvView();
->>>>>>> 1f75cb10
+        KeyValueView<Tuple, Tuple> kvView = grid.get(0).tables().table(TABLE).keyValueView();
 
         {
             kvView.put(Tuple.create().set("key", 1L), Tuple.create().set("valInt", 111));
@@ -278,11 +262,7 @@
 
         createTable(grid);
 
-<<<<<<< HEAD
-        KeyValueView<Tuple, Tuple> kvView = grid.get(1).tables().table(TABLE).keyValueView();
-=======
-        KeyValueBinaryView kvView = grid.get(0).tables().table(TABLE).kvView();
->>>>>>> 1f75cb10
+        KeyValueView<Tuple, Tuple> kvView = grid.get(0).tables().table(TABLE).keyValueView();
 
         final String colName = "valStr";
 
