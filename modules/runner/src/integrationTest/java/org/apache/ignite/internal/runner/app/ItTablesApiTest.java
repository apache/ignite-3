/*
 * Licensed to the Apache Software Foundation (ASF) under one or more
 * contributor license agreements.  See the NOTICE file distributed with
 * this work for additional information regarding copyright ownership.
 * The ASF licenses this file to You under the Apache License, Version 2.0
 * (the "License"); you may not use this file except in compliance with
 * the License.  You may obtain a copy of the License at
 *
 *      http://www.apache.org/licenses/LICENSE-2.0
 *
 * Unless required by applicable law or agreed to in writing, software
 * distributed under the License is distributed on an "AS IS" BASIS,
 * WITHOUT WARRANTIES OR CONDITIONS OF ANY KIND, either express or implied.
 * See the License for the specific language governing permissions and
 * limitations under the License.
 */

package org.apache.ignite.internal.runner.app;

import static org.apache.ignite.internal.schema.configuration.SchemaConfigurationConverter.convert;
import static org.apache.ignite.internal.test.WatchListenerInhibitor.metastorageEventsInhibitor;
import static org.junit.jupiter.api.Assertions.assertEquals;
import static org.junit.jupiter.api.Assertions.assertFalse;
import static org.junit.jupiter.api.Assertions.assertNotNull;
import static org.junit.jupiter.api.Assertions.assertNull;
import static org.junit.jupiter.api.Assertions.assertThrows;

import java.util.ArrayList;
import java.util.List;
import java.util.concurrent.CompletableFuture;
import java.util.concurrent.ExecutionException;
import java.util.concurrent.TimeUnit;
import java.util.function.Function;
import java.util.stream.Collectors;
import java.util.stream.IntStream;
import org.apache.ignite.Ignite;
import org.apache.ignite.IgnitionManager;
import org.apache.ignite.internal.ItUtils;
import org.apache.ignite.internal.table.IgniteTablesInternal;
import org.apache.ignite.internal.table.TableImpl;
import org.apache.ignite.internal.test.WatchListenerInhibitor;
import org.apache.ignite.internal.testframework.IgniteAbstractTest;
import org.apache.ignite.internal.testframework.IgniteTestUtils;
import org.apache.ignite.internal.util.IgniteUtils;
import org.apache.ignite.lang.ColumnAlreadyExistsException;
import org.apache.ignite.lang.IgniteUuid;
import org.apache.ignite.lang.IndexAlreadyExistsException;
import org.apache.ignite.lang.NodeStoppingException;
import org.apache.ignite.lang.TableAlreadyExistsException;
import org.apache.ignite.schema.SchemaBuilders;
import org.apache.ignite.schema.definition.ColumnDefinition;
import org.apache.ignite.schema.definition.ColumnType;
import org.apache.ignite.schema.definition.index.IndexDefinition;
import org.apache.ignite.table.Table;
import org.junit.jupiter.api.AfterEach;
import org.junit.jupiter.api.BeforeEach;
import org.junit.jupiter.api.Disabled;
import org.junit.jupiter.api.Test;
import org.junit.jupiter.api.TestInfo;

/**
 * Integration tests to check consistent of java API on different nodes.
 */
public class ItTablesApiTest extends IgniteAbstractTest {
    /** Schema name. */
    public static final String SCHEMA = "PUBLIC";

    /** Short table name. */
    public static final String SHORT_TABLE_NAME = "tbl1";

    /** Table name. */
    public static final String TABLE_NAME = SCHEMA + "." + SHORT_TABLE_NAME;

    /** Nodes bootstrap configuration. */
    private final ArrayList<Function<String, String>> nodesBootstrapCfg = new ArrayList<>() {
        {
            add((metastorageNodeName) -> "{\n"
                    + "  \"node\": {\n"
                    + "    \"metastorageNodes\":[ " + metastorageNodeName + " ]\n"
                    + "  },\n"
                    + "  \"network\": {\n"
                    + "    \"port\":3344,\n"
                    + "    \"nodeFinder\": {\n"
                    + "      \"netClusterNodes\":[ \"localhost:3344\", \"localhost:3345\", \"localhost:3346\" ]\n"
                    + "    }\n"
                    + "  }\n"
                    + "}");

            add((metastorageNodeName) -> "{\n"
                    + "  \"node\": {\n"
                    + "    \"metastorageNodes\":[ " + metastorageNodeName + " ]\n"
                    + "  },\n"
                    + "  \"network\": {\n"
                    + "    \"port\":3345,\n"
                    + "    \"nodeFinder\": {\n"
                    + "      \"netClusterNodes\":[ \"localhost:3344\", \"localhost:3345\", \"localhost:3346\" ]\n"
                    + "    }\n"
                    + "  }\n"
                    + "}");

            add((metastorageNodeName) -> "{\n"
                    + "  \"node\": {\n"
                    + "    \"metastorageNodes\":[ " + metastorageNodeName + " ]\n"
                    + "  },\n"
                    + "  \"network\": {\n"
                    + "    \"port\":3346,\n"
                    + "    \"nodeFinder\": {\n"
                    + "      \"netClusterNodes\":[ \"localhost:3344\", \"localhost:3345\", \"localhost:3346\" ]\n"
                    + "    }\n"
                    + "  }\n"
                    + "}");
        }
    };

    /** Cluster nodes. */
    private List<Ignite> clusterNodes;

    /**
     * Before each.
     */
    @BeforeEach
    void beforeEach(TestInfo testInfo) throws Exception {
        String metastorageNodeName = IgniteTestUtils.testNodeName(testInfo, 0);

        clusterNodes = IntStream.range(0, nodesBootstrapCfg.size()).mapToObj(value -> {
                    String nodeName = IgniteTestUtils.testNodeName(testInfo, value);

                    return IgnitionManager.start(
                            nodeName,
                            nodesBootstrapCfg.get(value).apply(metastorageNodeName),
                            workDir.resolve(nodeName));
                }
        ).collect(Collectors.toList());
    }

    /**
     * After each.
     */
    @AfterEach
    void afterEach() throws Exception {
        IgniteUtils.closeAll(ItUtils.reverse(clusterNodes));
    }

    /**
     * Trys to create a table which is already created.
     *
     * @throws Exception If failed.
     */
    @Test
    public void testTableAlreadyCreated() throws Exception {
        clusterNodes.forEach(ign -> assertNull(ign.tables().table(TABLE_NAME)));

        Ignite ignite0 = clusterNodes.get(0);

        Table tbl = createTable(ignite0, SCHEMA, SHORT_TABLE_NAME);

        assertThrows(TableAlreadyExistsException.class,
                () -> createTable(ignite0, SCHEMA, SHORT_TABLE_NAME));

        assertEquals(tbl, createTableIfNotExists(ignite0, SCHEMA, SHORT_TABLE_NAME));
    }

    /**
     * Trys to create a table which is already created from lagged node.
     *
     * @throws Exception If failed.
     */
    @Test
    @Disabled("IGNITE-15891 Configuration use local state cache internally, but have to look at consensus")
    public void testTableAlreadyCreatedFromLaggedNode() throws Exception {
        clusterNodes.forEach(ign -> assertNull(ign.tables().table(TABLE_NAME)));

        Ignite ignite0 = clusterNodes.get(0);

        Ignite ignite1 = clusterNodes.get(1);

        WatchListenerInhibitor ignite1Inhibitor = metastorageEventsInhibitor(ignite1);

        ignite1Inhibitor.startInhibit();

        createTable(ignite0, SCHEMA, SHORT_TABLE_NAME);

        CompletableFuture createTblFut = CompletableFuture.runAsync(() -> createTable(ignite1, SCHEMA, SHORT_TABLE_NAME));
        CompletableFuture createTblIfNotExistsFut = CompletableFuture
                .runAsync(() -> createTableIfNotExists(ignite1, SCHEMA, SHORT_TABLE_NAME));

        for (Ignite ignite : clusterNodes) {
            if (ignite != ignite1) {
                assertThrows(TableAlreadyExistsException.class,
                        () -> createTable(ignite, SCHEMA, SHORT_TABLE_NAME));

                assertNotNull(createTableIfNotExists(ignite, SCHEMA, SHORT_TABLE_NAME));
            }
        }

        assertFalse(createTblFut.isDone());
        assertFalse(createTblIfNotExistsFut.isDone());

        ignite1Inhibitor.stopInhibit();

        assertThrows(TableAlreadyExistsException.class, () -> {
            try {
                createTblFut.get(10, TimeUnit.SECONDS);
            } catch (ExecutionException e) {
                throw e.getCause();
            }
        });

        assertNotNull(createTblIfNotExistsFut.get(10, TimeUnit.SECONDS));
    }

    /**
     * Trys to create an index which is already created.
     *
     * @throws Exception If failed.
     */
    @Test
    public void testAddIndex() throws Exception {
        clusterNodes.forEach(ign -> assertNull(ign.tables().table(TABLE_NAME)));

        Ignite ignite0 = clusterNodes.get(0);

        createTable(ignite0, SCHEMA, SHORT_TABLE_NAME);

        addIndex(ignite0, SCHEMA, SHORT_TABLE_NAME);

        assertThrows(IndexAlreadyExistsException.class,
                () -> addIndex(ignite0, SCHEMA, SHORT_TABLE_NAME));

        addIndexIfNotExists(ignite0, SCHEMA, SHORT_TABLE_NAME);
    }

    /**
     * Trys to create an index which is already created from lagged node.
     *
     * @throws Exception If failed.
     */
    @Test
    @Disabled("IGNITE-15891 Configuration use local state cache internally, but have to look at consensus")
    public void testAddIndexFromLaggedNode() throws Exception {
        clusterNodes.forEach(ign -> assertNull(ign.tables().table(TABLE_NAME)));

        Ignite ignite0 = clusterNodes.get(0);

        createTable(ignite0, SCHEMA, SHORT_TABLE_NAME);

        Ignite ignite1 = clusterNodes.get(1);

        WatchListenerInhibitor ignite1Inhibitor = metastorageEventsInhibitor(ignite1);

        ignite1Inhibitor.startInhibit();

        addIndex(ignite0, SCHEMA, SHORT_TABLE_NAME);

        CompletableFuture addIndesFut = CompletableFuture.runAsync(() -> addIndex(ignite1, SCHEMA, SHORT_TABLE_NAME));
        CompletableFuture addIndesIfNotExistsFut = CompletableFuture.runAsync(() -> addIndexIfNotExists(ignite1, SCHEMA, SHORT_TABLE_NAME));

        for (Ignite ignite : clusterNodes) {
            if (ignite != ignite1) {
                assertThrows(IndexAlreadyExistsException.class,
                        () -> addIndex(ignite, SCHEMA, SHORT_TABLE_NAME));

                addIndexIfNotExists(ignite, SCHEMA, SHORT_TABLE_NAME);
            }
        }

        assertFalse(addIndesFut.isDone());
        assertFalse(addIndesIfNotExistsFut.isDone());

        ignite1Inhibitor.stopInhibit();

        assertThrows(IndexAlreadyExistsException.class, () -> {
            try {
                addIndesFut.get(10, TimeUnit.SECONDS);
            } catch (ExecutionException e) {
                throw e.getCause();
            }
        });

        addIndesIfNotExistsFut.get(10, TimeUnit.SECONDS);
    }

    /**
     * Trys to create a column which is already created.
     *
     * @throws Exception If failed.
     */
    @Test
    public void testAddColumn() throws Exception {
        clusterNodes.forEach(ign -> assertNull(ign.tables().table(TABLE_NAME)));

        Ignite ignite0 = clusterNodes.get(0);

        createTable(ignite0, SCHEMA, SHORT_TABLE_NAME);

        addColumn(ignite0, SCHEMA, SHORT_TABLE_NAME);

        assertThrows(ColumnAlreadyExistsException.class,
                () -> addColumn(ignite0, SCHEMA, SHORT_TABLE_NAME));

        addColumnIfNotExists(ignite0, SCHEMA, SHORT_TABLE_NAME);
    }

    /**
     * Trys to create a column which is already created from lagged node.
     *
     * @throws Exception If failed.
     */
    @Test
    @Disabled("IGNITE-15891 Configuration use local state cache internally, but have to look at consensus")
    public void testAddColumnFromLaggedNode() throws Exception {
        clusterNodes.forEach(ign -> assertNull(ign.tables().table(TABLE_NAME)));

        Ignite ignite0 = clusterNodes.get(0);

        createTable(ignite0, SCHEMA, SHORT_TABLE_NAME);

        Ignite ignite1 = clusterNodes.get(1);

        WatchListenerInhibitor ignite1Inhibitor = metastorageEventsInhibitor(ignite1);

        ignite1Inhibitor.startInhibit();

        addColumn(ignite0, SCHEMA, SHORT_TABLE_NAME);

        CompletableFuture addColFut = CompletableFuture.runAsync(() -> addColumn(ignite1, SCHEMA, SHORT_TABLE_NAME));
        CompletableFuture addColIfNotExistsFut = CompletableFuture.runAsync(() -> addColumnIfNotExists(ignite1, SCHEMA, SHORT_TABLE_NAME));

        for (Ignite ignite : clusterNodes) {
            if (ignite != ignite1) {
                assertThrows(ColumnAlreadyExistsException.class,
                        () -> addColumn(ignite, SCHEMA, SHORT_TABLE_NAME));

                addColumnIfNotExists(ignite, SCHEMA, SHORT_TABLE_NAME);
            }
        }

        assertFalse(addColFut.isDone());
        assertFalse(addColIfNotExistsFut.isDone());

        ignite1Inhibitor.stopInhibit();

        assertThrows(IndexAlreadyExistsException.class, () -> {
            try {
                addColFut.get(10, TimeUnit.SECONDS);
            } catch (ExecutionException e) {
                throw e.getCause();
            }
        });

        addColIfNotExistsFut.get(10, TimeUnit.SECONDS);
    }

    /**
     * Checks that if a table would be created/dropped into any cluster node, this is visible to all
     * other nodes.
     *
     * @throws Exception If failed.
     */
    @Test
    public void testCreateDropTable() throws Exception {
        clusterNodes.forEach(ign -> assertNull(ign.tables().table(TABLE_NAME)));

        Ignite ignite1 = clusterNodes.get(1);

        WatchListenerInhibitor ignite1Inhibitor = metastorageEventsInhibitor(ignite1);

        ignite1Inhibitor.startInhibit();

        Table table = createTable(clusterNodes.get(0), SCHEMA, SHORT_TABLE_NAME);

        IgniteUuid tblId = ((TableImpl) table).tableId();

        CompletableFuture<Table> tableByNameFut = CompletableFuture.supplyAsync(() -> {
            return ignite1.tables().table(TABLE_NAME);
        });

        CompletableFuture<Table> tableByIdFut = CompletableFuture.supplyAsync(() -> {
            try {
                return ((IgniteTablesInternal) ignite1.tables()).table(tblId);
            } catch (NodeStoppingException e) {
                throw new AssertionError(e.getMessage());
            }
        });

        // Because the event inhibitor was started, last metastorage updates do not reach to one node.
        // Therefore the table still doesn't exists locally, but API prevents getting null and waits events.
        for (Ignite ignite : clusterNodes) {
            if (ignite != ignite1) {
                assertNotNull(ignite.tables().table(TABLE_NAME));

                assertNotNull(((IgniteTablesInternal) ignite.tables()).table(tblId));
            }
        }

        assertFalse(tableByNameFut.isDone());
        assertFalse(tableByIdFut.isDone());

        ignite1Inhibitor.stopInhibit();

        assertNotNull(tableByNameFut.get(10, TimeUnit.SECONDS));
        assertNotNull(tableByIdFut.get(10, TimeUnit.SECONDS));

        ignite1Inhibitor.startInhibit();

        clusterNodes.get(0).tables().dropTable(TABLE_NAME);

        // Because the event inhibitor was started, last metastorage updates do not reach to one node.
        // Therefore the table still exists locally, but API prevents getting it.
        for (Ignite ignite : clusterNodes) {
            assertNull(ignite.tables().table(TABLE_NAME));

            assertNull(((IgniteTablesInternal) ignite.tables()).table(tblId));
        }

        ignite1Inhibitor.stopInhibit();
    }

    /**
     * Creates table.
     *
     * @param node           Cluster node.
     * @param schemaName     Schema name.
     * @param shortTableName Table name.
     */
    protected Table createTable(Ignite node, String schemaName, String shortTableName) {
        return node.tables().createTable(
                schemaName + "." + shortTableName,
                tblCh -> convert(SchemaBuilders.tableBuilder(schemaName, shortTableName).columns(
                        SchemaBuilders.column("key", ColumnType.INT64).asNonNull().build(),
                        SchemaBuilders.column("valInt", ColumnType.INT32).asNullable().build(),
                        SchemaBuilders.column("valStr", ColumnType.string())
                                .withDefaultValueExpression("default").build()
                        ).withPrimaryKey("key").build(),
                        tblCh).changeReplicas(2).changePartitions(10)
        );
    }

    /**
     * Adds an index if it does not exist.
     *
     * @param node           Cluster node.
     * @param schemaName     Schema name.
     * @param shortTableName Table name.
     */
    protected Table createTableIfNotExists(Ignite node, String schemaName, String shortTableName) {
        return node.tables().createTableIfNotExists(
                schemaName + "." + shortTableName,
                tblCh -> convert(SchemaBuilders.tableBuilder(schemaName, shortTableName).columns(
                        SchemaBuilders.column("key", ColumnType.INT64).asNonNull().build(),
                        SchemaBuilders.column("valInt", ColumnType.INT32).asNullable().build(),
                        SchemaBuilders.column("valStr", ColumnType.string())
                                .withDefaultValueExpression("default").build()
                        ).withPrimaryKey("key").build(),
                        tblCh).changeReplicas(2).changePartitions(10)
        );
    }

    /**
     * Adds an index.
     *
     * @param node           Cluster node.
     * @param schemaName     Schema name.
     * @param shortTableName Table name.
     */
    protected void addColumn(Ignite node, String schemaName, String shortTableName) {
        ColumnDefinition col = SchemaBuilders.column("valStrNew", ColumnType.string()).asNullable()
                .withDefaultValueExpression("default").build();

        addColumnInternal(node, schemaName, shortTableName, col);
    }

    /**
     * Adds a column according to the column definition.
     *
     * @param node Ignite node.
     * @param schemaName Schema name.
     * @param shortTableName Table name.
     * @param colDefinition Column defenition.
     */
    private void addColumnInternal(Ignite node, String schemaName, String shortTableName, ColumnDefinition colDefinition) {
        node.tables().alterTable(
                schemaName + "." + shortTableName,
                chng -> chng.changeColumns(cols -> {
                    try {
                        cols.create(colDefinition.name(), colChg -> convert(colDefinition, colChg));
                    } catch (IllegalArgumentException e) {
                        throw new ColumnAlreadyExistsException(colDefinition.name());
                    }
<<<<<<< HEAD
=======

                    int colIdx = chng.columns().namedListKeys().stream().mapToInt(Integer::parseInt)
                            .max().getAsInt() + 1;

                    cols.create(String.valueOf(colIdx), colChg -> convert(colDefinition, colChg));
>>>>>>> a42b6d68
                }));
    }

    /**
     * Adds a column if it does not exist.
     *
     * @param node Ignite node.
     * @param schemaName Schema name.
     * @param shortTableName Table name.
     */
    protected void addColumnIfNotExists(Ignite node, String schemaName, String shortTableName) {
        ColumnDefinition col = SchemaBuilders.column("valStrNew", ColumnType.string()).asNullable()
                .withDefaultValueExpression("default").build();

        try {
            addColumnInternal(node, schemaName, shortTableName, col);
        } catch (ColumnAlreadyExistsException ex) {
            log.info("Column already exists [naem={}]", col.name());
        }
    }

    /**
     * Adds a column.
     *
     * @param node           Cluster node.
     * @param schemaName     Schema name.
     * @param shortTableName Table name.
     */
    protected void addIndex(Ignite node, String schemaName, String shortTableName) {
        IndexDefinition idx = SchemaBuilders.hashIndex("testHI")
                .withColumns("valInt", "valStr")
                .build();

        node.tables().alterTable(schemaName + "." + shortTableName, chng -> chng.changeIndices(idxes -> {
            if (idxes.get(idx.name()) != null) {
                log.info("Index already exists [naem={}]", idx.name());

                throw new IndexAlreadyExistsException(idx.name());
            }

            idxes.create(idx.name(), tableIndexChange -> convert(idx, tableIndexChange));
        }));
    }

    /**
     * Creates a table if it does not exist.
     *
     * @param node           Cluster node.
     * @param schemaName     Schema name.
     * @param shortTableName Table name.
     */
    protected void addIndexIfNotExists(Ignite node, String schemaName, String shortTableName) {
        IndexDefinition idx = SchemaBuilders.hashIndex("testHI")
                .withColumns("valInt", "valStr")
                .build();

        node.tables().alterTable(schemaName + "." + shortTableName, chng -> chng.changeIndices(idxes -> {
            if (idxes.get(idx.name()) == null) {
                idxes.create(idx.name(), tableIndexChange -> convert(idx, tableIndexChange));
            } else {
                log.info("Index already exists [naem={}]", idx.name());
            }
        }));
    }
}<|MERGE_RESOLUTION|>--- conflicted
+++ resolved
@@ -487,14 +487,6 @@
                     } catch (IllegalArgumentException e) {
                         throw new ColumnAlreadyExistsException(colDefinition.name());
                     }
-<<<<<<< HEAD
-=======
-
-                    int colIdx = chng.columns().namedListKeys().stream().mapToInt(Integer::parseInt)
-                            .max().getAsInt() + 1;
-
-                    cols.create(String.valueOf(colIdx), colChg -> convert(colDefinition, colChg));
->>>>>>> a42b6d68
                 }));
     }
 
