/*
 * Licensed to the Apache Software Foundation (ASF) under one or more
 * contributor license agreements.  See the NOTICE file distributed with
 * this work for additional information regarding copyright ownership.
 * The ASF licenses this file to You under the Apache License, Version 2.0
 * (the "License"); you may not use this file except in compliance with
 * the License.  You may obtain a copy of the License at
 *
 *      http://www.apache.org/licenses/LICENSE-2.0
 *
 * Unless required by applicable law or agreed to in writing, software
 * distributed under the License is distributed on an "AS IS" BASIS,
 * WITHOUT WARRANTIES OR CONDITIONS OF ANY KIND, either express or implied.
 * See the License for the specific language governing permissions and
 * limitations under the License.
 */

package org.apache.ignite.internal.runner.app;

import java.nio.file.Path;
import java.util.ArrayList;
import java.util.LinkedHashMap;
import java.util.List;
import java.util.Map;
import org.apache.ignite.app.Ignite;
import org.apache.ignite.app.IgnitionManager;
import org.apache.ignite.internal.testframework.WorkDirectory;
import org.apache.ignite.internal.testframework.WorkDirectoryExtension;
import org.apache.ignite.internal.util.IgniteUtils;
import org.junit.jupiter.api.AfterEach;
import org.junit.jupiter.api.Assertions;
import org.junit.jupiter.api.BeforeAll;
import org.junit.jupiter.api.Test;
import org.junit.jupiter.api.extension.ExtendWith;

/**
 * Ignition interface tests.
 */
@ExtendWith(WorkDirectoryExtension.class)
class IgnitionTest {
    /** Nodes bootstrap configuration. */
    private final Map<String, String> nodesBootstrapCfg = new LinkedHashMap<>() {{
            put("node0", "{\n" +
                "  \"node\": {\n" +
                "    \"metastorageNodes\":[ \"node0\" ]\n" +
                "  },\n" +
                "  \"network\": {\n" +
                "    \"port\":3344,\n" +
                "    \"netClusterNodes\":[ \"localhost:3344\", \"localhost:3345\", \"localhost:3346\" ]\n" +
                "  }\n" +
                "}");

            put("node1", "{\n" +
                "  \"node\": {\n" +
                "    \"metastorageNodes\":[ \"node0\" ]\n" +
                "  },\n" +
                "  \"network\": {\n" +
                "    \"port\":3345,\n" +
                "    \"netClusterNodes\":[ \"localhost:3344\", \"localhost:3345\", \"localhost:3346\" ]\n" +
                "  }\n" +
                "}");

            put("node2", "{\n" +
                "  \"node\": {\n" +
                "    \"metastorageNodes\":[ \"node0\" ]\n" +
                "  },\n" +
                "  \"network\": {\n" +
                "    \"port\":3346,\n" +
                "    \"netClusterNodes\":[ \"localhost:3344\", \"localhost:3345\", \"localhost:3346\" ]\n" +
                "  }\n" +
                "}");
        }};

    /** */
    private final List<Ignite> startedNodes = new ArrayList<>();

    /** */
<<<<<<< HEAD
    @BeforeAll
    static void beforeAll() throws Exception {
        IgnitionCleaner.removeAllData();
    }
=======
    @WorkDirectory
    private Path workDir;
>>>>>>> 10f52bb6

    /** */
    @AfterEach
    void tearDown() throws Exception {
        IgniteUtils.closeAll(startedNodes);
    }

    /**
     * Check that Ignition.start() with bootstrap configuration returns Ignite instance.
     */
    @Test
    void testNodesStartWithBootstrapConfiguration() {
        nodesBootstrapCfg.forEach((nodeName, configStr) ->
            startedNodes.add(IgnitionManager.start(nodeName, configStr, workDir.resolve(nodeName)))
        );

        Assertions.assertEquals(3, startedNodes.size());

        startedNodes.forEach(Assertions::assertNotNull);
    }

    /**
     * Check that Ignition.start() with bootstrap configuration returns Ignite instance.
     */
    @Test
    void testNodeStartWithoutBootstrapConfiguration() throws Exception {
        try (Ignite ignite = IgnitionManager.start("node0", null, workDir)) {
            Assertions.assertNotNull(ignite);
        }
    }
}<|MERGE_RESOLUTION|>--- conflicted
+++ resolved
@@ -75,15 +75,8 @@
     private final List<Ignite> startedNodes = new ArrayList<>();
 
     /** */
-<<<<<<< HEAD
-    @BeforeAll
-    static void beforeAll() throws Exception {
-        IgnitionCleaner.removeAllData();
-    }
-=======
     @WorkDirectory
     private Path workDir;
->>>>>>> 10f52bb6
 
     /** */
     @AfterEach
