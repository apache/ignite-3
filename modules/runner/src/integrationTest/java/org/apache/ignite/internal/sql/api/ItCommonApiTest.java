/*
 * Licensed to the Apache Software Foundation (ASF) under one or more
 * contributor license agreements. See the NOTICE file distributed with
 * this work for additional information regarding copyright ownership.
 * The ASF licenses this file to You under the Apache License, Version 2.0
 * (the "License"); you may not use this file except in compliance with
 * the License. You may obtain a copy of the License at
 *
 *      http://www.apache.org/licenses/LICENSE-2.0
 *
 * Unless required by applicable law or agreed to in writing, software
 * distributed under the License is distributed on an "AS IS" BASIS,
 * WITHOUT WARRANTIES OR CONDITIONS OF ANY KIND, either express or implied.
 * See the License for the specific language governing permissions and
 * limitations under the License.
 */

package org.apache.ignite.internal.sql.api;

import static org.apache.ignite.internal.testframework.IgniteTestUtils.assertThrowsWithCause;
import static org.apache.ignite.internal.testframework.IgniteTestUtils.waitForCondition;
import static org.hamcrest.MatcherAssert.assertThat;
import static org.hamcrest.Matchers.containsString;
import static org.junit.jupiter.api.Assertions.assertEquals;
import static org.junit.jupiter.api.Assertions.assertThrows;

import java.time.Instant;
import java.time.LocalDateTime;
import java.util.concurrent.CompletableFuture;
import java.util.concurrent.TimeUnit;
import org.apache.calcite.schema.SchemaPlus;
import org.apache.ignite.Ignite;
import org.apache.ignite.internal.sql.engine.ClusterPerClassIntegrationTest;
import org.apache.ignite.internal.sql.engine.SqlQueryProcessor;
import org.apache.ignite.internal.sql.engine.exec.ExecutionCancelledException;
import org.apache.ignite.internal.sql.engine.schema.SqlSchemaManager;
import org.apache.ignite.internal.testframework.IgniteTestUtils;
import org.apache.ignite.internal.tx.InternalTransaction;
import org.apache.ignite.internal.tx.TxManager;
import org.apache.ignite.internal.tx.TxState;
import org.apache.ignite.lang.IgniteException;
import org.apache.ignite.sql.IgniteSql;
import org.apache.ignite.sql.ResultSet;
import org.apache.ignite.sql.Session;
import org.apache.ignite.sql.SqlRow;
import org.apache.ignite.table.Table;
import org.apache.ignite.table.Tuple;
import org.apache.ignite.tx.Transaction;
import org.jetbrains.annotations.Nullable;
import org.junit.jupiter.api.Test;

/** Test common SQL API. */
public class ItCommonApiTest extends ClusterPerClassIntegrationTest {
    @Override
    protected int nodes() {
        return 1;
    }

    /** Check correctness of session expiration. */
    @Test
    public void testSessionExpiration() throws Exception {
        IgniteSql sql = igniteSql();

        sql("CREATE TABLE TST(id INTEGER PRIMARY KEY, val INTEGER)");
        sql("INSERT INTO TST VALUES (1,1), (2,2), (3,3), (4,4)");

        Session ses1 = sql.sessionBuilder().defaultPageSize(1).idleTimeout(2, TimeUnit.SECONDS).build();
        Session ses2 = sql.sessionBuilder().defaultPageSize(1).idleTimeout(100, TimeUnit.SECONDS).build();

        assertEquals(2, queryProcessor().liveSessions().size());

        ResultSet rs1 = ses1.execute(null, "SELECT id FROM TST");
        ResultSet rs2 = ses2.execute(null, "SELECT id FROM TST");

        waitForCondition(() -> queryProcessor().liveSessions().size() == 1, 10_000);

        // first session should no longer exist for the moment
        IgniteException err = assertThrows(IgniteException.class, () -> ses1.execute(null, "SELECT 1 + 1"));
        assertThat(err.getMessage(), containsString("Session not found"));

        // already started query should fail due to session has been expired
        assertThrowsWithCause(() -> {
            while (rs1.hasNext()) {
                rs1.next();
            }
        }, ExecutionCancelledException.class);

        rs1.close();

        // second session could proceed with execution
        while (rs2.hasNext()) {
            rs2.next();
        }

        // second session could start new query
        ses2.execute(null, "SELECT 2 + 2").close();
    }

    /** Check timestamp type operations correctness using sql and kv api. */
    @Test
    public void checkTimestampOperations() {
        String kvTblName = "tbl_all_columns_sql";
        String keyCol = "KEY";

        Ignite node = CLUSTER_NODES.get(0);

        // TODO: https://issues.apache.org/jira/browse/IGNITE-19162 Trim all less than millisecond information from timestamp
        //String tsStr = "2023-03-29T08:22:33.005007Z";
        // TODO: IGNITE-20105 it should be "2023-03-29T08:22:33.005Z";
        String tsStr = "2023-03-29T08:22:33Z";

        Instant ins = Instant.parse(tsStr);

        sql("CREATE TABLE timestamps(id INTEGER PRIMARY KEY, i TIMESTAMP(9))");

        // TODO: IGNITE-19274 Add column with TIMESTAMP WITH LOCAL TIME ZONE
        sql(String.format("CREATE TABLE %s(\"%s\" INTEGER PRIMARY KEY, \"TIMESTAMP\" TIMESTAMP(9))", kvTblName, keyCol));

        Table tbl = node.tables().table(kvTblName);

        Tuple rec = Tuple.create()
                .set("KEY", 1)
                .set("TIMESTAMP", LocalDateTime.of(2023, 3, 29, 8, 22, 33));

        tbl.recordView().insert(null, rec);

        // TODO: https://issues.apache.org/jira/browse/IGNITE-19161 Can`t insert timestamp representing in ISO_INSTANT format
        tsStr = tsStr.replace("T", " ").substring(0, tsStr.length() - 1);

        sql("INSERT INTO timestamps VALUES (101, TIMESTAMP '" + tsStr + "')");

        try (Session ses = node.sql().createSession()) {
            // for projection pop up
            ResultSet<SqlRow> res = ses.execute(null, "SELECT i, id FROM timestamps");

            String srtRepr = ins.toString();

            String expDateTimeStr = srtRepr.substring(0, srtRepr.length() - 1);

            assertEquals(expDateTimeStr, res.next().datetimeValue(0).toString());

            String query = "select \"KEY\", \"TIMESTAMP\" from TBL_ALL_COLUMNS_SQL ORDER BY KEY";

            res = ses.execute(null, query);

            assertEquals(expDateTimeStr, res.next().datetimeValue(1).toString());
        }
    }

    /** Check transaction change status with erroneous statements. */
    @Test
    public void testTxStateChangedOnErroneousOp() {
        sql("CREATE TABLE TEST(ID INT PRIMARY KEY, VAL0 INT)");

        TxManager txManager = txManager();

        SqlSchemaManager oldManager =
                (SqlSchemaManager) IgniteTestUtils.getFieldValue(queryProcessor(), SqlQueryProcessor.class, "sqlSchemaManager");

        int txPrevCnt = txManager.finished();

        Transaction tx = CLUSTER_NODES.get(0).transactions().begin();

        try {
            sql(tx, "INSERT INTO PUBLIC.TEST VALUES(1, 1)");
            sql(tx, "INSERT INTO NOTEXIST.TEST VALUES(1, 1)");
        } catch (Throwable ignore) {
            // No op.
        }

        assertEquals(0, txManager.finished() - txPrevCnt);
        assertEquals(1, txManager.pending());
        InternalTransaction tx0 = (InternalTransaction) tx;
        assertEquals(TxState.PENDING, tx0.state());

        tx.rollback();
        assertEquals(1, txManager.finished() - txPrevCnt);
        assertEquals(0, txManager.pending());

        sql("INSERT INTO TEST VALUES(1, 1)");
        assertEquals(2, txManager.finished() - txPrevCnt);
        assertEquals(0, txManager.pending());

        var schemaManager = new ErroneousSchemaManager();

        // TODO: refactor after https://issues.apache.org/jira/browse/IGNITE-17694
        IgniteTestUtils.setFieldValue(queryProcessor(), "sqlSchemaManager", schemaManager);

        try {
            sql("SELECT a FROM NOTEXIST.TEST");
        } catch (Throwable ignore) {
            // No op.
        }

        try {
            sql("INSERT INTO NOTEXIST.TEST VALUES(1, 1)");
        } catch (Throwable ignore) {
            // No op.
        }

        assertEquals(4, txManager.finished() - txPrevCnt);
        assertEquals(0, txManager.pending());

        IgniteTestUtils.setFieldValue(queryProcessor(), "sqlSchemaManager", oldManager);
    }

    private static class ErroneousSchemaManager implements SqlSchemaManager {

        /** {@inheritDoc} */
        @Override
<<<<<<< HEAD
        public SchemaPlus schema(@Nullable String name, int version) {
=======
        public @Nullable SchemaPlus schema(@Nullable String name, int version) {
            return null;
        }

        /** {@inheritDoc} */
        @Override
        public @Nullable SchemaPlus schema(@Nullable String name, long timestamp) {
>>>>>>> 7311385a
            return null;
        }

        /** {@inheritDoc} */
        @Override
<<<<<<< HEAD
        public CompletableFuture<?> actualSchemaAsync(int ver) {
=======
        public IgniteTable tableById(int id) {
>>>>>>> 7311385a
            throw new UnsupportedOperationException();
        }

        /** {@inheritDoc} */
        @Override
<<<<<<< HEAD
        public SchemaPlus latestSchema(@Nullable String name) {
=======
        public CompletableFuture<Void> schemaReadyFuture(long version) {
>>>>>>> 7311385a
            throw new UnsupportedOperationException();
        }
    }
}<|MERGE_RESOLUTION|>--- conflicted
+++ resolved
@@ -208,9 +208,6 @@
 
         /** {@inheritDoc} */
         @Override
-<<<<<<< HEAD
-        public SchemaPlus schema(@Nullable String name, int version) {
-=======
         public @Nullable SchemaPlus schema(@Nullable String name, int version) {
             return null;
         }
@@ -218,28 +215,13 @@
         /** {@inheritDoc} */
         @Override
         public @Nullable SchemaPlus schema(@Nullable String name, long timestamp) {
->>>>>>> 7311385a
             return null;
         }
 
         /** {@inheritDoc} */
         @Override
-<<<<<<< HEAD
-        public CompletableFuture<?> actualSchemaAsync(int ver) {
-=======
-        public IgniteTable tableById(int id) {
->>>>>>> 7311385a
+        public CompletableFuture<Void> schemaReadyFuture(int version) {
             throw new UnsupportedOperationException();
         }
-
-        /** {@inheritDoc} */
-        @Override
-<<<<<<< HEAD
-        public SchemaPlus latestSchema(@Nullable String name) {
-=======
-        public CompletableFuture<Void> schemaReadyFuture(long version) {
->>>>>>> 7311385a
-            throw new UnsupportedOperationException();
-        }
     }
 }