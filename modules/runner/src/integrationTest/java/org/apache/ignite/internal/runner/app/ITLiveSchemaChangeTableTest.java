/*
 * Licensed to the Apache Software Foundation (ASF) under one or more
 * contributor license agreements.  See the NOTICE file distributed with
 * this work for additional information regarding copyright ownership.
 * The ASF licenses this file to You under the Apache License, Version 2.0
 * (the "License"); you may not use this file except in compliance with
 * the License.  You may obtain a copy of the License at
 *
 *      http://www.apache.org/licenses/LICENSE-2.0
 *
 * Unless required by applicable law or agreed to in writing, software
 * distributed under the License is distributed on an "AS IS" BASIS,
 * WITHOUT WARRANTIES OR CONDITIONS OF ANY KIND, either express or implied.
 * See the License for the specific language governing permissions and
 * limitations under the License.
 */

package org.apache.ignite.internal.runner.app;

import static org.junit.jupiter.api.Assertions.assertEquals;
import static org.junit.jupiter.api.Assertions.assertNull;
import static org.junit.jupiter.api.Assertions.assertThrows;
import static org.junit.jupiter.api.Assertions.assertTrue;

import java.util.List;
import java.util.UUID;
import org.apache.ignite.Ignite;
import org.apache.ignite.internal.schema.InvalidTypeException;
import org.apache.ignite.internal.schema.SchemaDescriptor;
import org.apache.ignite.internal.schema.SchemaMismatchException;
import org.apache.ignite.internal.table.TableImpl;
import org.apache.ignite.schema.definition.SchemaManagementMode;
import org.apache.ignite.table.RecordView;
import org.apache.ignite.table.Table;
import org.apache.ignite.table.Tuple;
import org.junit.jupiter.api.Test;

<<<<<<< HEAD
=======
import static org.junit.jupiter.api.Assertions.assertEquals;
import static org.junit.jupiter.api.Assertions.assertNull;
import static org.junit.jupiter.api.Assertions.assertTrue;

>>>>>>> 808173f8
/**
 * Live schema tests.
 */
class ITLiveSchemaChangeTableTest extends AbstractSchemaChangeTest {
    /**
     * Check exception for unknown column when STRICT_SCHEMA is enabled.
     */
    @Test
    public void testStrictSchemaInsertRowOfNewSchema() {
        List<Ignite> grid = startGrid();

        createTable(grid);

        Table tbl = grid.get(0).tables().table(TABLE);

        Tuple tuple = Tuple.create().set("key", 1L).set("unknownColumn", 10);

        assertThrowsWithCause(SchemaMismatchException.class, () -> tbl.recordView().insert(tuple));
    }

    /**
     * Check insert row of new schema.
     */
    @Test
    public void testLiveSchemaInsertRowOfNewSchema() {
        List<Ignite> grid = startGrid();

        createTable(grid);

        Table tbl = grid.get(0).tables().table(TABLE);
        RecordView<Tuple> recView = tbl.recordView();

        ((TableImpl) tbl).schemaMode(SchemaManagementMode.LIVE);

        Tuple row = Tuple.create().set("key", 1L).set("valStrNew", "111").set("valIntNew", 333);

        recView.insert(row);

        Tuple res = recView.get(Tuple.create().set("key", 1L));

        assertEquals("111", res.value("valStrNew"));
        assertEquals(Integer.valueOf(333), res.value("valIntNew"));
    }

    /**
     * Check upsert row of old schema with row of new schema.
     */
    @Test
    public void testLiveSchemaUpsertOldSchemaRow() {
        List<Ignite> grid = startGrid();

        createTable(grid);

        Table tbl = grid.get(0).tables().table(TABLE);
        RecordView<Tuple> recView = tbl.recordView();

        Tuple oldSchemaTuple = Tuple.create().set("key", 32L).set("valInt", 111).set("valStr", "str");

        recView.insert(oldSchemaTuple);

        ((TableImpl) tbl).schemaMode(SchemaManagementMode.LIVE);

        Tuple upsertOldSchemaTuple = Tuple.create().set("key", 32L).set("valStrNew", "111").set("valIntNew", 333);

        recView.upsert(upsertOldSchemaTuple);

        Tuple oldSchemaRes = recView.get(Tuple.create().set("key", 32L));

        assertEquals("111", oldSchemaRes.value("valStrNew"));
        assertEquals(Integer.valueOf(333), oldSchemaRes.value("valIntNew"));
    }

    /**
     * Check inserting row of old schema will not lead to column removal.
     */
    @Test
    public void testLiveSchemaInsertOldSchemaRow() {
        List<Ignite> grid = startGrid();

        createTable(grid);

        Table tbl = grid.get(0).tables().table(TABLE);
        RecordView<Tuple> recView = tbl.recordView();

        Tuple oldSchemaTuple = Tuple.create().set("key", 32L).set("valInt", 111).set("valStr", "str");

        ((TableImpl) tbl).schemaMode(SchemaManagementMode.LIVE);

        Tuple row = Tuple.create().set("key", 1L).set("valStrNew", "111").set("valIntNew", 333);

        recView.insert(row);
        recView.insert(oldSchemaTuple);

        Tuple res = recView.get(Tuple.create().set("key", 1L));

        assertEquals("111", res.value("valStrNew"));
        assertEquals(Integer.valueOf(333), res.value("valIntNew"));

        SchemaDescriptor schema = ((TableImpl) tbl).schemaView().schema();

        assertTrue(schema.columnNames().contains("valStrNew"));
        assertTrue(schema.columnNames().contains("valIntNew"));
    }

    /**
     * Check strict schema works correctly after live schema
     */
    @Test
    public void testLiveSchemaAddColumnsSwitchToStrict() {
        List<Ignite> grid = startGrid();

        createTable(grid);

        Table tbl = grid.get(0).tables().table(TABLE);
        RecordView<Tuple> recView = tbl.recordView();

        ((TableImpl) tbl).schemaMode(SchemaManagementMode.LIVE);

        Tuple val = Tuple.create().set("key", 1L).set("valStrNew", "111").set("valIntNew", 333);

        recView.insert(val);

        Tuple res = recView.get(Tuple.create().set("key", 1L));
        assertEquals("111", res.value("valStrNew"));
        assertEquals(Integer.valueOf(333), res.value("valIntNew"));

        ((TableImpl) tbl).schemaMode(SchemaManagementMode.STRICT);

        Tuple anotherKey = Tuple.create().set("key", 2L).set("valStrNew", "111").set("valIntNew", 333);

        recView.insert(anotherKey);

        Tuple newRes = recView.get(Tuple.create().set("key", 2L));

        assertEquals("111", newRes.value("valStrNew"));
        assertEquals(Integer.valueOf(333), newRes.value("valIntNew"));

        assertThrowsWithCause(SchemaMismatchException.class, () -> recView.insert(Tuple.create().set("key", 1L).set("unknownColumn", 10)));
    }

    /**
     * Check upsert row of old schema with row of new schema.
     */
    @Test
    public void testLiveSchemaUpsertSchemaTwice() {
        List<Ignite> grid = startGrid();

        createTable(grid);

        Table tbl = grid.get(0).tables().table(TABLE);
        RecordView<Tuple> recView = tbl.recordView();

        ((TableImpl) tbl).schemaMode(SchemaManagementMode.LIVE);

        Tuple oldSchemaVal = Tuple.create().set("key", 32L).set("valInt", 111).set("valStr", "str");
        Tuple upsertOldSchemaVal = Tuple.create().set("key", 32L).set("valStrNew", "111").set("valIntNew", 333);
        Tuple secondUpsertOldSchemaVal = Tuple.create().set("key", 32L).set("valStrNew", "111").set("valIntNew", 333)
                .set("anotherNewVal", 48L);

        recView.insert(oldSchemaVal);
        recView.upsert(upsertOldSchemaVal);
        recView.upsert(secondUpsertOldSchemaVal);

        Tuple oldSchemaRes = recView.get(Tuple.create().set("key", 32L));

        assertEquals("111", oldSchemaRes.value("valStrNew"));
        assertEquals(Integer.valueOf(333), oldSchemaRes.value("valIntNew"));
        assertEquals(Long.valueOf(48L), oldSchemaRes.value("anotherNewVal"));
    }

    /**
     * Check live schema tuple can handle different value types.
     */
    @Test
    public void testLiveSchemaDifferentColumnTypes() {
        List<Ignite> grid = startGrid();

        createTable(grid);

        Table tbl = grid.get(0).tables().table(TABLE);
        RecordView<Tuple> recView = tbl.recordView();

        ((TableImpl) tbl).schemaMode(SchemaManagementMode.LIVE);

        UUID uuid = UUID.randomUUID();

        Tuple row = Tuple.create()
                .set("key", 1L)
                .set("valByteNew", (byte) 10)
                .set("valShortNew", (short) 48)
                .set("valIntNew", 333)
                .set("valLongNew", 55L)
                .set("valFloatNew", 32.23f)
                .set("valDoubleNew", 100.101d)
                .set("valStrNew", "111")
                .set("valUUIDNew", uuid);

        recView.insert(row);

        Tuple res = recView.get(Tuple.create().set("key", 1L));

        assertEquals(Byte.valueOf((byte) 10), res.value("valByteNew"));
        assertEquals(Short.valueOf((short) 48), res.value("valShortNew"));
        assertEquals(Integer.valueOf(333), res.value("valIntNew"));
        assertEquals(Long.valueOf(55L), res.value("valLongNew"));
        assertEquals(32.23f, res.value("valFloatNew"), 0.001f);
        assertEquals(100.101d, res.value("valDoubleNew"), 0.001f);

        assertEquals("111", res.value("valStrNew"));
        assertEquals(uuid, res.value("valUUIDNew"));

        Tuple secondRow = Tuple.create().set("key", 2L);

        recView.insert(secondRow);

        Tuple nullRes = recView.get(secondRow);

        assertNull(nullRes.value("valByteNew"));
        assertNull(nullRes.value("valShortNew"));
        assertNull(nullRes.value("valIntNew"));
        assertNull(nullRes.value("valLongNew"));
        assertNull(nullRes.value("valFloatNew"));
        assertNull(nullRes.value("valDoubleNew"));
        assertNull(nullRes.value("valUUIDNew"));
        assertNull(nullRes.value("valStrNew"));
    }

    /**
     * Check live schema tuple update schema only once.
     */
    @Test
    public void testLiveSchemaBuilderUpdateSchemaOnlyOnce() {
        List<Ignite> grid = startGrid();

        createTable(grid);

        Table tbl = grid.get(0).tables().table(TABLE);
        RecordView<Tuple> recView = tbl.recordView();

        ((TableImpl) tbl).schemaMode(SchemaManagementMode.LIVE);

        UUID uuid = UUID.randomUUID();

        Tuple row = Tuple.create()
                .set("key", 1L)
                .set("valByteNew", (byte) 10)
                .set("valShortNew", (short) 48)
                .set("valIntNew", 333)
                .set("valLongNew", 55L)
                .set("valFloatNew", 32.23f)
                .set("valDoubleNew", 100.101d)
                .set("valStrNew", "111")
                .set("valUUIDNew", uuid);

        recView.insert(row);

        SchemaDescriptor schema = ((TableImpl) tbl).schemaView().schema();

        assertEquals(2, schema.version());
    }

    /**
     * Check live schema tuple can handle unsupported values and null`s correctly.
     */
    @Test
    public void testLiveSchemaNullAndUnsupportedTypes() {
        List<Ignite> grid = startGrid();

        createTable(grid);

        Table tbl = grid.get(0).tables().table(TABLE);
        RecordView<Tuple> recView = tbl.recordView();

        ((TableImpl) tbl).schemaMode(SchemaManagementMode.LIVE);

        Tuple rowWithObject = Tuple.create().set("key", 1L).set("newBrokenColumn", new Object());

        assertThrowsWithCause(InvalidTypeException.class, () -> recView.insert(rowWithObject));

        Tuple rowWithNull = Tuple.create().set("key", 1L).set("valStrNew", null).set("valIntNew", 333);

        assertThrowsWithCause(InvalidTypeException.class, () -> recView.insert(rowWithNull));
    }
}<|MERGE_RESOLUTION|>--- conflicted
+++ resolved
@@ -19,7 +19,6 @@
 
 import static org.junit.jupiter.api.Assertions.assertEquals;
 import static org.junit.jupiter.api.Assertions.assertNull;
-import static org.junit.jupiter.api.Assertions.assertThrows;
 import static org.junit.jupiter.api.Assertions.assertTrue;
 
 import java.util.List;
@@ -35,13 +34,6 @@
 import org.apache.ignite.table.Tuple;
 import org.junit.jupiter.api.Test;
 
-<<<<<<< HEAD
-=======
-import static org.junit.jupiter.api.Assertions.assertEquals;
-import static org.junit.jupiter.api.Assertions.assertNull;
-import static org.junit.jupiter.api.Assertions.assertTrue;
-
->>>>>>> 808173f8
 /**
  * Live schema tests.
  */
@@ -52,182 +44,182 @@
     @Test
     public void testStrictSchemaInsertRowOfNewSchema() {
         List<Ignite> grid = startGrid();
-
-        createTable(grid);
-
-        Table tbl = grid.get(0).tables().table(TABLE);
-
+        
+        createTable(grid);
+        
+        Table tbl = grid.get(0).tables().table(TABLE);
+        
         Tuple tuple = Tuple.create().set("key", 1L).set("unknownColumn", 10);
-
+        
         assertThrowsWithCause(SchemaMismatchException.class, () -> tbl.recordView().insert(tuple));
     }
-
+    
     /**
      * Check insert row of new schema.
      */
     @Test
     public void testLiveSchemaInsertRowOfNewSchema() {
         List<Ignite> grid = startGrid();
-
-        createTable(grid);
-
-        Table tbl = grid.get(0).tables().table(TABLE);
-        RecordView<Tuple> recView = tbl.recordView();
-
-        ((TableImpl) tbl).schemaMode(SchemaManagementMode.LIVE);
-
+        
+        createTable(grid);
+        
+        Table tbl = grid.get(0).tables().table(TABLE);
+        RecordView<Tuple> recView = tbl.recordView();
+        
+        ((TableImpl) tbl).schemaMode(SchemaManagementMode.LIVE);
+        
         Tuple row = Tuple.create().set("key", 1L).set("valStrNew", "111").set("valIntNew", 333);
-
+        
         recView.insert(row);
-
+        
         Tuple res = recView.get(Tuple.create().set("key", 1L));
-
+        
         assertEquals("111", res.value("valStrNew"));
         assertEquals(Integer.valueOf(333), res.value("valIntNew"));
     }
-
+    
     /**
      * Check upsert row of old schema with row of new schema.
      */
     @Test
     public void testLiveSchemaUpsertOldSchemaRow() {
         List<Ignite> grid = startGrid();
-
-        createTable(grid);
-
-        Table tbl = grid.get(0).tables().table(TABLE);
-        RecordView<Tuple> recView = tbl.recordView();
-
+        
+        createTable(grid);
+        
+        Table tbl = grid.get(0).tables().table(TABLE);
+        RecordView<Tuple> recView = tbl.recordView();
+        
         Tuple oldSchemaTuple = Tuple.create().set("key", 32L).set("valInt", 111).set("valStr", "str");
-
+        
         recView.insert(oldSchemaTuple);
-
-        ((TableImpl) tbl).schemaMode(SchemaManagementMode.LIVE);
-
+        
+        ((TableImpl) tbl).schemaMode(SchemaManagementMode.LIVE);
+        
         Tuple upsertOldSchemaTuple = Tuple.create().set("key", 32L).set("valStrNew", "111").set("valIntNew", 333);
-
+        
         recView.upsert(upsertOldSchemaTuple);
-
+        
         Tuple oldSchemaRes = recView.get(Tuple.create().set("key", 32L));
-
+        
         assertEquals("111", oldSchemaRes.value("valStrNew"));
         assertEquals(Integer.valueOf(333), oldSchemaRes.value("valIntNew"));
     }
-
+    
     /**
      * Check inserting row of old schema will not lead to column removal.
      */
     @Test
     public void testLiveSchemaInsertOldSchemaRow() {
         List<Ignite> grid = startGrid();
-
-        createTable(grid);
-
-        Table tbl = grid.get(0).tables().table(TABLE);
-        RecordView<Tuple> recView = tbl.recordView();
-
+        
+        createTable(grid);
+        
+        Table tbl = grid.get(0).tables().table(TABLE);
+        RecordView<Tuple> recView = tbl.recordView();
+        
         Tuple oldSchemaTuple = Tuple.create().set("key", 32L).set("valInt", 111).set("valStr", "str");
-
-        ((TableImpl) tbl).schemaMode(SchemaManagementMode.LIVE);
-
+        
+        ((TableImpl) tbl).schemaMode(SchemaManagementMode.LIVE);
+        
         Tuple row = Tuple.create().set("key", 1L).set("valStrNew", "111").set("valIntNew", 333);
-
+        
         recView.insert(row);
         recView.insert(oldSchemaTuple);
-
+        
         Tuple res = recView.get(Tuple.create().set("key", 1L));
-
+        
         assertEquals("111", res.value("valStrNew"));
         assertEquals(Integer.valueOf(333), res.value("valIntNew"));
-
+        
         SchemaDescriptor schema = ((TableImpl) tbl).schemaView().schema();
-
+        
         assertTrue(schema.columnNames().contains("valStrNew"));
         assertTrue(schema.columnNames().contains("valIntNew"));
     }
-
+    
     /**
      * Check strict schema works correctly after live schema
      */
     @Test
     public void testLiveSchemaAddColumnsSwitchToStrict() {
         List<Ignite> grid = startGrid();
-
-        createTable(grid);
-
-        Table tbl = grid.get(0).tables().table(TABLE);
-        RecordView<Tuple> recView = tbl.recordView();
-
-        ((TableImpl) tbl).schemaMode(SchemaManagementMode.LIVE);
-
+        
+        createTable(grid);
+        
+        Table tbl = grid.get(0).tables().table(TABLE);
+        RecordView<Tuple> recView = tbl.recordView();
+        
+        ((TableImpl) tbl).schemaMode(SchemaManagementMode.LIVE);
+        
         Tuple val = Tuple.create().set("key", 1L).set("valStrNew", "111").set("valIntNew", 333);
-
+        
         recView.insert(val);
-
+        
         Tuple res = recView.get(Tuple.create().set("key", 1L));
         assertEquals("111", res.value("valStrNew"));
         assertEquals(Integer.valueOf(333), res.value("valIntNew"));
-
+        
         ((TableImpl) tbl).schemaMode(SchemaManagementMode.STRICT);
-
+        
         Tuple anotherKey = Tuple.create().set("key", 2L).set("valStrNew", "111").set("valIntNew", 333);
-
+        
         recView.insert(anotherKey);
-
+        
         Tuple newRes = recView.get(Tuple.create().set("key", 2L));
-
+        
         assertEquals("111", newRes.value("valStrNew"));
         assertEquals(Integer.valueOf(333), newRes.value("valIntNew"));
-
+        
         assertThrowsWithCause(SchemaMismatchException.class, () -> recView.insert(Tuple.create().set("key", 1L).set("unknownColumn", 10)));
     }
-
+    
     /**
      * Check upsert row of old schema with row of new schema.
      */
     @Test
     public void testLiveSchemaUpsertSchemaTwice() {
         List<Ignite> grid = startGrid();
-
-        createTable(grid);
-
-        Table tbl = grid.get(0).tables().table(TABLE);
-        RecordView<Tuple> recView = tbl.recordView();
-
-        ((TableImpl) tbl).schemaMode(SchemaManagementMode.LIVE);
-
+        
+        createTable(grid);
+        
+        Table tbl = grid.get(0).tables().table(TABLE);
+        RecordView<Tuple> recView = tbl.recordView();
+        
+        ((TableImpl) tbl).schemaMode(SchemaManagementMode.LIVE);
+        
         Tuple oldSchemaVal = Tuple.create().set("key", 32L).set("valInt", 111).set("valStr", "str");
         Tuple upsertOldSchemaVal = Tuple.create().set("key", 32L).set("valStrNew", "111").set("valIntNew", 333);
         Tuple secondUpsertOldSchemaVal = Tuple.create().set("key", 32L).set("valStrNew", "111").set("valIntNew", 333)
                 .set("anotherNewVal", 48L);
-
+        
         recView.insert(oldSchemaVal);
         recView.upsert(upsertOldSchemaVal);
         recView.upsert(secondUpsertOldSchemaVal);
-
+        
         Tuple oldSchemaRes = recView.get(Tuple.create().set("key", 32L));
-
+        
         assertEquals("111", oldSchemaRes.value("valStrNew"));
         assertEquals(Integer.valueOf(333), oldSchemaRes.value("valIntNew"));
         assertEquals(Long.valueOf(48L), oldSchemaRes.value("anotherNewVal"));
     }
-
+    
     /**
      * Check live schema tuple can handle different value types.
      */
     @Test
     public void testLiveSchemaDifferentColumnTypes() {
         List<Ignite> grid = startGrid();
-
-        createTable(grid);
-
-        Table tbl = grid.get(0).tables().table(TABLE);
-        RecordView<Tuple> recView = tbl.recordView();
-
-        ((TableImpl) tbl).schemaMode(SchemaManagementMode.LIVE);
-
+        
+        createTable(grid);
+        
+        Table tbl = grid.get(0).tables().table(TABLE);
+        RecordView<Tuple> recView = tbl.recordView();
+        
+        ((TableImpl) tbl).schemaMode(SchemaManagementMode.LIVE);
+        
         UUID uuid = UUID.randomUUID();
-
+        
         Tuple row = Tuple.create()
                 .set("key", 1L)
                 .set("valByteNew", (byte) 10)
@@ -238,27 +230,27 @@
                 .set("valDoubleNew", 100.101d)
                 .set("valStrNew", "111")
                 .set("valUUIDNew", uuid);
-
+        
         recView.insert(row);
-
+        
         Tuple res = recView.get(Tuple.create().set("key", 1L));
-
+        
         assertEquals(Byte.valueOf((byte) 10), res.value("valByteNew"));
         assertEquals(Short.valueOf((short) 48), res.value("valShortNew"));
         assertEquals(Integer.valueOf(333), res.value("valIntNew"));
         assertEquals(Long.valueOf(55L), res.value("valLongNew"));
         assertEquals(32.23f, res.value("valFloatNew"), 0.001f);
         assertEquals(100.101d, res.value("valDoubleNew"), 0.001f);
-
+        
         assertEquals("111", res.value("valStrNew"));
         assertEquals(uuid, res.value("valUUIDNew"));
-
+        
         Tuple secondRow = Tuple.create().set("key", 2L);
-
+        
         recView.insert(secondRow);
-
+        
         Tuple nullRes = recView.get(secondRow);
-
+        
         assertNull(nullRes.value("valByteNew"));
         assertNull(nullRes.value("valShortNew"));
         assertNull(nullRes.value("valIntNew"));
@@ -268,23 +260,23 @@
         assertNull(nullRes.value("valUUIDNew"));
         assertNull(nullRes.value("valStrNew"));
     }
-
+    
     /**
      * Check live schema tuple update schema only once.
      */
     @Test
     public void testLiveSchemaBuilderUpdateSchemaOnlyOnce() {
         List<Ignite> grid = startGrid();
-
-        createTable(grid);
-
-        Table tbl = grid.get(0).tables().table(TABLE);
-        RecordView<Tuple> recView = tbl.recordView();
-
-        ((TableImpl) tbl).schemaMode(SchemaManagementMode.LIVE);
-
+        
+        createTable(grid);
+        
+        Table tbl = grid.get(0).tables().table(TABLE);
+        RecordView<Tuple> recView = tbl.recordView();
+        
+        ((TableImpl) tbl).schemaMode(SchemaManagementMode.LIVE);
+        
         UUID uuid = UUID.randomUUID();
-
+        
         Tuple row = Tuple.create()
                 .set("key", 1L)
                 .set("valByteNew", (byte) 10)
@@ -295,34 +287,34 @@
                 .set("valDoubleNew", 100.101d)
                 .set("valStrNew", "111")
                 .set("valUUIDNew", uuid);
-
+        
         recView.insert(row);
-
+        
         SchemaDescriptor schema = ((TableImpl) tbl).schemaView().schema();
-
+        
         assertEquals(2, schema.version());
     }
-
+    
     /**
      * Check live schema tuple can handle unsupported values and null`s correctly.
      */
     @Test
     public void testLiveSchemaNullAndUnsupportedTypes() {
         List<Ignite> grid = startGrid();
-
-        createTable(grid);
-
-        Table tbl = grid.get(0).tables().table(TABLE);
-        RecordView<Tuple> recView = tbl.recordView();
-
-        ((TableImpl) tbl).schemaMode(SchemaManagementMode.LIVE);
-
+        
+        createTable(grid);
+        
+        Table tbl = grid.get(0).tables().table(TABLE);
+        RecordView<Tuple> recView = tbl.recordView();
+        
+        ((TableImpl) tbl).schemaMode(SchemaManagementMode.LIVE);
+        
         Tuple rowWithObject = Tuple.create().set("key", 1L).set("newBrokenColumn", new Object());
-
+        
         assertThrowsWithCause(InvalidTypeException.class, () -> recView.insert(rowWithObject));
-
+        
         Tuple rowWithNull = Tuple.create().set("key", 1L).set("valStrNew", null).set("valIntNew", 333);
-
+        
         assertThrowsWithCause(InvalidTypeException.class, () -> recView.insert(rowWithNull));
     }
 }