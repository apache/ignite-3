--- conflicted
+++ resolved
@@ -24,12 +24,8 @@
 import org.apache.ignite.internal.schema.SchemaDescriptor;
 import org.apache.ignite.internal.schema.SchemaMismatchException;
 import org.apache.ignite.internal.table.TableImpl;
-<<<<<<< HEAD
-import org.apache.ignite.schema.SchemaMode;
+import org.apache.ignite.schema.definition.SchemaManagementMode;
 import org.apache.ignite.table.RecordView;
-=======
-import org.apache.ignite.schema.definition.SchemaManagementMode;
->>>>>>> e2646a33
 import org.apache.ignite.table.Table;
 import org.apache.ignite.table.Tuple;
 import org.junit.jupiter.api.Test;
@@ -71,11 +67,7 @@
         Table tbl = grid.get(0).tables().table(TABLE);
         RecordView<Tuple> recView = tbl.recordView();
 
-<<<<<<< HEAD
-        ((TableImpl)tbl).schemaMode(SchemaMode.LIVE_SCHEMA);
-=======
-        ((TableImpl)tbl).schemaType(SchemaManagementMode.LIVE);
->>>>>>> e2646a33
+        ((TableImpl)tbl).schemaMode(SchemaManagementMode.LIVE);
 
         Tuple row = Tuple.create().set("key", 1L).set("valStrNew", "111").set("valIntNew", 333);
 
@@ -103,11 +95,7 @@
 
         recView.insert(oldSchemaTuple);
 
-<<<<<<< HEAD
-        ((TableImpl)tbl).schemaMode(SchemaMode.LIVE_SCHEMA);
-=======
-        ((TableImpl)tbl).schemaType(SchemaManagementMode.LIVE);
->>>>>>> e2646a33
+        ((TableImpl)tbl).schemaMode(SchemaManagementMode.LIVE);
 
         Tuple upsertOldSchemaTuple = Tuple.create().set("key", 32L).set("valStrNew", "111").set("valIntNew", 333);
 
@@ -133,11 +121,7 @@
 
         Tuple oldSchemaTuple = Tuple.create().set("key", 32L).set("valInt", 111).set("valStr", "str");
 
-<<<<<<< HEAD
-        ((TableImpl)tbl).schemaMode(SchemaMode.LIVE_SCHEMA);
-=======
-        ((TableImpl)tbl).schemaType(SchemaManagementMode.LIVE);
->>>>>>> e2646a33
+        ((TableImpl)tbl).schemaMode(SchemaManagementMode.LIVE);
 
         Tuple row = Tuple.create().set("key", 1L).set("valStrNew", "111").set("valIntNew", 333);
 
@@ -167,11 +151,7 @@
         Table tbl = grid.get(0).tables().table(TABLE);
         RecordView<Tuple> recView = tbl.recordView();
 
-<<<<<<< HEAD
-        ((TableImpl)tbl).schemaMode(SchemaMode.LIVE_SCHEMA);
-=======
-        ((TableImpl)tbl).schemaType(SchemaManagementMode.LIVE);
->>>>>>> e2646a33
+        ((TableImpl)tbl).schemaMode(SchemaManagementMode.LIVE);
 
         Tuple val = Tuple.create().set("key", 1L).set("valStrNew", "111").set("valIntNew", 333);
 
@@ -181,11 +161,7 @@
         assertEquals("111", res.value("valStrNew"));
         assertEquals(Integer.valueOf(333), res.value("valIntNew"));
 
-<<<<<<< HEAD
-        ((TableImpl)tbl).schemaMode(SchemaMode.STRICT_SCHEMA);
-=======
-        ((TableImpl)tbl).schemaType(SchemaManagementMode.STRICT);
->>>>>>> e2646a33
+        ((TableImpl)tbl).schemaMode(SchemaManagementMode.STRICT);
 
         Tuple anotherKey = Tuple.create().set("key", 2L).set("valStrNew", "111").set("valIntNew", 333);
 
@@ -211,11 +187,7 @@
         Table tbl = grid.get(0).tables().table(TABLE);
         RecordView<Tuple> recView = tbl.recordView();
 
-<<<<<<< HEAD
-        ((TableImpl)tbl).schemaMode(SchemaMode.LIVE_SCHEMA);
-=======
-        ((TableImpl)tbl).schemaType(SchemaManagementMode.LIVE);
->>>>>>> e2646a33
+        ((TableImpl)tbl).schemaMode(SchemaManagementMode.LIVE);
 
         Tuple oldSchemaVal = Tuple.create().set("key", 32L).set("valInt", 111).set("valStr", "str");
         Tuple upsertOldSchemaVal = Tuple.create().set("key", 32L).set("valStrNew", "111").set("valIntNew", 333);
@@ -244,11 +216,7 @@
         Table tbl = grid.get(0).tables().table(TABLE);
         RecordView<Tuple> recView = tbl.recordView();
 
-<<<<<<< HEAD
-        ((TableImpl)tbl).schemaMode(SchemaMode.LIVE_SCHEMA);
-=======
-        ((TableImpl)tbl).schemaType(SchemaManagementMode.LIVE);
->>>>>>> e2646a33
+        ((TableImpl)tbl).schemaMode(SchemaManagementMode.LIVE);
 
         UUID uuid = UUID.randomUUID();
 
@@ -305,11 +273,7 @@
         Table tbl = grid.get(0).tables().table(TABLE);
         RecordView<Tuple> recView = tbl.recordView();
 
-<<<<<<< HEAD
-        ((TableImpl)tbl).schemaMode(SchemaMode.LIVE_SCHEMA);
-=======
-        ((TableImpl)tbl).schemaType(SchemaManagementMode.LIVE);
->>>>>>> e2646a33
+        ((TableImpl)tbl).schemaMode(SchemaManagementMode.LIVE);
 
         UUID uuid = UUID.randomUUID();
 
@@ -343,11 +307,7 @@
         Table tbl = grid.get(0).tables().table(TABLE);
         RecordView<Tuple> recView = tbl.recordView();
 
-<<<<<<< HEAD
-        ((TableImpl)tbl).schemaMode(SchemaMode.LIVE_SCHEMA);
-=======
-        ((TableImpl)tbl).schemaType(SchemaManagementMode.LIVE);
->>>>>>> e2646a33
+        ((TableImpl)tbl).schemaMode(SchemaManagementMode.LIVE);
 
         Tuple rowWithObject = Tuple.create().set("key", 1L).set("newBrokenColumn", new Object());
 
