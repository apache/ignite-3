--- conflicted
+++ resolved
@@ -16,11 +16,6 @@
  */
 
 package org.apache.ignite.internal.calcite;
-
-import static org.apache.ignite.internal.calcite.util.QueryChecker.containsIndexScan;
-import static org.apache.ignite.internal.calcite.util.QueryChecker.containsTableScan;
-import static org.apache.ignite.internal.calcite.util.QueryChecker.containsUnion;
-import static org.hamcrest.CoreMatchers.not;
 
 import org.apache.ignite.internal.schema.configuration.SchemaConfigurationConverter;
 import org.apache.ignite.schema.SchemaBuilders;
@@ -31,92 +26,88 @@
 import org.junit.jupiter.api.Disabled;
 import org.junit.jupiter.api.Test;
 
+import static org.apache.ignite.internal.calcite.util.QueryChecker.containsIndexScan;
+import static org.apache.ignite.internal.calcite.util.QueryChecker.containsTableScan;
+import static org.apache.ignite.internal.calcite.util.QueryChecker.containsUnion;
+import static org.hamcrest.CoreMatchers.not;
+
 /**
  * Test OR -> UnionAll rewrite rule.
  *
- * <p>Example: SELECT * FROM products WHERE category = 'Photo' OR subcategory ='Camera Media';
- *
- * <p>A query above will be rewritten to next (or equivalient similar query)
- *
- * <p>SELECT * FROM products WHERE category = 'Photo' UNION ALL SELECT * FROM products WHERE subcategory ='Camera Media' AND LNNVL(
- * category,'Photo');
+ * Example:
+ * SELECT * FROM products
+ * WHERE category = 'Photo' OR subcategory ='Camera Media';
+ *
+ * A query above will be rewritten to next (or equivalient similar query)
+ *
+ * SELECT * FROM products
+ *      WHERE category = 'Photo'
+ * UNION ALL
+ * SELECT * FROM products
+ *      WHERE subcategory ='Camera Media' AND LNNVL(category, 'Photo');
  */
 @Disabled("https://issues.apache.org/jira/browse/IGNITE-14925")
 public class ITOrToUnionRuleTest extends AbstractBasicIntegrationTest {
-    /**
-     *
-     */
+    /** */
     public static final String IDX_SUBCAT_ID = "IDX_SUBCAT_ID";
 
-    /**
-     *
-     */
+    /** */
     public static final String IDX_SUBCATEGORY = "IDX_SUBCATEGORY";
 
-    /**
-     *
-     */
+    /** */
     public static final String IDX_CATEGORY = "IDX_CATEGORY";
 
-    /**
-     *
-     */
+    /** */
     public static final String IDX_CAT_ID = "IDX_CAT_ID";
 
-<<<<<<< HEAD
-    /** {@inheritDoc} */
-    @Override
-    protected void initTestData() {
-=======
     /** */
     @BeforeAll
     static void initTestData() {
->>>>>>> c086555b
         TableDefinition schTbl1 = SchemaBuilders.tableBuilder("PUBLIC", "PRODUCTS").columns(
-                        SchemaBuilders.column("ID", ColumnType.INT32).asNonNull().build(),
-                        SchemaBuilders.column("CATEGORY", ColumnType.string()).asNullable().build(),
-                        SchemaBuilders.column("CAT_ID", ColumnType.INT32).asNonNull().build(),
-                        SchemaBuilders.column("SUBCATEGORY", ColumnType.string()).asNullable().build(),
-                        SchemaBuilders.column("SUBCAT_ID", ColumnType.INT32).asNonNull().build(),
-                        SchemaBuilders.column("NAME", ColumnType.string()).asNullable().build()
-                )
-                .withPrimaryKey("ID")
-                .withIndex(SchemaBuilders.sortedIndex(IDX_CATEGORY).addIndexColumn("CATEGORY").done().build())
-                .withIndex(SchemaBuilders.sortedIndex(IDX_CAT_ID).addIndexColumn("CAT_ID").done().build())
-                .withIndex(SchemaBuilders.sortedIndex(IDX_SUBCATEGORY).addIndexColumn("SUBCATEGORY").done().build())
-                .withIndex(SchemaBuilders.sortedIndex(IDX_SUBCAT_ID).addIndexColumn("SUBCAT_ID").done().build())
-                .build();
+            SchemaBuilders.column("ID", ColumnType.INT32).asNonNull().build(),
+            SchemaBuilders.column("CATEGORY", ColumnType.string()).asNullable().build(),
+            SchemaBuilders.column("CAT_ID", ColumnType.INT32).asNonNull().build(),
+            SchemaBuilders.column("SUBCATEGORY", ColumnType.string()).asNullable().build(),
+            SchemaBuilders.column("SUBCAT_ID", ColumnType.INT32).asNonNull().build(),
+            SchemaBuilders.column("NAME", ColumnType.string()).asNullable().build()
+        )
+            .withPrimaryKey("ID")
+            .withIndex(SchemaBuilders.sortedIndex(IDX_CATEGORY).addIndexColumn("CATEGORY").done().build())
+            .withIndex(SchemaBuilders.sortedIndex(IDX_CAT_ID).addIndexColumn("CAT_ID").done().build())
+            .withIndex(SchemaBuilders.sortedIndex(IDX_SUBCATEGORY).addIndexColumn("SUBCATEGORY").done().build())
+            .withIndex(SchemaBuilders.sortedIndex(IDX_SUBCAT_ID).addIndexColumn("SUBCAT_ID").done().build())
+            .build();
 
         Table tbl = CLUSTER_NODES.get(0).tables().createTable(schTbl1.canonicalName(), tblCh ->
-                SchemaConfigurationConverter.convert(schTbl1, tblCh)
-                        .changeReplicas(1)
-                        .changePartitions(10)
+            SchemaConfigurationConverter.convert(schTbl1, tblCh)
+                .changeReplicas(1)
+                .changePartitions(10)
         );
 
-        insertData(tbl, new String[]{"ID", "CATEGORY", "CAT_ID", "SUBCATEGORY", "SUBCAT_ID", "NAME"}, new Object[][]{
-                {1, "Photo", 1, "Camera Media", 11, "Media 1"},
-                {2, "Photo", 1, "Camera Media", 11, "Media 2"},
-                {3, "Photo", 1, "Camera Lens", 12, "Lens 1"},
-                {4, "Photo", 1, "Other", 12, "Charger 1"},
-                {5, "Video", 2, "Camera Media", 21, "Media 3"},
-                {6, "Video", 2, "Camera Lens", 22, "Lens 3"},
-                {7, "Video", 1, null, 0, "Canon"},
-                {8, null, 0, "Camera Lens", 11, "Zeiss"},
-                {9, null, 0, null, 0, null},
-                {10, null, 0, null, 30, null},
-                {11, null, 0, null, 30, null},
-                {12, null, 0, null, 31, null},
-                {13, null, 0, null, 31, null},
-                {14, null, 0, null, 32, null},
-                {15, null, 0, null, 33, null},
-                {16, null, 0, null, 34, null},
-                {17, null, 0, null, 35, null},
-                {18, null, 0, null, 36, null},
-                {19, null, 0, null, 37, null},
-                {20, null, 0, null, 38, null},
-                {21, null, 0, null, 39, null},
-                {22, null, 0, null, 40, null},
-                {23, null, 0, null, 41, null},
+        insertData(tbl, new String[] {"ID", "CATEGORY", "CAT_ID", "SUBCATEGORY", "SUBCAT_ID", "NAME"}, new Object[][] {
+            {1, "Photo", 1, "Camera Media", 11, "Media 1"},
+            {2, "Photo", 1, "Camera Media", 11, "Media 2"},
+            {3, "Photo", 1, "Camera Lens", 12, "Lens 1"},
+            {4, "Photo", 1, "Other", 12, "Charger 1"},
+            {5, "Video", 2, "Camera Media", 21, "Media 3"},
+            {6, "Video", 2, "Camera Lens", 22, "Lens 3"},
+            {7, "Video", 1, null, 0, "Canon"},
+            {8, null, 0, "Camera Lens", 11, "Zeiss"},
+            {9, null, 0, null, 0, null},
+            {10, null, 0, null, 30, null},
+            {11, null, 0, null, 30, null},
+            {12, null, 0, null, 31, null},
+            {13, null, 0, null, 31, null},
+            {14, null, 0, null, 32, null},
+            {15, null, 0, null, 33, null},
+            {16, null, 0, null, 34, null},
+            {17, null, 0, null, 35, null},
+            {18, null, 0, null, 36, null},
+            {19, null, 0, null, 37, null},
+            {20, null, 0, null, 38, null},
+            {21, null, 0, null, 39, null},
+            {22, null, 0, null, 40, null},
+            {23, null, 0, null, 41, null},
         });
     }
 
@@ -127,19 +118,19 @@
      */
     @Test
     public void testEqualityOrToUnionAllRewrite() {
-        assertQuery("SELECT * "
-                + "FROM products "
-                + "WHERE category = 'Video' "
-                + "OR subcategory ='Camera Lens'")
-                .matches(containsUnion(true))
-                .matches(containsIndexScan("PUBLIC", "PRODUCTS", "IDX_CATEGORY"))
-                .matches(containsIndexScan("PUBLIC", "PRODUCTS", "IDX_SUBCATEGORY"))
-                .returns(3, "Photo", 1, "Camera Lens", 12, "Lens 1")
-                .returns(5, "Video", 2, "Camera Media", 21, "Media 3")
-                .returns(6, "Video", 2, "Camera Lens", 22, "Lens 3")
-                .returns(7, "Video", 1, null, 0, "Canon")
-                .returns(8, null, 0, "Camera Lens", 11, "Zeiss")
-                .check();
+        assertQuery("SELECT * " +
+            "FROM products " +
+            "WHERE category = 'Video' " +
+            "OR subcategory ='Camera Lens'")
+            .matches(containsUnion(true))
+            .matches(containsIndexScan("PUBLIC", "PRODUCTS", "IDX_CATEGORY"))
+            .matches(containsIndexScan("PUBLIC", "PRODUCTS", "IDX_SUBCATEGORY"))
+            .returns(3, "Photo", 1, "Camera Lens", 12, "Lens 1")
+            .returns(5, "Video", 2, "Camera Media", 21, "Media 3")
+            .returns(6, "Video", 2, "Camera Lens", 22, "Lens 3")
+            .returns(7, "Video", 1, null, 0, "Canon")
+            .returns(8, null, 0, "Camera Lens", 11, "Zeiss")
+            .check();
     }
 
     /**
@@ -150,18 +141,18 @@
     @Test
     @Disabled("https://issues.apache.org/jira/browse/IGNITE-13710")
     public void testNonDistinctOrToUnionAllRewrite() {
-        assertQuery("SELECT * "
-                + "FROM products "
-                + "WHERE subcategory = 'Camera Lens' "
-                + "OR subcategory = 'Other'")
-                .matches(containsUnion(true))
-                .matches(containsIndexScan("PUBLIC", "PRODUCTS", "IDX_SUBCATEGORY"))
-                .matches(containsIndexScan("PUBLIC", "PRODUCTS", "IDX_SUBCATEGORY"))
-                .returns(3, "Photo", 1, "Camera Lens", 12, "Lens 1")
-                .returns(4, "Photo", 1, "Other", 12, "Charger 1")
-                .returns(6, "Video", 2, "Camera Lens", 22, "Lens 3")
-                .returns(8, null, 0, "Camera Lens", 11, "Zeiss")
-                .check();
+        assertQuery("SELECT * " +
+            "FROM products " +
+            "WHERE subcategory = 'Camera Lens' " +
+            "OR subcategory = 'Other'")
+            .matches(containsUnion(true))
+            .matches(containsIndexScan("PUBLIC", "PRODUCTS", "IDX_SUBCATEGORY"))
+            .matches(containsIndexScan("PUBLIC", "PRODUCTS", "IDX_SUBCATEGORY"))
+            .returns(3, "Photo", 1, "Camera Lens", 12, "Lens 1")
+            .returns(4, "Photo", 1, "Other", 12, "Charger 1")
+            .returns(6, "Video", 2, "Camera Lens", 22, "Lens 3")
+            .returns(8, null, 0, "Camera Lens", 11, "Zeiss")
+            .check();
     }
 
     /**
@@ -171,19 +162,19 @@
      */
     @Test
     public void testMixedOrToUnionAllRewrite() {
-        assertQuery("SELECT * "
-                + "FROM products "
-                + "WHERE category = 'Photo' "
-                + "OR (subcat_id > 12 AND subcat_id < 22)")
-                .matches(containsUnion(true))
-                .matches(containsIndexScan("PUBLIC", "PRODUCTS", "IDX_CATEGORY"))
-                .matches(containsIndexScan("PUBLIC", "PRODUCTS", "IDX_SUBCAT_ID"))
-                .returns(1, "Photo", 1, "Camera Media", 11, "Media 1")
-                .returns(2, "Photo", 1, "Camera Media", 11, "Media 2")
-                .returns(3, "Photo", 1, "Camera Lens", 12, "Lens 1")
-                .returns(4, "Photo", 1, "Other", 12, "Charger 1")
-                .returns(5, "Video", 2, "Camera Media", 21, "Media 3")
-                .check();
+        assertQuery("SELECT * " +
+            "FROM products " +
+            "WHERE category = 'Photo' " +
+            "OR (subcat_id > 12 AND subcat_id < 22)")
+            .matches(containsUnion(true))
+            .matches(containsIndexScan("PUBLIC", "PRODUCTS", "IDX_CATEGORY"))
+            .matches(containsIndexScan("PUBLIC", "PRODUCTS", "IDX_SUBCAT_ID"))
+            .returns(1, "Photo", 1, "Camera Media", 11, "Media 1")
+            .returns(2, "Photo", 1, "Camera Media", 11, "Media 2")
+            .returns(3, "Photo", 1, "Camera Lens", 12, "Lens 1")
+            .returns(4, "Photo", 1, "Other", 12, "Charger 1")
+            .returns(5, "Video", 2, "Camera Media", 21, "Media 3")
+            .check();
     }
 
     /**
@@ -193,17 +184,17 @@
      */
     @Test
     public void testRangeOrToUnionAllRewrite() {
-        assertQuery("SELECT * "
-                + "FROM products "
-                + "WHERE cat_id > 1 "
-                + "OR subcat_id < 10")
-                .matches(not(containsUnion(true)))
-                .matches(containsTableScan("PUBLIC", "PRODUCTS"))
-                .returns(5, "Video", 2, "Camera Media", 21, "Media 3")
-                .returns(6, "Video", 2, "Camera Lens", 22, "Lens 3")
-                .returns(7, "Video", 1, null, 0, "Canon")
-                .returns(9, null, 0, null, 0, null)
-                .check();
+        assertQuery("SELECT * " +
+            "FROM products " +
+            "WHERE cat_id > 1 " +
+            "OR subcat_id < 10")
+            .matches(not(containsUnion(true)))
+            .matches(containsTableScan("PUBLIC", "PRODUCTS"))
+            .returns(5, "Video", 2, "Camera Media", 21, "Media 3")
+            .returns(6, "Video", 2, "Camera Lens", 22, "Lens 3")
+            .returns(7, "Video", 1, null, 0, "Canon")
+            .returns(9, null, 0, null, 0, null)
+            .check();
     }
 
     /**
@@ -211,16 +202,16 @@
      */
     @Test
     public void testNonIndexedOrToUnionAllRewrite() {
-        assertQuery("SELECT * "
-                + "FROM products "
-                + "WHERE name = 'Canon' "
-                + "OR category = 'Video'")
-                .matches(containsUnion(true))
-                .matches(containsIndexScan("PUBLIC", "PRODUCTS", "IDX_CATEGORY"))
-                .returns(5, "Video", 2, "Camera Media", 21, "Media 3")
-                .returns(6, "Video", 2, "Camera Lens", 22, "Lens 3")
-                .returns(7, "Video", 1, null, 0, "Canon")
-                .check();
+        assertQuery("SELECT * " +
+            "FROM products " +
+            "WHERE name = 'Canon' " +
+            "OR category = 'Video'")
+            .matches(containsUnion(true))
+            .matches(containsIndexScan("PUBLIC", "PRODUCTS", "IDX_CATEGORY"))
+            .returns(5, "Video", 2, "Camera Media", 21, "Media 3")
+            .returns(6, "Video", 2, "Camera Lens", 22, "Lens 3")
+            .returns(7, "Video", 1, null, 0, "Canon")
+            .check();
     }
 
     /**
@@ -230,13 +221,13 @@
      */
     @Test
     public void testAllNonIndexedOrToUnionAllRewrite() {
-        assertQuery("SELECT * "
-                + "FROM products "
-                + "WHERE name = 'Canon' "
-                + "OR name = 'Sony'")
-                .matches(not(containsUnion(true)))
-                .matches(containsTableScan("PUBLIC", "PRODUCTS"))
-                .returns(7, "Video", 1, null, 0, "Canon")
-                .check();
+        assertQuery("SELECT * " +
+            "FROM products " +
+            "WHERE name = 'Canon' " +
+            "OR name = 'Sony'")
+            .matches(not(containsUnion(true)))
+            .matches(containsTableScan("PUBLIC", "PRODUCTS"))
+            .returns(7, "Video", 1, null, 0, "Canon")
+            .check();
     }
 }