/*
 * Licensed to the Apache Software Foundation (ASF) under one or more
 * contributor license agreements.  See the NOTICE file distributed with
 * this work for additional information regarding copyright ownership.
 * The ASF licenses this file to You under the Apache License, Version 2.0
 * (the "License"); you may not use this file except in compliance with
 * the License.  You may obtain a copy of the License at
 *
 *      http://www.apache.org/licenses/LICENSE-2.0
 *
 * Unless required by applicable law or agreed to in writing, software
 * distributed under the License is distributed on an "AS IS" BASIS,
 * WITHOUT WARRANTIES OR CONDITIONS OF ANY KIND, either express or implied.
 * See the License for the specific language governing permissions and
 * limitations under the License.
 */

package org.apache.ignite.internal.calcite;

<<<<<<< HEAD
import static org.junit.jupiter.api.Assertions.assertEquals;

import com.google.common.collect.ImmutableSet;
import java.util.List;
=======
import java.util.List;
import java.util.Set;
>>>>>>> c086555b
import java.util.stream.Collectors;
import org.junit.jupiter.api.Disabled;
import org.junit.jupiter.api.Test;

/**
 * Test SQL data types.
 */
@Disabled("https://issues.apache.org/jira/browse/IGNITE-15107")
public class ITDataTypesTest extends AbstractBasicIntegrationTest {
<<<<<<< HEAD
    /**
     *
     */
    @Disabled("https://issues.apache.org/jira/browse/IGNITE-15107")
=======
    /** */
>>>>>>> c086555b
    @Test
    public void testUnicodeStrings() {
        sql("CREATE TABLE string_table(key int primary key, val varchar)");

        String[] values = new String[]{"Кирилл", "Müller", "我是谁", "ASCII"};

        int key = 0;

        // Insert as inlined values.
        for (String val : values) {
            sql("INSERT INTO string_table (key, val) VALUES (?, ?)", key++, val);
        }

        List<List<?>> rows = sql("SELECT val FROM string_table");

        assertEquals(Set.of(values), rows.stream().map(r -> r.get(0)).collect(Collectors.toSet()));

        sql("DELETE FROM string_table");

        // Insert as parameters.
        for (String val : values) {
            sql("INSERT INTO string_table (key, val) VALUES (?, ?)", key++, val);
        }

        rows = sql("SELECT val FROM string_table");

        assertEquals(Set.of(values), rows.stream().map(r -> r.get(0)).collect(Collectors.toSet()));

        rows = sql("SELECT substring(val, 1, 2) FROM string_table");

<<<<<<< HEAD
        assertEquals(ImmutableSet.of("Ки", "Mü", "我是", "AS"),
                rows.stream().map(r -> r.get(0)).collect(Collectors.toSet()));
=======
        assertEquals(Set.of("Ки", "Mü", "我是", "AS"),
            rows.stream().map(r -> r.get(0)).collect(Collectors.toSet()));
>>>>>>> c086555b

        for (String val : values) {
            rows = sql("SELECT char_length(val) FROM string_table WHERE val = ?", val);

            assertEquals(1, rows.size());
            assertEquals(val.length(), rows.get(0).get(0));
        }
    }
}<|MERGE_RESOLUTION|>--- conflicted
+++ resolved
@@ -17,44 +17,31 @@
 
 package org.apache.ignite.internal.calcite;
 
-<<<<<<< HEAD
-import static org.junit.jupiter.api.Assertions.assertEquals;
-
-import com.google.common.collect.ImmutableSet;
-import java.util.List;
-=======
 import java.util.List;
 import java.util.Set;
->>>>>>> c086555b
 import java.util.stream.Collectors;
 import org.junit.jupiter.api.Disabled;
 import org.junit.jupiter.api.Test;
+
+import static org.junit.jupiter.api.Assertions.assertEquals;
 
 /**
  * Test SQL data types.
  */
 @Disabled("https://issues.apache.org/jira/browse/IGNITE-15107")
 public class ITDataTypesTest extends AbstractBasicIntegrationTest {
-<<<<<<< HEAD
-    /**
-     *
-     */
-    @Disabled("https://issues.apache.org/jira/browse/IGNITE-15107")
-=======
     /** */
->>>>>>> c086555b
     @Test
     public void testUnicodeStrings() {
         sql("CREATE TABLE string_table(key int primary key, val varchar)");
 
-        String[] values = new String[]{"Кирилл", "Müller", "我是谁", "ASCII"};
+        String[] values = new String[] {"Кирилл", "Müller", "我是谁", "ASCII"};
 
         int key = 0;
 
         // Insert as inlined values.
-        for (String val : values) {
+        for (String val : values)
             sql("INSERT INTO string_table (key, val) VALUES (?, ?)", key++, val);
-        }
 
         List<List<?>> rows = sql("SELECT val FROM string_table");
 
@@ -63,9 +50,8 @@
         sql("DELETE FROM string_table");
 
         // Insert as parameters.
-        for (String val : values) {
+        for (String val : values)
             sql("INSERT INTO string_table (key, val) VALUES (?, ?)", key++, val);
-        }
 
         rows = sql("SELECT val FROM string_table");
 
@@ -73,13 +59,8 @@
 
         rows = sql("SELECT substring(val, 1, 2) FROM string_table");
 
-<<<<<<< HEAD
-        assertEquals(ImmutableSet.of("Ки", "Mü", "我是", "AS"),
-                rows.stream().map(r -> r.get(0)).collect(Collectors.toSet()));
-=======
         assertEquals(Set.of("Ки", "Mü", "我是", "AS"),
             rows.stream().map(r -> r.get(0)).collect(Collectors.toSet()));
->>>>>>> c086555b
 
         for (String val : values) {
             rows = sql("SELECT char_length(val) FROM string_table WHERE val = ?", val);
