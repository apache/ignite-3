/*
 * Licensed to the Apache Software Foundation (ASF) under one or more
 * contributor license agreements. See the NOTICE file distributed with
 * this work for additional information regarding copyright ownership.
 * The ASF licenses this file to You under the Apache License, Version 2.0
 * (the "License"); you may not use this file except in compliance with
 * the License. You may obtain a copy of the License at
 *
 *      http://www.apache.org/licenses/LICENSE-2.0
 *
 * Unless required by applicable law or agreed to in writing, software
 * distributed under the License is distributed on an "AS IS" BASIS,
 * WITHOUT WARRANTIES OR CONDITIONS OF ANY KIND, either express or implied.
 * See the License for the specific language governing permissions and
 * limitations under the License.
 */

package org.apache.ignite.internal.sql.engine;

import static org.apache.ignite.internal.testframework.IgniteTestUtils.assertThrowsWithCause;
import static org.apache.ignite.lang.IgniteStringFormatter.format;
import static org.hamcrest.MatcherAssert.assertThat;
import static org.hamcrest.Matchers.containsString;
import static org.hamcrest.Matchers.instanceOf;
import static org.junit.jupiter.api.Assertions.assertEquals;
import static org.junit.jupiter.api.Assertions.assertSame;
import static org.junit.jupiter.api.Assertions.assertThrows;
import static org.junit.jupiter.api.Assertions.assertTrue;

import java.time.LocalDate;
import java.time.LocalDateTime;
import java.time.LocalTime;
import java.time.temporal.Temporal;
import org.apache.calcite.runtime.CalciteContextException;
import org.apache.calcite.sql.validate.SqlValidatorException;
import org.apache.ignite.lang.IgniteException;
import org.junit.jupiter.api.Test;

/**
 * Test Ignite SQL functions.
 */
public class ItFunctionsTest extends ClusterPerClassIntegrationTest {
    private static final Object[] NULL_RESULT = { null };

    @Test
    public void testTimestampDiffWithFractionsOfSecond() {
        assertQuery("SELECT TIMESTAMPDIFF(MICROSECOND, TIMESTAMP '2022-02-01 10:30:28.000', "
                + "TIMESTAMP '2022-02-01 10:30:28.128')").returns(128000).check();

        assertQuery("SELECT TIMESTAMPDIFF(NANOSECOND, TIMESTAMP '2022-02-01 10:30:28.000', "
                + "TIMESTAMP '2022-02-01 10:30:28.128')").returns(128000000L).check();
    }

    @Test
    public void testLength() {
        assertQuery("SELECT LENGTH('TEST')").returns(4).check();
        assertQuery("SELECT LENGTH(NULL)").returns(NULL_RESULT).check();
    }

    @Test
    public void testCurrentDateTimeTimeStamp() {
        checkDateTimeQuery("SELECT CURRENT_DATE", Clock.DATE_CLOCK, LocalDate.class);
        checkDateTimeQuery("SELECT CURRENT_TIME", Clock.TIME_CLOCK, LocalTime.class);
        checkDateTimeQuery("SELECT CURRENT_TIMESTAMP", Clock.DATE_TIME_CLOCK, LocalDateTime.class);
        checkDateTimeQuery("SELECT LOCALTIME", Clock.TIME_CLOCK, LocalTime.class);
        checkDateTimeQuery("SELECT LOCALTIMESTAMP", Clock.DATE_TIME_CLOCK, LocalDateTime.class);
        checkDateTimeQuery("SELECT {fn CURDATE()}", Clock.DATE_CLOCK, LocalDate.class);
        checkDateTimeQuery("SELECT {fn CURTIME()}", Clock.TIME_CLOCK, LocalTime.class);
        checkDateTimeQuery("SELECT {fn NOW()}", Clock.DATE_TIME_CLOCK, LocalDateTime.class);
    }

    private static <T extends Temporal & Comparable<? super T>> void checkDateTimeQuery(String sql, Clock<T> clock, Class<T> cls) {
        while (true) {
            T tsBeg = clock.now();

            var res = sql(sql);

            T tsEnd = clock.now();

            // Date changed, time comparison may return wrong result.
            if (tsBeg.compareTo(tsEnd) > 0) {
                continue;
            }

            assertEquals(1, res.size());
            assertEquals(1, res.get(0).size());

            Object time = res.get(0).get(0);

            assertThat(time, instanceOf(cls));

            var castedTime = cls.cast(time);

            assertTrue(tsBeg.compareTo(castedTime) <= 0, format("exp ts:{}, act ts:{}", tsBeg, castedTime));
            assertTrue(tsEnd.compareTo(castedTime) >= 0, format("exp ts:{}, act ts:{}", tsEnd, castedTime));

            return;
        }
    }

    @Test
    public void testRange() {
        assertQuery("SELECT * FROM table(system_range(1, 4))")
                .returns(1L)
                .returns(2L)
                .returns(3L)
                .returns(4L)
                .check();

        assertQuery("SELECT * FROM table(system_range(1, 4, 2))")
                .returns(1L)
                .returns(3L)
                .check();

        assertQuery("SELECT * FROM table(system_range(4, 1, -1))")
                .returns(4L)
                .returns(3L)
                .returns(2L)
                .returns(1L)
                .check();

        assertQuery("SELECT * FROM table(system_range(4, 1, -2))")
                .returns(4L)
                .returns(2L)
                .check();

        assertEquals(0, sql("SELECT * FROM table(system_range(4, 1))").size());

        assertEquals(0, sql("SELECT * FROM table(system_range(null, 1))").size());

        IgniteException ex = assertThrows(IgniteException.class,
                () -> sql("SELECT * FROM table(system_range(1, 1, 0))"), "Increment can't be 0");

        assertTrue(
                ex.getCause() instanceof IllegalArgumentException,
                format(
                        "Expected cause is {}, but was {}",
                        IllegalArgumentException.class.getSimpleName(),
                        ex.getCause() == null ? null : ex.getCause().getClass().getSimpleName()
                )
        );

        assertEquals("Increment can't be 0", ex.getCause().getMessage());
    }

    @Test
    public void testRangeWithCache() {
        sql("CREATE TABLE test(id INT PRIMARY KEY, val INT)");

        try {
            for (int i = 0; i < 100; i++) {
                sql("INSERT INTO test VALUES (?, ?)", i, i);
            }

            // Correlated INNER join.
            assertQuery("SELECT t.val FROM test t WHERE t.val < 5 AND "
                    + "t.id in (SELECT x FROM table(system_range(t.val, t.val))) ")
                    .returns(0)
                    .returns(1)
                    .returns(2)
                    .returns(3)
                    .returns(4)
                    .check();

            // Correlated LEFT joins.
            assertQuery("SELECT t.val FROM test t WHERE t.val < 5 AND "
                    + "EXISTS (SELECT x FROM table(system_range(t.val, t.val)) WHERE mod(x, 2) = 0) ")
                    .returns(0)
                    .returns(2)
                    .returns(4)
                    .check();

            assertQuery("SELECT t.val FROM test t WHERE t.val < 5 AND "
                    + "NOT EXISTS (SELECT x FROM table(system_range(t.val, t.val)) WHERE mod(x, 2) = 0) ")
                    .returns(1)
                    .returns(3)
                    .check();

            assertQuery("SELECT t.val FROM test t WHERE "
                    + "EXISTS (SELECT x FROM table(system_range(t.val, null))) ")
                    .check();

            // Non-correlated join.
            assertQuery("SELECT t.val FROM test t JOIN table(system_range(1, 50)) as r ON t.id = r.x "
                    + "WHERE mod(r.x, 10) = 0")
                    .returns(10)
                    .returns(20)
                    .returns(30)
                    .returns(40)
                    .returns(50)
                    .check();
        } finally {
            sql("DROP TABLE IF EXISTS test");
        }
    }

    @Test
    public void testPercentRemainder() {
        assertQuery("SELECT 3 % 2").returns(1).check();
        assertQuery("SELECT 4 % 2").returns(0).check();
        assertQuery("SELECT NULL % 2").returns(NULL_RESULT).check();
        assertQuery("SELECT 3 % NULL::int").returns(NULL_RESULT).check();
        assertQuery("SELECT 3 % NULL").returns(NULL_RESULT).check();
    }

    @Test
    public void testNullFunctionArguments() {
        // Don't infer result data type from arguments (result is always INTEGER_NULLABLE).
        assertQuery("SELECT ASCII(NULL)").returns(NULL_RESULT).check();
        // Inferring result data type from first STRING argument.
        assertQuery("SELECT REPLACE(NULL, '1', '2')").returns(NULL_RESULT).check();
        // Inferring result data type from both arguments.
        assertQuery("SELECT MOD(1, null)").returns(NULL_RESULT).check();
        // Inferring result data type from first NUMERIC argument.
        assertQuery("SELECT TRUNCATE(NULL, 0)").returns(NULL_RESULT).check();
        // Inferring arguments data types and then inferring result data type from all arguments.
        assertQuery("SELECT FALSE AND NULL").returns(false).check();
    }

    @Test
    public void testReplace() {
        assertQuery("SELECT REPLACE('12341234', '1', '55')").returns("5523455234").check();
        assertQuery("SELECT REPLACE(NULL, '1', '5')").returns(NULL_RESULT).check();
        assertQuery("SELECT REPLACE('1', NULL, '5')").returns(NULL_RESULT).check();
        assertQuery("SELECT REPLACE('11', '1', NULL)").returns(NULL_RESULT).check();
        assertQuery("SELECT REPLACE('11', '1', '')").returns("").check();
    }

    @Test
    public void testMonthnameDayname() {
        assertQuery("SELECT MONTHNAME(DATE '2021-01-01')").returns("January").check();
        assertQuery("SELECT DAYNAME(DATE '2021-01-01')").returns("Friday").check();
    }

    @Test
    public void testRegex() {
        assertQuery("SELECT 'abcd' ~ 'ab[cd]'").returns(true).check();
        assertQuery("SELECT 'abcd' ~ 'ab[cd]$'").returns(false).check();
        assertQuery("SELECT 'abcd' ~ 'ab[CD]'").returns(false).check();
        assertQuery("SELECT 'abcd' ~* 'ab[cd]'").returns(true).check();
        assertQuery("SELECT 'abcd' ~* 'ab[cd]$'").returns(false).check();
        assertQuery("SELECT 'abcd' ~* 'ab[CD]'").returns(true).check();
        assertQuery("SELECT 'abcd' !~ 'ab[cd]'").returns(false).check();
        assertQuery("SELECT 'abcd' !~ 'ab[cd]$'").returns(true).check();
        assertQuery("SELECT 'abcd' !~ 'ab[CD]'").returns(true).check();
        assertQuery("SELECT 'abcd' !~* 'ab[cd]'").returns(false).check();
        assertQuery("SELECT 'abcd' !~* 'ab[cd]$'").returns(true).check();
        assertQuery("SELECT 'abcd' !~* 'ab[CD]'").returns(false).check();
        assertQuery("SELECT null ~ 'ab[cd]'").returns(NULL_RESULT).check();
        assertQuery("SELECT 'abcd' ~ null").returns(NULL_RESULT).check();
        assertQuery("SELECT null ~ null").returns(NULL_RESULT).check();
        assertQuery("SELECT null ~* 'ab[cd]'").returns(NULL_RESULT).check();
        assertQuery("SELECT 'abcd' ~* null").returns(NULL_RESULT).check();
        assertQuery("SELECT null ~* null").returns(NULL_RESULT).check();
        assertQuery("SELECT null !~ 'ab[cd]'").returns(NULL_RESULT).check();
        assertQuery("SELECT 'abcd' !~ null").returns(NULL_RESULT).check();
        assertQuery("SELECT null !~ null").returns(NULL_RESULT).check();
        assertQuery("SELECT null !~* 'ab[cd]'").returns(NULL_RESULT).check();
        assertQuery("SELECT 'abcd' !~* null").returns(NULL_RESULT).check();
        assertQuery("SELECT null !~* null").returns(NULL_RESULT).check();
        assertThrows(IgniteException.class, () -> sql("SELECT 'abcd' ~ '[a-z'"));
    }

    @Test
    public void testTypeOf() {
        assertQuery("SELECT TYPEOF(1)").returns("INTEGER").check();
        assertQuery("SELECT TYPEOF(1.1::DOUBLE)").returns("DOUBLE").check();
        assertQuery("SELECT TYPEOF(1.1::DECIMAL(3, 2))").returns("DECIMAL(3, 2)").check();
        assertQuery("SELECT TYPEOF('a')").returns("CHAR(1)").check();
        assertQuery("SELECT TYPEOF('a'::varchar(1))").returns("VARCHAR(1)").check();
        assertQuery("SELECT TYPEOF(NULL)").returns("NULL").check();
        assertQuery("SELECT TYPEOF(NULL::VARCHAR(100))").returns("VARCHAR(100)").check();
        // A compound expression
        assertQuery("SELECT TYPEOF('abcd' || COALESCE('efg', ?))").withParams("2").returns("VARCHAR").check();

        // An expression that produces an error
        IgniteException failed = assertThrows(IgniteException.class, () -> assertQuery("SELECT typeof(CAST('NONE' as INTEGER))").check());
        assertSame(NumberFormatException.class, failed.getCause().getClass(), "cause");
        assertThat(failed.getCause().getMessage(), containsString("For input string: \"NONE\""));

        assertThrowsWithCause(() -> sql("SELECT TYPEOF()"), SqlValidatorException.class, "Invalid number of arguments");

        assertThrowsWithCause(() -> sql("SELECT TYPEOF(1, 2)"), SqlValidatorException.class, "Invalid number of arguments");

        assertThrowsWithCause(() -> sql("SELECT TYPEOF(SELECT 1, 2)"), CalciteContextException.class);
    }

    /**
     * Tests for {@code SUBSTRING(str, start[, length])} function.
     */
    @Test
    public void testSubstring() {
        assertQuery("SELECT SUBSTRING('1234567', 1, 3)").returns("123").check();
        assertQuery("SELECT SUBSTRING('1234567', 2)").returns("234567").check();
        assertQuery("SELECT SUBSTRING('1234567', -1)").returns("1234567").check();
        assertQuery("SELECT SUBSTRING(1000, 1, 3)").returns("100").check();

        assertQuery("SELECT SUBSTRING(NULL FROM 1 FOR 2)").returns(null).check();
        assertQuery("SELECT SUBSTRING('text' FROM 1 FOR null)").returns(null).check();
        assertQuery("SELECT SUBSTRING('test' FROM null FOR 2)").returns(null).check();

        // uncomment after https://issues.apache.org/jira/browse/IGNITE-19686 was implemented.
        //assertQuery("select SUBSTRING(s from i for l) from (values ('abc', null, 2)) as t (s, i, l);").returns(null).check();

        assertThrowsWithCause(() -> sql("SELECT SUBSTRING('abcdefg', 1, -3)"), IgniteException.class,
                "negative substring length");
        assertThrowsWithCause(() -> sql("SELECT SUBSTRING('abcdefg' FROM 1 FOR -1)"), IgniteException.class,
                "negative substring length");
    }

    /**
     * Tests for {@code SUBSTR(str, start[, length])} function.
     */
    @Test
    public void testSubstr() {
<<<<<<< HEAD
        assertQuery("SELECT SUBSTR('abcdefg', 1, 3)").returns("abc");
        assertQuery("SELECT SUBSTR('abcdefg', 2)").returns("bcdefg");
        assertQuery("SELECT SUBSTR('abcdefg', -1)").returns("abcdefg");
        assertQuery("SELECT SUBSTR('abcdefg', 1, -3)").returns("");
=======
        assertQuery("SELECT SUBSTR('1234567', 1, 3)").returns("123").check();
        assertQuery("SELECT SUBSTR('1234567', 2)").returns("234567").check();
        assertQuery("SELECT SUBSTR('1234567', -1)").returns("1234567").check();
        assertQuery("SELECT SUBSTR(1000, 1, 3)").returns("100").check();

        assertThrowsWithCause(() -> sql("SELECT SUBSTR('1234567', 1, -3)"), IgniteException.class, "negative substring length");
>>>>>>> 17d53e99
    }

    /**
     * An interface describing a clock reporting time in a specified temporal value.
     *
     * @param <T> A type of the temporal value returned by the clock.
     */
    private interface Clock<T extends Temporal & Comparable<? super T>> {
        /**
         * A clock reporting a local time.
         */
        Clock<LocalTime> TIME_CLOCK = LocalTime::now;

        /**
         * A clock reporting a local date.
         */
        Clock<LocalDate> DATE_CLOCK = LocalDate::now;

        /**
         * A clock reporting a local datetime.
         */
        Clock<LocalDateTime> DATE_TIME_CLOCK = LocalDateTime::now;

        /**
         * Returns a temporal value representing the current moment.
         *
         * @return Current moment representing by a temporal value.
         */
        T now();
    }
}<|MERGE_RESOLUTION|>--- conflicted
+++ resolved
@@ -313,19 +313,12 @@
      */
     @Test
     public void testSubstr() {
-<<<<<<< HEAD
-        assertQuery("SELECT SUBSTR('abcdefg', 1, 3)").returns("abc");
-        assertQuery("SELECT SUBSTR('abcdefg', 2)").returns("bcdefg");
-        assertQuery("SELECT SUBSTR('abcdefg', -1)").returns("abcdefg");
-        assertQuery("SELECT SUBSTR('abcdefg', 1, -3)").returns("");
-=======
         assertQuery("SELECT SUBSTR('1234567', 1, 3)").returns("123").check();
         assertQuery("SELECT SUBSTR('1234567', 2)").returns("234567").check();
         assertQuery("SELECT SUBSTR('1234567', -1)").returns("1234567").check();
         assertQuery("SELECT SUBSTR(1000, 1, 3)").returns("100").check();
 
         assertThrowsWithCause(() -> sql("SELECT SUBSTR('1234567', 1, -3)"), IgniteException.class, "negative substring length");
->>>>>>> 17d53e99
     }
 
     /**
