/*
 * Licensed to the Apache Software Foundation (ASF) under one or more
 * contributor license agreements. See the NOTICE file distributed with
 * this work for additional information regarding copyright ownership.
 * The ASF licenses this file to You under the Apache License, Version 2.0
 * (the "License"); you may not use this file except in compliance with
 * the License. You may obtain a copy of the License at
 *
 *      http://www.apache.org/licenses/LICENSE-2.0
 *
 * Unless required by applicable law or agreed to in writing, software
 * distributed under the License is distributed on an "AS IS" BASIS,
 * WITHOUT WARRANTIES OR CONDITIONS OF ANY KIND, either express or implied.
 * See the License for the specific language governing permissions and
 * limitations under the License.
 */

package org.apache.ignite.internal.table;

import static org.apache.ignite.internal.table.criteria.CriteriaElement.equalTo;
import static org.apache.ignite.internal.table.criteria.Criterias.columnValue;
import static org.apache.ignite.internal.table.criteria.Criterias.not;
import static org.apache.ignite.internal.testframework.IgniteTestUtils.testNodeName;
import static org.apache.ignite.internal.testframework.matchers.CompletableFutureMatcher.willCompleteSuccessfully;
import static org.hamcrest.MatcherAssert.assertThat;
<<<<<<< HEAD
import static org.hamcrest.Matchers.aMapWithSize;
import static org.hamcrest.Matchers.equalTo;
import static org.hamcrest.Matchers.hasEntry;
=======
>>>>>>> 4fbf8ab8
import static org.hamcrest.Matchers.hasItem;
import static org.hamcrest.Matchers.hasProperty;
import static org.hamcrest.Matchers.hasSize;
import static org.hamcrest.Matchers.not;
import static org.junit.jupiter.api.Assertions.assertNotNull;

import java.nio.file.Path;
import java.util.List;
import java.util.Map;
import java.util.Map.Entry;
import java.util.concurrent.CompletableFuture;
import java.util.stream.Collectors;
import org.apache.ignite.Ignite;
import org.apache.ignite.IgnitionManager;
import org.apache.ignite.InitParameters;
import org.apache.ignite.internal.lang.IgniteStringFormatter;
import org.apache.ignite.internal.testframework.BaseIgniteAbstractTest;
import org.apache.ignite.internal.testframework.TestIgnitionManager;
import org.apache.ignite.internal.testframework.WorkDirectory;
import org.apache.ignite.internal.testframework.WorkDirectoryExtension;
import org.apache.ignite.internal.util.IgniteUtils;
import org.apache.ignite.sql.ClosableCursor;
import org.apache.ignite.sql.Session;
import org.apache.ignite.table.RecordView;
import org.apache.ignite.table.Tuple;
import org.hamcrest.FeatureMatcher;
import org.hamcrest.Matcher;
import org.hamcrest.Matchers;
import org.jetbrains.annotations.Nullable;
import org.junit.jupiter.api.AfterAll;
import org.junit.jupiter.api.BeforeAll;
import org.junit.jupiter.api.Disabled;
import org.junit.jupiter.api.Test;
import org.junit.jupiter.api.TestInfo;
import org.junit.jupiter.api.TestInstance;
import org.junit.jupiter.api.extension.ExtendWith;

/**
 * Tests for the criteria query table API.
 */
@TestInstance(TestInstance.Lifecycle.PER_CLASS)
@ExtendWith(WorkDirectoryExtension.class)
public class ItCriteriaQueryTest extends BaseIgniteAbstractTest {
    private static final String TABLE_NAME = "SOME_TABLE";

    private static final String COLUMN_KEY = "key";

    private static final int BASE_PORT = 3344;

    private static final String NODE_BOOTSTRAP_CFG = "{\n"
            + "  \"network\": {\n"
            + "    \"port\":{},\n"
            + "    \"nodeFinder\":{\n"
            + "      \"netClusterNodes\": [ {} ]\n"
            + "    }\n"
            + "  }\n"
            + "}";

    @WorkDirectory
    private static Path WORK_DIR;

    private Ignite node;

    @BeforeAll
    void beforeAll(TestInfo testInfo) {
        String connectNodeAddr = "\"localhost:" + BASE_PORT + '\"';

        String nodeName = testNodeName(testInfo, 0);

        String config = IgniteStringFormatter.format(NODE_BOOTSTRAP_CFG, BASE_PORT, connectNodeAddr);

        CompletableFuture<Ignite> future = TestIgnitionManager.start(nodeName, config, WORK_DIR.resolve(nodeName));

        String metaStorageNodeName = testNodeName(testInfo, 0);

        InitParameters initParameters = InitParameters.builder()
                .destinationNodeName(metaStorageNodeName)
                .metaStorageNodeNames(List.of(metaStorageNodeName))
                .clusterName("cluster")
                .build();

        TestIgnitionManager.init(initParameters);

        assertThat(future, willCompleteSuccessfully());

        node = future.join();

        startTable(node, TABLE_NAME);
        populateData(node, TABLE_NAME);
    }

    @AfterAll
    void afterAll(TestInfo testInfo) throws Exception {
        stopTable(node, TABLE_NAME);
        IgniteUtils.closeAll(() -> IgnitionManager.stop(testNodeName(testInfo, 0)));
    }

    @Test
    public void testBasicQueryCriteriaRecordBinaryView() {
        var view = node.tables().table(TABLE_NAME).recordView();

        var res = view.queryCriteria(null, null).getAll();
        assertThat(res, hasSize(15));

        res = view.queryCriteria(null, columnValue(COLUMN_KEY, equalTo(2))).getAll();
        assertThat(res, hasSize(1));
        assertThat(res, hasItem(tupleValue(COLUMN_KEY, Matchers.equalTo(2))));

        res = view.queryCriteria(null, not(columnValue(COLUMN_KEY, equalTo(2)))).getAll();
        assertThat(res, hasSize(14));
        assertThat(res, not(hasItem(tupleValue(COLUMN_KEY, Matchers.equalTo(2)))));
    }

    @Disabled("https://issues.apache.org/jira/browse/IGNITE-18695")
    @Test
    public void testBasicQueryCriteriaRecordPojoView() {
        RecordView<TestPojo> view = node.tables().table(TABLE_NAME).recordView(TestPojo.class);

        var res = view.queryCriteria(null, null).getAll();
        assertThat(res, hasSize(15));

        res = view.queryCriteria(null, columnValue(COLUMN_KEY, equalTo(2))).getAll();
        assertThat(res, hasSize(1));
        assertThat(res, hasItem(hasProperty(COLUMN_KEY, Matchers.equalTo(2))));

        res = view.queryCriteria(null, not(columnValue(COLUMN_KEY, equalTo(2)))).getAll();
        assertThat(res, hasSize(14));
        assertThat(res, not(hasItem(hasProperty(COLUMN_KEY, Matchers.equalTo(2)))));
    }

    @Test
    public void testBasicQueryCriteriaKeyValueBinaryView() {
        var view = node.tables().table(TABLE_NAME).keyValueView();

        var res = toMap(view.queryCriteria(null, null));
        assertThat(res, aMapWithSize(15));

        res = toMap(view.queryCriteria(null, columnName(COLUMN_KEY).equal(2)));
        assertThat(res, aMapWithSize(1));
        assertThat(res, hasEntry(tupleValue(COLUMN_KEY, equalTo(2)), tupleValue("valInt", equalTo(2))));

        res = toMap(view.queryCriteria(null, Criteria.not(Criteria.equal(COLUMN_KEY, 2))));
        assertThat(res, aMapWithSize(14));
        assertThat(res, not(hasEntry(tupleValue(COLUMN_KEY, equalTo(2)), tupleValue("valInt", equalTo(2)))));
    }

    private static void startTable(Ignite node, String tableName) {
        try (Session session = node.sql().createSession()) {
            session.execute(
                    null,
                    String.format("create table \"%s\" (key int primary key, valInt int, valStr varchar default 'default')", tableName)
            );
        }

        assertNotNull(node.tables().table(tableName));
    }

    private static void stopTable(Ignite node, String tableName) {
        try (Session session = node.sql().createSession()) {
            session.execute(null, "drop table " + tableName);
        }
    }

    private static void populateData(Ignite node, String tableName) {
        var keyValueView = node.tables().table(tableName).keyValueView();

        for (int val = 0; val < 15; val++) {
            Tuple tableKey = Tuple.create().set("key", val % 100);

            Tuple value = Tuple.create().set("valInt", val).set("valStr", "some string row" + val);

            keyValueView.put(null, tableKey, value);
        }
    }

    private static <T> Matcher<Tuple> tupleValue(String columnName, Matcher<T> valueMatcher) {
        return new FeatureMatcher<>(valueMatcher, "A tuple with value", "value") {
            @Override
            protected @Nullable T featureValueOf(Tuple actual) {
                return actual.value(columnName);
            }
        };
    }

    private static <K, V> Map<K, V> toMap(ClosableCursor<Entry<K, V>> cursor) {
        return cursor.stream().collect(Collectors.toMap(Entry::getKey, Entry::getValue));
    }

    /**
     * Test class.
     */
    private static class TestPojo {
        public TestPojo() {
            //No-op.
        }

        public TestPojo(int key) {
            this.key = key;
        }

        int key;

        int valInt;

        String valStr;

        public int getKey() {
            return key;
        }

        public int getValInt() {
            return valInt;
        }

        public String getValStr() {
            return valStr;
        }
    }
}<|MERGE_RESOLUTION|>--- conflicted
+++ resolved
@@ -23,12 +23,8 @@
 import static org.apache.ignite.internal.testframework.IgniteTestUtils.testNodeName;
 import static org.apache.ignite.internal.testframework.matchers.CompletableFutureMatcher.willCompleteSuccessfully;
 import static org.hamcrest.MatcherAssert.assertThat;
-<<<<<<< HEAD
 import static org.hamcrest.Matchers.aMapWithSize;
-import static org.hamcrest.Matchers.equalTo;
 import static org.hamcrest.Matchers.hasEntry;
-=======
->>>>>>> 4fbf8ab8
 import static org.hamcrest.Matchers.hasItem;
 import static org.hamcrest.Matchers.hasProperty;
 import static org.hamcrest.Matchers.hasSize;
@@ -166,13 +162,13 @@
         var res = toMap(view.queryCriteria(null, null));
         assertThat(res, aMapWithSize(15));
 
-        res = toMap(view.queryCriteria(null, columnName(COLUMN_KEY).equal(2)));
+        res = toMap(view.queryCriteria(null, columnValue(COLUMN_KEY, equalTo(2))));
         assertThat(res, aMapWithSize(1));
-        assertThat(res, hasEntry(tupleValue(COLUMN_KEY, equalTo(2)), tupleValue("valInt", equalTo(2))));
-
-        res = toMap(view.queryCriteria(null, Criteria.not(Criteria.equal(COLUMN_KEY, 2))));
+        assertThat(res, hasEntry(tupleValue(COLUMN_KEY, Matchers.equalTo(2)), tupleValue("valInt", Matchers.equalTo(2))));
+
+        res = toMap(view.queryCriteria(null, not(columnValue(COLUMN_KEY, equalTo(2)))));
         assertThat(res, aMapWithSize(14));
-        assertThat(res, not(hasEntry(tupleValue(COLUMN_KEY, equalTo(2)), tupleValue("valInt", equalTo(2)))));
+        assertThat(res, not(hasEntry(tupleValue(COLUMN_KEY, Matchers.equalTo(2)), tupleValue("valInt", Matchers.equalTo(2)))));
     }
 
     private static void startTable(Ignite node, String tableName) {
