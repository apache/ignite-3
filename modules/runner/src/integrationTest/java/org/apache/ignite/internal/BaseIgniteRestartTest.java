/*
 * Licensed to the Apache Software Foundation (ASF) under one or more
 * contributor license agreements. See the NOTICE file distributed with
 * this work for additional information regarding copyright ownership.
 * The ASF licenses this file to You under the Apache License, Version 2.0
 * (the "License"); you may not use this file except in compliance with
 * the License. You may obtain a copy of the License at
 *
 *      http://www.apache.org/licenses/LICENSE-2.0
 *
 * Unless required by applicable law or agreed to in writing, software
 * distributed under the License is distributed on an "AS IS" BASIS,
 * WITHOUT WARRANTIES OR CONDITIONS OF ANY KIND, either express or implied.
 * See the License for the specific language governing permissions and
 * limitations under the License.
 */

package org.apache.ignite.internal;

import static org.apache.ignite.internal.testframework.matchers.CompletableFutureMatcher.willCompleteSuccessfully;
import static org.hamcrest.MatcherAssert.assertThat;
import static org.junit.jupiter.api.Assertions.assertNotNull;

import java.io.IOException;
import java.nio.file.Files;
import java.nio.file.Path;
import java.nio.file.Paths;
import java.util.ArrayList;
import java.util.List;
import java.util.ListIterator;
import java.util.concurrent.CompletableFuture;
import java.util.function.Consumer;
import org.apache.ignite.IgnitionManager;
import org.apache.ignite.configuration.ConfigurationModule;
import org.apache.ignite.internal.close.ManuallyCloseable;
import org.apache.ignite.internal.cluster.management.topology.LogicalTopology;
import org.apache.ignite.internal.cluster.management.topology.LogicalTopologyImpl;
import org.apache.ignite.internal.configuration.ConfigurationManager;
import org.apache.ignite.internal.configuration.ConfigurationModules;
import org.apache.ignite.internal.configuration.ConfigurationRegistry;
import org.apache.ignite.internal.configuration.ConfigurationTreeGenerator;
import org.apache.ignite.internal.configuration.ServiceLoaderModulesProvider;
import org.apache.ignite.internal.configuration.storage.DistributedConfigurationStorage;
import org.apache.ignite.internal.hlc.HybridClock;
import org.apache.ignite.internal.logger.IgniteLogger;
import org.apache.ignite.internal.manager.IgniteComponent;
import org.apache.ignite.internal.metastorage.MetaStorageManager;
import org.apache.ignite.internal.metastorage.impl.MetaStorageManagerImpl;
import org.apache.ignite.internal.testframework.IgniteAbstractTest;
import org.apache.ignite.internal.util.IgniteUtils;
import org.apache.ignite.internal.vault.VaultManager;
import org.apache.ignite.internal.vault.persistence.PersistentVaultService;
import org.apache.ignite.lang.IgniteInternalException;
import org.apache.ignite.lang.IgniteStringFormatter;
import org.intellij.lang.annotations.Language;
import org.jetbrains.annotations.Nullable;
import org.junit.jupiter.api.AfterEach;
import org.junit.jupiter.api.BeforeEach;
import org.junit.jupiter.api.TestInfo;

/**
 * Base class for node's restart tests.
 */
public abstract class BaseIgniteRestartTest extends IgniteAbstractTest {
    /** Default node port. */
    protected static final int DEFAULT_NODE_PORT = 3344;

    protected static final int DEFAULT_CLIENT_PORT = 10800;

    @Language("HOCON")
    protected static final String RAFT_CFG = "{\n"
            + "  fsync: false,\n"
            + "  retryDelay: 20\n"
            + "}";

    /** Nodes bootstrap configuration pattern. */
    protected static final String NODE_BOOTSTRAP_CFG = "{\n"
            + "  network.port: {},\n"
            + "  network.nodeFinder.netClusterNodes: {}\n"
            + "  network.membership: {\n"
            + "    membershipSyncInterval: 1000,\n"
            + "    failurePingInterval: 500,\n"
            + "    scaleCube: {\n"
            + "      membershipSuspicionMultiplier: 1,\n"
            + "      failurePingRequestMembers: 1,\n"
            + "      gossipInterval: 10\n"
            + "    },\n"
            + "  },\n"
            + "  raft: " + RAFT_CFG + ",\n"
            + "  clientConnector.port: {}\n"
            + "}";

    public TestInfo testInfo;

    protected static final List<String> CLUSTER_NODES_NAMES = new ArrayList<>();

    /** Cluster nodes. */
    protected List<PartialNode> partialNodes;

    protected static final long TIMEOUT_MILLIS = 10_000L;

    @BeforeEach
    void setUp(TestInfo testInfo) {
        this.testInfo = testInfo;
        this.partialNodes = new ArrayList<>();
    }

    /**
     * Stops all started nodes.
     */
    @AfterEach
    public void afterEachTest() throws Exception {
        var closeables = new ArrayList<AutoCloseable>();

        for (String name : CLUSTER_NODES_NAMES) {
            if (name != null) {
                closeables.add(() -> IgnitionManager.stop(name));
            }
        }

        if (!partialNodes.isEmpty()) {
            for (PartialNode partialNode : partialNodes) {
                closeables.add(partialNode::stop);
            }
        }

        IgniteUtils.closeAll(closeables);

        CLUSTER_NODES_NAMES.clear();
    }

    /**
     * Load configuration modules.
     *
     * @param log Log.
     * @param classLoader Class loader.
     * @return Configuration modules.
     */
    public static ConfigurationModules loadConfigurationModules(IgniteLogger log, ClassLoader classLoader) {
        var modulesProvider = new ServiceLoaderModulesProvider();
        List<ConfigurationModule> modules = modulesProvider.modules(classLoader);

        if (log.isInfoEnabled()) {
            log.info("Configuration modules loaded: {}", modules);
        }

        if (modules.isEmpty()) {
            throw new IllegalStateException("No configuration modules were loaded, this means Ignite cannot start. "
                    + "Please make sure that the classloader for loading services is correct.");
        }

        var configModules = new ConfigurationModules(modules);

        if (log.isInfoEnabled()) {
            log.info("Local root keys: {}", configModules.local().rootKeys());
            log.info("Distributed root keys: {}", configModules.distributed().rootKeys());
        }

        return configModules;
    }

    /**
     * Starts the Vault component.
     */
    public static VaultManager createVault(String nodeName, Path workDir) {
        Path vaultPath = workDir.resolve(Paths.get("vault"));

        try {
            Files.createDirectories(vaultPath);
        } catch (IOException e) {
            throw new IgniteInternalException(e);
        }

        return new VaultManager(new PersistentVaultService(nodeName, vaultPath));
    }

    /**
     * Find component of a given type in list.
     * Note that it could be possible that in a list of components are presented several instances of a one class.
     *
     * @param components Components list.
     * @param cls Class.
     * @param <T> Type parameter.
     * @return Ignite component.
     */
    @Nullable
    public static <T extends IgniteComponent> T findComponent(List<IgniteComponent> components, Class<T> cls) {
        for (IgniteComponent component : components) {
            if (cls.isAssignableFrom(component.getClass())) {
                return cls.cast(component);
            }
        }

        return null;
    }

    /**
     * Build a configuration string.
     *
     * @param idx Node index.
     * @return Configuration string.
     */
    protected static String configurationString(int idx) {
        int port = DEFAULT_NODE_PORT + idx;
        int clientPort = DEFAULT_CLIENT_PORT + idx;

        // The address of the first node.
        @Language("HOCON") String connectAddr = "[localhost\":\"" + DEFAULT_NODE_PORT + "]";

        return IgniteStringFormatter.format(NODE_BOOTSTRAP_CFG, port, connectAddr, clientPort);
    }

    /**
     * Returns partial node. Chains deploying watches to configuration notifications and waits for it,
     * so returned partial node is started and ready to work.
     *
     * @param nodeCfgMgr Node configuration manager.
     * @param clusterCfgMgr Cluster configuration manager.
     * @param revisionCallback RevisionCallback Callback on storage revision update.
     * @param components Started components of a node.
     * @param localConfigurationGenerator Local configuration generator.
     * @param logicalTopology Logical topology.
     * @param cfgStorage Distributed configuration storage.
     * @param distributedConfigurationGenerator Distributes configuration generator.
     * @param clock Hybrid clock.
     * @return Partial node.
     */
    public PartialNode partialNode(
            ConfigurationManager nodeCfgMgr,
            ConfigurationManager clusterCfgMgr,
            MetaStorageManager metaStorageMgr,
            @Nullable Consumer<Long> revisionCallback,
            List<IgniteComponent> components,
            ConfigurationTreeGenerator localConfigurationGenerator,
            LogicalTopologyImpl logicalTopology,
            DistributedConfigurationStorage cfgStorage,
            ConfigurationTreeGenerator distributedConfigurationGenerator,
            ConfigurationRegistry clusterConfigRegistry,
            HybridClock clock
    ) {
        CompletableFuture<?> startFuture = CompletableFuture.allOf(
                nodeCfgMgr.configurationRegistry().notifyCurrentConfigurationListeners(),
                clusterConfigRegistry.notifyCurrentConfigurationListeners(),
                ((MetaStorageManagerImpl) metaStorageMgr).notifyRevisionUpdateListenerOnStart()
        ).thenCompose(unused ->
                // Deploy all registered watches because all components are ready and have registered their listeners.
                metaStorageMgr.deployWatches()
        );

        assertThat("Partial node was not started", startFuture, willCompleteSuccessfully());

        Long recoveryRevision = metaStorageMgr.recoveryFinishedFuture().getNow(null);

        assertNotNull(recoveryRevision);

        log.info("Completed recovery on partially started node, MetaStorage revision recovered to: " + recoveryRevision);

        return new PartialNode(
                components,
                List.of(localConfigurationGenerator, distributedConfigurationGenerator),
                logicalTopology,
<<<<<<< HEAD
                clock
=======
                log
>>>>>>> c07258e6
        );
    }

    /**
     * Node with partially started components.
     */
    public static class PartialNode {
        private final List<IgniteComponent> startedComponents;

        private final List<ManuallyCloseable> closeables;

        private final LogicalTopology logicalTopology;

<<<<<<< HEAD
        private final HybridClock clock;
=======
        private final IgniteLogger log;
>>>>>>> c07258e6

        PartialNode(
                List<IgniteComponent> startedComponents,
                List<ManuallyCloseable> closeables,
                LogicalTopology logicalTopology,
<<<<<<< HEAD
                HybridClock clock
=======
                IgniteLogger log
>>>>>>> c07258e6
        ) {
            this.startedComponents = startedComponents;
            this.closeables = closeables;
            this.logicalTopology = logicalTopology;
<<<<<<< HEAD
            this.clock = clock;
=======
            this.log = log;
>>>>>>> c07258e6
        }

        /**
         * Stops node.
         */
        public void stop() {
            ListIterator<IgniteComponent> iter = startedComponents.listIterator(startedComponents.size());

            while (iter.hasPrevious()) {
                IgniteComponent prev = iter.previous();

                prev.beforeNodeStop();
            }

            iter = startedComponents.listIterator(startedComponents.size());

            while (iter.hasPrevious()) {
                IgniteComponent prev = iter.previous();

                try {
                    prev.stop();
                } catch (Exception e) {
                    log.error("Error during component stop", e);
                }
            }

            closeables.forEach(c -> {
                try {
                    c.close();
                } catch (Exception e) {
                    log.error("Error during close", e);
                }
            });
        }

        public List<IgniteComponent> startedComponents() {
            return startedComponents;
        }

        public LogicalTopology logicalTopology() {
            return logicalTopology;
        }

        public HybridClock clock() {
            return clock;
        }
    }
}<|MERGE_RESOLUTION|>--- conflicted
+++ resolved
@@ -259,11 +259,8 @@
                 components,
                 List.of(localConfigurationGenerator, distributedConfigurationGenerator),
                 logicalTopology,
-<<<<<<< HEAD
+                log,
                 clock
-=======
-                log
->>>>>>> c07258e6
         );
     }
 
@@ -277,30 +274,22 @@
 
         private final LogicalTopology logicalTopology;
 
-<<<<<<< HEAD
+        private final IgniteLogger log;
+
         private final HybridClock clock;
-=======
-        private final IgniteLogger log;
->>>>>>> c07258e6
 
         PartialNode(
                 List<IgniteComponent> startedComponents,
                 List<ManuallyCloseable> closeables,
                 LogicalTopology logicalTopology,
-<<<<<<< HEAD
+                IgniteLogger log,
                 HybridClock clock
-=======
-                IgniteLogger log
->>>>>>> c07258e6
         ) {
             this.startedComponents = startedComponents;
             this.closeables = closeables;
             this.logicalTopology = logicalTopology;
-<<<<<<< HEAD
+            this.log = log;
             this.clock = clock;
-=======
-            this.log = log;
->>>>>>> c07258e6
         }
 
         /**
