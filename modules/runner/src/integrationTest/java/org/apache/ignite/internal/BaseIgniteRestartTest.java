/*
 * Licensed to the Apache Software Foundation (ASF) under one or more
 * contributor license agreements. See the NOTICE file distributed with
 * this work for additional information regarding copyright ownership.
 * The ASF licenses this file to You under the Apache License, Version 2.0
 * (the "License"); you may not use this file except in compliance with
 * the License. You may obtain a copy of the License at
 *
 *      http://www.apache.org/licenses/LICENSE-2.0
 *
 * Unless required by applicable law or agreed to in writing, software
 * distributed under the License is distributed on an "AS IS" BASIS,
 * WITHOUT WARRANTIES OR CONDITIONS OF ANY KIND, either express or implied.
 * See the License for the specific language governing permissions and
 * limitations under the License.
 */

package org.apache.ignite.internal;

import static org.apache.ignite.internal.testframework.matchers.CompletableFutureMatcher.willCompleteSuccessfully;
import static org.hamcrest.MatcherAssert.assertThat;
import static org.junit.jupiter.api.Assertions.assertNotNull;

import java.io.IOException;
import java.nio.file.Files;
import java.nio.file.Path;
import java.nio.file.Paths;
import java.util.ArrayList;
import java.util.List;
import java.util.ListIterator;
import java.util.concurrent.CompletableFuture;
import java.util.function.Consumer;
import org.apache.ignite.IgnitionManager;
import org.apache.ignite.configuration.ConfigurationModule;
import org.apache.ignite.internal.close.ManuallyCloseable;
import org.apache.ignite.internal.cluster.management.topology.LogicalTopology;
import org.apache.ignite.internal.cluster.management.topology.LogicalTopologyImpl;
import org.apache.ignite.internal.configuration.ConfigurationManager;
import org.apache.ignite.internal.configuration.ConfigurationModules;
import org.apache.ignite.internal.configuration.ConfigurationRegistry;
import org.apache.ignite.internal.configuration.ConfigurationTreeGenerator;
import org.apache.ignite.internal.configuration.ServiceLoaderModulesProvider;
import org.apache.ignite.internal.configuration.storage.DistributedConfigurationStorage;
import org.apache.ignite.internal.logger.IgniteLogger;
import org.apache.ignite.internal.manager.IgniteComponent;
import org.apache.ignite.internal.metastorage.MetaStorageManager;
import org.apache.ignite.internal.metastorage.impl.MetaStorageManagerImpl;
import org.apache.ignite.internal.table.distributed.index.IndexBuilder;
import org.apache.ignite.internal.testframework.IgniteAbstractTest;
import org.apache.ignite.internal.util.IgniteUtils;
import org.apache.ignite.internal.vault.VaultManager;
import org.apache.ignite.internal.vault.persistence.PersistentVaultService;
import org.apache.ignite.lang.IgniteInternalException;
import org.apache.ignite.lang.IgniteStringFormatter;
import org.intellij.lang.annotations.Language;
import org.jetbrains.annotations.Nullable;
import org.junit.jupiter.api.AfterEach;
import org.junit.jupiter.api.BeforeEach;
import org.junit.jupiter.api.TestInfo;

/**
 * Base class for node's restart tests.
 */
public abstract class BaseIgniteRestartTest extends IgniteAbstractTest {
    /** Default node port. */
    protected static final int DEFAULT_NODE_PORT = 3344;

    protected static final int DEFAULT_CLIENT_PORT = 10800;

    @Language("HOCON")
    protected static final String RAFT_CFG = "{\n"
            + "  fsync: false,\n"
            + "  retryDelay: 20\n"
            + "}";

    /** Nodes bootstrap configuration pattern. */
    protected static final String NODE_BOOTSTRAP_CFG = "{\n"
            + "  network.port: {},\n"
            + "  network.nodeFinder.netClusterNodes: {}\n"
            + "  network.membership: {\n"
            + "    membershipSyncInterval: 1000,\n"
            + "    failurePingInterval: 500,\n"
            + "    scaleCube: {\n"
            + "      membershipSuspicionMultiplier: 1,\n"
            + "      failurePingRequestMembers: 1,\n"
            + "      gossipInterval: 10\n"
            + "    },\n"
            + "  },\n"
            + "  raft: " + RAFT_CFG + ",\n"
            + "  clientConnector.port: {}\n"
            + "}";

    public TestInfo testInfo;

    protected static final List<String> CLUSTER_NODES_NAMES = new ArrayList<>();

    /** Cluster nodes. */
    protected List<PartialNode> partialNodes;

    protected static final long TIMEOUT_MILLIS = 10_000L;

    @BeforeEach
    void setUp(TestInfo testInfo) {
        this.testInfo = testInfo;
        this.partialNodes = new ArrayList<>();
    }

    /**
     * Stops all started nodes.
     */
    @AfterEach
    public void afterEachTest() throws Exception {
        var closeables = new ArrayList<AutoCloseable>();

        for (String name : CLUSTER_NODES_NAMES) {
            if (name != null) {
                closeables.add(() -> IgnitionManager.stop(name));
            }
        }

        if (!partialNodes.isEmpty()) {
            for (PartialNode partialNode : partialNodes) {
                closeables.add(partialNode::stop);
            }
        }

        IgniteUtils.closeAll(closeables);

        CLUSTER_NODES_NAMES.clear();
    }

    /**
     * Load configuration modules.
     *
     * @param log Log.
     * @param classLoader Class loader.
     * @return Configuration modules.
     */
    public static ConfigurationModules loadConfigurationModules(IgniteLogger log, ClassLoader classLoader) {
        var modulesProvider = new ServiceLoaderModulesProvider();
        List<ConfigurationModule> modules = modulesProvider.modules(classLoader);

        if (log.isInfoEnabled()) {
            log.info("Configuration modules loaded: {}", modules);
        }

        if (modules.isEmpty()) {
            throw new IllegalStateException("No configuration modules were loaded, this means Ignite cannot start. "
                    + "Please make sure that the classloader for loading services is correct.");
        }

        var configModules = new ConfigurationModules(modules);

        if (log.isInfoEnabled()) {
            log.info("Local root keys: {}", configModules.local().rootKeys());
            log.info("Distributed root keys: {}", configModules.distributed().rootKeys());
        }

        return configModules;
    }

    /**
     * Starts the Vault component.
     */
    public static VaultManager createVault(String nodeName, Path workDir) {
        Path vaultPath = workDir.resolve(Paths.get("vault"));

        try {
            Files.createDirectories(vaultPath);
        } catch (IOException e) {
            throw new IgniteInternalException(e);
        }

        return new VaultManager(new PersistentVaultService(nodeName, vaultPath));
    }

    /**
     * Find component of a given type in list.
     * Note that it could be possible that in a list of components are presented several instances of a one class.
     *
     * @param components Components list.
     * @param cls Class.
     * @param <T> Type parameter.
     * @return Ignite component.
     */
    @Nullable
    public static <T extends IgniteComponent> T findComponent(List<IgniteComponent> components, Class<T> cls) {
        for (IgniteComponent component : components) {
            if (cls.isAssignableFrom(component.getClass())) {
                return cls.cast(component);
            }
        }

        return null;
    }

    /**
     * Build a configuration string.
     *
     * @param idx Node index.
     * @return Configuration string.
     */
    protected static String configurationString(int idx) {
        int port = DEFAULT_NODE_PORT + idx;
        int clientPort = DEFAULT_CLIENT_PORT + idx;

        // The address of the first node.
        @Language("HOCON") String connectAddr = "[localhost\":\"" + DEFAULT_NODE_PORT + "]";

        return IgniteStringFormatter.format(NODE_BOOTSTRAP_CFG, port, connectAddr, clientPort);
    }

    /**
     * Returns partial node. Chains deploying watches to configuration notifications and waits for it,
     * so returned partial node is started and ready to work.
     *
     * @param nodeCfgMgr Node configuration manager.
     * @param clusterCfgMgr Cluster configuration manager.
     * @param revisionCallback RevisionCallback Callback on storage revision update.
     * @param components Started components of a node.
     * @param localConfigurationGenerator Local configuration generator.
     * @param logicalTopology Logical topology.
     * @param cfgStorage Distributed configuration storage.
     * @param distributedConfigurationGenerator Distributes configuration generator.
     * @param indexBuilder Index builder.
     * @return Partial node.
     */
    public PartialNode partialNode(
            ConfigurationManager nodeCfgMgr,
            ConfigurationManager clusterCfgMgr,
            MetaStorageManager metaStorageMgr,
            @Nullable Consumer<Long> revisionCallback,
            List<IgniteComponent> components,
            ConfigurationTreeGenerator localConfigurationGenerator,
            LogicalTopologyImpl logicalTopology,
            DistributedConfigurationStorage cfgStorage,
            ConfigurationTreeGenerator distributedConfigurationGenerator,
            ConfigurationRegistry clusterConfigRegistry,
            @Nullable IndexBuilder indexBuilder
    ) {
        CompletableFuture<?> startFuture = CompletableFuture.allOf(
                nodeCfgMgr.configurationRegistry().notifyCurrentConfigurationListeners(),
                clusterConfigRegistry.notifyCurrentConfigurationListeners(),
                ((MetaStorageManagerImpl) metaStorageMgr).notifyRevisionUpdateListenerOnStart()
        ).thenCompose(unused ->
                // Deploy all registered watches because all components are ready and have registered their listeners.
                metaStorageMgr.deployWatches()
        );

        assertThat("Partial node was not started", startFuture, willCompleteSuccessfully());

        Long recoveryRevision = metaStorageMgr.recoveryFinishedFuture().getNow(null);

        assertNotNull(recoveryRevision);

        log.info("Completed recovery on partially started node, MetaStorage revision recovered to: " + recoveryRevision);

<<<<<<< HEAD
        List<ManuallyCloseable> closeables = new ArrayList<>(List.of(localConfigurationGenerator, distributedConfigurationGenerator));

        if (indexBuilder != null) {
            closeables.add(indexBuilder);
        }

        return new PartialNode(components, closeables, logicalTopology);
=======
        return new PartialNode(
                components,
                List.of(localConfigurationGenerator, distributedConfigurationGenerator),
                logicalTopology,
                log
        );
>>>>>>> 40bb4f70
    }

    /**
     * Node with partially started components.
     */
    public static class PartialNode {

        private final List<IgniteComponent> startedComponents;

        private final List<ManuallyCloseable> closeables;

        private final LogicalTopology logicalTopology;

        private final IgniteLogger log;

        PartialNode(
                List<IgniteComponent> startedComponents,
                List<ManuallyCloseable> closeables,
                LogicalTopology logicalTopology,
                IgniteLogger log
        ) {
            this.startedComponents = startedComponents;
            this.closeables = closeables;
            this.logicalTopology = logicalTopology;
            this.log = log;
        }

        /**
         * Stops node.
         */
        public void stop() {
            ListIterator<IgniteComponent> iter = startedComponents.listIterator(startedComponents.size());

            while (iter.hasPrevious()) {
                IgniteComponent prev = iter.previous();

                prev.beforeNodeStop();
            }

            iter = startedComponents.listIterator(startedComponents.size());

            while (iter.hasPrevious()) {
                IgniteComponent prev = iter.previous();

                try {
                    prev.stop();
                } catch (Exception e) {
                    log.error("Error during component stop", e);
                }
            }

            closeables.forEach(c -> {
                try {
                    c.close();
                } catch (Exception e) {
                    log.error("Error during close", e);
                }
            });
        }

        public List<IgniteComponent> startedComponents() {
            return startedComponents;
        }

        public LogicalTopology logicalTopology() {
            return logicalTopology;
        }
    }
}<|MERGE_RESOLUTION|>--- conflicted
+++ resolved
@@ -255,22 +255,13 @@
 
         log.info("Completed recovery on partially started node, MetaStorage revision recovered to: " + recoveryRevision);
 
-<<<<<<< HEAD
         List<ManuallyCloseable> closeables = new ArrayList<>(List.of(localConfigurationGenerator, distributedConfigurationGenerator));
 
         if (indexBuilder != null) {
             closeables.add(indexBuilder);
         }
 
-        return new PartialNode(components, closeables, logicalTopology);
-=======
-        return new PartialNode(
-                components,
-                List.of(localConfigurationGenerator, distributedConfigurationGenerator),
-                logicalTopology,
-                log
-        );
->>>>>>> 40bb4f70
+        return new PartialNode(components, closeables, logicalTopology, log);
     }
 
     /**
