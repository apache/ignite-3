--- conflicted
+++ resolved
@@ -110,10 +110,7 @@
                 ClientTableCommon.getColumnType(type.spec()),
                 false,
                 true,
-<<<<<<< HEAD
-=======
                 -1,
->>>>>>> 96aaa469
                 0,
                 ClientTableCommon.getDecimalScale(type),
                 ClientTableCommon.getPrecision(type));
