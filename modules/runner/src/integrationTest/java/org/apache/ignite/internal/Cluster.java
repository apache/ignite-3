/*
 * Licensed to the Apache Software Foundation (ASF) under one or more
 * contributor license agreements. See the NOTICE file distributed with
 * this work for additional information regarding copyright ownership.
 * The ASF licenses this file to You under the Apache License, Version 2.0
 * (the "License"); you may not use this file except in compliance with
 * the License. You may obtain a copy of the License at
 *
 *      http://www.apache.org/licenses/LICENSE-2.0
 *
 * Unless required by applicable law or agreed to in writing, software
 * distributed under the License is distributed on an "AS IS" BASIS,
 * WITHOUT WARRANTIES OR CONDITIONS OF ANY KIND, either express or implied.
 * See the License for the specific language governing permissions and
 * limitations under the License.
 */

package org.apache.ignite.internal;

import static java.util.stream.Collectors.toList;
import static org.apache.ignite.internal.testframework.IgniteTestUtils.testNodeName;
import static org.apache.ignite.internal.testframework.IgniteTestUtils.waitForCondition;
import static org.apache.ignite.internal.testframework.matchers.CompletableFutureMatcher.willCompleteSuccessfully;
import static org.hamcrest.MatcherAssert.assertThat;
import static org.junit.jupiter.api.Assertions.assertEquals;
import static org.junit.jupiter.api.Assertions.assertNotNull;
import static org.junit.jupiter.api.Assertions.assertTrue;

import java.nio.file.Path;
import java.util.Arrays;
import java.util.List;
import java.util.Objects;
import java.util.Optional;
import java.util.Set;
import java.util.concurrent.CompletableFuture;
import java.util.concurrent.CopyOnWriteArrayList;
import java.util.concurrent.ExecutionException;
import java.util.concurrent.TimeUnit;
import java.util.concurrent.TimeoutException;
import java.util.concurrent.atomic.AtomicReference;
import java.util.function.BiPredicate;
import java.util.function.Consumer;
import java.util.function.Function;
import java.util.stream.IntStream;
import java.util.stream.Stream;
import org.apache.ignite.IgnitionManager;
import org.apache.ignite.InitParameters;
import org.apache.ignite.InitParametersBuilder;
import org.apache.ignite.internal.app.IgniteImpl;
import org.apache.ignite.internal.logger.IgniteLogger;
import org.apache.ignite.internal.logger.Loggers;
import org.apache.ignite.internal.raft.RaftNodeId;
import org.apache.ignite.internal.raft.server.impl.JraftServerImpl;
import org.apache.ignite.internal.replicator.TablePartitionId;
import org.apache.ignite.internal.testframework.TestIgnitionManager;
import org.apache.ignite.lang.IgniteStringFormatter;
import org.apache.ignite.network.NetworkMessage;
import org.apache.ignite.raft.jraft.RaftGroupService;
import org.apache.ignite.raft.jraft.util.concurrent.ConcurrentHashSet;
import org.apache.ignite.sql.ResultSet;
import org.apache.ignite.sql.Session;
import org.apache.ignite.sql.SqlRow;
import org.jetbrains.annotations.Nullable;
import org.junit.jupiter.api.TestInfo;

/**
 * Cluster of nodes used for testing.
 */
@SuppressWarnings("resource")
public class Cluster {
    private static final IgniteLogger LOG = Loggers.forClass(Cluster.class);

    /** Base port number. */
    private static final int BASE_PORT = 3344;

    private static final String CONNECT_NODE_ADDR = "\"localhost:" + BASE_PORT + '\"';

    /** Timeout for SQL queries (in milliseconds). */
    private static final int QUERY_TIMEOUT_MS = 10_000;

    /** Default nodes bootstrap configuration pattern. */
    private static final String DEFAULT_NODE_BOOTSTRAP_CFG = "{\n"
            + "  \"network\": {\n"
            + "    \"port\":{},\n"
            + "    \"nodeFinder\":{\n"
            + "      \"netClusterNodes\": [ {} ]\n"
            + "    }\n"
            + "  }\n"
            + "}";

    private final TestInfo testInfo;

    private final Path workDir;

    private final String defaultNodeBootstrapConfigTemplate;

    /** Cluster nodes. */
    private final List<IgniteImpl> nodes = new CopyOnWriteArrayList<>();

    private volatile boolean started = false;

    private volatile boolean stopped = false;

    /** Indices of nodes that have been knocked out. */
    private final Set<Integer> knockedOutNodesIndices = new ConcurrentHashSet<>();

    /**
     * Creates a new cluster with a default bootstrap config.
     */
    public Cluster(TestInfo testInfo, Path workDir) {
        this(testInfo, workDir, DEFAULT_NODE_BOOTSTRAP_CFG);
    }

    /**
     * Creates a new cluster with the given bootstrap config.
     */
    public Cluster(TestInfo testInfo, Path workDir, String defaultNodeBootstrapConfigTemplate) {
        this.testInfo = testInfo;
        this.workDir = workDir;
        this.defaultNodeBootstrapConfigTemplate = defaultNodeBootstrapConfigTemplate;
    }

    public void startAndInit(int nodeCount) {
        startAndInit(nodeCount, new int[] { 0 });
    }

    /**
     * Starts the cluster with the given number of nodes and initializes it.
     *
     * @param nodeCount Number of nodes in the cluster.
     */
    public void startAndInit(int nodeCount, int[] cmgNodes) {
        startAndInit(nodeCount, cmgNodes, builder -> {});
    }

    /**
     * Starts the cluster with the given number of nodes and initializes it.
     *
     * @param nodeCount Number of nodes in the cluster.
     * @param initParametersConfigurator Configure {@link InitParameters} before initializing the cluster.
     */
<<<<<<< HEAD
    public void startAndInit(int nodeCount, int[] cmgNodes, Consumer<InitParametersBuilder> initParametersConfigurator) {
=======
    public void startAndInit(int nodeCount, Consumer<InitParametersBuilder> initParametersConfigurator) {
        startAndInit(nodeCount, defaultNodeBootstrapConfigTemplate, initParametersConfigurator);
    }

    /**
     * Starts the cluster with the given number of nodes and initializes it.
     *
     * @param nodeCount Number of nodes in the cluster.
     * @param nodeBootstrapConfigTemplate Node bootstrap config template to be used for each node started
     *     with this call.
     * @param initParametersConfigurator Configure {@link InitParameters} before initializing the cluster.
     */
    public void startAndInit(
            int nodeCount,
            String nodeBootstrapConfigTemplate,
            Consumer<InitParametersBuilder> initParametersConfigurator
    ) {
>>>>>>> d6735c26
        if (started) {
            throw new IllegalStateException("The cluster is already started");
        }

        List<CompletableFuture<IgniteImpl>> futures = IntStream.range(0, nodeCount)
                .mapToObj(nodeIndex -> startNodeAsync(nodeIndex, nodeBootstrapConfigTemplate))
                .collect(toList());

        List<String> metaStorageAndCmgNodeNames = Arrays.stream(cmgNodes).mapToObj(i -> testNodeName(testInfo, i)).collect(toList());

        InitParametersBuilder builder = InitParameters.builder()
                .destinationNodeName(metaStorageAndCmgNodeNames.get(0))
                .metaStorageNodeNames(metaStorageAndCmgNodeNames)
                .clusterName("cluster");

        initParametersConfigurator.accept(builder);

        IgnitionManager.init(builder.build());

        for (CompletableFuture<IgniteImpl> future : futures) {
            assertThat(future, willCompleteSuccessfully());
        }

        started = true;
    }

    /**
     * Starts a cluster node with the default bootstrap config template and returns its startup future.
     *
     * @param nodeIndex Index of the node to start.
     * @return Future that will be completed when the node starts.
     */
    public CompletableFuture<IgniteImpl> startNodeAsync(int nodeIndex) {
        return startNodeAsync(nodeIndex, defaultNodeBootstrapConfigTemplate);
    }

    /**
     * Starts a cluster node and returns its startup future.
     *
     * @param nodeIndex Index of the nodex to start.
     * @param nodeBootstrapConfigTemplate Bootstrap config template to use for this node.
     * @return Future that will be completed when the node starts.
     */
    public CompletableFuture<IgniteImpl> startNodeAsync(int nodeIndex, String nodeBootstrapConfigTemplate) {
        String nodeName = testNodeName(testInfo, nodeIndex);

        String config = IgniteStringFormatter.format(nodeBootstrapConfigTemplate, BASE_PORT + nodeIndex, CONNECT_NODE_ADDR);

        return TestIgnitionManager.start(nodeName, config, workDir.resolve(nodeName))
                .thenApply(IgniteImpl.class::cast)
                .thenApply(ignite -> {
                    synchronized (nodes) {
                        while (nodes.size() < nodeIndex) {
                            nodes.add(null);
                        }

                        if (nodes.size() < nodeIndex + 1) {
                            nodes.add(ignite);
                        } else {
                            nodes.set(nodeIndex, ignite);
                        }
                    }

                    if (stopped) {
                        // Make sure we stop even a node that finished starting after the cluster has been stopped.

                        IgnitionManager.stop(ignite.name());
                    }

                    return ignite;
                });
    }

    /**
     * Returns an Ignite node (a member of the cluster) by its index.
     */
    public IgniteImpl node(int index) {
        return Objects.requireNonNull(nodes.get(index));
    }

    /**
     * Returns a node that is not stopped and not knocked out (so it can be used to interact with the cluster).
     */
    public IgniteImpl aliveNode() {
        return IntStream.range(0, nodes.size())
                .filter(index -> nodes.get(index) != null)
                .filter(index -> !knockedOutNodesIndices.contains(index))
                .mapToObj(nodes::get)
                .findAny()
                .orElseThrow(() -> new IllegalStateException("There is no single alive node that would not be knocked out"));
    }

    /**
     * Starts a new node with the given index.
     *
     * @param index Node index.
     * @return Started node (if the cluster is already initialized, the node is returned when it joins the cluster; if it
     *     is not initialized, the node is returned in a state in which it is ready to join the cluster).
     */
    public IgniteImpl startNode(int index) {
        return startNode(index, defaultNodeBootstrapConfigTemplate);
    }

    /**
     * Starts a new node with the given index.
     *
     * @param index Node index.
     * @param nodeBootstrapConfigTemplate Bootstrap config template to use for this node.
     * @return Started node (if the cluster is already initialized, the node is returned when it joins the cluster; if it
     *     is not initialized, the node is returned in a state in which it is ready to join the cluster).
     */
    public IgniteImpl startNode(int index, String nodeBootstrapConfigTemplate) {
        IgniteImpl newIgniteNode;

        try {
            newIgniteNode = startNodeAsync(index, nodeBootstrapConfigTemplate).get(20, TimeUnit.SECONDS);
        } catch (InterruptedException e) {
            Thread.currentThread().interrupt();

            throw new RuntimeException(e);
        } catch (ExecutionException | TimeoutException e) {
            throw new RuntimeException(e);
        }

        assertEquals(newIgniteNode, nodes.get(index));

        return newIgniteNode;
    }

    private void checkNodeIndex(int index) {
        if (index < 0) {
            throw new IllegalArgumentException("Index cannot be negative");
        }
        if (index >= nodes.size()) {
            throw new IllegalArgumentException("Cluster only contains " + nodes.size() + " nodes, but node with index "
                    + index + " was tried to be accessed");
        }
    }

    /**
     * Stops a node by index.
     *
     * @param index Node index in the cluster.
     */
    public void stopNode(int index) {
        checkNodeIndex(index);

        IgnitionManager.stop(nodes.get(index).name());

        nodes.set(index, null);
    }

    /**
     * Restarts a node by index.
     *
     * @param index Node index in the cluster.
     * @return New node.
     */
    public IgniteImpl restartNode(int index) {
        stopNode(index);

        return startNode(index);
    }

    /**
     * Returns {@link RaftGroupService} that is the leader for the given table partition.
     *
     * @param tablePartitionId Table partition ID for which a leader is to be found.
     * @return {@link RaftGroupService} that is the leader for the given table partition.
     * @throws InterruptedException Thrown if interrupted while waiting for the leader to be found.
     */
    public RaftGroupService leaderServiceFor(TablePartitionId tablePartitionId) throws InterruptedException {
        AtomicReference<RaftGroupService> serviceRef = new AtomicReference<>();

        assertTrue(
                waitForCondition(() -> {
                    RaftGroupService service = currentLeaderServiceFor(tablePartitionId);

                    serviceRef.set(service);

                    return service != null;
                }, 10_000),
                "Did not find a leader for " + tablePartitionId + " in time"
        );

        RaftGroupService result = serviceRef.get();

        assertNotNull(result);

        return result;
    }

    @Nullable
    private RaftGroupService currentLeaderServiceFor(TablePartitionId tablePartitionId) {
        return runningNodes()
                .map(IgniteImpl.class::cast)
                .flatMap(ignite -> {
                    JraftServerImpl server = (JraftServerImpl) ignite.raftManager().server();

                    Optional<RaftNodeId> maybeRaftNodeId = server.localNodes().stream()
                            .filter(nodeId -> nodeId.groupId().equals(tablePartitionId))
                            .findAny();

                    return maybeRaftNodeId.map(server::raftGroupService).stream();
                })
                .filter(service -> service.getRaftNode().isLeader())
                .findAny()
                .orElse(null);
    }

    /**
     * Returns nodes that are started and not stopped. This can include knocked out nodes.
     */
    public Stream<IgniteImpl> runningNodes() {
        return nodes.stream().filter(Objects::nonNull);
    }

    /**
     * Opens a {@link Session} (that can be used to execute SQL queries) through a node with the given index.
     *
     * @param nodeIndex Index of the node on which to open a session.
     * @return A session.
     */
    public Session openSession(int nodeIndex) {
        return node(nodeIndex).sql()
                .sessionBuilder()
                .defaultSchema("PUBLIC")
                .defaultQueryTimeout(QUERY_TIMEOUT_MS, TimeUnit.MILLISECONDS)
                .build();
    }

    /**
     * Shuts down the  cluster by stopping all its nodes.
     */
    public void shutdown() {
        stopped = true;

        List<IgniteImpl> nodesToStop;

        synchronized (nodes) {
            nodesToStop = runningNodes().collect(toList());
        }

        nodesToStop.forEach(node -> IgnitionManager.stop(node.name()));
    }

    /**
     * Executes an action with a {@link Session} opened via a node with the given index.
     *
     * @param nodeIndex Index of node on which to execute the action.
     * @param action Action to execute.
     */
    public void doInSession(int nodeIndex, Consumer<Session> action) {
        try (Session session = openSession(nodeIndex)) {
            action.accept(session);
        }
    }

    /**
     * Returns result of executing an action with a {@link Session} opened via a node with the given index.
     *
     * @param nodeIndex Index of node on which to execute the action.
     * @param action Action to execute.
     * @return Action result.
     */
    public <T> T doInSession(int nodeIndex, Function<Session, T> action) {
        try (Session session = openSession(nodeIndex)) {
            return action.apply(session);
        }
    }

    /**
     * Executes a SQL query on a node with the given index.
     *
     * @param nodeIndex Index of node on which to execute the query.
     * @param sql SQL query to execute.
     * @param extractor Used to extract the result from a {@link ResultSet}.
     * @return Query result.
     */
    public <T> T query(int nodeIndex, String sql, Function<ResultSet<SqlRow>, T> extractor) {
        return doInSession(nodeIndex, session -> {
            try (ResultSet<SqlRow> resultSet = session.execute(null, sql)) {
                return extractor.apply(resultSet);
            }
        });
    }

    /**
     * Simulate network partition for a chosen node. More precisely, drop all messages sent to it by other cluster members.
     *
     * <p>WARNING: this should only be used carefully because 'drop all messages to a node' might break some invariants
     * after the 'connectivity' is restored with {@link #removeNetworkPartitionOf(int)}. Only use this method if you
     * know what you are doing! Prefer {@link #stopNode(int)}.
     *
     * @param nodeIndex Index of the node messages to which need to be dropped.
     */
    public void simulateNetworkPartitionOf(int nodeIndex) {
        IgniteImpl recipient = node(nodeIndex);

        runningNodes()
                .filter(node -> node != recipient)
                .forEach(sourceNode -> {
                    sourceNode.dropMessages(
                            new AddCensorshipByRecipientConsistentId(recipient.name(), sourceNode.dropMessagesPredicate())
                    );
                });

        LOG.info("Knocked out node " + nodeIndex + " with an artificial network partition");
    }

    /**
     * Removes the simulated 'network partition' for the given node.
     *
     * @param nodeIndex Index of the node.
     * @see #simulateNetworkPartitionOf(int)
     */
    public void removeNetworkPartitionOf(int nodeIndex) {
        IgniteImpl receiver = node(nodeIndex);

        runningNodes()
                .filter(node -> node != receiver)
                .forEach(ignite -> {
                    var censor = (AddCensorshipByRecipientConsistentId) ignite.dropMessagesPredicate();

                    assertNotNull(censor);

                    if (censor.prevPredicate == null) {
                        ignite.stopDroppingMessages();
                    } else {
                        ignite.dropMessages(censor.prevPredicate);
                    }
                });

        LOG.info("Reanimated node " + nodeIndex + " by removing an artificial network partition");
    }

    private static class AddCensorshipByRecipientConsistentId implements BiPredicate<String, NetworkMessage> {
        private final String recipientName;
        @Nullable
        private final BiPredicate<String, NetworkMessage> prevPredicate;

        private AddCensorshipByRecipientConsistentId(String recipientName, @Nullable BiPredicate<String, NetworkMessage> prevPredicate) {
            this.recipientName = recipientName;
            this.prevPredicate = prevPredicate;
        }

        @Override
        public boolean test(String recipientConsistentId, NetworkMessage networkMessage) {
            return Objects.equals(recipientConsistentId, recipientName)
                    || (prevPredicate != null && prevPredicate.test(recipientConsistentId, networkMessage));
        }
    }
}<|MERGE_RESOLUTION|>--- conflicted
+++ resolved
@@ -139,10 +139,7 @@
      * @param nodeCount Number of nodes in the cluster.
      * @param initParametersConfigurator Configure {@link InitParameters} before initializing the cluster.
      */
-<<<<<<< HEAD
     public void startAndInit(int nodeCount, int[] cmgNodes, Consumer<InitParametersBuilder> initParametersConfigurator) {
-=======
-    public void startAndInit(int nodeCount, Consumer<InitParametersBuilder> initParametersConfigurator) {
         startAndInit(nodeCount, defaultNodeBootstrapConfigTemplate, initParametersConfigurator);
     }
 
@@ -159,7 +156,6 @@
             String nodeBootstrapConfigTemplate,
             Consumer<InitParametersBuilder> initParametersConfigurator
     ) {
->>>>>>> d6735c26
         if (started) {
             throw new IllegalStateException("The cluster is already started");
         }
