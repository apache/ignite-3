/*
 * Licensed to the Apache Software Foundation (ASF) under one or more
 * contributor license agreements. See the NOTICE file distributed with
 * this work for additional information regarding copyright ownership.
 * The ASF licenses this file to You under the Apache License, Version 2.0
 * (the "License"); you may not use this file except in compliance with
 * the License. You may obtain a copy of the License at
 *
 *      http://www.apache.org/licenses/LICENSE-2.0
 *
 * Unless required by applicable law or agreed to in writing, software
 * distributed under the License is distributed on an "AS IS" BASIS,
 * WITHOUT WARRANTIES OR CONDITIONS OF ANY KIND, either express or implied.
 * See the License for the specific language governing permissions and
 * limitations under the License.
 */

package org.apache.ignite.internal.schemasync;

import static org.apache.ignite.internal.TestWrappers.unwrapIgniteImpl;
import static org.apache.ignite.internal.TestWrappers.unwrapTableManager;
import static org.apache.ignite.internal.catalog.CatalogService.DEFAULT_STORAGE_PROFILE;
import static org.apache.ignite.internal.sql.engine.util.SqlTestUtils.executeUpdate;
import static org.apache.ignite.internal.testframework.IgniteTestUtils.waitForCondition;
import static org.apache.ignite.internal.testframework.matchers.CompletableFutureMatcher.willSucceedIn;
import static org.hamcrest.MatcherAssert.assertThat;
import static org.hamcrest.Matchers.is;
import static org.hamcrest.Matchers.notNullValue;
import static org.junit.jupiter.api.Assertions.assertNotNull;
import static org.junit.jupiter.api.Assertions.assertTrue;

import java.util.concurrent.CompletableFuture;
import java.util.concurrent.TimeUnit;
import org.apache.ignite.internal.ClusterPerTestIntegrationTest;
import org.apache.ignite.internal.app.IgniteImpl;
import org.apache.ignite.internal.metastorage.server.raft.MetastorageGroupId;
import org.apache.ignite.internal.storage.MvPartitionStorage;
import org.apache.ignite.internal.storage.RowId;
import org.apache.ignite.internal.table.TableViewInternal;
import org.apache.ignite.internal.table.distributed.schema.CheckCatalogVersionOnAppendEntries;
import org.apache.ignite.internal.test.WatchListenerInhibitor;
import org.apache.ignite.internal.testframework.IgniteTestUtils;
import org.apache.ignite.internal.testframework.log4j2.LogInspector;
import org.apache.ignite.table.Tuple;
import org.junit.jupiter.api.AfterEach;
import org.junit.jupiter.api.Test;

/**
 * Tests about interaction between Schema Synchronization and Replication.
 */
@SuppressWarnings("resource")
class ItSchemaSyncAndReplicationTest extends ClusterPerTestIntegrationTest {
    private static final int NODES_TO_START = 3;

    private static final String ZONE_NAME = "TEST_ZONE";

    private static final String TABLE_NAME = "TEST";

    private final LogInspector appendEntriesInterceptorInspector = LogInspector.create(CheckCatalogVersionOnAppendEntries.class, true);

    @Override
    protected int initialNodes() {
        return NODES_TO_START;
    }

    @AfterEach
    void stopLogInspector() {
        appendEntriesInterceptorInspector.stop();
    }

    /**
     * The replication mechanism must not replicate commands for which schemas are not yet available on the node
     * to which replication happens (in Raft, it means that followers/learners cannot receive commands that they
     * cannot execute without waiting for schemas). This method tests this scenario.
     */
    @Test
    void laggingSchemasPreventPartitionDataReplication() throws Exception {
        createTestTableWith3Replicas();

        final int notInhibitedNodeIndex = 0;
        transferLeadershipsTo(notInhibitedNodeIndex);

        IgniteImpl nodeToInhibitMetaStorage = unwrapIgniteImpl(cluster.node(1));

        WatchListenerInhibitor listenerInhibitor = WatchListenerInhibitor.metastorageEventsInhibitor(nodeToInhibitMetaStorage);
        listenerInhibitor.startInhibit();

        try {
            CompletableFuture<?> rejectionTriggered = rejectionDueToMetadataLagTriggered();

            updateTableSchemaAt(notInhibitedNodeIndex);
            putToTableAt(notInhibitedNodeIndex);

            assertThat("Did not see rejections due to lagging metadata", rejectionTriggered, willSucceedIn(10, TimeUnit.SECONDS));

            assertTrue(solePartitionIsEmpty(nodeToInhibitMetaStorage), "Something was written to the partition");

            listenerInhibitor.stopInhibit();

            assertTrue(
                    waitForCondition(() -> !solePartitionIsEmpty(nodeToInhibitMetaStorage), 10_000),
                    "Nothing was written to partition even after inhibiting was cancelled"
            );
        } finally {
            listenerInhibitor.stopInhibit();
        }
    }

    private void createTestTableWith3Replicas() {
<<<<<<< HEAD
        String zoneSql = "create zone test_zone (partitions 1, replicas 3) storage profiles ['" + DEFAULT_STORAGE_PROFILE + "']";
        String sql = "create table " + TABLE_NAME + " (key int primary key, val varchar(20))"
                + " zone TEST_ZONE";
=======
        String zoneSql = "create zone " + ZONE_NAME + " with partitions=1, replicas=3, storage_profiles='" + DEFAULT_STORAGE_PROFILE + "'";
        String sql = "create table " + TABLE_NAME + " (key int primary key, val varchar(20)) zone " + ZONE_NAME;
>>>>>>> eca0f932

        cluster.doInSession(0, session -> {
            executeUpdate(zoneSql, session);
            executeUpdate(sql, session);
        });
    }

    private void transferLeadershipsTo(int nodeIndex) throws InterruptedException {
        cluster.transferLeadershipTo(nodeIndex, MetastorageGroupId.INSTANCE);
        cluster.transferLeadershipTo(nodeIndex, cluster.solePartitionId(ZONE_NAME, TABLE_NAME));
    }

    private CompletableFuture<?> rejectionDueToMetadataLagTriggered() {
        CompletableFuture<?> rejectionTriggered = new CompletableFuture<>();

        appendEntriesInterceptorInspector.addHandler(
                event -> event.getMessage().getFormattedMessage().startsWith("Metadata not yet available, rejecting AppendEntriesRequest"),
                () -> rejectionTriggered.complete(null)
        );

        return rejectionTriggered;
    }

    private void putToTableAt(int nodeIndex) {
        cluster.node(nodeIndex)
                .tables()
                .table(TABLE_NAME)
                .keyValueView()
                .put(null, Tuple.create().set("key", 1), Tuple.create().set("val", "one"));
    }

    private void updateTableSchemaAt(int nodeIndex) {
        cluster.doInSession(nodeIndex, session -> {
            session.execute(null, "alter table " + TABLE_NAME + " add column added int");
        });
    }

    private static boolean solePartitionIsEmpty(IgniteImpl node) {
        MvPartitionStorage mvPartitionStorage = solePartitionStorage(node);
        RowId rowId = IgniteTestUtils.bypassingThreadAssertions(() -> mvPartitionStorage.closestRowId(RowId.lowestRowId(0)));
        return rowId == null;
    }

    private static MvPartitionStorage solePartitionStorage(IgniteImpl node) {
        // We use this api because there is no waiting for schemas to sync.
        TableViewInternal table = unwrapTableManager(node.tables()).cachedTable(TABLE_NAME);

        assertNotNull(table);

        MvPartitionStorage mvPartitionStorage = table.internalTable().storage().getMvPartition(0);

        assertThat(mvPartitionStorage, is(notNullValue()));

        return mvPartitionStorage;
    }
}<|MERGE_RESOLUTION|>--- conflicted
+++ resolved
@@ -107,14 +107,8 @@
     }
 
     private void createTestTableWith3Replicas() {
-<<<<<<< HEAD
-        String zoneSql = "create zone test_zone (partitions 1, replicas 3) storage profiles ['" + DEFAULT_STORAGE_PROFILE + "']";
-        String sql = "create table " + TABLE_NAME + " (key int primary key, val varchar(20))"
-                + " zone TEST_ZONE";
-=======
-        String zoneSql = "create zone " + ZONE_NAME + " with partitions=1, replicas=3, storage_profiles='" + DEFAULT_STORAGE_PROFILE + "'";
+        String zoneSql = "create zone " + ZONE_NAME + " (partitions 1, replicas 3) storage profiles ['" + DEFAULT_STORAGE_PROFILE + "']";
         String sql = "create table " + TABLE_NAME + " (key int primary key, val varchar(20)) zone " + ZONE_NAME;
->>>>>>> eca0f932
 
         cluster.doInSession(0, session -> {
             executeUpdate(zoneSql, session);
