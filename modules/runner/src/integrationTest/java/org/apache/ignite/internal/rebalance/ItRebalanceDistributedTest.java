--- conflicted
+++ resolved
@@ -830,15 +830,10 @@
                     clusterStateStorage,
                     logicalTopology,
                     clusterManagementConfiguration,
-<<<<<<< HEAD
-                    new NodeAttributesCollector(nodeAttributes, storageProfilesConfiguration),
-                    new TestConfigurationValidator());
-=======
-                    new NodeAttributesCollector(nodeAttributes)
+                    new NodeAttributesCollector(nodeAttributes, storageProfilesConfiguration)
             );
 
             LongSupplier partitionIdleSafeTimePropagationPeriodMsSupplier = () -> 10L;
->>>>>>> fc1d0976
 
             replicaManager = spy(new ReplicaManager(
                     name,
