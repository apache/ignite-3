--- conflicted
+++ resolved
@@ -751,13 +751,8 @@
     @ValueSource(classes = {MapReduceExceptionOnSplitTask.class, MapReduceExceptionOnReduceTask.class})
     @Disabled("https://issues.apache.org/jira/browse/IGNITE-22596")
     void testExecuteMapReduceExceptionPropagation(Class<?> taskClass) {
-<<<<<<< HEAD
-        IgniteException cause = getExceptionInJobExecutionAsync(
-                client().compute().submitMapReduce(List.of(), taskClass.getName(), null)
-=======
         IgniteException cause = getExceptionInJobExecutionAsync(new TaskToJobExecutionWrapper<>(
-                client().compute().submitMapReduce(List.of(), taskClass.getName()))
->>>>>>> dc962df8
+                client().compute().submitMapReduce(List.of(), taskClass.getName(), null))
         );
 
         assertThat(cause.getMessage(), containsString("Custom job error"));
