/*
 * Licensed to the Apache Software Foundation (ASF) under one or more
 * contributor license agreements. See the NOTICE file distributed with
 * this work for additional information regarding copyright ownership.
 * The ASF licenses this file to You under the Apache License, Version 2.0
 * (the "License"); you may not use this file except in compliance with
 * the License. You may obtain a copy of the License at
 *
 *      http://www.apache.org/licenses/LICENSE-2.0
 *
 * Unless required by applicable law or agreed to in writing, software
 * distributed under the License is distributed on an "AS IS" BASIS,
 * WITHOUT WARRANTIES OR CONDITIONS OF ANY KIND, either express or implied.
 * See the License for the specific language governing permissions and
 * limitations under the License.
 */

package org.apache.ignite.internal.runner.app.client;

import static java.util.concurrent.CompletableFuture.completedFuture;
import static java.util.concurrent.CompletableFuture.failedFuture;
import static org.apache.ignite.compute.JobStatus.CANCELED;
import static org.apache.ignite.compute.JobStatus.COMPLETED;
import static org.apache.ignite.compute.JobStatus.EXECUTING;
import static org.apache.ignite.compute.JobStatus.FAILED;
import static org.apache.ignite.compute.JobStatus.QUEUED;
import static org.apache.ignite.internal.IgniteExceptionTestUtils.assertTraceableException;
import static org.apache.ignite.internal.testframework.matchers.CompletableFutureExceptionMatcher.willThrowFast;
import static org.apache.ignite.internal.testframework.matchers.CompletableFutureMatcher.will;
import static org.apache.ignite.internal.testframework.matchers.CompletableFutureMatcher.willBe;
import static org.apache.ignite.internal.testframework.matchers.JobStateMatcher.jobStateWithStatus;
import static org.apache.ignite.internal.util.CompletableFutures.nullCompletedFuture;
import static org.apache.ignite.lang.ErrorGroups.Common.INTERNAL_ERR;
import static org.apache.ignite.lang.ErrorGroups.Compute.COMPUTE_JOB_FAILED_ERR;
import static org.apache.ignite.lang.ErrorGroups.Table.COLUMN_ALREADY_EXISTS_ERR;
import static org.awaitility.Awaitility.await;
import static org.hamcrest.MatcherAssert.assertThat;
import static org.hamcrest.Matchers.allOf;
import static org.hamcrest.Matchers.containsString;
import static org.hamcrest.Matchers.everyItem;
import static org.hamcrest.Matchers.hasItem;
import static org.hamcrest.Matchers.is;
import static org.hamcrest.Matchers.not;
import static org.hamcrest.Matchers.oneOf;
import static org.junit.jupiter.api.Assertions.assertEquals;
import static org.junit.jupiter.api.Assertions.assertInstanceOf;
import static org.junit.jupiter.api.Assertions.assertNotNull;
import static org.junit.jupiter.api.Assertions.assertNull;
import static org.junit.jupiter.api.Assertions.assertThrows;
import static org.junit.jupiter.api.Assertions.assertTrue;

import java.math.BigDecimal;
import java.math.BigInteger;
import java.math.RoundingMode;
import java.time.Instant;
import java.time.LocalDate;
import java.time.LocalDateTime;
import java.time.LocalTime;
import java.util.Arrays;
import java.util.BitSet;
import java.util.Comparator;
import java.util.HashSet;
import java.util.List;
import java.util.Map;
import java.util.Set;
import java.util.UUID;
import java.util.concurrent.CompletableFuture;
import java.util.concurrent.CompletionException;
import java.util.function.Supplier;
import java.util.stream.Collectors;
import org.apache.ignite.client.IgniteClient;
import org.apache.ignite.client.IgniteClient.Builder;
import org.apache.ignite.client.IgniteClientConnectionException;
import org.apache.ignite.compute.ComputeException;
import org.apache.ignite.compute.ComputeJob;
import org.apache.ignite.compute.DeploymentUnit;
import org.apache.ignite.compute.IgniteCompute;
import org.apache.ignite.compute.JobDescriptor;
import org.apache.ignite.compute.JobExecution;
import org.apache.ignite.compute.JobExecutionContext;
import org.apache.ignite.compute.JobTarget;
import org.apache.ignite.compute.task.MapReduceJob;
import org.apache.ignite.compute.task.MapReduceTask;
import org.apache.ignite.compute.task.TaskExecution;
import org.apache.ignite.compute.task.TaskExecutionContext;
import org.apache.ignite.lang.IgniteException;
import org.apache.ignite.network.ClusterNode;
import org.apache.ignite.table.Tuple;
import org.apache.ignite.table.mapper.Mapper;
import org.hamcrest.Matcher;
import org.hamcrest.Matchers;
import org.jetbrains.annotations.Nullable;
import org.junit.jupiter.api.Disabled;
import org.junit.jupiter.api.Test;
import org.junit.jupiter.params.ParameterizedTest;
import org.junit.jupiter.params.provider.CsvSource;
import org.junit.jupiter.params.provider.ValueSource;

/**
 * Thin client compute integration test.
 */
@SuppressWarnings("resource")
public class ItThinClientComputeTest extends ItAbstractThinClientTest {
    /** Test trace id. */
    private static final UUID TRACE_ID = UUID.randomUUID();

    @Test
    void testClusterNodes() {
        List<ClusterNode> nodes = sortedNodes();

        assertEquals(2, nodes.size());

        assertEquals("itcct_n_3344", nodes.get(0).name());
        assertEquals(3344, nodes.get(0).address().port());
        assertTrue(nodes.get(0).id().length() > 10);

        assertEquals("itcct_n_3345", nodes.get(1).name());
        assertEquals(3345, nodes.get(1).address().port());
        assertTrue(nodes.get(1).id().length() > 10);
    }

    @Test
    void testExecuteOnSpecificNode() {
<<<<<<< HEAD
        String res1 = client().compute().execute(
                Set.of(node(0)), JobDescriptor.builder(NodeNameJob.class).build(), null
        );
        String res2 = client().compute().execute(
                Set.of(node(1)), JobDescriptor.builder(NodeNameJob.class).build(), null
        );
=======
        String res1 = client().compute().execute(JobTarget.node(node(0)), JobDescriptor.builder(NodeNameJob.class).build());
        String res2 = client().compute().execute(JobTarget.node(node(1)), JobDescriptor.builder(NodeNameJob.class).build());
>>>>>>> 79aad62d

        assertEquals("itcct_n_3344", res1);
        assertEquals("itcct_n_3345", res2);
    }

    @Test
    void testExecuteOnSpecificNodeAsync() {
        JobExecution<String> execution1 = client().compute().submit(
<<<<<<< HEAD
                Set.of(node(0)), JobDescriptor.builder(NodeNameJob.class).build(), null
        );
        JobExecution<String> execution2 = client().compute().submit(
                Set.of(node(1)), JobDescriptor.builder(NodeNameJob.class).build(), null
        );
=======
                JobTarget.node(node(0)), JobDescriptor.builder(NodeNameJob.class).build());

        JobExecution<String> execution2 = client().compute().submit(
                JobTarget.node(node(1)), JobDescriptor.builder(NodeNameJob.class).build());
>>>>>>> 79aad62d

        assertThat(execution1.resultAsync(), willBe("itcct_n_3344"));
        assertThat(execution2.resultAsync(), willBe("itcct_n_3345"));

        assertThat(execution1.stateAsync(), willBe(jobStateWithStatus(COMPLETED)));
        assertThat(execution2.stateAsync(), willBe(jobStateWithStatus(COMPLETED)));
    }

    @Test
    void testCancellingCompletedJob() {
        JobExecution<String> execution = client().compute().submit(
<<<<<<< HEAD
                Set.of(node(0)), JobDescriptor.builder(NodeNameJob.class).build(), null
        );
=======
                JobTarget.node(node(0)),
                JobDescriptor.builder(NodeNameJob.class).build());
>>>>>>> 79aad62d

        assertThat(execution.resultAsync(), willBe("itcct_n_3344"));

        assertThat(execution.stateAsync(), willBe(jobStateWithStatus(COMPLETED)));

        assertThat(execution.cancelAsync(), willBe(false));
    }

    @Test
    void testChangingPriorityCompletedJob() {
        JobExecution<String> execution = client().compute().submit(
<<<<<<< HEAD
                Set.of(node(0)), JobDescriptor.builder(NodeNameJob.class).build(), null
        );
=======
                JobTarget.node(node(0)),
                JobDescriptor.builder(NodeNameJob.class).build());
>>>>>>> 79aad62d

        assertThat(execution.resultAsync(), willBe("itcct_n_3344"));

        assertThat(execution.stateAsync(), willBe(jobStateWithStatus(COMPLETED)));

        assertThat(execution.changePriorityAsync(0), willBe(false));
    }

    @ParameterizedTest
    @ValueSource(booleans = {true, false})
    void testCancelOnSpecificNodeAsync(boolean asyncJob) {
        int sleepMs = 1_000_000;
        JobDescriptor sleepJob = JobDescriptor
                .builder(asyncJob ? AsyncSleepJob.class : SleepJob.class)
                .build();

        JobExecution<String> execution1 = client().compute().submit(JobTarget.node(node(0)), sleepJob, sleepMs);
        JobExecution<String> execution2 = client().compute().submit(JobTarget.node(node(1)), sleepJob, sleepMs);

        await().until(execution1::stateAsync, willBe(jobStateWithStatus(EXECUTING)));
        await().until(execution2::stateAsync, willBe(jobStateWithStatus(EXECUTING)));

        assertThat(execution1.cancelAsync(), willBe(true));
        assertThat(execution2.cancelAsync(), willBe(true));

        await().until(execution1::stateAsync, willBe(jobStateWithStatus(CANCELED)));
        await().until(execution2::stateAsync, willBe(jobStateWithStatus(CANCELED)));
    }

    @Test
    void changeJobPriority() {
        int sleepMs = 1_000_000;
        JobDescriptor sleepJob = JobDescriptor.builder(SleepJob.class).build();
        JobTarget target = JobTarget.node(node(0));

        // Start 1 task in executor with 1 thread
        JobExecution<String> execution1 = client().compute().submit(target, sleepJob, sleepMs);
        await().until(execution1::stateAsync, willBe(jobStateWithStatus(EXECUTING)));

        // Start one more long lasting task
        JobExecution<String> execution2 = client().compute().submit(target, sleepJob, sleepMs);
        await().until(execution2::stateAsync, willBe(jobStateWithStatus(QUEUED)));

        // Start third task
        JobExecution<String> execution3 = client().compute().submit(target, sleepJob, sleepMs);
        await().until(execution3::stateAsync, willBe(jobStateWithStatus(QUEUED)));

        // Task 2 and 3 are not completed, in queue state
        assertThat(execution2.resultAsync().isDone(), is(false));
        assertThat(execution3.resultAsync().isDone(), is(false));

        // Change priority of task 3, so it should be executed before task 2
        assertThat(execution3.changePriorityAsync(2), willBe(true));

        // Cancel task 1, task 3 should start executing
        assertThat(execution1.cancelAsync(), willBe(true));
        await().until(execution1::stateAsync, willBe(jobStateWithStatus(CANCELED)));
        await().until(execution3::stateAsync, willBe(jobStateWithStatus(EXECUTING)));

        // Task 2 is still queued
        assertThat(execution2.stateAsync(), willBe(jobStateWithStatus(QUEUED)));

        // Cleanup
        assertThat(execution2.cancelAsync(), willBe(true));
        assertThat(execution3.cancelAsync(), willBe(true));
    }

    @Test
    void testExecuteOnRandomNode() {
<<<<<<< HEAD
        String res = client().compute().execute(new HashSet<>(sortedNodes()), JobDescriptor.builder(NodeNameJob.class).build(), null);
=======
        String res = client().compute().execute(JobTarget.anyNode(sortedNodes()), JobDescriptor.builder(NodeNameJob.class).build());
>>>>>>> 79aad62d

        assertTrue(Set.of("itcct_n_3344", "itcct_n_3345").contains(res));
    }

    @Test
    void testExecuteOnRandomNodeAsync() {
        JobExecution<String> execution = client().compute().submit(
<<<<<<< HEAD
                new HashSet<>(sortedNodes()), JobDescriptor.builder(NodeNameJob.class).build(), null);
=======
                JobTarget.anyNode(sortedNodes()), JobDescriptor.builder(NodeNameJob.class).build());
>>>>>>> 79aad62d

        assertThat(
                execution.resultAsync(),
                will(oneOf("itcct_n_3344", "itcct_n_3345"))
        );
        assertThat(execution.stateAsync(), willBe(jobStateWithStatus(COMPLETED)));
    }

    @Test
    void testBroadcastOneNode() {
        Map<ClusterNode, JobExecution<String>> executionsPerNode = client().compute().submitBroadcast(
                Set.of(node(1)),
                JobDescriptor.builder(NodeNameJob.class).build(),
                null);

        assertEquals(1, executionsPerNode.size());

        JobExecution<String> execution = executionsPerNode.get(node(1));

<<<<<<< HEAD
        assertThat(execution.resultAsync(), willBe("itcct_n_3345"));
        assertThat(execution.statusAsync(), willBe(jobStatusWithState(COMPLETED)));
=======
        assertThat(execution.resultAsync(), willBe("itcct_n_3345__123"));
        assertThat(execution.stateAsync(), willBe(jobStateWithStatus(COMPLETED)));
>>>>>>> 79aad62d
    }

    @Test
    void testBroadcastAllNodes() {
        Map<ClusterNode, JobExecution<String>> executionsPerNode = client().compute().submitBroadcast(
                new HashSet<>(sortedNodes()),
                JobDescriptor.builder(NodeNameJob.class).build(),
                null
        );

        assertEquals(2, executionsPerNode.size());

        JobExecution<String> execution1 = executionsPerNode.get(node(0));
        JobExecution<String> execution2 = executionsPerNode.get(node(1));

        assertThat(execution1.resultAsync(), willBe("itcct_n_3344"));
        assertThat(execution2.resultAsync(), willBe("itcct_n_3345"));

        assertThat(execution1.stateAsync(), willBe(jobStateWithStatus(COMPLETED)));
        assertThat(execution2.stateAsync(), willBe(jobStateWithStatus(COMPLETED)));
    }

    @Test
    void testCancelBroadcastAllNodes() {
        int sleepMs = 1_000_000;
        Map<ClusterNode, JobExecution<String>> executionsPerNode = client().compute().submitBroadcast(
                new HashSet<>(sortedNodes()),
                JobDescriptor.builder(SleepJob.class).build(),
                sleepMs);

        assertEquals(2, executionsPerNode.size());

        JobExecution<String> execution1 = executionsPerNode.get(node(0));
        JobExecution<String> execution2 = executionsPerNode.get(node(1));

        await().until(execution1::stateAsync, willBe(jobStateWithStatus(EXECUTING)));
        await().until(execution2::stateAsync, willBe(jobStateWithStatus(EXECUTING)));

        assertThat(execution1.cancelAsync(), willBe(true));
        assertThat(execution2.cancelAsync(), willBe(true));

        await().until(execution1::stateAsync, willBe(jobStateWithStatus(CANCELED)));
        await().until(execution2::stateAsync, willBe(jobStateWithStatus(CANCELED)));
    }

    @Test
    @Disabled
    void testExecuteWithArgs() {
        JobExecution<String> execution = client().compute().submit(
<<<<<<< HEAD
                new HashSet<>(client().clusterNodes()), JobDescriptor.builder(ConcatJob.class).build(),
                new Object[] {1, "2", 3.3 }
        );
=======
                JobTarget.anyNode(client().clusterNodes()), JobDescriptor.builder(ConcatJob.class).build(), 1, "2", 3.3);
>>>>>>> 79aad62d

        assertThat(execution.resultAsync(), willBe("1_2_3.3"));
        assertThat(execution.stateAsync(), willBe(jobStateWithStatus(COMPLETED)));
    }

    @Test
    void testIgniteExceptionInJobPropagatesToClientWithMessageAndCodeAndTraceIdAsync() {
        IgniteException cause = getExceptionInJobExecutionAsync(
<<<<<<< HEAD
                client().compute().submit(Set.of(node(0)), JobDescriptor.builder(IgniteExceptionJob.class).build(), null)
=======
                client().compute().submit(JobTarget.node(node(0)), JobDescriptor.builder(IgniteExceptionJob.class).build())
>>>>>>> 79aad62d
        );

        assertThat(cause.getMessage(), containsString("Custom job error"));
        assertEquals(TRACE_ID, cause.traceId());
        assertEquals(COLUMN_ALREADY_EXISTS_ERR, cause.code());
        assertInstanceOf(CustomException.class, cause);
        assertNull(cause.getCause()); // No stack trace by default.
    }

    @Test
    void testIgniteExceptionInJobPropagatesToClientWithMessageAndCodeAndTraceIdSync() {
        IgniteException cause = getExceptionInJobExecutionSync(
<<<<<<< HEAD
                () -> client().compute().execute(Set.of(node(0)), JobDescriptor.builder(IgniteExceptionJob.class).build(), null)
=======
                () -> client().compute().execute(JobTarget.node(node(0)), JobDescriptor.builder(IgniteExceptionJob.class).build())
>>>>>>> 79aad62d
        );

        assertThat(cause.getMessage(), containsString("Custom job error"));
        assertEquals(TRACE_ID, cause.traceId());
        assertEquals(COLUMN_ALREADY_EXISTS_ERR, cause.code());
        assertInstanceOf(CustomException.class, cause);
        assertNull(cause.getCause()); // No stack trace by default.
    }

    @ParameterizedTest
    @ValueSource(booleans = {true, false})
    void testExceptionInJobPropagatesToClientWithClassAndMessageAsync(boolean asyncJob) {
        IgniteException cause = getExceptionInJobExecutionAsync(
                client().compute().submit(JobTarget.node(node(0)), JobDescriptor.builder(ExceptionJob.class).build(), asyncJob)
        );

        assertComputeExceptionWithClassAndMessage(cause);
    }

    @ParameterizedTest
    @ValueSource(booleans = {true, false})
    void testExceptionInJobPropagatesToClientWithClassAndMessageSync(boolean asyncJob) {
        IgniteException cause = getExceptionInJobExecutionSync(
                () -> client().compute().execute(JobTarget.node(node(0)), JobDescriptor.builder(ExceptionJob.class).build(), asyncJob)
        );

        assertComputeExceptionWithClassAndMessage(cause);
    }

    @Test
    void testExceptionInJobWithSendServerExceptionStackTraceToClientPropagatesToClientWithStackTraceAsync() {
        // Second node has sendServerExceptionStackTraceToClient enabled.
        IgniteException cause = getExceptionInJobExecutionAsync(
<<<<<<< HEAD
                client().compute().submit(
                        Set.of(node(1)), JobDescriptor.builder(ExceptionJob.class).build(), null
                )
=======
                client().compute().submit(JobTarget.node(node(1)), JobDescriptor.builder(ExceptionJob.class)
                        .build())
>>>>>>> 79aad62d
        );

        assertComputeExceptionWithStackTrace(cause);
    }

    @Test
    void testExceptionInJobWithSendServerExceptionStackTraceToClientPropagatesToClientWithStackTraceSync() {
        // Second node has sendServerExceptionStackTraceToClient enabled.
        IgniteException cause = getExceptionInJobExecutionSync(
<<<<<<< HEAD
                () -> client().compute().execute(Set.of(node(1)), JobDescriptor.builder(ExceptionJob.class).build(), null)
=======
                () -> client().compute().execute(JobTarget.node(node(1)), JobDescriptor.builder(ExceptionJob.class).build())
>>>>>>> 79aad62d
        );

        assertComputeExceptionWithStackTrace(cause);
    }

    @Test
    void testExceptionInBroadcastJobPropagatesToClient() {
        Map<ClusterNode, JobExecution<String>> executions = client().compute().submitBroadcast(
                Set.of(node(0), node(1)),
                JobDescriptor.builder(ExceptionJob.class).build(), null);

        assertComputeExceptionWithClassAndMessage(getExceptionInJobExecutionAsync(executions.get(node(0))));

        // Second node has sendServerExceptionStackTraceToClient enabled.
        assertComputeExceptionWithStackTrace(getExceptionInJobExecutionAsync(executions.get(node(1))));
    }

    @Test
    void testExceptionInColocatedTupleJobPropagatesToClientWithClassAndMessageAsync() {
        var key = Tuple.create().set(COLUMN_KEY, 1);

        IgniteException cause = getExceptionInJobExecutionAsync(
<<<<<<< HEAD
                client().compute().submitColocated(TABLE_NAME, key, JobDescriptor.builder(ExceptionJob.class).build(), null));
=======
                client().compute().submit(JobTarget.colocated(TABLE_NAME, key), JobDescriptor.builder(ExceptionJob.class).build()));
>>>>>>> 79aad62d

        assertComputeExceptionWithClassAndMessage(cause);
    }

    @Test
    void testExceptionInColocatedTupleJobPropagatesToClientWithClassAndMessageSync() {
        var key = Tuple.create().set(COLUMN_KEY, 1);

        IgniteException cause = getExceptionInJobExecutionSync(
<<<<<<< HEAD
                () -> client().compute().executeColocated(TABLE_NAME, key, JobDescriptor.builder(ExceptionJob.class).build(), null)
=======
                () -> client().compute().execute(JobTarget.colocated(TABLE_NAME, key), JobDescriptor.builder(ExceptionJob.class).build())
>>>>>>> 79aad62d
        );

        assertComputeExceptionWithClassAndMessage(cause);
    }

    @Test
    void testExceptionInColocatedTupleJobWithSendServerExceptionStackTraceToClientPropagatesToClientWithStackTraceAsync() {
        // Second node has sendServerExceptionStackTraceToClient enabled.
        var key = Tuple.create().set(COLUMN_KEY, 2);

        IgniteCompute igniteCompute = client().compute();
        IgniteException cause = getExceptionInJobExecutionAsync(
<<<<<<< HEAD
                igniteCompute.submitColocated(TABLE_NAME, key, JobDescriptor.builder(ExceptionJob.class).build(), null)
=======
                igniteCompute.submit(JobTarget.colocated(TABLE_NAME, key), JobDescriptor.builder(ExceptionJob.class).build())
>>>>>>> 79aad62d
        );

        assertComputeExceptionWithStackTrace(cause);
    }

    @Test
    void testExceptionInColocatedTupleJobWithSendServerExceptionStackTraceToClientPropagatesToClientWithStackTraceSync() {
        // Second node has sendServerExceptionStackTraceToClient enabled.
        var key = Tuple.create().set(COLUMN_KEY, 2);

        IgniteException cause = getExceptionInJobExecutionSync(
<<<<<<< HEAD
                () -> client().compute().executeColocated(TABLE_NAME, key, JobDescriptor.builder(ExceptionJob.class).build(), null)
=======
                () -> client().compute().execute(JobTarget.colocated(TABLE_NAME, key), JobDescriptor.builder(ExceptionJob.class).build())
>>>>>>> 79aad62d
        );

        assertComputeExceptionWithStackTrace(cause);
    }

    @Test
    void testExceptionInColocatedPojoJobPropagatesToClientWithClassAndMessageAsync() {
        var key = new TestPojo(1);
        Mapper<TestPojo> mapper = Mapper.of(TestPojo.class);

        IgniteCompute igniteCompute = client().compute();
        IgniteException cause = getExceptionInJobExecutionAsync(
<<<<<<< HEAD
                igniteCompute.submitColocated(
                        TABLE_NAME, key, mapper, JobDescriptor.builder(ExceptionJob.class).build(), null
                )
=======
                igniteCompute.submit(JobTarget.colocated(TABLE_NAME, key, mapper), JobDescriptor.builder(ExceptionJob.class)
                        .build())
>>>>>>> 79aad62d
        );

        assertComputeExceptionWithClassAndMessage(cause);
    }

    @Test
    void testExceptionInColocatedPojoJobPropagatesToClientWithClassAndMessageSync() {
        var key = new TestPojo(1);
        Mapper<TestPojo> mapper = Mapper.of(TestPojo.class);

<<<<<<< HEAD
        IgniteException cause = getExceptionInJobExecutionSync(
                () -> client().compute().executeColocated(TABLE_NAME, key, mapper, JobDescriptor.builder(ExceptionJob.class).build(), null)
=======
        IgniteException cause = getExceptionInJobExecutionSync(() -> client().compute().execute(
                        JobTarget.colocated(TABLE_NAME, key, mapper),
                        JobDescriptor.builder(ExceptionJob.class).build())
>>>>>>> 79aad62d
        );

        assertComputeExceptionWithClassAndMessage(cause);
    }

    @Test
    void testExceptionInColocatedPojoJobWithSendServerExceptionStackTraceToClientPropagatesToClientWithStackTraceAsync() {
        // Second node has sendServerExceptionStackTraceToClient enabled.
        var key = new TestPojo(2);
        Mapper<TestPojo> mapper = Mapper.of(TestPojo.class);

        IgniteCompute igniteCompute = client().compute();
        IgniteException cause = getExceptionInJobExecutionAsync(
<<<<<<< HEAD
                igniteCompute.submitColocated(TABLE_NAME, key, mapper, JobDescriptor.builder(ExceptionJob.class).build(), null)
=======
                igniteCompute.submit(JobTarget.colocated(TABLE_NAME, key, mapper), JobDescriptor.builder(ExceptionJob.class).build())
>>>>>>> 79aad62d
        );

        assertComputeExceptionWithStackTrace(cause);
    }

    @Test
    void testExceptionInColocatedPojoJobWithSendServerExceptionStackTraceToClientPropagatesToClientWithStackTraceSync() {
        // Second node has sendServerExceptionStackTraceToClient enabled.
        var key = new TestPojo(2);
        Mapper<TestPojo> mapper = Mapper.of(TestPojo.class);

        IgniteException cause = getExceptionInJobExecutionSync(
<<<<<<< HEAD
                () -> client().compute().executeColocated(TABLE_NAME, key, mapper, JobDescriptor.builder(ExceptionJob.class).build(), null)
=======
                () -> client().compute().execute(
                        JobTarget.colocated(TABLE_NAME, key, mapper), JobDescriptor.builder(ExceptionJob.class).build())
>>>>>>> 79aad62d
        );

        assertComputeExceptionWithStackTrace(cause);
    }

    private static IgniteException getExceptionInJobExecutionAsync(JobExecution<String> execution) {
        CompletionException ex = assertThrows(
                CompletionException.class,
                () -> execution.resultAsync().join()
        );

        assertThat(execution.stateAsync(), willBe(jobStateWithStatus(FAILED)));

        return (IgniteException) ex.getCause();
    }

    private static IgniteException getExceptionInJobExecutionSync(Supplier<String> execution) {
        IgniteException ex = assertThrows(IgniteException.class, execution::get);

        return (IgniteException) ex.getCause();
    }

    private static void assertComputeExceptionWithClassAndMessage(IgniteException cause) {
        String expectedMessage = "Job execution failed: java.lang.ArithmeticException: math err";
        assertTraceableException(cause, ComputeException.class, COMPUTE_JOB_FAILED_ERR, expectedMessage);

        assertNull(cause.getCause()); // No stack trace by default.
    }

    private static void assertComputeExceptionWithStackTrace(IgniteException cause) {
        String expectedMessage = "Job execution failed: java.lang.ArithmeticException: math err";
        assertTraceableException(cause, ComputeException.class, COMPUTE_JOB_FAILED_ERR, expectedMessage);

        assertNotNull(cause.getCause());

        assertThat(cause.getCause().getMessage(), containsString(
                "Caused by: java.lang.ArithmeticException: math err" + System.lineSeparator()
                        + "\tat org.apache.ignite.internal.runner.app.client.ItThinClientComputeTest$"
                        + "ExceptionJob.executeAsync(ItThinClientComputeTest.java:")
        );
    }

    @ParameterizedTest
    @CsvSource({"1,3344", "2,3345", "3,3345", "10,3344"})
    void testExecuteColocatedTupleRunsComputeJobOnKeyNode(int key, int port) {
        var keyTuple = Tuple.create().set(COLUMN_KEY, key);

        IgniteCompute igniteCompute = client().compute();
<<<<<<< HEAD
        JobExecution<String> tupleExecution = igniteCompute.submitColocated(
                TABLE_NAME, keyTuple, JobDescriptor.builder(NodeNameJob.class).build(), null
        );
=======
        JobExecution<String> tupleExecution = igniteCompute.submit(
                JobTarget.colocated(TABLE_NAME, keyTuple), JobDescriptor.builder(NodeNameJob.class).build());
>>>>>>> 79aad62d

        String expectedNode = "itcct_n_" + port;
        assertThat(tupleExecution.resultAsync(), willBe(expectedNode));

        assertThat(tupleExecution.stateAsync(), willBe(jobStateWithStatus(COMPLETED)));
    }

    @ParameterizedTest
    @CsvSource({"1,3344", "2,3345", "3,3345", "10,3344"})
    void testExecuteColocatedPojoRunsComputeJobOnKeyNode(int key, int port) {
        var keyPojo = new TestPojo(key);

        IgniteCompute igniteCompute = client().compute();
        Mapper<TestPojo> keyMapper = Mapper.of(TestPojo.class);
<<<<<<< HEAD
        JobExecution<String> pojoExecution = igniteCompute.submitColocated(
                TABLE_NAME, keyPojo, keyMapper, JobDescriptor.builder(NodeNameJob.class).build(), null);
=======
        JobExecution<String> pojoExecution = igniteCompute.submit(
                JobTarget.colocated(TABLE_NAME, keyPojo, keyMapper), JobDescriptor.builder(NodeNameJob.class).build());
>>>>>>> 79aad62d

        String expectedNode = "itcct_n_" + port;
        assertThat(pojoExecution.resultAsync(), willBe(expectedNode));

        assertThat(pojoExecution.stateAsync(), willBe(jobStateWithStatus(COMPLETED)));
    }

    @ParameterizedTest
    @CsvSource({"1,3344", "2,3345", "3,3345", "10,3344"})
    void testCancelColocatedTuple(int key, int port) {
        var keyTuple = Tuple.create().set(COLUMN_KEY, key);
        int sleepMs = 1_000_000;

        IgniteCompute igniteCompute = client().compute();
        JobExecution<String> tupleExecution = igniteCompute.submit(
                JobTarget.colocated(TABLE_NAME, keyTuple), JobDescriptor.builder(SleepJob.class).build(), sleepMs);

        await().until(tupleExecution::stateAsync, willBe(jobStateWithStatus(EXECUTING)));

        assertThat(tupleExecution.cancelAsync(), willBe(true));

        await().until(tupleExecution::stateAsync, willBe(jobStateWithStatus(CANCELED)));
    }

    @ParameterizedTest
    @CsvSource({"1,3344", "2,3345", "3,3345", "10,3344"})
    void testCancelColocatedPojo(int key, int port) {
        var keyPojo = new TestPojo(key);
        int sleepMs = 1_000_000;

        IgniteCompute igniteCompute = client().compute();
        Mapper<TestPojo> keyMapper = Mapper.of(TestPojo.class);
        JobExecution<String> pojoExecution = igniteCompute.submit(
                JobTarget.colocated(TABLE_NAME, keyPojo, keyMapper), JobDescriptor.builder(SleepJob.class).build(), sleepMs);

        await().until(pojoExecution::stateAsync, willBe(jobStateWithStatus(EXECUTING)));

        assertThat(pojoExecution.cancelAsync(), willBe(true));

        await().until(pojoExecution::stateAsync, willBe(jobStateWithStatus(CANCELED)));
    }

    @Test
    void testExecuteOnUnknownUnitWithLatestVersionThrows() {
        CompletionException ex = assertThrows(
                CompletionException.class,
                () -> {
                    IgniteCompute igniteCompute = client().compute();
                    JobTarget target = JobTarget.node(node(0));
                    List<DeploymentUnit> units = List.of(new DeploymentUnit("u", "latest"));
<<<<<<< HEAD
                    igniteCompute.executeAsync(nodes, JobDescriptor.builder(NodeNameJob.class).units(units).build(), null).join();
=======
                    igniteCompute.executeAsync(target, JobDescriptor.builder(NodeNameJob.class).units(units).build()).join();
>>>>>>> 79aad62d
                });

        var cause = (IgniteException) ex.getCause();
        assertThat(cause.getMessage(), containsString("Deployment unit u:latest doesn't exist"));

        // TODO IGNITE-19823 DeploymentUnitNotFoundException is internal, does not propagate to client.
        assertEquals(INTERNAL_ERR, cause.code());
    }

    @Test
    void testExecuteColocatedOnUnknownUnitWithLatestVersionThrows() {
        CompletionException ex = assertThrows(
                CompletionException.class,
                () -> client().compute().executeAsync(
                        JobTarget.colocated(TABLE_NAME, Tuple.create().set(COLUMN_KEY, 1)),
                        JobDescriptor.builder(NodeNameJob.class)
                                .units(new DeploymentUnit("u", "latest"))
                                .build(),
                        null
                ).join());

        var cause = (IgniteException) ex.getCause();
        assertThat(cause.getMessage(), containsString("Deployment unit u:latest doesn't exist"));

        // TODO IGNITE-19823 DeploymentUnitNotFoundException is internal, does not propagate to client.
        assertEquals(INTERNAL_ERR, cause.code());
    }

    @Test
    void testDelayedJobExecutionThrowsWhenConnectionFails() throws Exception {
        Builder builder = IgniteClient.builder().addresses(getClientAddresses().toArray(new String[0]));
        try (IgniteClient client = builder.build()) {
            int delayMs = 3000;
            CompletableFuture<String> jobFut = client.compute().executeAsync(
                    JobTarget.node(node(0)), JobDescriptor.builder(SleepJob.class).build(), delayMs);

            // Wait a bit and close the connection.
            Thread.sleep(10);
            client.close();

            assertThat(jobFut, willThrowFast(IgniteClientConnectionException.class, "Channel is closed"));
        }
    }

    @Test
    void testAllSupportedArgTypes() {
        testEchoArg(Byte.MAX_VALUE);
        testEchoArg(Short.MAX_VALUE);
        testEchoArg(Integer.MAX_VALUE);
        testEchoArg(Long.MAX_VALUE);
        testEchoArg(Float.MAX_VALUE);
        testEchoArg(Double.MAX_VALUE);
        testEchoArg(BigDecimal.TEN);
        testEchoArg(UUID.randomUUID());
        testEchoArg("string");
        testEchoArg(new BitSet(10));
        testEchoArg(LocalDate.now());
        testEchoArg(LocalTime.now());
        testEchoArg(LocalDateTime.now());
        testEchoArg(Instant.now());
        testEchoArg(BigInteger.TEN);
    }

    @Test
    void testExecuteColocatedEscapedTableName() {
        var tableName = "\"TBL ABC\"";
        client().sql().execute(null, "CREATE TABLE " + tableName + " (key INT PRIMARY KEY, val INT)");

        Mapper<TestPojo> mapper = Mapper.of(TestPojo.class);
        TestPojo pojoKey = new TestPojo(1);
        Tuple tupleKey = Tuple.create().set("key", pojoKey.key);
        JobDescriptor job = JobDescriptor.builder(NodeNameJob.class).build();

<<<<<<< HEAD
        var tupleRes = client().compute().executeColocated(
                tableName, tupleKey, JobDescriptor.builder(NodeNameJob.class).build(), null
        );
        var pojoRes = client().compute().executeColocated(
                tableName, pojoKey, mapper, JobDescriptor.builder(NodeNameJob.class).build(), null
        );
=======
        var tupleRes = client().compute().execute(JobTarget.colocated(tableName, tupleKey), job);
        var pojoRes = client().compute().execute(JobTarget.colocated(tableName, pojoKey, mapper), job);
>>>>>>> 79aad62d

        assertEquals(tupleRes, pojoRes);
    }

    @ParameterizedTest
    @CsvSource({"1E3,-3", "1.12E5,-5", "1.12E5,0", "1.123456789,10", "1.123456789,5"})
    void testBigDecimalPropagation(String number, int scale) {
<<<<<<< HEAD
        var given = new BigDecimal(number).setScale(scale, RoundingMode.HALF_UP);
=======
        BigDecimal res = client().compute().execute(
                JobTarget.node(node(0)),
                JobDescriptor.builder(DecimalJob.class).build(),
                number,
                scale);
>>>>>>> 79aad62d

        BigDecimal res = client().compute().execute(
                Set.of(node(0)), JobDescriptor.builder(DecimalJob.class).build(),
                given
        );

        assertEquals(given, res);
    }

    @Test
    void testExecuteMapReduce() throws Exception {
        TaskExecution<String> execution = client().compute().submitMapReduce(List.of(), MapReduceNodeNameTask.class.getName(), null);

        List<Matcher<? super String>> nodeNames = sortedNodes().stream()
                .map(ClusterNode::name)
                .map(Matchers::containsString)
                .collect(Collectors.toList());
        assertThat(execution.resultAsync(), willBe(allOf(nodeNames)));

        assertThat(execution.stateAsync(), willBe(jobStateWithStatus(COMPLETED)));
        assertThat(execution.statesAsync(), willBe(everyItem(jobStateWithStatus(COMPLETED))));

        assertThat("compute task and sub tasks ids must be different",
                execution.idsAsync(), willBe(not(hasItem(execution.idAsync().get()))));
    }

    @Test
    @Disabled
    void testExecuteMapReduceWithArgs() {
        TaskExecution<String> execution = client().compute()
                .submitMapReduce(List.of(), MapReduceArgsTask.class.getName(), new Object[] {1, "2", 3.3});

        assertThat(execution.resultAsync(), willBe(containsString("1_2_3.3")));
        assertThat(execution.stateAsync(), willBe(jobStateWithStatus(COMPLETED)));
    }

    @ParameterizedTest
    @ValueSource(classes = {MapReduceExceptionOnSplitTask.class, MapReduceExceptionOnReduceTask.class})
    @Disabled
    void testExecuteMapReduceExceptionPropagation(Class<?> taskClass) {
        IgniteException cause = getExceptionInJobExecutionAsync(
                client().compute().submitMapReduce(List.of(), taskClass.getName(), null)
        );

        assertThat(cause.getMessage(), containsString("Custom job error"));
        assertEquals(TRACE_ID, cause.traceId());
        assertEquals(COLUMN_ALREADY_EXISTS_ERR, cause.code());
        assertInstanceOf(CustomException.class, cause);
        assertNull(cause.getCause()); // No stack trace by default.
    }

    private void testEchoArg(Object arg) {
<<<<<<< HEAD
        Object res = client().compute().execute(
                Set.of(node(0)), JobDescriptor.builder(EchoJob.class).build(), arg
        );
=======
        Object res = client().compute().execute(JobTarget.node(node(0)), JobDescriptor.builder(EchoJob.class).build(), arg, arg.toString());
>>>>>>> 79aad62d

        assertEquals(arg.toString(), res);
    }

    private ClusterNode node(int idx) {
        return sortedNodes().get(idx);
    }

    private List<ClusterNode> sortedNodes() {
        return client().clusterNodes().stream()
                .sorted(Comparator.comparing(ClusterNode::name))
                .collect(Collectors.toList());
    }

    private static class NodeNameJob implements ComputeJob<Void, String> {
        @Override
        public CompletableFuture<String> executeAsync(JobExecutionContext context, Void args) {
            return completedFuture(context.ignite().name());
        }
    }

    private static class ConcatJob implements ComputeJob<Object[], String> {
        @Override
        public CompletableFuture<String> executeAsync(JobExecutionContext context, Object... args) {
            if (args == null) {
                return nullCompletedFuture();
            }

            return completedFuture(
                    Arrays.stream(args).map(o -> o == null ? "null" : o.toString()).collect(Collectors.joining("_")));
        }
    }

    private static class IgniteExceptionJob implements ComputeJob<Object[], String> {
        @Override
        public CompletableFuture<String> executeAsync(JobExecutionContext context, Object... args) {
            throw new CustomException(TRACE_ID, COLUMN_ALREADY_EXISTS_ERR, "Custom job error", null);
        }
    }

    private static class ExceptionJob implements ComputeJob<Boolean, String> {
        @Override
        public CompletableFuture<String> executeAsync(JobExecutionContext context, Boolean args) {
            if (args != null && args) {
                return failedFuture(new ArithmeticException("math err"));
            } else {
                throw new ArithmeticException("math err");
            }
        }
    }

    private static class EchoJob implements ComputeJob<Object, Object> {
        @Override
        public CompletableFuture<Object> executeAsync(JobExecutionContext context, Object arg) {
            var valueString = arg == null ? "null" : arg.toString();
            return completedFuture(valueString);
        }
    }

    private static class SleepJob implements ComputeJob<Integer, Void> {
        @Override
        public @Nullable CompletableFuture<Void> executeAsync(JobExecutionContext context, Integer args) {
            try {
                Thread.sleep(args);
            } catch (InterruptedException e) {
                throw new RuntimeException(e);
            }

            return null;
        }
    }

    private static class AsyncSleepJob implements ComputeJob<Integer, Void> {
        @Override
        public @Nullable CompletableFuture<Void> executeAsync(JobExecutionContext context, Integer args) {
            return CompletableFuture.runAsync(() -> {
                try {
                    Thread.sleep(args);
                } catch (InterruptedException e) {
                    throw new RuntimeException(e);
                }
            });
        }
    }

    private static class DecimalJob implements ComputeJob<BigDecimal, BigDecimal> {
        @Override
        public CompletableFuture<BigDecimal> executeAsync(JobExecutionContext context, BigDecimal arg) {
            return completedFuture(arg);
        }
    }

    private static class MapReduceNodeNameTask implements MapReduceTask<Object[], String> {
        @Override
        public CompletableFuture<List<MapReduceJob>> splitAsync(TaskExecutionContext context, Object... args) {
            return completedFuture(context.ignite().clusterNodes().stream()
                    .map(node -> MapReduceJob.builder()
                            .jobDescriptor(JobDescriptor.builder(NodeNameJob.class).build())
                            .nodes(Set.of(node))
                            .args(args)
                            .build())
                    .collect(Collectors.toList()));
        }

        @Override
        public CompletableFuture<String> reduceAsync(TaskExecutionContext context, Map<UUID, ?> results) {
            return completedFuture(results.values().stream()
                    .map(String.class::cast)
                    .collect(Collectors.joining(",")));
        }
    }

    private static class MapReduceArgsTask implements MapReduceTask<Object[], String> {
        @Override
        public CompletableFuture<List<MapReduceJob>> splitAsync(TaskExecutionContext context, Object... args) {
            return completedFuture(context.ignite().clusterNodes().stream()
                    .map(node -> MapReduceJob.builder()
                            .jobDescriptor(JobDescriptor.builder(ConcatJob.class).build())
                            .nodes(Set.of(node))
                            .args(args)
                            .build())
                    .collect(Collectors.toList()));
        }

        @Override
        public CompletableFuture<String> reduceAsync(TaskExecutionContext context, Map<UUID, ?> results) {
            return completedFuture(results.values().stream()
                    .map(String.class::cast)
                    .collect(Collectors.joining(",")));
        }
    }

    private static class MapReduceExceptionOnSplitTask implements MapReduceTask<Void, String> {
        @Override
        public CompletableFuture<List<MapReduceJob>> splitAsync(TaskExecutionContext context, Void args) {
            throw new CustomException(TRACE_ID, COLUMN_ALREADY_EXISTS_ERR, "Custom job error", null);
        }

        @Override
        public CompletableFuture<String> reduceAsync(TaskExecutionContext context, Map<UUID, ?> results) {
            return completedFuture("expected split exception");
        }
    }

    private static class MapReduceExceptionOnReduceTask implements MapReduceTask<Void, String> {

        @Override
        public CompletableFuture<List<MapReduceJob>> splitAsync(TaskExecutionContext context, Void args) {
            return completedFuture(context.ignite().clusterNodes().stream()
                    .map(node -> MapReduceJob.builder()
                            .jobDescriptor(JobDescriptor.builder(NodeNameJob.class).build())
                            .nodes(Set.of(node))
                            .args(null)
                            .build())
                    .collect(Collectors.toList()));
        }

        @Override
        public CompletableFuture<String> reduceAsync(TaskExecutionContext context, Map<UUID, ?> results) {
            throw new CustomException(TRACE_ID, COLUMN_ALREADY_EXISTS_ERR, "Custom job error", null);
        }
    }

    /**
     * Custom public exception class.
     */
    public static class CustomException extends IgniteException {
        public CustomException(UUID traceId, int code, String message, Throwable cause) {
            super(traceId, code, message, cause);
        }
    }
}<|MERGE_RESOLUTION|>--- conflicted
+++ resolved
@@ -121,17 +121,12 @@
 
     @Test
     void testExecuteOnSpecificNode() {
-<<<<<<< HEAD
         String res1 = client().compute().execute(
-                Set.of(node(0)), JobDescriptor.builder(NodeNameJob.class).build(), null
+                JobTarget.node(node(0)), JobDescriptor.builder(NodeNameJob.class).build(), null
         );
         String res2 = client().compute().execute(
-                Set.of(node(1)), JobDescriptor.builder(NodeNameJob.class).build(), null
-        );
-=======
-        String res1 = client().compute().execute(JobTarget.node(node(0)), JobDescriptor.builder(NodeNameJob.class).build());
-        String res2 = client().compute().execute(JobTarget.node(node(1)), JobDescriptor.builder(NodeNameJob.class).build());
->>>>>>> 79aad62d
+                JobTarget.node(node(1)), JobDescriptor.builder(NodeNameJob.class).build(), null
+        );
 
         assertEquals("itcct_n_3344", res1);
         assertEquals("itcct_n_3345", res2);
@@ -140,18 +135,11 @@
     @Test
     void testExecuteOnSpecificNodeAsync() {
         JobExecution<String> execution1 = client().compute().submit(
-<<<<<<< HEAD
-                Set.of(node(0)), JobDescriptor.builder(NodeNameJob.class).build(), null
+                JobTarget.node(node(0)), JobDescriptor.builder(NodeNameJob.class).build(), null
         );
         JobExecution<String> execution2 = client().compute().submit(
-                Set.of(node(1)), JobDescriptor.builder(NodeNameJob.class).build(), null
-        );
-=======
-                JobTarget.node(node(0)), JobDescriptor.builder(NodeNameJob.class).build());
-
-        JobExecution<String> execution2 = client().compute().submit(
-                JobTarget.node(node(1)), JobDescriptor.builder(NodeNameJob.class).build());
->>>>>>> 79aad62d
+                JobTarget.node(node(1)), JobDescriptor.builder(NodeNameJob.class).build(), null
+        );
 
         assertThat(execution1.resultAsync(), willBe("itcct_n_3344"));
         assertThat(execution2.resultAsync(), willBe("itcct_n_3345"));
@@ -163,13 +151,9 @@
     @Test
     void testCancellingCompletedJob() {
         JobExecution<String> execution = client().compute().submit(
-<<<<<<< HEAD
-                Set.of(node(0)), JobDescriptor.builder(NodeNameJob.class).build(), null
-        );
-=======
                 JobTarget.node(node(0)),
-                JobDescriptor.builder(NodeNameJob.class).build());
->>>>>>> 79aad62d
+                JobDescriptor.builder(NodeNameJob.class).build(), null
+        );
 
         assertThat(execution.resultAsync(), willBe("itcct_n_3344"));
 
@@ -181,13 +165,9 @@
     @Test
     void testChangingPriorityCompletedJob() {
         JobExecution<String> execution = client().compute().submit(
-<<<<<<< HEAD
-                Set.of(node(0)), JobDescriptor.builder(NodeNameJob.class).build(), null
-        );
-=======
                 JobTarget.node(node(0)),
-                JobDescriptor.builder(NodeNameJob.class).build());
->>>>>>> 79aad62d
+                JobDescriptor.builder(NodeNameJob.class).build(), null
+        );
 
         assertThat(execution.resultAsync(), willBe("itcct_n_3344"));
 
@@ -257,11 +237,7 @@
 
     @Test
     void testExecuteOnRandomNode() {
-<<<<<<< HEAD
-        String res = client().compute().execute(new HashSet<>(sortedNodes()), JobDescriptor.builder(NodeNameJob.class).build(), null);
-=======
-        String res = client().compute().execute(JobTarget.anyNode(sortedNodes()), JobDescriptor.builder(NodeNameJob.class).build());
->>>>>>> 79aad62d
+        String res = client().compute().execute(JobTarget.anyNode(sortedNodes()), JobDescriptor.builder(NodeNameJob.class).build(), null);
 
         assertTrue(Set.of("itcct_n_3344", "itcct_n_3345").contains(res));
     }
@@ -269,11 +245,7 @@
     @Test
     void testExecuteOnRandomNodeAsync() {
         JobExecution<String> execution = client().compute().submit(
-<<<<<<< HEAD
-                new HashSet<>(sortedNodes()), JobDescriptor.builder(NodeNameJob.class).build(), null);
-=======
-                JobTarget.anyNode(sortedNodes()), JobDescriptor.builder(NodeNameJob.class).build());
->>>>>>> 79aad62d
+                JobTarget.anyNode(sortedNodes()), JobDescriptor.builder(NodeNameJob.class).build(), null);
 
         assertThat(
                 execution.resultAsync(),
@@ -293,13 +265,8 @@
 
         JobExecution<String> execution = executionsPerNode.get(node(1));
 
-<<<<<<< HEAD
         assertThat(execution.resultAsync(), willBe("itcct_n_3345"));
-        assertThat(execution.statusAsync(), willBe(jobStatusWithState(COMPLETED)));
-=======
-        assertThat(execution.resultAsync(), willBe("itcct_n_3345__123"));
         assertThat(execution.stateAsync(), willBe(jobStateWithStatus(COMPLETED)));
->>>>>>> 79aad62d
     }
 
     @Test
@@ -349,13 +316,9 @@
     @Disabled
     void testExecuteWithArgs() {
         JobExecution<String> execution = client().compute().submit(
-<<<<<<< HEAD
-                new HashSet<>(client().clusterNodes()), JobDescriptor.builder(ConcatJob.class).build(),
+                JobTarget.anyNode(client().clusterNodes()), JobDescriptor.builder(ConcatJob.class).build(),
                 new Object[] {1, "2", 3.3 }
         );
-=======
-                JobTarget.anyNode(client().clusterNodes()), JobDescriptor.builder(ConcatJob.class).build(), 1, "2", 3.3);
->>>>>>> 79aad62d
 
         assertThat(execution.resultAsync(), willBe("1_2_3.3"));
         assertThat(execution.stateAsync(), willBe(jobStateWithStatus(COMPLETED)));
@@ -364,11 +327,7 @@
     @Test
     void testIgniteExceptionInJobPropagatesToClientWithMessageAndCodeAndTraceIdAsync() {
         IgniteException cause = getExceptionInJobExecutionAsync(
-<<<<<<< HEAD
-                client().compute().submit(Set.of(node(0)), JobDescriptor.builder(IgniteExceptionJob.class).build(), null)
-=======
-                client().compute().submit(JobTarget.node(node(0)), JobDescriptor.builder(IgniteExceptionJob.class).build())
->>>>>>> 79aad62d
+                client().compute().submit(JobTarget.node(node(0)), JobDescriptor.builder(IgniteExceptionJob.class).build(), null)
         );
 
         assertThat(cause.getMessage(), containsString("Custom job error"));
@@ -381,11 +340,7 @@
     @Test
     void testIgniteExceptionInJobPropagatesToClientWithMessageAndCodeAndTraceIdSync() {
         IgniteException cause = getExceptionInJobExecutionSync(
-<<<<<<< HEAD
-                () -> client().compute().execute(Set.of(node(0)), JobDescriptor.builder(IgniteExceptionJob.class).build(), null)
-=======
-                () -> client().compute().execute(JobTarget.node(node(0)), JobDescriptor.builder(IgniteExceptionJob.class).build())
->>>>>>> 79aad62d
+                () -> client().compute().execute(JobTarget.node(node(0)), JobDescriptor.builder(IgniteExceptionJob.class).build(), null)
         );
 
         assertThat(cause.getMessage(), containsString("Custom job error"));
@@ -419,14 +374,9 @@
     void testExceptionInJobWithSendServerExceptionStackTraceToClientPropagatesToClientWithStackTraceAsync() {
         // Second node has sendServerExceptionStackTraceToClient enabled.
         IgniteException cause = getExceptionInJobExecutionAsync(
-<<<<<<< HEAD
                 client().compute().submit(
-                        Set.of(node(1)), JobDescriptor.builder(ExceptionJob.class).build(), null
+                        JobTarget.node(node(1)), JobDescriptor.builder(ExceptionJob.class).build(), null
                 )
-=======
-                client().compute().submit(JobTarget.node(node(1)), JobDescriptor.builder(ExceptionJob.class)
-                        .build())
->>>>>>> 79aad62d
         );
 
         assertComputeExceptionWithStackTrace(cause);
@@ -436,11 +386,7 @@
     void testExceptionInJobWithSendServerExceptionStackTraceToClientPropagatesToClientWithStackTraceSync() {
         // Second node has sendServerExceptionStackTraceToClient enabled.
         IgniteException cause = getExceptionInJobExecutionSync(
-<<<<<<< HEAD
-                () -> client().compute().execute(Set.of(node(1)), JobDescriptor.builder(ExceptionJob.class).build(), null)
-=======
-                () -> client().compute().execute(JobTarget.node(node(1)), JobDescriptor.builder(ExceptionJob.class).build())
->>>>>>> 79aad62d
+                () -> client().compute().execute(JobTarget.node(node(1)), JobDescriptor.builder(ExceptionJob.class).build(), null)
         );
 
         assertComputeExceptionWithStackTrace(cause);
@@ -463,11 +409,7 @@
         var key = Tuple.create().set(COLUMN_KEY, 1);
 
         IgniteException cause = getExceptionInJobExecutionAsync(
-<<<<<<< HEAD
-                client().compute().submitColocated(TABLE_NAME, key, JobDescriptor.builder(ExceptionJob.class).build(), null));
-=======
-                client().compute().submit(JobTarget.colocated(TABLE_NAME, key), JobDescriptor.builder(ExceptionJob.class).build()));
->>>>>>> 79aad62d
+                client().compute().submit(JobTarget.colocated(TABLE_NAME, key), JobDescriptor.builder(ExceptionJob.class).build(), null));
 
         assertComputeExceptionWithClassAndMessage(cause);
     }
@@ -477,11 +419,7 @@
         var key = Tuple.create().set(COLUMN_KEY, 1);
 
         IgniteException cause = getExceptionInJobExecutionSync(
-<<<<<<< HEAD
-                () -> client().compute().executeColocated(TABLE_NAME, key, JobDescriptor.builder(ExceptionJob.class).build(), null)
-=======
-                () -> client().compute().execute(JobTarget.colocated(TABLE_NAME, key), JobDescriptor.builder(ExceptionJob.class).build())
->>>>>>> 79aad62d
+                () -> client().compute().execute(JobTarget.colocated(TABLE_NAME, key), JobDescriptor.builder(ExceptionJob.class).build(), null)
         );
 
         assertComputeExceptionWithClassAndMessage(cause);
@@ -494,11 +432,7 @@
 
         IgniteCompute igniteCompute = client().compute();
         IgniteException cause = getExceptionInJobExecutionAsync(
-<<<<<<< HEAD
-                igniteCompute.submitColocated(TABLE_NAME, key, JobDescriptor.builder(ExceptionJob.class).build(), null)
-=======
-                igniteCompute.submit(JobTarget.colocated(TABLE_NAME, key), JobDescriptor.builder(ExceptionJob.class).build())
->>>>>>> 79aad62d
+                igniteCompute.submit(JobTarget.colocated(TABLE_NAME, key), JobDescriptor.builder(ExceptionJob.class).build(), null)
         );
 
         assertComputeExceptionWithStackTrace(cause);
@@ -510,11 +444,7 @@
         var key = Tuple.create().set(COLUMN_KEY, 2);
 
         IgniteException cause = getExceptionInJobExecutionSync(
-<<<<<<< HEAD
-                () -> client().compute().executeColocated(TABLE_NAME, key, JobDescriptor.builder(ExceptionJob.class).build(), null)
-=======
-                () -> client().compute().execute(JobTarget.colocated(TABLE_NAME, key), JobDescriptor.builder(ExceptionJob.class).build())
->>>>>>> 79aad62d
+                () -> client().compute().execute(JobTarget.colocated(TABLE_NAME, key), JobDescriptor.builder(ExceptionJob.class).build(), null)
         );
 
         assertComputeExceptionWithStackTrace(cause);
@@ -527,14 +457,9 @@
 
         IgniteCompute igniteCompute = client().compute();
         IgniteException cause = getExceptionInJobExecutionAsync(
-<<<<<<< HEAD
-                igniteCompute.submitColocated(
-                        TABLE_NAME, key, mapper, JobDescriptor.builder(ExceptionJob.class).build(), null
+                igniteCompute.submit(JobTarget.colocated(
+                        TABLE_NAME, key, mapper), JobDescriptor.builder(ExceptionJob.class).build(), null
                 )
-=======
-                igniteCompute.submit(JobTarget.colocated(TABLE_NAME, key, mapper), JobDescriptor.builder(ExceptionJob.class)
-                        .build())
->>>>>>> 79aad62d
         );
 
         assertComputeExceptionWithClassAndMessage(cause);
@@ -545,14 +470,9 @@
         var key = new TestPojo(1);
         Mapper<TestPojo> mapper = Mapper.of(TestPojo.class);
 
-<<<<<<< HEAD
-        IgniteException cause = getExceptionInJobExecutionSync(
-                () -> client().compute().executeColocated(TABLE_NAME, key, mapper, JobDescriptor.builder(ExceptionJob.class).build(), null)
-=======
         IgniteException cause = getExceptionInJobExecutionSync(() -> client().compute().execute(
                         JobTarget.colocated(TABLE_NAME, key, mapper),
-                        JobDescriptor.builder(ExceptionJob.class).build())
->>>>>>> 79aad62d
+                        JobDescriptor.builder(ExceptionJob.class).build(), null)
         );
 
         assertComputeExceptionWithClassAndMessage(cause);
@@ -566,11 +486,7 @@
 
         IgniteCompute igniteCompute = client().compute();
         IgniteException cause = getExceptionInJobExecutionAsync(
-<<<<<<< HEAD
-                igniteCompute.submitColocated(TABLE_NAME, key, mapper, JobDescriptor.builder(ExceptionJob.class).build(), null)
-=======
-                igniteCompute.submit(JobTarget.colocated(TABLE_NAME, key, mapper), JobDescriptor.builder(ExceptionJob.class).build())
->>>>>>> 79aad62d
+                igniteCompute.submit(JobTarget.colocated(TABLE_NAME, key, mapper), JobDescriptor.builder(ExceptionJob.class).build(), null)
         );
 
         assertComputeExceptionWithStackTrace(cause);
@@ -583,12 +499,8 @@
         Mapper<TestPojo> mapper = Mapper.of(TestPojo.class);
 
         IgniteException cause = getExceptionInJobExecutionSync(
-<<<<<<< HEAD
-                () -> client().compute().executeColocated(TABLE_NAME, key, mapper, JobDescriptor.builder(ExceptionJob.class).build(), null)
-=======
                 () -> client().compute().execute(
-                        JobTarget.colocated(TABLE_NAME, key, mapper), JobDescriptor.builder(ExceptionJob.class).build())
->>>>>>> 79aad62d
+                        JobTarget.colocated(TABLE_NAME, key, mapper), JobDescriptor.builder(ExceptionJob.class).build(), null)
         );
 
         assertComputeExceptionWithStackTrace(cause);
@@ -637,14 +549,9 @@
         var keyTuple = Tuple.create().set(COLUMN_KEY, key);
 
         IgniteCompute igniteCompute = client().compute();
-<<<<<<< HEAD
-        JobExecution<String> tupleExecution = igniteCompute.submitColocated(
-                TABLE_NAME, keyTuple, JobDescriptor.builder(NodeNameJob.class).build(), null
-        );
-=======
         JobExecution<String> tupleExecution = igniteCompute.submit(
-                JobTarget.colocated(TABLE_NAME, keyTuple), JobDescriptor.builder(NodeNameJob.class).build());
->>>>>>> 79aad62d
+                JobTarget.colocated(TABLE_NAME, keyTuple), JobDescriptor.builder(NodeNameJob.class).build(), null
+        );
 
         String expectedNode = "itcct_n_" + port;
         assertThat(tupleExecution.resultAsync(), willBe(expectedNode));
@@ -659,13 +566,8 @@
 
         IgniteCompute igniteCompute = client().compute();
         Mapper<TestPojo> keyMapper = Mapper.of(TestPojo.class);
-<<<<<<< HEAD
-        JobExecution<String> pojoExecution = igniteCompute.submitColocated(
-                TABLE_NAME, keyPojo, keyMapper, JobDescriptor.builder(NodeNameJob.class).build(), null);
-=======
         JobExecution<String> pojoExecution = igniteCompute.submit(
-                JobTarget.colocated(TABLE_NAME, keyPojo, keyMapper), JobDescriptor.builder(NodeNameJob.class).build());
->>>>>>> 79aad62d
+                JobTarget.colocated(TABLE_NAME, keyPojo, keyMapper), JobDescriptor.builder(NodeNameJob.class).build(), null);
 
         String expectedNode = "itcct_n_" + port;
         assertThat(pojoExecution.resultAsync(), willBe(expectedNode));
@@ -716,11 +618,7 @@
                     IgniteCompute igniteCompute = client().compute();
                     JobTarget target = JobTarget.node(node(0));
                     List<DeploymentUnit> units = List.of(new DeploymentUnit("u", "latest"));
-<<<<<<< HEAD
-                    igniteCompute.executeAsync(nodes, JobDescriptor.builder(NodeNameJob.class).units(units).build(), null).join();
-=======
-                    igniteCompute.executeAsync(target, JobDescriptor.builder(NodeNameJob.class).units(units).build()).join();
->>>>>>> 79aad62d
+                    igniteCompute.executeAsync(target, JobDescriptor.builder(NodeNameJob.class).units(units).build(), null).join();
                 });
 
         var cause = (IgniteException) ex.getCause();
@@ -794,17 +692,8 @@
         Tuple tupleKey = Tuple.create().set("key", pojoKey.key);
         JobDescriptor job = JobDescriptor.builder(NodeNameJob.class).build();
 
-<<<<<<< HEAD
-        var tupleRes = client().compute().executeColocated(
-                tableName, tupleKey, JobDescriptor.builder(NodeNameJob.class).build(), null
-        );
-        var pojoRes = client().compute().executeColocated(
-                tableName, pojoKey, mapper, JobDescriptor.builder(NodeNameJob.class).build(), null
-        );
-=======
         var tupleRes = client().compute().execute(JobTarget.colocated(tableName, tupleKey), job);
         var pojoRes = client().compute().execute(JobTarget.colocated(tableName, pojoKey, mapper), job);
->>>>>>> 79aad62d
 
         assertEquals(tupleRes, pojoRes);
     }
@@ -812,15 +701,11 @@
     @ParameterizedTest
     @CsvSource({"1E3,-3", "1.12E5,-5", "1.12E5,0", "1.123456789,10", "1.123456789,5"})
     void testBigDecimalPropagation(String number, int scale) {
-<<<<<<< HEAD
-        var given = new BigDecimal(number).setScale(scale, RoundingMode.HALF_UP);
-=======
         BigDecimal res = client().compute().execute(
                 JobTarget.node(node(0)),
                 JobDescriptor.builder(DecimalJob.class).build(),
                 number,
                 scale);
->>>>>>> 79aad62d
 
         BigDecimal res = client().compute().execute(
                 Set.of(node(0)), JobDescriptor.builder(DecimalJob.class).build(),
@@ -873,13 +758,9 @@
     }
 
     private void testEchoArg(Object arg) {
-<<<<<<< HEAD
         Object res = client().compute().execute(
-                Set.of(node(0)), JobDescriptor.builder(EchoJob.class).build(), arg
-        );
-=======
-        Object res = client().compute().execute(JobTarget.node(node(0)), JobDescriptor.builder(EchoJob.class).build(), arg, arg.toString());
->>>>>>> 79aad62d
+                JobTarget.node(node(0)), JobDescriptor.builder(EchoJob.class).build(), arg
+        );
 
         assertEquals(arg.toString(), res);
     }
