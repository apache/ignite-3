/*
 * Licensed to the Apache Software Foundation (ASF) under one or more
 * contributor license agreements.  See the NOTICE file distributed with
 * this work for additional information regarding copyright ownership.
 * The ASF licenses this file to you under the Apache License, Version 2.0
 * (the "License"); you may not use this file except in compliance with
 * the License.  You may obtain a copy of the License at
 *
 * http://www.apache.org/licenses/LICENSE-2.0
 *
 * Unless required by applicable law or agreed to in writing, software
 * distributed under the License is distributed on an "AS IS" BASIS,
 * WITHOUT WARRANTIES OR CONDITIONS OF ANY KIND, either express or implied.
 * See the License for the specific language governing permissions and
 * limitations under the License.
 */

package org.apache.ignite.internal.calcite;

import static org.apache.ignite.internal.calcite.util.QueryChecker.containsAnyProject;
import static org.apache.ignite.internal.calcite.util.QueryChecker.containsIndexScan;
import static org.apache.ignite.internal.calcite.util.QueryChecker.containsOneProject;
import static org.apache.ignite.internal.calcite.util.QueryChecker.containsProject;
import static org.apache.ignite.internal.calcite.util.QueryChecker.containsTableScan;
import static org.junit.jupiter.api.Assertions.assertThrows;

import org.apache.ignite.internal.schema.configuration.SchemaConfigurationConverter;
import org.apache.ignite.lang.IgniteException;
import org.apache.ignite.schema.SchemaBuilders;
import org.apache.ignite.schema.definition.ColumnType;
import org.apache.ignite.schema.definition.TableDefinition;
import org.apache.ignite.table.Table;
import org.junit.jupiter.api.BeforeAll;
import org.junit.jupiter.api.Disabled;
import org.junit.jupiter.api.Test;

/**
 * Tests projection rule {@code org.apache.ignite.internal.processors.query.calcite.rule.logical.ProjectScanMergeRule} This rule have a deal
 * with only useful columns and. For example for tables: T1(f12, f12, f13) and T2(f21, f22, f23) sql execution: SELECT t1.f11, t2.f21 FROM
 * T1 t1 INNER JOIN T2 t2 on t1.f11 = t2.f22" need to eleminate all unused coluns and take into account only: f11, f21 and f22 cols.
 */
@Disabled("https://issues.apache.org/jira/browse/IGNITE-15655")
public class ITProjectScanMergeRuleTest extends AbstractBasicIntegrationTest {
    /**
     *
     */
    public static final String IDX_CAT_ID = "IDX_CAT_ID";

<<<<<<< HEAD
    /** {@inheritDoc} */
    @Override
    protected void initTestData() {
=======
    /** */
    @BeforeAll
    static void initTestData() {
>>>>>>> c086555b
        TableDefinition schTbl1 = SchemaBuilders.tableBuilder("PUBLIC", "PRODUCTS").columns(
                        SchemaBuilders.column("ID", ColumnType.INT32).asNonNull().build(),
                        SchemaBuilders.column("CATEGORY", ColumnType.string()).asNullable().build(),
                        SchemaBuilders.column("CAT_ID", ColumnType.INT32).asNonNull().build(),
                        SchemaBuilders.column("SUBCATEGORY", ColumnType.string()).asNullable().build(),
                        SchemaBuilders.column("SUBCAT_ID", ColumnType.INT32).asNonNull().build(),
                        SchemaBuilders.column("NAME", ColumnType.string()).asNullable().build()
                )
                .withPrimaryKey("ID")
                .withIndex(
                        SchemaBuilders.sortedIndex(IDX_CAT_ID)
                                .addIndexColumn("CAT_ID").done()
                                .build()
                )
                .build();

        Table tbl = CLUSTER_NODES.get(0).tables().createTable(schTbl1.canonicalName(), tblCh ->
                SchemaConfigurationConverter.convert(schTbl1, tblCh)
                        .changeReplicas(1)
                        .changePartitions(10)
        );

        insertData(tbl, new String[]{"ID", "CATEGORY", "CAT_ID", "SUBCATEGORY", "SUBCAT_ID", "NAME"}, new Object[][]{
                {1, "prod1", 1, "cat1", 11, "noname1"},
                {2, "prod2", 2, "cat1", 11, "noname2"},
                {3, "prod3", 3, "cat1", 12, "noname3"},
                {4, "prod4", 4, "cat1", 13, "noname4"},
        });
    }

    /**
     * Tests that the projects exist only for simple expressions without any predicates.
     */
    @Disabled("https://issues.apache.org/jira/browse/IGNITE-14925")
    @Test
    public void testProjects() {
        assertQuery("SELECT NAME FROM products d;")
                .matches(containsTableScan("PUBLIC", "PRODUCTS"))
                .matches(containsOneProject("PUBLIC", "PRODUCTS", 4))
                .returns("noname1")
                .returns("noname2")
                .returns("noname3")
                .returns("noname4")
                .check();

        assertQuery("SELECT SUBCAT_ID, NAME FROM products d;")
                .matches(containsTableScan("PUBLIC", "PRODUCTS"))
                .matches(containsOneProject("PUBLIC", "PRODUCTS", 2, 4))
                .returns(11, "noname1")
                .returns(11, "noname2")
                .returns(12, "noname3")
                .returns(13, "noname4")
                .check();

        assertQuery("SELECT NAME FROM products d WHERE CAT_ID > 1;")
                .matches(containsIndexScan("PUBLIC", "PRODUCTS"))
                .matches(containsProject("PUBLIC", "PRODUCTS", 1, 4))
                .returns("noname2")
                .returns("noname3")
                .returns("noname4")
                .check();
    }

    /**
     * Tests projects with nested requests.
     */
    @Test
    public void testNestedProjects() {
        assertQuery("SELECT NAME FROM products WHERE CAT_ID IN (SELECT CAT_ID FROM products WHERE CAT_ID > 1) and ID > 2;")
                .matches(containsAnyProject("PUBLIC", "PRODUCTS"))
                .returns("noname3")
                .returns("noname4")
                .check();

        assertQuery("SELECT NAME FROM products WHERE CAT_ID IN (SELECT DISTINCT CAT_ID FROM products WHERE CAT_ID > 1)")
                .matches(containsAnyProject("PUBLIC", "PRODUCTS"))
                .returns("noname2")
                .returns("noname3")
                .returns("noname4")
                .check();

        assertQuery("SELECT NAME FROM products WHERE CAT_ID IN (SELECT DISTINCT CAT_ID FROM products WHERE SUBCAT_ID > 11)")
                .matches(containsAnyProject("PUBLIC", "PRODUCTS"))
                .returns("noname3")
                .returns("noname4")
                .check();

        assertQuery("SELECT NAME FROM products WHERE CAT_ID = (SELECT CAT_ID FROM products WHERE SUBCAT_ID = 13)")
                .matches(containsAnyProject("PUBLIC", "PRODUCTS"))
                .returns("noname4")
                .check();

        assertThrows(
<<<<<<< HEAD
                IgniteInternalException.class,
                () -> assertQuery("SELECT NAME FROM products WHERE CAT_ID = (SELECT CAT_ID FROM products WHERE SUBCAT_ID = 11)").check()
        );

        assertThrows(
                IgniteInternalException.class,
                () -> assertQuery("SELECT NAME FROM products WHERE CAT_ID = (SELECT 2 UNION ALL SELECT 1)").check()
        );

        assertThrows(
                IgniteInternalException.class,
                () -> assertQuery("SELECT NAME FROM products WHERE CAT_ID = (SELECT null UNION ALL SELECT 1)").check()
=======
            IgniteException.class,
            () -> assertQuery("SELECT NAME FROM products WHERE CAT_ID = (SELECT CAT_ID FROM products WHERE SUBCAT_ID = 11)").check()
        );

        assertThrows(
            IgniteException.class,
            () -> assertQuery("SELECT NAME FROM products WHERE CAT_ID = (SELECT 2 UNION ALL SELECT 1)").check()
        );

        assertThrows(
            IgniteException.class,
            () -> assertQuery("SELECT NAME FROM products WHERE CAT_ID = (SELECT null UNION ALL SELECT 1)").check()
>>>>>>> c086555b
        );
    }
}<|MERGE_RESOLUTION|>--- conflicted
+++ resolved
@@ -17,13 +17,6 @@
 
 package org.apache.ignite.internal.calcite;
 
-import static org.apache.ignite.internal.calcite.util.QueryChecker.containsAnyProject;
-import static org.apache.ignite.internal.calcite.util.QueryChecker.containsIndexScan;
-import static org.apache.ignite.internal.calcite.util.QueryChecker.containsOneProject;
-import static org.apache.ignite.internal.calcite.util.QueryChecker.containsProject;
-import static org.apache.ignite.internal.calcite.util.QueryChecker.containsTableScan;
-import static org.junit.jupiter.api.Assertions.assertThrows;
-
 import org.apache.ignite.internal.schema.configuration.SchemaConfigurationConverter;
 import org.apache.ignite.lang.IgniteException;
 import org.apache.ignite.schema.SchemaBuilders;
@@ -34,54 +27,55 @@
 import org.junit.jupiter.api.Disabled;
 import org.junit.jupiter.api.Test;
 
+import static org.apache.ignite.internal.calcite.util.QueryChecker.containsAnyProject;
+import static org.apache.ignite.internal.calcite.util.QueryChecker.containsIndexScan;
+import static org.apache.ignite.internal.calcite.util.QueryChecker.containsOneProject;
+import static org.apache.ignite.internal.calcite.util.QueryChecker.containsProject;
+import static org.apache.ignite.internal.calcite.util.QueryChecker.containsTableScan;
+import static org.junit.jupiter.api.Assertions.assertThrows;
+
 /**
- * Tests projection rule {@code org.apache.ignite.internal.processors.query.calcite.rule.logical.ProjectScanMergeRule} This rule have a deal
- * with only useful columns and. For example for tables: T1(f12, f12, f13) and T2(f21, f22, f23) sql execution: SELECT t1.f11, t2.f21 FROM
- * T1 t1 INNER JOIN T2 t2 on t1.f11 = t2.f22" need to eleminate all unused coluns and take into account only: f11, f21 and f22 cols.
+ * Tests projection rule {@code org.apache.ignite.internal.processors.query.calcite.rule.logical.ProjectScanMergeRule}
+ * This rule have a deal with only useful columns and.
+ * For example for tables: T1(f12, f12, f13) and T2(f21, f22, f23)
+ * sql execution: SELECT t1.f11, t2.f21 FROM T1 t1 INNER JOIN T2 t2 on t1.f11 = t2.f22"
+ * need to eleminate all unused coluns and take into account only: f11, f21 and f22 cols.
  */
 @Disabled("https://issues.apache.org/jira/browse/IGNITE-15655")
 public class ITProjectScanMergeRuleTest extends AbstractBasicIntegrationTest {
-    /**
-     *
-     */
+    /** */
     public static final String IDX_CAT_ID = "IDX_CAT_ID";
 
-<<<<<<< HEAD
-    /** {@inheritDoc} */
-    @Override
-    protected void initTestData() {
-=======
     /** */
     @BeforeAll
     static void initTestData() {
->>>>>>> c086555b
         TableDefinition schTbl1 = SchemaBuilders.tableBuilder("PUBLIC", "PRODUCTS").columns(
-                        SchemaBuilders.column("ID", ColumnType.INT32).asNonNull().build(),
-                        SchemaBuilders.column("CATEGORY", ColumnType.string()).asNullable().build(),
-                        SchemaBuilders.column("CAT_ID", ColumnType.INT32).asNonNull().build(),
-                        SchemaBuilders.column("SUBCATEGORY", ColumnType.string()).asNullable().build(),
-                        SchemaBuilders.column("SUBCAT_ID", ColumnType.INT32).asNonNull().build(),
-                        SchemaBuilders.column("NAME", ColumnType.string()).asNullable().build()
-                )
-                .withPrimaryKey("ID")
-                .withIndex(
-                        SchemaBuilders.sortedIndex(IDX_CAT_ID)
-                                .addIndexColumn("CAT_ID").done()
-                                .build()
-                )
-                .build();
+            SchemaBuilders.column("ID", ColumnType.INT32).asNonNull().build(),
+            SchemaBuilders.column("CATEGORY", ColumnType.string()).asNullable().build(),
+            SchemaBuilders.column("CAT_ID", ColumnType.INT32).asNonNull().build(),
+            SchemaBuilders.column("SUBCATEGORY", ColumnType.string()).asNullable().build(),
+            SchemaBuilders.column("SUBCAT_ID", ColumnType.INT32).asNonNull().build(),
+            SchemaBuilders.column("NAME", ColumnType.string()).asNullable().build()
+        )
+            .withPrimaryKey("ID")
+            .withIndex(
+                SchemaBuilders.sortedIndex(IDX_CAT_ID)
+                    .addIndexColumn("CAT_ID").done()
+                    .build()
+            )
+            .build();
 
         Table tbl = CLUSTER_NODES.get(0).tables().createTable(schTbl1.canonicalName(), tblCh ->
-                SchemaConfigurationConverter.convert(schTbl1, tblCh)
-                        .changeReplicas(1)
-                        .changePartitions(10)
+            SchemaConfigurationConverter.convert(schTbl1, tblCh)
+                .changeReplicas(1)
+                .changePartitions(10)
         );
 
-        insertData(tbl, new String[]{"ID", "CATEGORY", "CAT_ID", "SUBCATEGORY", "SUBCAT_ID", "NAME"}, new Object[][]{
-                {1, "prod1", 1, "cat1", 11, "noname1"},
-                {2, "prod2", 2, "cat1", 11, "noname2"},
-                {3, "prod3", 3, "cat1", 12, "noname3"},
-                {4, "prod4", 4, "cat1", 13, "noname4"},
+        insertData(tbl, new String[] {"ID", "CATEGORY", "CAT_ID", "SUBCATEGORY", "SUBCAT_ID", "NAME"}, new Object[][] {
+            {1, "prod1", 1, "cat1", 11, "noname1"},
+            {2, "prod2", 2, "cat1", 11, "noname2"},
+            {3, "prod3", 3, "cat1", 12, "noname3"},
+            {4, "prod4", 4, "cat1", 13, "noname4"},
         });
     }
 
@@ -92,30 +86,30 @@
     @Test
     public void testProjects() {
         assertQuery("SELECT NAME FROM products d;")
-                .matches(containsTableScan("PUBLIC", "PRODUCTS"))
-                .matches(containsOneProject("PUBLIC", "PRODUCTS", 4))
-                .returns("noname1")
-                .returns("noname2")
-                .returns("noname3")
-                .returns("noname4")
-                .check();
+            .matches(containsTableScan("PUBLIC", "PRODUCTS"))
+            .matches(containsOneProject("PUBLIC", "PRODUCTS", 4))
+            .returns("noname1")
+            .returns("noname2")
+            .returns("noname3")
+            .returns("noname4")
+            .check();
 
         assertQuery("SELECT SUBCAT_ID, NAME FROM products d;")
-                .matches(containsTableScan("PUBLIC", "PRODUCTS"))
-                .matches(containsOneProject("PUBLIC", "PRODUCTS", 2, 4))
-                .returns(11, "noname1")
-                .returns(11, "noname2")
-                .returns(12, "noname3")
-                .returns(13, "noname4")
-                .check();
+            .matches(containsTableScan("PUBLIC", "PRODUCTS"))
+            .matches(containsOneProject("PUBLIC", "PRODUCTS", 2, 4))
+            .returns(11, "noname1")
+            .returns(11, "noname2")
+            .returns(12, "noname3")
+            .returns(13, "noname4")
+            .check();
 
         assertQuery("SELECT NAME FROM products d WHERE CAT_ID > 1;")
-                .matches(containsIndexScan("PUBLIC", "PRODUCTS"))
-                .matches(containsProject("PUBLIC", "PRODUCTS", 1, 4))
-                .returns("noname2")
-                .returns("noname3")
-                .returns("noname4")
-                .check();
+            .matches(containsIndexScan("PUBLIC", "PRODUCTS"))
+            .matches(containsProject("PUBLIC", "PRODUCTS", 1, 4))
+            .returns("noname2")
+            .returns("noname3")
+            .returns("noname4")
+            .check();
     }
 
     /**
@@ -124,44 +118,30 @@
     @Test
     public void testNestedProjects() {
         assertQuery("SELECT NAME FROM products WHERE CAT_ID IN (SELECT CAT_ID FROM products WHERE CAT_ID > 1) and ID > 2;")
-                .matches(containsAnyProject("PUBLIC", "PRODUCTS"))
-                .returns("noname3")
-                .returns("noname4")
-                .check();
+            .matches(containsAnyProject("PUBLIC", "PRODUCTS"))
+            .returns("noname3")
+            .returns("noname4")
+            .check();
 
         assertQuery("SELECT NAME FROM products WHERE CAT_ID IN (SELECT DISTINCT CAT_ID FROM products WHERE CAT_ID > 1)")
-                .matches(containsAnyProject("PUBLIC", "PRODUCTS"))
-                .returns("noname2")
-                .returns("noname3")
-                .returns("noname4")
-                .check();
+            .matches(containsAnyProject("PUBLIC", "PRODUCTS"))
+            .returns("noname2")
+            .returns("noname3")
+            .returns("noname4")
+            .check();
 
         assertQuery("SELECT NAME FROM products WHERE CAT_ID IN (SELECT DISTINCT CAT_ID FROM products WHERE SUBCAT_ID > 11)")
-                .matches(containsAnyProject("PUBLIC", "PRODUCTS"))
-                .returns("noname3")
-                .returns("noname4")
-                .check();
+            .matches(containsAnyProject("PUBLIC", "PRODUCTS"))
+            .returns("noname3")
+            .returns("noname4")
+            .check();
 
         assertQuery("SELECT NAME FROM products WHERE CAT_ID = (SELECT CAT_ID FROM products WHERE SUBCAT_ID = 13)")
-                .matches(containsAnyProject("PUBLIC", "PRODUCTS"))
-                .returns("noname4")
-                .check();
+            .matches(containsAnyProject("PUBLIC", "PRODUCTS"))
+            .returns("noname4")
+            .check();
 
         assertThrows(
-<<<<<<< HEAD
-                IgniteInternalException.class,
-                () -> assertQuery("SELECT NAME FROM products WHERE CAT_ID = (SELECT CAT_ID FROM products WHERE SUBCAT_ID = 11)").check()
-        );
-
-        assertThrows(
-                IgniteInternalException.class,
-                () -> assertQuery("SELECT NAME FROM products WHERE CAT_ID = (SELECT 2 UNION ALL SELECT 1)").check()
-        );
-
-        assertThrows(
-                IgniteInternalException.class,
-                () -> assertQuery("SELECT NAME FROM products WHERE CAT_ID = (SELECT null UNION ALL SELECT 1)").check()
-=======
             IgniteException.class,
             () -> assertQuery("SELECT NAME FROM products WHERE CAT_ID = (SELECT CAT_ID FROM products WHERE SUBCAT_ID = 11)").check()
         );
@@ -174,7 +154,6 @@
         assertThrows(
             IgniteException.class,
             () -> assertQuery("SELECT NAME FROM products WHERE CAT_ID = (SELECT null UNION ALL SELECT 1)").check()
->>>>>>> c086555b
         );
     }
 }