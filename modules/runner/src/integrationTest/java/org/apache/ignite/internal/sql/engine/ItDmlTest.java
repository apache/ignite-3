--- conflicted
+++ resolved
@@ -17,13 +17,9 @@
 
 package org.apache.ignite.internal.sql.engine;
 
-<<<<<<< HEAD
 import static org.apache.ignite.lang.ErrorGroups.Sql.CONSTRAINT_VIOLATION_ERR;
 import static org.hamcrest.MatcherAssert.assertThat;
 import static org.hamcrest.Matchers.containsString;
-=======
-import static org.apache.ignite.internal.sql.engine.util.SqlTestUtils.assertThrowsSqlException;
->>>>>>> f1efc25c
 import static org.junit.jupiter.api.Assertions.assertEquals;
 import static org.junit.jupiter.api.Assertions.assertThrows;
 
@@ -37,6 +33,7 @@
 import org.apache.ignite.internal.sql.engine.exec.rel.AbstractNode;
 import org.apache.ignite.internal.testframework.WithSystemProperty;
 import org.apache.ignite.lang.IgniteException;
+import org.apache.ignite.sql.SqlException;
 import org.apache.ignite.tx.Transaction;
 import org.junit.jupiter.api.AfterEach;
 import org.junit.jupiter.api.Disabled;
@@ -78,15 +75,11 @@
                 .returns(1)
                 .check();
 
-<<<<<<< HEAD
         {
             SqlException ex = assertThrows(SqlException.class, () -> sql("INSERT INTO my VALUES (?, ?)", 0, 2));
 
             checkDuplicatePk(ex);
         }
-=======
-        assertThrowsSqlException(Sql.DUPLICATE_KEYS_ERR, () -> sql("INSERT INTO my VALUES (?, ?)", 0, 2));
->>>>>>> f1efc25c
 
         assertQuery("DELETE FROM my WHERE id=?")
                 .withParams(0)
@@ -102,15 +95,11 @@
                 .returns(2)
                 .check();
 
-<<<<<<< HEAD
         {
             SqlException ex = assertThrows(SqlException.class, () -> sql("INSERT INTO my VALUES (?, ?)", 0, 3));
 
             checkDuplicatePk(ex);
         }
-=======
-        assertThrowsSqlException(Sql.DUPLICATE_KEYS_ERR, () -> sql("INSERT INTO my VALUES (?, ?)", 0, 3));
->>>>>>> f1efc25c
     }
 
     @Test
@@ -136,7 +125,6 @@
                 .returns(1L)
                 .check();
 
-<<<<<<< HEAD
         var ex = assertThrows(
                 SqlException.class,
                 () -> sql("INSERT INTO test VALUES (0, 0), (1, 1), (2, 2)")
@@ -144,13 +132,6 @@
 
         checkDuplicatePk(ex);
 
-=======
-        assertThrowsSqlException(
-                Sql.DUPLICATE_KEYS_ERR,
-                () -> sql("INSERT INTO test VALUES (0, 0), (1, 1), (2, 2)")
-        );
-
->>>>>>> f1efc25c
         assertQuery("SELECT count(*) FROM test")
                 .returns(1L)
                 .check();
@@ -194,7 +175,6 @@
                 .map(Object::toString)
                 .collect(Collectors.joining("), (", "(", ")"));
 
-<<<<<<< HEAD
         SqlException ex = assertThrows(
                 SqlException.class,
                 () -> sql(insertStatement)
@@ -202,13 +182,6 @@
 
         checkDuplicatePk(ex);
 
-=======
-        assertThrowsSqlException(
-                Sql.DUPLICATE_KEYS_ERR,
-                () -> sql(insertStatement)
-        );
-
->>>>>>> f1efc25c
         assertQuery("SELECT count(*) FROM test")
                 .returns(0L)
                 .check();
@@ -412,19 +385,12 @@
 
         sql("CREATE TABLE test2 (k int PRIMARY KEY, a int, b int)");
 
-<<<<<<< HEAD
         IgniteException ex = assertThrows(IgniteException.class, () -> sql(
                         "MERGE INTO test2 USING test1 ON test1.a = test2.a "
                                 + "WHEN MATCHED THEN UPDATE SET b = test1.b + 1 "
                                 + "WHEN NOT MATCHED THEN INSERT (k, a, b) VALUES (0, a, b)"));
 
         checkDuplicatePk(ex);
-=======
-        assertThrowsSqlException(Sql.DUPLICATE_KEYS_ERR, () -> sql(
-                "MERGE INTO test2 USING test1 ON test1.a = test2.a "
-                        + "WHEN MATCHED THEN UPDATE SET b = test1.b + 1 "
-                        + "WHEN NOT MATCHED THEN INSERT (k, a, b) VALUES (0, a, b)"));
->>>>>>> f1efc25c
     }
 
     /**
