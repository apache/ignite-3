--- conflicted
+++ resolved
@@ -36,10 +36,8 @@
 import org.apache.ignite.lang.ErrorGroups.Sql;
 import org.apache.ignite.lang.IgniteException;
 import org.apache.ignite.sql.SqlException;
-<<<<<<< HEAD
 import org.apache.ignite.tx.Transaction;
-=======
->>>>>>> bdce30b1
+import org.apache.ignite.sql.SqlException;
 import org.junit.jupiter.api.AfterAll;
 import org.junit.jupiter.api.AfterEach;
 import org.junit.jupiter.api.Disabled;
@@ -352,7 +350,6 @@
                                 + "WHEN NOT MATCHED THEN INSERT (k, a, b) VALUES (0, a, b)"));
 
         assertEquals(Sql.DUPLICATE_KEYS_ERR, ex.code());
-<<<<<<< HEAD
     }
 
     /**
@@ -380,8 +377,6 @@
         assertEquals(1, sql(anotherTx, "select * from test").size());
 
         anotherTx.commit();
-=======
->>>>>>> bdce30b1
     }
 
     @Test
