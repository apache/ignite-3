--- conflicted
+++ resolved
@@ -20,12 +20,8 @@
 import static org.junit.jupiter.api.Assertions.assertEquals;
 import static org.junit.jupiter.api.Assertions.assertThrows;
 
-<<<<<<< HEAD
-=======
 import java.time.LocalDate;
 import java.time.LocalDateTime;
-import java.util.List;
->>>>>>> 6d5515b8
 import java.util.Set;
 import java.util.stream.Collectors;
 import org.apache.ignite.lang.IgniteException;
@@ -51,11 +47,7 @@
                 sql("INSERT INTO string_table (key, val) VALUES (?, ?)", key++, val);
             }
 
-<<<<<<< HEAD
         var rows = sql("SELECT val FROM string_table");
-=======
-            List<List<?>> rows = sql("SELECT val FROM string_table");
->>>>>>> 6d5515b8
 
             assertEquals(Set.of(values), rows.stream().map(r -> r.get(0)).collect(Collectors.toSet()));
 
