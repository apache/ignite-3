--- conflicted
+++ resolved
@@ -253,11 +253,7 @@
                 + "    \"cmgNodes\": [],\n"
                 + "    \"clusterName\": \"cluster\",\n"
                 + "    \"clusterConfiguration\": \"{"
-<<<<<<< HEAD
-                + "         security.authentication.enabled:1 "
-=======
-                + "         security.enabled:true "
->>>>>>> 779df2e4
+                + "         security.enabled:1 "
                 + "     }\"\n"
                 + "  }";
 
@@ -271,12 +267,7 @@
                 () -> assertThat(initProblem.title(), is("Bad Request")),
                 () -> assertThat(
                         initProblem.detail(),
-<<<<<<< HEAD
                         containsString("'boolean' is expected as a type for the 'security.authentication.enabled' configuration value")
-=======
-                        containsString("Validation did not pass for keys: "
-                                + "[security.authentication.providers, Providers must be present, if security is enabled]")
->>>>>>> 779df2e4
                 )
         );
 
