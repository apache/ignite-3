/*
 * Licensed to the Apache Software Foundation (ASF) under one or more
 * contributor license agreements.  See the NOTICE file distributed with
 * this work for additional information regarding copyright ownership.
 * The ASF licenses this file to You under the Apache License, Version 2.0
 * (the "License"); you may not use this file except in compliance with
 * the License.  You may obtain a copy of the License at
 *
 *      http://www.apache.org/licenses/LICENSE-2.0
 *
 * Unless required by applicable law or agreed to in writing, software
 * distributed under the License is distributed on an "AS IS" BASIS,
 * WITHOUT WARRANTIES OR CONDITIONS OF ANY KIND, either express or implied.
 * See the License for the specific language governing permissions and
 * limitations under the License.
 */

package org.apache.ignite.internal.runner.app;

import static org.apache.ignite.internal.testframework.IgniteTestUtils.testNodeName;
import static org.junit.jupiter.api.Assertions.assertEquals;
import static org.junit.jupiter.api.Assertions.assertNull;
import static org.junit.jupiter.api.Assertions.assertThrows;

import java.nio.file.Path;
import java.util.ArrayList;
import java.util.LinkedHashMap;
import java.util.List;
import java.util.Map;
import java.util.UUID;
<<<<<<< HEAD
=======
import java.util.concurrent.CompletionException;
import java.util.function.Consumer;
>>>>>>> 97c5197f
import org.apache.ignite.Ignite;
import org.apache.ignite.IgnitionManager;
import org.apache.ignite.configuration.schemas.table.ColumnChange;
import org.apache.ignite.configuration.validation.ConfigurationValidationException;
import org.apache.ignite.internal.ITUtils;
import org.apache.ignite.internal.schema.configuration.SchemaConfigurationConverter;
import org.apache.ignite.internal.testframework.WorkDirectory;
import org.apache.ignite.internal.testframework.WorkDirectoryExtension;
import org.apache.ignite.internal.util.IgniteUtils;
import org.apache.ignite.schema.SchemaBuilders;
import org.apache.ignite.schema.definition.ColumnType;
import org.apache.ignite.schema.definition.TableDefinition;
import org.apache.ignite.table.KeyValueView;
import org.apache.ignite.table.RecordView;
import org.apache.ignite.table.Table;
import org.apache.ignite.table.Tuple;
import org.jetbrains.annotations.NotNull;
import org.junit.jupiter.api.AfterEach;
import org.junit.jupiter.api.Assertions;
import org.junit.jupiter.api.BeforeEach;
import org.junit.jupiter.api.Disabled;
import org.junit.jupiter.api.Test;
import org.junit.jupiter.api.TestInfo;
import org.junit.jupiter.api.extension.ExtendWith;

/**
 * Ignition interface tests.
 */
@ExtendWith(WorkDirectoryExtension.class)
class ITDynamicTableCreationTest {
    /** Network ports of the test nodes. */
    private static final int[] PORTS = {3344, 3345, 3346};

    /** Nodes bootstrap configuration. */
    private final Map<String, String> nodesBootstrapCfg = new LinkedHashMap<>();

    /**
     *
     */
    private final List<Ignite> clusterNodes = new ArrayList<>();

    /**
     *
     */
    @WorkDirectory
    private Path workDir;

    /**
     *
     */
    @BeforeEach
    void setUp(TestInfo testInfo) {
        String node0Name = testNodeName(testInfo, PORTS[0]);
        String node1Name = testNodeName(testInfo, PORTS[1]);
        String node2Name = testNodeName(testInfo, PORTS[2]);
    
        nodesBootstrapCfg.put(
                node0Name,
                "{\n"
                        + "  node.metastorageNodes: [ \"" + node0Name + "\" ],\n"
                        + "  network: {\n"
                        + "    port: " + PORTS[0] + ",\n"
                        + "    nodeFinder:{\n"
                        + "      netClusterNodes: [ \"localhost:3344\", \"localhost:3345\", \"localhost:3346\" ] \n"
                        + "    }\n"
                        + "  }\n"
                        + "}"
        );

        nodesBootstrapCfg.put(
                node1Name,
                "{\n"
                        + "  node.metastorageNodes: [ \"" + node0Name + "\" ],\n"
                        + "  network: {\n"
                        + "    port: " + PORTS[1] + ",\n"
                        + "    nodeFinder:{\n"
                        + "      netClusterNodes: [ \"localhost:3344\", \"localhost:3345\", \"localhost:3346\" ]\n"
                        + "    }\n"
                        + "  }\n"
                        + "}"
        );

        nodesBootstrapCfg.put(
                node2Name,
                "{\n"
                        + "  node.metastorageNodes: [ \"" + node0Name + "\" ],\n"
                        + "  network: {\n"
                        + "    port: " + PORTS[2] + ",\n"
                        + "    nodeFinder:{\n"
                        + "      netClusterNodes: [ \"localhost:3344\", \"localhost:3345\", \"localhost:3346\" ]\n"
                        + "    }\n"
                        + "  }\n"
                        + "}"
        );
    }

    /**
     *
     */
    @AfterEach
    void tearDown() throws Exception {
        IgniteUtils.closeAll(ITUtils.reverse(clusterNodes));
    }

    /**
     * @return Grid nodes.
     */
    @NotNull protected List<Ignite> startGrid() {
        nodesBootstrapCfg.forEach((nodeName, configStr) ->
                clusterNodes.add(IgnitionManager.start(nodeName, configStr, workDir.resolve(nodeName)))
        );

        assertEquals(3, clusterNodes.size());

        return clusterNodes;
    }

    /**
     * Check dynamic table creation.
     */
    @Test
    void testDynamicSimpleTableCreation() {
        startGrid();

        // Create table on node 0.
        TableDefinition schTbl1 = SchemaBuilders.tableBuilder("PUBLIC", "tbl1").columns(
                SchemaBuilders.column("key", ColumnType.INT64).asNonNull().build(),
                SchemaBuilders.column("val", ColumnType.INT32).asNullable().build()
        ).withPrimaryKey("key").build();

        clusterNodes.get(0).tables().createTable(schTbl1.canonicalName(), tblCh ->
                SchemaConfigurationConverter.convert(schTbl1, tblCh)
                        .changeReplicas(1)
                        .changePartitions(10)
        );

        // Put data on node 1.
        Table tbl1 = clusterNodes.get(1).tables().table(schTbl1.canonicalName());
        RecordView<Tuple> recView1 = tbl1.recordView();
        KeyValueView<Tuple, Tuple> kvView1 = tbl1.keyValueView();

        recView1.insert(Tuple.create().set("key", 1L).set("val", 111));
        kvView1.put(Tuple.create().set("key", 2L), Tuple.create().set("val", 222));

        // Get data on node 2.
        Table tbl2 = clusterNodes.get(2).tables().table(schTbl1.canonicalName());
        RecordView<Tuple> recView2 = tbl2.recordView();
        KeyValueView<Tuple, Tuple> kvView2 = tbl2.keyValueView();

        final Tuple keyTuple1 = Tuple.create().set("key", 1L);
        final Tuple keyTuple2 = Tuple.create().set("key", 2L);

        assertThrows(IllegalArgumentException.class, () -> kvView2.get(keyTuple1).value("key"));
        assertThrows(IllegalArgumentException.class, () -> kvView2.get(keyTuple2).value("key"));
        assertEquals(1, (Long) recView2.get(keyTuple1).value("key"));
        assertEquals(2, (Long) recView2.get(keyTuple2).value("key"));

        assertEquals(111, (Integer) recView2.get(keyTuple1).value("val"));
        assertEquals(111, (Integer) kvView2.get(keyTuple1).value("val"));
        assertEquals(222, (Integer) recView2.get(keyTuple2).value("val"));
        assertEquals(222, (Integer) kvView2.get(keyTuple2).value("val"));

        assertThrows(IllegalArgumentException.class, () -> kvView1.get(keyTuple1).value("key"));
        assertThrows(IllegalArgumentException.class, () -> kvView1.get(keyTuple2).value("key"));
    }

    /**
     * Check dynamic table creation.
     */
    @Test
    void testDynamicTableCreation() {
<<<<<<< HEAD
        nodesBootstrapCfg.forEach((nodeName, configStr) ->
                clusterNodes.add(IgnitionManager.start(nodeName, configStr, workDir.resolve(nodeName)))
        );

        assertEquals(3, clusterNodes.size());
=======
        startGrid();
>>>>>>> 97c5197f

        // Create table on node 0.
        TableDefinition scmTbl1 = SchemaBuilders.tableBuilder("PUBLIC", "tbl1").columns(
                SchemaBuilders.column("key", ColumnType.UUID).asNonNull().build(),
                SchemaBuilders.column("affKey", ColumnType.INT64).asNonNull().build(),
                SchemaBuilders.column("valStr", ColumnType.string()).asNullable().build(),
                SchemaBuilders.column("valInt", ColumnType.INT32).asNullable().build(),
                SchemaBuilders.column("valNull", ColumnType.INT16).asNullable().build()
        ).withPrimaryKey(
                SchemaBuilders.primaryKey()
                        .withColumns("key", "affKey")
                        .withAffinityColumns("affKey")
                        .build()
        ).build();

        clusterNodes.get(0).tables().createTable(scmTbl1.canonicalName(), tblCh ->
                SchemaConfigurationConverter.convert(scmTbl1, tblCh)
                        .changeReplicas(1)
                        .changePartitions(10));

        final UUID uuid = UUID.randomUUID();
        final UUID uuid2 = UUID.randomUUID();

        // Put data on node 1.
        Table tbl1 = clusterNodes.get(1).tables().table(scmTbl1.canonicalName());
        RecordView<Tuple> recView1 = tbl1.recordView();
        KeyValueView<Tuple, Tuple> kvView1 = tbl1.keyValueView();

        recView1.insert(Tuple.create().set("key", uuid).set("affKey", 42L)
                .set("valStr", "String value").set("valInt", 73).set("valNull", null));

        kvView1.put(Tuple.create().set("key", uuid2).set("affKey", 4242L),
                Tuple.create().set("valStr", "String value 2").set("valInt", 7373).set("valNull", null));

        // Get data on node 2.
        Table tbl2 = clusterNodes.get(2).tables().table(scmTbl1.canonicalName());
        final RecordView<Tuple> recView2 = tbl2.recordView();
        KeyValueView<Tuple, Tuple> kvView2 = tbl2.keyValueView();

        final Tuple keyTuple1 = Tuple.create().set("key", uuid).set("affKey", 42L);
        final Tuple keyTuple2 = Tuple.create().set("key", uuid2).set("affKey", 4242L);

        // KV view must NOT return key columns in value.
        assertThrows(IllegalArgumentException.class, () -> kvView2.get(keyTuple1).value("key"));
        assertThrows(IllegalArgumentException.class, () -> kvView2.get(keyTuple1).value("affKey"));
        assertThrows(IllegalArgumentException.class, () -> kvView2.get(keyTuple2).value("key"));
        assertThrows(IllegalArgumentException.class, () -> kvView2.get(keyTuple2).value("affKey"));

        // Record binary view MUST return key columns in value.
        assertEquals(uuid, recView2.get(keyTuple1).value("key"));
        assertEquals(42L, (Long) recView2.get(keyTuple1).value("affKey"));
        assertEquals(uuid2, recView2.get(keyTuple2).value("key"));
        assertEquals(4242L, (Long) recView2.get(keyTuple2).value("affKey"));

        assertEquals("String value", recView2.get(keyTuple1).value("valStr"));
        assertEquals(73, (Integer) recView2.get(keyTuple1).value("valInt"));
        assertNull(recView2.get(keyTuple1).value("valNull"));

        assertEquals("String value 2", recView2.get(keyTuple2).value("valStr"));
        assertEquals(7373, (Integer) recView2.get(keyTuple2).value("valInt"));
        assertNull(recView2.get(keyTuple2).value("valNull"));

        assertEquals("String value", kvView2.get(keyTuple1).value("valStr"));
        assertEquals(73, (Integer) kvView2.get(keyTuple1).value("valInt"));
        assertNull(kvView2.get(keyTuple1).value("valNull"));

        assertEquals("String value 2", kvView2.get(keyTuple2).value("valStr"));
        assertEquals(7373, (Integer) kvView2.get(keyTuple2).value("valInt"));
        assertNull(kvView2.get(keyTuple2).value("valNull"));
    }

    /**
     * Check unsupported column type change.
     */
    @Test
    public void testChangeColumnType() {
        List<Ignite> grid = startGrid();

        assertTableCreationFailed(grid, c -> c.changeType(t -> t.changeType("UNKNOWN_TYPE")));

        assertTableCreationFailed(grid, colChanger -> colChanger.changeType(t -> t.changeType("STRING").changeLength(-1)));
        assertTableCreationFailed(grid, colChanger -> colChanger.changeType(t -> t.changeType("BYTES").changeLength(-1)));

        assertTableCreationFailed(grid, colChanger -> colChanger.changeType(t -> t.changeType("INT32").changePrecision(-1)));
        assertTableCreationFailed(grid, colChanger -> colChanger.changeType(t -> t.changeType("INT32").changeScale(-1)));
        assertTableCreationFailed(grid, colChanger -> colChanger.changeType(t -> t.changeType("BYTES").changeLength(-1)));

        assertTableCreationFailed(grid, colChanger -> colChanger.changeType(t -> t.changeType("NUMBER").changePrecision(-1)));
        assertTableCreationFailed(grid, colChanger -> colChanger.changeType(t -> t.changeType("NUMBER").changeScale(-2)));
        assertTableCreationFailed(grid, colChanger -> colChanger.changeType(t -> t.changeType("BYTES").changeLength(-1)));

        assertTableCreationFailed(grid, colChanger -> colChanger.changeType(c -> c.changeType("DECIMAL").changePrecision(-1)));
        assertTableCreationFailed(grid, colChanger -> colChanger.changeType(c -> c.changeType("DECIMAL").changePrecision(0)));
        assertTableCreationFailed(grid, colChanger -> colChanger.changeType(c -> c.changeType("DECIMAL").changeScale(-2)));
        assertTableCreationFailed(grid, colChanger -> colChanger.changeType(t -> t.changeType("BYTES").changeLength(-1)));
    }

    @Disabled("https://issues.apache.org/jira/browse/IGNITE-15747")
    @Test
    void testMissedPK() {
        List<Ignite> grid = startGrid();

        // Missed PK.
        Assertions.assertThrows(ConfigurationValidationException.class, () -> {
            try {
                grid.get(0).tables().createTable(
                    "PUBLIC.tbl1",
                    tblChanger -> tblChanger.changeName("PUBLIC.tbl1")
                        .changeColumns(cols -> {
                            cols.create("0", col -> col.changeName("key").changeType(t -> t.changeType("INT64")).changeNullable(false));
                            cols.create("1", col -> col.changeName("val").changeNullable(true).changeType(t -> t.changeType("INT32")));
                        })
                        .changeReplicas(1)
                        .changePartitions(10)
                );
            } catch (CompletionException ex) {
                throw ex.getCause();
            }
        });

        //Missed affinity cols.
        Assertions.assertThrows(ConfigurationValidationException.class, () -> {
            try {
                grid.get(0).tables().createTable(
                    "PUBLIC.tbl1",
                    tblChanger -> tblChanger.changeName("PUBLIC.tbl1")
                        .changeColumns(cols -> {
                            cols.create("0", col -> col.changeName("key").changeType(t -> t.changeType("INT64")).changeNullable(false));
                            cols.create("1", col -> col.changeName("val").changeNullable(true).changeType(t -> t.changeType("INT32")));
                        })
                        .changePrimaryKey(pk -> pk.changeColumns("key"))
                        .changeReplicas(1)
                        .changePartitions(10)
                );
            } catch (CompletionException ex) {
                throw ex.getCause();
            }
        });

        //Missed key cols.
        Assertions.assertThrows(ConfigurationValidationException.class, () -> {
            try {
                grid.get(0).tables().createTable(
                    "PUBLIC.tbl1",
                    tblChanger -> tblChanger.changeName("PUBLIC.tbl1")
                        .changeColumns(cols -> {
                            cols.create("0", col -> col.changeName("key").changeType(t -> t.changeType("INT64")).changeNullable(false));
                            cols.create("1", col -> col.changeName("val").changeNullable(true).changeType(t -> t.changeType("INT32")));
                        })
                        .changePrimaryKey(pk -> pk.changeAffinityColumns("key"))
                        .changeReplicas(1)
                        .changePartitions(10)
                );
            } catch (CompletionException ex) {
                throw ex.getCause();
            }
        });
    }

    /**
     * Ensure configuration validation failed.
     *
     * @param grid Grid.
     * @param colChanger Column configuration changer.
     */
    private void assertTableCreationFailed(List<Ignite> grid, Consumer<ColumnChange> colChanger) {
        Assertions.assertThrows(ConfigurationValidationException.class, () -> {
            try {
                grid.get(0).tables().createTable(
                    "PUBLIC.tbl1",
                    tblChanger -> tblChanger.changeName("PUBLIC.tbl1")
                        .changeColumns(cols -> {
                            cols.create("0", col -> col.changeName("key").changeType(t -> t.changeType("INT64")).changeNullable(false));

                            cols.create("1", col -> colChanger.accept(col.changeName("val").changeNullable(true)));
                        })
                        .changePrimaryKey(pk -> pk.changeColumns("key").changeAffinityColumns("key"))
                        .changeReplicas(1)
                        .changePartitions(10)
                );
            }
            catch (CompletionException ex) {
                throw ex.getCause();
            }
        });
    }
}<|MERGE_RESOLUTION|>--- conflicted
+++ resolved
@@ -28,11 +28,8 @@
 import java.util.List;
 import java.util.Map;
 import java.util.UUID;
-<<<<<<< HEAD
-=======
 import java.util.concurrent.CompletionException;
 import java.util.function.Consumer;
->>>>>>> 97c5197f
 import org.apache.ignite.Ignite;
 import org.apache.ignite.IgnitionManager;
 import org.apache.ignite.configuration.schemas.table.ColumnChange;
@@ -65,21 +62,21 @@
 class ITDynamicTableCreationTest {
     /** Network ports of the test nodes. */
     private static final int[] PORTS = {3344, 3345, 3346};
-
+    
     /** Nodes bootstrap configuration. */
     private final Map<String, String> nodesBootstrapCfg = new LinkedHashMap<>();
-
+    
     /**
      *
      */
     private final List<Ignite> clusterNodes = new ArrayList<>();
-
+    
     /**
      *
      */
     @WorkDirectory
     private Path workDir;
-
+    
     /**
      *
      */
@@ -88,7 +85,7 @@
         String node0Name = testNodeName(testInfo, PORTS[0]);
         String node1Name = testNodeName(testInfo, PORTS[1]);
         String node2Name = testNodeName(testInfo, PORTS[2]);
-    
+        
         nodesBootstrapCfg.put(
                 node0Name,
                 "{\n"
@@ -101,7 +98,7 @@
                         + "  }\n"
                         + "}"
         );
-
+        
         nodesBootstrapCfg.put(
                 node1Name,
                 "{\n"
@@ -114,7 +111,7 @@
                         + "  }\n"
                         + "}"
         );
-
+        
         nodesBootstrapCfg.put(
                 node2Name,
                 "{\n"
@@ -128,7 +125,7 @@
                         + "}"
         );
     }
-
+    
     /**
      *
      */
@@ -136,84 +133,77 @@
     void tearDown() throws Exception {
         IgniteUtils.closeAll(ITUtils.reverse(clusterNodes));
     }
-
+    
     /**
      * @return Grid nodes.
      */
-    @NotNull protected List<Ignite> startGrid() {
+    @NotNull
+    protected List<Ignite> startGrid() {
         nodesBootstrapCfg.forEach((nodeName, configStr) ->
                 clusterNodes.add(IgnitionManager.start(nodeName, configStr, workDir.resolve(nodeName)))
         );
-
+        
         assertEquals(3, clusterNodes.size());
-
+        
         return clusterNodes;
     }
-
+    
     /**
      * Check dynamic table creation.
      */
     @Test
     void testDynamicSimpleTableCreation() {
         startGrid();
-
+        
         // Create table on node 0.
         TableDefinition schTbl1 = SchemaBuilders.tableBuilder("PUBLIC", "tbl1").columns(
                 SchemaBuilders.column("key", ColumnType.INT64).asNonNull().build(),
                 SchemaBuilders.column("val", ColumnType.INT32).asNullable().build()
         ).withPrimaryKey("key").build();
-
+        
         clusterNodes.get(0).tables().createTable(schTbl1.canonicalName(), tblCh ->
                 SchemaConfigurationConverter.convert(schTbl1, tblCh)
                         .changeReplicas(1)
                         .changePartitions(10)
         );
-
+        
         // Put data on node 1.
         Table tbl1 = clusterNodes.get(1).tables().table(schTbl1.canonicalName());
         RecordView<Tuple> recView1 = tbl1.recordView();
         KeyValueView<Tuple, Tuple> kvView1 = tbl1.keyValueView();
-
+        
         recView1.insert(Tuple.create().set("key", 1L).set("val", 111));
         kvView1.put(Tuple.create().set("key", 2L), Tuple.create().set("val", 222));
-
+        
         // Get data on node 2.
         Table tbl2 = clusterNodes.get(2).tables().table(schTbl1.canonicalName());
         RecordView<Tuple> recView2 = tbl2.recordView();
         KeyValueView<Tuple, Tuple> kvView2 = tbl2.keyValueView();
-
+        
         final Tuple keyTuple1 = Tuple.create().set("key", 1L);
         final Tuple keyTuple2 = Tuple.create().set("key", 2L);
-
+        
         assertThrows(IllegalArgumentException.class, () -> kvView2.get(keyTuple1).value("key"));
         assertThrows(IllegalArgumentException.class, () -> kvView2.get(keyTuple2).value("key"));
         assertEquals(1, (Long) recView2.get(keyTuple1).value("key"));
         assertEquals(2, (Long) recView2.get(keyTuple2).value("key"));
-
+        
         assertEquals(111, (Integer) recView2.get(keyTuple1).value("val"));
         assertEquals(111, (Integer) kvView2.get(keyTuple1).value("val"));
         assertEquals(222, (Integer) recView2.get(keyTuple2).value("val"));
         assertEquals(222, (Integer) kvView2.get(keyTuple2).value("val"));
-
+        
         assertThrows(IllegalArgumentException.class, () -> kvView1.get(keyTuple1).value("key"));
         assertThrows(IllegalArgumentException.class, () -> kvView1.get(keyTuple2).value("key"));
     }
-
+    
     /**
      * Check dynamic table creation.
      */
     @Test
     void testDynamicTableCreation() {
-<<<<<<< HEAD
-        nodesBootstrapCfg.forEach((nodeName, configStr) ->
-                clusterNodes.add(IgnitionManager.start(nodeName, configStr, workDir.resolve(nodeName)))
-        );
-
-        assertEquals(3, clusterNodes.size());
-=======
         startGrid();
->>>>>>> 97c5197f
-
+        
         // Create table on node 0.
         TableDefinition scmTbl1 = SchemaBuilders.tableBuilder("PUBLIC", "tbl1").columns(
                 SchemaBuilders.column("key", ColumnType.UUID).asNonNull().build(),
@@ -227,174 +217,180 @@
                         .withAffinityColumns("affKey")
                         .build()
         ).build();
-
+        
         clusterNodes.get(0).tables().createTable(scmTbl1.canonicalName(), tblCh ->
                 SchemaConfigurationConverter.convert(scmTbl1, tblCh)
                         .changeReplicas(1)
                         .changePartitions(10));
-
+        
         final UUID uuid = UUID.randomUUID();
         final UUID uuid2 = UUID.randomUUID();
-
+        
         // Put data on node 1.
         Table tbl1 = clusterNodes.get(1).tables().table(scmTbl1.canonicalName());
         RecordView<Tuple> recView1 = tbl1.recordView();
         KeyValueView<Tuple, Tuple> kvView1 = tbl1.keyValueView();
-
+        
         recView1.insert(Tuple.create().set("key", uuid).set("affKey", 42L)
                 .set("valStr", "String value").set("valInt", 73).set("valNull", null));
-
+        
         kvView1.put(Tuple.create().set("key", uuid2).set("affKey", 4242L),
                 Tuple.create().set("valStr", "String value 2").set("valInt", 7373).set("valNull", null));
-
+        
         // Get data on node 2.
         Table tbl2 = clusterNodes.get(2).tables().table(scmTbl1.canonicalName());
         final RecordView<Tuple> recView2 = tbl2.recordView();
         KeyValueView<Tuple, Tuple> kvView2 = tbl2.keyValueView();
-
+        
         final Tuple keyTuple1 = Tuple.create().set("key", uuid).set("affKey", 42L);
         final Tuple keyTuple2 = Tuple.create().set("key", uuid2).set("affKey", 4242L);
-
+        
         // KV view must NOT return key columns in value.
         assertThrows(IllegalArgumentException.class, () -> kvView2.get(keyTuple1).value("key"));
         assertThrows(IllegalArgumentException.class, () -> kvView2.get(keyTuple1).value("affKey"));
         assertThrows(IllegalArgumentException.class, () -> kvView2.get(keyTuple2).value("key"));
         assertThrows(IllegalArgumentException.class, () -> kvView2.get(keyTuple2).value("affKey"));
-
+        
         // Record binary view MUST return key columns in value.
         assertEquals(uuid, recView2.get(keyTuple1).value("key"));
         assertEquals(42L, (Long) recView2.get(keyTuple1).value("affKey"));
         assertEquals(uuid2, recView2.get(keyTuple2).value("key"));
         assertEquals(4242L, (Long) recView2.get(keyTuple2).value("affKey"));
-
+        
         assertEquals("String value", recView2.get(keyTuple1).value("valStr"));
         assertEquals(73, (Integer) recView2.get(keyTuple1).value("valInt"));
         assertNull(recView2.get(keyTuple1).value("valNull"));
-
+        
         assertEquals("String value 2", recView2.get(keyTuple2).value("valStr"));
         assertEquals(7373, (Integer) recView2.get(keyTuple2).value("valInt"));
         assertNull(recView2.get(keyTuple2).value("valNull"));
-
+        
         assertEquals("String value", kvView2.get(keyTuple1).value("valStr"));
         assertEquals(73, (Integer) kvView2.get(keyTuple1).value("valInt"));
         assertNull(kvView2.get(keyTuple1).value("valNull"));
-
+        
         assertEquals("String value 2", kvView2.get(keyTuple2).value("valStr"));
         assertEquals(7373, (Integer) kvView2.get(keyTuple2).value("valInt"));
         assertNull(kvView2.get(keyTuple2).value("valNull"));
     }
-
+    
     /**
      * Check unsupported column type change.
      */
     @Test
     public void testChangeColumnType() {
         List<Ignite> grid = startGrid();
-
+        
         assertTableCreationFailed(grid, c -> c.changeType(t -> t.changeType("UNKNOWN_TYPE")));
-
+        
         assertTableCreationFailed(grid, colChanger -> colChanger.changeType(t -> t.changeType("STRING").changeLength(-1)));
         assertTableCreationFailed(grid, colChanger -> colChanger.changeType(t -> t.changeType("BYTES").changeLength(-1)));
-
+        
         assertTableCreationFailed(grid, colChanger -> colChanger.changeType(t -> t.changeType("INT32").changePrecision(-1)));
         assertTableCreationFailed(grid, colChanger -> colChanger.changeType(t -> t.changeType("INT32").changeScale(-1)));
         assertTableCreationFailed(grid, colChanger -> colChanger.changeType(t -> t.changeType("BYTES").changeLength(-1)));
-
+        
         assertTableCreationFailed(grid, colChanger -> colChanger.changeType(t -> t.changeType("NUMBER").changePrecision(-1)));
         assertTableCreationFailed(grid, colChanger -> colChanger.changeType(t -> t.changeType("NUMBER").changeScale(-2)));
         assertTableCreationFailed(grid, colChanger -> colChanger.changeType(t -> t.changeType("BYTES").changeLength(-1)));
-
+        
         assertTableCreationFailed(grid, colChanger -> colChanger.changeType(c -> c.changeType("DECIMAL").changePrecision(-1)));
         assertTableCreationFailed(grid, colChanger -> colChanger.changeType(c -> c.changeType("DECIMAL").changePrecision(0)));
         assertTableCreationFailed(grid, colChanger -> colChanger.changeType(c -> c.changeType("DECIMAL").changeScale(-2)));
         assertTableCreationFailed(grid, colChanger -> colChanger.changeType(t -> t.changeType("BYTES").changeLength(-1)));
     }
-
+    
     @Disabled("https://issues.apache.org/jira/browse/IGNITE-15747")
     @Test
     void testMissedPK() {
         List<Ignite> grid = startGrid();
-
+        
         // Missed PK.
         Assertions.assertThrows(ConfigurationValidationException.class, () -> {
             try {
                 grid.get(0).tables().createTable(
-                    "PUBLIC.tbl1",
-                    tblChanger -> tblChanger.changeName("PUBLIC.tbl1")
-                        .changeColumns(cols -> {
-                            cols.create("0", col -> col.changeName("key").changeType(t -> t.changeType("INT64")).changeNullable(false));
-                            cols.create("1", col -> col.changeName("val").changeNullable(true).changeType(t -> t.changeType("INT32")));
-                        })
-                        .changeReplicas(1)
-                        .changePartitions(10)
+                        "PUBLIC.tbl1",
+                        tblChanger -> tblChanger.changeName("PUBLIC.tbl1")
+                                .changeColumns(cols -> {
+                                    cols.create("0",
+                                            col -> col.changeName("key").changeType(t -> t.changeType("INT64")).changeNullable(false));
+                                    cols.create("1",
+                                            col -> col.changeName("val").changeNullable(true).changeType(t -> t.changeType("INT32")));
+                                })
+                                .changeReplicas(1)
+                                .changePartitions(10)
                 );
             } catch (CompletionException ex) {
                 throw ex.getCause();
             }
         });
-
+        
         //Missed affinity cols.
         Assertions.assertThrows(ConfigurationValidationException.class, () -> {
             try {
                 grid.get(0).tables().createTable(
-                    "PUBLIC.tbl1",
-                    tblChanger -> tblChanger.changeName("PUBLIC.tbl1")
-                        .changeColumns(cols -> {
-                            cols.create("0", col -> col.changeName("key").changeType(t -> t.changeType("INT64")).changeNullable(false));
-                            cols.create("1", col -> col.changeName("val").changeNullable(true).changeType(t -> t.changeType("INT32")));
-                        })
-                        .changePrimaryKey(pk -> pk.changeColumns("key"))
-                        .changeReplicas(1)
-                        .changePartitions(10)
+                        "PUBLIC.tbl1",
+                        tblChanger -> tblChanger.changeName("PUBLIC.tbl1")
+                                .changeColumns(cols -> {
+                                    cols.create("0",
+                                            col -> col.changeName("key").changeType(t -> t.changeType("INT64")).changeNullable(false));
+                                    cols.create("1",
+                                            col -> col.changeName("val").changeNullable(true).changeType(t -> t.changeType("INT32")));
+                                })
+                                .changePrimaryKey(pk -> pk.changeColumns("key"))
+                                .changeReplicas(1)
+                                .changePartitions(10)
                 );
             } catch (CompletionException ex) {
                 throw ex.getCause();
             }
         });
-
+        
         //Missed key cols.
         Assertions.assertThrows(ConfigurationValidationException.class, () -> {
             try {
                 grid.get(0).tables().createTable(
-                    "PUBLIC.tbl1",
-                    tblChanger -> tblChanger.changeName("PUBLIC.tbl1")
-                        .changeColumns(cols -> {
-                            cols.create("0", col -> col.changeName("key").changeType(t -> t.changeType("INT64")).changeNullable(false));
-                            cols.create("1", col -> col.changeName("val").changeNullable(true).changeType(t -> t.changeType("INT32")));
-                        })
-                        .changePrimaryKey(pk -> pk.changeAffinityColumns("key"))
-                        .changeReplicas(1)
-                        .changePartitions(10)
+                        "PUBLIC.tbl1",
+                        tblChanger -> tblChanger.changeName("PUBLIC.tbl1")
+                                .changeColumns(cols -> {
+                                    cols.create("0",
+                                            col -> col.changeName("key").changeType(t -> t.changeType("INT64")).changeNullable(false));
+                                    cols.create("1",
+                                            col -> col.changeName("val").changeNullable(true).changeType(t -> t.changeType("INT32")));
+                                })
+                                .changePrimaryKey(pk -> pk.changeAffinityColumns("key"))
+                                .changeReplicas(1)
+                                .changePartitions(10)
                 );
             } catch (CompletionException ex) {
                 throw ex.getCause();
             }
         });
     }
-
+    
     /**
      * Ensure configuration validation failed.
      *
-     * @param grid Grid.
+     * @param grid       Grid.
      * @param colChanger Column configuration changer.
      */
     private void assertTableCreationFailed(List<Ignite> grid, Consumer<ColumnChange> colChanger) {
         Assertions.assertThrows(ConfigurationValidationException.class, () -> {
             try {
                 grid.get(0).tables().createTable(
-                    "PUBLIC.tbl1",
-                    tblChanger -> tblChanger.changeName("PUBLIC.tbl1")
-                        .changeColumns(cols -> {
-                            cols.create("0", col -> col.changeName("key").changeType(t -> t.changeType("INT64")).changeNullable(false));
-
-                            cols.create("1", col -> colChanger.accept(col.changeName("val").changeNullable(true)));
-                        })
-                        .changePrimaryKey(pk -> pk.changeColumns("key").changeAffinityColumns("key"))
-                        .changeReplicas(1)
-                        .changePartitions(10)
+                        "PUBLIC.tbl1",
+                        tblChanger -> tblChanger.changeName("PUBLIC.tbl1")
+                                .changeColumns(cols -> {
+                                    cols.create("0",
+                                            col -> col.changeName("key").changeType(t -> t.changeType("INT64")).changeNullable(false));
+                                    
+                                    cols.create("1", col -> colChanger.accept(col.changeName("val").changeNullable(true)));
+                                })
+                                .changePrimaryKey(pk -> pk.changeColumns("key").changeAffinityColumns("key"))
+                                .changeReplicas(1)
+                                .changePartitions(10)
                 );
-            }
-            catch (CompletionException ex) {
+            } catch (CompletionException ex) {
                 throw ex.getCause();
             }
         });
