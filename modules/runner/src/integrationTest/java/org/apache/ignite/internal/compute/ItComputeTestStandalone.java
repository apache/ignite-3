/*
 * Licensed to the Apache Software Foundation (ASF) under one or more
 * contributor license agreements. See the NOTICE file distributed with
 * this work for additional information regarding copyright ownership.
 * The ASF licenses this file to You under the Apache License, Version 2.0
 * (the "License"); you may not use this file except in compliance with
 * the License. You may obtain a copy of the License at
 *
 *      http://www.apache.org/licenses/LICENSE-2.0
 *
 * Unless required by applicable law or agreed to in writing, software
 * distributed under the License is distributed on an "AS IS" BASIS,
 * WITHOUT WARRANTIES OR CONDITIONS OF ANY KIND, either express or implied.
 * See the License for the specific language governing permissions and
 * limitations under the License.
 */

package org.apache.ignite.internal.compute;

<<<<<<< HEAD
import static org.apache.ignite.internal.rest.api.deployment.DeploymentStatus.DEPLOYED;
import static org.apache.ignite.internal.testframework.matchers.CompletableFutureExceptionMatcher.willThrow;
import static org.apache.ignite.internal.testframework.matchers.CompletableFutureMatcher.willBe;
import static org.awaitility.Awaitility.await;
=======
import static org.apache.ignite.internal.deployunit.InitialDeployMode.MAJORITY;
import static org.apache.ignite.internal.testframework.matchers.CompletableFutureMatcher.willCompleteSuccessfully;
>>>>>>> 006ddb06
import static org.hamcrest.MatcherAssert.assertThat;

import java.io.IOException;
import java.io.InputStream;
import java.util.List;
import java.util.Map;
import java.util.Set;
import java.util.concurrent.CompletableFuture;
import org.apache.ignite.compute.DeploymentUnit;
import org.apache.ignite.compute.version.Version;
import org.apache.ignite.internal.app.IgniteImpl;
import org.junit.jupiter.api.BeforeEach;
import org.junit.jupiter.api.Disabled;
import org.junit.jupiter.api.Test;

/**
 * Integration tests for Compute functionality in standalone Ignite node.
 */
@SuppressWarnings("resource")
class ItComputeTestStandalone extends ItComputeBaseTest {

    private final DeploymentUnit unit = new DeploymentUnit("jobs", Version.parseVersion("1.0.0"));
    private final List<DeploymentUnit> units = List.of(unit);

    @BeforeEach
    void setUp() throws IOException {
<<<<<<< HEAD
        deployJar(node(0), unit.name(), unit.version(), "ignite-jobs-1.0-SNAPSHOT.jar");
        await().until(() -> node(0).deployment().clusterStatusAsync(unit.name(), unit.version()), willBe(DEPLOYED));
=======
        try (InputStream jarStream = jobsResource.openStream()) {
            CompletableFuture<Boolean> deployAsync = node(0).deployment().deployAsync(
                    unitId,
                    unitVersion,
                    () -> Map.of("ignite-jobs-1.0-SNAPSHOT.jar", jarStream),
                    MAJORITY
            );
            assertThat(deployAsync, willCompleteSuccessfully());
        }

        cluster.runningNodes().forEach(node -> {
            CompletableFuture<Boolean> deployAsync = node.deployment().onDemandDeploy(
                    unitId,
                    unitVersion
            );
            assertThat(deployAsync, willCompleteSuccessfully());
        });
>>>>>>> 006ddb06
    }

    @Override
    protected List<DeploymentUnit> units() {
        return units;
    }

    @Override
    protected String concatJobClassName() {
        return "org.example.ConcatJob";
    }

    @Override
    protected String getNodeNameJobClassName() {
        return "org.example.GetNodeNameJob";
    }

    @Override
    protected String failingJobClassName() {
        return "org.example.FailingJob";
    }

    @Override
    protected String jobExceptionClassName() {
        return "org.example.JobException";
    }

    @Test
    @Disabled("https://issues.apache.org/jira/browse/IGNITE-19623")
    @Override
    void executesFailingJobOnRemoteNodes() {
        super.executesFailingJobOnRemoteNodes();
    }

    @Test
    @Disabled("https://issues.apache.org/jira/browse/IGNITE-19623")
    @Override
    void broadcastsFailingJob() throws Exception {
        super.broadcastsFailingJob();
    }

    @Test
    void executesJobWithNonExistingUnit() {
        IgniteImpl entryNode = node(0);

        List<DeploymentUnit> nonExistingUnits = List.of(new DeploymentUnit("non-existing", "1.0.0"));
        CompletableFuture<String> result = entryNode.compute()
                .execute(Set.of(entryNode.node()), nonExistingUnits, concatJobClassName(), "a", 42);

        assertThat(
                result,
                willThrow(
                        ClassNotFoundException.class,
                        "org.example.ConcatJob. Deployment unit non-existing:1.0.0 doesn’t exist"
                )
        );
    }

    @Test
    void executesJobWithLatestUnitVersion() throws IOException {
        List<DeploymentUnit> jobUnits = List.of(new DeploymentUnit("latest-unit", Version.LATEST));

        IgniteImpl entryNode = node(0);

        DeploymentUnit firstVersion = new DeploymentUnit("latest-unit", Version.parseVersion("1.0.0"));
        deployJar(entryNode, firstVersion.name(), firstVersion.version(), "unit1-1.0-SNAPSHOT.jar");
        await().until(() -> entryNode.deployment().clusterStatusAsync(firstVersion.name(), firstVersion.version()), willBe(DEPLOYED));

        CompletableFuture<Integer> result1 = entryNode.compute()
                .execute(Set.of(entryNode.node()), jobUnits, "org.my.job.compute.unit.UnitJob");
        assertThat(result1, willBe(1));

        DeploymentUnit secondVersion = new DeploymentUnit("latest-unit", Version.parseVersion("1.0.1"));
        deployJar(entryNode, secondVersion.name(), secondVersion.version(), "unit2-1.0-SNAPSHOT.jar");
        await().until(() -> entryNode.deployment().clusterStatusAsync(secondVersion.name(), secondVersion.version()), willBe(DEPLOYED));

        CompletableFuture<String> result2 = entryNode.compute()
                .execute(Set.of(entryNode.node()), jobUnits, "org.my.job.compute.unit.UnitJob");
        assertThat(result2, willBe("Hello World!"));
    }

    private static void deployJar(IgniteImpl node, String unitId, Version unitVersion, String jarName) throws IOException {
        try (InputStream jarStream = ItComputeTestStandalone.class.getClassLoader().getResourceAsStream("units/" + jarName)) {
            CompletableFuture<Boolean> deployed = node.deployment().deployAsync(
                    unitId,
                    unitVersion,
                    () -> Map.of(jarName, jarStream)
            );

            assertThat(deployed, willBe(true));
        }
    }
}<|MERGE_RESOLUTION|>--- conflicted
+++ resolved
@@ -17,15 +17,12 @@
 
 package org.apache.ignite.internal.compute;
 
-<<<<<<< HEAD
+import static org.apache.ignite.internal.deployunit.InitialDeployMode.MAJORITY;
+import static org.apache.ignite.internal.testframework.matchers.CompletableFutureMatcher.willCompleteSuccessfully;
 import static org.apache.ignite.internal.rest.api.deployment.DeploymentStatus.DEPLOYED;
 import static org.apache.ignite.internal.testframework.matchers.CompletableFutureExceptionMatcher.willThrow;
 import static org.apache.ignite.internal.testframework.matchers.CompletableFutureMatcher.willBe;
 import static org.awaitility.Awaitility.await;
-=======
-import static org.apache.ignite.internal.deployunit.InitialDeployMode.MAJORITY;
-import static org.apache.ignite.internal.testframework.matchers.CompletableFutureMatcher.willCompleteSuccessfully;
->>>>>>> 006ddb06
 import static org.hamcrest.MatcherAssert.assertThat;
 
 import java.io.IOException;
@@ -52,10 +49,6 @@
 
     @BeforeEach
     void setUp() throws IOException {
-<<<<<<< HEAD
-        deployJar(node(0), unit.name(), unit.version(), "ignite-jobs-1.0-SNAPSHOT.jar");
-        await().until(() -> node(0).deployment().clusterStatusAsync(unit.name(), unit.version()), willBe(DEPLOYED));
-=======
         try (InputStream jarStream = jobsResource.openStream()) {
             CompletableFuture<Boolean> deployAsync = node(0).deployment().deployAsync(
                     unitId,
@@ -73,7 +66,8 @@
             );
             assertThat(deployAsync, willCompleteSuccessfully());
         });
->>>>>>> 006ddb06
+        deployJar(node(0), unit.name(), unit.version(), "ignite-jobs-1.0-SNAPSHOT.jar");
+        await().until(() -> node(0).deployment().clusterStatusAsync(unit.name(), unit.version()), willBe(DEPLOYED));
     }
 
     @Override
