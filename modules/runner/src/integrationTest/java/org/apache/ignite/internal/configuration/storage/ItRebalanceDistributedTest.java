/*
 * Licensed to the Apache Software Foundation (ASF) under one or more
 * contributor license agreements. See the NOTICE file distributed with
 * this work for additional information regarding copyright ownership.
 * The ASF licenses this file to You under the Apache License, Version 2.0
 * (the "License"); you may not use this file except in compliance with
 * the License. You may obtain a copy of the License at
 *
 *      http://www.apache.org/licenses/LICENSE-2.0
 *
 * Unless required by applicable law or agreed to in writing, software
 * distributed under the License is distributed on an "AS IS" BASIS,
 * WITHOUT WARRANTIES OR CONDITIONS OF ANY KIND, either express or implied.
 * See the License for the specific language governing permissions and
 * limitations under the License.
 */

package org.apache.ignite.internal.configuration.storage;

import static java.util.concurrent.CompletableFuture.allOf;
import static java.util.function.Function.identity;
import static java.util.stream.Collectors.toSet;
import static org.apache.ignite.internal.catalog.CatalogService.DEFAULT_SCHEMA_NAME;
<<<<<<< HEAD
import static org.apache.ignite.internal.distributionzones.DistributionZonesTestUtil.alterZone;
import static org.apache.ignite.internal.distributionzones.DistributionZonesTestUtil.createZone;
import static org.apache.ignite.internal.distributionzones.DistributionZonesTestUtil.createZoneWithDataStorage;
=======
import static org.apache.ignite.internal.distributionzones.DistributionZonesTestUtil.alterZoneReplicas;
>>>>>>> 84acc5d5
import static org.apache.ignite.internal.distributionzones.rebalance.RebalanceUtil.partitionAssignments;
import static org.apache.ignite.internal.testframework.IgniteTestUtils.testNodeName;
import static org.apache.ignite.internal.testframework.IgniteTestUtils.waitForCondition;
import static org.apache.ignite.internal.testframework.matchers.CompletableFutureExceptionMatcher.willThrowFast;
import static org.apache.ignite.internal.testframework.matchers.CompletableFutureMatcher.willCompleteSuccessfully;
import static org.apache.ignite.internal.testframework.matchers.CompletableFutureMatcher.willSucceedIn;
import static org.apache.ignite.internal.util.CollectionUtils.first;
import static org.apache.ignite.internal.utils.RebalanceUtil.STABLE_ASSIGNMENTS_PREFIX;
import static org.apache.ignite.internal.utils.RebalanceUtil.extractPartitionNumber;
import static org.apache.ignite.internal.utils.RebalanceUtil.extractTableId;
import static org.hamcrest.MatcherAssert.assertThat;
import static org.hamcrest.Matchers.empty;
import static org.hamcrest.Matchers.hasSize;
import static org.hamcrest.Matchers.not;
import static org.junit.jupiter.api.Assertions.assertEquals;
import static org.junit.jupiter.api.Assertions.assertNotNull;
import static org.junit.jupiter.api.Assertions.assertTrue;
import static org.mockito.Mockito.atLeast;
import static org.mockito.Mockito.doAnswer;
import static org.mockito.Mockito.spy;
import static org.mockito.Mockito.verify;

import java.io.IOException;
import java.lang.annotation.ElementType;
import java.lang.annotation.Retention;
import java.lang.annotation.RetentionPolicy;
import java.lang.annotation.Target;
import java.nio.file.Files;
import java.nio.file.Path;
import java.util.ArrayList;
import java.util.HashSet;
import java.util.List;
import java.util.Map;
import java.util.Optional;
import java.util.Set;
import java.util.concurrent.CompletableFuture;
import java.util.concurrent.ConcurrentHashMap;
import java.util.concurrent.CopyOnWriteArrayList;
import java.util.concurrent.CountDownLatch;
import java.util.concurrent.TimeUnit;
import java.util.concurrent.atomic.AtomicInteger;
import java.util.function.Consumer;
import java.util.function.LongFunction;
import java.util.function.Predicate;
import java.util.stream.IntStream;
import org.apache.ignite.client.handler.configuration.ClientConnectorConfiguration;
import org.apache.ignite.internal.affinity.Assignment;
import org.apache.ignite.internal.baseline.BaselineManager;
import org.apache.ignite.internal.catalog.CatalogManager;
import org.apache.ignite.internal.catalog.CatalogManagerImpl;
import org.apache.ignite.internal.catalog.ClockWaiter;
import org.apache.ignite.internal.catalog.commands.ColumnParams;
import org.apache.ignite.internal.catalog.descriptors.CatalogTableDescriptor;
import org.apache.ignite.internal.catalog.descriptors.CatalogZoneDescriptor;
import org.apache.ignite.internal.catalog.storage.UpdateLogImpl;
import org.apache.ignite.internal.cluster.management.ClusterManagementGroupManager;
import org.apache.ignite.internal.cluster.management.configuration.ClusterManagementConfiguration;
import org.apache.ignite.internal.cluster.management.configuration.NodeAttributesConfiguration;
import org.apache.ignite.internal.cluster.management.raft.TestClusterStateStorage;
import org.apache.ignite.internal.cluster.management.topology.LogicalTopologyImpl;
import org.apache.ignite.internal.cluster.management.topology.LogicalTopologyServiceImpl;
import org.apache.ignite.internal.cluster.management.topology.api.LogicalTopologySnapshot;
import org.apache.ignite.internal.configuration.ConfigurationManager;
import org.apache.ignite.internal.configuration.ConfigurationRegistry;
import org.apache.ignite.internal.configuration.ConfigurationTreeGenerator;
import org.apache.ignite.internal.configuration.testframework.ConfigurationExtension;
import org.apache.ignite.internal.configuration.testframework.InjectConfiguration;
import org.apache.ignite.internal.configuration.validation.TestConfigurationValidator;
import org.apache.ignite.internal.distributionzones.DistributionZoneManager;
import org.apache.ignite.internal.hlc.HybridClock;
import org.apache.ignite.internal.hlc.HybridClockImpl;
import org.apache.ignite.internal.logger.IgniteLogger;
import org.apache.ignite.internal.logger.Loggers;
import org.apache.ignite.internal.manager.IgniteComponent;
import org.apache.ignite.internal.metastorage.Entry;
import org.apache.ignite.internal.metastorage.MetaStorageManager;
import org.apache.ignite.internal.metastorage.WatchEvent;
import org.apache.ignite.internal.metastorage.configuration.MetaStorageConfiguration;
import org.apache.ignite.internal.metastorage.impl.MetaStorageManagerImpl;
import org.apache.ignite.internal.metastorage.server.KeyValueStorage;
import org.apache.ignite.internal.metastorage.server.SimpleInMemoryKeyValueStorage;
import org.apache.ignite.internal.metastorage.server.persistence.RocksDbKeyValueStorage;
import org.apache.ignite.internal.network.configuration.NetworkConfiguration;
import org.apache.ignite.internal.pagememory.configuration.schema.UnsafeMemoryAllocatorConfigurationSchema;
import org.apache.ignite.internal.raft.Loza;
import org.apache.ignite.internal.raft.Peer;
import org.apache.ignite.internal.raft.RaftNodeId;
import org.apache.ignite.internal.raft.client.TopologyAwareRaftGroupServiceFactory;
import org.apache.ignite.internal.raft.configuration.RaftConfiguration;
import org.apache.ignite.internal.raft.server.impl.JraftServerImpl;
import org.apache.ignite.internal.raft.storage.impl.LocalLogStorageFactory;
import org.apache.ignite.internal.replicator.ReplicaManager;
import org.apache.ignite.internal.replicator.ReplicaService;
import org.apache.ignite.internal.replicator.TablePartitionId;
import org.apache.ignite.internal.rest.configuration.RestConfiguration;
import org.apache.ignite.internal.schema.SchemaManager;
import org.apache.ignite.internal.schema.configuration.ExtendedTableConfigurationSchema;
import org.apache.ignite.internal.schema.configuration.GcConfiguration;
import org.apache.ignite.internal.schema.configuration.TableConfiguration;
import org.apache.ignite.internal.schema.configuration.TablesConfiguration;
import org.apache.ignite.internal.schema.configuration.defaultvalue.ConstantValueDefaultConfigurationSchema;
import org.apache.ignite.internal.schema.configuration.defaultvalue.FunctionCallDefaultConfigurationSchema;
import org.apache.ignite.internal.schema.configuration.defaultvalue.NullValueDefaultConfigurationSchema;
import org.apache.ignite.internal.schema.configuration.index.HashIndexConfigurationSchema;
import org.apache.ignite.internal.schema.testutils.SchemaConfigurationConverter;
import org.apache.ignite.internal.schema.testutils.builder.SchemaBuilders;
import org.apache.ignite.internal.schema.testutils.definition.ColumnType;
import org.apache.ignite.internal.schema.testutils.definition.TableDefinition;
import org.apache.ignite.internal.storage.DataStorageManager;
import org.apache.ignite.internal.storage.DataStorageModules;
import org.apache.ignite.internal.storage.StorageException;
import org.apache.ignite.internal.storage.impl.TestDataStorageModule;
<<<<<<< HEAD
import org.apache.ignite.internal.storage.impl.TestStorageEngine;
=======
import org.apache.ignite.internal.storage.impl.schema.TestDataStorageChange;
>>>>>>> 84acc5d5
import org.apache.ignite.internal.storage.impl.schema.TestDataStorageConfigurationSchema;
import org.apache.ignite.internal.storage.pagememory.PersistentPageMemoryDataStorageModule;
import org.apache.ignite.internal.storage.pagememory.VolatilePageMemoryDataStorageModule;
import org.apache.ignite.internal.storage.pagememory.configuration.schema.PersistentPageMemoryDataStorageConfigurationSchema;
import org.apache.ignite.internal.storage.pagememory.configuration.schema.PersistentPageMemoryStorageEngineConfiguration;
import org.apache.ignite.internal.storage.pagememory.configuration.schema.VolatilePageMemoryDataStorageConfigurationSchema;
import org.apache.ignite.internal.storage.pagememory.configuration.schema.VolatilePageMemoryStorageEngineConfiguration;
import org.apache.ignite.internal.table.InternalTable;
import org.apache.ignite.internal.table.TableImpl;
import org.apache.ignite.internal.table.TableTestUtils;
import org.apache.ignite.internal.table.distributed.TableManager;
import org.apache.ignite.internal.table.distributed.TableMessageGroup;
import org.apache.ignite.internal.table.distributed.raft.snapshot.outgoing.OutgoingSnapshotsManager;
import org.apache.ignite.internal.testframework.BaseIgniteAbstractTest;
import org.apache.ignite.internal.testframework.WorkDirectory;
import org.apache.ignite.internal.testframework.WorkDirectoryExtension;
import org.apache.ignite.internal.tx.LockManager;
import org.apache.ignite.internal.tx.TxManager;
import org.apache.ignite.internal.tx.impl.HeapLockManager;
import org.apache.ignite.internal.tx.impl.TransactionIdGenerator;
import org.apache.ignite.internal.tx.impl.TxManagerImpl;
import org.apache.ignite.internal.tx.message.TxMessageGroup;
import org.apache.ignite.internal.tx.storage.state.TxStateTableStorage;
import org.apache.ignite.internal.tx.storage.state.test.TestTxStateTableStorage;
import org.apache.ignite.internal.util.ReverseIterator;
import org.apache.ignite.internal.vault.VaultManager;
import org.apache.ignite.internal.vault.persistence.PersistentVaultService;
import org.apache.ignite.lang.IgniteInternalException;
import org.apache.ignite.network.ClusterService;
import org.apache.ignite.network.NetworkAddress;
import org.apache.ignite.network.StaticNodeFinder;
import org.apache.ignite.raft.jraft.rpc.RpcRequests;
import org.apache.ignite.raft.jraft.rpc.impl.RaftGroupEventsClientListener;
import org.apache.ignite.table.Table;
import org.apache.ignite.utils.ClusterServiceTestUtils;
import org.jetbrains.annotations.Nullable;
import org.junit.jupiter.api.AfterEach;
import org.junit.jupiter.api.BeforeEach;
import org.junit.jupiter.api.Disabled;
import org.junit.jupiter.api.Test;
import org.junit.jupiter.api.TestInfo;
import org.junit.jupiter.api.Timeout;
import org.junit.jupiter.api.extension.ExtendWith;
import org.mockito.Mockito;

/**
 * Test suite for rebalance process, when replicas' number changed.
 */
@ExtendWith(WorkDirectoryExtension.class)
@ExtendWith(ConfigurationExtension.class)
<<<<<<< HEAD
=======
@Timeout(120)
@Disabled("https://issues.apache.org/jira/browse/IGNITE-20114")
>>>>>>> 84acc5d5
public class ItRebalanceDistributedTest extends BaseIgniteAbstractTest {
    private static final IgniteLogger LOG = Loggers.forClass(ItRebalanceDistributedTest.class);

    private static final String TABLE_NAME = "TBL1";

    private static final String ZONE_NAME = "zone1";

    private static final int BASE_PORT = 20_000;

    private static final String HOST = "localhost";

    private static final int ASSIGNMENTS_AWAIT_TIMEOUT_MILLIS = 10_000;

    private static final int NODE_COUNT = 3;

    @InjectConfiguration
    private static RaftConfiguration raftConfiguration;

    @InjectConfiguration
    private static ClusterManagementConfiguration clusterManagementConfiguration;

    @InjectConfiguration
    private static NodeAttributesConfiguration nodeAttributes;

    @InjectConfiguration
    private static MetaStorageConfiguration metaStorageConfiguration;

    @Target(ElementType.METHOD)
    @Retention(RetentionPolicy.RUNTIME)
    private @interface UseTestTxStateStorage {
    }

    @Target(ElementType.METHOD)
    @Retention(RetentionPolicy.RUNTIME)
    private @interface UseRocksMetaStorage {
    }

    @WorkDirectory
    private Path workDir;

    private StaticNodeFinder finder;

    private List<Node> nodes;

    @BeforeEach
    void before(TestInfo testInfo) throws Exception {
        nodes = new ArrayList<>();

        List<NetworkAddress> nodeAddresses = new ArrayList<>();

        for (int i = 0; i < NODE_COUNT; i++) {
            nodeAddresses.add(new NetworkAddress(HOST, BASE_PORT + i));
        }

        finder = new StaticNodeFinder(nodeAddresses);

        for (NetworkAddress addr : nodeAddresses) {
            var node = new Node(testInfo, addr);

            nodes.add(node);

            node.start();
        }

        Node node0 = getNode(0);
        Node node2 = getNode(2);

        node0.cmgManager.initCluster(List.of(node2.name), List.of(node2.name), "cluster");

        nodes.forEach(Node::waitWatches);

        assertThat(
                allOf(nodes.stream().map(n -> n.cmgManager.onJoinReady()).toArray(CompletableFuture[]::new)),
                willCompleteSuccessfully()
        );

        assertTrue(waitForCondition(
                () -> {
                    CompletableFuture<LogicalTopologySnapshot> logicalTopologyFuture = node0.cmgManager.logicalTopology();

                    assertThat(logicalTopologyFuture, willCompleteSuccessfully());

                    return logicalTopologyFuture.join().nodes().size() == NODE_COUNT;
                },
                10_000
        ));
    }

    @AfterEach
    void after() {
        nodes.forEach(Node::stop);
    }

    @Test
    void testOneRebalance() throws Exception {
<<<<<<< HEAD
        createZone(nodes.get(0).catalogManager, ZONE_1_NAME, 1, 1);

        createTable(nodes.get(0), ZONE_1_NAME, TABLE_1_NAME);
=======
        Node node = getNode(0);

        createZone(node, ZONE_NAME, 1, 1);

        createTable(node, ZONE_NAME, TABLE_NAME);
>>>>>>> 84acc5d5

        assertTrue(waitForCondition(() -> getPartitionClusterNodes(node, 0).size() == 1, ASSIGNMENTS_AWAIT_TIMEOUT_MILLIS));

<<<<<<< HEAD
        alterZone(nodes.get(0).catalogManager, ZONE_1_NAME, 2);
=======
        alterZone(node, ZONE_NAME, 2);
>>>>>>> 84acc5d5

        waitPartitionAssignmentsSyncedToExpected(0, 2);

        checkPartitionNodes(0, 2);
    }

    @Test
    void testTwoQueuedRebalances() throws Exception {
<<<<<<< HEAD
        createZone(nodes.get(0).catalogManager, ZONE_1_NAME, 1, 1);

        createTable(nodes.get(0), ZONE_1_NAME, TABLE_1_NAME);
=======
        Node node = getNode(0);

        createZone(node, ZONE_NAME, 1, 1);

        createTable(node, ZONE_NAME, TABLE_NAME);
>>>>>>> 84acc5d5

        assertTrue(waitForCondition(() -> getPartitionClusterNodes(node, 0).size() == 1, ASSIGNMENTS_AWAIT_TIMEOUT_MILLIS));

<<<<<<< HEAD
        alterZone(nodes.get(0).catalogManager, ZONE_1_NAME, 2);
        alterZone(nodes.get(0).catalogManager, ZONE_1_NAME, 3);
=======
        alterZone(node, ZONE_NAME, 2);
        alterZone(node, ZONE_NAME, 3);
>>>>>>> 84acc5d5

        waitPartitionAssignmentsSyncedToExpected(0, 3);

        checkPartitionNodes(0, 3);
    }

    @Test
    void testThreeQueuedRebalances() throws Exception {
<<<<<<< HEAD
        createZone(nodes.get(0).catalogManager, ZONE_1_NAME, 1, 1);

        createTable(nodes.get(0), ZONE_1_NAME, TABLE_1_NAME);
=======
        Node node = getNode(0);

        createZone(node, ZONE_NAME, 1, 1);

        createTable(node, ZONE_NAME, TABLE_NAME);
>>>>>>> 84acc5d5

        assertTrue(waitForCondition(() -> getPartitionClusterNodes(node, 0).size() == 1, ASSIGNMENTS_AWAIT_TIMEOUT_MILLIS));

<<<<<<< HEAD
        alterZone(nodes.get(0).catalogManager, ZONE_1_NAME, 2);
        alterZone(nodes.get(0).catalogManager, ZONE_1_NAME, 3);
        alterZone(nodes.get(0).catalogManager, ZONE_1_NAME, 2);
=======
        alterZone(node, ZONE_NAME, 2);
        alterZone(node, ZONE_NAME, 3);
        alterZone(node, ZONE_NAME, 2);
>>>>>>> 84acc5d5

        waitPartitionAssignmentsSyncedToExpected(0, 2);

        checkPartitionNodes(0, 2);
    }

    @Test
    void testOnLeaderElectedRebalanceRestart() throws Exception {
        Node node0 = getNode(0);
        Node node1 = getNode(1);

<<<<<<< HEAD
        createZone(nodes.get(0).catalogManager, zoneName, 1, 2);

        createTable(nodes.get(1), zoneName, TABLE_1_NAME);
=======
        String zoneName = "zone2";

        createZone(node0, zoneName, 1, 2);

        // Tests that the distribution zone created on node0 is available on node1.
        createTable(node1, zoneName, TABLE_NAME);

        InternalTable table = getInternalTable(node1, TABLE_NAME);
>>>>>>> 84acc5d5

        waitPartitionAssignmentsSyncedToExpected(0, 2);

        Set<String> partitionNodesConsistentIds = getPartitionClusterNodes(node0, 0).stream()
                .map(Assignment::consistentId)
                .collect(toSet());

        Node newNode = nodes.stream().filter(n -> !partitionNodesConsistentIds.contains(n.name)).findFirst().orElseThrow();

        InternalTable table = getInternalTable(nodes.get(1), TABLE_1_NAME);

        Node leaderNode = findNodeByConsistentId(table.leaderAssignment(0).name());

        String nonLeaderNodeConsistentId = partitionNodesConsistentIds.stream()
                .filter(n -> !n.equals(leaderNode.name))
                .findFirst()
                .orElseThrow();

        TableImpl nonLeaderTable = (TableImpl) findNodeByConsistentId(nonLeaderNodeConsistentId).tableManager.table(TABLE_NAME);

        var countDownLatch = new CountDownLatch(1);

        RaftNodeId partitionNodeId = leaderNode.raftManager.server()
                .localNodes()
                .stream()
                .filter(nodeId -> nodeId.groupId().toString().contains("part"))
                .findFirst()
                .orElseThrow();

        ((JraftServerImpl) leaderNode.raftManager.server()).blockMessages(
                partitionNodeId, (msg, peerId) -> {
                    if (peerId.equals(newNode.name) && msg instanceof RpcRequests.PingRequest) {
                        countDownLatch.countDown();

                        return true;
                    }
                    return false;
                });

<<<<<<< HEAD
        alterZone(nodes.get(0).catalogManager, zoneName, 3);
=======
        alterZone(node0, zoneName, 3);
>>>>>>> 84acc5d5

        assertTrue(countDownLatch.await(10, TimeUnit.SECONDS));

        assertThat(
                nonLeaderTable.internalTable().partitionRaftGroupService(0).transferLeadership(new Peer(nonLeaderNodeConsistentId)),
                willCompleteSuccessfully()
        );

        ((JraftServerImpl) leaderNode.raftManager.server()).stopBlockMessages(partitionNodeId);

        waitPartitionAssignmentsSyncedToExpected(0, 3);

        checkPartitionNodes(0, 3);
    }

    @Test
    void testRebalanceRetryWhenCatchupFailed() throws Exception {
<<<<<<< HEAD
        createZone(nodes.get(0).catalogManager, ZONE_1_NAME, 1, 1);

        createTable(nodes.get(0), ZONE_1_NAME, TABLE_1_NAME);
=======
        Node node = getNode(0);

        createZone(node, ZONE_NAME, 1, 1);

        createTable(node, ZONE_NAME, TABLE_NAME);
>>>>>>> 84acc5d5

        assertTrue(waitForCondition(() -> getPartitionClusterNodes(node, 0).size() == 1, ASSIGNMENTS_AWAIT_TIMEOUT_MILLIS));

<<<<<<< HEAD
        alterZone(nodes.get(0).catalogManager, ZONE_1_NAME, 1);
=======
        alterZone(node, ZONE_NAME, 1);
>>>>>>> 84acc5d5

        waitPartitionAssignmentsSyncedToExpected(0, 1);

        JraftServerImpl raftServer = (JraftServerImpl) nodes.stream()
                .filter(n -> n.raftManager.localNodes().stream().anyMatch(grp -> grp.toString().contains("_part_")))
                .findFirst()
                .get().raftManager.server();

        AtomicInteger counter = new AtomicInteger(0);

        RaftNodeId partitionNodeId = raftServer.localNodes().stream()
                .filter(grp -> grp.toString().contains("_part_"))
                .findFirst()
                .orElseThrow();

        raftServer.blockMessages(partitionNodeId, (msg, peerId) -> {
            if (msg instanceof RpcRequests.PingRequest) {
                // We block ping request to prevent starting replicator, hence we fail catch up and fail rebalance.
                checkPartitionNodes(0, 1);

                return counter.incrementAndGet() <= 5;
            }
            return false;
        });

<<<<<<< HEAD
        alterZone(nodes.get(0).catalogManager, ZONE_1_NAME, 3);
=======
        alterZone(node, ZONE_NAME, 3);
>>>>>>> 84acc5d5

        waitPartitionAssignmentsSyncedToExpected(0, 3);

        checkPartitionNodes(0, 3);
    }

    @Test
    @UseTestTxStateStorage
<<<<<<< HEAD
    void testDestroyPartitionStoragesOnEvictNode() throws Exception {
        createTableWithOnePartition(nodes.get(0), TABLE_1_NAME, ZONE_1_NAME, 3, true);
=======
    @Disabled("https://issues.apache.org/jira/browse/IGNITE-20230")
    void testDestroyPartitionStoragesOnEvictNode() throws Exception {
        Node node = getNode(0);

        createTableWithOnePartition(node, TABLE_NAME, ZONE_NAME, 3, true);
>>>>>>> 84acc5d5

        waitPartitionAssignmentsSyncedToExpected(0, 3);

        Set<Assignment> assignmentsBeforeChangeReplicas = getPartitionClusterNodes(node, 0);

        nodes.forEach(n -> prepareFinishHandleChangeStableAssignmentEventFuture(n, TABLE_NAME, 0));

        changeTableReplicasForSinglePartition(node, ZONE_NAME, 2);

        waitPartitionAssignmentsSyncedToExpected(0, 2);

        Set<Assignment> assignmentsAfterChangeReplicas = getPartitionClusterNodes(node, 0);

        Set<Assignment> evictedAssignments = getEvictedAssignments(assignmentsBeforeChangeReplicas, assignmentsAfterChangeReplicas);

        assertThat(
                String.format("before=%s, after=%s", assignmentsBeforeChangeReplicas, assignmentsAfterChangeReplicas),
                evictedAssignments,
                hasSize(1)
        );

        assertThat(collectFinishHandleChangeStableAssignmentEventFuture(null, TABLE_NAME, 0), willCompleteSuccessfully());

        Node evictedNode = findNodeByConsistentId(first(evictedAssignments).consistentId());

        assertNotNull(evictedNode, evictedAssignments.toString());

        checkInvokeDestroyedPartitionStorages(evictedNode, TABLE_NAME, 0);
    }

    @Test
    @UseTestTxStateStorage
    @UseRocksMetaStorage
    @Disabled("https://issues.apache.org/jira/browse/IGNITE-20187")
    void testDestroyPartitionStoragesOnRestartEvictedNode(TestInfo testInfo) throws Exception {
<<<<<<< HEAD
        createTableWithOnePartition(nodes.get(0), TABLE_1_NAME, ZONE_1_NAME, 3, true);
=======
        Node node = getNode(0);

        createTableWithOnePartition(node, TABLE_NAME, ZONE_NAME, 3, true);
>>>>>>> 84acc5d5

        waitPartitionAssignmentsSyncedToExpected(0, 3);

        Set<Assignment> assignmentsBeforeChangeReplicas = getPartitionClusterNodes(node, 0);

        nodes.forEach(n -> {
            prepareFinishHandleChangeStableAssignmentEventFuture(n, TABLE_NAME, 0);

            throwExceptionOnInvokeDestroyPartitionStorages(n, TABLE_NAME, 0);
        });

        changeTableReplicasForSinglePartition(node, ZONE_NAME, 2);

        waitPartitionAssignmentsSyncedToExpected(0, 2);

        Assignment evictedAssignment = first(getEvictedAssignments(assignmentsBeforeChangeReplicas, getPartitionClusterNodes(node, 0)));

        Node evictedNode = findNodeByConsistentId(evictedAssignment.consistentId());

        // Let's make sure that we handled the events (STABLE_ASSIGNMENTS_PREFIX) from the metastore correctly.
        assertThat(
                collectFinishHandleChangeStableAssignmentEventFuture(n -> !n.equals(evictedNode), TABLE_NAME, 0),
                willCompleteSuccessfully()
        );

        TablePartitionId tablePartitionId = evictedNode.getTablePartitionId(TABLE_NAME, 0);

        assertThat(evictedNode.finishHandleChangeStableAssignmentEventFutures.get(tablePartitionId), willThrowFast(Exception.class));

        // Restart evicted node.
        int evictedNodeIndex = findNodeIndexByConsistentId(evictedAssignment.consistentId());

        evictedNode.stop();

        Node newNode = new Node(testInfo, evictedNode.networkAddress);

        newNode.finishHandleChangeStableAssignmentEventFutures.put(tablePartitionId, new CompletableFuture<>());

        newNode.start();

        newNode.waitWatches();

        nodes.set(evictedNodeIndex, newNode);

        // Let's make sure that we will destroy the partition again.
        assertThat(newNode.finishHandleChangeStableAssignmentEventFutures.get(tablePartitionId), willSucceedIn(1, TimeUnit.MINUTES));

        checkInvokeDestroyedPartitionStorages(newNode, TABLE_NAME, 0);
    }

    private void waitPartitionAssignmentsSyncedToExpected(int partNum, int replicasNum) throws Exception {
        assertTrue(waitForCondition(
<<<<<<< HEAD
                () -> IntStream.range(0, nodes.size()).allMatch(n -> getPartitionClusterNodes(n, partNum).size() == replicasNum),
                10 * ASSIGNMENTS_AWAIT_TIMEOUT_MILLIS
=======
                () -> nodes.stream().allMatch(n -> getPartitionClusterNodes(n, partNum).size() == replicasNum),
                (long) ASSIGNMENTS_AWAIT_TIMEOUT_MILLIS * nodes.size()
>>>>>>> 84acc5d5
        ));
    }

    private Node findNodeByConsistentId(String consistentId) {
        return nodes.stream().filter(n -> n.name.equals(consistentId)).findFirst().orElseThrow();
    }

    private int findNodeIndexByConsistentId(String consistentId) {
        return IntStream.range(0, nodes.size()).filter(i -> getNode(i).name.equals(consistentId)).findFirst().orElseThrow();
    }

    private static Set<Assignment> getPartitionClusterNodes(Node node, int partNum) {
        return Optional.ofNullable(getTableId(node, TABLE_NAME))
                .map(tableId -> partitionAssignments(node.metaStorageManager, tableId, partNum).join())
                .orElse(Set.of());
    }

    private class Node {
        private final String name;

        private final VaultManager vaultManager;

        private final ClusterService clusterService;

        private final LockManager lockManager;

        private final TxManager txManager;

        private final Loza raftManager;

        private final ReplicaManager replicaManager;

        private final MetaStorageManager metaStorageManager;

        private final DistributedConfigurationStorage cfgStorage;

        private final DataStorageManager dataStorageMgr;

        private final TableManager tableManager;

        private final DistributionZoneManager distributionZoneManager;

        private final BaselineManager baselineMgr;

        private final ConfigurationManager nodeCfgMgr;

        private final ConfigurationManager clusterCfgMgr;

        private final ClusterManagementGroupManager cmgManager;

        private final SchemaManager schemaManager;

        private final CatalogManager catalogManager;

        private final ClockWaiter clockWaiter;

        private List<IgniteComponent> nodeComponents;

        private final ConfigurationTreeGenerator nodeCfgGenerator;

        private final ConfigurationTreeGenerator clusterCfgGenerator;

        private final Map<TablePartitionId, CompletableFuture<Void>> finishHandleChangeStableAssignmentEventFutures
                = new ConcurrentHashMap<>();

        private final NetworkAddress networkAddress;

        /** The future have to be complete after the node start and all Meta storage watches are deployd. */
        private CompletableFuture<Void> deployWatchesFut;

        /**
         * Constructor that simply creates a subset of components of this node.
         */
        Node(TestInfo testInfo, NetworkAddress addr) {
            networkAddress = addr;

            name = testNodeName(testInfo, addr.port());

            Path dir = workDir.resolve(name);

            vaultManager = createVault(name, dir);

            nodeCfgGenerator = new ConfigurationTreeGenerator(
                    NetworkConfiguration.KEY, RestConfiguration.KEY, ClientConnectorConfiguration.KEY
            );

            Path configPath = workDir.resolve(testInfo.getDisplayName());
            nodeCfgMgr = new ConfigurationManager(
                    List.of(NetworkConfiguration.KEY,
                            RestConfiguration.KEY,
                            ClientConnectorConfiguration.KEY),
                    new LocalFileConfigurationStorage(configPath, nodeCfgGenerator),
                    nodeCfgGenerator,
                    new TestConfigurationValidator()
            );

            clusterService = ClusterServiceTestUtils.clusterService(
                    testInfo,
                    addr.port(),
                    finder
            );

            lockManager = new HeapLockManager();

            HybridClock hybridClock = new HybridClockImpl();

            var raftGroupEventsClientListener = new RaftGroupEventsClientListener();

            raftManager = new Loza(clusterService, raftConfiguration, dir, hybridClock, raftGroupEventsClientListener);

            var clusterStateStorage = new TestClusterStateStorage();
            var logicalTopology = new LogicalTopologyImpl(clusterStateStorage);

            cmgManager = new ClusterManagementGroupManager(
                    vaultManager,
                    clusterService,
                    raftManager,
                    clusterStateStorage,
                    logicalTopology,
                    clusterManagementConfiguration,
                    nodeAttributes,
                    new TestConfigurationValidator());

            replicaManager = new ReplicaManager(
                    name,
                    clusterService,
                    cmgManager,
                    hybridClock,
                    Set.of(TableMessageGroup.class, TxMessageGroup.class)
            );

            ReplicaService replicaSvc = new ReplicaService(
                    clusterService.messagingService(),
                    hybridClock
            );

            txManager = new TxManagerImpl(replicaSvc, lockManager, hybridClock, new TransactionIdGenerator(addr.port()));

            String nodeName = clusterService.nodeName();

            LogicalTopologyServiceImpl logicalTopologyService = new LogicalTopologyServiceImpl(logicalTopology, cmgManager);

            var topologyAwareRaftGroupServiceFactory = new TopologyAwareRaftGroupServiceFactory(
                    clusterService,
                    logicalTopologyService,
                    Loza.FACTORY,
                    raftGroupEventsClientListener
            );

            KeyValueStorage keyValueStorage = testInfo.getTestMethod().get().isAnnotationPresent(UseRocksMetaStorage.class)
                    ? new RocksDbKeyValueStorage(nodeName, resolveDir(dir, "metaStorage"))
                    : new SimpleInMemoryKeyValueStorage(nodeName);

            metaStorageManager = new MetaStorageManagerImpl(
                    vaultManager,
                    clusterService,
                    cmgManager,
                    logicalTopologyService,
                    raftManager,
                    keyValueStorage,
                    hybridClock,
                    topologyAwareRaftGroupServiceFactory,
                    metaStorageConfiguration
            );

            cfgStorage = new DistributedConfigurationStorage(metaStorageManager);

            clusterCfgGenerator = new ConfigurationTreeGenerator(
                    List.of(
                            PersistentPageMemoryStorageEngineConfiguration.KEY,
                            VolatilePageMemoryStorageEngineConfiguration.KEY,
                            TablesConfiguration.KEY,
                            GcConfiguration.KEY
                    ),
                    List.of(ExtendedTableConfigurationSchema.class),
                    List.of(
                            VolatilePageMemoryDataStorageConfigurationSchema.class,
                            UnsafeMemoryAllocatorConfigurationSchema.class,
                            PersistentPageMemoryDataStorageConfigurationSchema.class,
                            HashIndexConfigurationSchema.class,
                            ConstantValueDefaultConfigurationSchema.class,
                            FunctionCallDefaultConfigurationSchema.class,
                            NullValueDefaultConfigurationSchema.class,
                            TestDataStorageConfigurationSchema.class
                    )
            );
            clusterCfgMgr = new ConfigurationManager(
                    List.of(
                            PersistentPageMemoryStorageEngineConfiguration.KEY,
                            VolatilePageMemoryStorageEngineConfiguration.KEY,
                            TablesConfiguration.KEY,
                            GcConfiguration.KEY
                    ),
                    cfgStorage,
                    clusterCfgGenerator,
                    new TestConfigurationValidator()
            );

            ConfigurationRegistry clusterConfigRegistry = clusterCfgMgr.configurationRegistry();

            Consumer<LongFunction<CompletableFuture<?>>> registry = (LongFunction<CompletableFuture<?>> function) ->
                    metaStorageManager.registerRevisionUpdateListener(function::apply);

            TablesConfiguration tablesCfg = clusterConfigRegistry.getConfiguration(TablesConfiguration.KEY);

            GcConfiguration gcConfig = clusterConfigRegistry.getConfiguration(GcConfiguration.KEY);

            DataStorageModules dataStorageModules = new DataStorageModules(List.of(
                    new PersistentPageMemoryDataStorageModule(),
                    new VolatilePageMemoryDataStorageModule(),
                    new TestDataStorageModule()
            ));

            Path storagePath = dir.resolve("storage");

            dataStorageMgr = new DataStorageManager(
                    dataStorageModules.createStorageEngines(
                            name,
                            clusterConfigRegistry,
                            dir.resolve("storage"),
                            null
                    )
            );

            baselineMgr = new BaselineManager(
                    clusterCfgMgr,
                    metaStorageManager,
                    clusterService);

            clockWaiter = new ClockWaiter(name, hybridClock);

            catalogManager = new CatalogManagerImpl(
                    new UpdateLogImpl(metaStorageManager),
                    clockWaiter
            );

            schemaManager = new SchemaManager(registry, tablesCfg, metaStorageManager);

            distributionZoneManager = new DistributionZoneManager(
                    name,
                    registry,
                    tablesCfg,
                    metaStorageManager,
                    logicalTopologyService,
                    vaultManager,
                    catalogManager
            );

            tableManager = new TableManager(
                    name,
                    registry,
                    tablesCfg,
                    gcConfig,
                    clusterService,
                    raftManager,
                    replicaManager,
                    Mockito.mock(LockManager.class),
                    replicaSvc,
                    baselineMgr,
                    clusterService.topologyService(),
                    txManager,
                    dataStorageMgr,
                    storagePath,
                    metaStorageManager,
                    schemaManager,
                    view -> new LocalLogStorageFactory(),
                    new HybridClockImpl(),
                    new OutgoingSnapshotsManager(clusterService.messagingService()),
                    topologyAwareRaftGroupServiceFactory,
                    vaultManager,
                    cmgManager,
                    distributionZoneManager,
                    catalogManager
            ) {
                @Override
                protected TxStateTableStorage createTxStateTableStorage(
                        CatalogTableDescriptor tableDescriptor,
                        CatalogZoneDescriptor zoneDescriptor
                ) {
                    return testInfo.getTestMethod().get().isAnnotationPresent(UseTestTxStateStorage.class)
                            ? spy(new TestTxStateTableStorage())
                            : super.createTxStateTableStorage(tableDescriptor, zoneDescriptor);
                }

                @Override
                protected CompletableFuture<Void> handleChangeStableAssignmentEvent(WatchEvent evt) {
                    TablePartitionId tablePartitionId = getTablePartitionId(evt);

                    return super.handleChangeStableAssignmentEvent(evt)
                            .whenComplete((v, e) -> {
                                if (tablePartitionId == null) {
                                    return;
                                }

                                CompletableFuture<Void> finishFuture = finishHandleChangeStableAssignmentEventFutures.get(tablePartitionId);

                                if (finishFuture == null) {
                                    return;
                                }

                                if (e == null) {
                                    finishFuture.complete(null);
                                } else {
                                    finishFuture.completeExceptionally(e);
                                }
                            });
                }
            };
        }

        /**
         * Starts the created components.
         */
        void start() {
            nodeComponents = new CopyOnWriteArrayList<>();

            List<IgniteComponent> firstComponents = List.of(
                    vaultManager,
                    nodeCfgMgr,
                    clusterService,
                    raftManager,
                    cmgManager
            );

            firstComponents.forEach(IgniteComponent::start);

            nodeComponents.addAll(firstComponents);

            deployWatchesFut = CompletableFuture.supplyAsync(() -> {
                List<IgniteComponent> secondComponents = List.of(
                        metaStorageManager,
                        clusterCfgMgr,
                        clockWaiter,
                        catalogManager,
                        distributionZoneManager,
                        replicaManager,
                        txManager,
                        baselineMgr,
                        dataStorageMgr,
                        schemaManager,
                        tableManager
                );

                secondComponents.forEach(IgniteComponent::start);

                nodeComponents.addAll(secondComponents);

                var configurationNotificationFut = metaStorageManager.recoveryFinishedFuture().thenCompose(rev -> {
                    return allOf(
                            nodeCfgMgr.configurationRegistry().notifyCurrentConfigurationListeners(),
                            clusterCfgMgr.configurationRegistry().notifyCurrentConfigurationListeners(),
                            ((MetaStorageManagerImpl) metaStorageManager).notifyRevisionUpdateListenerOnStart()
                    );
                });

                assertThat(configurationNotificationFut, willSucceedIn(1, TimeUnit.MINUTES));

                return metaStorageManager.deployWatches();
            }).thenCompose(identity());
        }

        /**
         * Waits for watches deployed.
         */
        void waitWatches() {
            assertThat("Watches were not deployed", deployWatchesFut, willCompleteSuccessfully());
        }

        /**
         * Stops the created components.
         */
        void stop() {
            new ReverseIterator<>(nodeComponents).forEachRemaining(component -> {
                try {
                    component.beforeNodeStop();
                } catch (Exception e) {
                    LOG.error("Unable to execute before node stop [component={}]", e, component);
                }
            });

            new ReverseIterator<>(nodeComponents).forEachRemaining(component -> {
                try {
                    component.stop();
                } catch (Exception e) {
                    LOG.error("Unable to stop component [component={}]", e, component);
                }
            });


            nodeCfgGenerator.close();
            clusterCfgGenerator.close();
        }

        @Nullable TablePartitionId getTablePartitionId(WatchEvent event) {
            assertTrue(event.single(), event.toString());

            Entry stableAssignmentsWatchEvent = event.entryEvent().newEntry();

            if (stableAssignmentsWatchEvent.value() == null) {
                return null;
            }

            int partitionId = extractPartitionNumber(stableAssignmentsWatchEvent.key());
            int tableId = extractTableId(stableAssignmentsWatchEvent.key(), STABLE_ASSIGNMENTS_PREFIX);

            return new TablePartitionId(tableId, partitionId);
        }

        TablePartitionId getTablePartitionId(String tableName, int partitionId) {
            InternalTable internalTable = getInternalTable(this, tableName);

            return new TablePartitionId(internalTable.tableId(), partitionId);
        }
    }

    /**
     * Starts the Vault component.
     */
    private static VaultManager createVault(String nodeName, Path workDir) {
        return new VaultManager(new PersistentVaultService(nodeName, resolveDir(workDir, "vault")));
    }

    private static Path resolveDir(Path workDir, String dirName) {
        Path newDirPath = workDir.resolve(dirName);

        try {
            return Files.createDirectories(newDirPath);
        } catch (IOException e) {
            throw new IgniteInternalException(e);
        }
    }

    private void createTableWithOnePartition(
            Node node,
            String tableName,
            String zoneName,
            int replicas,
            boolean testDataStorage
    ) throws Exception {
<<<<<<< HEAD
        createZoneWithDataStorage(
                node.catalogManager,
                zoneName,
                1,
                replicas,
                testDataStorage ? TestStorageEngine.ENGINE_NAME : null
        );
=======
        createZone(node, zoneName, 1, replicas, testDataStorage);
>>>>>>> 84acc5d5

        createTable(node, zoneName, tableName);

        waitPartitionAssignmentsSyncedToExpected(0, replicas);

        checkPartitionNodes(0, replicas);
    }

<<<<<<< HEAD
    private void changeTableReplicasForSinglePartition(String zoneName, int replicas) throws Exception {
        alterZone(nodes.get(0).catalogManager, zoneName, replicas);
=======
    private void changeTableReplicasForSinglePartition(Node node, String zoneName, int replicas) throws Exception {
        alterZone(node, zoneName, replicas);
>>>>>>> 84acc5d5

        waitPartitionAssignmentsSyncedToExpected(0, replicas);

        checkPartitionNodes(0, replicas);
    }

    private static Set<Assignment> getEvictedAssignments(Set<Assignment> beforeChange, Set<Assignment> afterChange) {
        Set<Assignment> result = new HashSet<>(beforeChange);

        result.removeAll(afterChange);

        return result;
    }

    private static InternalTable getInternalTable(Node node, String tableName) {
        Table table = node.tableManager.table(tableName);

        assertNotNull(table, tableName);

        return ((TableImpl) table).internalTable();
    }

    private static void checkInvokeDestroyedPartitionStorages(Node node, String tableName, int partitionId) {
        InternalTable internalTable = getInternalTable(node, tableName);

        verify(internalTable.storage(), atLeast(1)).destroyPartition(partitionId);
        verify(internalTable.txStateStorage(), atLeast(1)).destroyTxStateStorage(partitionId);
    }

    private static void throwExceptionOnInvokeDestroyPartitionStorages(Node node, String tableName, int partitionId) {
        InternalTable internalTable = getInternalTable(node, tableName);

        doAnswer(answer -> CompletableFuture.failedFuture(new StorageException("From test")))
                .when(internalTable.storage())
                .destroyPartition(partitionId);

        doAnswer(answer -> CompletableFuture.failedFuture(new IgniteInternalException("From test")))
                .when(internalTable.txStateStorage())
                .destroyTxStateStorage(partitionId);
    }

    private void prepareFinishHandleChangeStableAssignmentEventFuture(Node node, String tableName, int partitionId) {
        TablePartitionId tablePartitionId = new TablePartitionId(getInternalTable(node, tableName).tableId(), partitionId);

        node.finishHandleChangeStableAssignmentEventFutures.put(tablePartitionId, new CompletableFuture<>());
    }

    private CompletableFuture<?> collectFinishHandleChangeStableAssignmentEventFuture(
            @Nullable Predicate<Node> nodeFilter,
            String tableName,
            int partitionId
    ) {
        List<CompletableFuture<Void>> futures = new ArrayList<>();

        for (Node node : nodes) {
            if (nodeFilter != null && !nodeFilter.test(node)) {
                continue;
            }

            TablePartitionId tablePartitionId = new TablePartitionId(getInternalTable(node, tableName).tableId(), partitionId);

            CompletableFuture<Void> future = node.finishHandleChangeStableAssignmentEventFutures.get(tablePartitionId);

            assertNotNull(future, String.format("node=%s, table=%s, partitionId=%s", node.name, tableName, partitionId));

            futures.add(future);
        }

        assertThat(String.format("tableName=%s, partitionId=%s", tableName, partitionId), futures, not(empty()));

        return allOf(futures.toArray(CompletableFuture<?>[]::new));
    }

<<<<<<< HEAD
    private static void createTable(Node node, String zoneName, String tableName) {
        TableTestUtils.createTable(
                node.catalogManager,
                DEFAULT_SCHEMA_NAME,
                zoneName,
                tableName,
                List.of(
                        ColumnParams.builder().name("key").type(org.apache.ignite.sql.ColumnType.INT64).build(),
                        ColumnParams.builder().name("val").type(org.apache.ignite.sql.ColumnType.INT32).nullable(true).build()
                ),
                List.of("key")
        );

        TableDefinition tableDefinition = SchemaBuilders.tableBuilder(DEFAULT_SCHEMA_NAME, tableName).columns(
                SchemaBuilders.column("key", ColumnType.INT64).build(),
                SchemaBuilders.column("val", ColumnType.INT32).asNullable(true).build()
        ).withPrimaryKey("key").build();

        CompletableFuture<Table> createTableFuture = node.tableManager.createTableAsync(
                tableName,
                zoneName,
                tblChanger -> SchemaConfigurationConverter.convert(tableDefinition, tblChanger)
        );

        assertThat(createTableFuture, willCompleteSuccessfully());
=======
    private static void createZone(Node node, String zoneName, int partitions, int replicas) {
        createZone(node, zoneName, partitions, replicas, false);
    }

    private static void createZone(Node node, String zoneName, int partitions, int replicas, boolean testDataStorage) {
        DistributionZonesTestUtil.createZone(
                node.distributionZoneManager,
                zoneName,
                partitions,
                replicas,
                testDataStorage ? (dataStorageChange -> dataStorageChange.convert(TestDataStorageChange.class)) : null
        );
    }

    private static void alterZone(Node node, String zoneName, int replicas) {
        alterZoneReplicas(node.distributionZoneManager, zoneName, replicas);
    }

    private static void createTable(Node node, String zoneName, String tableName) {
        TableDefinition schTbl1 = SchemaBuilders.tableBuilder(DEFAULT_SCHEMA_NAME, tableName).columns(
                SchemaBuilders.column("key", ColumnType.INT64).build(),
                SchemaBuilders.column("val", ColumnType.INT32).asNullable(true).build()
        ).withPrimaryKey("key").build();

        CompletableFuture<Table> createTableFuture = node.tableManager.createTableAsync(
                tableName,
                zoneName,
                tblChanger -> SchemaConfigurationConverter.convert(schTbl1, tblChanger)
        );

        assertThat(createTableFuture, willCompleteSuccessfully());
    }

    private static @Nullable Integer getTableId(Node node, String tableName) {
        TableConfiguration tableConfig = node.clusterCfgMgr.configurationRegistry().getConfiguration(TablesConfiguration.KEY).tables()
                .get(tableName);

        return tableConfig == null ? null : tableConfig.id().value();
    }

    private Node getNode(int nodeIndex) {
        return nodes.get(nodeIndex);
    }

    private void checkPartitionNodes(int partitionId, int expNodeCount) {
        for (Node node : nodes) {
            assertEquals(expNodeCount, getPartitionClusterNodes(node, partitionId).size(), node.name);
        }
>>>>>>> 84acc5d5
    }
}<|MERGE_RESOLUTION|>--- conflicted
+++ resolved
@@ -21,13 +21,6 @@
 import static java.util.function.Function.identity;
 import static java.util.stream.Collectors.toSet;
 import static org.apache.ignite.internal.catalog.CatalogService.DEFAULT_SCHEMA_NAME;
-<<<<<<< HEAD
-import static org.apache.ignite.internal.distributionzones.DistributionZonesTestUtil.alterZone;
-import static org.apache.ignite.internal.distributionzones.DistributionZonesTestUtil.createZone;
-import static org.apache.ignite.internal.distributionzones.DistributionZonesTestUtil.createZoneWithDataStorage;
-=======
-import static org.apache.ignite.internal.distributionzones.DistributionZonesTestUtil.alterZoneReplicas;
->>>>>>> 84acc5d5
 import static org.apache.ignite.internal.distributionzones.rebalance.RebalanceUtil.partitionAssignments;
 import static org.apache.ignite.internal.testframework.IgniteTestUtils.testNodeName;
 import static org.apache.ignite.internal.testframework.IgniteTestUtils.waitForCondition;
@@ -97,6 +90,7 @@
 import org.apache.ignite.internal.configuration.testframework.InjectConfiguration;
 import org.apache.ignite.internal.configuration.validation.TestConfigurationValidator;
 import org.apache.ignite.internal.distributionzones.DistributionZoneManager;
+import org.apache.ignite.internal.distributionzones.DistributionZonesTestUtil;
 import org.apache.ignite.internal.hlc.HybridClock;
 import org.apache.ignite.internal.hlc.HybridClockImpl;
 import org.apache.ignite.internal.logger.IgniteLogger;
@@ -140,11 +134,7 @@
 import org.apache.ignite.internal.storage.DataStorageModules;
 import org.apache.ignite.internal.storage.StorageException;
 import org.apache.ignite.internal.storage.impl.TestDataStorageModule;
-<<<<<<< HEAD
 import org.apache.ignite.internal.storage.impl.TestStorageEngine;
-=======
-import org.apache.ignite.internal.storage.impl.schema.TestDataStorageChange;
->>>>>>> 84acc5d5
 import org.apache.ignite.internal.storage.impl.schema.TestDataStorageConfigurationSchema;
 import org.apache.ignite.internal.storage.pagememory.PersistentPageMemoryDataStorageModule;
 import org.apache.ignite.internal.storage.pagememory.VolatilePageMemoryDataStorageModule;
@@ -195,11 +185,7 @@
  */
 @ExtendWith(WorkDirectoryExtension.class)
 @ExtendWith(ConfigurationExtension.class)
-<<<<<<< HEAD
-=======
 @Timeout(120)
-@Disabled("https://issues.apache.org/jira/browse/IGNITE-20114")
->>>>>>> 84acc5d5
 public class ItRebalanceDistributedTest extends BaseIgniteAbstractTest {
     private static final IgniteLogger LOG = Loggers.forClass(ItRebalanceDistributedTest.class);
 
@@ -295,25 +281,15 @@
 
     @Test
     void testOneRebalance() throws Exception {
-<<<<<<< HEAD
-        createZone(nodes.get(0).catalogManager, ZONE_1_NAME, 1, 1);
-
-        createTable(nodes.get(0), ZONE_1_NAME, TABLE_1_NAME);
-=======
         Node node = getNode(0);
 
         createZone(node, ZONE_NAME, 1, 1);
 
         createTable(node, ZONE_NAME, TABLE_NAME);
->>>>>>> 84acc5d5
 
         assertTrue(waitForCondition(() -> getPartitionClusterNodes(node, 0).size() == 1, ASSIGNMENTS_AWAIT_TIMEOUT_MILLIS));
 
-<<<<<<< HEAD
-        alterZone(nodes.get(0).catalogManager, ZONE_1_NAME, 2);
-=======
         alterZone(node, ZONE_NAME, 2);
->>>>>>> 84acc5d5
 
         waitPartitionAssignmentsSyncedToExpected(0, 2);
 
@@ -322,27 +298,16 @@
 
     @Test
     void testTwoQueuedRebalances() throws Exception {
-<<<<<<< HEAD
-        createZone(nodes.get(0).catalogManager, ZONE_1_NAME, 1, 1);
-
-        createTable(nodes.get(0), ZONE_1_NAME, TABLE_1_NAME);
-=======
         Node node = getNode(0);
 
         createZone(node, ZONE_NAME, 1, 1);
 
         createTable(node, ZONE_NAME, TABLE_NAME);
->>>>>>> 84acc5d5
 
         assertTrue(waitForCondition(() -> getPartitionClusterNodes(node, 0).size() == 1, ASSIGNMENTS_AWAIT_TIMEOUT_MILLIS));
 
-<<<<<<< HEAD
-        alterZone(nodes.get(0).catalogManager, ZONE_1_NAME, 2);
-        alterZone(nodes.get(0).catalogManager, ZONE_1_NAME, 3);
-=======
         alterZone(node, ZONE_NAME, 2);
         alterZone(node, ZONE_NAME, 3);
->>>>>>> 84acc5d5
 
         waitPartitionAssignmentsSyncedToExpected(0, 3);
 
@@ -351,29 +316,17 @@
 
     @Test
     void testThreeQueuedRebalances() throws Exception {
-<<<<<<< HEAD
-        createZone(nodes.get(0).catalogManager, ZONE_1_NAME, 1, 1);
-
-        createTable(nodes.get(0), ZONE_1_NAME, TABLE_1_NAME);
-=======
         Node node = getNode(0);
 
         createZone(node, ZONE_NAME, 1, 1);
 
         createTable(node, ZONE_NAME, TABLE_NAME);
->>>>>>> 84acc5d5
 
         assertTrue(waitForCondition(() -> getPartitionClusterNodes(node, 0).size() == 1, ASSIGNMENTS_AWAIT_TIMEOUT_MILLIS));
 
-<<<<<<< HEAD
-        alterZone(nodes.get(0).catalogManager, ZONE_1_NAME, 2);
-        alterZone(nodes.get(0).catalogManager, ZONE_1_NAME, 3);
-        alterZone(nodes.get(0).catalogManager, ZONE_1_NAME, 2);
-=======
         alterZone(node, ZONE_NAME, 2);
         alterZone(node, ZONE_NAME, 3);
         alterZone(node, ZONE_NAME, 2);
->>>>>>> 84acc5d5
 
         waitPartitionAssignmentsSyncedToExpected(0, 2);
 
@@ -385,11 +338,6 @@
         Node node0 = getNode(0);
         Node node1 = getNode(1);
 
-<<<<<<< HEAD
-        createZone(nodes.get(0).catalogManager, zoneName, 1, 2);
-
-        createTable(nodes.get(1), zoneName, TABLE_1_NAME);
-=======
         String zoneName = "zone2";
 
         createZone(node0, zoneName, 1, 2);
@@ -398,7 +346,6 @@
         createTable(node1, zoneName, TABLE_NAME);
 
         InternalTable table = getInternalTable(node1, TABLE_NAME);
->>>>>>> 84acc5d5
 
         waitPartitionAssignmentsSyncedToExpected(0, 2);
 
@@ -407,8 +354,6 @@
                 .collect(toSet());
 
         Node newNode = nodes.stream().filter(n -> !partitionNodesConsistentIds.contains(n.name)).findFirst().orElseThrow();
-
-        InternalTable table = getInternalTable(nodes.get(1), TABLE_1_NAME);
 
         Node leaderNode = findNodeByConsistentId(table.leaderAssignment(0).name());
 
@@ -438,11 +383,7 @@
                     return false;
                 });
 
-<<<<<<< HEAD
-        alterZone(nodes.get(0).catalogManager, zoneName, 3);
-=======
         alterZone(node0, zoneName, 3);
->>>>>>> 84acc5d5
 
         assertTrue(countDownLatch.await(10, TimeUnit.SECONDS));
 
@@ -460,25 +401,15 @@
 
     @Test
     void testRebalanceRetryWhenCatchupFailed() throws Exception {
-<<<<<<< HEAD
-        createZone(nodes.get(0).catalogManager, ZONE_1_NAME, 1, 1);
-
-        createTable(nodes.get(0), ZONE_1_NAME, TABLE_1_NAME);
-=======
         Node node = getNode(0);
 
         createZone(node, ZONE_NAME, 1, 1);
 
         createTable(node, ZONE_NAME, TABLE_NAME);
->>>>>>> 84acc5d5
 
         assertTrue(waitForCondition(() -> getPartitionClusterNodes(node, 0).size() == 1, ASSIGNMENTS_AWAIT_TIMEOUT_MILLIS));
 
-<<<<<<< HEAD
-        alterZone(nodes.get(0).catalogManager, ZONE_1_NAME, 1);
-=======
         alterZone(node, ZONE_NAME, 1);
->>>>>>> 84acc5d5
 
         waitPartitionAssignmentsSyncedToExpected(0, 1);
 
@@ -504,11 +435,7 @@
             return false;
         });
 
-<<<<<<< HEAD
-        alterZone(nodes.get(0).catalogManager, ZONE_1_NAME, 3);
-=======
         alterZone(node, ZONE_NAME, 3);
->>>>>>> 84acc5d5
 
         waitPartitionAssignmentsSyncedToExpected(0, 3);
 
@@ -517,16 +444,11 @@
 
     @Test
     @UseTestTxStateStorage
-<<<<<<< HEAD
-    void testDestroyPartitionStoragesOnEvictNode() throws Exception {
-        createTableWithOnePartition(nodes.get(0), TABLE_1_NAME, ZONE_1_NAME, 3, true);
-=======
     @Disabled("https://issues.apache.org/jira/browse/IGNITE-20230")
     void testDestroyPartitionStoragesOnEvictNode() throws Exception {
         Node node = getNode(0);
 
         createTableWithOnePartition(node, TABLE_NAME, ZONE_NAME, 3, true);
->>>>>>> 84acc5d5
 
         waitPartitionAssignmentsSyncedToExpected(0, 3);
 
@@ -562,13 +484,9 @@
     @UseRocksMetaStorage
     @Disabled("https://issues.apache.org/jira/browse/IGNITE-20187")
     void testDestroyPartitionStoragesOnRestartEvictedNode(TestInfo testInfo) throws Exception {
-<<<<<<< HEAD
-        createTableWithOnePartition(nodes.get(0), TABLE_1_NAME, ZONE_1_NAME, 3, true);
-=======
         Node node = getNode(0);
 
         createTableWithOnePartition(node, TABLE_NAME, ZONE_NAME, 3, true);
->>>>>>> 84acc5d5
 
         waitPartitionAssignmentsSyncedToExpected(0, 3);
 
@@ -621,13 +539,8 @@
 
     private void waitPartitionAssignmentsSyncedToExpected(int partNum, int replicasNum) throws Exception {
         assertTrue(waitForCondition(
-<<<<<<< HEAD
-                () -> IntStream.range(0, nodes.size()).allMatch(n -> getPartitionClusterNodes(n, partNum).size() == replicasNum),
-                10 * ASSIGNMENTS_AWAIT_TIMEOUT_MILLIS
-=======
                 () -> nodes.stream().allMatch(n -> getPartitionClusterNodes(n, partNum).size() == replicasNum),
                 (long) ASSIGNMENTS_AWAIT_TIMEOUT_MILLIS * nodes.size()
->>>>>>> 84acc5d5
         ));
     }
 
@@ -1067,17 +980,7 @@
             int replicas,
             boolean testDataStorage
     ) throws Exception {
-<<<<<<< HEAD
-        createZoneWithDataStorage(
-                node.catalogManager,
-                zoneName,
-                1,
-                replicas,
-                testDataStorage ? TestStorageEngine.ENGINE_NAME : null
-        );
-=======
         createZone(node, zoneName, 1, replicas, testDataStorage);
->>>>>>> 84acc5d5
 
         createTable(node, zoneName, tableName);
 
@@ -1086,13 +989,8 @@
         checkPartitionNodes(0, replicas);
     }
 
-<<<<<<< HEAD
-    private void changeTableReplicasForSinglePartition(String zoneName, int replicas) throws Exception {
-        alterZone(nodes.get(0).catalogManager, zoneName, replicas);
-=======
     private void changeTableReplicasForSinglePartition(Node node, String zoneName, int replicas) throws Exception {
         alterZone(node, zoneName, replicas);
->>>>>>> 84acc5d5
 
         waitPartitionAssignmentsSyncedToExpected(0, replicas);
 
@@ -1166,7 +1064,24 @@
         return allOf(futures.toArray(CompletableFuture<?>[]::new));
     }
 
-<<<<<<< HEAD
+    private static void createZone(Node node, String zoneName, int partitions, int replicas) {
+        createZone(node, zoneName, partitions, replicas, false);
+    }
+
+    private static void createZone(Node node, String zoneName, int partitions, int replicas, boolean testDataStorage) {
+        DistributionZonesTestUtil.createZone(
+                node.catalogManager,
+                zoneName,
+                partitions,
+                replicas,
+                testDataStorage ? TestStorageEngine.ENGINE_NAME : null
+        );
+    }
+
+    private static void alterZone(Node node, String zoneName, int replicas) {
+        DistributionZonesTestUtil.alterZoneReplicas(node.distributionZoneManager, zoneName, replicas);
+    }
+
     private static void createTable(Node node, String zoneName, String tableName) {
         TableTestUtils.createTable(
                 node.catalogManager,
@@ -1192,38 +1107,6 @@
         );
 
         assertThat(createTableFuture, willCompleteSuccessfully());
-=======
-    private static void createZone(Node node, String zoneName, int partitions, int replicas) {
-        createZone(node, zoneName, partitions, replicas, false);
-    }
-
-    private static void createZone(Node node, String zoneName, int partitions, int replicas, boolean testDataStorage) {
-        DistributionZonesTestUtil.createZone(
-                node.distributionZoneManager,
-                zoneName,
-                partitions,
-                replicas,
-                testDataStorage ? (dataStorageChange -> dataStorageChange.convert(TestDataStorageChange.class)) : null
-        );
-    }
-
-    private static void alterZone(Node node, String zoneName, int replicas) {
-        alterZoneReplicas(node.distributionZoneManager, zoneName, replicas);
-    }
-
-    private static void createTable(Node node, String zoneName, String tableName) {
-        TableDefinition schTbl1 = SchemaBuilders.tableBuilder(DEFAULT_SCHEMA_NAME, tableName).columns(
-                SchemaBuilders.column("key", ColumnType.INT64).build(),
-                SchemaBuilders.column("val", ColumnType.INT32).asNullable(true).build()
-        ).withPrimaryKey("key").build();
-
-        CompletableFuture<Table> createTableFuture = node.tableManager.createTableAsync(
-                tableName,
-                zoneName,
-                tblChanger -> SchemaConfigurationConverter.convert(schTbl1, tblChanger)
-        );
-
-        assertThat(createTableFuture, willCompleteSuccessfully());
     }
 
     private static @Nullable Integer getTableId(Node node, String tableName) {
@@ -1241,6 +1124,5 @@
         for (Node node : nodes) {
             assertEquals(expNodeCount, getPartitionClusterNodes(node, partitionId).size(), node.name);
         }
->>>>>>> 84acc5d5
     }
 }