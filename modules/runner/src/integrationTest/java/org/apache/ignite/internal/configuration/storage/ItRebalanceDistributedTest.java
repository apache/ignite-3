--- conflicted
+++ resolved
@@ -445,15 +445,10 @@
     @Test
     @UseTestTxStateStorage
     @Disabled("https://issues.apache.org/jira/browse/IGNITE-20230")
-<<<<<<< HEAD
-    void testDestroyPartitionStoragesOnEvictNode() {
-        createTableWithOnePartition(TABLE_1_NAME, ZONE_1_NAME, 3, true);
-=======
     void testDestroyPartitionStoragesOnEvictNode() throws Exception {
         Node node = getNode(0);
 
         createTableWithOnePartition(node, TABLE_NAME, ZONE_NAME, 3, true);
->>>>>>> e32fd8d0
 
         waitPartitionAssignmentsSyncedToExpected(0, 3);
 
