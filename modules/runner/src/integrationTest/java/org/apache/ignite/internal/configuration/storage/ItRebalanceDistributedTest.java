/*
 * Licensed to the Apache Software Foundation (ASF) under one or more
 * contributor license agreements. See the NOTICE file distributed with
 * this work for additional information regarding copyright ownership.
 * The ASF licenses this file to You under the Apache License, Version 2.0
 * (the "License"); you may not use this file except in compliance with
 * the License. You may obtain a copy of the License at
 *
 *      http://www.apache.org/licenses/LICENSE-2.0
 *
 * Unless required by applicable law or agreed to in writing, software
 * distributed under the License is distributed on an "AS IS" BASIS,
 * WITHOUT WARRANTIES OR CONDITIONS OF ANY KIND, either express or implied.
 * See the License for the specific language governing permissions and
 * limitations under the License.
 */

package org.apache.ignite.internal.configuration.storage;

import static java.util.concurrent.CompletableFuture.allOf;
import static java.util.function.Function.identity;
import static org.apache.ignite.internal.catalog.CatalogService.DEFAULT_SCHEMA_NAME;
<<<<<<< HEAD
import static org.apache.ignite.internal.distributionzones.DistributionZonesTestUtil.alterZone;
import static org.apache.ignite.internal.distributionzones.DistributionZonesTestUtil.createZone;
=======
import static org.apache.ignite.internal.distributionzones.DistributionZonesTestUtil.alterZoneReplicas;
>>>>>>> 39b34d9e
import static org.apache.ignite.internal.distributionzones.DistributionZonesTestUtil.createZoneWithDataStorage;
import static org.apache.ignite.internal.distributionzones.rebalance.RebalanceUtil.partitionAssignments;
import static org.apache.ignite.internal.testframework.IgniteTestUtils.testNodeName;
import static org.apache.ignite.internal.testframework.IgniteTestUtils.waitForCondition;
import static org.apache.ignite.internal.testframework.matchers.CompletableFutureExceptionMatcher.willThrowFast;
import static org.apache.ignite.internal.testframework.matchers.CompletableFutureMatcher.willCompleteSuccessfully;
import static org.apache.ignite.internal.testframework.matchers.CompletableFutureMatcher.willSucceedIn;
import static org.apache.ignite.internal.util.CollectionUtils.first;
import static org.apache.ignite.internal.utils.RebalanceUtil.STABLE_ASSIGNMENTS_PREFIX;
import static org.apache.ignite.internal.utils.RebalanceUtil.extractPartitionNumber;
import static org.apache.ignite.internal.utils.RebalanceUtil.extractTableId;
import static org.hamcrest.MatcherAssert.assertThat;
import static org.hamcrest.Matchers.empty;
import static org.hamcrest.Matchers.hasSize;
import static org.hamcrest.Matchers.not;
import static org.junit.jupiter.api.Assertions.assertEquals;
import static org.junit.jupiter.api.Assertions.assertNotNull;
import static org.junit.jupiter.api.Assertions.assertTrue;
import static org.mockito.Mockito.atLeast;
import static org.mockito.Mockito.doAnswer;
import static org.mockito.Mockito.spy;
import static org.mockito.Mockito.verify;

import java.io.IOException;
import java.lang.annotation.ElementType;
import java.lang.annotation.Retention;
import java.lang.annotation.RetentionPolicy;
import java.lang.annotation.Target;
import java.nio.file.Files;
import java.nio.file.Path;
import java.util.ArrayList;
import java.util.HashSet;
import java.util.List;
import java.util.Map;
import java.util.Set;
import java.util.concurrent.CompletableFuture;
import java.util.concurrent.ConcurrentHashMap;
import java.util.concurrent.CopyOnWriteArrayList;
import java.util.concurrent.CountDownLatch;
import java.util.concurrent.TimeUnit;
import java.util.concurrent.atomic.AtomicInteger;
import java.util.concurrent.locks.LockSupport;
import java.util.function.Consumer;
import java.util.function.LongFunction;
import java.util.function.Predicate;
import java.util.stream.Collectors;
import java.util.stream.IntStream;
import org.apache.ignite.client.handler.configuration.ClientConnectorConfiguration;
import org.apache.ignite.internal.affinity.Assignment;
import org.apache.ignite.internal.baseline.BaselineManager;
import org.apache.ignite.internal.catalog.CatalogManager;
import org.apache.ignite.internal.catalog.CatalogManagerImpl;
import org.apache.ignite.internal.catalog.ClockWaiter;
import org.apache.ignite.internal.catalog.commands.ColumnParams;
import org.apache.ignite.internal.catalog.descriptors.CatalogTableDescriptor;
import org.apache.ignite.internal.catalog.descriptors.CatalogZoneDescriptor;
import org.apache.ignite.internal.catalog.storage.UpdateLogImpl;
import org.apache.ignite.internal.cluster.management.ClusterManagementGroupManager;
import org.apache.ignite.internal.cluster.management.configuration.ClusterManagementConfiguration;
import org.apache.ignite.internal.cluster.management.configuration.NodeAttributesConfiguration;
import org.apache.ignite.internal.cluster.management.raft.TestClusterStateStorage;
import org.apache.ignite.internal.cluster.management.topology.LogicalTopologyImpl;
import org.apache.ignite.internal.cluster.management.topology.LogicalTopologyServiceImpl;
import org.apache.ignite.internal.configuration.ConfigurationManager;
import org.apache.ignite.internal.configuration.ConfigurationRegistry;
import org.apache.ignite.internal.configuration.ConfigurationTreeGenerator;
import org.apache.ignite.internal.configuration.testframework.ConfigurationExtension;
import org.apache.ignite.internal.configuration.testframework.InjectConfiguration;
import org.apache.ignite.internal.configuration.validation.TestConfigurationValidator;
import org.apache.ignite.internal.distributionzones.DistributionZoneManager;
<<<<<<< HEAD
=======
import org.apache.ignite.internal.distributionzones.DistributionZonesTestUtil;
import org.apache.ignite.internal.distributionzones.configuration.DistributionZonesConfiguration;
>>>>>>> 39b34d9e
import org.apache.ignite.internal.hlc.HybridClock;
import org.apache.ignite.internal.hlc.HybridClockImpl;
import org.apache.ignite.internal.logger.IgniteLogger;
import org.apache.ignite.internal.logger.Loggers;
import org.apache.ignite.internal.manager.IgniteComponent;
import org.apache.ignite.internal.metastorage.Entry;
import org.apache.ignite.internal.metastorage.MetaStorageManager;
import org.apache.ignite.internal.metastorage.WatchEvent;
import org.apache.ignite.internal.metastorage.configuration.MetaStorageConfiguration;
import org.apache.ignite.internal.metastorage.impl.MetaStorageManagerImpl;
import org.apache.ignite.internal.metastorage.server.KeyValueStorage;
import org.apache.ignite.internal.metastorage.server.SimpleInMemoryKeyValueStorage;
import org.apache.ignite.internal.metastorage.server.persistence.RocksDbKeyValueStorage;
import org.apache.ignite.internal.network.configuration.NetworkConfiguration;
import org.apache.ignite.internal.pagememory.configuration.schema.UnsafeMemoryAllocatorConfigurationSchema;
import org.apache.ignite.internal.raft.Loza;
import org.apache.ignite.internal.raft.Peer;
import org.apache.ignite.internal.raft.RaftNodeId;
import org.apache.ignite.internal.raft.client.TopologyAwareRaftGroupServiceFactory;
import org.apache.ignite.internal.raft.configuration.RaftConfiguration;
import org.apache.ignite.internal.raft.server.impl.JraftServerImpl;
import org.apache.ignite.internal.raft.storage.impl.LocalLogStorageFactory;
import org.apache.ignite.internal.replicator.ReplicaManager;
import org.apache.ignite.internal.replicator.ReplicaService;
import org.apache.ignite.internal.replicator.TablePartitionId;
import org.apache.ignite.internal.rest.configuration.RestConfiguration;
import org.apache.ignite.internal.schema.SchemaManager;
import org.apache.ignite.internal.schema.configuration.ExtendedTableConfiguration;
import org.apache.ignite.internal.schema.configuration.ExtendedTableConfigurationSchema;
import org.apache.ignite.internal.schema.configuration.GcConfiguration;
import org.apache.ignite.internal.schema.configuration.TablesConfiguration;
import org.apache.ignite.internal.schema.configuration.defaultvalue.ConstantValueDefaultConfigurationSchema;
import org.apache.ignite.internal.schema.configuration.defaultvalue.FunctionCallDefaultConfigurationSchema;
import org.apache.ignite.internal.schema.configuration.defaultvalue.NullValueDefaultConfigurationSchema;
import org.apache.ignite.internal.schema.configuration.index.HashIndexConfigurationSchema;
import org.apache.ignite.internal.schema.testutils.SchemaConfigurationConverter;
import org.apache.ignite.internal.schema.testutils.builder.SchemaBuilders;
import org.apache.ignite.internal.schema.testutils.definition.ColumnType;
import org.apache.ignite.internal.schema.testutils.definition.TableDefinition;
import org.apache.ignite.internal.storage.DataStorageManager;
import org.apache.ignite.internal.storage.DataStorageModules;
import org.apache.ignite.internal.storage.StorageException;
import org.apache.ignite.internal.storage.impl.TestDataStorageModule;
import org.apache.ignite.internal.storage.impl.TestStorageEngine;
<<<<<<< HEAD
=======
import org.apache.ignite.internal.storage.impl.schema.TestDataStorageChange;
>>>>>>> 39b34d9e
import org.apache.ignite.internal.storage.impl.schema.TestDataStorageConfigurationSchema;
import org.apache.ignite.internal.storage.pagememory.PersistentPageMemoryDataStorageModule;
import org.apache.ignite.internal.storage.pagememory.VolatilePageMemoryDataStorageModule;
import org.apache.ignite.internal.storage.pagememory.configuration.schema.PersistentPageMemoryDataStorageConfigurationSchema;
import org.apache.ignite.internal.storage.pagememory.configuration.schema.PersistentPageMemoryStorageEngineConfiguration;
import org.apache.ignite.internal.storage.pagememory.configuration.schema.VolatilePageMemoryDataStorageConfigurationSchema;
import org.apache.ignite.internal.storage.pagememory.configuration.schema.VolatilePageMemoryStorageEngineConfiguration;
import org.apache.ignite.internal.table.InternalTable;
import org.apache.ignite.internal.table.TableImpl;
import org.apache.ignite.internal.table.TableTestUtils;
import org.apache.ignite.internal.table.distributed.TableManager;
import org.apache.ignite.internal.table.distributed.TableMessageGroup;
import org.apache.ignite.internal.table.distributed.raft.snapshot.outgoing.OutgoingSnapshotsManager;
import org.apache.ignite.internal.testframework.BaseIgniteAbstractTest;
import org.apache.ignite.internal.testframework.WorkDirectory;
import org.apache.ignite.internal.testframework.WorkDirectoryExtension;
import org.apache.ignite.internal.tx.LockManager;
import org.apache.ignite.internal.tx.TxManager;
import org.apache.ignite.internal.tx.impl.HeapLockManager;
import org.apache.ignite.internal.tx.impl.TransactionIdGenerator;
import org.apache.ignite.internal.tx.impl.TxManagerImpl;
import org.apache.ignite.internal.tx.message.TxMessageGroup;
import org.apache.ignite.internal.tx.storage.state.TxStateTableStorage;
import org.apache.ignite.internal.tx.storage.state.test.TestTxStateTableStorage;
import org.apache.ignite.internal.util.ReverseIterator;
import org.apache.ignite.internal.vault.VaultManager;
import org.apache.ignite.internal.vault.persistence.PersistentVaultService;
import org.apache.ignite.lang.IgniteInternalException;
import org.apache.ignite.network.ClusterService;
import org.apache.ignite.network.NetworkAddress;
import org.apache.ignite.network.StaticNodeFinder;
import org.apache.ignite.raft.jraft.rpc.RpcRequests;
import org.apache.ignite.raft.jraft.rpc.impl.RaftGroupEventsClientListener;
import org.apache.ignite.table.Table;
import org.apache.ignite.utils.ClusterServiceTestUtils;
import org.jetbrains.annotations.Nullable;
import org.junit.jupiter.api.AfterEach;
import org.junit.jupiter.api.BeforeEach;
import org.junit.jupiter.api.Disabled;
import org.junit.jupiter.api.Test;
import org.junit.jupiter.api.TestInfo;
import org.junit.jupiter.api.extension.ExtendWith;
import org.mockito.Mockito;

/**
 * Test suite for rebalance process, when replicas' number changed.
 */
@ExtendWith(WorkDirectoryExtension.class)
@ExtendWith(ConfigurationExtension.class)
@Disabled("https://issues.apache.org/jira/browse/IGNITE-20114")
public class ItRebalanceDistributedTest extends BaseIgniteAbstractTest {
    /** Ignite logger. */
    private static final IgniteLogger LOG = Loggers.forClass(ItRebalanceDistributedTest.class);

    private static final String TABLE_1_NAME = "TBL1";

    private static final String ZONE_1_NAME = "zone1";

    private static final int BASE_PORT = 20_000;

    private static final String HOST = "localhost";

    private static final int ASSIGNMENTS_AWAIT_TIMEOUT_MILLIS = 10_000;

    @InjectConfiguration
    private static RaftConfiguration raftConfiguration;

    @InjectConfiguration
    private static ClusterManagementConfiguration clusterManagementConfiguration;

    @InjectConfiguration
    private static NodeAttributesConfiguration nodeAttributes;

    @InjectConfiguration
    private static MetaStorageConfiguration metaStorageConfiguration;

    @Target(ElementType.METHOD)
    @Retention(RetentionPolicy.RUNTIME)
    private @interface UseTestTxStateStorage {
    }

    @Target(ElementType.METHOD)
    @Retention(RetentionPolicy.RUNTIME)
    private @interface UseRocksMetaStorage {
    }

    @WorkDirectory
    private Path workDir;

    private StaticNodeFinder finder;

    private List<Node> nodes;

    @BeforeEach
    void before(TestInfo testInfo) throws Exception {
        nodes = new ArrayList<>();

        List<NetworkAddress> nodeAddresses = new ArrayList<>();

        for (int i = 0; i < 3; i++) {
            nodeAddresses.add(new NetworkAddress(HOST, BASE_PORT + i));
        }

        finder = new StaticNodeFinder(nodeAddresses);

        for (NetworkAddress addr : nodeAddresses) {
            var node = new Node(testInfo, addr);

            nodes.add(node);

            node.start();
        }

        nodes.get(0).cmgManager.initCluster(List.of(nodes.get(2).name), List.of(nodes.get(2).name), "cluster");

        nodes.stream().forEach(Node::waitWatches);

        assertThat(
                allOf(nodes.get(0).cmgManager.onJoinReady(), nodes.get(1).cmgManager.onJoinReady(), nodes.get(2).cmgManager.onJoinReady()),
                willCompleteSuccessfully()
        );

        assertTrue(waitForCondition(() -> nodes.get(0).cmgManager.logicalTopology().join().nodes().size() == 3, 10_000));
    }

    @AfterEach
    void after() {
        for (Node node : nodes) {
            node.stop();
        }
    }

    @Test
<<<<<<< HEAD
    void testOneRebalance() throws Exception {
        createZone(nodes.get(0).catalogManager, ZONE_1_NAME, 1, 1);

        createTable(nodes.get(0), ZONE_1_NAME, TABLE_1_NAME);

        assertTrue(waitForCondition(() -> getPartitionClusterNodes(0, 0).size() == 1, ASSIGNMENTS_AWAIT_TIMEOUT_MILLIS));

        alterZone(nodes.get(0).catalogManager, ZONE_1_NAME, 2);
=======
    void testOneRebalance() throws InterruptedException {
        createZone(nodes.get(0), ZONE_1_NAME, 1, 1);

        TableDefinition schTbl1 = SchemaBuilders.tableBuilder(DEFAULT_SCHEMA_NAME, TABLE_1_NAME).columns(
                SchemaBuilders.column("key", ColumnType.INT64).build(),
                SchemaBuilders.column("val", ColumnType.INT32).asNullable(true).build()
        ).withPrimaryKey("key").build();

        await(nodes.get(0).tableManager.createTableAsync(
                TABLE_1_NAME,
                ZONE_1_NAME,
                tblChanger -> SchemaConfigurationConverter.convert(schTbl1, tblChanger)
        ));

        assertTrue(waitForCondition(() -> getPartitionClusterNodes(0, 0).size() == 1, ASSIGNMENTS_AWAIT_TIMEOUT_MILLIS));

        alterZone(nodes.get(0), ZONE_1_NAME, 2);
>>>>>>> 39b34d9e

        waitPartitionAssignmentsSyncedToExpected(0, 2);

        assertEquals(2, getPartitionClusterNodes(0, 0).size());
        assertEquals(2, getPartitionClusterNodes(1, 0).size());
        assertEquals(2, getPartitionClusterNodes(2, 0).size());
    }

    @Test
<<<<<<< HEAD
    void testTwoQueuedRebalances() throws Exception {
        createZone(nodes.get(0).catalogManager, ZONE_1_NAME, 1, 1);

        createTable(nodes.get(0), ZONE_1_NAME, TABLE_1_NAME);

        assertTrue(waitForCondition(() -> getPartitionClusterNodes(0, 0).size() == 1, ASSIGNMENTS_AWAIT_TIMEOUT_MILLIS));

        alterZone(nodes.get(0).catalogManager, ZONE_1_NAME, 2);
        alterZone(nodes.get(0).catalogManager, ZONE_1_NAME, 3);
=======
    void testTwoQueuedRebalances() throws InterruptedException {
        createZone(nodes.get(0), ZONE_1_NAME, 1, 1);

        TableDefinition schTbl1 = SchemaBuilders.tableBuilder(DEFAULT_SCHEMA_NAME, TABLE_1_NAME).columns(
                SchemaBuilders.column("key", ColumnType.INT64).build(),
                SchemaBuilders.column("val", ColumnType.INT32).asNullable(true).build()
        ).withPrimaryKey("key").build();

        await(nodes.get(0).tableManager.createTableAsync(
                TABLE_1_NAME,
                ZONE_1_NAME,
                tblChanger -> SchemaConfigurationConverter.convert(schTbl1, tblChanger)
        ));

        assertTrue(waitForCondition(() -> getPartitionClusterNodes(0, 0).size() == 1, ASSIGNMENTS_AWAIT_TIMEOUT_MILLIS));

        alterZone(nodes.get(0), ZONE_1_NAME, 2);
        alterZone(nodes.get(0), ZONE_1_NAME, 3);
>>>>>>> 39b34d9e

        waitPartitionAssignmentsSyncedToExpected(0, 3);

        assertEquals(3, getPartitionClusterNodes(0, 0).size());
        assertEquals(3, getPartitionClusterNodes(1, 0).size());
        assertEquals(3, getPartitionClusterNodes(2, 0).size());
    }

    @Test
<<<<<<< HEAD
    void testThreeQueuedRebalances() throws Exception {
        createZone(nodes.get(0).catalogManager, ZONE_1_NAME, 1, 1);

        createTable(nodes.get(0), ZONE_1_NAME, TABLE_1_NAME);

        assertTrue(waitForCondition(() -> getPartitionClusterNodes(0, 0).size() == 1, ASSIGNMENTS_AWAIT_TIMEOUT_MILLIS));

        alterZone(nodes.get(0).catalogManager, ZONE_1_NAME, 2);
        alterZone(nodes.get(0).catalogManager, ZONE_1_NAME, 3);
        alterZone(nodes.get(0).catalogManager, ZONE_1_NAME, 2);
=======
    void testThreeQueuedRebalances() throws InterruptedException {
        createZone(nodes.get(0), ZONE_1_NAME, 1, 1);

        TableDefinition schTbl1 = SchemaBuilders.tableBuilder(DEFAULT_SCHEMA_NAME, TABLE_1_NAME).columns(
                SchemaBuilders.column("key", ColumnType.INT64).build(),
                SchemaBuilders.column("val", ColumnType.INT32).asNullable(true).build()
        ).withPrimaryKey("key").build();

        await(nodes.get(0).tableManager.createTableAsync(
                TABLE_1_NAME,
                ZONE_1_NAME,
                tblChanger -> SchemaConfigurationConverter.convert(schTbl1, tblChanger)));

        assertTrue(waitForCondition(() -> getPartitionClusterNodes(0, 0).size() == 1, ASSIGNMENTS_AWAIT_TIMEOUT_MILLIS));

        alterZone(nodes.get(0), ZONE_1_NAME, 2);
        alterZone(nodes.get(0), ZONE_1_NAME, 3);
        alterZone(nodes.get(0), ZONE_1_NAME, 2);
>>>>>>> 39b34d9e

        waitPartitionAssignmentsSyncedToExpected(0, 2);

        assertEquals(2, getPartitionClusterNodes(0, 0).size());
        assertEquals(2, getPartitionClusterNodes(1, 0).size());
        assertEquals(2, getPartitionClusterNodes(2, 0).size());
    }

    @Test
    void testOnLeaderElectedRebalanceRestart() throws Exception {
        String zoneName = "zone2";

<<<<<<< HEAD
        createZone(nodes.get(0).catalogManager, zoneName, 1, 2);

        createTable(nodes.get(1), zoneName, TABLE_1_NAME);
=======
        createZone(nodes.get(0), zoneName, 1, 2);

        TableDefinition schTbl1 = SchemaBuilders.tableBuilder(DEFAULT_SCHEMA_NAME, TABLE_1_NAME).columns(
                SchemaBuilders.column("key", ColumnType.INT64).build(),
                SchemaBuilders.column("val", ColumnType.INT32).asNullable(true).build()
        ).withPrimaryKey("key").build();

        // Tests that the distribution zone created on node0 is available on node1.
        TableImpl table = (TableImpl) await(nodes.get(1).tableManager.createTableAsync(
                TABLE_1_NAME,
                zoneName,
                tblChanger -> SchemaConfigurationConverter.convert(schTbl1, tblChanger)));
>>>>>>> 39b34d9e

        waitPartitionAssignmentsSyncedToExpected(0, 2);

        Set<String> partitionNodesConsistentIds = getPartitionClusterNodes(0, 0).stream()
                .map(Assignment::consistentId)
                .collect(Collectors.toSet());

        Node newNode = nodes.stream().filter(n -> !partitionNodesConsistentIds.contains(n.name)).findFirst().orElseThrow();

        InternalTable table = getInternalTable(nodes.get(1), TABLE_1_NAME);

        Node leaderNode = findNodeByConsistentId(table.leaderAssignment(0).name());

        String nonLeaderNodeConsistentId = partitionNodesConsistentIds.stream()
                .filter(n -> !n.equals(leaderNode.name))
                .findFirst()
                .orElseThrow();

        TableImpl nonLeaderTable = (TableImpl) findNodeByConsistentId(nonLeaderNodeConsistentId).tableManager.table(TABLE_1_NAME);

        var countDownLatch = new CountDownLatch(1);

        RaftNodeId partitionNodeId = leaderNode.raftManager.server()
                .localNodes()
                .stream()
                .filter(nodeId -> nodeId.groupId().toString().contains("part"))
                .findFirst()
                .orElseThrow();

        ((JraftServerImpl) leaderNode.raftManager.server()).blockMessages(
                partitionNodeId, (msg, peerId) -> {
                    if (peerId.equals(newNode.name) && msg instanceof RpcRequests.PingRequest) {
                        countDownLatch.countDown();

                        return true;
                    }
                    return false;
                });

<<<<<<< HEAD
        alterZone(nodes.get(0).catalogManager, zoneName, 3);
=======
        alterZone(nodes.get(0), zoneName, 3);
>>>>>>> 39b34d9e

        countDownLatch.await();

        nonLeaderTable.internalTable().partitionRaftGroupService(0).transferLeadership(new Peer(nonLeaderNodeConsistentId)).get();

        ((JraftServerImpl) leaderNode.raftManager.server()).stopBlockMessages(partitionNodeId);

        waitPartitionAssignmentsSyncedToExpected(0, 3);

        assertEquals(3, getPartitionClusterNodes(0, 0).size());
        assertEquals(3, getPartitionClusterNodes(1, 0).size());
        assertEquals(3, getPartitionClusterNodes(2, 0).size());
    }

    @Test
<<<<<<< HEAD
    void testRebalanceRetryWhenCatchupFailed() throws Exception {
        createZone(nodes.get(0).catalogManager, ZONE_1_NAME, 1, 1);

        createTable(nodes.get(0), ZONE_1_NAME, TABLE_1_NAME);

        assertTrue(waitForCondition(() -> getPartitionClusterNodes(0, 0).size() == 1, ASSIGNMENTS_AWAIT_TIMEOUT_MILLIS));

        alterZone(nodes.get(0).catalogManager, ZONE_1_NAME, 1);
=======
    void testRebalanceRetryWhenCatchupFailed() throws InterruptedException {
        createZone(nodes.get(0), ZONE_1_NAME, 1, 1);

        TableDefinition schTbl1 = SchemaBuilders.tableBuilder(DEFAULT_SCHEMA_NAME, TABLE_1_NAME).columns(
                SchemaBuilders.column("key", ColumnType.INT64).build(),
                SchemaBuilders.column("val", ColumnType.INT32).asNullable(true).build()
        ).withPrimaryKey("key").build();

        await(nodes.get(0).tableManager.createTableAsync(
                TABLE_1_NAME,
                ZONE_1_NAME,
                tblChanger -> SchemaConfigurationConverter.convert(schTbl1, tblChanger)));

        assertTrue(waitForCondition(() -> getPartitionClusterNodes(0, 0).size() == 1, ASSIGNMENTS_AWAIT_TIMEOUT_MILLIS));

        alterZone(nodes.get(0), ZONE_1_NAME, 1);
>>>>>>> 39b34d9e

        waitPartitionAssignmentsSyncedToExpected(0, 1);

        JraftServerImpl raftServer = (JraftServerImpl) nodes.stream()
                .filter(n -> n.raftManager.localNodes().stream().anyMatch(grp -> grp.toString().contains("_part_"))).findFirst()
                .get().raftManager.server();

        AtomicInteger counter = new AtomicInteger(0);

        RaftNodeId partitionNodeId = raftServer.localNodes().stream()
                .filter(grp -> grp.toString().contains("_part_"))
                .findFirst()
                .orElseThrow();

        raftServer.blockMessages(partitionNodeId, (msg, peerId) -> {
            if (msg instanceof RpcRequests.PingRequest) {
                // We block ping request to prevent starting replicator, hence we fail catch up and fail rebalance.
                assertEquals(1, getPartitionClusterNodes(0, 0).size());
                assertEquals(1, getPartitionClusterNodes(1, 0).size());
                assertEquals(1, getPartitionClusterNodes(2, 0).size());
                return counter.incrementAndGet() <= 5;
            }
            return false;
        });

<<<<<<< HEAD
        alterZone(nodes.get(0).catalogManager, ZONE_1_NAME, 3);
=======
        alterZone(nodes.get(0), ZONE_1_NAME, 3);
>>>>>>> 39b34d9e

        waitPartitionAssignmentsSyncedToExpected(0, 3);

        assertEquals(3, getPartitionClusterNodes(0, 0).size());
        assertEquals(3, getPartitionClusterNodes(1, 0).size());
        assertEquals(3, getPartitionClusterNodes(2, 0).size());
    }

    @Test
    @UseTestTxStateStorage
    void testDestroyPartitionStoragesOnEvictNode() throws Exception {
        createTableWithOnePartition(nodes.get(0), TABLE_1_NAME, ZONE_1_NAME, 3, true);

        waitPartitionAssignmentsSyncedToExpected(0, 3);

        Set<Assignment> assignmentsBeforeChangeReplicas = getPartitionClusterNodes(0, 0);

        nodes.forEach(node -> prepareFinishHandleChangeStableAssignmentEventFuture(node, TABLE_1_NAME, 0));

        changeTableReplicasForSinglePartition(ZONE_1_NAME, 2);

        waitPartitionAssignmentsSyncedToExpected(0, 2);

        Set<Assignment> assignmentsAfterChangeReplicas = getPartitionClusterNodes(0, 0);

        Set<Assignment> evictedAssignments = getEvictedAssignments(assignmentsBeforeChangeReplicas, assignmentsAfterChangeReplicas);

        assertThat(
                String.format("before=%s, after=%s", assignmentsBeforeChangeReplicas, assignmentsAfterChangeReplicas),
                evictedAssignments,
                hasSize(1)
        );

        assertThat(collectFinishHandleChangeStableAssignmentEventFuture(null, TABLE_1_NAME, 0), willCompleteSuccessfully());

        Node evictedNode = findNodeByConsistentId(first(evictedAssignments).consistentId());

        assertNotNull(evictedNode, evictedAssignments.toString());

        checkInvokeDestroyedPartitionStorages(evictedNode, TABLE_1_NAME, 0);
    }

    @Test
    @UseTestTxStateStorage
    @UseRocksMetaStorage
    @Disabled("https://issues.apache.org/jira/browse/IGNITE-20187")
    void testDestroyPartitionStoragesOnRestartEvictedNode(TestInfo testInfo) throws Exception {
        createTableWithOnePartition(nodes.get(0), TABLE_1_NAME, ZONE_1_NAME, 3, true);

        waitPartitionAssignmentsSyncedToExpected(0, 3);

        Set<Assignment> assignmentsBeforeChangeReplicas = getPartitionClusterNodes(0, 0);

        nodes.forEach(node -> {
            prepareFinishHandleChangeStableAssignmentEventFuture(node, TABLE_1_NAME, 0);

            throwExceptionOnInvokeDestroyPartitionStorages(node, TABLE_1_NAME, 0);
        });

        changeTableReplicasForSinglePartition(ZONE_1_NAME, 2);

        waitPartitionAssignmentsSyncedToExpected(0, 2);

        Assignment evictedAssignment = first(getEvictedAssignments(assignmentsBeforeChangeReplicas, getPartitionClusterNodes(0, 0)));

        Node evictedNode = findNodeByConsistentId(evictedAssignment.consistentId());

        // Let's make sure that we handled the events (STABLE_ASSIGNMENTS_PREFIX) from the metastore correctly.
        assertThat(
                collectFinishHandleChangeStableAssignmentEventFuture(node -> !node.equals(evictedNode), TABLE_1_NAME, 0),
                willCompleteSuccessfully()
        );

        TablePartitionId tablePartitionId = evictedNode.getTablePartitionId(TABLE_1_NAME, 0);

        assertThat(evictedNode.finishHandleChangeStableAssignmentEventFutures.get(tablePartitionId), willThrowFast(Exception.class));

        // Restart evicted node.
        int evictedNodeIndex = findNodeIndexByConsistentId(evictedAssignment.consistentId());

        evictedNode.stop();

        Node newNode = new Node(testInfo, evictedNode.networkAddress);

        newNode.finishHandleChangeStableAssignmentEventFutures.put(tablePartitionId, new CompletableFuture<>());

        newNode.start();

        newNode.waitWatches();

        nodes.set(evictedNodeIndex, newNode);

        // Let's make sure that we will destroy the partition again.
        assertThat(newNode.finishHandleChangeStableAssignmentEventFutures.get(tablePartitionId), willSucceedIn(1, TimeUnit.MINUTES));

        checkInvokeDestroyedPartitionStorages(newNode, TABLE_1_NAME, 0);
    }

    private void waitPartitionAssignmentsSyncedToExpected(int partNum, int replicasNum) throws Exception {
        assertTrue(waitForCondition(
                () -> IntStream.range(0, nodes.size()).allMatch(n -> getPartitionClusterNodes(n, partNum).size() == replicasNum),
                10 * ASSIGNMENTS_AWAIT_TIMEOUT_MILLIS
        ));
    }

    private Node findNodeByConsistentId(String consistentId) {
        return nodes.stream().filter(n -> n.name.equals(consistentId)).findFirst().orElseThrow();
    }

    private int findNodeIndexByConsistentId(String consistentId) {
        return IntStream.range(0, nodes.size()).filter(i -> nodes.get(i).name.equals(consistentId)).findFirst().orElseThrow();
    }

    private Set<Assignment> getPartitionClusterNodes(int nodeNum, int partNum) {
        var table = ((ExtendedTableConfiguration) nodes.get(nodeNum).clusterCfgMgr.configurationRegistry()
                .getConfiguration(TablesConfiguration.KEY).tables().get(TABLE_1_NAME));

        if (table != null) {
            Set<Assignment> assignments =
                    partitionAssignments(nodes.get(nodeNum).metaStorageManager, table.id().value(), partNum).join();

            if (assignments != null) {
                return assignments;
            }
        }

        return Set.of();
    }

    private class Node {
        private final String name;

        private final VaultManager vaultManager;

        private final ClusterService clusterService;

        private final LockManager lockManager;

        private final TxManager txManager;

        private final Loza raftManager;

        private final ReplicaManager replicaManager;

        private final MetaStorageManager metaStorageManager;

        private final DistributedConfigurationStorage cfgStorage;

        private final DataStorageManager dataStorageMgr;

        private final TableManager tableManager;

        private final DistributionZoneManager distributionZoneManager;

        private final BaselineManager baselineMgr;

        private final ConfigurationManager nodeCfgMgr;

        private final ConfigurationManager clusterCfgMgr;

        private final ClusterManagementGroupManager cmgManager;

        private final SchemaManager schemaManager;

        private final CatalogManager catalogManager;

        private final ClockWaiter clockWaiter;

        private List<IgniteComponent> nodeComponents;

        private final ConfigurationTreeGenerator nodeCfgGenerator;

        private final ConfigurationTreeGenerator clusterCfgGenerator;

        private final Map<TablePartitionId, CompletableFuture<Void>> finishHandleChangeStableAssignmentEventFutures
                = new ConcurrentHashMap<>();

        private final NetworkAddress networkAddress;

        /** The future have to be complete after the node start and all Meta storage watches are deployd. */
        private CompletableFuture<Void> deployWatchesFut;

        /**
         * Constructor that simply creates a subset of components of this node.
         */
        Node(TestInfo testInfo, NetworkAddress addr) {
            networkAddress = addr;

            name = testNodeName(testInfo, addr.port());

            Path dir = workDir.resolve(name);

            vaultManager = createVault(name, dir);

            nodeCfgGenerator = new ConfigurationTreeGenerator(
                    NetworkConfiguration.KEY, RestConfiguration.KEY, ClientConnectorConfiguration.KEY
            );

            Path configPath = workDir.resolve(testInfo.getDisplayName());
            nodeCfgMgr = new ConfigurationManager(
                    List.of(NetworkConfiguration.KEY,
                            RestConfiguration.KEY,
                            ClientConnectorConfiguration.KEY),
                    new LocalFileConfigurationStorage(configPath, nodeCfgGenerator),
                    nodeCfgGenerator,
                    new TestConfigurationValidator()
            );

            clusterService = ClusterServiceTestUtils.clusterService(
                    testInfo,
                    addr.port(),
                    finder
            );

            lockManager = new HeapLockManager();

            HybridClock hybridClock = new HybridClockImpl();

            var raftGroupEventsClientListener = new RaftGroupEventsClientListener();

            raftManager = new Loza(clusterService, raftConfiguration, dir, hybridClock, raftGroupEventsClientListener);

            var clusterStateStorage = new TestClusterStateStorage();
            var logicalTopology = new LogicalTopologyImpl(clusterStateStorage);

            cmgManager = new ClusterManagementGroupManager(
                    vaultManager,
                    clusterService,
                    raftManager,
                    clusterStateStorage,
                    logicalTopology,
                    clusterManagementConfiguration,
                    nodeAttributes,
                    new TestConfigurationValidator());

            replicaManager = new ReplicaManager(
                    name,
                    clusterService,
                    cmgManager,
                    hybridClock,
                    Set.of(TableMessageGroup.class, TxMessageGroup.class)
            );

            ReplicaService replicaSvc = new ReplicaService(
                    clusterService.messagingService(),
                    hybridClock
            );

            txManager = new TxManagerImpl(replicaSvc, lockManager, hybridClock, new TransactionIdGenerator(addr.port()));

            String nodeName = clusterService.nodeName();

            LogicalTopologyServiceImpl logicalTopologyService = new LogicalTopologyServiceImpl(logicalTopology, cmgManager);

            var topologyAwareRaftGroupServiceFactory = new TopologyAwareRaftGroupServiceFactory(
                    clusterService,
                    logicalTopologyService,
                    Loza.FACTORY,
                    raftGroupEventsClientListener
            );

            KeyValueStorage keyValueStorage = testInfo.getTestMethod().get().isAnnotationPresent(UseRocksMetaStorage.class)
                    ? new RocksDbKeyValueStorage(nodeName, resolveDir(dir, "metaStorage"))
                    : new SimpleInMemoryKeyValueStorage(nodeName);

            metaStorageManager = new MetaStorageManagerImpl(
                    vaultManager,
                    clusterService,
                    cmgManager,
                    logicalTopologyService,
                    raftManager,
                    keyValueStorage,
                    hybridClock,
                    topologyAwareRaftGroupServiceFactory,
                    metaStorageConfiguration
            );

            cfgStorage = new DistributedConfigurationStorage(metaStorageManager);

            clusterCfgGenerator = new ConfigurationTreeGenerator(
                    List.of(
                            PersistentPageMemoryStorageEngineConfiguration.KEY,
                            VolatilePageMemoryStorageEngineConfiguration.KEY,
                            TablesConfiguration.KEY,
                            GcConfiguration.KEY
                    ),
                    List.of(ExtendedTableConfigurationSchema.class),
                    List.of(
                            VolatilePageMemoryDataStorageConfigurationSchema.class,
                            UnsafeMemoryAllocatorConfigurationSchema.class,
                            PersistentPageMemoryDataStorageConfigurationSchema.class,
                            HashIndexConfigurationSchema.class,
                            ConstantValueDefaultConfigurationSchema.class,
                            FunctionCallDefaultConfigurationSchema.class,
                            NullValueDefaultConfigurationSchema.class,
                            TestDataStorageConfigurationSchema.class
                    )
            );
            clusterCfgMgr = new ConfigurationManager(
                    List.of(
                            PersistentPageMemoryStorageEngineConfiguration.KEY,
                            VolatilePageMemoryStorageEngineConfiguration.KEY,
                            TablesConfiguration.KEY,
                            GcConfiguration.KEY
                    ),
                    cfgStorage,
                    clusterCfgGenerator,
                    new TestConfigurationValidator()
            );

            ConfigurationRegistry clusterConfigRegistry = clusterCfgMgr.configurationRegistry();

            Consumer<LongFunction<CompletableFuture<?>>> registry = (LongFunction<CompletableFuture<?>> function) ->
                    metaStorageManager.registerRevisionUpdateListener(function::apply);

            TablesConfiguration tablesCfg = clusterConfigRegistry.getConfiguration(TablesConfiguration.KEY);

            GcConfiguration gcConfig = clusterConfigRegistry.getConfiguration(GcConfiguration.KEY);

            DataStorageModules dataStorageModules = new DataStorageModules(List.of(
                    new PersistentPageMemoryDataStorageModule(),
                    new VolatilePageMemoryDataStorageModule(),
                    new TestDataStorageModule()
            ));

            Path storagePath = dir.resolve("storage");

            dataStorageMgr = new DataStorageManager(
                    dataStorageModules.createStorageEngines(
                            name,
                            clusterConfigRegistry,
                            dir.resolve("storage"),
                            null
                    )
            );

            baselineMgr = new BaselineManager(
                    clusterCfgMgr,
                    metaStorageManager,
                    clusterService);

            clockWaiter = new ClockWaiter(name, hybridClock);

            catalogManager = new CatalogManagerImpl(
                    new UpdateLogImpl(metaStorageManager),
                    clockWaiter
            );

            schemaManager = new SchemaManager(registry, tablesCfg, metaStorageManager);

            distributionZoneManager = new DistributionZoneManager(
                    name,
                    registry,
                    tablesCfg,
                    metaStorageManager,
                    logicalTopologyService,
                    vaultManager,
                    catalogManager
            );

            tableManager = new TableManager(
                    name,
                    registry,
                    tablesCfg,
                    gcConfig,
                    clusterService,
                    raftManager,
                    replicaManager,
                    Mockito.mock(LockManager.class),
                    replicaSvc,
                    baselineMgr,
                    clusterService.topologyService(),
                    txManager,
                    dataStorageMgr,
                    storagePath,
                    metaStorageManager,
                    schemaManager,
                    view -> new LocalLogStorageFactory(),
                    new HybridClockImpl(),
                    new OutgoingSnapshotsManager(clusterService.messagingService()),
                    topologyAwareRaftGroupServiceFactory,
                    vaultManager,
                    cmgManager,
                    distributionZoneManager,
                    catalogManager
            ) {
                @Override
                protected TxStateTableStorage createTxStateTableStorage(
                        CatalogTableDescriptor tableDescriptor,
                        CatalogZoneDescriptor zoneDescriptor
                ) {
                    return testInfo.getTestMethod().get().isAnnotationPresent(UseTestTxStateStorage.class)
                            ? spy(new TestTxStateTableStorage())
                            : super.createTxStateTableStorage(tableDescriptor, zoneDescriptor);
                }

                @Override
                protected CompletableFuture<Void> handleChangeStableAssignmentEvent(WatchEvent evt) {
                    TablePartitionId tablePartitionId = getTablePartitionId(evt);

                    return super.handleChangeStableAssignmentEvent(evt)
                            .whenComplete((v, e) -> {
                                if (tablePartitionId == null) {
                                    return;
                                }

                                CompletableFuture<Void> finishFuture = finishHandleChangeStableAssignmentEventFutures.get(tablePartitionId);

                                if (finishFuture == null) {
                                    return;
                                }

                                if (e == null) {
                                    finishFuture.complete(null);
                                } else {
                                    finishFuture.completeExceptionally(e);
                                }
                            });
                }
            };
        }

        /**
         * Starts the created components.
         */
        void start() {
            nodeComponents = new CopyOnWriteArrayList<>();

            List<IgniteComponent> firstComponents = List.of(
                    vaultManager,
                    nodeCfgMgr,
                    clusterService,
                    raftManager,
                    cmgManager
            );

            firstComponents.forEach(IgniteComponent::start);

            nodeComponents.addAll(firstComponents);

            deployWatchesFut = CompletableFuture.supplyAsync(() -> {
                List<IgniteComponent> secondComponents = List.of(
                        metaStorageManager,
                        clusterCfgMgr,
                        clockWaiter,
                        catalogManager,
                        distributionZoneManager,
                        replicaManager,
                        txManager,
                        baselineMgr,
                        dataStorageMgr,
                        schemaManager,
                        tableManager
                );

                secondComponents.forEach(IgniteComponent::start);

                nodeComponents.addAll(secondComponents);

                var configurationNotificationFut = metaStorageManager.recoveryFinishedFuture().thenCompose(rev -> {
                    return allOf(
                            nodeCfgMgr.configurationRegistry().notifyCurrentConfigurationListeners(),
                            clusterCfgMgr.configurationRegistry().notifyCurrentConfigurationListeners(),
                            ((MetaStorageManagerImpl) metaStorageManager).notifyRevisionUpdateListenerOnStart()
                    );
                });

                assertThat(configurationNotificationFut, willSucceedIn(1, TimeUnit.MINUTES));

                return metaStorageManager.deployWatches();
            }).thenCompose(identity());
        }

        /**
         * Waits for watches deployed.
         */
        void waitWatches() {
            assertThat("Watches were not deployed", deployWatchesFut, willCompleteSuccessfully());
        }

        /**
         * Stops the created components.
         */
        void stop() {
            new ReverseIterator<>(nodeComponents).forEachRemaining(component -> {
                try {
                    component.beforeNodeStop();
                } catch (Exception e) {
                    LOG.error("Unable to execute before node stop [component={}]", e, component);
                }
            });

            new ReverseIterator<>(nodeComponents).forEachRemaining(component -> {
                try {
                    component.stop();
                } catch (Exception e) {
                    LOG.error("Unable to stop component [component={}]", e, component);
                }
            });


            nodeCfgGenerator.close();
            clusterCfgGenerator.close();
        }

        NetworkAddress address() {
            return clusterService.topologyService().localMember().address();
        }

        @Nullable TablePartitionId getTablePartitionId(WatchEvent event) {
            assertTrue(event.single(), event.toString());

            Entry stableAssignmentsWatchEvent = event.entryEvent().newEntry();

            if (stableAssignmentsWatchEvent.value() == null) {
                return null;
            }

            int partitionId = extractPartitionNumber(stableAssignmentsWatchEvent.key());
            int tableId = extractTableId(stableAssignmentsWatchEvent.key(), STABLE_ASSIGNMENTS_PREFIX);

            return new TablePartitionId(tableId, partitionId);
        }

        TablePartitionId getTablePartitionId(String tableName, int partitionId) {
            InternalTable internalTable = getInternalTable(this, tableName);

            return new TablePartitionId(internalTable.tableId(), partitionId);
        }
    }

    /**
     * Starts the Vault component.
     */
    private static VaultManager createVault(String nodeName, Path workDir) {
        return new VaultManager(new PersistentVaultService(nodeName, resolveDir(workDir, "vault")));
    }

    private static Path resolveDir(Path workDir, String dirName) {
        Path newDirPath = workDir.resolve(dirName);

        try {
            return Files.createDirectories(newDirPath);
        } catch (IOException e) {
            throw new IgniteInternalException(e);
        }
    }

<<<<<<< HEAD
    private void createTableWithOnePartition(
            Node node,
            String tableName,
            String zoneName,
            int replicas,
            boolean testDataStorage
    ) throws Exception {
        createZoneWithDataStorage(
                node.catalogManager,
=======
    private static TableDefinition createTableDefinition(String tableName) {
        return SchemaBuilders.tableBuilder(DEFAULT_SCHEMA_NAME, tableName).columns(
                SchemaBuilders.column("key", ColumnType.INT64).build(),
                SchemaBuilders.column("val", ColumnType.INT32).asNullable(true).build()
        ).withPrimaryKey("key").build();
    }

    private void createTableWithOnePartition(String tableName, String zoneName, int replicas, boolean testDataStorage) {
        createZoneWithDataStorage(
                nodes.get(0).catalogManager,
                zoneName,
                1,
                replicas,
                testDataStorage ? TestStorageEngine.ENGINE_NAME : null
        );
        DistributionZonesTestUtil.createZone(
                nodes.get(0).distributionZoneManager,
>>>>>>> 39b34d9e
                zoneName,
                1,
                replicas,
                testDataStorage ? TestStorageEngine.ENGINE_NAME : null
        );

        createTable(node, zoneName, tableName);

        waitPartitionAssignmentsSyncedToExpected(0, replicas);

        assertEquals(replicas, getPartitionClusterNodes(0, 0).size());
        assertEquals(replicas, getPartitionClusterNodes(1, 0).size());
        assertEquals(replicas, getPartitionClusterNodes(2, 0).size());
    }

<<<<<<< HEAD
    private void changeTableReplicasForSinglePartition(String zoneName, int replicas) throws Exception {
        alterZone(nodes.get(0).catalogManager, zoneName, replicas);
=======
    private void changeTableReplicasForSinglePartition(String zoneName, int replicas) {
        alterZone(nodes.get(0), zoneName, replicas);
>>>>>>> 39b34d9e

        waitPartitionAssignmentsSyncedToExpected(0, replicas);

        assertEquals(replicas, getPartitionClusterNodes(0, 0).size());
        assertEquals(replicas, getPartitionClusterNodes(1, 0).size());
        assertEquals(replicas, getPartitionClusterNodes(2, 0).size());
    }

    private static Set<Assignment> getEvictedAssignments(Set<Assignment> beforeChange, Set<Assignment> afterChange) {
        Set<Assignment> result = new HashSet<>(beforeChange);

        result.removeAll(afterChange);

        return result;
    }

    private static @Nullable InternalTable getInternalTable(Node node, String tableName) {
        Table table = node.tableManager.table(tableName);

        assertNotNull(table, tableName);

        return ((TableImpl) table).internalTable();
    }

    private static void checkInvokeDestroyedPartitionStorages(Node node, String tableName, int partitionId) {
        InternalTable internalTable = getInternalTable(node, tableName);

        verify(internalTable.storage(), atLeast(1)).destroyPartition(partitionId);
        verify(internalTable.txStateStorage(), atLeast(1)).destroyTxStateStorage(partitionId);
    }

    private static void throwExceptionOnInvokeDestroyPartitionStorages(Node node, String tableName, int partitionId) {
        InternalTable internalTable = getInternalTable(node, tableName);

        doAnswer(answer -> CompletableFuture.failedFuture(new StorageException("From test")))
                .when(internalTable.storage())
                .destroyPartition(partitionId);

        doAnswer(answer -> CompletableFuture.failedFuture(new IgniteInternalException("From test")))
                .when(internalTable.txStateStorage())
                .destroyTxStateStorage(partitionId);
    }

    private void prepareFinishHandleChangeStableAssignmentEventFuture(Node node, String tableName, int partitionId) {
        TablePartitionId tablePartitionId = new TablePartitionId(getInternalTable(node, tableName).tableId(), partitionId);

        node.finishHandleChangeStableAssignmentEventFutures.put(tablePartitionId, new CompletableFuture<>());
    }

    private CompletableFuture<?> collectFinishHandleChangeStableAssignmentEventFuture(
            @Nullable Predicate<Node> nodeFilter,
            String tableName,
            int partitionId
    ) {
        List<CompletableFuture<Void>> futures = new ArrayList<>();

        for (Node node : nodes) {
            if (nodeFilter != null && !nodeFilter.test(node)) {
                continue;
            }

            TablePartitionId tablePartitionId = new TablePartitionId(getInternalTable(node, tableName).tableId(), partitionId);

            CompletableFuture<Void> future = node.finishHandleChangeStableAssignmentEventFutures.get(tablePartitionId);

            assertNotNull(future, String.format("node=%s, table=%s, partitionId=%s", node.name, tableName, partitionId));

            futures.add(future);
        }

        assertThat(String.format("tableName=%s, partitionId=%s", tableName, partitionId), futures, not(empty()));

        return allOf(futures.toArray(CompletableFuture<?>[]::new));
    }

<<<<<<< HEAD
    private static void createTable(Node node, String zoneName, String tableName) {
        TableTestUtils.createTable(
                node.catalogManager,
                DEFAULT_SCHEMA_NAME,
                zoneName,
                tableName,
                List.of(
                        ColumnParams.builder().name("key").type(org.apache.ignite.sql.ColumnType.INT64).build(),
                        ColumnParams.builder().name("val").type(org.apache.ignite.sql.ColumnType.INT32).nullable(true).build()
                ),
                List.of("key")
        );

        TableDefinition tableDefinition = SchemaBuilders.tableBuilder(DEFAULT_SCHEMA_NAME, tableName).columns(
                SchemaBuilders.column("key", ColumnType.INT64).build(),
                SchemaBuilders.column("val", ColumnType.INT32).asNullable(true).build()
        ).withPrimaryKey("key").build();

        CompletableFuture<Table> createTableFuture = node.tableManager.createTableAsync(
                tableName,
                zoneName,
                tblChanger -> SchemaConfigurationConverter.convert(tableDefinition, tblChanger)
        );

        assertThat(createTableFuture, willCompleteSuccessfully());
=======
    private void createZone(Node node, String zoneName, int partitions, int replicas) {
        DistributionZonesTestUtil.createZone(node.catalogManager, zoneName, partitions, replicas);

        DistributionZonesTestUtil.createZone(node.distributionZoneManager, zoneName, partitions, replicas);
    }

    private void alterZone(Node node, String zoneName, int replicas) {
        DistributionZonesTestUtil.alterZone(node.catalogManager, zoneName, replicas);

        await(alterZoneReplicas(node.distributionZoneManager, zoneName, replicas));
>>>>>>> 39b34d9e
    }
}<|MERGE_RESOLUTION|>--- conflicted
+++ resolved
@@ -20,13 +20,6 @@
 import static java.util.concurrent.CompletableFuture.allOf;
 import static java.util.function.Function.identity;
 import static org.apache.ignite.internal.catalog.CatalogService.DEFAULT_SCHEMA_NAME;
-<<<<<<< HEAD
-import static org.apache.ignite.internal.distributionzones.DistributionZonesTestUtil.alterZone;
-import static org.apache.ignite.internal.distributionzones.DistributionZonesTestUtil.createZone;
-=======
-import static org.apache.ignite.internal.distributionzones.DistributionZonesTestUtil.alterZoneReplicas;
->>>>>>> 39b34d9e
-import static org.apache.ignite.internal.distributionzones.DistributionZonesTestUtil.createZoneWithDataStorage;
 import static org.apache.ignite.internal.distributionzones.rebalance.RebalanceUtil.partitionAssignments;
 import static org.apache.ignite.internal.testframework.IgniteTestUtils.testNodeName;
 import static org.apache.ignite.internal.testframework.IgniteTestUtils.waitForCondition;
@@ -67,7 +60,6 @@
 import java.util.concurrent.CountDownLatch;
 import java.util.concurrent.TimeUnit;
 import java.util.concurrent.atomic.AtomicInteger;
-import java.util.concurrent.locks.LockSupport;
 import java.util.function.Consumer;
 import java.util.function.LongFunction;
 import java.util.function.Predicate;
@@ -96,11 +88,6 @@
 import org.apache.ignite.internal.configuration.testframework.InjectConfiguration;
 import org.apache.ignite.internal.configuration.validation.TestConfigurationValidator;
 import org.apache.ignite.internal.distributionzones.DistributionZoneManager;
-<<<<<<< HEAD
-=======
-import org.apache.ignite.internal.distributionzones.DistributionZonesTestUtil;
-import org.apache.ignite.internal.distributionzones.configuration.DistributionZonesConfiguration;
->>>>>>> 39b34d9e
 import org.apache.ignite.internal.hlc.HybridClock;
 import org.apache.ignite.internal.hlc.HybridClockImpl;
 import org.apache.ignite.internal.logger.IgniteLogger;
@@ -145,10 +132,6 @@
 import org.apache.ignite.internal.storage.StorageException;
 import org.apache.ignite.internal.storage.impl.TestDataStorageModule;
 import org.apache.ignite.internal.storage.impl.TestStorageEngine;
-<<<<<<< HEAD
-=======
-import org.apache.ignite.internal.storage.impl.schema.TestDataStorageChange;
->>>>>>> 39b34d9e
 import org.apache.ignite.internal.storage.impl.schema.TestDataStorageConfigurationSchema;
 import org.apache.ignite.internal.storage.pagememory.PersistentPageMemoryDataStorageModule;
 import org.apache.ignite.internal.storage.pagememory.VolatilePageMemoryDataStorageModule;
@@ -198,7 +181,6 @@
  */
 @ExtendWith(WorkDirectoryExtension.class)
 @ExtendWith(ConfigurationExtension.class)
-@Disabled("https://issues.apache.org/jira/browse/IGNITE-20114")
 public class ItRebalanceDistributedTest extends BaseIgniteAbstractTest {
     /** Ignite logger. */
     private static final IgniteLogger LOG = Loggers.forClass(ItRebalanceDistributedTest.class);
@@ -282,7 +264,6 @@
     }
 
     @Test
-<<<<<<< HEAD
     void testOneRebalance() throws Exception {
         createZone(nodes.get(0).catalogManager, ZONE_1_NAME, 1, 1);
 
@@ -291,25 +272,6 @@
         assertTrue(waitForCondition(() -> getPartitionClusterNodes(0, 0).size() == 1, ASSIGNMENTS_AWAIT_TIMEOUT_MILLIS));
 
         alterZone(nodes.get(0).catalogManager, ZONE_1_NAME, 2);
-=======
-    void testOneRebalance() throws InterruptedException {
-        createZone(nodes.get(0), ZONE_1_NAME, 1, 1);
-
-        TableDefinition schTbl1 = SchemaBuilders.tableBuilder(DEFAULT_SCHEMA_NAME, TABLE_1_NAME).columns(
-                SchemaBuilders.column("key", ColumnType.INT64).build(),
-                SchemaBuilders.column("val", ColumnType.INT32).asNullable(true).build()
-        ).withPrimaryKey("key").build();
-
-        await(nodes.get(0).tableManager.createTableAsync(
-                TABLE_1_NAME,
-                ZONE_1_NAME,
-                tblChanger -> SchemaConfigurationConverter.convert(schTbl1, tblChanger)
-        ));
-
-        assertTrue(waitForCondition(() -> getPartitionClusterNodes(0, 0).size() == 1, ASSIGNMENTS_AWAIT_TIMEOUT_MILLIS));
-
-        alterZone(nodes.get(0), ZONE_1_NAME, 2);
->>>>>>> 39b34d9e
 
         waitPartitionAssignmentsSyncedToExpected(0, 2);
 
@@ -319,7 +281,6 @@
     }
 
     @Test
-<<<<<<< HEAD
     void testTwoQueuedRebalances() throws Exception {
         createZone(nodes.get(0).catalogManager, ZONE_1_NAME, 1, 1);
 
@@ -329,26 +290,6 @@
 
         alterZone(nodes.get(0).catalogManager, ZONE_1_NAME, 2);
         alterZone(nodes.get(0).catalogManager, ZONE_1_NAME, 3);
-=======
-    void testTwoQueuedRebalances() throws InterruptedException {
-        createZone(nodes.get(0), ZONE_1_NAME, 1, 1);
-
-        TableDefinition schTbl1 = SchemaBuilders.tableBuilder(DEFAULT_SCHEMA_NAME, TABLE_1_NAME).columns(
-                SchemaBuilders.column("key", ColumnType.INT64).build(),
-                SchemaBuilders.column("val", ColumnType.INT32).asNullable(true).build()
-        ).withPrimaryKey("key").build();
-
-        await(nodes.get(0).tableManager.createTableAsync(
-                TABLE_1_NAME,
-                ZONE_1_NAME,
-                tblChanger -> SchemaConfigurationConverter.convert(schTbl1, tblChanger)
-        ));
-
-        assertTrue(waitForCondition(() -> getPartitionClusterNodes(0, 0).size() == 1, ASSIGNMENTS_AWAIT_TIMEOUT_MILLIS));
-
-        alterZone(nodes.get(0), ZONE_1_NAME, 2);
-        alterZone(nodes.get(0), ZONE_1_NAME, 3);
->>>>>>> 39b34d9e
 
         waitPartitionAssignmentsSyncedToExpected(0, 3);
 
@@ -358,7 +299,6 @@
     }
 
     @Test
-<<<<<<< HEAD
     void testThreeQueuedRebalances() throws Exception {
         createZone(nodes.get(0).catalogManager, ZONE_1_NAME, 1, 1);
 
@@ -369,26 +309,6 @@
         alterZone(nodes.get(0).catalogManager, ZONE_1_NAME, 2);
         alterZone(nodes.get(0).catalogManager, ZONE_1_NAME, 3);
         alterZone(nodes.get(0).catalogManager, ZONE_1_NAME, 2);
-=======
-    void testThreeQueuedRebalances() throws InterruptedException {
-        createZone(nodes.get(0), ZONE_1_NAME, 1, 1);
-
-        TableDefinition schTbl1 = SchemaBuilders.tableBuilder(DEFAULT_SCHEMA_NAME, TABLE_1_NAME).columns(
-                SchemaBuilders.column("key", ColumnType.INT64).build(),
-                SchemaBuilders.column("val", ColumnType.INT32).asNullable(true).build()
-        ).withPrimaryKey("key").build();
-
-        await(nodes.get(0).tableManager.createTableAsync(
-                TABLE_1_NAME,
-                ZONE_1_NAME,
-                tblChanger -> SchemaConfigurationConverter.convert(schTbl1, tblChanger)));
-
-        assertTrue(waitForCondition(() -> getPartitionClusterNodes(0, 0).size() == 1, ASSIGNMENTS_AWAIT_TIMEOUT_MILLIS));
-
-        alterZone(nodes.get(0), ZONE_1_NAME, 2);
-        alterZone(nodes.get(0), ZONE_1_NAME, 3);
-        alterZone(nodes.get(0), ZONE_1_NAME, 2);
->>>>>>> 39b34d9e
 
         waitPartitionAssignmentsSyncedToExpected(0, 2);
 
@@ -401,24 +321,9 @@
     void testOnLeaderElectedRebalanceRestart() throws Exception {
         String zoneName = "zone2";
 
-<<<<<<< HEAD
         createZone(nodes.get(0).catalogManager, zoneName, 1, 2);
 
         createTable(nodes.get(1), zoneName, TABLE_1_NAME);
-=======
-        createZone(nodes.get(0), zoneName, 1, 2);
-
-        TableDefinition schTbl1 = SchemaBuilders.tableBuilder(DEFAULT_SCHEMA_NAME, TABLE_1_NAME).columns(
-                SchemaBuilders.column("key", ColumnType.INT64).build(),
-                SchemaBuilders.column("val", ColumnType.INT32).asNullable(true).build()
-        ).withPrimaryKey("key").build();
-
-        // Tests that the distribution zone created on node0 is available on node1.
-        TableImpl table = (TableImpl) await(nodes.get(1).tableManager.createTableAsync(
-                TABLE_1_NAME,
-                zoneName,
-                tblChanger -> SchemaConfigurationConverter.convert(schTbl1, tblChanger)));
->>>>>>> 39b34d9e
 
         waitPartitionAssignmentsSyncedToExpected(0, 2);
 
@@ -458,11 +363,7 @@
                     return false;
                 });
 
-<<<<<<< HEAD
         alterZone(nodes.get(0).catalogManager, zoneName, 3);
-=======
-        alterZone(nodes.get(0), zoneName, 3);
->>>>>>> 39b34d9e
 
         countDownLatch.await();
 
@@ -478,7 +379,6 @@
     }
 
     @Test
-<<<<<<< HEAD
     void testRebalanceRetryWhenCatchupFailed() throws Exception {
         createZone(nodes.get(0).catalogManager, ZONE_1_NAME, 1, 1);
 
@@ -487,24 +387,6 @@
         assertTrue(waitForCondition(() -> getPartitionClusterNodes(0, 0).size() == 1, ASSIGNMENTS_AWAIT_TIMEOUT_MILLIS));
 
         alterZone(nodes.get(0).catalogManager, ZONE_1_NAME, 1);
-=======
-    void testRebalanceRetryWhenCatchupFailed() throws InterruptedException {
-        createZone(nodes.get(0), ZONE_1_NAME, 1, 1);
-
-        TableDefinition schTbl1 = SchemaBuilders.tableBuilder(DEFAULT_SCHEMA_NAME, TABLE_1_NAME).columns(
-                SchemaBuilders.column("key", ColumnType.INT64).build(),
-                SchemaBuilders.column("val", ColumnType.INT32).asNullable(true).build()
-        ).withPrimaryKey("key").build();
-
-        await(nodes.get(0).tableManager.createTableAsync(
-                TABLE_1_NAME,
-                ZONE_1_NAME,
-                tblChanger -> SchemaConfigurationConverter.convert(schTbl1, tblChanger)));
-
-        assertTrue(waitForCondition(() -> getPartitionClusterNodes(0, 0).size() == 1, ASSIGNMENTS_AWAIT_TIMEOUT_MILLIS));
-
-        alterZone(nodes.get(0), ZONE_1_NAME, 1);
->>>>>>> 39b34d9e
 
         waitPartitionAssignmentsSyncedToExpected(0, 1);
 
@@ -530,11 +412,7 @@
             return false;
         });
 
-<<<<<<< HEAD
         alterZone(nodes.get(0).catalogManager, ZONE_1_NAME, 3);
-=======
-        alterZone(nodes.get(0), ZONE_1_NAME, 3);
->>>>>>> 39b34d9e
 
         waitPartitionAssignmentsSyncedToExpected(0, 3);
 
@@ -1083,7 +961,6 @@
         }
     }
 
-<<<<<<< HEAD
     private void createTableWithOnePartition(
             Node node,
             String tableName,
@@ -1093,30 +970,11 @@
     ) throws Exception {
         createZoneWithDataStorage(
                 node.catalogManager,
-=======
-    private static TableDefinition createTableDefinition(String tableName) {
-        return SchemaBuilders.tableBuilder(DEFAULT_SCHEMA_NAME, tableName).columns(
-                SchemaBuilders.column("key", ColumnType.INT64).build(),
-                SchemaBuilders.column("val", ColumnType.INT32).asNullable(true).build()
-        ).withPrimaryKey("key").build();
-    }
-
-    private void createTableWithOnePartition(String tableName, String zoneName, int replicas, boolean testDataStorage) {
-        createZoneWithDataStorage(
-                nodes.get(0).catalogManager,
                 zoneName,
                 1,
                 replicas,
                 testDataStorage ? TestStorageEngine.ENGINE_NAME : null
         );
-        DistributionZonesTestUtil.createZone(
-                nodes.get(0).distributionZoneManager,
->>>>>>> 39b34d9e
-                zoneName,
-                1,
-                replicas,
-                testDataStorage ? TestStorageEngine.ENGINE_NAME : null
-        );
 
         createTable(node, zoneName, tableName);
 
@@ -1127,13 +985,8 @@
         assertEquals(replicas, getPartitionClusterNodes(2, 0).size());
     }
 
-<<<<<<< HEAD
     private void changeTableReplicasForSinglePartition(String zoneName, int replicas) throws Exception {
         alterZone(nodes.get(0).catalogManager, zoneName, replicas);
-=======
-    private void changeTableReplicasForSinglePartition(String zoneName, int replicas) {
-        alterZone(nodes.get(0), zoneName, replicas);
->>>>>>> 39b34d9e
 
         waitPartitionAssignmentsSyncedToExpected(0, replicas);
 
@@ -1209,7 +1062,6 @@
         return allOf(futures.toArray(CompletableFuture<?>[]::new));
     }
 
-<<<<<<< HEAD
     private static void createTable(Node node, String zoneName, String tableName) {
         TableTestUtils.createTable(
                 node.catalogManager,
@@ -1235,17 +1087,5 @@
         );
 
         assertThat(createTableFuture, willCompleteSuccessfully());
-=======
-    private void createZone(Node node, String zoneName, int partitions, int replicas) {
-        DistributionZonesTestUtil.createZone(node.catalogManager, zoneName, partitions, replicas);
-
-        DistributionZonesTestUtil.createZone(node.distributionZoneManager, zoneName, partitions, replicas);
-    }
-
-    private void alterZone(Node node, String zoneName, int replicas) {
-        DistributionZonesTestUtil.alterZone(node.catalogManager, zoneName, replicas);
-
-        await(alterZoneReplicas(node.distributionZoneManager, zoneName, replicas));
->>>>>>> 39b34d9e
     }
 }