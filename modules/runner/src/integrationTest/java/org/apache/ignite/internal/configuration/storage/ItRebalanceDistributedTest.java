/*
 * Licensed to the Apache Software Foundation (ASF) under one or more
 * contributor license agreements. See the NOTICE file distributed with
 * this work for additional information regarding copyright ownership.
 * The ASF licenses this file to You under the Apache License, Version 2.0
 * (the "License"); you may not use this file except in compliance with
 * the License. You may obtain a copy of the License at
 *
 *      http://www.apache.org/licenses/LICENSE-2.0
 *
 * Unless required by applicable law or agreed to in writing, software
 * distributed under the License is distributed on an "AS IS" BASIS,
 * WITHOUT WARRANTIES OR CONDITIONS OF ANY KIND, either express or implied.
 * See the License for the specific language governing permissions and
 * limitations under the License.
 */

package org.apache.ignite.internal.configuration.storage;

import static java.util.concurrent.CompletableFuture.allOf;
import static java.util.concurrent.TimeUnit.MILLISECONDS;
import static java.util.concurrent.TimeUnit.SECONDS;
import static java.util.function.Function.identity;
import static java.util.stream.Collectors.toSet;
import static org.apache.ignite.internal.catalog.CatalogService.DEFAULT_SCHEMA_NAME;
import static org.apache.ignite.internal.distributionzones.rebalance.RebalanceUtil.partitionAssignments;
import static org.apache.ignite.internal.distributionzones.rebalance.RebalanceUtil.pendingPartAssignmentsKey;
import static org.apache.ignite.internal.distributionzones.rebalance.RebalanceUtil.plannedPartAssignmentsKey;
import static org.apache.ignite.internal.testframework.IgniteTestUtils.testNodeName;
import static org.apache.ignite.internal.testframework.IgniteTestUtils.waitForCondition;
import static org.apache.ignite.internal.testframework.matchers.CompletableFutureExceptionMatcher.willThrowFast;
import static org.apache.ignite.internal.testframework.matchers.CompletableFutureMatcher.willCompleteSuccessfully;
import static org.apache.ignite.internal.testframework.matchers.CompletableFutureMatcher.willSucceedIn;
import static org.apache.ignite.internal.util.ByteUtils.fromBytes;
import static org.apache.ignite.internal.util.CollectionUtils.first;
import static org.apache.ignite.internal.utils.RebalanceUtil.STABLE_ASSIGNMENTS_PREFIX;
import static org.apache.ignite.internal.utils.RebalanceUtil.extractPartitionNumber;
import static org.apache.ignite.internal.utils.RebalanceUtil.extractTableId;
import static org.apache.ignite.sql.ColumnType.INT32;
import static org.apache.ignite.sql.ColumnType.INT64;
import static org.hamcrest.MatcherAssert.assertThat;
import static org.hamcrest.Matchers.empty;
import static org.hamcrest.Matchers.hasSize;
import static org.hamcrest.Matchers.not;
import static org.junit.jupiter.api.Assertions.assertEquals;
import static org.junit.jupiter.api.Assertions.assertNotNull;
import static org.junit.jupiter.api.Assertions.assertTrue;
import static org.mockito.ArgumentMatchers.any;
import static org.mockito.Mockito.clearInvocations;
import static org.mockito.Mockito.doAnswer;
import static org.mockito.Mockito.spy;
import static org.mockito.Mockito.timeout;
import static org.mockito.Mockito.times;
import static org.mockito.Mockito.verify;

import java.io.IOException;
import java.lang.annotation.ElementType;
import java.lang.annotation.Retention;
import java.lang.annotation.RetentionPolicy;
import java.lang.annotation.Target;
import java.nio.file.Files;
import java.nio.file.Path;
import java.util.ArrayList;
import java.util.Collection;
import java.util.HashMap;
import java.util.HashSet;
import java.util.List;
import java.util.Map;
import java.util.Optional;
import java.util.Set;
import java.util.concurrent.CompletableFuture;
import java.util.concurrent.ConcurrentHashMap;
import java.util.concurrent.CopyOnWriteArrayList;
import java.util.concurrent.CountDownLatch;
import java.util.concurrent.TimeUnit;
import java.util.concurrent.atomic.AtomicInteger;
import java.util.function.Consumer;
import java.util.function.LongFunction;
import java.util.function.LongSupplier;
import java.util.function.Predicate;
import java.util.stream.IntStream;
import org.apache.ignite.client.handler.configuration.ClientConnectorConfiguration;
import org.apache.ignite.internal.affinity.AffinityUtils;
import org.apache.ignite.internal.affinity.Assignment;
import org.apache.ignite.internal.baseline.BaselineManager;
import org.apache.ignite.internal.catalog.CatalogManager;
import org.apache.ignite.internal.catalog.CatalogManagerImpl;
import org.apache.ignite.internal.catalog.ClockWaiter;
import org.apache.ignite.internal.catalog.commands.ColumnParams;
import org.apache.ignite.internal.catalog.descriptors.CatalogTableDescriptor;
import org.apache.ignite.internal.catalog.descriptors.CatalogZoneDescriptor;
import org.apache.ignite.internal.catalog.storage.UpdateLogImpl;
import org.apache.ignite.internal.cluster.management.ClusterManagementGroupManager;
import org.apache.ignite.internal.cluster.management.configuration.ClusterManagementConfiguration;
import org.apache.ignite.internal.cluster.management.configuration.NodeAttributesConfiguration;
import org.apache.ignite.internal.cluster.management.raft.TestClusterStateStorage;
import org.apache.ignite.internal.cluster.management.topology.LogicalTopologyImpl;
import org.apache.ignite.internal.cluster.management.topology.LogicalTopologyServiceImpl;
import org.apache.ignite.internal.cluster.management.topology.api.LogicalTopologySnapshot;
import org.apache.ignite.internal.configuration.ConfigurationManager;
import org.apache.ignite.internal.configuration.ConfigurationRegistry;
import org.apache.ignite.internal.configuration.ConfigurationTreeGenerator;
import org.apache.ignite.internal.configuration.testframework.ConfigurationExtension;
import org.apache.ignite.internal.configuration.testframework.InjectConfiguration;
import org.apache.ignite.internal.configuration.validation.TestConfigurationValidator;
import org.apache.ignite.internal.distributionzones.DistributionZoneManager;
import org.apache.ignite.internal.distributionzones.DistributionZonesTestUtil;
import org.apache.ignite.internal.distributionzones.rebalance.TablePartitionId;
import org.apache.ignite.internal.hlc.HybridClock;
import org.apache.ignite.internal.hlc.HybridClockImpl;
import org.apache.ignite.internal.index.IndexManager;
import org.apache.ignite.internal.logger.IgniteLogger;
import org.apache.ignite.internal.logger.Loggers;
import org.apache.ignite.internal.manager.IgniteComponent;
import org.apache.ignite.internal.metastorage.Entry;
import org.apache.ignite.internal.metastorage.MetaStorageManager;
import org.apache.ignite.internal.metastorage.WatchEvent;
import org.apache.ignite.internal.metastorage.configuration.MetaStorageConfiguration;
import org.apache.ignite.internal.metastorage.impl.MetaStorageManagerImpl;
import org.apache.ignite.internal.metastorage.server.KeyValueStorage;
import org.apache.ignite.internal.metastorage.server.SimpleInMemoryKeyValueStorage;
import org.apache.ignite.internal.metastorage.server.persistence.RocksDbKeyValueStorage;
import org.apache.ignite.internal.network.configuration.NetworkConfiguration;
import org.apache.ignite.internal.pagememory.configuration.schema.UnsafeMemoryAllocatorConfigurationSchema;
import org.apache.ignite.internal.raft.Loza;
import org.apache.ignite.internal.raft.Peer;
import org.apache.ignite.internal.raft.RaftNodeId;
import org.apache.ignite.internal.raft.client.TopologyAwareRaftGroupServiceFactory;
import org.apache.ignite.internal.raft.configuration.RaftConfiguration;
import org.apache.ignite.internal.raft.server.RaftGroupOptions;
import org.apache.ignite.internal.raft.server.impl.JraftServerImpl;
import org.apache.ignite.internal.raft.storage.impl.LocalLogStorageFactory;
import org.apache.ignite.internal.replicator.Replica;
import org.apache.ignite.internal.replicator.ReplicaManager;
import org.apache.ignite.internal.replicator.ReplicaService;
import org.apache.ignite.internal.rest.configuration.RestConfiguration;
import org.apache.ignite.internal.schema.CatalogSchemaManager;
import org.apache.ignite.internal.schema.configuration.GcConfiguration;
import org.apache.ignite.internal.storage.DataStorageManager;
import org.apache.ignite.internal.storage.DataStorageModules;
import org.apache.ignite.internal.storage.StorageException;
import org.apache.ignite.internal.storage.impl.TestDataStorageModule;
import org.apache.ignite.internal.storage.impl.TestStorageEngine;
import org.apache.ignite.internal.storage.impl.schema.TestDataStorageConfigurationSchema;
import org.apache.ignite.internal.storage.pagememory.PersistentPageMemoryDataStorageModule;
import org.apache.ignite.internal.storage.pagememory.VolatilePageMemoryDataStorageModule;
import org.apache.ignite.internal.storage.pagememory.configuration.schema.PersistentPageMemoryDataStorageConfigurationSchema;
import org.apache.ignite.internal.storage.pagememory.configuration.schema.PersistentPageMemoryStorageEngineConfiguration;
import org.apache.ignite.internal.storage.pagememory.configuration.schema.VolatilePageMemoryDataStorageConfigurationSchema;
import org.apache.ignite.internal.storage.pagememory.configuration.schema.VolatilePageMemoryStorageEngineConfiguration;
import org.apache.ignite.internal.table.InternalTable;
import org.apache.ignite.internal.table.TableImpl;
import org.apache.ignite.internal.table.TableTestUtils;
import org.apache.ignite.internal.table.distributed.TableManager;
import org.apache.ignite.internal.table.distributed.TableMessageGroup;
import org.apache.ignite.internal.table.distributed.raft.snapshot.outgoing.OutgoingSnapshotsManager;
import org.apache.ignite.internal.table.distributed.schema.SchemaSyncServiceImpl;
import org.apache.ignite.internal.testframework.BaseIgniteAbstractTest;
import org.apache.ignite.internal.testframework.WorkDirectory;
import org.apache.ignite.internal.testframework.WorkDirectoryExtension;
import org.apache.ignite.internal.tx.HybridTimestampTracker;
import org.apache.ignite.internal.tx.LockManager;
import org.apache.ignite.internal.tx.TxManager;
import org.apache.ignite.internal.tx.impl.HeapLockManager;
import org.apache.ignite.internal.tx.impl.TransactionIdGenerator;
import org.apache.ignite.internal.tx.impl.TxManagerImpl;
import org.apache.ignite.internal.tx.message.TxMessageGroup;
import org.apache.ignite.internal.tx.storage.state.TxStateTableStorage;
import org.apache.ignite.internal.tx.storage.state.test.TestTxStateTableStorage;
import org.apache.ignite.internal.util.ByteUtils;
import org.apache.ignite.internal.util.ReverseIterator;
import org.apache.ignite.internal.vault.VaultManager;
import org.apache.ignite.internal.vault.persistence.PersistentVaultService;
import org.apache.ignite.lang.ByteArray;
import org.apache.ignite.lang.IgniteInternalException;
import org.apache.ignite.network.ClusterService;
import org.apache.ignite.network.NetworkAddress;
import org.apache.ignite.network.StaticNodeFinder;
import org.apache.ignite.raft.jraft.rpc.RpcRequests;
import org.apache.ignite.raft.jraft.rpc.impl.RaftGroupEventsClientListener;
import org.apache.ignite.table.Table;
import org.apache.ignite.utils.ClusterServiceTestUtils;
import org.jetbrains.annotations.Nullable;
import org.junit.jupiter.api.AfterEach;
import org.junit.jupiter.api.BeforeEach;
import org.junit.jupiter.api.Disabled;
import org.junit.jupiter.api.Test;
import org.junit.jupiter.api.TestInfo;
import org.junit.jupiter.api.Timeout;
import org.junit.jupiter.api.extension.ExtendWith;
import org.mockito.Mockito;

/**
 * Test suite for rebalance process, when replicas' number changed.
 */
@ExtendWith(WorkDirectoryExtension.class)
@ExtendWith(ConfigurationExtension.class)
@Timeout(120)
public class ItRebalanceDistributedTest extends BaseIgniteAbstractTest {
    private static final IgniteLogger LOG = Loggers.forClass(ItRebalanceDistributedTest.class);

    private static final String TABLE_NAME = "TBL1";

    private static final String ZONE_NAME = "zone1";

    private static final int BASE_PORT = 20_000;

    private static final String HOST = "localhost";

    private static final int AWAIT_TIMEOUT_MILLIS = 10_000;

    private static final int NODE_COUNT = 3;

    @InjectConfiguration
    private static RaftConfiguration raftConfiguration;

    @InjectConfiguration
    private static ClusterManagementConfiguration clusterManagementConfiguration;

    @InjectConfiguration
    private static NodeAttributesConfiguration nodeAttributes;

    @InjectConfiguration
    private static MetaStorageConfiguration metaStorageConfiguration;

    @Target(ElementType.METHOD)
    @Retention(RetentionPolicy.RUNTIME)
    private @interface UseTestTxStateStorage {
    }

    @Target(ElementType.METHOD)
    @Retention(RetentionPolicy.RUNTIME)
    private @interface UseRocksMetaStorage {
    }

    @WorkDirectory
    private Path workDir;

    private StaticNodeFinder finder;

    private List<Node> nodes;

    @BeforeEach
    void before(TestInfo testInfo) throws Exception {
        nodes = new ArrayList<>();

        List<NetworkAddress> nodeAddresses = new ArrayList<>();

        for (int i = 0; i < NODE_COUNT; i++) {
            nodeAddresses.add(new NetworkAddress(HOST, BASE_PORT + i));
        }

        finder = new StaticNodeFinder(nodeAddresses);

        for (NetworkAddress addr : nodeAddresses) {
            var node = new Node(testInfo, addr);

            nodes.add(node);

            node.start();
        }

        Node node0 = getNode(0);
        Node node2 = getNode(2);

        node0.cmgManager.initCluster(List.of(node2.name), List.of(node2.name), "cluster");

        nodes.forEach(Node::waitWatches);

        assertThat(
                allOf(nodes.stream().map(n -> n.cmgManager.onJoinReady()).toArray(CompletableFuture[]::new)),
                willCompleteSuccessfully()
        );

        assertTrue(waitForCondition(
                () -> {
                    CompletableFuture<LogicalTopologySnapshot> logicalTopologyFuture = node0.cmgManager.logicalTopology();

                    assertThat(logicalTopologyFuture, willCompleteSuccessfully());

                    return logicalTopologyFuture.join().nodes().size() == NODE_COUNT;
                },
                10_000
        ));
    }

    @AfterEach
    void after() {
        nodes.forEach(Node::stop);
    }

    @Test
    void testOneRebalance() throws Exception {
        Node node = getNode(0);

        createZone(node, ZONE_NAME, 1, 1);

        createTable(node, ZONE_NAME, TABLE_NAME);

        assertTrue(waitForCondition(() -> getPartitionClusterNodes(node, 0).size() == 1, AWAIT_TIMEOUT_MILLIS));

        alterZone(node, ZONE_NAME, 2);

        waitPartitionAssignmentsSyncedToExpected(0, 2);

        checkPartitionNodes(0, 2);
    }

    @Test
    void testTwoQueuedRebalances() throws Exception {
        Node node = getNode(0);

        createZone(node, ZONE_NAME, 1, 1);

        createTable(node, ZONE_NAME, TABLE_NAME);

        assertTrue(waitForCondition(() -> getPartitionClusterNodes(node, 0).size() == 1, AWAIT_TIMEOUT_MILLIS));

        alterZone(node, ZONE_NAME, 2);
        alterZone(node, ZONE_NAME, 3);

        waitPartitionAssignmentsSyncedToExpected(0, 3);

        checkPartitionNodes(0, 3);
    }

    @Test
    void testThreeQueuedRebalances() throws Exception {
        Node node = getNode(0);

        createZone(node, ZONE_NAME, 1, 1);

        createTable(node, ZONE_NAME, TABLE_NAME);

        assertTrue(waitForCondition(() -> getPartitionClusterNodes(node, 0).size() == 1, AWAIT_TIMEOUT_MILLIS));

        alterZone(node, ZONE_NAME, 2);
        alterZone(node, ZONE_NAME, 3);
        alterZone(node, ZONE_NAME, 2);

        waitPartitionAssignmentsSyncedToExpected(0, 2);

        checkPartitionNodes(0, 2);
    }

    @Test
    void testOnLeaderElectedRebalanceRestart() throws Exception {
        Node node0 = getNode(0);
        Node node1 = getNode(1);

        String zoneName = "zone2";

        createZone(node0, zoneName, 1, 2);

        // Tests that the distribution zone created on node0 is available on node1.
        createTable(node1, zoneName, TABLE_NAME);

        InternalTable table = getInternalTable(node1, TABLE_NAME);

        waitPartitionAssignmentsSyncedToExpected(0, 2);

        Set<String> partitionNodesConsistentIds = getPartitionClusterNodes(node0, 0).stream()
                .map(Assignment::consistentId)
                .collect(toSet());

        Node newNode = nodes.stream().filter(n -> !partitionNodesConsistentIds.contains(n.name)).findFirst().orElseThrow();

        Node leaderNode = findNodeByConsistentId(table.leaderAssignment(0).name());

        String nonLeaderNodeConsistentId = partitionNodesConsistentIds.stream()
                .filter(n -> !n.equals(leaderNode.name))
                .findFirst()
                .orElseThrow();

        TableImpl nonLeaderTable = (TableImpl) findNodeByConsistentId(nonLeaderNodeConsistentId).tableManager.table(TABLE_NAME);

        var countDownLatch = new CountDownLatch(1);

        RaftNodeId partitionNodeId = leaderNode.raftManager.server()
                .localNodes()
                .stream()
                .filter(nodeId -> nodeId.groupId().toString().contains("part"))
                .findFirst()
                .orElseThrow();

        ((JraftServerImpl) leaderNode.raftManager.server()).blockMessages(
                partitionNodeId, (msg, peerId) -> {
                    if (peerId.equals(newNode.name) && msg instanceof RpcRequests.PingRequest) {
                        countDownLatch.countDown();

                        return true;
                    }
                    return false;
                });

        alterZone(node0, zoneName, 3);

        assertTrue(countDownLatch.await(10, SECONDS));

        assertThat(
                nonLeaderTable.internalTable().partitionRaftGroupService(0).transferLeadership(new Peer(nonLeaderNodeConsistentId)),
                willCompleteSuccessfully()
        );

        ((JraftServerImpl) leaderNode.raftManager.server()).stopBlockMessages(partitionNodeId);

        waitPartitionAssignmentsSyncedToExpected(0, 3);

        checkPartitionNodes(0, 3);
    }

    @Test
    void testRebalanceRetryWhenCatchupFailed() throws Exception {
        Node node = getNode(0);

        createZone(node, ZONE_NAME, 1, 1);

        createTable(node, ZONE_NAME, TABLE_NAME);

        assertTrue(waitForCondition(() -> getPartitionClusterNodes(node, 0).size() == 1, AWAIT_TIMEOUT_MILLIS));

        alterZone(node, ZONE_NAME, 1);

        waitPartitionAssignmentsSyncedToExpected(0, 1);

        JraftServerImpl raftServer = (JraftServerImpl) nodes.stream()
                .filter(n -> n.raftManager.localNodes().stream().anyMatch(grp -> grp.toString().contains("_part_")))
                .findFirst()
                .get().raftManager.server();

        AtomicInteger counter = new AtomicInteger(0);

        RaftNodeId partitionNodeId = raftServer.localNodes().stream()
                .filter(grp -> grp.toString().contains("_part_"))
                .findFirst()
                .orElseThrow();

        raftServer.blockMessages(partitionNodeId, (msg, peerId) -> {
            if (msg instanceof RpcRequests.PingRequest) {
                // We block ping request to prevent starting replicator, hence we fail catch up and fail rebalance.
                checkPartitionNodes(0, 1);

                return counter.incrementAndGet() <= 5;
            }
            return false;
        });

        alterZone(node, ZONE_NAME, 3);

        waitPartitionAssignmentsSyncedToExpected(0, 3);

        checkPartitionNodes(0, 3);
    }

    @Test
    @UseTestTxStateStorage
    void testDestroyPartitionStoragesOnEvictNode() throws Exception {
        Node node = getNode(0);

        createTableWithOnePartition(node, TABLE_NAME, ZONE_NAME, 3, true);

        waitPartitionAssignmentsSyncedToExpected(0, 3);

        Set<Assignment> assignmentsBeforeChangeReplicas = getPartitionClusterNodes(node, 0);

        changeTableReplicasForSinglePartition(node, ZONE_NAME, 2);

        waitPartitionAssignmentsSyncedToExpected(0, 2);

        Set<Assignment> assignmentsAfterChangeReplicas = getPartitionClusterNodes(node, 0);

        Set<Assignment> evictedAssignments = getEvictedAssignments(assignmentsBeforeChangeReplicas, assignmentsAfterChangeReplicas);

        assertThat(
                String.format("before=%s, after=%s", assignmentsBeforeChangeReplicas, assignmentsAfterChangeReplicas),
                evictedAssignments,
                hasSize(1)
        );

        Node evictedNode = findNodeByConsistentId(first(evictedAssignments).consistentId());

        assertNotNull(evictedNode, evictedAssignments.toString());

        checkInvokeDestroyedPartitionStorages(evictedNode, TABLE_NAME, 0);
    }

    @Test
    @UseTestTxStateStorage
    @UseRocksMetaStorage
    @Disabled("https://issues.apache.org/jira/browse/IGNITE-20187")
    void testDestroyPartitionStoragesOnRestartEvictedNode(TestInfo testInfo) throws Exception {
        Node node = getNode(0);

        createTableWithOnePartition(node, TABLE_NAME, ZONE_NAME, 3, true);

        waitPartitionAssignmentsSyncedToExpected(0, 3);

        Set<Assignment> assignmentsBeforeChangeReplicas = getPartitionClusterNodes(node, 0);

        nodes.forEach(n -> {
            prepareFinishHandleChangeStableAssignmentEventFuture(n, TABLE_NAME, 0);

            throwExceptionOnInvokeDestroyPartitionStorages(n, TABLE_NAME, 0);
        });

        changeTableReplicasForSinglePartition(node, ZONE_NAME, 2);

        waitPartitionAssignmentsSyncedToExpected(0, 2);

        Assignment evictedAssignment = first(getEvictedAssignments(assignmentsBeforeChangeReplicas, getPartitionClusterNodes(node, 0)));

        Node evictedNode = findNodeByConsistentId(evictedAssignment.consistentId());

        // Let's make sure that we handled the events (STABLE_ASSIGNMENTS_PREFIX) from the metastore correctly.
        assertThat(
                collectFinishHandleChangeStableAssignmentEventFuture(n -> !n.equals(evictedNode), TABLE_NAME, 0),
                willCompleteSuccessfully()
        );

        TablePartitionId tablePartitionId = evictedNode.getTablePartitionId(TABLE_NAME, 0);

        assertThat(evictedNode.finishHandleChangeStableAssignmentEventFutures.get(tablePartitionId), willThrowFast(Exception.class));

        // Restart evicted node.
        int evictedNodeIndex = findNodeIndexByConsistentId(evictedAssignment.consistentId());

        evictedNode.stop();

        Node newNode = new Node(testInfo, evictedNode.networkAddress);

        newNode.finishHandleChangeStableAssignmentEventFutures.put(tablePartitionId, new CompletableFuture<>());

        newNode.start();

        newNode.waitWatches();

        nodes.set(evictedNodeIndex, newNode);

        // Let's make sure that we will destroy the partition again.
        assertThat(newNode.finishHandleChangeStableAssignmentEventFutures.get(tablePartitionId), willSucceedIn(1, TimeUnit.MINUTES));

        checkInvokeDestroyedPartitionStorages(newNode, TABLE_NAME, 0);
    }

    /**
     * Test checks rebances from [A,B,C] to [A,B] and then again to [A,B,C].
     * In this case the raft group node and {@link Replica} are started only once on each node.
     *
     * <p>1. We have an in-progress rebalance and current metastore keys:
     * ms.stable = a,b,c. ms.pending = a,b. ms.planned = a,b,c
     * so, the current active peers is the a,b,c.
     * 2. When the rebalance done, keys wil be updated:
     * ms.stable = a,b. ms.pending = a,b,c. ms.planned = empty
     * 3. Pending event handler receives the entry {old.pending = a,b; new.pending = a,b,c} and:
     * - it will receive the current stable a,b with the revision of current pending event
     * - compare it with new pending a,b,c and want to start node c
     * - but this node is still alive, because the stable handler is not stopped it yet (and we don't want to stop actually)
     * - so we don't need to start it again
     *
     * @throws Exception If failed.
     */
    @Test
    void testRebalanceWithTheSameNodes() throws Exception {
        Node node = getNode(0);

        createZone(node, ZONE_NAME, 1, 1);

        clearSpyInvocations();

        createTable(node, ZONE_NAME, TABLE_NAME);

        assertTrue(waitForCondition(() -> getPartitionClusterNodes(node, 0).size() == 1, AWAIT_TIMEOUT_MILLIS));

        alterZone(node, ZONE_NAME, 3);

        checkPartitionAssignmentsSyncedAndRebalanceKeysEmpty();

        directUpdateMetastoreRebalanceAssignmentKeys();

        checkPartitionAssignmentsSyncedAndRebalanceKeysEmpty();

        verifyThatRaftNodesAndReplicasWereStartedOnlyOnce();
    }

    private void clearSpyInvocations() {
        for (int i = 0; i < NODE_COUNT; i++) {
            clearInvocations(getNode(i).raftManager);
            clearInvocations(getNode(i).replicaManager);
        }
    }

    private void checkPartitionAssignmentsSyncedAndRebalanceKeysEmpty() throws Exception {
        waitPartitionPlannedAssignmentsSyncedToExpected(0, 0);
        waitPartitionPendingAssignmentsSyncedToExpected(0, 0);
        waitPartitionAssignmentsSyncedToExpected(0, 3);
    }

    /**
     * Update pending and planned assignments to start a rebalance.
     *
     * @throws Exception If fail.
     */
    private void directUpdateMetastoreRebalanceAssignmentKeys() throws Exception {
        Collection<String> dataNodes = new HashSet<>();

        for (int i = 0; i < NODE_COUNT; i++) {
            dataNodes.add(getNode(i).name);
        }

        Set<Assignment> pendingAssignments = AffinityUtils.calculateAssignmentForPartition(dataNodes, 0, 2);
        Set<Assignment> plannedAssignments = AffinityUtils.calculateAssignmentForPartition(dataNodes, 0, 3);

        byte[] bytesPendingAssignments = ByteUtils.toBytes(pendingAssignments);
        byte[] bytesPlannedAssignments = ByteUtils.toBytes(plannedAssignments);

        TablePartitionId partId = new TablePartitionId(1, 0);

        ByteArray partAssignmentsPendingKey = pendingPartAssignmentsKey(partId);
        ByteArray partAssignmentsPlannedKey = plannedPartAssignmentsKey(partId);

        Map<ByteArray, byte[]> msEntries = new HashMap<>();

        msEntries.put(partAssignmentsPendingKey, bytesPendingAssignments);
        msEntries.put(partAssignmentsPlannedKey, bytesPlannedAssignments);

        getNode(0).metaStorageManager.putAll(msEntries).get(AWAIT_TIMEOUT_MILLIS, MILLISECONDS);
    }

    private void verifyThatRaftNodesAndReplicasWereStartedOnlyOnce() throws Exception {
        for (int i = 0; i < NODE_COUNT; i++) {
            verify(getNode(i).raftManager, times(1))
                    .startRaftGroupNode(any(), any(), any(), any(), any(RaftGroupOptions.class));
            verify(getNode(i).replicaManager, times(1)).startReplica(any(), any(), any(), any(), any());
        }
    }

    private void waitPartitionAssignmentsSyncedToExpected(int partNum, int replicasNum) throws Exception {
        assertTrue(waitForCondition(
                () -> nodes.stream().allMatch(n -> getPartitionClusterNodes(n, partNum).size() == replicasNum),
                (long) AWAIT_TIMEOUT_MILLIS * nodes.size()
        ));
    }

    private void waitPartitionPendingAssignmentsSyncedToExpected(int partNum, int replicasNum) throws Exception {
        assertTrue(waitForCondition(
                () -> nodes.stream().allMatch(n -> getPartitionPendingClusterNodes(n, partNum).size() == replicasNum),
                (long) AWAIT_TIMEOUT_MILLIS * nodes.size()
        ));
    }

    private void waitPartitionPlannedAssignmentsSyncedToExpected(int partNum, int replicasNum) throws Exception {
        assertTrue(waitForCondition(
                () -> nodes.stream().allMatch(n -> getPartitionPlannedClusterNodes(n, partNum).size() == replicasNum),
                (long) AWAIT_TIMEOUT_MILLIS * nodes.size()
        ));
    }

    private Node findNodeByConsistentId(String consistentId) {
        return nodes.stream().filter(n -> n.name.equals(consistentId)).findFirst().orElseThrow();
    }

    private int findNodeIndexByConsistentId(String consistentId) {
        return IntStream.range(0, nodes.size()).filter(i -> getNode(i).name.equals(consistentId)).findFirst().orElseThrow();
    }

    private static Set<Assignment> getPartitionClusterNodes(Node node, int partNum) {
        return Optional.ofNullable(getTableId(node, TABLE_NAME))
                .map(tableId -> partitionAssignments(node.metaStorageManager, tableId, partNum).join())
                .orElse(Set.of());
    }

    private static Set<Assignment> getPartitionPendingClusterNodes(Node node, int partNum) {
        return Optional.ofNullable(getTableId(node, TABLE_NAME))
                .map(tableId -> partitionPendingAssignments(node.metaStorageManager, tableId, partNum).join())
                .orElse(Set.of());
    }

    private static Set<Assignment> getPartitionPlannedClusterNodes(Node node, int partNum) {
        return Optional.ofNullable(getTableId(node, TABLE_NAME))
                .map(tableId -> partitionPlannedAssignments(node.metaStorageManager, tableId, partNum).join())
                .orElse(Set.of());
    }

    private static CompletableFuture<Set<Assignment>> partitionPendingAssignments(
            MetaStorageManager metaStorageManager,
            int tableId,
            int partitionNumber
    ) {
        return metaStorageManager
                .get(pendingPartAssignmentsKey(new TablePartitionId(tableId, partitionNumber)))
                .thenApply(e -> (e.value() == null) ? null : fromBytes(e.value()));
    }

    private static CompletableFuture<Set<Assignment>> partitionPlannedAssignments(
            MetaStorageManager metaStorageManager,
            int tableId,
            int partitionNumber
    ) {
        return metaStorageManager
                .get(plannedPartAssignmentsKey(new TablePartitionId(tableId, partitionNumber)))
                .thenApply(e -> (e.value() == null) ? null : fromBytes(e.value()));
    }

    private class Node {
        final String name;

        final Loza raftManager;

        final ReplicaManager replicaManager;

        final MetaStorageManager metaStorageManager;

        private final VaultManager vaultManager;

        private final ClusterService clusterService;

        private final LockManager lockManager;

        private final TxManager txManager;

        private final DistributedConfigurationStorage cfgStorage;

        private final DataStorageManager dataStorageMgr;

        private final TableManager tableManager;

        private final DistributionZoneManager distributionZoneManager;

        private final BaselineManager baselineMgr;

        private final ConfigurationManager nodeCfgMgr;

        private final ConfigurationManager clusterCfgMgr;

        private final ClusterManagementGroupManager cmgManager;

        private final CatalogSchemaManager schemaManager;

        private final CatalogManager catalogManager;

        private final ClockWaiter clockWaiter;

        private final List<IgniteComponent> nodeComponents = new CopyOnWriteArrayList<>();

        private final ConfigurationTreeGenerator nodeCfgGenerator;

        private final ConfigurationTreeGenerator clusterCfgGenerator;

        private final Map<TablePartitionId, CompletableFuture<Void>> finishHandleChangeStableAssignmentEventFutures
                = new ConcurrentHashMap<>();

        private final NetworkAddress networkAddress;

        /** The future have to be complete after the node start and all Meta storage watches are deployd. */
        private CompletableFuture<Void> deployWatchesFut;

        /** Hybrid clock. */
        private final HybridClock clock = new HybridClockImpl();

        /** Index manager. */
        private final IndexManager indexManager;

        /**
         * Constructor that simply creates a subset of components of this node.
         */
        Node(TestInfo testInfo, NetworkAddress addr) {
            networkAddress = addr;

            name = testNodeName(testInfo, addr.port());

            Path dir = workDir.resolve(name);

            vaultManager = createVault(name, dir);

            nodeCfgGenerator = new ConfigurationTreeGenerator(
                    NetworkConfiguration.KEY, RestConfiguration.KEY, ClientConnectorConfiguration.KEY
            );

            Path configPath = workDir.resolve(testInfo.getDisplayName());
            nodeCfgMgr = new ConfigurationManager(
                    List.of(NetworkConfiguration.KEY,
                            RestConfiguration.KEY,
                            ClientConnectorConfiguration.KEY),
                    new LocalFileConfigurationStorage(configPath, nodeCfgGenerator),
                    nodeCfgGenerator,
                    new TestConfigurationValidator()
            );

            clusterService = ClusterServiceTestUtils.clusterService(
                    testInfo,
                    addr.port(),
                    finder
            );

            lockManager = new HeapLockManager();

            var raftGroupEventsClientListener = new RaftGroupEventsClientListener();

<<<<<<< HEAD
            raftManager = new Loza(clusterService, raftConfiguration, dir, clock, raftGroupEventsClientListener);
=======
            raftManager = spy(new Loza(clusterService, raftConfiguration, dir, hybridClock, raftGroupEventsClientListener));
>>>>>>> d6bb0cda

            var clusterStateStorage = new TestClusterStateStorage();
            var logicalTopology = new LogicalTopologyImpl(clusterStateStorage);

            cmgManager = new ClusterManagementGroupManager(
                    vaultManager,
                    clusterService,
                    raftManager,
                    clusterStateStorage,
                    logicalTopology,
                    clusterManagementConfiguration,
                    nodeAttributes,
                    new TestConfigurationValidator());

            replicaManager = spy(new ReplicaManager(
                    name,
                    clusterService,
                    cmgManager,
                    clock,
                    Set.of(TableMessageGroup.class, TxMessageGroup.class)
            ));

            ReplicaService replicaSvc = new ReplicaService(
                    clusterService.messagingService(),
                    clock
            );

            txManager = new TxManagerImpl(replicaSvc, lockManager, clock, new TransactionIdGenerator(addr.port()),
                    () -> clusterService.topologyService().localMember().id());

            String nodeName = clusterService.nodeName();

            LogicalTopologyServiceImpl logicalTopologyService = new LogicalTopologyServiceImpl(logicalTopology, cmgManager);

            var topologyAwareRaftGroupServiceFactory = new TopologyAwareRaftGroupServiceFactory(
                    clusterService,
                    logicalTopologyService,
                    Loza.FACTORY,
                    raftGroupEventsClientListener
            );

            KeyValueStorage keyValueStorage = testInfo.getTestMethod().get().isAnnotationPresent(UseRocksMetaStorage.class)
                    ? new RocksDbKeyValueStorage(nodeName, resolveDir(dir, "metaStorage"))
                    : new SimpleInMemoryKeyValueStorage(nodeName);

            metaStorageManager = new MetaStorageManagerImpl(
                    vaultManager,
                    clusterService,
                    cmgManager,
                    logicalTopologyService,
                    raftManager,
                    keyValueStorage,
                    clock,
                    topologyAwareRaftGroupServiceFactory,
                    metaStorageConfiguration
            );

            cfgStorage = new DistributedConfigurationStorage(metaStorageManager);

            clusterCfgGenerator = new ConfigurationTreeGenerator(
                    List.of(
                            PersistentPageMemoryStorageEngineConfiguration.KEY,
                            VolatilePageMemoryStorageEngineConfiguration.KEY,
                            GcConfiguration.KEY
                    ),
                    List.of(),
                    List.of(
                            VolatilePageMemoryDataStorageConfigurationSchema.class,
                            UnsafeMemoryAllocatorConfigurationSchema.class,
                            PersistentPageMemoryDataStorageConfigurationSchema.class,
                            TestDataStorageConfigurationSchema.class
                    )
            );
            clusterCfgMgr = new ConfigurationManager(
                    List.of(
                            PersistentPageMemoryStorageEngineConfiguration.KEY,
                            VolatilePageMemoryStorageEngineConfiguration.KEY,
                            GcConfiguration.KEY
                    ),
                    cfgStorage,
                    clusterCfgGenerator,
                    new TestConfigurationValidator()
            );

            ConfigurationRegistry clusterConfigRegistry = clusterCfgMgr.configurationRegistry();

            Consumer<LongFunction<CompletableFuture<?>>> registry = (LongFunction<CompletableFuture<?>> function) ->
                    metaStorageManager.registerRevisionUpdateListener(function::apply);

            GcConfiguration gcConfig = clusterConfigRegistry.getConfiguration(GcConfiguration.KEY);

            DataStorageModules dataStorageModules = new DataStorageModules(List.of(
                    new PersistentPageMemoryDataStorageModule(),
                    new VolatilePageMemoryDataStorageModule(),
                    new TestDataStorageModule()
            ));

            Path storagePath = dir.resolve("storage");

            dataStorageMgr = new DataStorageManager(
                    dataStorageModules.createStorageEngines(
                            name,
                            clusterConfigRegistry,
                            dir.resolve("storage"),
                            null
                    )
            );

            baselineMgr = new BaselineManager(
                    clusterCfgMgr,
                    metaStorageManager,
                    clusterService);

            clockWaiter = new ClockWaiter(name, clock);

            LongSupplier delayDurationMsSupplier = () -> 10L;

            catalogManager = new CatalogManagerImpl(
                    new UpdateLogImpl(metaStorageManager),
                    clockWaiter,
                    delayDurationMsSupplier
            );

            schemaManager = new CatalogSchemaManager(registry, catalogManager, metaStorageManager);

            var schemaSyncService = new SchemaSyncServiceImpl(metaStorageManager.clusterTime(), delayDurationMsSupplier);

            distributionZoneManager = new DistributionZoneManager(
                    name,
                    registry,
                    metaStorageManager,
                    logicalTopologyService,
                    vaultManager,
                    catalogManager
            );

            tableManager = new TableManager(
                    name,
                    registry,
                    gcConfig,
                    clusterService,
                    raftManager,
                    replicaManager,
                    Mockito.mock(LockManager.class),
                    replicaSvc,
                    baselineMgr,
                    clusterService.topologyService(),
                    txManager,
                    dataStorageMgr,
                    storagePath,
                    metaStorageManager,
                    schemaManager,
                    view -> new LocalLogStorageFactory(),
                    new HybridClockImpl(),
                    new OutgoingSnapshotsManager(clusterService.messagingService()),
                    topologyAwareRaftGroupServiceFactory,
                    vaultManager,
                    distributionZoneManager,
                    schemaSyncService,
                    catalogManager,
                    new HybridTimestampTracker()
            ) {
                @Override
                protected TxStateTableStorage createTxStateTableStorage(
                        CatalogTableDescriptor tableDescriptor,
                        CatalogZoneDescriptor zoneDescriptor
                ) {
                    return testInfo.getTestMethod().get().isAnnotationPresent(UseTestTxStateStorage.class)
                            ? spy(new TestTxStateTableStorage())
                            : super.createTxStateTableStorage(tableDescriptor, zoneDescriptor);
                }

                @Override
                protected CompletableFuture<Void> handleChangeStableAssignmentEvent(WatchEvent evt) {
                    TablePartitionId tablePartitionId = getTablePartitionId(evt);

                    return super.handleChangeStableAssignmentEvent(evt)
                            .whenComplete((v, e) -> {
                                if (tablePartitionId == null) {
                                    return;
                                }

                                CompletableFuture<Void> finishFuture = finishHandleChangeStableAssignmentEventFutures.get(tablePartitionId);

                                if (finishFuture == null) {
                                    return;
                                }

                                if (e == null) {
                                    finishFuture.complete(null);
                                } else {
                                    finishFuture.completeExceptionally(e);
                                }
                            });
                }
            };

            indexManager = new IndexManager(schemaManager, tableManager, catalogManager, metaStorageManager, registry);
        }

        /**
         * Starts the created components.
         */
        void start() {
            List<IgniteComponent> firstComponents = List.of(
                    vaultManager,
                    nodeCfgMgr,
                    clusterService,
                    raftManager,
                    cmgManager
            );

            firstComponents.forEach(IgniteComponent::start);

            nodeComponents.addAll(firstComponents);

            deployWatchesFut = CompletableFuture.supplyAsync(() -> {
                List<IgniteComponent> secondComponents = List.of(
                        metaStorageManager,
                        clusterCfgMgr,
                        clockWaiter,
                        catalogManager,
                        distributionZoneManager,
                        replicaManager,
                        txManager,
                        baselineMgr,
                        dataStorageMgr,
                        schemaManager,
                        tableManager,
                        indexManager
                );

                secondComponents.forEach(IgniteComponent::start);

                nodeComponents.addAll(secondComponents);

                var configurationNotificationFut = metaStorageManager.recoveryFinishedFuture().thenCompose(rev -> {
                    return allOf(
                            nodeCfgMgr.configurationRegistry().notifyCurrentConfigurationListeners(),
                            clusterCfgMgr.configurationRegistry().notifyCurrentConfigurationListeners(),
                            ((MetaStorageManagerImpl) metaStorageManager).notifyRevisionUpdateListenerOnStart()
                    );
                });

                assertThat(configurationNotificationFut, willSucceedIn(1, TimeUnit.MINUTES));

                return metaStorageManager.deployWatches();
            }).thenCompose(identity());
        }

        /**
         * Waits for watches deployed.
         */
        void waitWatches() {
            assertThat("Watches were not deployed", deployWatchesFut, willCompleteSuccessfully());
        }

        /**
         * Stops the created components.
         */
        void stop() {
            new ReverseIterator<>(nodeComponents).forEachRemaining(component -> {
                try {
                    component.beforeNodeStop();
                } catch (Exception e) {
                    LOG.error("Unable to execute before node stop [component={}]", e, component);
                }
            });

            new ReverseIterator<>(nodeComponents).forEachRemaining(component -> {
                try {
                    component.stop();
                } catch (Exception e) {
                    LOG.error("Unable to stop component [component={}]", e, component);
                }
            });


            nodeCfgGenerator.close();
            clusterCfgGenerator.close();
        }

        @Nullable TablePartitionId getTablePartitionId(WatchEvent event) {
            assertTrue(event.single(), event.toString());

            Entry stableAssignmentsWatchEvent = event.entryEvent().newEntry();

            if (stableAssignmentsWatchEvent.value() == null) {
                return null;
            }

            int partitionId = extractPartitionNumber(stableAssignmentsWatchEvent.key());
            int tableId = extractTableId(stableAssignmentsWatchEvent.key(), STABLE_ASSIGNMENTS_PREFIX);

            return new TablePartitionId(tableId, partitionId);
        }

        TablePartitionId getTablePartitionId(String tableName, int partitionId) {
            InternalTable internalTable = getInternalTable(this, tableName);

            return new TablePartitionId(internalTable.tableId(), partitionId);
        }
    }

    /**
     * Starts the Vault component.
     */
    private static VaultManager createVault(String nodeName, Path workDir) {
        return new VaultManager(new PersistentVaultService(nodeName, resolveDir(workDir, "vault")));
    }

    private static Path resolveDir(Path workDir, String dirName) {
        Path newDirPath = workDir.resolve(dirName);

        try {
            return Files.createDirectories(newDirPath);
        } catch (IOException e) {
            throw new IgniteInternalException(e);
        }
    }

    private void createTableWithOnePartition(
            Node node,
            String tableName,
            String zoneName,
            int replicas,
            boolean testDataStorage
    ) throws Exception {
        createZone(node, zoneName, 1, replicas, testDataStorage);

        createTable(node, zoneName, tableName);

        waitPartitionAssignmentsSyncedToExpected(0, replicas);

        checkPartitionNodes(0, replicas);
    }

    private void changeTableReplicasForSinglePartition(Node node, String zoneName, int replicas) throws Exception {
        alterZone(node, zoneName, replicas);

        waitPartitionAssignmentsSyncedToExpected(0, replicas);

        checkPartitionNodes(0, replicas);
    }

    private static Set<Assignment> getEvictedAssignments(Set<Assignment> beforeChange, Set<Assignment> afterChange) {
        Set<Assignment> result = new HashSet<>(beforeChange);

        result.removeAll(afterChange);

        return result;
    }

    private static InternalTable getInternalTable(Node node, String tableName) {
        Table table = node.tableManager.table(tableName);

        assertNotNull(table, tableName);

        return ((TableImpl) table).internalTable();
    }

    private static void checkInvokeDestroyedPartitionStorages(Node node, String tableName, int partitionId) {
        InternalTable internalTable = getInternalTable(node, tableName);

        verify(internalTable.storage(), timeout(AWAIT_TIMEOUT_MILLIS).atLeast(1))
                .destroyPartition(partitionId);
        verify(internalTable.txStateStorage(), timeout(AWAIT_TIMEOUT_MILLIS).atLeast(1))
                .destroyTxStateStorage(partitionId);
    }

    private static void throwExceptionOnInvokeDestroyPartitionStorages(Node node, String tableName, int partitionId) {
        InternalTable internalTable = getInternalTable(node, tableName);

        doAnswer(answer -> CompletableFuture.failedFuture(new StorageException("From test")))
                .when(internalTable.storage())
                .destroyPartition(partitionId);

        doAnswer(answer -> CompletableFuture.failedFuture(new IgniteInternalException("From test")))
                .when(internalTable.txStateStorage())
                .destroyTxStateStorage(partitionId);
    }

    private void prepareFinishHandleChangeStableAssignmentEventFuture(Node node, String tableName, int partitionId) {
        TablePartitionId tablePartitionId = new TablePartitionId(getInternalTable(node, tableName).tableId(), partitionId);

        node.finishHandleChangeStableAssignmentEventFutures.put(tablePartitionId, new CompletableFuture<>());
    }

    private CompletableFuture<?> collectFinishHandleChangeStableAssignmentEventFuture(
            @Nullable Predicate<Node> nodeFilter,
            String tableName,
            int partitionId
    ) {
        List<CompletableFuture<Void>> futures = new ArrayList<>();

        for (Node node : nodes) {
            if (nodeFilter != null && !nodeFilter.test(node)) {
                continue;
            }

            TablePartitionId tablePartitionId = new TablePartitionId(getInternalTable(node, tableName).tableId(), partitionId);

            CompletableFuture<Void> future = node.finishHandleChangeStableAssignmentEventFutures.get(tablePartitionId);

            assertNotNull(future, String.format("node=%s, table=%s, partitionId=%s", node.name, tableName, partitionId));

            futures.add(future);
        }

        assertThat(String.format("tableName=%s, partitionId=%s", tableName, partitionId), futures, not(empty()));

        return allOf(futures.toArray(CompletableFuture<?>[]::new));
    }

    private static void createZone(Node node, String zoneName, int partitions, int replicas) {
        createZone(node, zoneName, partitions, replicas, false);
    }

    private static void createZone(Node node, String zoneName, int partitions, int replicas, boolean testDataStorage) {
        DistributionZonesTestUtil.createZoneWithDataStorage(
                node.catalogManager,
                zoneName,
                partitions,
                replicas,
                testDataStorage ? TestStorageEngine.ENGINE_NAME : null
        );
    }

    private static void alterZone(Node node, String zoneName, int replicas) {
        DistributionZonesTestUtil.alterZone(node.catalogManager, zoneName, replicas);
    }

    private static void createTable(Node node, String zoneName, String tableName) {
        TableTestUtils.createTable(
                node.catalogManager,
                DEFAULT_SCHEMA_NAME,
                zoneName,
                tableName,
                List.of(
                        ColumnParams.builder().name("key").type(INT64).build(),
                        ColumnParams.builder().name("val").type(INT32).nullable(true).build()
                ),
                List.of("key")
        );
    }

    private static @Nullable Integer getTableId(Node node, String tableName) {
        return TableTestUtils.getTableId(node.catalogManager, tableName, node.clock.nowLong());
    }

    private Node getNode(int nodeIndex) {
        return nodes.get(nodeIndex);
    }

    private void checkPartitionNodes(int partitionId, int expNodeCount) {
        for (Node node : nodes) {
            assertEquals(expNodeCount, getPartitionClusterNodes(node, partitionId).size(), node.name);
        }
    }
}<|MERGE_RESOLUTION|>--- conflicted
+++ resolved
@@ -755,7 +755,7 @@
         private CompletableFuture<Void> deployWatchesFut;
 
         /** Hybrid clock. */
-        private final HybridClock clock = new HybridClockImpl();
+        private final HybridClock hybridClock = new HybridClockImpl();
 
         /** Index manager. */
         private final IndexManager indexManager;
@@ -796,11 +796,7 @@
 
             var raftGroupEventsClientListener = new RaftGroupEventsClientListener();
 
-<<<<<<< HEAD
-            raftManager = new Loza(clusterService, raftConfiguration, dir, clock, raftGroupEventsClientListener);
-=======
-            raftManager = spy(new Loza(clusterService, raftConfiguration, dir, hybridClock, raftGroupEventsClientListener));
->>>>>>> d6bb0cda
+            raftManager = spy(new Loza(clusterService, raftConfiguration, dir, clock, raftGroupEventsClientListener));
 
             var clusterStateStorage = new TestClusterStateStorage();
             var logicalTopology = new LogicalTopologyImpl(clusterStateStorage);
@@ -819,16 +815,16 @@
                     name,
                     clusterService,
                     cmgManager,
-                    clock,
+                    hybridClock,
                     Set.of(TableMessageGroup.class, TxMessageGroup.class)
             ));
 
             ReplicaService replicaSvc = new ReplicaService(
                     clusterService.messagingService(),
-                    clock
+                    hybridClock
             );
 
-            txManager = new TxManagerImpl(replicaSvc, lockManager, clock, new TransactionIdGenerator(addr.port()),
+            txManager = new TxManagerImpl(replicaSvc, lockManager, hybridClock, new TransactionIdGenerator(addr.port()),
                     () -> clusterService.topologyService().localMember().id());
 
             String nodeName = clusterService.nodeName();
@@ -853,7 +849,7 @@
                     logicalTopologyService,
                     raftManager,
                     keyValueStorage,
-                    clock,
+                    hybridClock,
                     topologyAwareRaftGroupServiceFactory,
                     metaStorageConfiguration
             );
@@ -914,7 +910,7 @@
                     metaStorageManager,
                     clusterService);
 
-            clockWaiter = new ClockWaiter(name, clock);
+            clockWaiter = new ClockWaiter(name, hybridClock);
 
             LongSupplier delayDurationMsSupplier = () -> 10L;
 
