/*
 * Licensed to the Apache Software Foundation (ASF) under one or more
 * contributor license agreements. See the NOTICE file distributed with
 * this work for additional information regarding copyright ownership.
 * The ASF licenses this file to You under the Apache License, Version 2.0
 * (the "License"); you may not use this file except in compliance with
 * the License. You may obtain a copy of the License at
 *
 *      http://www.apache.org/licenses/LICENSE-2.0
 *
 * Unless required by applicable law or agreed to in writing, software
 * distributed under the License is distributed on an "AS IS" BASIS,
 * WITHOUT WARRANTIES OR CONDITIONS OF ANY KIND, either express or implied.
 * See the License for the specific language governing permissions and
 * limitations under the License.
 */

package org.apache.ignite.internal.configuration.storage;

import static java.util.Collections.emptySet;
import static java.util.concurrent.CompletableFuture.completedFuture;
import static org.apache.ignite.internal.distributionzones.DistributionZoneManager.DEFAULT_ZONE_NAME;
import static org.apache.ignite.internal.distributionzones.DistributionZonesTestUtil.alterZoneReplicas;
import static org.apache.ignite.internal.distributionzones.DistributionZonesTestUtil.createZone;
import static org.apache.ignite.internal.testframework.IgniteTestUtils.await;
import static org.apache.ignite.internal.testframework.IgniteTestUtils.testNodeName;
import static org.apache.ignite.internal.testframework.matchers.CompletableFutureExceptionMatcher.willThrowFast;
import static org.apache.ignite.internal.testframework.matchers.CompletableFutureMatcher.willCompleteSuccessfully;
import static org.apache.ignite.internal.testframework.matchers.CompletableFutureMatcher.willSucceedIn;
import static org.apache.ignite.internal.util.CollectionUtils.first;
import static org.apache.ignite.internal.utils.RebalanceUtil.STABLE_ASSIGNMENTS_PREFIX;
import static org.apache.ignite.internal.utils.RebalanceUtil.extractPartitionNumber;
import static org.apache.ignite.internal.utils.RebalanceUtil.extractTableId;
import static org.hamcrest.MatcherAssert.assertThat;
import static org.hamcrest.Matchers.empty;
import static org.hamcrest.Matchers.hasSize;
import static org.hamcrest.Matchers.not;
import static org.junit.jupiter.api.Assertions.assertEquals;
import static org.junit.jupiter.api.Assertions.assertNotNull;
import static org.junit.jupiter.api.Assertions.assertTrue;
import static org.mockito.Mockito.atLeast;
import static org.mockito.Mockito.doAnswer;
import static org.mockito.Mockito.mock;
import static org.mockito.Mockito.spy;
import static org.mockito.Mockito.verify;
import static org.mockito.Mockito.when;

import java.io.IOException;
import java.lang.annotation.ElementType;
import java.lang.annotation.Retention;
import java.lang.annotation.RetentionPolicy;
import java.lang.annotation.Target;
import java.nio.file.Files;
import java.nio.file.Path;
import java.util.ArrayList;
import java.util.HashSet;
import java.util.List;
import java.util.Map;
import java.util.Set;
import java.util.UUID;
import java.util.concurrent.CompletableFuture;
import java.util.concurrent.ConcurrentHashMap;
import java.util.concurrent.CountDownLatch;
import java.util.concurrent.TimeUnit;
import java.util.concurrent.atomic.AtomicInteger;
import java.util.concurrent.locks.LockSupport;
import java.util.function.Consumer;
import java.util.function.Function;
import java.util.function.Predicate;
import java.util.stream.Collectors;
import java.util.stream.IntStream;
import org.apache.ignite.client.handler.configuration.ClientConnectorConfiguration;
import org.apache.ignite.internal.affinity.Assignment;
import org.apache.ignite.internal.baseline.BaselineManager;
import org.apache.ignite.internal.cluster.management.ClusterManagementGroupManager;
import org.apache.ignite.internal.cluster.management.DistributedConfigurationUpdater;
import org.apache.ignite.internal.cluster.management.configuration.ClusterManagementConfiguration;
import org.apache.ignite.internal.cluster.management.configuration.NodeAttributesConfiguration;
import org.apache.ignite.internal.cluster.management.raft.TestClusterStateStorage;
import org.apache.ignite.internal.cluster.management.topology.LogicalTopologyImpl;
import org.apache.ignite.internal.cluster.management.topology.LogicalTopologyServiceImpl;
import org.apache.ignite.internal.cluster.management.topology.api.LogicalTopologyService;
import org.apache.ignite.internal.cluster.management.topology.api.LogicalTopologySnapshot;
import org.apache.ignite.internal.configuration.ConfigurationManager;
import org.apache.ignite.internal.configuration.SecurityConfiguration;
import org.apache.ignite.internal.configuration.testframework.ConfigurationExtension;
import org.apache.ignite.internal.configuration.testframework.InjectConfiguration;
import org.apache.ignite.internal.distributionzones.DistributionZoneManager;
import org.apache.ignite.internal.distributionzones.configuration.DistributionZoneConfiguration;
import org.apache.ignite.internal.distributionzones.configuration.DistributionZonesConfiguration;
import org.apache.ignite.internal.hlc.HybridClock;
import org.apache.ignite.internal.hlc.HybridClockImpl;
import org.apache.ignite.internal.logger.IgniteLogger;
import org.apache.ignite.internal.logger.Loggers;
import org.apache.ignite.internal.manager.IgniteComponent;
import org.apache.ignite.internal.metastorage.Entry;
import org.apache.ignite.internal.metastorage.MetaStorageManager;
import org.apache.ignite.internal.metastorage.WatchEvent;
import org.apache.ignite.internal.metastorage.impl.MetaStorageManagerImpl;
import org.apache.ignite.internal.metastorage.server.SimpleInMemoryKeyValueStorage;
import org.apache.ignite.internal.metastorage.server.persistence.RocksDbKeyValueStorage;
import org.apache.ignite.internal.network.configuration.NetworkConfiguration;
import org.apache.ignite.internal.pagememory.configuration.schema.UnsafeMemoryAllocatorConfigurationSchema;
import org.apache.ignite.internal.raft.Loza;
import org.apache.ignite.internal.raft.Peer;
import org.apache.ignite.internal.raft.RaftNodeId;
import org.apache.ignite.internal.raft.client.TopologyAwareRaftGroupServiceFactory;
import org.apache.ignite.internal.raft.configuration.RaftConfiguration;
import org.apache.ignite.internal.raft.server.impl.JraftServerImpl;
import org.apache.ignite.internal.raft.storage.impl.LocalLogStorageFactory;
import org.apache.ignite.internal.replicator.ReplicaManager;
import org.apache.ignite.internal.replicator.ReplicaService;
import org.apache.ignite.internal.rest.configuration.RestConfiguration;
import org.apache.ignite.internal.schema.SchemaManager;
import org.apache.ignite.internal.schema.configuration.ExtendedTableConfiguration;
import org.apache.ignite.internal.schema.configuration.ExtendedTableConfigurationSchema;
import org.apache.ignite.internal.schema.configuration.TableConfiguration;
import org.apache.ignite.internal.schema.configuration.TablesConfiguration;
import org.apache.ignite.internal.schema.configuration.defaultvalue.ConstantValueDefaultConfigurationSchema;
import org.apache.ignite.internal.schema.configuration.defaultvalue.FunctionCallDefaultConfigurationSchema;
import org.apache.ignite.internal.schema.configuration.defaultvalue.NullValueDefaultConfigurationSchema;
import org.apache.ignite.internal.schema.configuration.index.HashIndexConfigurationSchema;
import org.apache.ignite.internal.schema.configuration.storage.UnknownDataStorageConfigurationSchema;
import org.apache.ignite.internal.schema.testutils.SchemaConfigurationConverter;
import org.apache.ignite.internal.schema.testutils.builder.SchemaBuilders;
import org.apache.ignite.internal.schema.testutils.definition.ColumnType;
import org.apache.ignite.internal.schema.testutils.definition.TableDefinition;
import org.apache.ignite.internal.storage.DataStorageManager;
import org.apache.ignite.internal.storage.DataStorageModules;
import org.apache.ignite.internal.storage.StorageException;
import org.apache.ignite.internal.storage.impl.TestDataStorageModule;
import org.apache.ignite.internal.storage.impl.schema.TestDataStorageChange;
import org.apache.ignite.internal.storage.impl.schema.TestDataStorageConfigurationSchema;
import org.apache.ignite.internal.storage.pagememory.PersistentPageMemoryDataStorageModule;
import org.apache.ignite.internal.storage.pagememory.VolatilePageMemoryDataStorageModule;
import org.apache.ignite.internal.storage.pagememory.configuration.schema.PersistentPageMemoryDataStorageConfigurationSchema;
import org.apache.ignite.internal.storage.pagememory.configuration.schema.PersistentPageMemoryStorageEngineConfiguration;
import org.apache.ignite.internal.storage.pagememory.configuration.schema.VolatilePageMemoryDataStorageConfigurationSchema;
import org.apache.ignite.internal.storage.pagememory.configuration.schema.VolatilePageMemoryStorageEngineConfiguration;
import org.apache.ignite.internal.table.InternalTable;
import org.apache.ignite.internal.table.TableImpl;
import org.apache.ignite.internal.table.distributed.TableManager;
import org.apache.ignite.internal.table.distributed.TableMessageGroup;
import org.apache.ignite.internal.table.distributed.raft.snapshot.outgoing.OutgoingSnapshotsManager;
import org.apache.ignite.internal.table.distributed.replicator.TablePartitionId;
import org.apache.ignite.internal.testframework.WorkDirectory;
import org.apache.ignite.internal.testframework.WorkDirectoryExtension;
import org.apache.ignite.internal.tx.LockManager;
import org.apache.ignite.internal.tx.TxManager;
import org.apache.ignite.internal.tx.impl.HeapLockManager;
import org.apache.ignite.internal.tx.impl.TxManagerImpl;
import org.apache.ignite.internal.tx.message.TxMessageGroup;
import org.apache.ignite.internal.tx.storage.state.TxStateTableStorage;
import org.apache.ignite.internal.tx.storage.state.test.TestTxStateTableStorage;
import org.apache.ignite.internal.util.ByteUtils;
import org.apache.ignite.internal.util.ReverseIterator;
import org.apache.ignite.internal.vault.VaultManager;
import org.apache.ignite.internal.vault.persistence.PersistentVaultService;
import org.apache.ignite.lang.IgniteInternalException;
import org.apache.ignite.network.ClusterService;
import org.apache.ignite.network.NetworkAddress;
import org.apache.ignite.network.StaticNodeFinder;
import org.apache.ignite.raft.jraft.rpc.RpcRequests;
import org.apache.ignite.raft.jraft.rpc.impl.RaftGroupEventsClientListener;
import org.apache.ignite.table.Table;
import org.apache.ignite.utils.ClusterServiceTestUtils;
import org.jetbrains.annotations.Nullable;
import org.junit.jupiter.api.AfterEach;
import org.junit.jupiter.api.BeforeEach;
import org.junit.jupiter.api.Disabled;
import org.junit.jupiter.api.Test;
import org.junit.jupiter.api.TestInfo;
import org.junit.jupiter.api.extension.ExtendWith;
import org.mockito.Mockito;

/**
 * Test suite for rebalance process, when replicas' number changed.
 */
@ExtendWith(WorkDirectoryExtension.class)
@ExtendWith(ConfigurationExtension.class)
@Disabled
public class ItRebalanceDistributedTest {
    /** Ignite logger. */
    private static final IgniteLogger LOG = Loggers.forClass(ItRebalanceDistributedTest.class);

    private static final String TABLE_1_NAME = "TBL1";

    private static final String ZONE_1_NAME = "zone1";

    public static final int BASE_PORT = 20_000;

    public static final String HOST = "localhost";

    @InjectConfiguration
    private static RaftConfiguration raftConfiguration;

    @InjectConfiguration
    private static ClusterManagementConfiguration clusterManagementConfiguration;

    @InjectConfiguration
    private static SecurityConfiguration securityConfiguration;

    @InjectConfiguration
    private static NodeAttributesConfiguration nodeAttributes;

    @Target(ElementType.METHOD)
    @Retention(RetentionPolicy.RUNTIME)
    private @interface UseTestTxStateStorage {
    }

    @Target(ElementType.METHOD)
    @Retention(RetentionPolicy.RUNTIME)
    private @interface UseRocksMetaStorage {
    }

    @WorkDirectory
    private Path workDir;

    private StaticNodeFinder finder;

    private List<Node> nodes;

    private ClusterManagementGroupManager cmgMgr;

    @BeforeEach
    void before(TestInfo testInfo) throws Exception {
        nodes = new ArrayList<>();

        List<NetworkAddress> nodeAddresses = new ArrayList<>();

        for (int i = 0; i < 3; i++) {
            nodeAddresses.add(new NetworkAddress(HOST, BASE_PORT + i));
        }

        finder = new StaticNodeFinder(nodeAddresses);

        for (NetworkAddress addr : nodeAddresses) {
            var node = new Node(testInfo, addr);

            nodes.add(node);

            node.start();
        }

        nodes.get(0).cmgManager.initCluster(List.of(nodes.get(2).name), List.of(), "cluster");
    }

    @AfterEach
    void after() {
        for (Node node : nodes) {
            node.stop();
        }
    }

    @Test
    void testOneRebalance() throws Exception {
        int zoneId = createZone(nodes.get(0).distributionZoneManager, ZONE_1_NAME, 1, 1).join();

        TableDefinition schTbl1 = SchemaBuilders.tableBuilder("PUBLIC", "tbl1").columns(
                SchemaBuilders.column("key", ColumnType.INT64).build(),
                SchemaBuilders.column("val", ColumnType.INT32).asNullable(true).build()
        ).withPrimaryKey("key").build();

        await(nodes.get(0).tableManager.createTableAsync(
                "TBL1",
                DEFAULT_ZONE_NAME,
                tblChanger -> SchemaConfigurationConverter.convert(schTbl1, tblChanger)
                        .changeZoneId(zoneId)));

        assertEquals(1, getPartitionClusterNodes(0, 0).size());

        await(alterZoneReplicas(nodes.get(0).distributionZoneManager, ZONE_1_NAME, 2));

        waitPartitionAssignmentsSyncedToExpected(0, 2);

        assertEquals(2, getPartitionClusterNodes(0, 0).size());
        assertEquals(2, getPartitionClusterNodes(1, 0).size());
        assertEquals(2, getPartitionClusterNodes(2, 0).size());
    }

    @Test
    void testTwoQueuedRebalances() {
        int zoneId = await(createZone(nodes.get(0).distributionZoneManager, ZONE_1_NAME, 1, 1));

        TableDefinition schTbl1 = SchemaBuilders.tableBuilder("PUBLIC", "tbl1").columns(
                SchemaBuilders.column("key", ColumnType.INT64).build(),
                SchemaBuilders.column("val", ColumnType.INT32).asNullable(true).build()
        ).withPrimaryKey("key").build();

        await(nodes.get(0).tableManager.createTableAsync(
                "TBL1",
                DEFAULT_ZONE_NAME,
                tblChanger -> SchemaConfigurationConverter.convert(schTbl1, tblChanger)
                        .changeZoneId(zoneId)));

        assertEquals(1, getPartitionClusterNodes(0, 0).size());

        await(alterZoneReplicas(nodes.get(0).distributionZoneManager, ZONE_1_NAME, 2));
        await(alterZoneReplicas(nodes.get(0).distributionZoneManager, ZONE_1_NAME, 3));

        waitPartitionAssignmentsSyncedToExpected(0, 3);

        assertEquals(3, getPartitionClusterNodes(0, 0).size());
        assertEquals(3, getPartitionClusterNodes(1, 0).size());
        assertEquals(3, getPartitionClusterNodes(2, 0).size());
    }

    @Test
    void testThreeQueuedRebalances() throws Exception {
        int zoneId = await(createZone(nodes.get(0).distributionZoneManager, ZONE_1_NAME, 1, 1));

        TableDefinition schTbl1 = SchemaBuilders.tableBuilder("PUBLIC", "tbl1").columns(
                SchemaBuilders.column("key", ColumnType.INT64).build(),
                SchemaBuilders.column("val", ColumnType.INT32).asNullable(true).build()
        ).withPrimaryKey("key").build();

        await(nodes.get(0).tableManager.createTableAsync(
                "TBL1",
                DEFAULT_ZONE_NAME,
                tblChanger -> SchemaConfigurationConverter.convert(schTbl1, tblChanger)
                        .changeZoneId(zoneId)));

        assertEquals(1, getPartitionClusterNodes(0, 0).size());

        await(alterZoneReplicas(nodes.get(0).distributionZoneManager, ZONE_1_NAME, 2));
        await(alterZoneReplicas(nodes.get(0).distributionZoneManager, ZONE_1_NAME, 3));
        await(alterZoneReplicas(nodes.get(0).distributionZoneManager, ZONE_1_NAME, 2));

        waitPartitionAssignmentsSyncedToExpected(0, 2);

        assertEquals(2, getPartitionClusterNodes(0, 0).size());
        assertEquals(2, getPartitionClusterNodes(1, 0).size());
        assertEquals(2, getPartitionClusterNodes(2, 0).size());
    }

    @Test
    void testOnLeaderElectedRebalanceRestart() throws Exception {
        String zoneName = "zone2";

        int zoneId = await(createZone(nodes.get(0).distributionZoneManager, zoneName, 1, 2));

        TableDefinition schTbl1 = SchemaBuilders.tableBuilder("PUBLIC", "TBL1").columns(
                SchemaBuilders.column("key", ColumnType.INT64).build(),
                SchemaBuilders.column("val", ColumnType.INT32).asNullable(true).build()
        ).withPrimaryKey("key").build();

        TableImpl table = (TableImpl) await(nodes.get(1).tableManager.createTableAsync(
                "TBL1",
                DEFAULT_ZONE_NAME,
                tblChanger -> SchemaConfigurationConverter.convert(schTbl1, tblChanger)
                        .changeZoneId(zoneId)));

        Set<String> partitionNodesConsistentIds = getPartitionClusterNodes(0, 0).stream()
                .map(Assignment::consistentId)
                .collect(Collectors.toSet());

        Node newNode = nodes.stream().filter(n -> !partitionNodesConsistentIds.contains(n.name)).findFirst().orElseThrow();

        Node leaderNode = findNodeByConsistentId(table.leaderAssignment(0).name());

        String nonLeaderNodeConsistentId = partitionNodesConsistentIds.stream()
                .filter(n -> !n.equals(leaderNode.name))
                .findFirst()
                .orElseThrow();

        TableImpl nonLeaderTable = (TableImpl) findNodeByConsistentId(nonLeaderNodeConsistentId).tableManager.table("TBL1");

        var countDownLatch = new CountDownLatch(1);

        RaftNodeId partitionNodeId = leaderNode.raftManager.server()
                .localNodes()
                .stream()
                .filter(nodeId -> nodeId.groupId().toString().contains("part"))
                .findFirst()
                .orElseThrow();

        ((JraftServerImpl) leaderNode.raftManager.server()).blockMessages(
                partitionNodeId, (msg, peerId) -> {
                    if (peerId.equals(newNode.name) && msg instanceof RpcRequests.PingRequest) {
                        countDownLatch.countDown();

                        return true;
                    }
                    return false;
                });

        await(alterZoneReplicas(nodes.get(0).distributionZoneManager, zoneName, 3));

        countDownLatch.await();

        nonLeaderTable.internalTable().partitionRaftGroupService(0).transferLeadership(new Peer(nonLeaderNodeConsistentId)).get();

        ((JraftServerImpl) leaderNode.raftManager.server()).stopBlockMessages(partitionNodeId);

        waitPartitionAssignmentsSyncedToExpected(0, 3);

        assertEquals(3, getPartitionClusterNodes(0, 0).size());
        assertEquals(3, getPartitionClusterNodes(1, 0).size());
        assertEquals(3, getPartitionClusterNodes(2, 0).size());
    }

    @Test
    void testRebalanceRetryWhenCatchupFailed() throws Exception {
        int zoneId = await(createZone(nodes.get(0).distributionZoneManager, ZONE_1_NAME, 1, 1));

        TableDefinition schTbl1 = SchemaBuilders.tableBuilder("PUBLIC", "tbl1").columns(
                SchemaBuilders.column("key", ColumnType.INT64).build(),
                SchemaBuilders.column("val", ColumnType.INT32).asNullable(true).build()
        ).withPrimaryKey("key").build();

        await(nodes.get(0).tableManager.createTableAsync(
                "TBL1",
                DEFAULT_ZONE_NAME,
                tblChanger -> SchemaConfigurationConverter.convert(schTbl1, tblChanger)
                        .changeZoneId(zoneId)));

        assertEquals(1, getPartitionClusterNodes(0, 0).size());

        await(alterZoneReplicas(nodes.get(0).distributionZoneManager, ZONE_1_NAME, 1));

        waitPartitionAssignmentsSyncedToExpected(0, 1);

        JraftServerImpl raftServer = (JraftServerImpl) nodes.stream()
                .filter(n -> n.raftManager.localNodes().stream().anyMatch(grp -> grp.toString().contains("_part_"))).findFirst()
                .get().raftManager.server();

        AtomicInteger counter = new AtomicInteger(0);

        RaftNodeId partitionNodeId = raftServer.localNodes().stream()
                .filter(grp -> grp.toString().contains("_part_"))
                .findFirst()
                .orElseThrow();

        raftServer.blockMessages(partitionNodeId, (msg, peerId) -> {
            if (msg instanceof RpcRequests.PingRequest) {
                // We block ping request to prevent starting replicator, hence we fail catch up and fail rebalance.
                assertEquals(1, getPartitionClusterNodes(0, 0).size());
                assertEquals(1, getPartitionClusterNodes(1, 0).size());
                assertEquals(1, getPartitionClusterNodes(2, 0).size());
                return counter.incrementAndGet() <= 5;
            }
            return false;
        });

        await(alterZoneReplicas(nodes.get(0).distributionZoneManager, ZONE_1_NAME, 3));

        waitPartitionAssignmentsSyncedToExpected(0, 3);

        assertEquals(3, getPartitionClusterNodes(0, 0).size());
        assertEquals(3, getPartitionClusterNodes(1, 0).size());
        assertEquals(3, getPartitionClusterNodes(2, 0).size());
    }

    @Test
    @UseTestTxStateStorage
    void testDestroyPartitionStoragesOnEvictNode() {
        createTableWithOnePartition(TABLE_1_NAME, ZONE_1_NAME, 3, true);

        Set<Assignment> assignmentsBeforeChangeReplicas = getPartitionClusterNodes(0, 0);

        nodes.forEach(node -> prepareFinishHandleChangeStableAssignmentEventFuture(node, TABLE_1_NAME, 0));

        changeTableReplicasForSinglePartition(ZONE_1_NAME, 2);

        Set<Assignment> assignmentsAfterChangeReplicas = getPartitionClusterNodes(0, 0);

        Set<Assignment> evictedAssignments = getEvictedAssignments(assignmentsBeforeChangeReplicas, assignmentsAfterChangeReplicas);

        assertThat(
                String.format("before=%s, after=%s", assignmentsBeforeChangeReplicas, assignmentsAfterChangeReplicas),
                evictedAssignments,
                hasSize(1)
        );

        assertThat(collectFinishHandleChangeStableAssignmentEventFuture(null, TABLE_1_NAME, 0), willCompleteSuccessfully());

        Node evictedNode = findNodeByConsistentId(first(evictedAssignments).consistentId());

        assertNotNull(evictedNode, evictedAssignments.toString());

        checkInvokeDestroyedPartitionStorages(evictedNode, TABLE_1_NAME, 0);
    }

    @Test
    @UseTestTxStateStorage
    @UseRocksMetaStorage
    void testDestroyPartitionStoragesOnRestartEvictedNode(TestInfo testInfo) throws Exception {
        createTableWithOnePartition(TABLE_1_NAME, ZONE_1_NAME, 3, true);

        Set<Assignment> assignmentsBeforeChangeReplicas = getPartitionClusterNodes(0, 0);

        nodes.forEach(node -> {
            prepareFinishHandleChangeStableAssignmentEventFuture(node, TABLE_1_NAME, 0);

            throwExceptionOnInvokeDestroyPartitionStorages(node, TABLE_1_NAME, 0);
        });

        changeTableReplicasForSinglePartition(ZONE_1_NAME, 2);

        Assignment evictedAssignment = first(getEvictedAssignments(assignmentsBeforeChangeReplicas, getPartitionClusterNodes(0, 0)));

        Node evictedNode = findNodeByConsistentId(evictedAssignment.consistentId());

        // Let's make sure that we handled the events (STABLE_ASSIGNMENTS_PREFIX) from the metastore correctly.
        assertThat(
                collectFinishHandleChangeStableAssignmentEventFuture(node -> !node.equals(evictedNode), TABLE_1_NAME, 0),
                willCompleteSuccessfully()
        );

        TablePartitionId tablePartitionId = evictedNode.getTablePartitionId(TABLE_1_NAME, 0);

        assertThat(evictedNode.finishHandleChangeStableAssignmentEventFutures.get(tablePartitionId), willThrowFast(Exception.class));

        // Restart evicted node.
        int evictedNodeIndex = findNodeIndexByConsistentId(evictedAssignment.consistentId());

        evictedNode.stop();

        Node newNode = new Node(testInfo, evictedNode.networkAddress);

        newNode.finishHandleChangeStableAssignmentEventFutures.put(tablePartitionId, new CompletableFuture<>());

        newNode.start();

        nodes.set(evictedNodeIndex, newNode);

        // Let's make sure that we will destroy the partition again.
        assertThat(newNode.finishHandleChangeStableAssignmentEventFutures.get(tablePartitionId), willSucceedIn(1, TimeUnit.MINUTES));

        checkInvokeDestroyedPartitionStorages(newNode, TABLE_1_NAME, 0);
    }

    private void waitPartitionAssignmentsSyncedToExpected(int partNum, int replicasNum) {
        while (!IntStream.range(0, nodes.size()).allMatch(n -> getPartitionClusterNodes(n, partNum).size() == replicasNum)) {
            LockSupport.parkNanos(100_000_000);
        }
    }

    private Node findNodeByConsistentId(String consistentId) {
        return nodes.stream().filter(n -> n.name.equals(consistentId)).findFirst().orElseThrow();
    }

    private int findNodeIndexByConsistentId(String consistentId) {
        return IntStream.range(0, nodes.size()).filter(i -> nodes.get(i).name.equals(consistentId)).findFirst().orElseThrow();
    }

    private Set<Assignment> getPartitionClusterNodes(int nodeNum, int partNum) {
        var table = ((ExtendedTableConfiguration) nodes.get(nodeNum).clusterCfgMgr.configurationRegistry()
                .getConfiguration(TablesConfiguration.KEY).tables().get("TBL1"));

        if (table != null) {
            byte[] assignments = table.assignments().value();

            if (assignments != null) {
                return ((List<Set<Assignment>>) ByteUtils.fromBytes(assignments)).get(partNum);
            }
        }

        return Set.of();
    }

    private class Node {
        private final String name;

        private final VaultManager vaultManager;

        private final ClusterService clusterService;

        private final LockManager lockManager;

        private final TxManager txManager;

        private final Loza raftManager;

        private final ReplicaManager replicaManager;

        private final MetaStorageManager metaStorageManager;

        private final DistributedConfigurationStorage cfgStorage;

        private final DataStorageManager dataStorageMgr;

        private final TableManager tableManager;

        private final DistributionZoneManager distributionZoneManager;

        private final BaselineManager baselineMgr;

        private final ConfigurationManager nodeCfgMgr;

        private final ConfigurationManager clusterCfgMgr;

        private final ClusterManagementGroupManager cmgManager;

        private final SchemaManager schemaManager;

        private final DistributedConfigurationUpdater distributedConfigurationUpdater;

        private List<IgniteComponent> nodeComponents;

        private final Map<TablePartitionId, CompletableFuture<Void>> finishHandleChangeStableAssignmentEventFutures
                = new ConcurrentHashMap<>();

        private final NetworkAddress networkAddress;

        /**
         * Constructor that simply creates a subset of components of this node.
         */
        Node(TestInfo testInfo, NetworkAddress addr) {
            networkAddress = addr;

            name = testNodeName(testInfo, addr.port());

            Path dir = workDir.resolve(name);

            vaultManager = createVault(name, dir);

            Path configPath = workDir.resolve(testInfo.getDisplayName());
            nodeCfgMgr = new ConfigurationManager(
                    List.of(NetworkConfiguration.KEY,
                            RestConfiguration.KEY,
                            ClientConnectorConfiguration.KEY),
                    Set.of(),
                    new LocalFileConfigurationStorage(configPath),
                    List.of(),
                    List.of()
            );

            clusterService = ClusterServiceTestUtils.clusterService(
                    testInfo,
                    addr.port(),
                    finder
            );

            lockManager = new HeapLockManager();

            raftManager = new Loza(clusterService, raftConfiguration, dir, new HybridClockImpl());

            replicaManager = new ReplicaManager(
                    clusterService,
                    new HybridClockImpl(),
                    Set.of(TableMessageGroup.class, TxMessageGroup.class)
            );

            HybridClock hybridClock = new HybridClockImpl();

            ReplicaService replicaSvc = new ReplicaService(
                    clusterService.messagingService(),
                    hybridClock
            );

            txManager = new TxManagerImpl(replicaSvc, lockManager, hybridClock);

            var clusterStateStorage = new TestClusterStateStorage();
            var logicalTopology = new LogicalTopologyImpl(clusterStateStorage);

            distributedConfigurationUpdater = new DistributedConfigurationUpdater();
            distributedConfigurationUpdater.setClusterRestConfiguration(securityConfiguration);

            cmgManager = new ClusterManagementGroupManager(
                    vaultManager,
                    clusterService,
                    raftManager,
                    clusterStateStorage,
                    logicalTopology,
                    clusterManagementConfiguration,
                    distributedConfigurationUpdater,
                    nodeAttributes
            );

            String nodeName = clusterService.nodeName();

            metaStorageManager = new MetaStorageManagerImpl(
                    vaultManager,
                    clusterService,
                    cmgManager,
                    new LogicalTopologyServiceImpl(logicalTopology, cmgManager),
                    raftManager,
                    testInfo.getTestMethod().get().isAnnotationPresent(UseRocksMetaStorage.class)
                            ? new RocksDbKeyValueStorage(nodeName, resolveDir(dir, "metaStorage"))
                            : new SimpleInMemoryKeyValueStorage(nodeName),
                    hybridClock
            );

            cfgStorage = new DistributedConfigurationStorage(metaStorageManager, vaultManager);

            clusterCfgMgr = new ConfigurationManager(
                    List.of(
                            PersistentPageMemoryStorageEngineConfiguration.KEY,
                            VolatilePageMemoryStorageEngineConfiguration.KEY,
                            TablesConfiguration.KEY,
                            DistributionZonesConfiguration.KEY
                    ),
                    Set.of(),
                    cfgStorage,
                    List.of(ExtendedTableConfigurationSchema.class),
                    List.of(
                            UnknownDataStorageConfigurationSchema.class,
                            VolatilePageMemoryDataStorageConfigurationSchema.class,
                            UnsafeMemoryAllocatorConfigurationSchema.class,
                            PersistentPageMemoryDataStorageConfigurationSchema.class,
                            HashIndexConfigurationSchema.class,
                            ConstantValueDefaultConfigurationSchema.class,
                            FunctionCallDefaultConfigurationSchema.class,
                            NullValueDefaultConfigurationSchema.class,
                            TestDataStorageConfigurationSchema.class
                    )
            );

            Consumer<Function<Long, CompletableFuture<?>>> registry = (Function<Long, CompletableFuture<?>> function) ->
                    clusterCfgMgr.configurationRegistry().listenUpdateStorageRevision(function::apply);

            TablesConfiguration tablesCfg = clusterCfgMgr.configurationRegistry().getConfiguration(TablesConfiguration.KEY);

            DistributionZonesConfiguration zonesCfg =
                    clusterCfgMgr.configurationRegistry().getConfiguration(DistributionZonesConfiguration.KEY);

            DataStorageModules dataStorageModules = new DataStorageModules(List.of(
                    new PersistentPageMemoryDataStorageModule(),
                    new VolatilePageMemoryDataStorageModule(),
                    new TestDataStorageModule()
            ));

            Path storagePath = dir.resolve("storage");

            dataStorageMgr = new DataStorageManager(
                    tablesCfg,
                    dataStorageModules.createStorageEngines(
                            name,
                            clusterCfgMgr.configurationRegistry(),
                            dir.resolve("storage"),
                            null));

            baselineMgr = new BaselineManager(
                    clusterCfgMgr,
                    metaStorageManager,
                    clusterService);

            schemaManager = new SchemaManager(registry, tablesCfg, metaStorageManager);

            cmgMgr = mock(ClusterManagementGroupManager.class);

            LogicalTopologySnapshot logicalTopologySnapshot = new LogicalTopologySnapshot(0, emptySet());

            when(cmgMgr.logicalTopology()).thenReturn(completedFuture(logicalTopologySnapshot));

            LogicalTopologyService logicalTopologyService = new LogicalTopologyServiceImpl(logicalTopology, cmgManager);
            TopologyAwareRaftGroupServiceFactory topologyAwareRaftGroupServiceFactory = new TopologyAwareRaftGroupServiceFactory(
                    clusterService,
                    logicalTopologyService,
                    Loza.FACTORY,
                    new RaftGroupEventsClientListener()
            );

            distributionZoneManager = new DistributionZoneManager(
                    zonesCfg,
                    tablesCfg,
                    metaStorageManager,
                    logicalTopologyService,
                    vaultManager,
                    name
            );

            tableManager = new TableManager(
                    name,
                    registry,
                    tablesCfg,
                    zonesCfg,
                    clusterService,
                    raftManager,
                    Mockito.mock(ReplicaManager.class),
                    Mockito.mock(LockManager.class),
                    replicaSvc,
                    baselineMgr,
                    clusterService.topologyService(),
                    txManager,
                    dataStorageMgr,
                    storagePath,
                    metaStorageManager,
                    schemaManager,
                    view -> new LocalLogStorageFactory(),
                    new HybridClockImpl(),
                    new OutgoingSnapshotsManager(clusterService.messagingService()),
                    topologyAwareRaftGroupServiceFactory,
<<<<<<< HEAD
                    cmgMgr,
                    distributionZoneManager
=======
                    vaultManager
>>>>>>> 1ff342c9
            ) {
                @Override
                protected TxStateTableStorage createTxStateTableStorage(TableConfiguration tableCfg,
                        DistributionZoneConfiguration   distributionZoneCfg) {
                    return testInfo.getTestMethod().get().isAnnotationPresent(UseTestTxStateStorage.class)
                            ? spy(new TestTxStateTableStorage())
                            : super.createTxStateTableStorage(tableCfg, distributionZoneCfg);
                }

                @Override
                protected CompletableFuture<Void> handleChangeStableAssignmentEvent(WatchEvent evt) {
                    TablePartitionId tablePartitionId = getTablePartitionId(evt);

                    return super.handleChangeStableAssignmentEvent(evt)
                            .whenComplete((v, e) -> {
                                if (tablePartitionId == null) {
                                    return;
                                }

                                CompletableFuture<Void> finishFuture = finishHandleChangeStableAssignmentEventFutures.get(tablePartitionId);

                                if (finishFuture == null) {
                                    return;
                                }

                                if (e == null) {
                                    finishFuture.complete(null);
                                } else {
                                    finishFuture.completeExceptionally(e);
                                }
                            });
                }
            };
        }

        /**
         * Starts the created components.
         */
        void start() throws Exception {
            nodeComponents = List.of(
                    vaultManager,
                    nodeCfgMgr,
                    clusterService,
                    raftManager,
                    cmgManager,
                    metaStorageManager,
                    clusterCfgMgr,
                    distributionZoneManager,
                    replicaManager,
                    txManager,
                    baselineMgr,
                    dataStorageMgr,
                    schemaManager,
                    tableManager,
                    distributedConfigurationUpdater
            );

            nodeComponents.forEach(IgniteComponent::start);

            assertThat(
                    CompletableFuture.allOf(
                            nodeCfgMgr.configurationRegistry().notifyCurrentConfigurationListeners(),
                            clusterCfgMgr.configurationRegistry().notifyCurrentConfigurationListeners()
                    ),
                    willSucceedIn(1, TimeUnit.MINUTES)
            );

            // deploy watches to propagate data from the metastore into the vault
            metaStorageManager.deployWatches();
        }

        /**
         * Stops the created components.
         */
        void stop() {
            new ReverseIterator<>(nodeComponents).forEachRemaining(component -> {
                try {
                    component.beforeNodeStop();
                } catch (Exception e) {
                    LOG.error("Unable to execute before node stop [component={}]", e, component);
                }
            });

            new ReverseIterator<>(nodeComponents).forEachRemaining(component -> {
                try {
                    component.stop();
                } catch (Exception e) {
                    LOG.error("Unable to stop component [component={}]", e, component);
                }
            });

        }

        NetworkAddress address() {
            return clusterService.topologyService().localMember().address();
        }

        @Nullable TablePartitionId getTablePartitionId(WatchEvent event) {
            assertTrue(event.single(), event.toString());

            Entry stableAssignmentsWatchEvent = event.entryEvent().newEntry();

            if (stableAssignmentsWatchEvent.value() == null) {
                return null;
            }

            int partitionId = extractPartitionNumber(stableAssignmentsWatchEvent.key());
            UUID tableId = extractTableId(stableAssignmentsWatchEvent.key(), STABLE_ASSIGNMENTS_PREFIX);

            return new TablePartitionId(tableId, partitionId);
        }

        TablePartitionId getTablePartitionId(String tableName, int partitionId) {
            InternalTable internalTable = getInternalTable(this, tableName);

            return new TablePartitionId(internalTable.tableId(), partitionId);
        }
    }

    /**
     * Starts the Vault component.
     */
    private static VaultManager createVault(String nodeName, Path workDir) {
        return new VaultManager(new PersistentVaultService(nodeName, resolveDir(workDir, "vault")));
    }

    private static Path resolveDir(Path workDir, String dirName) {
        Path newDirPath = workDir.resolve(dirName);

        try {
            return Files.createDirectories(newDirPath);
        } catch (IOException e) {
            throw new IgniteInternalException(e);
        }
    }

    private static TableDefinition createTableDefinition(String tableName) {
        return SchemaBuilders.tableBuilder("PUBLIC", tableName).columns(
                SchemaBuilders.column("key", ColumnType.INT64).build(),
                SchemaBuilders.column("val", ColumnType.INT32).asNullable(true).build()
        ).withPrimaryKey("key").build();
    }

    private void createTableWithOnePartition(String tableName, String zoneName, int replicas, boolean testDataStorage) {
        int zoneId = await(createZone(nodes.get(0).distributionZoneManager, zoneName, 1, replicas));
        assertThat(
                nodes.get(0).tableManager.createTableAsync(
                        tableName,
                        DEFAULT_ZONE_NAME,
                        tableChange -> {
                            SchemaConfigurationConverter.convert(createTableDefinition(tableName), tableChange)
                                    .changeZoneId(zoneId);

                            if (testDataStorage) {
                                tableChange.changeDataStorage(dataStorageChange -> dataStorageChange.convert(TestDataStorageChange.class));
                            }
                        }
                ),
                willCompleteSuccessfully()
        );

        assertEquals(replicas, getPartitionClusterNodes(0, 0).size());
        assertEquals(replicas, getPartitionClusterNodes(1, 0).size());
        assertEquals(replicas, getPartitionClusterNodes(2, 0).size());
    }

    private void changeTableReplicasForSinglePartition(String zoneName, int replicas) {
        assertThat(
                alterZoneReplicas(nodes.get(0).distributionZoneManager, zoneName, replicas),
                willCompleteSuccessfully()
        );

        waitPartitionAssignmentsSyncedToExpected(0, replicas);

        assertEquals(replicas, getPartitionClusterNodes(0, 0).size());
        assertEquals(replicas, getPartitionClusterNodes(1, 0).size());
        assertEquals(replicas, getPartitionClusterNodes(2, 0).size());
    }

    private static Set<Assignment> getEvictedAssignments(Set<Assignment> beforeChange, Set<Assignment> afterChange) {
        Set<Assignment> result = new HashSet<>(beforeChange);

        result.removeAll(afterChange);

        return result;
    }

    private static @Nullable InternalTable getInternalTable(Node node, String tableName) {
        Table table = node.tableManager.table(tableName);

        assertNotNull(table, tableName);

        return ((TableImpl) table).internalTable();
    }

    private static void checkInvokeDestroyedPartitionStorages(Node node, String tableName, int partitionId) {
        InternalTable internalTable = getInternalTable(node, tableName);

        verify(internalTable.storage(), atLeast(1)).destroyPartition(partitionId);
        verify(internalTable.txStateStorage(), atLeast(1)).destroyTxStateStorage(partitionId);
    }

    private static void throwExceptionOnInvokeDestroyPartitionStorages(Node node, String tableName, int partitionId) {
        InternalTable internalTable = getInternalTable(node, tableName);

        doAnswer(answer -> CompletableFuture.failedFuture(new StorageException("From test")))
                .when(internalTable.storage())
                .destroyPartition(partitionId);

        doAnswer(answer -> CompletableFuture.failedFuture(new IgniteInternalException("From test")))
                .when(internalTable.txStateStorage())
                .destroyTxStateStorage(partitionId);
    }

    private void prepareFinishHandleChangeStableAssignmentEventFuture(Node node, String tableName, int partitionId) {
        TablePartitionId tablePartitionId = new TablePartitionId(getInternalTable(node, tableName).tableId(), partitionId);

        node.finishHandleChangeStableAssignmentEventFutures.put(tablePartitionId, new CompletableFuture<>());
    }

    private CompletableFuture<?> collectFinishHandleChangeStableAssignmentEventFuture(
            @Nullable Predicate<Node> nodeFilter,
            String tableName,
            int partitionId
    ) {
        List<CompletableFuture<Void>> futures = new ArrayList<>();

        for (Node node : nodes) {
            if (nodeFilter != null && !nodeFilter.test(node)) {
                continue;
            }

            TablePartitionId tablePartitionId = new TablePartitionId(getInternalTable(node, tableName).tableId(), partitionId);

            CompletableFuture<Void> future = node.finishHandleChangeStableAssignmentEventFutures.get(tablePartitionId);

            assertNotNull(future, String.format("node=%s, table=%s, partitionId=%s", node.name, tableName, partitionId));

            futures.add(future);
        }

        assertThat(String.format("tableName=%s, partitionId=%s", tableName, partitionId), futures, not(empty()));

        return CompletableFuture.allOf(futures.toArray(CompletableFuture<?>[]::new));
    }
}<|MERGE_RESOLUTION|>--- conflicted
+++ resolved
@@ -782,12 +782,9 @@
                     new HybridClockImpl(),
                     new OutgoingSnapshotsManager(clusterService.messagingService()),
                     topologyAwareRaftGroupServiceFactory,
-<<<<<<< HEAD
+                    vaultManager,
                     cmgMgr,
                     distributionZoneManager
-=======
-                    vaultManager
->>>>>>> 1ff342c9
             ) {
                 @Override
                 protected TxStateTableStorage createTxStateTableStorage(TableConfiguration tableCfg,
