--- conflicted
+++ resolved
@@ -19,15 +19,11 @@
 
 import static java.util.concurrent.CompletableFuture.allOf;
 import static java.util.function.Function.identity;
-<<<<<<< HEAD
+import static java.util.stream.Collectors.toSet;
+import static org.apache.ignite.internal.catalog.CatalogService.DEFAULT_SCHEMA_NAME;
 import static org.apache.ignite.internal.catalog.CatalogService.DEFAULT_SCHEMA_NAME;
 import static org.apache.ignite.internal.distributionzones.DistributionZonesTestUtil.alterZoneReplicas;
 import static org.apache.ignite.internal.distributionzones.DistributionZonesTestUtil.createZoneWithDataStorage;
-=======
-import static java.util.stream.Collectors.toSet;
-import static org.apache.ignite.internal.catalog.CatalogService.DEFAULT_SCHEMA_NAME;
-import static org.apache.ignite.internal.distributionzones.DistributionZonesTestUtil.alterZoneReplicas;
->>>>>>> 5295cd0d
 import static org.apache.ignite.internal.distributionzones.rebalance.RebalanceUtil.partitionAssignments;
 import static org.apache.ignite.internal.testframework.IgniteTestUtils.testNodeName;
 import static org.apache.ignite.internal.testframework.IgniteTestUtils.waitForCondition;
@@ -192,11 +188,8 @@
  */
 @ExtendWith(WorkDirectoryExtension.class)
 @ExtendWith(ConfigurationExtension.class)
-<<<<<<< HEAD
+@Timeout(120)
 @Disabled("https://issues.apache.org/jira/browse/IGNITE-20114")
-=======
-@Timeout(120)
->>>>>>> 5295cd0d
 public class ItRebalanceDistributedTest extends BaseIgniteAbstractTest {
     private static final IgniteLogger LOG = Loggers.forClass(ItRebalanceDistributedTest.class);
 
@@ -291,36 +284,16 @@
     }
 
     @Test
-<<<<<<< HEAD
-    void testOneRebalance() throws InterruptedException {
-        createZone(nodes.get(0), ZONE_1_NAME, 1, 1);
-
-        TableDefinition schTbl1 = SchemaBuilders.tableBuilder(DEFAULT_SCHEMA_NAME, TABLE_1_NAME).columns(
-                SchemaBuilders.column("key", ColumnType.INT64).build(),
-                SchemaBuilders.column("val", ColumnType.INT32).asNullable(true).build()
-        ).withPrimaryKey("key").build();
-
-        await(nodes.get(0).tableManager.createTableAsync(
-                TABLE_1_NAME,
-                ZONE_1_NAME,
-                tblChanger -> SchemaConfigurationConverter.convert(schTbl1, tblChanger)
-        ));
-=======
     void testOneRebalance() throws Exception {
         Node node = getNode(0);
 
         createZone(node, ZONE_NAME, 1, 1);
 
         createTable(node, ZONE_NAME, TABLE_NAME);
->>>>>>> 5295cd0d
 
         assertTrue(waitForCondition(() -> getPartitionClusterNodes(node, 0).size() == 1, ASSIGNMENTS_AWAIT_TIMEOUT_MILLIS));
 
-<<<<<<< HEAD
-        alterZone(nodes.get(0), ZONE_1_NAME, 2);
-=======
         alterZone(node, ZONE_NAME, 2);
->>>>>>> 5295cd0d
 
         waitPartitionAssignmentsSyncedToExpected(0, 2);
 
@@ -328,38 +301,17 @@
     }
 
     @Test
-<<<<<<< HEAD
-    void testTwoQueuedRebalances() throws InterruptedException {
-        createZone(nodes.get(0), ZONE_1_NAME, 1, 1);
-
-        TableDefinition schTbl1 = SchemaBuilders.tableBuilder(DEFAULT_SCHEMA_NAME, TABLE_1_NAME).columns(
-                SchemaBuilders.column("key", ColumnType.INT64).build(),
-                SchemaBuilders.column("val", ColumnType.INT32).asNullable(true).build()
-        ).withPrimaryKey("key").build();
-
-        await(nodes.get(0).tableManager.createTableAsync(
-                TABLE_1_NAME,
-                ZONE_1_NAME,
-                tblChanger -> SchemaConfigurationConverter.convert(schTbl1, tblChanger)
-        ));
-=======
     void testTwoQueuedRebalances() throws Exception {
         Node node = getNode(0);
 
         createZone(node, ZONE_NAME, 1, 1);
 
         createTable(node, ZONE_NAME, TABLE_NAME);
->>>>>>> 5295cd0d
 
         assertTrue(waitForCondition(() -> getPartitionClusterNodes(node, 0).size() == 1, ASSIGNMENTS_AWAIT_TIMEOUT_MILLIS));
 
-<<<<<<< HEAD
-        alterZone(nodes.get(0), ZONE_1_NAME, 2);
-        alterZone(nodes.get(0), ZONE_1_NAME, 3);
-=======
         alterZone(node, ZONE_NAME, 2);
         alterZone(node, ZONE_NAME, 3);
->>>>>>> 5295cd0d
 
         waitPartitionAssignmentsSyncedToExpected(0, 3);
 
@@ -367,39 +319,18 @@
     }
 
     @Test
-<<<<<<< HEAD
-    void testThreeQueuedRebalances() throws InterruptedException {
-        createZone(nodes.get(0), ZONE_1_NAME, 1, 1);
-
-        TableDefinition schTbl1 = SchemaBuilders.tableBuilder(DEFAULT_SCHEMA_NAME, TABLE_1_NAME).columns(
-                SchemaBuilders.column("key", ColumnType.INT64).build(),
-                SchemaBuilders.column("val", ColumnType.INT32).asNullable(true).build()
-        ).withPrimaryKey("key").build();
-
-        await(nodes.get(0).tableManager.createTableAsync(
-                TABLE_1_NAME,
-                ZONE_1_NAME,
-                tblChanger -> SchemaConfigurationConverter.convert(schTbl1, tblChanger)));
-=======
     void testThreeQueuedRebalances() throws Exception {
         Node node = getNode(0);
 
         createZone(node, ZONE_NAME, 1, 1);
 
         createTable(node, ZONE_NAME, TABLE_NAME);
->>>>>>> 5295cd0d
 
         assertTrue(waitForCondition(() -> getPartitionClusterNodes(node, 0).size() == 1, ASSIGNMENTS_AWAIT_TIMEOUT_MILLIS));
 
-<<<<<<< HEAD
-        alterZone(nodes.get(0), ZONE_1_NAME, 2);
-        alterZone(nodes.get(0), ZONE_1_NAME, 3);
-        alterZone(nodes.get(0), ZONE_1_NAME, 2);
-=======
         alterZone(node, ZONE_NAME, 2);
         alterZone(node, ZONE_NAME, 3);
         alterZone(node, ZONE_NAME, 2);
->>>>>>> 5295cd0d
 
         waitPartitionAssignmentsSyncedToExpected(0, 2);
 
@@ -411,20 +342,6 @@
         Node node0 = getNode(0);
         Node node1 = getNode(1);
 
-<<<<<<< HEAD
-        createZone(nodes.get(0), zoneName, 1, 2);
-
-        TableDefinition schTbl1 = SchemaBuilders.tableBuilder(DEFAULT_SCHEMA_NAME, TABLE_1_NAME).columns(
-                SchemaBuilders.column("key", ColumnType.INT64).build(),
-                SchemaBuilders.column("val", ColumnType.INT32).asNullable(true).build()
-        ).withPrimaryKey("key").build();
-
-        // Tests that the distribution zone created on node0 is available on node1.
-        TableImpl table = (TableImpl) await(nodes.get(1).tableManager.createTableAsync(
-                TABLE_1_NAME,
-                zoneName,
-                tblChanger -> SchemaConfigurationConverter.convert(schTbl1, tblChanger)));
-=======
         String zoneName = "zone2";
 
         createZone(node0, zoneName, 1, 2);
@@ -433,7 +350,6 @@
         createTable(node1, zoneName, TABLE_NAME);
 
         InternalTable table = getInternalTable(node1, TABLE_NAME);
->>>>>>> 5295cd0d
 
         waitPartitionAssignmentsSyncedToExpected(0, 2);
 
@@ -450,11 +366,7 @@
                 .findFirst()
                 .orElseThrow();
 
-<<<<<<< HEAD
-        TableImpl nonLeaderTable = (TableImpl) findNodeByConsistentId(nonLeaderNodeConsistentId).tableManager.table(TABLE_1_NAME);
-=======
         TableImpl nonLeaderTable = (TableImpl) findNodeByConsistentId(nonLeaderNodeConsistentId).tableManager.table(TABLE_NAME);
->>>>>>> 5295cd0d
 
         var countDownLatch = new CountDownLatch(1);
 
@@ -475,11 +387,7 @@
                     return false;
                 });
 
-<<<<<<< HEAD
-        alterZone(nodes.get(0), zoneName, 3);
-=======
         alterZone(node0, zoneName, 3);
->>>>>>> 5295cd0d
 
         assertTrue(countDownLatch.await(10, TimeUnit.SECONDS));
 
@@ -496,35 +404,16 @@
     }
 
     @Test
-<<<<<<< HEAD
-    void testRebalanceRetryWhenCatchupFailed() throws InterruptedException {
-        createZone(nodes.get(0), ZONE_1_NAME, 1, 1);
-
-        TableDefinition schTbl1 = SchemaBuilders.tableBuilder(DEFAULT_SCHEMA_NAME, TABLE_1_NAME).columns(
-                SchemaBuilders.column("key", ColumnType.INT64).build(),
-                SchemaBuilders.column("val", ColumnType.INT32).asNullable(true).build()
-        ).withPrimaryKey("key").build();
-
-        await(nodes.get(0).tableManager.createTableAsync(
-                TABLE_1_NAME,
-                ZONE_1_NAME,
-                tblChanger -> SchemaConfigurationConverter.convert(schTbl1, tblChanger)));
-=======
     void testRebalanceRetryWhenCatchupFailed() throws Exception {
         Node node = getNode(0);
 
         createZone(node, ZONE_NAME, 1, 1);
 
         createTable(node, ZONE_NAME, TABLE_NAME);
->>>>>>> 5295cd0d
 
         assertTrue(waitForCondition(() -> getPartitionClusterNodes(node, 0).size() == 1, ASSIGNMENTS_AWAIT_TIMEOUT_MILLIS));
 
-<<<<<<< HEAD
-        alterZone(nodes.get(0), ZONE_1_NAME, 1);
-=======
         alterZone(node, ZONE_NAME, 1);
->>>>>>> 5295cd0d
 
         waitPartitionAssignmentsSyncedToExpected(0, 1);
 
@@ -550,11 +439,7 @@
             return false;
         });
 
-<<<<<<< HEAD
-        alterZone(nodes.get(0), ZONE_1_NAME, 3);
-=======
         alterZone(node, ZONE_NAME, 3);
->>>>>>> 5295cd0d
 
         waitPartitionAssignmentsSyncedToExpected(0, 3);
 
@@ -611,8 +496,8 @@
 
         Set<Assignment> assignmentsBeforeChangeReplicas = getPartitionClusterNodes(node, 0);
 
-        nodes.forEach(n -> {
-            prepareFinishHandleChangeStableAssignmentEventFuture(n, TABLE_NAME, 0);
+        nodes.forEach(node -> {
+            prepareFinishHandleChangeStableAssignmentEventFuture(node, TABLE_1_NAME, 0);
 
             throwExceptionOnInvokeDestroyPartitionStorages(n, TABLE_NAME, 0);
         });
@@ -671,27 +556,10 @@
         return IntStream.range(0, nodes.size()).filter(i -> getNode(i).name.equals(consistentId)).findFirst().orElseThrow();
     }
 
-<<<<<<< HEAD
-    private Set<Assignment> getPartitionClusterNodes(int nodeNum, int partNum) {
-        var table = ((ExtendedTableConfiguration) nodes.get(nodeNum).clusterCfgMgr.configurationRegistry()
-                .getConfiguration(TablesConfiguration.KEY).tables().get(TABLE_1_NAME));
-
-        if (table != null) {
-            Set<Assignment> assignments =
-                    partitionAssignments(nodes.get(nodeNum).metaStorageManager, table.id().value(), partNum).join();
-
-            if (assignments != null) {
-                return assignments;
-            }
-        }
-
-        return Set.of();
-=======
     private static Set<Assignment> getPartitionClusterNodes(Node node, int partNum) {
         return Optional.ofNullable(getTableId(node, TABLE_NAME))
                 .map(tableId -> partitionAssignments(node.metaStorageManager, tableId, partNum).join())
                 .orElse(Set.of());
->>>>>>> 5295cd0d
     }
 
     private class Node {
@@ -1115,41 +983,6 @@
         }
     }
 
-<<<<<<< HEAD
-    private static TableDefinition createTableDefinition(String tableName) {
-        return SchemaBuilders.tableBuilder(DEFAULT_SCHEMA_NAME, tableName).columns(
-                SchemaBuilders.column("key", ColumnType.INT64).build(),
-                SchemaBuilders.column("val", ColumnType.INT32).asNullable(true).build()
-        ).withPrimaryKey("key").build();
-    }
-
-    private void createTableWithOnePartition(String tableName, String zoneName, int replicas, boolean testDataStorage) {
-        createZoneWithDataStorage(
-                nodes.get(0).catalogManager,
-                zoneName,
-                1,
-                replicas,
-                testDataStorage ? TestStorageEngine.ENGINE_NAME : null
-        );
-        DistributionZonesTestUtil.createZone(
-                nodes.get(0).distributionZoneManager,
-                zoneName,
-                1,
-                replicas,
-                testDataStorage ? (dataStorageChange -> dataStorageChange.convert(TestDataStorageChange.class)) : null
-        );
-
-        assertThat(
-                nodes.get(0).tableManager.createTableAsync(
-                        tableName,
-                        zoneName,
-                        tableChange -> {
-                            SchemaConfigurationConverter.convert(createTableDefinition(tableName), tableChange);
-                        }
-                ),
-                willCompleteSuccessfully()
-        );
-=======
     private void createTableWithOnePartition(
             Node node,
             String tableName,
@@ -1160,20 +993,14 @@
         createZone(node, zoneName, 1, replicas, testDataStorage);
 
         createTable(node, zoneName, tableName);
->>>>>>> 5295cd0d
 
         waitPartitionAssignmentsSyncedToExpected(0, replicas);
 
         checkPartitionNodes(0, replicas);
     }
 
-<<<<<<< HEAD
-    private void changeTableReplicasForSinglePartition(String zoneName, int replicas) {
-        alterZone(nodes.get(0), zoneName, replicas);
-=======
     private void changeTableReplicasForSinglePartition(Node node, String zoneName, int replicas) throws Exception {
         alterZone(node, zoneName, replicas);
->>>>>>> 5295cd0d
 
         waitPartitionAssignmentsSyncedToExpected(0, replicas);
 
@@ -1247,18 +1074,6 @@
         return allOf(futures.toArray(CompletableFuture<?>[]::new));
     }
 
-<<<<<<< HEAD
-    private void createZone(Node node, String zoneName, int partitions, int replicas) {
-        DistributionZonesTestUtil.createZone(node.catalogManager, zoneName, partitions, replicas);
-
-        DistributionZonesTestUtil.createZone(node.distributionZoneManager, zoneName, partitions, replicas);
-    }
-
-    private void alterZone(Node node, String zoneName, int replicas) {
-        DistributionZonesTestUtil.alterZone(node.catalogManager, zoneName, replicas);
-
-        await(alterZoneReplicas(node.distributionZoneManager, zoneName, replicas));
-=======
     private static void createZone(Node node, String zoneName, int partitions, int replicas) {
         createZone(node, zoneName, partitions, replicas, false);
     }
@@ -1307,6 +1122,5 @@
         for (Node node : nodes) {
             assertEquals(expNodeCount, getPartitionClusterNodes(node, partitionId).size(), node.name);
         }
->>>>>>> 5295cd0d
     }
 }