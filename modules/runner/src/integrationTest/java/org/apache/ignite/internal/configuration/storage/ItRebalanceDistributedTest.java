--- conflicted
+++ resolved
@@ -38,11 +38,7 @@
 import java.util.stream.Collectors;
 import java.util.stream.IntStream;
 import org.apache.ignite.client.handler.configuration.ClientConnectorConfiguration;
-<<<<<<< HEAD
-import org.apache.ignite.hlc.HybridClock;
-import org.apache.ignite.hlc.HybridClockImpl;
-=======
->>>>>>> 002094da
+import org.apache.ignite.internal.hlc.HybridClockImpl;
 import org.apache.ignite.internal.baseline.BaselineManager;
 import org.apache.ignite.internal.cluster.management.ClusterManagementGroupManager;
 import org.apache.ignite.internal.cluster.management.raft.TestClusterStateStorage;
@@ -562,12 +558,8 @@
                     metaStorageManager,
                     schemaManager,
                     view -> new LocalLogStorageFactory(),
-<<<<<<< HEAD
-                    new HybridClockImpl()
-=======
-                    new HybridClock(),
+                    new HybridClockImpl(),
                     new OutgoingSnapshotsManager(clusterService.messagingService())
->>>>>>> 002094da
             );
         }
 
