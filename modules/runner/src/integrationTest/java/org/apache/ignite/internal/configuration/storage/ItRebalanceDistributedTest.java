--- conflicted
+++ resolved
@@ -676,12 +676,8 @@
                     clock
             );
 
-<<<<<<< HEAD
-            txManager = new TxManagerImpl(replicaSvc, lockManager, clock, new TransactionIdGenerator(addr.port()));
-=======
-            txManager = new TxManagerImpl(replicaSvc, lockManager, hybridClock, new TransactionIdGenerator(addr.port()),
+            txManager = new TxManagerImpl(replicaSvc, lockManager, clock, new TransactionIdGenerator(addr.port()),
                     () -> clusterService.topologyService().localMember().id());
->>>>>>> 6fd95d56
 
             String nodeName = clusterService.nodeName();
 
