/*
 * Licensed to the Apache Software Foundation (ASF) under one or more
 * contributor license agreements.  See the NOTICE file distributed with
 * this work for additional information regarding copyright ownership.
 * The ASF licenses this file to You under the Apache License, Version 2.0
 * (the "License"); you may not use this file except in compliance with
 * the License.  You may obtain a copy of the License at
 *
 *      http://www.apache.org/licenses/LICENSE-2.0
 *
 * Unless required by applicable law or agreed to in writing, software
 * distributed under the License is distributed on an "AS IS" BASIS,
 * WITHOUT WARRANTIES OR CONDITIONS OF ANY KIND, either express or implied.
 * See the License for the specific language governing permissions and
 * limitations under the License.
 */

package org.apache.ignite.internal.configuration.storage;

import static org.apache.ignite.internal.testframework.IgniteTestUtils.testNodeName;
import static org.junit.jupiter.api.Assertions.assertEquals;

import java.io.IOException;
import java.nio.file.Files;
import java.nio.file.Path;
import java.nio.file.Paths;
import java.util.ArrayList;
import java.util.List;
import java.util.Map;
import java.util.Set;
import java.util.concurrent.CompletableFuture;
import java.util.concurrent.CountDownLatch;
import java.util.concurrent.atomic.AtomicInteger;
import java.util.concurrent.locks.LockSupport;
import java.util.function.Consumer;
import java.util.function.Function;
import java.util.stream.Collectors;
import java.util.stream.IntStream;
import org.apache.ignite.configuration.RootKey;
import org.apache.ignite.configuration.schemas.clientconnector.ClientConnectorConfiguration;
import org.apache.ignite.configuration.schemas.network.NetworkConfiguration;
import org.apache.ignite.configuration.schemas.rest.RestConfiguration;
import org.apache.ignite.configuration.schemas.store.UnknownDataStorageConfigurationSchema;
import org.apache.ignite.configuration.schemas.table.ConstantValueDefaultConfigurationSchema;
import org.apache.ignite.configuration.schemas.table.EntryCountBudgetConfigurationSchema;
import org.apache.ignite.configuration.schemas.table.FunctionCallDefaultConfigurationSchema;
import org.apache.ignite.configuration.schemas.table.HashIndexConfigurationSchema;
import org.apache.ignite.configuration.schemas.table.NullValueDefaultConfigurationSchema;
import org.apache.ignite.configuration.schemas.table.TablesConfiguration;
import org.apache.ignite.configuration.schemas.table.UnlimitedBudgetConfigurationSchema;
<<<<<<< HEAD
=======
import org.apache.ignite.hlc.HybridClock;
>>>>>>> bdce30b1
import org.apache.ignite.internal.baseline.BaselineManager;
import org.apache.ignite.internal.cluster.management.ClusterManagementGroupManager;
import org.apache.ignite.internal.cluster.management.raft.ConcurrentMapClusterStateStorage;
import org.apache.ignite.internal.configuration.ConfigurationManager;
import org.apache.ignite.internal.configuration.schema.ExtendedTableConfiguration;
import org.apache.ignite.internal.configuration.schema.ExtendedTableConfigurationSchema;
import org.apache.ignite.internal.logger.IgniteLogger;
import org.apache.ignite.internal.logger.Loggers;
import org.apache.ignite.internal.manager.IgniteComponent;
import org.apache.ignite.internal.metastorage.MetaStorageManager;
import org.apache.ignite.internal.metastorage.server.SimpleInMemoryKeyValueStorage;
import org.apache.ignite.internal.pagememory.configuration.schema.UnsafeMemoryAllocatorConfigurationSchema;
import org.apache.ignite.internal.raft.Loza;
import org.apache.ignite.internal.raft.server.impl.JraftServerImpl;
import org.apache.ignite.internal.raft.storage.impl.LocalLogStorageFactory;
<<<<<<< HEAD
=======
import org.apache.ignite.internal.replicator.ReplicaManager;
import org.apache.ignite.internal.replicator.ReplicaService;
>>>>>>> bdce30b1
import org.apache.ignite.internal.schema.SchemaManager;
import org.apache.ignite.internal.schema.configuration.SchemaConfigurationConverter;
import org.apache.ignite.internal.schema.testutils.builder.SchemaBuilders;
import org.apache.ignite.internal.storage.DataStorageManager;
import org.apache.ignite.internal.storage.DataStorageModules;
import org.apache.ignite.internal.storage.pagememory.VolatilePageMemoryDataStorageModule;
import org.apache.ignite.internal.storage.pagememory.configuration.schema.VolatilePageMemoryDataStorageConfigurationSchema;
import org.apache.ignite.internal.storage.pagememory.configuration.schema.VolatilePageMemoryStorageEngineConfiguration;
import org.apache.ignite.internal.storage.rocksdb.RocksDbDataStorageModule;
import org.apache.ignite.internal.storage.rocksdb.configuration.schema.RocksDbDataStorageConfigurationSchema;
import org.apache.ignite.internal.storage.rocksdb.configuration.schema.RocksDbStorageEngineConfiguration;
import org.apache.ignite.internal.table.TableImpl;
import org.apache.ignite.internal.table.distributed.TableManager;
import org.apache.ignite.internal.testframework.WorkDirectory;
import org.apache.ignite.internal.testframework.WorkDirectoryExtension;
import org.apache.ignite.internal.tx.LockManager;
import org.apache.ignite.internal.tx.TxManager;
import org.apache.ignite.internal.tx.impl.HeapLockManager;
import org.apache.ignite.internal.tx.impl.TxManagerImpl;
import org.apache.ignite.internal.util.ByteUtils;
import org.apache.ignite.internal.util.ReverseIterator;
import org.apache.ignite.internal.vault.VaultManager;
import org.apache.ignite.internal.vault.persistence.PersistentVaultService;
import org.apache.ignite.lang.IgniteInternalException;
import org.apache.ignite.network.ClusterNode;
import org.apache.ignite.network.ClusterService;
import org.apache.ignite.network.NetworkAddress;
import org.apache.ignite.network.StaticNodeFinder;
import org.apache.ignite.raft.client.Peer;
import org.apache.ignite.raft.jraft.rpc.RpcRequests;
import org.apache.ignite.schema.definition.ColumnType;
import org.apache.ignite.schema.definition.TableDefinition;
import org.apache.ignite.utils.ClusterServiceTestUtils;
import org.junit.jupiter.api.AfterEach;
import org.junit.jupiter.api.BeforeEach;
import org.junit.jupiter.api.Test;
import org.junit.jupiter.api.TestInfo;
import org.junit.jupiter.api.extension.ExtendWith;
import org.mockito.Mockito;

/**
 * Test suite for rebalance process, when replicas' number changed.
 */
@ExtendWith(WorkDirectoryExtension.class)
public class ItRebalanceDistributedTest {
    /** Ignite logger. */
    private static final IgniteLogger LOG = Loggers.forClass(ItRebalanceDistributedTest.class);

    public static final int BASE_PORT = 20_000;

    public static final String HOST = "localhost";

    private static StaticNodeFinder finder;

    private static List<Node> nodes;

    @BeforeEach
    private void before(@WorkDirectory Path workDir, TestInfo testInfo) throws Exception {
        nodes = new ArrayList<>();

        List<NetworkAddress> nodeAddresses = new ArrayList<>();

        for (int i = 0; i < 3; i++) {
            nodeAddresses.add(new NetworkAddress(HOST, BASE_PORT + i));
        }

        finder = new StaticNodeFinder(nodeAddresses);

        for (NetworkAddress addr : nodeAddresses) {
            var node = new Node(testInfo, workDir, addr);

            nodes.add(node);

            node.start();
        }

        nodes.get(0).cmgManager.initCluster(List.of(nodes.get(2).name), List.of(), "cluster");
    }

    @AfterEach
    private void after() throws Exception {
        for (Node node : nodes) {
            node.stop();
        }
    }

    @Test
    void testOneRebalance(@WorkDirectory Path workDir, TestInfo testInfo) throws Exception {
        TableDefinition schTbl1 = SchemaBuilders.tableBuilder("PUBLIC", "tbl1").columns(
                SchemaBuilders.column("key", ColumnType.INT64).build(),
                SchemaBuilders.column("val", ColumnType.INT32).asNullable(true).build()
        ).withPrimaryKey("key").build();

        nodes.get(0).tableManager.createTable(
                "PUBLIC.tbl1",
                tblChanger -> SchemaConfigurationConverter.convert(schTbl1, tblChanger)
                        .changeReplicas(1)
                        .changePartitions(1));

        assertEquals(1, nodes.get(0).clusterCfgMgr.configurationRegistry().getConfiguration(TablesConfiguration.KEY)
                .tables().get("PUBLIC.TBL1").replicas().value());

        nodes.get(0).tableManager.alterTable("PUBLIC.TBL1", ch -> ch.changeReplicas(2));

        waitPartitionAssignmentsSyncedToExpected(0, 2);

        assertEquals(2, getPartitionClusterNodes(0, 0).size());
        assertEquals(2, getPartitionClusterNodes(1, 0).size());
        assertEquals(2, getPartitionClusterNodes(2, 0).size());
    }

    @Test
    void testTwoQueuedRebalances(@WorkDirectory Path workDir, TestInfo testInfo) {
        TableDefinition schTbl1 = SchemaBuilders.tableBuilder("PUBLIC", "tbl1").columns(
                SchemaBuilders.column("key", ColumnType.INT64).build(),
                SchemaBuilders.column("val", ColumnType.INT32).asNullable(true).build()
        ).withPrimaryKey("key").build();

        nodes.get(0).tableManager.createTable(
                "PUBLIC.tbl1",
                tblChanger -> SchemaConfigurationConverter.convert(schTbl1, tblChanger)
                        .changeReplicas(1)
                        .changePartitions(1));

        assertEquals(1, nodes.get(0).clusterCfgMgr.configurationRegistry().getConfiguration(TablesConfiguration.KEY).tables()
                .get("PUBLIC.TBL1").replicas().value());

        nodes.get(0).tableManager.alterTable("PUBLIC.TBL1", ch -> ch.changeReplicas(2));
        nodes.get(0).tableManager.alterTable("PUBLIC.TBL1", ch -> ch.changeReplicas(3));

        waitPartitionAssignmentsSyncedToExpected(0, 3);

        assertEquals(3, getPartitionClusterNodes(0, 0).size());
        assertEquals(3, getPartitionClusterNodes(1, 0).size());
        assertEquals(3, getPartitionClusterNodes(2, 0).size());
    }

    @Test
    void testThreeQueuedRebalances(@WorkDirectory Path workDir, TestInfo testInfo) throws Exception {
        TableDefinition schTbl1 = SchemaBuilders.tableBuilder("PUBLIC", "tbl1").columns(
                SchemaBuilders.column("key", ColumnType.INT64).build(),
                SchemaBuilders.column("val", ColumnType.INT32).asNullable(true).build()
        ).withPrimaryKey("key").build();

        nodes.get(0).tableManager.createTable(
                "PUBLIC.tbl1",
                tblChanger -> SchemaConfigurationConverter.convert(schTbl1, tblChanger)
                        .changeReplicas(1)
                        .changePartitions(1));

        assertEquals(1, nodes.get(0).clusterCfgMgr.configurationRegistry().getConfiguration(TablesConfiguration.KEY).tables()
                .get("PUBLIC.TBL1").replicas().value());

        nodes.get(0).tableManager.alterTable("PUBLIC.TBL1", ch -> ch.changeReplicas(2));
        nodes.get(0).tableManager.alterTable("PUBLIC.TBL1", ch -> ch.changeReplicas(3));
        nodes.get(0).tableManager.alterTable("PUBLIC.TBL1", ch -> ch.changeReplicas(2));

        waitPartitionAssignmentsSyncedToExpected(0, 2);

        assertEquals(2, getPartitionClusterNodes(0, 0).size());
        assertEquals(2, getPartitionClusterNodes(1, 0).size());
        assertEquals(2, getPartitionClusterNodes(2, 0).size());
    }

    @Test
    void testOnLeaderElectedRebalanceRestart(@WorkDirectory Path workDir, TestInfo testInfo) throws Exception {
        TableDefinition schTbl1 = SchemaBuilders.tableBuilder("PUBLIC", "tbl1").columns(
                SchemaBuilders.column("key", ColumnType.INT64).build(),
                SchemaBuilders.column("val", ColumnType.INT32).asNullable(true).build()
        ).withPrimaryKey("key").build();

        var table = (TableImpl) nodes.get(1).tableManager.createTable(
                "PUBLIC.tbl1",
                tblChanger -> SchemaConfigurationConverter.convert(schTbl1, tblChanger)
                        .changeReplicas(2)
                        .changePartitions(1));

        Set<NetworkAddress> partitionNodesAddresses = getPartitionClusterNodes(0, 0)
                .stream().map(ClusterNode::address).collect(Collectors.toSet());

        Node newNode = nodes.stream().filter(n -> !partitionNodesAddresses.contains(n.address())).findFirst().get();

        Node leaderNode = findNodeByAddress(table.leaderAssignment(0).address());

        NetworkAddress nonLeaderNodeAddress = partitionNodesAddresses
                .stream().filter(n -> !n.equals(leaderNode.address())).findFirst().get();

        TableImpl nonLeaderTable = (TableImpl) findNodeByAddress(nonLeaderNodeAddress).tableManager.table("PUBLIC.TBL1");

        var countDownLatch = new CountDownLatch(1);

        String raftGroupNodeName = leaderNode.raftManager.server().startedGroups()
                .stream().filter(grp -> grp.contains("part")).findFirst().get();

        ((JraftServerImpl) leaderNode.raftManager.server()).blockMessages(
                raftGroupNodeName, (msg, node) -> {
                    if (node.equals(String.valueOf(newNode.address().toString())) && msg instanceof RpcRequests.PingRequest) {
                        countDownLatch.countDown();

                        return true;
                    }
                    return false;
                });

        nodes.get(0).tableManager.alterTable("PUBLIC.TBL1", ch -> ch.changeReplicas(3));

        countDownLatch.await();

        nonLeaderTable.internalTable().partitionRaftGroupService(0).transferLeadership(new Peer(nonLeaderNodeAddress)).get();

        ((JraftServerImpl) leaderNode.raftManager.server()).stopBlockMessages(raftGroupNodeName);

        waitPartitionAssignmentsSyncedToExpected(0, 3);

        assertEquals(3, getPartitionClusterNodes(0, 0).size());
        assertEquals(3, getPartitionClusterNodes(1, 0).size());
        assertEquals(3, getPartitionClusterNodes(2, 0).size());
    }

    @Test
    void testRebalanceRetryWhenCatchupFailed(@WorkDirectory Path workDir, TestInfo testInfo) throws Exception {
        TableDefinition schTbl1 = SchemaBuilders.tableBuilder("PUBLIC", "tbl1").columns(
                SchemaBuilders.column("key", ColumnType.INT64).build(),
                SchemaBuilders.column("val", ColumnType.INT32).asNullable(true).build()
        ).withPrimaryKey("key").build();

        nodes.get(0).tableManager.createTable(
                "PUBLIC.tbl1",
                tblChanger -> SchemaConfigurationConverter.convert(schTbl1, tblChanger)
                        .changeReplicas(1)
                        .changePartitions(1));

        assertEquals(1, nodes.get(0).clusterCfgMgr.configurationRegistry().getConfiguration(TablesConfiguration.KEY)
                .tables().get("PUBLIC.TBL1").replicas().value());

        nodes.get(0).tableManager.alterTable("PUBLIC.TBL1", ch -> ch.changeReplicas(1));

        waitPartitionAssignmentsSyncedToExpected(0, 1);

        JraftServerImpl raftServer = (JraftServerImpl) nodes.stream()
                .filter(n -> n.raftManager.startedGroups().stream().anyMatch(grp -> grp.contains("_part_"))).findFirst()
                .get().raftManager.server();

        AtomicInteger counter = new AtomicInteger(0);

        String partGrpId = raftServer.startedGroups().stream().filter(grp -> grp.contains("_part_")).findFirst().get();

        raftServer.blockMessages(partGrpId, (msg, node) -> {
            if (msg instanceof RpcRequests.PingRequest) {
                // We block ping request to prevent starting replicator, hence we fail catch up and fail rebalance.
                assertEquals(1, getPartitionClusterNodes(0, 0).size());
                assertEquals(1, getPartitionClusterNodes(1, 0).size());
                assertEquals(1, getPartitionClusterNodes(2, 0).size());
                return counter.incrementAndGet() <= 5;
            }
            return false;
        });

        nodes.get(0).tableManager.alterTable("PUBLIC.TBL1", ch -> ch.changeReplicas(3));

        waitPartitionAssignmentsSyncedToExpected(0, 3);

        assertEquals(3, getPartitionClusterNodes(0, 0).size());
        assertEquals(3, getPartitionClusterNodes(1, 0).size());
        assertEquals(3, getPartitionClusterNodes(2, 0).size());
    }

    private void waitPartitionAssignmentsSyncedToExpected(int partNum, int replicasNum) {
        while (!IntStream.range(0, nodes.size()).allMatch(n -> getPartitionClusterNodes(n, partNum).size() == replicasNum)) {
            LockSupport.parkNanos(100_000_000);
        }
    }

    private Node findNodeByAddress(NetworkAddress addr) {
        return nodes.stream().filter(n -> n.address().equals(addr)).findFirst().get();
    }

    private Set<ClusterNode> getPartitionClusterNodes(int nodeNum, int partNum) {
        var table = ((ExtendedTableConfiguration) nodes.get(nodeNum).clusterCfgMgr.configurationRegistry()
                .getConfiguration(TablesConfiguration.KEY).tables().get("PUBLIC.TBL1"));

        if (table != null) {
            var assignments = table.assignments().value();

            if (assignments != null) {
                return ((List<Set<ClusterNode>>) ByteUtils.fromBytes(assignments)).get(partNum);
            }
        }

        return Set.of();
    }

    private static class Node {
        private final String name;

        private final VaultManager vaultManager;

        private final ClusterService clusterService;

        private final LockManager lockManager;

        private final TxManager txManager;

        private final Loza raftManager;

        private final ReplicaManager replicaManager;

        private final MetaStorageManager metaStorageManager;

        private final DistributedConfigurationStorage cfgStorage;

        private final DataStorageManager dataStorageMgr;

        private final TableManager tableManager;

        private final BaselineManager baselineMgr;

        private final ConfigurationManager nodeCfgMgr;

        private final ConfigurationManager clusterCfgMgr;

        private final ClusterManagementGroupManager cmgManager;

        private final SchemaManager schemaManager;

        private List<IgniteComponent> nodeComponents;

        /**
         * Constructor that simply creates a subset of components of this node.
         */
        Node(TestInfo testInfo, Path workDir, NetworkAddress addr) {

            name = testNodeName(testInfo, addr.port());

            Path dir = workDir.resolve(name);

            vaultManager = createVault(dir);

            nodeCfgMgr = new ConfigurationManager(
                    List.of(NetworkConfiguration.KEY,
                            RestConfiguration.KEY,
                            ClientConnectorConfiguration.KEY),
                    Map.of(),
                    new LocalConfigurationStorage(vaultManager),
                    List.of(),
                    List.of()
            );

            clusterService = ClusterServiceTestUtils.clusterService(
                    testInfo,
                    addr.port(),
                    finder
            );

            lockManager = new HeapLockManager();

            raftManager = new Loza(clusterService, dir, new HybridClock());

            replicaManager = new ReplicaManager(clusterService, new HybridClock());

            ReplicaService replicaSvc = new ReplicaService(
                    replicaManager,
                    clusterService.messagingService(),
                    clusterService.topologyService(),
                    new HybridClock()
            );

            txManager = new TxManagerImpl(clusterService, replicaSvc, lockManager);

            List<RootKey<?, ?>> rootKeys = List.of(
                    TablesConfiguration.KEY);

            cmgManager = new ClusterManagementGroupManager(
                    vaultManager,
                    clusterService,
                    raftManager,
                    new ConcurrentMapClusterStateStorage()
            );

            metaStorageManager = new MetaStorageManager(
                    vaultManager,
                    clusterService,
                    cmgManager,
                    raftManager,
                    new SimpleInMemoryKeyValueStorage()
            );

            cfgStorage = new DistributedConfigurationStorage(metaStorageManager, vaultManager);

            clusterCfgMgr = new ConfigurationManager(
                    List.of(RocksDbStorageEngineConfiguration.KEY,
                            VolatilePageMemoryStorageEngineConfiguration.KEY,
                            TablesConfiguration.KEY),
                    Map.of(),
                    cfgStorage,
                    List.of(ExtendedTableConfigurationSchema.class),
                    List.of(UnknownDataStorageConfigurationSchema.class,
                            VolatilePageMemoryDataStorageConfigurationSchema.class,
                            UnsafeMemoryAllocatorConfigurationSchema.class,
                            RocksDbDataStorageConfigurationSchema.class,
                            HashIndexConfigurationSchema.class,
                            ConstantValueDefaultConfigurationSchema.class,
                            FunctionCallDefaultConfigurationSchema.class,
                            NullValueDefaultConfigurationSchema.class,
                            UnlimitedBudgetConfigurationSchema.class,
                            EntryCountBudgetConfigurationSchema.class
                    )
            );

            Consumer<Function<Long, CompletableFuture<?>>> registry = (Function<Long, CompletableFuture<?>> function) -> {
                clusterCfgMgr.configurationRegistry().listenUpdateStorageRevision(
                        newStorageRevision -> function.apply(newStorageRevision));
            };

            TablesConfiguration tablesCfg = clusterCfgMgr.configurationRegistry().getConfiguration(TablesConfiguration.KEY);

            DataStorageModules dataStorageModules = new DataStorageModules(List.of(
                    new RocksDbDataStorageModule(), new VolatilePageMemoryDataStorageModule()));

            dataStorageMgr = new DataStorageManager(
                    tablesCfg,
                    dataStorageModules.createStorageEngines(
                            name,
                            clusterCfgMgr.configurationRegistry(),
                            dir.resolve("storage"),
                            null));

            baselineMgr = new BaselineManager(
                    clusterCfgMgr,
                    metaStorageManager,
                    clusterService);

            schemaManager = new SchemaManager(registry, tablesCfg);

            tableManager = new TableManager(
                    name,
                    registry,
                    tablesCfg,
                    raftManager,
                    Mockito.mock(ReplicaManager.class),
                    Mockito.mock(LockManager.class),
                    replicaSvc,
                    baselineMgr,
                    clusterService.topologyService(),
                    txManager,
                    dataStorageMgr,
                    metaStorageManager,
                    schemaManager,
<<<<<<< HEAD
                    view -> new LocalLogStorageFactory()
=======
                    view -> new LocalLogStorageFactory(),
                    new HybridClock()
>>>>>>> bdce30b1
            );
        }

        /**
         * Starts the created components.
         */
        void start() throws Exception {
            nodeComponents = List.of(vaultManager, nodeCfgMgr, clusterService, raftManager, cmgManager, metaStorageManager,
                    clusterCfgMgr, replicaManager, txManager, baselineMgr, dataStorageMgr, schemaManager, tableManager);

            nodeComponents.forEach(IgniteComponent::start);

            CompletableFuture.allOf(
                    nodeCfgMgr.configurationRegistry().notifyCurrentConfigurationListeners(),
                    clusterCfgMgr.configurationRegistry().notifyCurrentConfigurationListeners()
            ).get();

            // deploy watches to propagate data from the metastore into the vault
            metaStorageManager.deployWatches();
        }

        /**
         * Stops the created components.
         */
        void stop() throws Exception {
            new ReverseIterator<>(nodeComponents).forEachRemaining(component -> {
                try {
                    component.beforeNodeStop();
                } catch (Exception e) {
                    LOG.error("Unable to execute before node stop [component={}]", e, component);
                }
            });

            new ReverseIterator<>(nodeComponents).forEachRemaining(component -> {
                try {
                    component.stop();
                } catch (Exception e) {
                    LOG.error("Unable to stop component [component={}]", e, component);
                }
            });

        }

        NetworkAddress address() {
            return clusterService.topologyService().localMember().address();
        }
    }

    /**
     * Starts the Vault component.
     */
    private static VaultManager createVault(Path workDir) {
        Path vaultPath = workDir.resolve(Paths.get("vault"));

        try {
            Files.createDirectories(vaultPath);
        } catch (IOException e) {
            throw new IgniteInternalException(e);
        }

        return new VaultManager(new PersistentVaultService(vaultPath));
    }
}<|MERGE_RESOLUTION|>--- conflicted
+++ resolved
@@ -48,10 +48,8 @@
 import org.apache.ignite.configuration.schemas.table.NullValueDefaultConfigurationSchema;
 import org.apache.ignite.configuration.schemas.table.TablesConfiguration;
 import org.apache.ignite.configuration.schemas.table.UnlimitedBudgetConfigurationSchema;
-<<<<<<< HEAD
-=======
+import org.apache.ignite.configuration.schemas.table.UnlimitedBudgetConfigurationSchema;
 import org.apache.ignite.hlc.HybridClock;
->>>>>>> bdce30b1
 import org.apache.ignite.internal.baseline.BaselineManager;
 import org.apache.ignite.internal.cluster.management.ClusterManagementGroupManager;
 import org.apache.ignite.internal.cluster.management.raft.ConcurrentMapClusterStateStorage;
@@ -67,11 +65,9 @@
 import org.apache.ignite.internal.raft.Loza;
 import org.apache.ignite.internal.raft.server.impl.JraftServerImpl;
 import org.apache.ignite.internal.raft.storage.impl.LocalLogStorageFactory;
-<<<<<<< HEAD
-=======
+import org.apache.ignite.internal.raft.storage.impl.LocalLogStorageFactory;
 import org.apache.ignite.internal.replicator.ReplicaManager;
 import org.apache.ignite.internal.replicator.ReplicaService;
->>>>>>> bdce30b1
 import org.apache.ignite.internal.schema.SchemaManager;
 import org.apache.ignite.internal.schema.configuration.SchemaConfigurationConverter;
 import org.apache.ignite.internal.schema.testutils.builder.SchemaBuilders;
@@ -520,12 +516,8 @@
                     dataStorageMgr,
                     metaStorageManager,
                     schemaManager,
-<<<<<<< HEAD
-                    view -> new LocalLogStorageFactory()
-=======
                     view -> new LocalLogStorageFactory(),
                     new HybridClock()
->>>>>>> bdce30b1
             );
         }
 
