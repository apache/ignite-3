--- conflicted
+++ resolved
@@ -534,7 +534,6 @@
             byte[] assignments = table.assignments().value();
 
             if (assignments != null) {
-                System.out.println(((List<Set<Assignment>>) ByteUtils.fromBytes(assignments)).get(partNum));
                 return ((List<Set<Assignment>>) ByteUtils.fromBytes(assignments)).get(partNum);
             }
         }
@@ -652,13 +651,11 @@
 
             String nodeName = clusterService.localConfiguration().getName();
 
-            LogicalTopologyService logicalTopologyService = new LogicalTopologyServiceImpl(logicalTopology, cmgManager);
-
             metaStorageManager = new MetaStorageManagerImpl(
                     vaultManager,
                     clusterService,
                     cmgManager,
-                    logicalTopologyService,
+                    new LogicalTopologyServiceImpl(logicalTopology, cmgManager),
                     raftManager,
                     testInfo.getTestMethod().get().isAnnotationPresent(UseRocksMetaStorage.class)
                             ? new RocksDbKeyValueStorage(nodeName, resolveDir(dir, "metaStorage"))
@@ -721,7 +718,14 @@
 
             schemaManager = new SchemaManager(registry, tablesCfg, metaStorageManager);
 
-<<<<<<< HEAD
+            LogicalTopologyService logicalTopologyService = new LogicalTopologyServiceImpl(logicalTopology, cmgManager);
+            TopologyAwareRaftGroupServiceFactory topologyAwareRaftGroupServiceFactory = new TopologyAwareRaftGroupServiceFactory(
+                    clusterService,
+                    logicalTopologyService,
+                    Loza.FACTORY,
+                    new RaftGroupEventsClientListener()
+            );
+
             distributionZoneManager = new DistributionZoneManager(
                     zonesCfg,
                     tablesCfg,
@@ -729,14 +733,6 @@
                     logicalTopologyService,
                     vaultManager,
                     name
-=======
-            LogicalTopologyService logicalTopologyService = new LogicalTopologyServiceImpl(logicalTopology, cmgManager);
-            TopologyAwareRaftGroupServiceFactory topologyAwareRaftGroupServiceFactory = new TopologyAwareRaftGroupServiceFactory(
-                    clusterService,
-                    logicalTopologyService,
-                    Loza.FACTORY,
-                    new RaftGroupEventsClientListener()
->>>>>>> f189d00b
             );
 
             tableManager = new TableManager(
