/*
 * Licensed to the Apache Software Foundation (ASF) under one or more
 * contributor license agreements. See the NOTICE file distributed with
 * this work for additional information regarding copyright ownership.
 * The ASF licenses this file to You under the Apache License, Version 2.0
 * (the "License"); you may not use this file except in compliance with
 * the License. You may obtain a copy of the License at
 *
 *      http://www.apache.org/licenses/LICENSE-2.0
 *
 * Unless required by applicable law or agreed to in writing, software
 * distributed under the License is distributed on an "AS IS" BASIS,
 * WITHOUT WARRANTIES OR CONDITIONS OF ANY KIND, either express or implied.
 * See the License for the specific language governing permissions and
 * limitations under the License.
 */

package org.apache.ignite.internal.compute;

import static java.util.stream.Collectors.toList;
import static org.apache.ignite.internal.testframework.matchers.CompletableFutureMatcher.willBe;
import static org.hamcrest.MatcherAssert.assertThat;
import static org.hamcrest.Matchers.aMapWithSize;
import static org.hamcrest.Matchers.containsString;
import static org.hamcrest.Matchers.equalTo;
import static org.hamcrest.Matchers.in;
import static org.hamcrest.Matchers.instanceOf;
import static org.hamcrest.Matchers.is;
import static org.hamcrest.Matchers.notNullValue;
import static org.junit.jupiter.api.Assertions.assertInstanceOf;
import static org.junit.jupiter.api.Assertions.assertThrows;

import java.util.List;
import java.util.Map;
import java.util.Set;
import java.util.concurrent.CompletableFuture;
import java.util.concurrent.CompletionException;
import java.util.concurrent.ExecutionException;
import java.util.concurrent.TimeUnit;
import java.util.stream.IntStream;
import org.apache.ignite.Ignite;
import org.apache.ignite.compute.DeploymentUnit;
import org.apache.ignite.compute.arg.PojoArgs;
import org.apache.ignite.internal.ClusterPerTestIntegrationTest;
import org.apache.ignite.internal.app.IgniteImpl;
import org.apache.ignite.lang.IgniteException;
import org.apache.ignite.lang.TableNotFoundException;
import org.apache.ignite.network.ClusterNode;
import org.apache.ignite.table.Tuple;
import org.apache.ignite.table.mapper.Mapper;
import org.junit.jupiter.api.Test;

/**
 * Base integration tests for Compute functionality.
 */
public abstract class ItComputeBaseTest extends ClusterPerTestIntegrationTest {
    protected abstract List<DeploymentUnit> units();

    protected abstract String concatJobClassName();

    protected abstract String getNodeNameJobClassName();

    protected abstract String failingJobClassName();

    protected abstract String jobExceptionClassName();

    @Test
    void executesJobLocally() {
        IgniteImpl entryNode = node(0);

        String result = entryNode.compute()
<<<<<<< HEAD
                .<String>execute(Set.of(entryNode.node()), units(), concatJobClassName(), PojoArgs.fromArray("a", 42))
                .get(1, TimeUnit.SECONDS);
=======
                .<String>execute(Set.of(entryNode.node()), units(), concatJobClassName(), "a", 42);
>>>>>>> 8d96ed95

        assertThat(result, is("a42"));
    }

    @Test
    void executesJobLocallyAsync() throws Exception {
        IgniteImpl entryNode = node(0);

        String result = entryNode.compute()
<<<<<<< HEAD
                .<String>execute(Set.of(entryNode.node()), units(), concatJobClassName(), PojoArgs.fromArray("a", 42))
=======
                .<String>executeAsync(Set.of(entryNode.node()), units(), concatJobClassName(), "a", 42)
>>>>>>> 8d96ed95
                .get(1, TimeUnit.SECONDS);

        assertThat(result, is("a42"));
    }

    @Test
    void executesJobOnRemoteNodes() {
        Ignite entryNode = node(0);

        String result = entryNode.compute()
<<<<<<< HEAD
                .<String>execute(Set.of(node(1).node(), node(2).node()), units(), concatJobClassName(), PojoArgs.fromArray("a", 42))
                .get(1, TimeUnit.SECONDS);
=======
                .execute(Set.of(node(1).node(), node(2).node()), units(), concatJobClassName(), "a", 42);
>>>>>>> 8d96ed95

        assertThat(result, is("a42"));
    }

    @Test
    void executesJobOnRemoteNodesAsync() throws Exception {
        Ignite entryNode = node(0);

        String result = entryNode.compute()
<<<<<<< HEAD
                .<String>execute(Set.of(node(1).node(), node(2).node()), units(), concatJobClassName(), PojoArgs.fromArray("a", 42))
=======
                .<String>executeAsync(Set.of(node(1).node(), node(2).node()), units(), concatJobClassName(), "a", 42)
>>>>>>> 8d96ed95
                .get(1, TimeUnit.SECONDS);

        assertThat(result, is("a42"));
    }

    @Test
    void localExecutionActuallyUsesLocalNode() throws Exception {
        IgniteImpl entryNode = node(0);

        String result = entryNode.compute()
                .<String>executeAsync(Set.of(entryNode.node()), units(), getNodeNameJobClassName())
                .get(1, TimeUnit.SECONDS);

        assertThat(result, is(entryNode.name()));
    }

    @Test
    void remoteExecutionActuallyUsesRemoteNode() throws Exception {
        IgniteImpl entryNode = node(0);
        IgniteImpl remoteNode = node(1);

        String result = entryNode.compute()
                .<String>executeAsync(Set.of(remoteNode.node()), units(), getNodeNameJobClassName())
                .get(1, TimeUnit.SECONDS);

        assertThat(result, is(remoteNode.name()));
    }

    @Test
    void executesFailingJobLocally() {
        IgniteImpl entryNode = node(0);

        IgniteException ex = assertThrows(IgniteException.class, () -> entryNode.compute()
                .execute(Set.of(entryNode.node()), units(), failingJobClassName()));

        assertThat(ex.getCause().getClass().getName(), is(jobExceptionClassName()));
        assertThat(ex.getCause().getMessage(), is("Oops"));
        assertThat(ex.getCause().getCause(), is(notNullValue()));
    }

    @Test
    void executesFailingJobLocallyAsync() {
        IgniteImpl entryNode = node(0);

        ExecutionException ex = assertThrows(ExecutionException.class, () -> entryNode.compute()
                .executeAsync(Set.of(entryNode.node()), units(), failingJobClassName())
                .get(1, TimeUnit.SECONDS));

        assertThat(ex.getCause().getClass().getName(), is(jobExceptionClassName()));
        assertThat(ex.getCause().getMessage(), is("Oops"));
        assertThat(ex.getCause().getCause(), is(notNullValue()));
    }

    @Test
    void executesFailingJobOnRemoteNodes() {
        Ignite entryNode = node(0);

        IgniteException ex = assertThrows(IgniteException.class, () -> entryNode.compute()
                .execute(Set.of(node(1).node(), node(2).node()), units(), failingJobClassName()));

        assertThat(ex.getCause().getClass().getName(), is(jobExceptionClassName()));
        assertThat(ex.getCause().getMessage(), is("Oops"));
        assertThat(ex.getCause().getCause(), is(notNullValue()));
    }

    @Test
    void executesFailingJobOnRemoteNodesAsync() {
        Ignite entryNode = node(0);

<<<<<<< HEAD
        Map<ClusterNode, CompletableFuture<String>> results = entryNode.compute()
                .broadcast(Set.of(entryNode.node(), node(1).node(), node(2).node()), units(), concatJobClassName(), PojoArgs.fromArray("a", 42));
=======
        ExecutionException ex = assertThrows(ExecutionException.class, () -> entryNode.compute()
                .executeAsync(Set.of(node(1).node(), node(2).node()), units(), failingJobClassName())
                .get(1, TimeUnit.SECONDS));
>>>>>>> 8d96ed95

        assertThat(ex.getCause().getClass().getName(), is(jobExceptionClassName()));
        assertThat(ex.getCause().getMessage(), is("Oops"));
        assertThat(ex.getCause().getCause(), is(notNullValue()));
    }

    @Test
    void broadcastsJobWithArgumentsAsync() {
        IgniteImpl entryNode = node(0);

        Map<ClusterNode, CompletableFuture<String>> results = entryNode.compute()
<<<<<<< HEAD
                .broadcast(Set.of(entryNode.node(), node(1).node(), node(2).node()), units(), concatJobClassName(), PojoArgs.fromArray("a", 42));
=======
                .broadcastAsync(Set.of(entryNode.node(), node(1).node(), node(2).node()), units(), concatJobClassName(), "a", 42);
>>>>>>> 8d96ed95

        assertThat(results, is(aMapWithSize(3)));
        for (int i = 0; i < 3; i++) {
            ClusterNode node = node(i).node();
            assertThat(results.get(node), willBe("a42"));
        }
    }

    @Test
    void broadcastExecutesJobOnRespectiveNodes() {
        IgniteImpl entryNode = node(0);

        Map<ClusterNode, CompletableFuture<String>> results = entryNode.compute()
                .broadcastAsync(Set.of(entryNode.node(), node(1).node(), node(2).node()), units(), getNodeNameJobClassName());

        assertThat(results, is(aMapWithSize(3)));
        for (int i = 0; i < 3; i++) {
            ClusterNode node = node(i).node();
            assertThat(results.get(node), willBe(equalTo(node.name())));
        }
    }

    @Test
    void broadcastsFailingJob() throws Exception {
        IgniteImpl entryNode = node(0);

        Map<ClusterNode, CompletableFuture<String>> results = entryNode.compute()
                .broadcastAsync(Set.of(entryNode.node(), node(1).node(), node(2).node()), units(), failingJobClassName());

        assertThat(results, is(aMapWithSize(3)));
        for (int i = 0; i < 3; i++) {
            Exception result = (Exception) results.get(node(i).node())
                    .handle((res, ex) -> ex != null ? ex : res)
                    .get(1, TimeUnit.SECONDS);

            assertThat(result, is(instanceOf(CompletionException.class)));
            assertThat(result.getCause().getClass().getName(), is(jobExceptionClassName()));
            assertThat(result.getCause().getMessage(), is("Oops"));
            assertThat(result.getCause(), is(notNullValue()));
        }
    }

    @Test
    void executesColocatedWithTupleKey() {
        createTestTableWithOneRow();

        IgniteImpl entryNode = node(0);

        String actualNodeName = entryNode.compute()
                .executeColocated("test", Tuple.create(Map.of("k", 1)), units(), getNodeNameJobClassName());

        assertThat(actualNodeName, in(allNodeNames()));
    }

    @Test
    void executesColocatedWithTupleKeyAsync() throws Exception {
        createTestTableWithOneRow();

        IgniteImpl entryNode = node(0);

        String actualNodeName = entryNode.compute()
                .<String>executeColocatedAsync("test", Tuple.create(Map.of("k", 1)), units(), getNodeNameJobClassName())
                .get(1, TimeUnit.SECONDS);

        assertThat(actualNodeName, in(allNodeNames()));
    }

    @Test
    void executeColocatedThrowsTableNotFoundExceptionWhenTableDoesNotExist() {
        IgniteImpl entryNode = node(0);

        var ex = assertThrows(CompletionException.class,
                () -> entryNode.compute().executeColocatedAsync(
                        "\"bad-table\"", Tuple.create(Map.of("k", 1)), units(), getNodeNameJobClassName()).join());

        assertInstanceOf(TableNotFoundException.class, ex.getCause());
        assertThat(ex.getCause().getMessage(), containsString("The table does not exist [name=\"PUBLIC\".\"bad-table\"]"));
    }

    private void createTestTableWithOneRow() {
        executeSql("CREATE TABLE test (k int, v int, CONSTRAINT PK PRIMARY KEY (k))");
        executeSql("INSERT INTO test(k, v) VALUES (1, 101)");
    }

    private List<String> allNodeNames() {
        return IntStream.range(0, initialNodes())
                .mapToObj(this::node)
                .map(Ignite::name)
                .collect(toList());
    }

    @Test
    void executesColocatedWithMappedKey() {
        createTestTableWithOneRow();

        IgniteImpl entryNode = node(0);

        String actualNodeName = entryNode.compute()
                .executeColocated("test", 1, Mapper.of(Integer.class), units(), getNodeNameJobClassName());

        assertThat(actualNodeName, in(allNodeNames()));
    }

    @Test
    void executesColocatedWithMappedKeyAsync() throws Exception {
        createTestTableWithOneRow();

        IgniteImpl entryNode = node(0);

        String actualNodeName = entryNode.compute()
                .<Integer, String>executeColocatedAsync("test", 1, Mapper.of(Integer.class), units(), getNodeNameJobClassName())
                .get(1, TimeUnit.SECONDS);

        assertThat(actualNodeName, in(allNodeNames()));
    }
}<|MERGE_RESOLUTION|>--- conflicted
+++ resolved
@@ -69,12 +69,7 @@
         IgniteImpl entryNode = node(0);
 
         String result = entryNode.compute()
-<<<<<<< HEAD
-                .<String>execute(Set.of(entryNode.node()), units(), concatJobClassName(), PojoArgs.fromArray("a", 42))
-                .get(1, TimeUnit.SECONDS);
-=======
-                .<String>execute(Set.of(entryNode.node()), units(), concatJobClassName(), "a", 42);
->>>>>>> 8d96ed95
+                .<String>execute(Set.of(entryNode.node()), units(), concatJobClassName(), PojoArgs.fromArray("a", 42));
 
         assertThat(result, is("a42"));
     }
@@ -84,11 +79,7 @@
         IgniteImpl entryNode = node(0);
 
         String result = entryNode.compute()
-<<<<<<< HEAD
-                .<String>execute(Set.of(entryNode.node()), units(), concatJobClassName(), PojoArgs.fromArray("a", 42))
-=======
-                .<String>executeAsync(Set.of(entryNode.node()), units(), concatJobClassName(), "a", 42)
->>>>>>> 8d96ed95
+                .<String>executeAsync(Set.of(entryNode.node()), units(), concatJobClassName(), PojoArgs.fromArray("a", 42))
                 .get(1, TimeUnit.SECONDS);
 
         assertThat(result, is("a42"));
@@ -99,12 +90,7 @@
         Ignite entryNode = node(0);
 
         String result = entryNode.compute()
-<<<<<<< HEAD
-                .<String>execute(Set.of(node(1).node(), node(2).node()), units(), concatJobClassName(), PojoArgs.fromArray("a", 42))
-                .get(1, TimeUnit.SECONDS);
-=======
-                .execute(Set.of(node(1).node(), node(2).node()), units(), concatJobClassName(), "a", 42);
->>>>>>> 8d96ed95
+                .<String>execute(Set.of(node(1).node(), node(2).node()), units(), concatJobClassName(), PojoArgs.fromArray("a", 42));
 
         assertThat(result, is("a42"));
     }
@@ -114,11 +100,7 @@
         Ignite entryNode = node(0);
 
         String result = entryNode.compute()
-<<<<<<< HEAD
-                .<String>execute(Set.of(node(1).node(), node(2).node()), units(), concatJobClassName(), PojoArgs.fromArray("a", 42))
-=======
-                .<String>executeAsync(Set.of(node(1).node(), node(2).node()), units(), concatJobClassName(), "a", 42)
->>>>>>> 8d96ed95
+                .<String>executeAsync(Set.of(node(1).node(), node(2).node()), units(), concatJobClassName(), PojoArgs.fromArray("a", 42))
                 .get(1, TimeUnit.SECONDS);
 
         assertThat(result, is("a42"));
@@ -188,14 +170,9 @@
     void executesFailingJobOnRemoteNodesAsync() {
         Ignite entryNode = node(0);
 
-<<<<<<< HEAD
-        Map<ClusterNode, CompletableFuture<String>> results = entryNode.compute()
-                .broadcast(Set.of(entryNode.node(), node(1).node(), node(2).node()), units(), concatJobClassName(), PojoArgs.fromArray("a", 42));
-=======
         ExecutionException ex = assertThrows(ExecutionException.class, () -> entryNode.compute()
                 .executeAsync(Set.of(node(1).node(), node(2).node()), units(), failingJobClassName())
                 .get(1, TimeUnit.SECONDS));
->>>>>>> 8d96ed95
 
         assertThat(ex.getCause().getClass().getName(), is(jobExceptionClassName()));
         assertThat(ex.getCause().getMessage(), is("Oops"));
@@ -207,11 +184,7 @@
         IgniteImpl entryNode = node(0);
 
         Map<ClusterNode, CompletableFuture<String>> results = entryNode.compute()
-<<<<<<< HEAD
-                .broadcast(Set.of(entryNode.node(), node(1).node(), node(2).node()), units(), concatJobClassName(), PojoArgs.fromArray("a", 42));
-=======
-                .broadcastAsync(Set.of(entryNode.node(), node(1).node(), node(2).node()), units(), concatJobClassName(), "a", 42);
->>>>>>> 8d96ed95
+                .broadcastAsync(Set.of(entryNode.node(), node(1).node(), node(2).node()), units(), concatJobClassName(), PojoArgs.fromArray("a", 42));
 
         assertThat(results, is(aMapWithSize(3)));
         for (int i = 0; i < 3; i++) {
