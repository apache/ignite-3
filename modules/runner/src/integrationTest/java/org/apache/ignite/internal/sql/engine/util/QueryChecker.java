--- conflicted
+++ resolved
@@ -66,7 +66,7 @@
     /**
      * Ignite table scan matcher.
      *
-     * @param schema  Schema name.
+     * @param schema Schema name.
      * @param tblName Table name.
      * @return Matcher.
      */
@@ -77,7 +77,7 @@
     /**
      * Ignite index scan matcher.
      *
-     * @param schema  Schema name.
+     * @param schema Schema name.
      * @param tblName Table name.
      * @return Matcher.
      */
@@ -89,7 +89,7 @@
     /**
      * Ignite index scan matcher.
      *
-     * @param schema  Schema name.
+     * @param schema Schema name.
      * @param tblName Table name.
      * @param idxName Index name.
      * @return Matcher.
@@ -102,7 +102,7 @@
     /**
      * Ignite table|index scan with projects unmatcher.
      *
-     * @param schema  Schema name.
+     * @param schema Schema name.
      * @param tblName Table name.
      * @return Matcher.
      */
@@ -121,8 +121,8 @@
     /**
      * Ignite table|index scan with projects matcher.
      *
-     * @param schema          Schema name.
-     * @param tblName         Table name.
+     * @param schema Schema name.
+     * @param tblName Table name.
      * @param requiredColumns columns in projection.
      * @return Matcher.
      */
@@ -130,15 +130,15 @@
         return matches(".*Ignite(Table|Index)Scan\\(table=\\[\\[" + schema + ", "
                 + tblName + "\\]\\], " + ".*requiredColumns=\\[\\{"
                 + Arrays.toString(requiredColumns)
-                        .replaceAll("\\[", "")
-                        .replaceAll("]", "") + "\\}\\].*");
+                .replaceAll("\\[", "")
+                .replaceAll("]", "") + "\\}\\].*");
     }
 
     /**
      * Ignite table|index scan with only one project matcher.
      *
-     * @param schema          Schema name.
-     * @param tblName         Table name.
+     * @param schema Schema name.
+     * @param tblName Table name.
      * @param requiredColumns columns in projection.
      * @return Matcher.
      */
@@ -146,14 +146,14 @@
         return matchesOnce(".*Ignite(Table|Index)Scan\\(table=\\[\\[" + schema + ", "
                 + tblName + "\\]\\], " + ".*requiredColumns=\\[\\{"
                 + Arrays.toString(requiredColumns)
-                        .replaceAll("\\[", "")
-                        .replaceAll("]", "") + "\\}\\].*");
+                .replaceAll("\\[", "")
+                .replaceAll("]", "") + "\\}\\].*");
     }
 
     /**
      * Ignite table|index scan with any project matcher.
      *
-     * @param schema  Schema name.
+     * @param schema Schema name.
      * @param tblName Table name.
      * @return Matcher.
      */
@@ -228,8 +228,8 @@
     /**
      * Ignite any index can matcher.
      *
-     * @param schema   Schema name.
-     * @param tblName  Table name.
+     * @param schema Schema name.
+     * @param tblName Table name.
      * @param idxNames Index names.
      * @return Matcher.
      */
@@ -271,14 +271,9 @@
      * @param tx Transaction.
      * @param qry Query.
      */
-<<<<<<< HEAD
     public QueryChecker(Transaction tx, String qry) {
         this.tx = tx;
-        this.qry = qry;
-=======
-    public QueryChecker(String qry) {
         this.originalQuery = qry;
->>>>>>> e3cfedb1
     }
 
     /**
@@ -326,7 +321,6 @@
      * This method add the given row to the list of expected, the order of enumeration does not matter unless {@link #ordered()} is set.
      *
      * @param res Array with values one returning tuple. {@code null} array will be interpreted as single-column-null row.
-     *
      * @return This.
      */
     public QueryChecker returns(Object... res) {
@@ -402,13 +396,15 @@
      * Run checks.
      */
     public void check() {
-        QueryProcessor queryEngine = getEngine();
-
-<<<<<<< HEAD
-        SessionId sessionId = queryEngine.createSession(SESSION_IDLE_TIMEOUT, PropertiesHolder.fromMap(
+        // Check plan.
+        QueryProcessor qryProc = getEngine();
+
+        SessionId sessionId = qryProc.createSession(SESSION_IDLE_TIMEOUT, PropertiesHolder.fromMap(
                 Map.of(QueryProperty.DEFAULT_SCHEMA, "PUBLIC")
         ));
-=======
+
+        QueryContext context = tx != null ? QueryContext.of(tx) : QueryContext.of();
+
         String qry = originalQuery;
 
         if (!disabledRules.isEmpty()) {
@@ -417,16 +413,11 @@
             qry = qry.replaceAll("(?i)^select", "select "
                     + disabledRules.stream().collect(Collectors.joining("','", "/*+ DISABLE_RULE('", "') */")));
         }
-
-        var explainCursors = qryProc.queryAsync("PUBLIC", "EXPLAIN PLAN FOR " + qry, params);
->>>>>>> e3cfedb1
-
-        QueryContext context = tx != null ? QueryContext.of(tx) : QueryContext.of();
-
         try {
-            // Check plan.
+
             if (!CollectionUtils.nullOrEmpty(planMatchers) || exactPlan != null) {
-                CompletableFuture<AsyncSqlCursor<List<Object>>> explainCursors = queryEngine.querySingleAsync(sessionId,
+
+                CompletableFuture<AsyncSqlCursor<List<Object>>> explainCursors = qryProc.querySingleAsync(sessionId,
                         context, "EXPLAIN PLAN FOR " + qry, params);
                 AsyncSqlCursor<List<Object>> explainCursor = await(explainCursors);
                 List<List<Object>> explainRes = getAllFromCursor(explainCursor);
@@ -442,10 +433,10 @@
                 if (exactPlan != null) {
                     assertEquals(exactPlan, actualPlan);
                 }
-            }
-
+
+            }
             // Check result.
-            CompletableFuture<AsyncSqlCursor<List<Object>>> cursors = queryEngine.querySingleAsync(sessionId, context, qry, params);
+            CompletableFuture<AsyncSqlCursor<List<Object>>> cursors = qryProc.querySingleAsync(sessionId, context, qry, params);
             AsyncSqlCursor<List<Object>> cur = await(cursors);
 
             if (expectedColumnNames != null) {
@@ -481,7 +472,7 @@
                 assertEquals(metadataMatchers.size(), columnMetadata.size(), "Column metadata doesn't match");
             }
 
-            List<List<Object>> res = getAllFromCursor(cur);
+            var res = getAllFromCursor(cur);
 
             if (expectedResult != null) {
                 if (!ordered) {
@@ -493,7 +484,7 @@
                 assertEqualsCollections(expectedResult, res);
             }
         } finally {
-            await(queryEngine.closeSession(sessionId));
+            await(qryProc.closeSession(sessionId));
         }
     }
 
