/*
 * Licensed to the Apache Software Foundation (ASF) under one or more
 * contributor license agreements. See the NOTICE file distributed with
 * this work for additional information regarding copyright ownership.
 * The ASF licenses this file to You under the Apache License, Version 2.0
 * (the "License"); you may not use this file except in compliance with
 * the License. You may obtain a copy of the License at
 *
 *      http://www.apache.org/licenses/LICENSE-2.0
 *
 * Unless required by applicable law or agreed to in writing, software
 * distributed under the License is distributed on an "AS IS" BASIS,
 * WITHOUT WARRANTIES OR CONDITIONS OF ANY KIND, either express or implied.
 * See the License for the specific language governing permissions and
 * limitations under the License.
 */

package org.apache.ignite.internal.sql.engine.util;

import static org.apache.ignite.internal.sql.engine.util.CursorUtils.getAllFromCursor;
import static org.apache.ignite.internal.testframework.IgniteTestUtils.await;
import static org.apache.ignite.internal.util.ArrayUtils.OBJECT_EMPTY_ARRAY;
import static org.apache.ignite.internal.util.ArrayUtils.nullOrEmpty;
import static org.hamcrest.CoreMatchers.equalTo;
import static org.hamcrest.MatcherAssert.assertThat;
import static org.junit.jupiter.api.Assertions.assertEquals;
import static org.junit.jupiter.api.Assertions.fail;

import java.lang.reflect.Array;
import java.lang.reflect.Type;
import java.util.ArrayList;
import java.util.Arrays;
import java.util.Collection;
import java.util.Collections;
import java.util.Comparator;
import java.util.Iterator;
import java.util.List;
import java.util.Objects;
import java.util.concurrent.CompletableFuture;
import java.util.regex.Pattern;
import java.util.stream.Collectors;
import org.apache.ignite.internal.sql.engine.AsyncSqlCursor;
import org.apache.ignite.internal.sql.engine.QueryContext;
import org.apache.ignite.internal.sql.engine.QueryProcessor;
import org.apache.ignite.internal.sql.engine.SqlQueryType;
import org.apache.ignite.internal.sql.engine.property.PropertiesHelper;
import org.apache.ignite.internal.sql.engine.session.SessionId;
import org.apache.ignite.internal.util.ArrayUtils;
import org.apache.ignite.internal.util.CollectionUtils;
import org.apache.ignite.sql.ColumnMetadata;
import org.apache.ignite.sql.ColumnType;
import org.apache.ignite.tx.Transaction;
import org.hamcrest.CoreMatchers;
import org.hamcrest.Matcher;
import org.hamcrest.core.SubstringMatcher;

/**
 * Query checker.
 */
public abstract class QueryChecker {
    private static final Object[] NULL_AS_VARARG = {null};

    private static final List<List<?>> EMPTY_RES = List.of(List.of());
    private static final Pattern SELECT_REGEXP = Pattern.compile("(?i)^select");
    private static final Pattern SELECT_QRY_CHECK = Pattern.compile("(?i)^select .*");

    /**
     * Ignite table scan matcher.
     *
     * @param schema Schema name.
     * @param tblName Table name.
     * @return Matcher.
     */
    public static Matcher<String> containsTableScan(String schema, String tblName) {
        return containsSubPlan("IgniteTableScan(table=[[" + schema + ", " + tblName + "]]");
    }

    /**
     * Ignite index scan matcher.
     *
     * @param schema Schema name.
     * @param tblName Table name.
     * @return Matcher.
     */
    public static Matcher<String> containsIndexScan(String schema, String tblName) {
        return matchesOnce(".*IgniteIndexScan\\(table=\\[\\[" + schema + ", " + tblName + "\\]\\],"
                + " tableId=\\[.*\\].*\\)");
    }

    /**
     * Ignite index scan matcher.
     *
     * @param schema Schema name.
     * @param tblName Table name.
     * @param idxName Index name.
     * @return Matcher.
     */
    public static Matcher<String> containsIndexScan(String schema, String tblName, String idxName) {
        return matchesOnce(".*IgniteIndexScan\\(table=\\[\\[" + schema + ", " + tblName + "\\]\\],"
                + " tableId=\\[.*\\], index=\\[" + idxName + "\\].*\\)");
    }

    /**
     * Ignite table|index scan with projects unmatcher.
     *
     * @param schema Schema name.
     * @param tblName Table name.
     * @return Matcher.
     */
    public static Matcher<String> notContainsProject(String schema, String tblName) {
        return CoreMatchers.not(containsSubPlan("Scan(table=[[" + schema + ", "
                + tblName + "]], " + "requiredColumns="));
    }

    /**
     * {@link #containsProject(String, String, int...)} reverter.
     */
    public static Matcher<String> notContainsProject(String schema, String tblName, int... requiredColumns) {
        return CoreMatchers.not(containsProject(schema, tblName, requiredColumns));
    }

    /**
     * Ignite table|index scan with projects matcher.
     *
     * @param schema Schema name.
     * @param tblName Table name.
     * @param requiredColumns columns in projection.
     * @return Matcher.
     */
    public static Matcher<String> containsProject(String schema, String tblName, int... requiredColumns) {
        return matches(".*Ignite(Table|Index)Scan\\(table=\\[\\[" + schema + ", "
                + tblName + "\\]\\], " + ".*requiredColumns=\\[\\{"
                + Arrays.toString(requiredColumns)
                .replaceAll("\\[", "")
                .replaceAll("]", "") + "\\}\\].*");
    }

    /**
     * Ignite table|index scan with only one project matcher.
     *
     * @param schema Schema name.
     * @param tblName Table name.
     * @param requiredColumns columns in projection.
     * @return Matcher.
     */
    public static Matcher<String> containsOneProject(String schema, String tblName, int... requiredColumns) {
        return matchesOnce(".*Ignite(Table|Index)Scan\\(table=\\[\\[" + schema + ", "
                + tblName + "\\]\\], " + ".*requiredColumns=\\[\\{"
                + Arrays.toString(requiredColumns)
                .replaceAll("\\[", "")
                .replaceAll("]", "") + "\\}\\].*");
    }

    /**
     * Ignite table|index scan with any project matcher.
     *
     * @param schema Schema name.
     * @param tblName Table name.
     * @return Matcher.
     */
    public static Matcher<String> containsAnyProject(String schema, String tblName) {
        return matchesOnce(".*Ignite(Table|Index)Scan\\(table=\\[\\[" + schema + ", "
                + tblName + "\\]\\],.*requiredColumns=\\[\\{(\\d|\\W|,)+\\}\\].*");
    }

    /**
     * Sub plan matcher.
     *
     * @param subPlan Subplan.
     * @return Matcher.
     */
    public static Matcher<String> containsSubPlan(String subPlan) {
        return CoreMatchers.containsString(subPlan);
    }

    /**
     * Sub string matcher.
     *
     * @param substring Substring.
     * @return Matcher.
     */
    public static Matcher<String> matches(final String substring) {
        return new SubstringMatcher("contains", false, substring) {
            /** {@inheritDoc} */
            @Override
            protected boolean evalSubstringOf(String strIn) {
                strIn = strIn.replaceAll(System.lineSeparator(), "");

                return strIn.matches(substring);
            }
        };
    }

    /**
     * Adds plan matchers.
     */
    @SafeVarargs
    public final QueryChecker matches(Matcher<String>... planMatcher) {
        Collections.addAll(planMatchers, planMatcher);

        return this;
    }

    /** Matches only one occurrence. */
    public static Matcher<String> matchesOnce(final String substring) {
        return new SubstringMatcher("contains once", false, substring) {
            /** {@inheritDoc} */
            @Override
            protected boolean evalSubstringOf(String strIn) {
                strIn = strIn.replaceAll(System.lineSeparator(), "");

                return containsOnce(strIn, substring);
            }
        };
    }

    /** Check only single matching. */
    public static boolean containsOnce(final String s, final CharSequence substring) {
        Pattern pattern = Pattern.compile(substring.toString());
        java.util.regex.Matcher matcher = pattern.matcher(s);

        if (matcher.find()) {
            return !matcher.find();
        }

        return false;
    }

    /**
     * Ignite any index can matcher.
     *
     * @param schema Schema name.
     * @param tblName Table name.
     * @param idxNames Index names.
     * @return Matcher.
     */
    public static Matcher<String> containsAnyScan(final String schema, final String tblName, String... idxNames) {
        if (nullOrEmpty(idxNames)) {
            return matchesOnce(".*Ignite(Table|Index)Scan\\(table=\\[\\[" + schema + ", " + tblName + "\\]\\].*");
        }

        return CoreMatchers.anyOf(
                Arrays.stream(idxNames).map(idx -> containsIndexScan(schema, tblName, idx)).collect(Collectors.toList())
        );
    }

    /**
     * Allows to parameterize an SQL query string.
     */
    public interface QueryTemplate {

        /** Template that always returns original query. **/
        static QueryTemplate returnOriginalQuery(String query) {
            return new QueryTemplate() {
                @Override
                public String originalQueryString() {
                    return query;
                }

                @Override
                public String createQuery() {
                    return query;
                }
            };
        }

        /** Returns the original query string. **/
        String originalQueryString();

        /**
         * Produces an SQL query from the original query string.
         */
        String createQuery();
    }

    private final QueryTemplate queryTemplate;

    private final ArrayList<Matcher<String>> planMatchers = new ArrayList<>();

    private final ArrayList<String> disabledRules = new ArrayList<>();

    private List<List<?>> expectedResult;

    private List<String> expectedColumnNames;

    private List<Type> expectedColumnTypes;

    private List<MetadataMatcher> metadataMatchers;

    private boolean ordered;

    private Object[] params = OBJECT_EMPTY_ARRAY;

    private String exactPlan;

    private Transaction tx;

    /**
     * Constructor.
     *
     * @param tx Transaction.
     * @param qry Query.
     */
    public QueryChecker(Transaction tx, String qry) {
        this(tx, QueryTemplate.returnOriginalQuery(qry));
    }

    /**
     * Constructor.
     *
     * @param tx Transaction.
     * @param queryTemplate A query template.
     */
    public QueryChecker(Transaction tx, QueryTemplate queryTemplate) {
        this.tx = tx;
        this.queryTemplate = new AddDisabledRulesTemplate(queryTemplate, disabledRules);
    }

    /**
     * Sets ordered.
     *
     * @return This.
     */
    public QueryChecker ordered() {
        ordered = true;

        return this;
    }

    /**
     * Sets params.
     *
     * @return This.
     */
    @SuppressWarnings("rawtypes")
    public QueryChecker withParams(Object... params) {
        // let's interpret null array as simple single null.
        if (params == null) {
            params = NULL_AS_VARARG;
        }

        this.params = params;

        return this;
    }

    /**
     * Disables rules.
     *
     * @param rules Rules to disable.
     * @return This.
     */
    public QueryChecker disableRules(String... rules) {
        if (rules != null) {
            Arrays.stream(rules).filter(Objects::nonNull).forEach(disabledRules::add);
        }

        return this;
    }

    /**
     * This method add the given row to the list of expected, the order of enumeration does not matter unless {@link #ordered()} is set.
     *
     * @param res Array with values one returning tuple. {@code null} array will be interpreted as single-column-null row.
     * @return This.
     */
    public QueryChecker returns(Object... res) {
        assert expectedResult != EMPTY_RES : "Erroneous awaiting results mixing, impossible to simultaneously wait something and nothing";

        if (expectedResult == null) {
            expectedResult = new ArrayList<>();
        }

        // let's interpret null array as simple single null.
        if (res == null) {
            res = NULL_AS_VARARG;
        }

        expectedResult.add(Arrays.asList(res));

        return this;
    }

    /**
     * Check that return empty result.
     *
     * @return This.
     */
    public QueryChecker returnNothing() {
        assert expectedResult == null : "Erroneous awaiting results mixing, impossible to simultaneously wait nothing and something";

        expectedResult = EMPTY_RES;

        return this;
    }

    /** Creates a matcher that matches if the examined string contains the specified string anywhere. */
    public static Matcher<String> containsUnion(boolean all) {
        return CoreMatchers.containsString("IgniteUnionAll(all=[" + all + "])");
    }

    /** Creates a matcher that matches if the examined string contains the specified string anywhere. */
    public static Matcher<String> containsUnion() {
        return CoreMatchers.containsString("IgniteUnionAll(all=");
    }

    /**
     * Sets columns names.
     *
     * @return This.
     */
    public QueryChecker columnNames(String... columns) {
        expectedColumnNames = Arrays.asList(columns);

        return this;
    }

    /**
     * Sets columns types.
     *
     * @return This.
     */
    public QueryChecker columnTypes(Type... columns) {
        expectedColumnTypes = Arrays.asList(columns);

        return this;
    }

    /**
     * Sets columns metadata.
     *
     * @return This.
     */
    public QueryChecker columnMetadata(MetadataMatcher... matchers) {
        metadataMatchers = Arrays.asList(matchers);

        return this;
    }

    /**
     * Sets plan.
     *
     * @return This.
     */
    public QueryChecker planEquals(String plan) {
        exactPlan = plan;

        return this;
    }

    /**
     * Run checks.
     */
    public void check() {
        // Check plan.
        QueryProcessor qryProc = getEngine();

        SessionId sessionId = qryProc.createSession(PropertiesHelper.emptyHolder());

        QueryContext context = QueryContext.create(SqlQueryType.ALL, tx);

        String qry = queryTemplate.createQuery();

<<<<<<< HEAD
        if (!disabledRules.isEmpty()) {
            assert SELECT_QRY_CHECK.matcher(qry).matches() : "SELECT query was expected: " + originalQuery;

            qry = SELECT_REGEXP.matcher(qry).replaceAll("select "
                    + Hints.DISABLE_RULE.toHint(disabledRules.toArray(ArrayUtils.STRING_EMPTY_ARRAY)));
        }
=======
>>>>>>> 28ef32f7
        try {

            if (!CollectionUtils.nullOrEmpty(planMatchers) || exactPlan != null) {

                CompletableFuture<AsyncSqlCursor<List<Object>>> explainCursors = qryProc.querySingleAsync(sessionId,
                        context, "EXPLAIN PLAN FOR " + qry, params);
                AsyncSqlCursor<List<Object>> explainCursor = await(explainCursors);
                List<List<Object>> explainRes = getAllFromCursor(explainCursor);

                String actualPlan = (String) explainRes.get(0).get(0);

                if (!CollectionUtils.nullOrEmpty(planMatchers)) {
                    for (Matcher<String> matcher : planMatchers) {
                        assertThat("Invalid plan:\n" + actualPlan, actualPlan, matcher);
                    }
                }

                if (exactPlan != null) {
                    assertEquals(exactPlan, actualPlan);
                }
            }
            // Check result.
            CompletableFuture<AsyncSqlCursor<List<Object>>> cursors = qryProc.querySingleAsync(sessionId, context, qry, params);
            AsyncSqlCursor<List<Object>> cur = await(cursors);

            checkMetadata(cur);

            if (expectedColumnNames != null) {
                List<String> colNames = cur.metadata().columns().stream()
                        .map(ColumnMetadata::name)
                        .collect(Collectors.toList());

                assertThat("Column names don't match", colNames, equalTo(expectedColumnNames));
            }

            if (expectedColumnTypes != null) {
                List<Type> colTypes = cur.metadata().columns().stream()
                        .map(ColumnMetadata::type)
                        .map(ColumnType::columnTypeToClass)
                        .collect(Collectors.toList());

                assertThat("Column types don't match", colTypes, equalTo(expectedColumnTypes));
            }

            if (metadataMatchers != null) {
                List<ColumnMetadata> columnMetadata = cur.metadata().columns();

                Iterator<ColumnMetadata> valueIterator = columnMetadata.iterator();
                Iterator<MetadataMatcher> matcherIterator = metadataMatchers.iterator();

                while (matcherIterator.hasNext() && valueIterator.hasNext()) {
                    MetadataMatcher matcher = matcherIterator.next();
                    ColumnMetadata actualElement = valueIterator.next();

                    matcher.check(actualElement);
                }

                assertEquals(metadataMatchers.size(), columnMetadata.size(), "Column metadata doesn't match");
            }

            var res = getAllFromCursor(cur);

            if (expectedResult != null) {
                if (Objects.equals(expectedResult, EMPTY_RES)) {
                    assertEquals(0, res.size(), "Empty result expected");

                    return;
                }

                if (!ordered) {
                    // Avoid arbitrary order.
                    res.sort(new ListComparator());
                    expectedResult.sort(new ListComparator());
                }

                assertEqualsCollections(expectedResult, res);
            }
        } finally {
            await(qryProc.closeSession(sessionId));
        }
    }

    protected abstract QueryProcessor getEngine();

    protected void checkMetadata(AsyncSqlCursor<?> cursor) {

    }

    /**
     * Check collections equals (ordered).
     *
     * @param exp Expected collection.
     * @param act Actual collection.
     */
    private void assertEqualsCollections(Collection<?> exp, Collection<?> act) {
        assertEquals(exp.size(), act.size(), "Collections sizes are not equal:\nExpected: " + exp + "\nActual:   " + act);

        Iterator<?> it1 = exp.iterator();
        Iterator<?> it2 = act.iterator();

        int idx = 0;

        while (it1.hasNext()) {
            Object expItem = it1.next();
            Object actualItem = it2.next();

            if (expItem instanceof Collection && actualItem instanceof Collection) {
                assertEqualsCollections((Collection<?>) expItem, (Collection<?>) actualItem);
            } else if (!Objects.deepEquals(expItem, actualItem)) {
                String expectedStr = displayValue(expItem, true);
                String actualStr = displayValue(actualItem, true);

                fail("Collections are not equal (position " + idx + "):\nExpected: " + expectedStr + "\nActual:   " + actualStr);
            }

            idx++;
        }
    }

    /**
     * Converts the given value to a test-output friendly representation that includes type information.
     */
    private static String displayValue(Object value, boolean includeType) {
        if (value == null) {
            return "<null>";
        } else if (value.getClass().isArray()) {
            Class<?> componentType = value.getClass().getComponentType();
            StringBuilder sb = new StringBuilder();

            // Always include array element type in the output.
            sb.append(componentType);
            sb.append("[");

            // Include element type for Object[] arrays.
            boolean includeElementType = componentType == Object.class;

            int length = Array.getLength(value);
            for (int i = 0; i < length; i++) {
                Object item = Array.get(value, i);
                if (i > 0) {
                    sb.append(", ");
                }
                sb.append(displayValue(item, includeElementType));
            }

            sb.append("]");
            return sb.toString();
        } else {
            if (includeType) {
                return value + " <" + value.getClass() + ">";
            } else {
                return value.toString();
            }
        }
    }

    /**
     * List comparator.
     */
    private static class ListComparator implements Comparator<List<?>> {
        /** {@inheritDoc} */
        @SuppressWarnings({"rawtypes", "unchecked"})
        @Override
        public int compare(List<?> o1, List<?> o2) {
            if (o1.size() != o2.size()) {
                fail("Collections are not equal:\nExpected:\t" + o1 + "\nActual:\t" + o2);
            }

            Iterator<?> it1 = o1.iterator();
            Iterator<?> it2 = o2.iterator();

            while (it1.hasNext()) {
                Object item1 = it1.next();
                Object item2 = it2.next();

                if (Objects.deepEquals(item1, item2)) {
                    continue;
                }

                if (item1 == null) {
                    return 1;
                }

                if (item2 == null) {
                    return -1;
                }

                if (!(item1 instanceof Comparable) && !(item2 instanceof Comparable)) {
                    continue;
                }

                Comparable c1 = (Comparable) item1;
                Comparable c2 = (Comparable) item2;

                int c = c1.compareTo(c2);

                if (c != 0) {
                    return c;
                }
            }

            return 0;
        }
    }

    /**
     * Updates an SQL query string to include hints for the optimizer to disable certain rules.
     */
    private static final class AddDisabledRulesTemplate implements QueryTemplate {

        private final QueryTemplate input;

        private final List<String> disabledRules;

        private AddDisabledRulesTemplate(QueryTemplate input, List<String> disabledRules) {
            this.input = input;
            this.disabledRules = disabledRules;
        }

        @Override
        public String originalQueryString() {
            return input.originalQueryString();
        }

        @Override
        public String createQuery() {
            String qry = input.createQuery();

            if (!disabledRules.isEmpty()) {
                String originalQuery = input.originalQueryString();

                assert qry.matches("(?i)^select .*") : "SELECT query was expected: " + originalQuery + ". Updated: " + qry;

                return qry.replaceAll("(?i)^select", "select "
                        + disabledRules.stream().collect(Collectors.joining("','", "/*+ DISABLE_RULE('", "') */")));
            } else {
                return qry;
            }
        }
    }
}<|MERGE_RESOLUTION|>--- conflicted
+++ resolved
@@ -461,15 +461,6 @@
 
         String qry = queryTemplate.createQuery();
 
-<<<<<<< HEAD
-        if (!disabledRules.isEmpty()) {
-            assert SELECT_QRY_CHECK.matcher(qry).matches() : "SELECT query was expected: " + originalQuery;
-
-            qry = SELECT_REGEXP.matcher(qry).replaceAll("select "
-                    + Hints.DISABLE_RULE.toHint(disabledRules.toArray(ArrayUtils.STRING_EMPTY_ARRAY)));
-        }
-=======
->>>>>>> 28ef32f7
         try {
 
             if (!CollectionUtils.nullOrEmpty(planMatchers) || exactPlan != null) {
