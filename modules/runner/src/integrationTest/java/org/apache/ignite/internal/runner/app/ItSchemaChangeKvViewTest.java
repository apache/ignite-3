--- conflicted
+++ resolved
@@ -123,11 +123,7 @@
      * Check rename column from table schema.
      */
     @Test
-<<<<<<< HEAD
     @Disabled("https://issues.apache.org/jira/browse/IGNITE-20315")
-=======
-    @Disabled("https://issues.apache.org/jira/browse/IGNITE-18733") // get hangs on registry.waitLatestSchema() after column update.
->>>>>>> 5f1ac53b
     public void testRenameColumn() throws Exception {
         List<Ignite> grid = startGrid();
 
