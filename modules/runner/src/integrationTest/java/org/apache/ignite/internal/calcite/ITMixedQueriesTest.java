/*
 * Licensed to the Apache Software Foundation (ASF) under one or more
 * contributor license agreements.  See the NOTICE file distributed with
 * this work for additional information regarding copyright ownership.
 * The ASF licenses this file to You under the Apache License, Version 2.0
 * (the "License"); you may not use this file except in compliance with
 * the License.  You may obtain a copy of the License at
 *
 *      http://www.apache.org/licenses/LICENSE-2.0
 *
 * Unless required by applicable law or agreed to in writing, software
 * distributed under the License is distributed on an "AS IS" BASIS,
 * WITHOUT WARRANTIES OR CONDITIONS OF ANY KIND, either express or implied.
 * See the License for the specific language governing permissions and
 * limitations under the License.
 */

package org.apache.ignite.internal.calcite;

import static org.apache.ignite.internal.util.CollectionUtils.first;
import static org.junit.jupiter.api.Assertions.assertEquals;
import static org.junit.jupiter.api.Assertions.assertThrows;

import java.util.Arrays;
import java.util.List;
import org.apache.ignite.internal.schema.configuration.SchemaConfigurationConverter;
import org.apache.ignite.schema.SchemaBuilders;
import org.apache.ignite.schema.definition.ColumnType;
import org.apache.ignite.schema.definition.TableDefinition;
import org.apache.ignite.table.Table;
import org.junit.jupiter.api.BeforeAll;
import org.junit.jupiter.api.Disabled;
import org.junit.jupiter.api.Test;

/**
 *
 */
@Disabled("https://issues.apache.org/jira/browse/IGNITE-15655")
public class ITMixedQueriesTest extends AbstractBasicIntegrationTest {
<<<<<<< HEAD
    /** {@inheritDoc} */
    @Override
    protected void initTestData() {
=======
    /** */
    @BeforeAll
    static void initTestData() {
>>>>>>> c086555b
        Table emp1 = createTable("EMP1");
        Table emp2 = createTable("EMP2");

        int idx = 0;
        insertData(emp1, new String[]{"ID", "NAME", "SALARY"}, new Object[][]{
                {idx++, "Igor", 10d},
                {idx++, "Igor", 11d},
                {idx++, "Igor", 12d},
                {idx++, "Igor1", 13d},
                {idx++, "Igor1", 13d},
                {idx++, "Igor1", 13d},
                {idx, "Roman", 14d}
        });

        idx = 0;
        insertData(emp2, new String[]{"ID", "NAME", "SALARY"}, new Object[][]{
                {idx++, "Roman", 10d},
                {idx++, "Roman", 11d},
                {idx++, "Roman", 12d},
                {idx++, "Roman", 13d},
                {idx++, "Igor1", 13d},
                {idx, "Igor1", 13d}
        });

        /*
        select * from emp1;
        +----+-------+-------+
        | ID | NAME  | SALARY|
        +----+-------+-------+
        |  1 | Igor  |   10  |
        |  2 | Igor  |   11  |
        |  3 | Igor  |   12  |
        |  4 | Igor1 |   13  |
        |  5 | Igor1 |   13  |
        |  6 | Igor1 |   13  |
        |  7 | Roman |   14  |
        +----+-------+-------+

        select * from emp2;
        +----+-------+-------+
        | ID | NAME  | SALARY|
        +----+-------+-------+
        |  1 | Roman |   10  |
        |  2 | Roman |   11  |
        |  3 | Roman |   12  |
        |  4 | Roman |   13  |
        |  5 | Igor1 |   13  |
        |  6 | Igor1 |   13  |
        +----+-------+-------+
         */
    }

    /** Tests varchar min\max aggregates. */
    @Disabled("https://issues.apache.org/jira/browse/IGNITE-15107")
    @Test
    public void testVarCharMinMax() {
        sql("CREATE TABLE TEST(val VARCHAR primary key, val1 integer);");
        sql("INSERT INTO test VALUES ('б', 1), ('бб', 2), ('щ', 3), ('щщ', 4), ('Б', 4), ('ББ', 4), ('Я', 4);");
        List<List<?>> rows = sql("SELECT MAX(val), MIN(val) FROM TEST");

        assertEquals(1, rows.size());
        assertEquals(Arrays.asList("щщ", "Б"), first(rows));
    }

    /**
     *
     */
    @Test
    public void testOrderingByColumnOutsideSelectList() {
        assertQuery("select salary from emp2 order by id desc")
                .returns(13d)
                .returns(13d)
                .returns(13d)
                .returns(12d)
                .returns(11d)
                .returns(10d)
                .check();

        assertQuery("select name, sum(salary) from emp2 group by name order by count(salary)")
                .returns("Roman", 46d)
                .returns("Igor1", 26d)
                .check();
    }

    /**
     *
     */
    @Test
    public void testEqConditionWithDistinctSubquery() {
        List<List<?>> rows = sql(
                "SELECT name FROM emp1 WHERE salary = (SELECT DISTINCT(salary) FROM emp2 WHERE name='Igor1')");

        assertEquals(3, rows.size());
    }

    /**
     *
     */
    @Test
    public void testEqConditionWithAggregateSubqueryMax() {
        List<List<?>> rows = sql(
                "SELECT name FROM emp1 WHERE salary = (SELECT MAX(salary) FROM emp2 WHERE name='Roman')");

        assertEquals(3, rows.size());
    }

    /**
     *
     */
    @Test
    public void testEqConditionWithAggregateSubqueryMin() {
        List<List<?>> rows = sql(
                "SELECT name FROM emp1 WHERE salary = (SELECT MIN(salary) FROM emp2 WHERE name='Roman')");

        assertEquals(1, rows.size());
    }

    /**
     *
     */
    @Test
    public void testInConditionWithSubquery() {
        List<List<?>> rows = sql(
                "SELECT name FROM emp1 WHERE name IN (SELECT name FROM emp2)");

        assertEquals(4, rows.size());
    }

    /**
     *
     */
    @Test
    public void testDistinctQueryWithInConditionWithSubquery() {
        List<List<?>> rows = sql(
                "SELECT distinct(name) FROM emp1 o WHERE name IN ("
                        + "   SELECT name"
                        + "   FROM emp2)");

        assertEquals(2, rows.size());
    }

    /**
     *
     */
    @Test
    public void testNotInConditionWithSubquery() {
        List<List<?>> rows = sql(
                "SELECT name FROM emp1 WHERE name NOT IN (SELECT name FROM emp2)");

        assertEquals(3, rows.size());
    }

    /**
     *
     */
    @Test
    public void testExistsConditionWithSubquery() {
        List<List<?>> rows = sql(
                "SELECT name FROM emp1 o WHERE EXISTS ("
                        + "   SELECT 1"
                        + "   FROM emp2 a"
                        + "   WHERE o.name = a.name)");

        assertEquals(4, rows.size());
    }

    /**
     *
     */
    @Test
    public void testNotExistsConditionWithSubquery() {
        List<List<?>> rows = sql(
                "SELECT name FROM emp1 o WHERE NOT EXISTS ("
                        + "   SELECT 1"
                        + "   FROM emp2 a"
                        + "   WHERE o.name = a.name)");

        assertEquals(3, rows.size());

        rows = sql(
                "SELECT name FROM emp1 o WHERE NOT EXISTS ("
                        + "   SELECT name"
                        + "   FROM emp2 a"
                        + "   WHERE o.name = a.name)");

        assertEquals(3, rows.size());

        rows = sql(
                "SELECT distinct(name) FROM emp1 o WHERE NOT EXISTS ("
                        + "   SELECT name"
                        + "   FROM emp2 a"
                        + "   WHERE o.name = a.name)");

        assertEquals(1, rows.size());
    }

    /**
     *
     */
    @Disabled("https://issues.apache.org/jira/browse/IGNITE-15107")
    @Test
    public void testSequentialInserts() {
        sql("CREATE TABLE t(x INTEGER)");

        for (int i = 0; i < 10_000; i++) {
            sql("INSERT INTO t VALUES (?)", i);
        }

        assertEquals(10_000L, sql("SELECT count(*) FROM t").get(0).get(0));
    }

    /**
     * Verifies that table modification events are passed to a calcite schema modification listener.
     */
    @Disabled("https://issues.apache.org/jira/browse/IGNITE-15107")
    @Test
    public void testIgniteSchemaAwaresAlterTableCommand() {
        String selectAllQry = "select * from test_tbl";

        sql("drop table if exists test_tbl");
        sql("create table test_tbl(id int primary key, val varchar)");

        assertQuery(selectAllQry).columnNames("ID", "VAL").check();

        sql("alter table test_tbl add column new_col int");

        assertQuery(selectAllQry).columnNames("ID", "NEW_COL", "VAL").check();

        // column with such name already exists
        assertThrows(Exception.class, () -> sql("alter table test_tbl add column new_col int"));

        assertQuery(selectAllQry).columnNames("ID", "NEW_COL", "VAL").check();

        sql("alter table test_tbl add column if not exists new_col int");

        assertQuery(selectAllQry).columnNames("ID", "NEW_COL", "VAL").check();

        sql("alter table test_tbl drop column new_col");

        assertQuery(selectAllQry).columnNames("ID", "VAL").check();

        // column with such name is not exists
        assertThrows(Exception.class, () -> sql("alter table test_tbl drop column new_col"));

        assertQuery(selectAllQry).columnNames("ID", "VAL").check();

        sql("alter table test_tbl drop column if exists new_col");

        assertQuery(selectAllQry).columnNames("ID", "VAL").check();
    }

    /** Quantified predicates test. */
    @Disabled("https://issues.apache.org/jira/browse/IGNITE-13159")
    @Test
    public void quantifiedCompTest() throws InterruptedException {
        assertQuery("select salary from emp2 where salary > SOME (10, 11) ORDER BY salary")
                .returns(11d)
                .returns(12d)
                .returns(13d)
                .returns(13d)
                .returns(13d)
                .check();

        assertQuery("select salary from emp2 where salary < SOME (12, 12) ORDER BY salary")
                .returns(10d)
                .returns(11d)
                .check();

        assertQuery("select salary from emp2 where salary < ANY (11, 12) ORDER BY salary")
                .returns(10d)
                .returns(11d)
                .check();

        assertQuery("select salary from emp2 where salary > ANY (12, 13) ORDER BY salary")
                .returns(13d)
                .returns(13d)
                .returns(13d)
                .check();

        assertQuery("select salary from emp2 where salary <> ALL (12, 13) ORDER BY salary")
                .returns(10d)
                .returns(11d)
                .check();
    }

    private static Table createTable(String tableName) {
        TableDefinition schTbl1 = SchemaBuilders.tableBuilder("PUBLIC", tableName)
                .columns(
                        SchemaBuilders.column("ID", ColumnType.INT32).asNonNull().build(),
                        SchemaBuilders.column("NAME", ColumnType.string()).asNullable().build(),
                        SchemaBuilders.column("SALARY", ColumnType.DOUBLE).asNullable().build()
                )
                .withPrimaryKey("ID")
                .build();

        return CLUSTER_NODES.get(0).tables().createTable(schTbl1.canonicalName(), tblCh ->
                SchemaConfigurationConverter.convert(schTbl1, tblCh)
                        .changeReplicas(2)
                        .changePartitions(10)
        );
    }
}<|MERGE_RESOLUTION|>--- conflicted
+++ resolved
@@ -17,12 +17,9 @@
 
 package org.apache.ignite.internal.calcite;
 
-import static org.apache.ignite.internal.util.CollectionUtils.first;
-import static org.junit.jupiter.api.Assertions.assertEquals;
-import static org.junit.jupiter.api.Assertions.assertThrows;
-
 import java.util.Arrays;
 import java.util.List;
+
 import org.apache.ignite.internal.schema.configuration.SchemaConfigurationConverter;
 import org.apache.ignite.schema.SchemaBuilders;
 import org.apache.ignite.schema.definition.ColumnType;
@@ -32,42 +29,38 @@
 import org.junit.jupiter.api.Disabled;
 import org.junit.jupiter.api.Test;
 
-/**
- *
- */
+import static org.apache.ignite.internal.util.CollectionUtils.first;
+import static org.junit.jupiter.api.Assertions.assertEquals;
+import static org.junit.jupiter.api.Assertions.assertThrows;
+
+/** */
 @Disabled("https://issues.apache.org/jira/browse/IGNITE-15655")
 public class ITMixedQueriesTest extends AbstractBasicIntegrationTest {
-<<<<<<< HEAD
-    /** {@inheritDoc} */
-    @Override
-    protected void initTestData() {
-=======
     /** */
     @BeforeAll
     static void initTestData() {
->>>>>>> c086555b
         Table emp1 = createTable("EMP1");
         Table emp2 = createTable("EMP2");
 
         int idx = 0;
-        insertData(emp1, new String[]{"ID", "NAME", "SALARY"}, new Object[][]{
-                {idx++, "Igor", 10d},
-                {idx++, "Igor", 11d},
-                {idx++, "Igor", 12d},
-                {idx++, "Igor1", 13d},
-                {idx++, "Igor1", 13d},
-                {idx++, "Igor1", 13d},
-                {idx, "Roman", 14d}
+        insertData(emp1, new String[] {"ID", "NAME", "SALARY"}, new Object[][] {
+            {idx++, "Igor", 10d},
+            {idx++, "Igor", 11d},
+            {idx++, "Igor", 12d},
+            {idx++, "Igor1", 13d},
+            {idx++, "Igor1", 13d},
+            {idx++, "Igor1", 13d},
+            {idx, "Roman", 14d}
         });
 
         idx = 0;
-        insertData(emp2, new String[]{"ID", "NAME", "SALARY"}, new Object[][]{
-                {idx++, "Roman", 10d},
-                {idx++, "Roman", 11d},
-                {idx++, "Roman", 12d},
-                {idx++, "Roman", 13d},
-                {idx++, "Igor1", 13d},
-                {idx, "Igor1", 13d}
+        insertData(emp2, new String[] {"ID", "NAME", "SALARY"}, new Object[][] {
+            {idx++, "Roman", 10d},
+            {idx++, "Roman", 11d},
+            {idx++, "Roman", 12d},
+            {idx++, "Roman", 13d},
+            {idx++, "Igor1", 13d},
+            {idx, "Igor1", 13d}
         });
 
         /*
@@ -110,149 +103,128 @@
         assertEquals(Arrays.asList("щщ", "Б"), first(rows));
     }
 
-    /**
-     *
-     */
+    /** */
     @Test
     public void testOrderingByColumnOutsideSelectList() {
         assertQuery("select salary from emp2 order by id desc")
-                .returns(13d)
-                .returns(13d)
-                .returns(13d)
-                .returns(12d)
-                .returns(11d)
-                .returns(10d)
-                .check();
+            .returns(13d)
+            .returns(13d)
+            .returns(13d)
+            .returns(12d)
+            .returns(11d)
+            .returns(10d)
+            .check();
 
         assertQuery("select name, sum(salary) from emp2 group by name order by count(salary)")
-                .returns("Roman", 46d)
-                .returns("Igor1", 26d)
-                .check();
-    }
-
-    /**
-     *
-     */
+            .returns("Roman", 46d)
+            .returns("Igor1", 26d)
+            .check();
+    }
+
+    /** */
     @Test
     public void testEqConditionWithDistinctSubquery() {
         List<List<?>> rows = sql(
-                "SELECT name FROM emp1 WHERE salary = (SELECT DISTINCT(salary) FROM emp2 WHERE name='Igor1')");
-
-        assertEquals(3, rows.size());
-    }
-
-    /**
-     *
-     */
+            "SELECT name FROM emp1 WHERE salary = (SELECT DISTINCT(salary) FROM emp2 WHERE name='Igor1')");
+
+        assertEquals(3, rows.size());
+    }
+
+    /** */
     @Test
     public void testEqConditionWithAggregateSubqueryMax() {
         List<List<?>> rows = sql(
-                "SELECT name FROM emp1 WHERE salary = (SELECT MAX(salary) FROM emp2 WHERE name='Roman')");
-
-        assertEquals(3, rows.size());
-    }
-
-    /**
-     *
-     */
+            "SELECT name FROM emp1 WHERE salary = (SELECT MAX(salary) FROM emp2 WHERE name='Roman')");
+
+        assertEquals(3, rows.size());
+    }
+
+    /** */
     @Test
     public void testEqConditionWithAggregateSubqueryMin() {
         List<List<?>> rows = sql(
-                "SELECT name FROM emp1 WHERE salary = (SELECT MIN(salary) FROM emp2 WHERE name='Roman')");
+            "SELECT name FROM emp1 WHERE salary = (SELECT MIN(salary) FROM emp2 WHERE name='Roman')");
 
         assertEquals(1, rows.size());
     }
 
-    /**
-     *
-     */
+    /** */
     @Test
     public void testInConditionWithSubquery() {
         List<List<?>> rows = sql(
-                "SELECT name FROM emp1 WHERE name IN (SELECT name FROM emp2)");
+            "SELECT name FROM emp1 WHERE name IN (SELECT name FROM emp2)");
 
         assertEquals(4, rows.size());
     }
 
-    /**
-     *
-     */
+    /** */
     @Test
     public void testDistinctQueryWithInConditionWithSubquery() {
         List<List<?>> rows = sql(
-                "SELECT distinct(name) FROM emp1 o WHERE name IN ("
-                        + "   SELECT name"
-                        + "   FROM emp2)");
+            "SELECT distinct(name) FROM emp1 o WHERE name IN (" +
+                "   SELECT name" +
+                "   FROM emp2)");
 
         assertEquals(2, rows.size());
     }
 
-    /**
-     *
-     */
+    /** */
     @Test
     public void testNotInConditionWithSubquery() {
         List<List<?>> rows = sql(
-                "SELECT name FROM emp1 WHERE name NOT IN (SELECT name FROM emp2)");
-
-        assertEquals(3, rows.size());
-    }
-
-    /**
-     *
-     */
+            "SELECT name FROM emp1 WHERE name NOT IN (SELECT name FROM emp2)");
+
+        assertEquals(3, rows.size());
+    }
+
+    /** */
     @Test
     public void testExistsConditionWithSubquery() {
         List<List<?>> rows = sql(
-                "SELECT name FROM emp1 o WHERE EXISTS ("
-                        + "   SELECT 1"
-                        + "   FROM emp2 a"
-                        + "   WHERE o.name = a.name)");
+            "SELECT name FROM emp1 o WHERE EXISTS (" +
+                "   SELECT 1" +
+                "   FROM emp2 a" +
+                "   WHERE o.name = a.name)");
 
         assertEquals(4, rows.size());
     }
 
-    /**
-     *
-     */
+    /** */
     @Test
     public void testNotExistsConditionWithSubquery() {
         List<List<?>> rows = sql(
-                "SELECT name FROM emp1 o WHERE NOT EXISTS ("
-                        + "   SELECT 1"
-                        + "   FROM emp2 a"
-                        + "   WHERE o.name = a.name)");
+            "SELECT name FROM emp1 o WHERE NOT EXISTS (" +
+                "   SELECT 1" +
+                "   FROM emp2 a" +
+                "   WHERE o.name = a.name)");
 
         assertEquals(3, rows.size());
 
         rows = sql(
-                "SELECT name FROM emp1 o WHERE NOT EXISTS ("
-                        + "   SELECT name"
-                        + "   FROM emp2 a"
-                        + "   WHERE o.name = a.name)");
+            "SELECT name FROM emp1 o WHERE NOT EXISTS (" +
+                "   SELECT name" +
+                "   FROM emp2 a" +
+                "   WHERE o.name = a.name)");
 
         assertEquals(3, rows.size());
 
         rows = sql(
-                "SELECT distinct(name) FROM emp1 o WHERE NOT EXISTS ("
-                        + "   SELECT name"
-                        + "   FROM emp2 a"
-                        + "   WHERE o.name = a.name)");
+            "SELECT distinct(name) FROM emp1 o WHERE NOT EXISTS (" +
+                "   SELECT name" +
+                "   FROM emp2 a" +
+                "   WHERE o.name = a.name)");
 
         assertEquals(1, rows.size());
     }
 
-    /**
-     *
-     */
+    /** */
     @Disabled("https://issues.apache.org/jira/browse/IGNITE-15107")
     @Test
     public void testSequentialInserts() {
         sql("CREATE TABLE t(x INTEGER)");
 
-        for (int i = 0; i < 10_000; i++) {
+        for (int i = 0; i < 10_000; i++)
             sql("INSERT INTO t VALUES (?)", i);
-        }
 
         assertEquals(10_000L, sql("SELECT count(*) FROM t").get(0).get(0));
     }
@@ -302,49 +274,49 @@
     @Test
     public void quantifiedCompTest() throws InterruptedException {
         assertQuery("select salary from emp2 where salary > SOME (10, 11) ORDER BY salary")
-                .returns(11d)
-                .returns(12d)
-                .returns(13d)
-                .returns(13d)
-                .returns(13d)
-                .check();
+            .returns(11d)
+            .returns(12d)
+            .returns(13d)
+            .returns(13d)
+            .returns(13d)
+            .check();
 
         assertQuery("select salary from emp2 where salary < SOME (12, 12) ORDER BY salary")
-                .returns(10d)
-                .returns(11d)
-                .check();
+            .returns(10d)
+            .returns(11d)
+            .check();
 
         assertQuery("select salary from emp2 where salary < ANY (11, 12) ORDER BY salary")
-                .returns(10d)
-                .returns(11d)
-                .check();
+            .returns(10d)
+            .returns(11d)
+            .check();
 
         assertQuery("select salary from emp2 where salary > ANY (12, 13) ORDER BY salary")
-                .returns(13d)
-                .returns(13d)
-                .returns(13d)
-                .check();
+            .returns(13d)
+            .returns(13d)
+            .returns(13d)
+            .check();
 
         assertQuery("select salary from emp2 where salary <> ALL (12, 13) ORDER BY salary")
-                .returns(10d)
-                .returns(11d)
-                .check();
+            .returns(10d)
+            .returns(11d)
+            .check();
     }
 
     private static Table createTable(String tableName) {
         TableDefinition schTbl1 = SchemaBuilders.tableBuilder("PUBLIC", tableName)
-                .columns(
-                        SchemaBuilders.column("ID", ColumnType.INT32).asNonNull().build(),
-                        SchemaBuilders.column("NAME", ColumnType.string()).asNullable().build(),
-                        SchemaBuilders.column("SALARY", ColumnType.DOUBLE).asNullable().build()
-                )
-                .withPrimaryKey("ID")
-                .build();
+            .columns(
+                SchemaBuilders.column("ID", ColumnType.INT32).asNonNull().build(),
+                SchemaBuilders.column("NAME", ColumnType.string()).asNullable().build(),
+                SchemaBuilders.column("SALARY", ColumnType.DOUBLE).asNullable().build()
+            )
+            .withPrimaryKey("ID")
+            .build();
 
         return CLUSTER_NODES.get(0).tables().createTable(schTbl1.canonicalName(), tblCh ->
-                SchemaConfigurationConverter.convert(schTbl1, tblCh)
-                        .changeReplicas(2)
-                        .changePartitions(10)
+            SchemaConfigurationConverter.convert(schTbl1, tblCh)
+                .changeReplicas(2)
+                .changePartitions(10)
         );
     }
 }