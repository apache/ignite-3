--- conflicted
+++ resolved
@@ -967,7 +967,6 @@
             sql("DROP TABLE IF EXISTS t");
         }
     }
-<<<<<<< HEAD
 
     /**
      * Saturated value are placed in search bounds of a sorted index.
@@ -994,162 +993,4 @@
 
         assertQuery("SELECT * FROM t200 WHERE val = 1024").returnNothing().check();
     }
-
-    private List<RowCountingIndex> injectRowCountingIndex(String tableName, String idxName) {
-        List<RowCountingIndex> countingIdxs = new ArrayList<>();
-
-        for (Ignite ign : CLUSTER_NODES) {
-            IgniteImpl ignEx = (IgniteImpl) ign;
-
-            SqlQueryProcessor qp = (SqlQueryProcessor) ignEx.queryEngine();
-
-            SqlSchemaManagerImpl sqlSchemaManager = (SqlSchemaManagerImpl) IgniteTestUtils.getFieldValue(qp,
-                    SqlQueryProcessor.class, "sqlSchemaManager");
-
-            IgniteTableImpl tbl = (IgniteTableImpl) sqlSchemaManager.schema("PUBLIC").getTable(tableName);
-
-            IgniteIndex idx = tbl.getIndex(idxName);
-
-            Index<?> internalIdx = idx.index();
-
-            RowCountingIndex countingIdx = new RowCountingIndex((SortedIndex) internalIdx);
-
-            IgniteTestUtils.setFieldValue(idx, "index", countingIdx);
-
-            countingIdxs.add(countingIdx);
-        }
-
-        return countingIdxs;
-    }
-
-    private static class RowCountingIndex implements SortedIndex {
-        private SortedIndex delegate;
-
-        private WrappedPublisher wrpPublisher;
-
-        RowCountingIndex(SortedIndex delegate) {
-            this.delegate = delegate;
-        }
-
-        List<WrappedPublisher> wrpPublishers = new ArrayList<>();
-
-        int touchCount() {
-            return wrpPublishers.stream().mapToInt(WrappedPublisher::touchCount).sum();
-        }
-
-        @Override
-        public int id() {
-            return delegate.id();
-        }
-
-        @Override
-        public String name() {
-            return delegate.name();
-        }
-
-        @Override
-        public int tableId() {
-            return delegate.tableId();
-        }
-
-        @Override
-        public SortedIndexDescriptor descriptor() {
-            return delegate.descriptor();
-        }
-
-        @Override
-        public Publisher<BinaryRow> lookup(int partId, UUID txId, PrimaryReplica recipient, BinaryTuple key, @Nullable BitSet columns) {
-            return delegate.lookup(partId, txId, recipient, key, columns);
-        }
-
-        @Override
-        public Publisher<BinaryRow> lookup(int partId, HybridTimestamp readTimestamp, ClusterNode recipientNode, BinaryTuple key,
-                @Nullable BitSet columns) {
-            return delegate.lookup(partId, readTimestamp, recipientNode, key, columns);
-        }
-
-        @Override
-        public Publisher<BinaryRow> scan(int partId, UUID txId, PrimaryReplica recipient, @Nullable BinaryTuplePrefix leftBound,
-                @Nullable BinaryTuplePrefix rightBound, int flags, @Nullable BitSet columnsToInclude) {
-            Publisher<BinaryRow> pub =  delegate.scan(partId, txId, recipient, leftBound, rightBound, flags, columnsToInclude);
-
-            return wrap(pub);
-        }
-
-        @Override
-        public Publisher<BinaryRow> scan(int partId, HybridTimestamp readTimestamp, ClusterNode recipientNode,
-                @Nullable BinaryTuplePrefix leftBound, @Nullable BinaryTuplePrefix rightBound, int flags,
-                @Nullable BitSet columnsToInclude) {
-            Publisher<BinaryRow> pub = delegate.scan(partId, readTimestamp, recipientNode, leftBound, rightBound, flags, columnsToInclude);
-
-            return wrap(pub);
-        }
-
-        private WrappedPublisher wrap(Publisher<BinaryRow> pub) {
-            wrpPublisher = new WrappedPublisher(pub);
-
-            wrpPublishers.add(wrpPublisher);
-
-            return wrpPublisher;
-        }
-    }
-
-    private static class WrappedPublisher implements Publisher<BinaryRow> {
-        Publisher<BinaryRow> pub;
-
-        WrappedSubscriber subs;
-
-        WrappedPublisher(Publisher<BinaryRow> pub) {
-            this.pub = pub;
-        }
-
-        @Override
-        public void subscribe(Subscriber subscriber) {
-            subs = new WrappedSubscriber(subscriber);
-
-            pub.subscribe(subs);
-        }
-
-        int touchCount() {
-            return subs.touchCount();
-        }
-    }
-
-    private static class WrappedSubscriber implements Subscriber {
-        private Subscriber subs;
-
-        private AtomicInteger touched = new AtomicInteger();
-
-        WrappedSubscriber(Subscriber subs) {
-            this.subs = subs;
-        }
-
-        @Override
-        public void onSubscribe(Subscription subscription) {
-            subs.onSubscribe(subscription);
-        }
-
-        @Override
-        public void onNext(Object item) {
-            touched.incrementAndGet();
-
-            subs.onNext(item);
-        }
-
-        @Override
-        public void onError(Throwable throwable) {
-            subs.onError(throwable);
-        }
-
-        @Override
-        public void onComplete() {
-            subs.onComplete();
-        }
-
-        int touchCount() {
-            return touched.get();
-        }
-    }
-=======
->>>>>>> 5fbd2f54
 }