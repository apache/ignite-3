/*
 * Licensed to the Apache Software Foundation (ASF) under one or more
 * contributor license agreements. See the NOTICE file distributed with
 * this work for additional information regarding copyright ownership.
 * The ASF licenses this file to You under the Apache License, Version 2.0
 * (the "License"); you may not use this file except in compliance with
 * the License. You may obtain a copy of the License at
 *
 *      http://www.apache.org/licenses/LICENSE-2.0
 *
 * Unless required by applicable law or agreed to in writing, software
 * distributed under the License is distributed on an "AS IS" BASIS,
 * WITHOUT WARRANTIES OR CONDITIONS OF ANY KIND, either express or implied.
 * See the License for the specific language governing permissions and
 * limitations under the License.
 */

package org.apache.ignite.internal.sql.api;

import static org.apache.ignite.internal.sql.engine.util.QueryChecker.containsIndexScan;
import static org.apache.ignite.internal.sql.engine.util.QueryChecker.containsTableScan;
import static org.apache.ignite.internal.testframework.IgniteTestUtils.assertThrowsWithCause;
import static org.apache.ignite.internal.testframework.IgniteTestUtils.await;
import static org.junit.jupiter.api.Assertions.assertEquals;
import static org.junit.jupiter.api.Assertions.assertFalse;
import static org.junit.jupiter.api.Assertions.assertInstanceOf;
import static org.junit.jupiter.api.Assertions.assertNotNull;
import static org.junit.jupiter.api.Assertions.assertNull;
import static org.junit.jupiter.api.Assertions.assertSame;
import static org.junit.jupiter.api.Assertions.assertThrows;
import static org.junit.jupiter.api.Assertions.assertTrue;

import java.util.ArrayList;
import java.util.Arrays;
import java.util.List;
import java.util.Map;
import java.util.Set;
import java.util.UUID;
import java.util.concurrent.CompletableFuture;
import java.util.concurrent.CompletionStage;
import java.util.function.Function;
import java.util.stream.Collectors;
import java.util.stream.IntStream;
import java.util.stream.Stream;
import java.util.stream.StreamSupport;
import org.apache.ignite.internal.app.IgniteImpl;
import org.apache.ignite.internal.client.sql.ClientSql;
import org.apache.ignite.internal.sql.api.ColumnMetadataImpl.ColumnOriginImpl;
import org.apache.ignite.internal.sql.engine.AbstractBasicIntegrationTest;
import org.apache.ignite.internal.sql.engine.exec.ExecutionCancelledException;
import org.apache.ignite.internal.testframework.IgniteTestUtils;
import org.apache.ignite.internal.tx.TxManager;
import org.apache.ignite.internal.tx.TxState;
import org.apache.ignite.internal.tx.impl.TxManagerImpl;
import org.apache.ignite.internal.util.CollectionUtils;
import org.apache.ignite.lang.ColumnAlreadyExistsException;
import org.apache.ignite.lang.ColumnNotFoundException;
import org.apache.ignite.lang.ErrorGroups.Sql;
import org.apache.ignite.lang.IgniteException;
import org.apache.ignite.lang.IndexAlreadyExistsException;
import org.apache.ignite.lang.IndexNotFoundException;
import org.apache.ignite.lang.TableAlreadyExistsException;
import org.apache.ignite.lang.TableNotFoundException;
import org.apache.ignite.sql.BatchedArguments;
import org.apache.ignite.sql.ColumnMetadata;
import org.apache.ignite.sql.ColumnType;
import org.apache.ignite.sql.CursorClosedException;
import org.apache.ignite.sql.IgniteSql;
import org.apache.ignite.sql.NoRowSetExpectedException;
import org.apache.ignite.sql.ResultSetMetadata;
import org.apache.ignite.sql.Session;
import org.apache.ignite.sql.SqlBatchException;
import org.apache.ignite.sql.SqlException;
import org.apache.ignite.sql.SqlRow;
import org.apache.ignite.sql.async.AsyncResultSet;
import org.apache.ignite.table.Table;
import org.apache.ignite.tx.IgniteTransactions;
import org.apache.ignite.tx.Transaction;
import org.apache.ignite.tx.TransactionException;
import org.hamcrest.Matcher;
import org.junit.jupiter.api.AfterEach;
import org.junit.jupiter.api.Test;
import org.junit.jupiter.api.TestInfo;

/**
 * Tests for asynchronous SQL API.
 */
@SuppressWarnings("ThrowableNotThrown")
public class ItSqlAsynchronousApiTest extends AbstractBasicIntegrationTest {
    private static final int ROW_COUNT = 16;

    /**
     * Clear tables after each test.
     *
     * @param testInfo Test information object.
     * @throws Exception If failed.
     */
    @AfterEach
    @Override
    public void tearDown(TestInfo testInfo) throws Exception {
        for (Table t : CLUSTER_NODES.get(0).tables().tables()) {
            sql("DROP TABLE " + t.name());
        }

        tearDownBase(testInfo);
    }

    /**
     * Gets the SQL API.
     *
     * @return SQL API.
     */
    protected IgniteSql igniteSql() {
        return CLUSTER_NODES.get(0).sql();
    }

    protected IgniteTransactions igniteTx() {
        return CLUSTER_NODES.get(0).transactions();
    }

    @Test
    public void ddl() {
        IgniteSql sql = CLUSTER_NODES.get(0).sql();
        Session ses = sql.createSession();

        // CREATE TABLE
        checkDdl(true, ses, "CREATE TABLE TEST(ID INT PRIMARY KEY, VAL0 INT)");
        checkError(
                TableAlreadyExistsException.class,
                "Table already exists [name=\"PUBLIC\".\"TEST\"]",
                ses,
                "CREATE TABLE TEST(ID INT PRIMARY KEY, VAL0 INT)"
        );
        checkDdl(false, ses, "CREATE TABLE IF NOT EXISTS TEST(ID INT PRIMARY KEY, VAL VARCHAR)");

        // ADD COLUMN
        checkDdl(true, ses, "ALTER TABLE TEST ADD COLUMN IF NOT EXISTS VAL1 VARCHAR");
        checkError(
                TableNotFoundException.class,
                "The table does not exist [name=\"PUBLIC\".\"NOT_EXISTS_TABLE\"]",
                ses,
                "ALTER TABLE NOT_EXISTS_TABLE ADD COLUMN VAL1 VARCHAR"
        );
        checkDdl(false, ses, "ALTER TABLE IF EXISTS NOT_EXISTS_TABLE ADD COLUMN VAL1 VARCHAR");
        checkError(
                ColumnAlreadyExistsException.class,
                "Column already exists [name=\"VAL1\"]",
                ses,
                "ALTER TABLE TEST ADD COLUMN VAL1 INT"
        );
        checkDdl(false, ses, "ALTER TABLE TEST ADD COLUMN IF NOT EXISTS VAL1 INT");

        // CREATE INDEX
        checkDdl(true, ses, "CREATE INDEX TEST_IDX ON TEST(VAL0)");
        checkError(
                IndexAlreadyExistsException.class,
                "Index already exists [name=\"PUBLIC\".\"TEST_IDX\"]",
                ses,
                "CREATE INDEX TEST_IDX ON TEST(VAL1)"
        );
        checkDdl(false, ses, "CREATE INDEX IF NOT EXISTS TEST_IDX ON TEST(VAL1)");

        checkDdl(true, ses, "DROP INDEX TESt_iDX");
        checkDdl(true, ses, "CREATE INDEX TEST_IDX1 ON TEST(VAL0)");
        checkDdl(true, ses, "CREATE INDEX TEST_IDX2 ON TEST(VAL0)");

        // DROP COLUMNS
        checkDdl(true, ses, "ALTER TABLE TEST DROP COLUMN VAL1");
        checkError(
                TableNotFoundException.class,
                "The table does not exist [name=\"PUBLIC\".\"NOT_EXISTS_TABLE\"]",
                ses,
                "ALTER TABLE NOT_EXISTS_TABLE DROP COLUMN VAL1"
        );
        checkDdl(false, ses, "ALTER TABLE IF EXISTS NOT_EXISTS_TABLE DROP COLUMN VAL1");
        checkError(
                ColumnNotFoundException.class,
                "Column does not exist [tableName=\"PUBLIC\".\"TEST\", columnName=\"VAL1\"]",
                ses,
                "ALTER TABLE TEST DROP COLUMN VAL1"
        );
        checkDdl(false, ses, "ALTER TABLE TEST DROP COLUMN IF EXISTS VAL1");

        // DROP TABLE
        checkDdl(false, ses, "DROP TABLE IF EXISTS NOT_EXISTS_TABLE");

        checkDdl(true, ses, "DROP TABLE TEST");
        checkError(
                TableNotFoundException.class,
                "The table does not exist [name=\"PUBLIC\".\"TEST\"]",
                ses,
                "DROP TABLE TEST"
        );

        checkDdl(false, ses, "DROP INDEX IF EXISTS TEST_IDX");

        checkError(
                IndexNotFoundException.class,
                "Index does not exist [name=\"PUBLIC\".\"TEST_IDX\"]", ses,
                "DROP INDEX TEST_IDX"
        );
    }

    @Test
    public void dml() {
        sql("CREATE TABLE TEST(ID INT PRIMARY KEY, VAL0 INT)");

        IgniteSql sql = CLUSTER_NODES.get(0).sql();
        Session ses = sql.createSession();

        for (int i = 0; i < ROW_COUNT; ++i) {
            checkDml(1, ses, "INSERT INTO TEST VALUES (?, ?)", i, i);
        }

        checkDml(ROW_COUNT, ses, "UPDATE TEST SET VAL0 = VAL0 + ?", 1);

        checkDml(ROW_COUNT, ses, "DELETE FROM TEST WHERE VAL0 >= 0");
    }

    /** Check all transactions are processed correctly even with case of sql Exception raised. */
    @Test
    public void implicitTransactionsStates() {
        IgniteSql sql = igniteSql();

        if (sql instanceof ClientSql) {
            return;
        }

        sql("CREATE TABLE TEST(ID INT PRIMARY KEY, VAL0 INT)");

        Session ses = sql.createSession();

        TxManager txManagerInternal = (TxManager) IgniteTestUtils.getFieldValue(CLUSTER_NODES.get(0), IgniteImpl.class, "txManager");

        int txPrevCnt = txManagerInternal.finished();

        for (int i = 0; i < ROW_COUNT; ++i) {
            CompletableFuture<AsyncResultSet<SqlRow>> fut = ses.executeAsync(null, "CREATE TABLE TEST(ID INT PRIMARY KEY, VAL0 INT)", i, i);

            AsyncResultSet<SqlRow> asyncRes = null;

            try {
                asyncRes = await(fut);
            } catch (Throwable ignore) {
                // No op.
            }

            if (asyncRes != null) {
                await(asyncRes.closeAsync());
            }
        }

        // No new transactions through ddl.
        assertEquals(0, txManagerInternal.finished() - txPrevCnt);
    }

    /** Check correctness of explicit transaction rollback. */
    @Test
    public void checkExplicitTxRollback() {
        IgniteSql sql = igniteSql();

        sql("CREATE TABLE TEST(ID INT PRIMARY KEY, VAL0 INT)");

        Session ses = sql.createSession();

        // Outer tx with further commit.
        Transaction outerTx = igniteTx().begin();

        for (int i = 0; i < ROW_COUNT; ++i) {
            checkDml(1, ses, "INSERT INTO TEST VALUES (?, ?)", outerTx, i, i);
        }

        await(outerTx.rollbackAsync());

        AsyncResultSet rs = await(ses.executeAsync(null, "SELECT VAL0 FROM TEST ORDER BY VAL0"));

        assertEquals(0, StreamSupport.stream(rs.currentPage().spliterator(), false).count());

        await(rs.closeAsync());
    }

    /** Check correctness of implicit and explicit transactions. */
    @Test
    public void checkTransactionsWithDml() {
        IgniteSql sql = igniteSql();

        if (sql instanceof ClientSql) {
            return;
        }

        sql("CREATE TABLE TEST(ID INT PRIMARY KEY, VAL0 INT)");

        Session ses = sql.createSession();

        TxManager txManagerInternal = (TxManager) IgniteTestUtils.getFieldValue(CLUSTER_NODES.get(0), IgniteImpl.class, "txManager");

        int txPrevCnt = txManagerInternal.finished();

        for (int i = 0; i < ROW_COUNT; ++i) {
            checkDml(1, ses, "INSERT INTO TEST VALUES (?, ?)", i, i);
        }

        // Outer tx with further commit.
        Transaction outerTx = igniteTx().begin();

        for (int i = ROW_COUNT; i < 2 * ROW_COUNT; ++i) {
            checkDml(1, ses, "INSERT INTO TEST VALUES (?, ?)", outerTx, i, i);
        }

        outerTx.commit();

        // Outdated tx.
        Transaction outerTx0 = outerTx;

        assertThrows(TransactionException.class,
                () -> checkDml(1, ses, "INSERT INTO TEST VALUES (?, ?)", outerTx0, ROW_COUNT, Integer.MAX_VALUE));

        assertThrows(SqlException.class,
                () -> checkDml(1, ses, "INSERT INTO TEST VALUES (?, ?)", ROW_COUNT, Integer.MAX_VALUE));

        AsyncResultSet rs = await(ses.executeAsync(null, "SELECT VAL0 FROM TEST ORDER BY VAL0"));

        assertEquals(2 * ROW_COUNT, StreamSupport.stream(rs.currentPage().spliterator(), false).count());

        rs.closeAsync();

        outerTx = igniteTx().begin();

        rs = await(ses.executeAsync(outerTx, "SELECT VAL0 FROM TEST ORDER BY VAL0"));

        assertEquals(2 * ROW_COUNT, StreamSupport.stream(rs.currentPage().spliterator(), false).count());

        rs.closeAsync();

        outerTx.commit();

        checkDml(2 * ROW_COUNT, ses, "UPDATE TEST SET VAL0 = VAL0 + ?", 1);

        checkDml(2 * ROW_COUNT, ses, "DELETE FROM TEST WHERE VAL0 >= 0");

        assertEquals(ROW_COUNT + 1 + 1 + 1 + 1 + 1, txManagerInternal.finished() - txPrevCnt);

        var states = (Map<UUID, TxState>) IgniteTestUtils.getFieldValue(txManagerInternal, TxManagerImpl.class, "states");

        assertEquals(txManagerInternal.finished(), states.size());
    }

    /** Check correctness of rw and ro transactions for table scan. */
    @Test
    public void checkMixedTransactionsForTable() {
        sql("CREATE TABLE TEST(ID INT PRIMARY KEY, VAL0 INT)");

        Matcher<String> planMatcher = containsTableScan("PUBLIC", "TEST");

        checkMixedTransactions(planMatcher);
    }

    /** Check correctness of rw and ro transactions for index scan. */
    @Test
    public void checkMixedTransactionsForIndex() throws Exception {
        sql("CREATE TABLE TEST(ID INT PRIMARY KEY, VAL0 INT)");
        sql("CREATE INDEX TEST_IDX ON TEST(VAL0)");

        // FIXME: https://issues.apache.org/jira/browse/IGNITE-18203
        waitForIndex("TEST_IDX");

        Matcher<String> planMatcher = containsIndexScan("PUBLIC", "TEST", "TEST_IDX");

        checkMixedTransactions(planMatcher);
    }

    private void checkMixedTransactions(Matcher<String> planMatcher) {
        IgniteSql sql = igniteSql();

        if (sql instanceof ClientSql) {
            return;
        }

        Session ses = sql.createSession();

        for (int i = 0; i < ROW_COUNT; ++i) {
            sql("INSERT INTO TEST VALUES (?, ?)", i, i);
        }

        List<Boolean> booleanList = List.of(Boolean.TRUE, Boolean.FALSE);
        for (boolean roTx : booleanList) {
            for (boolean commit : booleanList) {
                for (boolean explicit : booleanList) {
                    checkTx(ses, roTx, commit, explicit, planMatcher);
                }
            }
        }
    }

    private void checkTx(Session ses, boolean readOnly, boolean commit, boolean explicit, Matcher<String> planMatcher) {
        Transaction outerTx = explicit ? (readOnly ? igniteTx().readOnly().begin() : igniteTx().begin()) : null;

        String query = "SELECT VAL0 FROM TEST ORDER BY VAL0";

        assertQuery(outerTx, query).matches(planMatcher).check();

        AsyncResultSet rs = await(ses.executeAsync(outerTx, query));

        assertEquals(ROW_COUNT, StreamSupport.stream(rs.currentPage().spliterator(), false).count());

        rs.closeAsync();

        if (outerTx != null) {
            if (commit) {
                outerTx.commit();
            } else {
                outerTx.rollback();
            }
        }
    }

    @Test
    public void select() {
        sql("CREATE TABLE TEST(ID INT PRIMARY KEY, VAL0 INT)");
        for (int i = 0; i < ROW_COUNT; ++i) {
            sql("INSERT INTO TEST VALUES (?, ?)", i, i);
        }

        IgniteSql sql = igniteSql();
        Session ses = sql.sessionBuilder().defaultPageSize(ROW_COUNT / 4).build();

        TestPageProcessor pageProc = new TestPageProcessor(4);
        await(ses.executeAsync(null, "SELECT ID FROM TEST").thenCompose(pageProc));

        Set<Integer> rs = pageProc.result().stream().map(r -> r.intValue(0)).collect(Collectors.toSet());

        for (int i = 0; i < ROW_COUNT; ++i) {
            assertTrue(rs.remove(i), "Results invalid: " + pageProc.result());
        }

        assertTrue(rs.isEmpty());
    }

    @Test
    public void metadata() {
        sql("CREATE TABLE TEST(COL0 BIGINT PRIMARY KEY, COL1 VARCHAR NOT NULL)");
        sql("INSERT INTO TEST VALUES (?, ?)", 1L, "some string");

        IgniteSql sql = igniteSql();
        Session ses = sql.sessionBuilder().build();

<<<<<<< HEAD
        AsyncResultSet<SqlRow> rs = ses.executeAsync(null, "SELECT COL1, COL0 FROM TEST").get();
=======
        AsyncResultSet rs = await(ses.executeAsync(null, "SELECT COL1, COL0 FROM TEST"));
>>>>>>> 16579052

        // Validate columns metadata.
        ResultSetMetadata meta = rs.metadata();

        assertNotNull(meta);
        assertEquals(-1, meta.indexOf("COL"));
        assertEquals(0, meta.indexOf("COL1"));
        assertEquals(1, meta.indexOf("COL0"));

        checkMetadata(new ColumnMetadataImpl(
                        "COL1",
                        ColumnType.STRING,
                        2 << 15,
                        ColumnMetadata.UNDEFINED_SCALE,
                        false,
                        new ColumnOriginImpl("PUBLIC", "TEST", "COL1")),
                meta.columns().get(0));
        checkMetadata(new ColumnMetadataImpl(
                        "COL0",
                        ColumnType.INT64,
                        19,
                        0,
                        false,
                        new ColumnOriginImpl("PUBLIC", "TEST", "COL0")),
                meta.columns().get(1));

        // Validate result columns types.
        assertTrue(rs.hasRowSet());
        assertEquals(1, rs.currentPageSize());

        SqlRow row = rs.currentPage().iterator().next();

        await(rs.closeAsync());

        assertInstanceOf(meta.columns().get(0).valueClass(), row.value(0));
        assertInstanceOf(meta.columns().get(1).valueClass(), row.value(1));
    }

    @Test
    public void sqlRow() {
        IgniteSql sql = igniteSql();
        Session ses = sql.sessionBuilder().build();

<<<<<<< HEAD
        AsyncResultSet<SqlRow> ars = ses.executeAsync(null, "SELECT 1 as COL_A, 2 as COL_B").get();
=======
        AsyncResultSet ars = await(ses.executeAsync(null, "SELECT 1 as COL_A, 2 as COL_B"));
>>>>>>> 16579052

        SqlRow r = CollectionUtils.first(ars.currentPage());

        assertEquals(2, r.columnCount());
        assertEquals(0, r.columnIndex("COL_A"));
        assertEquals(1, r.columnIndex("COL_B"));
        assertEquals(-1, r.columnIndex("notExistColumn"));

        assertEquals(1, r.intValue("COL_A"));
        assertEquals(2, r.intValue("COL_B"));

        assertThrowsWithCause(
                () -> r.intValue("notExistColumn"),
                IllegalArgumentException.class,
                "Column doesn't exist [name=notExistColumn]"
        );

        assertEquals(1, r.intValue(0));
        assertEquals(2, r.intValue(1));
        assertThrowsWithCause(() -> r.intValue(-2), IndexOutOfBoundsException.class);
        assertThrowsWithCause(() -> r.intValue(10), IndexOutOfBoundsException.class);

        await(ars.closeAsync());
    }

    @Test
    public void pageSequence() {
        sql("CREATE TABLE TEST(ID INT PRIMARY KEY, VAL0 INT)");
        for (int i = 0; i < ROW_COUNT; ++i) {
            sql("INSERT INTO TEST VALUES (?, ?)", i, i);
        }

        IgniteSql sql = igniteSql();
        Session ses = sql.sessionBuilder().defaultPageSize(1).build();

<<<<<<< HEAD
        AsyncResultSet<SqlRow> ars0 = ses.executeAsync(null, "SELECT ID FROM TEST ORDER BY ID").get();
        var p0 = ars0.currentPage();
        AsyncResultSet<SqlRow> ars1 = ars0.fetchNextPage().toCompletableFuture().get();
        var p1 = ars1.currentPage();
        AsyncResultSet<SqlRow> ars2 = ars1.fetchNextPage().toCompletableFuture().get();
        var p2 = ars2.currentPage();
        AsyncResultSet<SqlRow> ars3 = ars1.fetchNextPage().toCompletableFuture().get();
        var p3 = ars3.currentPage();
        AsyncResultSet<SqlRow> ars4 = ars0.fetchNextPage().toCompletableFuture().get();
=======
        AsyncResultSet ars0 = await(ses.executeAsync(null, "SELECT ID FROM TEST ORDER BY ID"));
        var p0 = ars0.currentPage();
        AsyncResultSet ars1 = await(ars0.fetchNextPage());
        var p1 = ars1.currentPage();
        AsyncResultSet ars2 = await(ars1.fetchNextPage().toCompletableFuture());
        var p2 = ars2.currentPage();
        AsyncResultSet ars3 = await(ars1.fetchNextPage());
        var p3 = ars3.currentPage();
        AsyncResultSet ars4 = await(ars0.fetchNextPage());
>>>>>>> 16579052
        var p4 = ars4.currentPage();

        assertSame(ars0, ars1);
        assertSame(ars0, ars2);
        assertSame(ars0, ars3);
        assertSame(ars0, ars4);

        List<SqlRow> res = Stream.of(p0, p1, p2, p3, p4)
                .flatMap(p -> StreamSupport.stream(p.spliterator(), false))
                .collect(Collectors.toList());

        TestPageProcessor pageProc = new TestPageProcessor(ROW_COUNT - res.size());
        await(ars4.fetchNextPage().thenCompose(pageProc));

        res.addAll(pageProc.result());

        for (int i = 0; i < ROW_COUNT; ++i) {
            assertEquals(i, res.get(i).intValue(0));
        }
    }

    @Test
    public void errors() {
        sql("CREATE TABLE TEST(ID INT PRIMARY KEY, VAL0 INT)");
        for (int i = 0; i < ROW_COUNT; ++i) {
            sql("INSERT INTO TEST VALUES (?, ?)", i, i);
        }

        IgniteSql sql = igniteSql();
        Session ses = sql.sessionBuilder().defaultPageSize(ROW_COUNT / 2).build();

        // Parse error.
<<<<<<< HEAD
        {
            CompletableFuture<AsyncResultSet<SqlRow>> f = ses.executeAsync(null, "SELECT ID FROM");
            assertThrowsWithCause(f::get, SqlException.class, "Failed to parse query");
        }

        // Multiple statements error.
        {
            CompletableFuture<AsyncResultSet<SqlRow>> f = ses.executeAsync(null, "SELECT 1; SELECT 2");
            assertThrowsWithCause(f::get, SqlException.class, "Multiple statements aren't allowed");
        }

        // Planning error.
        {
            CompletableFuture<AsyncResultSet<SqlRow>> f = ses.executeAsync(null, "CREATE TABLE TEST2 (VAL INT)");
            assertThrowsWithCause(f::get, SqlException.class, "Table without PRIMARY KEY is not supported");
        }

        // Execute error.
        {
            CompletableFuture<AsyncResultSet<SqlRow>> f = ses.executeAsync(null, "SELECT 1 / ?", 0);
            assertThrowsWithCause(f::get, IgniteException.class, "/ by zero");
        }
=======
        assertThrowsWithCause(() -> await(ses.executeAsync(null, "SELECT ID FROM")),
                SqlException.class, "Failed to parse query");

        // Multiple statements error.
        assertThrowsWithCause(() -> await(ses.executeAsync(null, "SELECT 1; SELECT 2")),
                SqlException.class, "Multiple statements aren't allowed");

        // Planning error.
        assertThrowsWithCause(() -> await(ses.executeAsync(null, "CREATE TABLE TEST2 (VAL INT)")),
                SqlException.class, "Table without PRIMARY KEY is not supported");

        // Execute error.
        assertThrowsWithCause(() -> await(ses.executeAsync(null, "SELECT 1 / ?", 0)),
                IgniteException.class, "/ by zero");
>>>>>>> 16579052

        // No result set error.
        {
            AsyncResultSet ars = await(ses.executeAsync(null, "CREATE TABLE TEST3 (ID INT PRIMARY KEY)"));
            assertThrowsWithCause(() -> await(ars.fetchNextPage()), NoRowSetExpectedException.class,
                    "Query has no result set");
        }

        // Cursor closed error.
        {
            AsyncResultSet ars = await(ses.executeAsync(null, "SELECT * FROM TEST"));
            await(ars.closeAsync());
            assertThrowsWithCause(() -> await(ars.fetchNextPage()), CursorClosedException.class);
        }
    }

    @Test
    public void closeSession() {
        sql("CREATE TABLE TEST(ID INT PRIMARY KEY, VAL0 INT)");
        for (int i = 0; i < ROW_COUNT; ++i) {
            sql("INSERT INTO TEST VALUES (?, ?)", i, i);
        }

        IgniteSql sql = igniteSql();
        Session ses = sql.sessionBuilder().defaultPageSize(2).build();

        AsyncResultSet ars0 = await(ses.executeAsync(null, "SELECT ID FROM TEST"));

        await(ses.closeAsync());

        // Fetched page is available after cancel.
        ars0.currentPage();

        assertThrowsWithCause(
                () -> await(ars0.fetchNextPage()),
                ExecutionCancelledException.class
        );

        assertThrowsWithCause(
                () -> await(ses.executeAsync(null, "SELECT ID FROM TEST")),
                SqlException.class,
                "Session is closed"
        );
    }

    @Test
    public void batch() {
        sql("CREATE TABLE TEST(ID INT PRIMARY KEY, VAL0 INT)");

        IgniteSql sql = CLUSTER_NODES.get(0).sql();
        Session ses = sql.sessionBuilder().defaultPageSize(ROW_COUNT / 2).build();

        BatchedArguments args = BatchedArguments.of(0, 0);

        for (int i = 1; i < ROW_COUNT; ++i) {
            args.add(i, i);
        }

        long[] batchRes = await(ses.executeBatchAsync(null, "INSERT INTO TEST VALUES (?, ?)", args));

        Arrays.stream(batchRes).forEach(r -> assertEquals(1L, r));

        // Check that data are inserted OK
        List<List<Object>> res = sql("SELECT ID FROM TEST ORDER BY ID");
        IntStream.range(0, ROW_COUNT).forEach(i -> assertEquals(i, res.get(i).get(0)));

        // Check invalid query type
        assertThrowsWithCause(
                () -> await(ses.executeBatchAsync(null, "SELECT * FROM TEST", args)),
                SqlException.class,
                "Unexpected number of query parameters. Provided 2 but there is only 0 dynamic parameter(s)"
        );

        assertThrowsWithCause(
                () -> await(ses.executeBatchAsync(null, "CREATE TABLE TEST1(ID INT PRIMARY KEY, VAL0 INT)", args)),
                SqlException.class,
                "Invalid SQL statement type in the batch"
        );
    }

    @Test
    public void batchIncomplete() {
        int err = ROW_COUNT / 2;

        sql("CREATE TABLE TEST(ID INT PRIMARY KEY, VAL0 INT)");

        IgniteSql sql = CLUSTER_NODES.get(0).sql();
        Session ses = sql.sessionBuilder().defaultPageSize(ROW_COUNT / 2).build();

        BatchedArguments args = BatchedArguments.of(0, 0);

        for (int i = 1; i < ROW_COUNT; ++i) {
            if (i == err) {
                args.add(1, 1);
            } else {
                args.add(i, i);
            }
        }

        SqlBatchException ex = assertThrows(
                SqlBatchException.class,
                () -> await(ses.executeBatchAsync(null, "INSERT INTO TEST VALUES (?, ?)", args))
        );

        assertEquals(Sql.DUPLICATE_KEYS_ERR, ex.code());
        assertEquals(err, ex.updateCounters().length);
        IntStream.range(0, ex.updateCounters().length).forEach(i -> assertEquals(1, ex.updateCounters()[i]));
    }

<<<<<<< HEAD
    private static void checkDdl(boolean expectedApplied, Session ses, String sql, Transaction tx) throws Exception {
        CompletableFuture<AsyncResultSet<SqlRow>> fut = ses.executeAsync(
=======
    private static void checkDdl(boolean expectedApplied, Session ses, String sql, Transaction tx) {
        CompletableFuture<AsyncResultSet> fut = ses.executeAsync(
>>>>>>> 16579052
                tx,
                sql
        );

<<<<<<< HEAD
        AsyncResultSet<SqlRow> asyncRes = fut.get();
=======
        AsyncResultSet asyncRes = await(fut);
>>>>>>> 16579052

        assertEquals(expectedApplied, asyncRes.wasApplied());
        assertFalse(asyncRes.hasMorePages());
        assertFalse(asyncRes.hasRowSet());
        assertEquals(-1, asyncRes.affectedRows());

        assertNull(asyncRes.metadata());

        await(asyncRes.closeAsync());
    }

    private static void checkDdl(boolean expectedApplied, Session ses, String sql) {
        checkDdl(expectedApplied, ses, sql, null);
    }

    private static void checkError(Class<? extends Throwable> expectedException, String msg, Session ses, String sql, Object... args) {
<<<<<<< HEAD
        CompletableFuture<AsyncResultSet<SqlRow>> fut = ses.executeAsync(
=======
        assertThrowsWithCause(() -> await(ses.executeAsync(
>>>>>>> 16579052
                null,
                sql,
                args
        )), expectedException, msg);
    }

<<<<<<< HEAD
    protected static void checkDml(int expectedAffectedRows, Session ses, String sql, Transaction tx, Object... args)
            throws ExecutionException, InterruptedException {
        CompletableFuture<AsyncResultSet<SqlRow>> fut = ses.executeAsync(tx, sql, args);

        AsyncResultSet<SqlRow> asyncRes = fut.get();
=======
    protected static void checkDml(int expectedAffectedRows, Session ses, String sql, Transaction tx, Object... args) {
        AsyncResultSet asyncRes = await(ses.executeAsync(tx, sql, args));
>>>>>>> 16579052

        assertFalse(asyncRes.wasApplied());
        assertFalse(asyncRes.hasMorePages());
        assertFalse(asyncRes.hasRowSet());
        assertEquals(expectedAffectedRows, asyncRes.affectedRows());

        assertNull(asyncRes.metadata());

        await(asyncRes.closeAsync());
    }

    protected static void checkDml(int expectedAffectedRows, Session ses, String sql, Object... args) {
        checkDml(expectedAffectedRows, ses, sql, null, args);
    }

    static class TestPageProcessor implements
            Function<AsyncResultSet<SqlRow>, CompletionStage<AsyncResultSet<SqlRow>>> {
        private int expectedPages;

        private final List<SqlRow> res = new ArrayList<>();

        TestPageProcessor(int expectedPages) {
            this.expectedPages = expectedPages;
        }

        @Override
        public CompletionStage<AsyncResultSet<SqlRow>> apply(AsyncResultSet<SqlRow> rs) {
            expectedPages--;

            assertTrue(rs.hasRowSet());
            assertFalse(rs.wasApplied());
            assertEquals(-1L, rs.affectedRows());
            assertEquals(expectedPages > 0, rs.hasMorePages(),
                    "hasMorePages(): [expected=" + (expectedPages > 0) + ", actual=" + rs.hasMorePages() + ']');

            rs.currentPage().forEach(res::add);

            if (rs.hasMorePages()) {
                return rs.fetchNextPage().thenCompose(this);
            }

            return rs.closeAsync().thenApply(v -> rs);
        }

        public List<SqlRow> result() {
            //noinspection AssignmentOrReturnOfFieldWithMutableType
            return res;
        }
    }
}<|MERGE_RESOLUTION|>--- conflicted
+++ resolved
@@ -235,9 +235,9 @@
         int txPrevCnt = txManagerInternal.finished();
 
         for (int i = 0; i < ROW_COUNT; ++i) {
-            CompletableFuture<AsyncResultSet<SqlRow>> fut = ses.executeAsync(null, "CREATE TABLE TEST(ID INT PRIMARY KEY, VAL0 INT)", i, i);
-
-            AsyncResultSet<SqlRow> asyncRes = null;
+            CompletableFuture<AsyncResultSet> fut = ses.executeAsync(null, "CREATE TABLE TEST(ID INT PRIMARY KEY, VAL0 INT)", i, i);
+
+            AsyncResultSet asyncRes = null;
 
             try {
                 asyncRes = await(fut);
@@ -444,11 +444,7 @@
         IgniteSql sql = igniteSql();
         Session ses = sql.sessionBuilder().build();
 
-<<<<<<< HEAD
-        AsyncResultSet<SqlRow> rs = ses.executeAsync(null, "SELECT COL1, COL0 FROM TEST").get();
-=======
         AsyncResultSet rs = await(ses.executeAsync(null, "SELECT COL1, COL0 FROM TEST"));
->>>>>>> 16579052
 
         // Validate columns metadata.
         ResultSetMetadata meta = rs.metadata();
@@ -492,11 +488,7 @@
         IgniteSql sql = igniteSql();
         Session ses = sql.sessionBuilder().build();
 
-<<<<<<< HEAD
-        AsyncResultSet<SqlRow> ars = ses.executeAsync(null, "SELECT 1 as COL_A, 2 as COL_B").get();
-=======
         AsyncResultSet ars = await(ses.executeAsync(null, "SELECT 1 as COL_A, 2 as COL_B"));
->>>>>>> 16579052
 
         SqlRow r = CollectionUtils.first(ars.currentPage());
 
@@ -532,17 +524,6 @@
         IgniteSql sql = igniteSql();
         Session ses = sql.sessionBuilder().defaultPageSize(1).build();
 
-<<<<<<< HEAD
-        AsyncResultSet<SqlRow> ars0 = ses.executeAsync(null, "SELECT ID FROM TEST ORDER BY ID").get();
-        var p0 = ars0.currentPage();
-        AsyncResultSet<SqlRow> ars1 = ars0.fetchNextPage().toCompletableFuture().get();
-        var p1 = ars1.currentPage();
-        AsyncResultSet<SqlRow> ars2 = ars1.fetchNextPage().toCompletableFuture().get();
-        var p2 = ars2.currentPage();
-        AsyncResultSet<SqlRow> ars3 = ars1.fetchNextPage().toCompletableFuture().get();
-        var p3 = ars3.currentPage();
-        AsyncResultSet<SqlRow> ars4 = ars0.fetchNextPage().toCompletableFuture().get();
-=======
         AsyncResultSet ars0 = await(ses.executeAsync(null, "SELECT ID FROM TEST ORDER BY ID"));
         var p0 = ars0.currentPage();
         AsyncResultSet ars1 = await(ars0.fetchNextPage());
@@ -552,7 +533,6 @@
         AsyncResultSet ars3 = await(ars1.fetchNextPage());
         var p3 = ars3.currentPage();
         AsyncResultSet ars4 = await(ars0.fetchNextPage());
->>>>>>> 16579052
         var p4 = ars4.currentPage();
 
         assertSame(ars0, ars1);
@@ -585,30 +565,6 @@
         Session ses = sql.sessionBuilder().defaultPageSize(ROW_COUNT / 2).build();
 
         // Parse error.
-<<<<<<< HEAD
-        {
-            CompletableFuture<AsyncResultSet<SqlRow>> f = ses.executeAsync(null, "SELECT ID FROM");
-            assertThrowsWithCause(f::get, SqlException.class, "Failed to parse query");
-        }
-
-        // Multiple statements error.
-        {
-            CompletableFuture<AsyncResultSet<SqlRow>> f = ses.executeAsync(null, "SELECT 1; SELECT 2");
-            assertThrowsWithCause(f::get, SqlException.class, "Multiple statements aren't allowed");
-        }
-
-        // Planning error.
-        {
-            CompletableFuture<AsyncResultSet<SqlRow>> f = ses.executeAsync(null, "CREATE TABLE TEST2 (VAL INT)");
-            assertThrowsWithCause(f::get, SqlException.class, "Table without PRIMARY KEY is not supported");
-        }
-
-        // Execute error.
-        {
-            CompletableFuture<AsyncResultSet<SqlRow>> f = ses.executeAsync(null, "SELECT 1 / ?", 0);
-            assertThrowsWithCause(f::get, IgniteException.class, "/ by zero");
-        }
-=======
         assertThrowsWithCause(() -> await(ses.executeAsync(null, "SELECT ID FROM")),
                 SqlException.class, "Failed to parse query");
 
@@ -623,7 +579,6 @@
         // Execute error.
         assertThrowsWithCause(() -> await(ses.executeAsync(null, "SELECT 1 / ?", 0)),
                 IgniteException.class, "/ by zero");
->>>>>>> 16579052
 
         // No result set error.
         {
@@ -733,22 +688,13 @@
         IntStream.range(0, ex.updateCounters().length).forEach(i -> assertEquals(1, ex.updateCounters()[i]));
     }
 
-<<<<<<< HEAD
-    private static void checkDdl(boolean expectedApplied, Session ses, String sql, Transaction tx) throws Exception {
-        CompletableFuture<AsyncResultSet<SqlRow>> fut = ses.executeAsync(
-=======
     private static void checkDdl(boolean expectedApplied, Session ses, String sql, Transaction tx) {
         CompletableFuture<AsyncResultSet> fut = ses.executeAsync(
->>>>>>> 16579052
                 tx,
                 sql
         );
 
-<<<<<<< HEAD
-        AsyncResultSet<SqlRow> asyncRes = fut.get();
-=======
         AsyncResultSet asyncRes = await(fut);
->>>>>>> 16579052
 
         assertEquals(expectedApplied, asyncRes.wasApplied());
         assertFalse(asyncRes.hasMorePages());
@@ -765,27 +711,15 @@
     }
 
     private static void checkError(Class<? extends Throwable> expectedException, String msg, Session ses, String sql, Object... args) {
-<<<<<<< HEAD
-        CompletableFuture<AsyncResultSet<SqlRow>> fut = ses.executeAsync(
-=======
         assertThrowsWithCause(() -> await(ses.executeAsync(
->>>>>>> 16579052
                 null,
                 sql,
                 args
         )), expectedException, msg);
     }
 
-<<<<<<< HEAD
-    protected static void checkDml(int expectedAffectedRows, Session ses, String sql, Transaction tx, Object... args)
-            throws ExecutionException, InterruptedException {
-        CompletableFuture<AsyncResultSet<SqlRow>> fut = ses.executeAsync(tx, sql, args);
-
-        AsyncResultSet<SqlRow> asyncRes = fut.get();
-=======
     protected static void checkDml(int expectedAffectedRows, Session ses, String sql, Transaction tx, Object... args) {
         AsyncResultSet asyncRes = await(ses.executeAsync(tx, sql, args));
->>>>>>> 16579052
 
         assertFalse(asyncRes.wasApplied());
         assertFalse(asyncRes.hasMorePages());
@@ -802,7 +736,7 @@
     }
 
     static class TestPageProcessor implements
-            Function<AsyncResultSet<SqlRow>, CompletionStage<AsyncResultSet<SqlRow>>> {
+            Function<AsyncResultSet, CompletionStage<AsyncResultSet>> {
         private int expectedPages;
 
         private final List<SqlRow> res = new ArrayList<>();
@@ -812,7 +746,7 @@
         }
 
         @Override
-        public CompletionStage<AsyncResultSet<SqlRow>> apply(AsyncResultSet<SqlRow> rs) {
+        public CompletionStage<AsyncResultSet> apply(AsyncResultSet rs) {
             expectedPages--;
 
             assertTrue(rs.hasRowSet());
