--- conflicted
+++ resolved
@@ -19,15 +19,12 @@
 
 import static org.apache.ignite.internal.testframework.IgniteTestUtils.assertThrowsWithCause;
 import static org.apache.ignite.internal.testframework.IgniteTestUtils.await;
-import static org.apache.ignite.internal.testframework.IgniteTestUtils.cause;
-import static org.apache.ignite.internal.testframework.IgniteTestUtils.hasCause;
 import static org.junit.jupiter.api.Assertions.assertEquals;
 import static org.junit.jupiter.api.Assertions.assertFalse;
 import static org.junit.jupiter.api.Assertions.assertSame;
 import static org.junit.jupiter.api.Assertions.assertTrue;
 
 import java.util.ArrayList;
-import java.util.Arrays;
 import java.util.List;
 import java.util.Set;
 import java.util.concurrent.CompletableFuture;
@@ -35,7 +32,6 @@
 import java.util.concurrent.ExecutionException;
 import java.util.function.Function;
 import java.util.stream.Collectors;
-import java.util.stream.IntStream;
 import java.util.stream.Stream;
 import java.util.stream.StreamSupport;
 import org.apache.ignite.internal.sql.engine.AbstractBasicIntegrationTest;
@@ -49,10 +45,8 @@
 import org.apache.ignite.lang.IndexAlreadyExistsException;
 import org.apache.ignite.lang.TableAlreadyExistsException;
 import org.apache.ignite.lang.TableNotFoundException;
-import org.apache.ignite.sql.BatchedArguments;
 import org.apache.ignite.sql.IgniteSql;
 import org.apache.ignite.sql.Session;
-import org.apache.ignite.sql.SqlBatchException;
 import org.apache.ignite.sql.SqlException;
 import org.apache.ignite.sql.SqlRow;
 import org.apache.ignite.sql.async.AsyncResultSet;
@@ -273,131 +267,6 @@
     }
 
     @Test
-<<<<<<< HEAD
-    public void fetchNextPageParallel() throws Exception {
-        sql("CREATE TABLE TEST(ID INT PRIMARY KEY, VAL0 INT)");
-        for (int i = 0; i < ROW_COUNT; ++i) {
-            sql("INSERT INTO TEST VALUES (?, ?)", i, i);
-        }
-
-        final List<SqlRow> res = new ArrayList<>();
-
-        IgniteSql sql = CLUSTER_NODES.get(0).sql();
-        Session ses = sql.sessionBuilder().defaultPageSize(ROW_COUNT / 2).build();
-
-        AsyncResultSet ars0 = ses.executeAsync(null, "SELECT ID FROM TEST").get();
-        StreamSupport.stream(ars0.currentPage().spliterator(), false).forEach(res::add);
-
-        AtomicInteger cnt = new AtomicInteger();
-        ConcurrentHashMap<Integer, AsyncResultSet> results = new ConcurrentHashMap<>();
-
-        IgniteTestUtils.runMultiThreaded(
-                () -> {
-                    AsyncResultSet ars = ars0.fetchNextPage().toCompletableFuture().get();
-
-                    results.put(cnt.getAndIncrement(), ars);
-
-                    assertFalse(ars.hasMorePages());
-
-                    return null;
-                },
-                10,
-                "test-fetch");
-
-        AsyncResultSet ars1 = CollectionUtils.first(results.values());
-        StreamSupport.stream(ars1.currentPage().spliterator(), false).forEach(res::add);
-
-        // Check that all next page are same.
-        results.values().forEach(ars -> assertSame(ars1, ars));
-
-        assertThrowsWithCause(
-                () -> ars1.fetchNextPage().toCompletableFuture().get(),
-                SqlException.class,
-                "There are no more pages"
-        );
-
-        await(ars0.closeAsync());
-
-        // Check results
-        Set<Integer> rs = res.stream().map(r -> r.intValue(0)).collect(Collectors.toSet());
-
-        for (int i = 0; i < ROW_COUNT; ++i) {
-            assertTrue(rs.remove(i), "Results invalid: " + res);
-        }
-
-        assertTrue(rs.isEmpty());
-
-        checkSession(ses);
-    }
-
-    @Test
-    public void batch() {
-        sql("CREATE TABLE TEST(ID INT PRIMARY KEY, VAL0 INT)");
-
-        IgniteSql sql = CLUSTER_NODES.get(0).sql();
-        Session ses = sql.sessionBuilder().defaultPageSize(ROW_COUNT / 2).build();
-
-        BatchedArguments args = BatchedArguments.of(0, 0);
-
-        for (int i = 1; i < ROW_COUNT; ++i) {
-            args.add(i, i);
-        }
-
-        long[] batchRes = ses.executeBatchAsync(null, "INSERT INTO TEST VALUES (?, ?)", args).join();
-
-        Arrays.stream(batchRes).forEach(r -> assertEquals(1L, r));
-
-        // Check that data are inserted OK
-        List<List<Object>> res = sql("SELECT ID FROM TEST ORDER BY ID");
-        IntStream.range(0, ROW_COUNT).forEach(i -> assertEquals(i, res.get(i).get(0)));
-
-        // Check invalid query type
-        assertThrowsWithCause(
-                () -> ses.executeBatchAsync(null, "SELECT * FROM TEST", args).get(),
-                SqlException.class,
-                "Invalid SQL statement in the batch"
-        );
-
-        assertThrowsWithCause(
-                () -> ses.executeBatchAsync(null, "CREATE TABLE TEST1(ID INT PRIMARY KEY, VAL0 INT)", args).get(),
-                SqlException.class,
-                "Invalid SQL statement in the batch"
-        );
-    }
-
-    @Test
-    public void batchIncomplete() {
-        int err = ROW_COUNT / 2;
-
-        sql("CREATE TABLE TEST(ID INT PRIMARY KEY, VAL0 INT)");
-
-        IgniteSql sql = CLUSTER_NODES.get(0).sql();
-        Session ses = sql.sessionBuilder().defaultPageSize(ROW_COUNT / 2).build();
-
-        BatchedArguments args = BatchedArguments.of(0, 0);
-
-        for (int i = 1; i < ROW_COUNT; ++i) {
-            if (i == err) {
-                args.add(1, 1);
-            } else {
-                args.add(i, i);
-            }
-        }
-
-        Throwable ex = assertThrowsWithCause(
-                () -> ses.executeBatchAsync(null, "INSERT INTO TEST VALUES (?, ?)", args).join(),
-                SqlBatchException.class
-        );
-        assertTrue(hasCause(ex, IgniteInternalException.class, "Failed to INSERT some keys because they are already in cache"));
-        SqlBatchException batchEx = cause(ex, SqlBatchException.class, null);
-
-        assertEquals(err, batchEx.updateCounters().length);
-        IntStream.range(0, batchEx.updateCounters().length).forEach(i -> assertEquals(1, batchEx.updateCounters()[i]));
-    }
-
-    @Test
-=======
->>>>>>> da2738b5
     public void errors() {
         IgniteSql sql = CLUSTER_NODES.get(0).sql();
         Session ses = sql.sessionBuilder().defaultPageSize(ROW_COUNT / 2).build();
