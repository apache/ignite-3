/*
 * Licensed to the Apache Software Foundation (ASF) under one or more
 * contributor license agreements.  See the NOTICE file distributed with
 * this work for additional information regarding copyright ownership.
 * The ASF licenses this file to You under the Apache License, Version 2.0
 * (the "License"); you may not use this file except in compliance with
 * the License.  You may obtain a copy of the License at
 *
 *      http://www.apache.org/licenses/LICENSE-2.0
 *
 * Unless required by applicable law or agreed to in writing, software
 * distributed under the License is distributed on an "AS IS" BASIS,
 * WITHOUT WARRANTIES OR CONDITIONS OF ANY KIND, either express or implied.
 * See the License for the specific language governing permissions and
 * limitations under the License.
 */

package org.apache.ignite.internal.sql.engine;

import static java.util.stream.Collectors.toList;
import static org.apache.ignite.internal.sql.engine.util.CursorUtils.getAllFromCursor;
<<<<<<< HEAD
import static org.apache.ignite.internal.testframework.IgniteTestUtils.await;
=======
import static org.apache.ignite.internal.testframework.IgniteTestUtils.testNodeName;
import static org.apache.ignite.internal.testframework.matchers.CompletableFutureMatcher.willCompleteSuccessfully;
import static org.hamcrest.MatcherAssert.assertThat;
import static org.junit.jupiter.api.Assertions.assertEquals;
import static org.junit.jupiter.api.Assertions.assertNotNull;
>>>>>>> 1166902a

import java.nio.file.Path;
import java.util.ArrayList;
import java.util.Collection;
import java.util.List;
import java.util.concurrent.CompletableFuture;
import java.util.stream.IntStream;
import org.apache.ignite.Ignite;
import org.apache.ignite.IgnitionManager;
import org.apache.ignite.internal.app.IgniteImpl;
import org.apache.ignite.internal.schema.configuration.SchemaConfigurationConverter;
import org.apache.ignite.internal.sql.engine.util.QueryChecker;
import org.apache.ignite.internal.testframework.BaseIgniteAbstractTest;
import org.apache.ignite.internal.testframework.WorkDirectory;
import org.apache.ignite.internal.testframework.WorkDirectoryExtension;
import org.apache.ignite.internal.util.IgniteUtils;
import org.apache.ignite.lang.IgniteLogger;
import org.apache.ignite.lang.IgniteStringFormatter;
import org.apache.ignite.schema.SchemaBuilders;
import org.apache.ignite.schema.definition.ColumnType;
import org.apache.ignite.schema.definition.TableDefinition;
import org.apache.ignite.schema.definition.builder.TableDefinitionBuilder;
import org.apache.ignite.table.RecordView;
import org.apache.ignite.table.Table;
import org.apache.ignite.table.Tuple;
import org.junit.jupiter.api.AfterAll;
import org.junit.jupiter.api.AfterEach;
import org.junit.jupiter.api.BeforeAll;
import org.junit.jupiter.api.BeforeEach;
import org.junit.jupiter.api.TestInfo;
import org.junit.jupiter.api.TestInstance;
import org.junit.jupiter.api.extension.ExtendWith;

/**
 * Abstract basic integration test.
 */
@ExtendWith(WorkDirectoryExtension.class)
@TestInstance(TestInstance.Lifecycle.PER_CLASS)
public class AbstractBasicIntegrationTest extends BaseIgniteAbstractTest {
    private static final IgniteLogger LOG = IgniteLogger.forClass(AbstractBasicIntegrationTest.class);

    /** Base port number. */
    private static final int BASE_PORT = 3344;

    /** Nodes bootstrap configuration pattern. */
    private static final String NODE_BOOTSTRAP_CFG = "{\n"
            + "  \"network\": {\n"
            + "    \"port\":{},\n"
            + "    \"nodeFinder\":{\n"
            + "      \"netClusterNodes\": [ {} ]\n"
            + "    }\n"
            + "  }\n"
            + "}";

    /** Cluster nodes. */
    protected static final List<Ignite> CLUSTER_NODES = new ArrayList<>();

    /** Work directory. */
    @WorkDirectory
    private static Path WORK_DIR;

    /**
     * Before all.
     *
     * @param testInfo Test information object.
     */
    @BeforeAll
    void startNodes(TestInfo testInfo) throws Exception {
        String connectNodeAddr = "\"localhost:" + BASE_PORT + '\"';

        List<CompletableFuture<Ignite>> futures = new ArrayList<>();

        for (int i = 0; i < nodes(); i++) {
            String nodeName = testNodeName(testInfo, i);

            String config = IgniteStringFormatter.format(NODE_BOOTSTRAP_CFG, BASE_PORT + i, connectNodeAddr);

            futures.add(IgnitionManager.start(nodeName, config, WORK_DIR.resolve(nodeName)));
        }

        String metaStorageNodeName = testNodeName(testInfo, 0);

        IgnitionManager.init(metaStorageNodeName, List.of(metaStorageNodeName));

        for (CompletableFuture<Ignite> future : futures) {
            assertThat(future, willCompleteSuccessfully());

            CLUSTER_NODES.add(future.join());
        }
    }

    /**
     * Get a count of nodes in the Ignite cluster.
     *
     * @return Count of nodes.
     */
    protected int nodes() {
        return 3;
    }

    /**
     * After all.
     */
    @AfterAll
    void stopNodes(TestInfo testInfo) throws Exception {
        LOG.info("Start tearDown()");

        List<AutoCloseable> closeables = IntStream.range(0, nodes())
                .mapToObj(i -> testNodeName(testInfo, i))
                .map(nodeName -> (AutoCloseable) () -> IgnitionManager.stop(nodeName))
                .collect(toList());

        IgniteUtils.closeAll(closeables);

        CLUSTER_NODES.clear();

        LOG.info("End tearDown()");
    }

    /** Drops all visible tables. */
    protected void dropAllTables() {
        for (Table t : CLUSTER_NODES.get(0).tables().tables()) {
            sql("DROP TABLE " + t.name());
        }
    }

    /**
     * Invokes before the test will start.
     *
     * @param testInfo Test information object.
     * @throws Exception If failed.
     */
    @BeforeEach
    public void setup(TestInfo testInfo) throws Exception {
        setupBase(testInfo, WORK_DIR);
    }

    /**
     * Invokes after the test has finished.
     *
     * @param testInfo Test information oject.
     * @throws Exception If failed.
     */
    @AfterEach
    public void tearDown(TestInfo testInfo) throws Exception {
        tearDownBase(testInfo);
    }

    protected static QueryChecker assertQuery(String qry) {
        return new QueryChecker(qry) {
            @Override
            protected QueryProcessor getEngine() {
                return ((IgniteImpl) CLUSTER_NODES.get(0)).queryEngine();
            }
        };
    }

    protected static Table createAndPopulateTable() {
        TableDefinition schTbl1 = SchemaBuilders.tableBuilder("PUBLIC", "PERSON").columns(
                SchemaBuilders.column("ID", ColumnType.INT32).build(),
                SchemaBuilders.column("NAME", ColumnType.string()).asNullable(true).build(),
                SchemaBuilders.column("SALARY", ColumnType.DOUBLE).asNullable(true).build()
        ).withPrimaryKey("ID").build();

        Table tbl = CLUSTER_NODES.get(0).tables().createTable(schTbl1.canonicalName(), tblCh ->
                SchemaConfigurationConverter.convert(schTbl1, tblCh)
                        .changeReplicas(1)
                        .changePartitions(10)
        );

        int idx = 0;

        insertData(tbl, new String[]{"ID", "NAME", "SALARY"}, new Object[][]{
                {idx++, "Igor", 10d},
                {idx++, null, 15d},
                {idx++, "Ilya", 15d},
                {idx++, "Roma", 10d},
                {idx, "Roma", 10d}
        });

        return tbl;
    }

    protected static void createTable(TableDefinitionBuilder tblBld) {
        TableDefinition schTbl1 = tblBld.build();

        CLUSTER_NODES.get(0).tables().createTable(schTbl1.canonicalName(), tblCh ->
                SchemaConfigurationConverter.convert(schTbl1, tblCh)
                        .changeReplicas(1)
                        .changePartitions(10)
        );
    }

    protected static Table table(String canonicalName) {
        return CLUSTER_NODES.get(0).tables().table(canonicalName);
    }

    protected static void insertData(String tblName, String[] columnNames, Object[]... tuples) {
        insertData(CLUSTER_NODES.get(0).tables().table(tblName), columnNames, tuples);
    }

    protected static void insertData(Table table, String[] columnNames, Object[]... tuples) {
        RecordView<Tuple> view = table.recordView();

        int batchSize = 128;

        List<Tuple> batch = new ArrayList<>(batchSize);
        for (Object[] tuple : tuples) {
            assert tuple != null && tuple.length == columnNames.length;

            Tuple toInsert = Tuple.create();

            for (int i = 0; i < tuple.length; i++) {
                toInsert.set(columnNames[i], tuple[i]);
            }

            batch.add(toInsert);

            if (batch.size() == batchSize) {
                Collection<Tuple> duplicates = view.insertAll(null, batch);

                if (!duplicates.isEmpty()) {
                    throw new AssertionError("Duplicated rows detected: " + duplicates);
                }

                batch.clear();
            }
        }

        if (!batch.isEmpty()) {
            view.insertAll(null, batch);

            batch.clear();
        }
    }

<<<<<<< HEAD
    protected static List<List<Object>> sql(String sql, Object... args) {
=======
    protected static void checkData(Table table, String[] columnNames, Object[]... tuples) {
        RecordView<Tuple> view = table.recordView();

        for (Object[] tuple : tuples) {
            assert tuple != null && tuple.length == columnNames.length;

            Object id = tuple[0];

            assert id != null : "Primary key cannot be null";

            Tuple row  = view.get(null, Tuple.create().set(columnNames[0], id));

            assertNotNull(row);

            for (int i = 0; i < columnNames.length; i++) {
                assertEquals(tuple[i], row.value(columnNames[i]));
            }
        }
    }

    protected static List<List<?>> sql(String sql, Object... args) {
>>>>>>> 1166902a
        return getAllFromCursor(
                await(((IgniteImpl) CLUSTER_NODES.get(0)).queryEngine().queryAsync("PUBLIC", sql, args).get(0))
        );
    }
}<|MERGE_RESOLUTION|>--- conflicted
+++ resolved
@@ -19,15 +19,12 @@
 
 import static java.util.stream.Collectors.toList;
 import static org.apache.ignite.internal.sql.engine.util.CursorUtils.getAllFromCursor;
-<<<<<<< HEAD
 import static org.apache.ignite.internal.testframework.IgniteTestUtils.await;
-=======
 import static org.apache.ignite.internal.testframework.IgniteTestUtils.testNodeName;
 import static org.apache.ignite.internal.testframework.matchers.CompletableFutureMatcher.willCompleteSuccessfully;
 import static org.hamcrest.MatcherAssert.assertThat;
 import static org.junit.jupiter.api.Assertions.assertEquals;
 import static org.junit.jupiter.api.Assertions.assertNotNull;
->>>>>>> 1166902a
 
 import java.nio.file.Path;
 import java.util.ArrayList;
@@ -264,9 +261,6 @@
         }
     }
 
-<<<<<<< HEAD
-    protected static List<List<Object>> sql(String sql, Object... args) {
-=======
     protected static void checkData(Table table, String[] columnNames, Object[]... tuples) {
         RecordView<Tuple> view = table.recordView();
 
@@ -287,8 +281,7 @@
         }
     }
 
-    protected static List<List<?>> sql(String sql, Object... args) {
->>>>>>> 1166902a
+    protected static List<List<Object>> sql(String sql, Object... args) {
         return getAllFromCursor(
                 await(((IgniteImpl) CLUSTER_NODES.get(0)).queryEngine().queryAsync("PUBLIC", sql, args).get(0))
         );
