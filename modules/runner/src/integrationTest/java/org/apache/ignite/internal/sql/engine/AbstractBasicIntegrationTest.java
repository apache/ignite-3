/*
 * Licensed to the Apache Software Foundation (ASF) under one or more
 * contributor license agreements. See the NOTICE file distributed with
 * this work for additional information regarding copyright ownership.
 * The ASF licenses this file to You under the Apache License, Version 2.0
 * (the "License"); you may not use this file except in compliance with
 * the License. You may obtain a copy of the License at
 *
 *      http://www.apache.org/licenses/LICENSE-2.0
 *
 * Unless required by applicable law or agreed to in writing, software
 * distributed under the License is distributed on an "AS IS" BASIS,
 * WITHOUT WARRANTIES OR CONDITIONS OF ANY KIND, either express or implied.
 * See the License for the specific language governing permissions and
 * limitations under the License.
 */

package org.apache.ignite.internal.sql.engine;

import static java.util.stream.Collectors.toList;
import static org.apache.ignite.internal.sql.engine.util.CursorUtils.getAllFromCursor;
import static org.apache.ignite.internal.testframework.IgniteTestUtils.await;
import static org.apache.ignite.internal.testframework.IgniteTestUtils.testNodeName;
import static org.apache.ignite.internal.testframework.matchers.CompletableFutureMatcher.willCompleteSuccessfully;
import static org.hamcrest.MatcherAssert.assertThat;
import static org.junit.jupiter.api.Assertions.assertAll;
import static org.junit.jupiter.api.Assertions.assertEquals;
import static org.junit.jupiter.api.Assertions.assertNotNull;
import static org.junit.jupiter.api.Assertions.assertNull;
import static org.junit.jupiter.api.Assertions.assertSame;

import java.nio.file.Path;
import java.util.ArrayList;
import java.util.List;
import java.util.Map;
import java.util.concurrent.CompletableFuture;
import java.util.concurrent.TimeUnit;
import java.util.stream.IntStream;
import org.apache.ignite.Ignite;
import org.apache.ignite.IgnitionManager;
import org.apache.ignite.internal.app.IgniteImpl;
import org.apache.ignite.internal.logger.IgniteLogger;
import org.apache.ignite.internal.logger.Loggers;
import org.apache.ignite.internal.sql.engine.property.PropertiesHolder;
import org.apache.ignite.internal.sql.engine.session.SessionId;
import org.apache.ignite.internal.sql.engine.util.QueryChecker;
import org.apache.ignite.internal.testframework.BaseIgniteAbstractTest;
import org.apache.ignite.internal.testframework.WorkDirectory;
import org.apache.ignite.internal.testframework.WorkDirectoryExtension;
import org.apache.ignite.internal.util.IgniteUtils;
import org.apache.ignite.lang.IgniteStringFormatter;
import org.apache.ignite.sql.ColumnMetadata;
import org.apache.ignite.sql.Session;
import org.apache.ignite.table.RecordView;
import org.apache.ignite.table.Table;
import org.apache.ignite.table.Tuple;
import org.apache.ignite.tx.Transaction;
import org.jetbrains.annotations.Nullable;
import org.junit.jupiter.api.AfterAll;
import org.junit.jupiter.api.AfterEach;
import org.junit.jupiter.api.BeforeAll;
import org.junit.jupiter.api.BeforeEach;
import org.junit.jupiter.api.TestInfo;
import org.junit.jupiter.api.TestInstance;
import org.junit.jupiter.api.extension.ExtendWith;

/**
 * Abstract basic integration test.
 */
@ExtendWith(WorkDirectoryExtension.class)
@TestInstance(TestInstance.Lifecycle.PER_CLASS)
public class AbstractBasicIntegrationTest extends BaseIgniteAbstractTest {
    private static final IgniteLogger LOG = Loggers.forClass(AbstractBasicIntegrationTest.class);

    /** Timeout should be big enough to prevent premature session expiration. */
    private static final long SESSION_IDLE_TIMEOUT = TimeUnit.SECONDS.toMillis(60);

    /** Test default table name. */
    protected static final String DEFAULT_TABLE_NAME = "person";

    /** Base port number. */
    private static final int BASE_PORT = 3344;

    /** Nodes bootstrap configuration pattern. */
    private static final String NODE_BOOTSTRAP_CFG = "{\n"
            + "  \"network\": {\n"
            + "    \"port\":{},\n"
            + "    \"nodeFinder\":{\n"
            + "      \"netClusterNodes\": [ {} ]\n"
            + "    }\n"
            + "  }\n"
            + "}";

    /** Cluster nodes. */
    protected static final List<Ignite> CLUSTER_NODES = new ArrayList<>();

    /** Work directory. */
    @WorkDirectory
    private static Path WORK_DIR;

    /** Information object that is initialised on the test startup. */
    private TestInfo testInfo;

    /**
     * Before all.
     *
     * @param testInfo Test information object.
     */
    @BeforeAll
    void beforeAll(TestInfo testInfo) {
        LOG.info("Start beforeAll()");

        this.testInfo = testInfo;

        startCluster();

        LOG.info("End beforeAll()");
    }

    /**
     * Starts and initializes a test cluster.
     */
    protected void startCluster() {
        String connectNodeAddr = "\"localhost:" + BASE_PORT + '\"';

        List<CompletableFuture<Ignite>> futures = new ArrayList<>();

        for (int i = 0; i < nodes(); i++) {
            String nodeName = testNodeName(testInfo, i);

            String config = IgniteStringFormatter.format(NODE_BOOTSTRAP_CFG, BASE_PORT + i, connectNodeAddr);

            futures.add(IgnitionManager.start(nodeName, config, WORK_DIR.resolve(nodeName)));
        }

        String metaStorageNodeName = testNodeName(testInfo, 0);

        IgnitionManager.init(metaStorageNodeName, List.of(metaStorageNodeName), "cluster");

        for (CompletableFuture<Ignite> future : futures) {
            assertThat(future, willCompleteSuccessfully());

            CLUSTER_NODES.add(future.join());
        }
    }

    /**
     * Get a count of nodes in the Ignite cluster.
     *
     * @return Count of nodes.
     */
    protected int nodes() {
        return 3;
    }

    /**
     * After all.
     */
    @AfterAll
    void afterAll() throws Exception {
        LOG.info("Start afterAll()");

        stopNodes();

        LOG.info("End afterAll()");
    }

    /**
     * Stops all started nodes.
     */
    protected void stopNodes() throws Exception {
        List<AutoCloseable> closeables = IntStream.range(0, nodes())
                .mapToObj(i -> testNodeName(testInfo, i))
                .map(nodeName -> (AutoCloseable) () -> IgnitionManager.stop(nodeName))
                .collect(toList());

        IgniteUtils.closeAll(closeables);

        CLUSTER_NODES.clear();
    }

    /** Drops all visible tables. */
    protected void dropAllTables() {
        for (Table t : CLUSTER_NODES.get(0).tables().tables()) {
            sql("DROP TABLE " + t.name());
        }
    }

    /**
     * Appends indexes.
     *
     * @param node Execution cluster node.
     * @param idxs Map with index representation.
     * @param tblCanonicalName Canonical table name to create index in.
     */
    protected static void addIndexes(Ignite node, Map<String, List<String>> idxs, String tblCanonicalName) {
        try (Session ses = node.sql().createSession()) {
            for (Map.Entry<String, List<String>> idx : idxs.entrySet()) {
                ses.execute(null, String.format("CREATE INDEX %s ON %s (%s)", idx.getKey(), tblCanonicalName,
                        String.join(",", idx.getValue())));
            }
        }
    }

    /**
     * Invokes before the test will start.
     *
     * @param testInfo Test information object.
     * @throws Exception If failed.
     */
    @BeforeEach
    public void setup(TestInfo testInfo) throws Exception {
        setupBase(testInfo, WORK_DIR);
    }

    /**
     * Invokes after the test has finished.
     *
     * @param testInfo Test information oject.
     * @throws Exception If failed.
     */
    @AfterEach
    public void tearDown(TestInfo testInfo) throws Exception {
        tearDownBase(testInfo);
    }

    /**
     * Executes the query and validates any asserts passed to the builder.
     *
     * @param qry Query to execute.
     * @return Instance of QueryChecker.
     */
    protected static QueryChecker assertQuery(String qry) {
        return assertQuery(null, qry);
    }

    /**
     * Executes the query with the given transaction and validates any asserts passed to the builder.
     *
     * @param tx Transaction.
     * @param qry Query to execute.
     * @return Instance of QueryChecker.
     */
    protected static QueryChecker assertQuery(Transaction tx, String qry) {
        return new QueryChecker(tx, qry) {
            @Override
            protected QueryProcessor getEngine() {
                return ((IgniteImpl) CLUSTER_NODES.get(0)).queryEngine();
            }
        };
    }

    /**
     * Used for join checks, disables other join rules for executing exact join algo.
     *
     * @param qry Query for check.
     * @param joinType Type of join algo.
     * @param rules Additional rules need to be disabled.
     */
    static QueryChecker assertQuery(String qry, JoinType joinType, String... rules) {
<<<<<<< HEAD
        return assertQuery(qry.replaceAll("(?i)^select", "select "
                + Stream.concat(Arrays.stream(joinType.disabledRules), Arrays.stream(rules))
                .collect(Collectors.joining("','", "/*+ DISABLE_RULE('", "') */"))));
=======
        return assertQuery(qry)
                .disableRules(joinType.disabledRules)
                .disableRules(rules);
    }

    /**
     * Used for query with aggregates checks, disables other aggregate rules for executing exact agregate algo.
     *
     * @param qry Query for check.
     * @param aggregateType Type of aggregate algo.
     * @param rules Additional rules need to be disabled.
     */
    static QueryChecker assertQuery(String qry, AggregateType aggregateType, String... rules) {
        return assertQuery(qry)
                .disableRules(aggregateType.disabledRules)
                .disableRules(rules);
>>>>>>> e3cfedb1
    }

    /**
     * Creates a table.
     *
     * @param name Table name.
     * @param replicas Replica factor.
     * @param partitions Partitions count.
     */
    protected static Table createTable(String name, int replicas, int partitions) {
        sql(IgniteStringFormatter.format("CREATE TABLE IF NOT EXISTS {} (id INT PRIMARY KEY, name VARCHAR, salary DOUBLE) "
                + "WITH replicas={}, partitions={}", name, replicas, partitions));

        return CLUSTER_NODES.get(0).tables().table(name);
    }

    enum JoinType {
        NESTED_LOOP(
                "CorrelatedNestedLoopJoin",
                "JoinCommuteRule",
                "MergeJoinConverter"
        ),

        MERGE(
                "CorrelatedNestedLoopJoin",
                "JoinCommuteRule",
                "NestedLoopJoinConverter"
        ),

        CORRELATED(
                "MergeJoinConverter",
                "JoinCommuteRule",
                "NestedLoopJoinConverter"
        );

        private final String[] disabledRules;

        JoinType(String... disabledRules) {
            this.disabledRules = disabledRules;
        }
    }

    enum AggregateType {
        SORT(
                "ColocatedHashAggregateConverterRule",
                "ColocatedSortAggregateConverterRule",
                "MapReduceHashAggregateConverterRule"
        ),

        HASH(
                "ColocatedHashAggregateConverterRule",
                "ColocatedSortAggregateConverterRule",
                "MapReduceSortAggregateConverterRule"
        );

        private final String[] disabledRules;

        AggregateType(String... disabledRules) {
            this.disabledRules = disabledRules;
        }
    }

    protected static void createAndPopulateTable() {
        createTable(DEFAULT_TABLE_NAME, 1, 8);

        int idx = 0;

        insertData("person", List.of("ID", "NAME", "SALARY"), new Object[][]{
                {idx++, "Igor", 10d},
                {idx++, null, 15d},
                {idx++, "Ilya", 15d},
                {idx++, "Roma", 10d},
                {idx, "Roma", 10d}
        });
    }

    protected static Table table(String canonicalName) {
        return CLUSTER_NODES.get(0).tables().table(canonicalName);
    }

    protected static void insertData(String tblName, List<String> columnNames, Object[]... tuples) {
        Transaction tx = CLUSTER_NODES.get(0).transactions().begin();

        insertDataInTransaction(tx, tblName, columnNames, tuples);

        tx.commit();
    }

    protected static void insertDataInTransaction(Transaction tx, String tblName, List<String> columnNames, Object[][] tuples) {
        String insertStmt = "INSERT INTO " + tblName + "(" + String.join(", ", columnNames) + ")"
                + " VALUES (" + ", ?".repeat(columnNames.size()).substring(2) + ")";

        for (Object[] args : tuples) {
            sql(tx, insertStmt, args);
        }
    }

    protected static void checkData(Table table, String[] columnNames, Object[]... tuples) {
        RecordView<Tuple> view = table.recordView();

        for (Object[] tuple : tuples) {
            assert tuple != null && tuple.length == columnNames.length;

            Object id = tuple[0];

            assert id != null : "Primary key cannot be null";

            Tuple row = view.get(null, Tuple.create().set(columnNames[0], id));

            assertNotNull(row);

            for (int i = 0; i < columnNames.length; i++) {
                assertEquals(tuple[i], row.value(columnNames[i]));
            }
        }
    }

    protected static List<List<Object>> sql(String sql, Object... args) {
        return sql(null, sql, args);
    }

    protected static List<List<Object>> sql(@Nullable Transaction tx, String sql, Object... args) {
        var queryEngine = ((IgniteImpl) CLUSTER_NODES.get(0)).queryEngine();

        SessionId sessionId = queryEngine.createSession(SESSION_IDLE_TIMEOUT, PropertiesHolder.fromMap(
                Map.of(QueryProperty.DEFAULT_SCHEMA, "PUBLIC")
        ));

        try {
            var context = tx != null ? QueryContext.of(tx) : QueryContext.of();

            return getAllFromCursor(
                    await(queryEngine.querySingleAsync(sessionId, context, sql, args))
            );
        } finally {
            queryEngine.closeSession(sessionId);
        }
    }

    protected static void checkMetadata(ColumnMetadata expectedMeta, ColumnMetadata actualMeta) {
        assertAll("Missmatch:\n expected = " + expectedMeta + ",\n actual = " + actualMeta,
                () -> assertEquals(expectedMeta.name(), actualMeta.name(), "name"),
                () -> assertEquals(expectedMeta.nullable(), actualMeta.nullable(), "nullable"),
                () -> assertSame(expectedMeta.type(), actualMeta.type(), "type"),
                () -> assertEquals(expectedMeta.precision(), actualMeta.precision(), "precision"),
                () -> assertEquals(expectedMeta.scale(), actualMeta.scale(), "scale"),
                () -> assertSame(expectedMeta.valueClass(), actualMeta.valueClass(), "value class"),
                () -> {
                    if (expectedMeta.origin() == null) {
                        assertNull(actualMeta.origin(), "origin");

                        return;
                    }

                    assertNotNull(actualMeta.origin(), "origin");
                    assertEquals(expectedMeta.origin().schemaName(), actualMeta.origin().schemaName(), " origin schema");
                    assertEquals(expectedMeta.origin().tableName(), actualMeta.origin().tableName(), " origin table");
                    assertEquals(expectedMeta.origin().columnName(), actualMeta.origin().columnName(), " origin column");
                }
        );
    }
}<|MERGE_RESOLUTION|>--- conflicted
+++ resolved
@@ -258,11 +258,6 @@
      * @param rules Additional rules need to be disabled.
      */
     static QueryChecker assertQuery(String qry, JoinType joinType, String... rules) {
-<<<<<<< HEAD
-        return assertQuery(qry.replaceAll("(?i)^select", "select "
-                + Stream.concat(Arrays.stream(joinType.disabledRules), Arrays.stream(rules))
-                .collect(Collectors.joining("','", "/*+ DISABLE_RULE('", "') */"))));
-=======
         return assertQuery(qry)
                 .disableRules(joinType.disabledRules)
                 .disableRules(rules);
@@ -279,7 +274,6 @@
         return assertQuery(qry)
                 .disableRules(aggregateType.disabledRules)
                 .disableRules(rules);
->>>>>>> e3cfedb1
     }
 
     /**
