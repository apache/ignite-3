/*
 * Licensed to the Apache Software Foundation (ASF) under one or more
 * contributor license agreements. See the NOTICE file distributed with
 * this work for additional information regarding copyright ownership.
 * The ASF licenses this file to You under the Apache License, Version 2.0
 * (the "License"); you may not use this file except in compliance with
 * the License. You may obtain a copy of the License at
 *
 *      http://www.apache.org/licenses/LICENSE-2.0
 *
 * Unless required by applicable law or agreed to in writing, software
 * distributed under the License is distributed on an "AS IS" BASIS,
 * WITHOUT WARRANTIES OR CONDITIONS OF ANY KIND, either express or implied.
 * See the License for the specific language governing permissions and
 * limitations under the License.
 */

package org.apache.ignite.internal.deployment;

import static java.util.concurrent.TimeUnit.MILLISECONDS;
import static java.util.concurrent.TimeUnit.SECONDS;
import static org.apache.ignite.internal.deployment.DeployFiles.buildStatus;
import static org.apache.ignite.internal.deployunit.DeploymentStatus.DEPLOYED;
import static org.apache.ignite.internal.deployunit.DeploymentStatus.UPLOADING;
import static org.apache.ignite.internal.testframework.matchers.CompletableFutureMatcher.willBe;
import static org.apache.ignite.internal.testframework.matchers.CompletableFutureMatcher.willSucceedFast;
import static org.awaitility.Awaitility.await;
import static org.hamcrest.MatcherAssert.assertThat;
import static org.hamcrest.Matchers.empty;
import static org.hamcrest.Matchers.nullValue;

import java.util.List;
import java.util.concurrent.CompletableFuture;
import org.apache.ignite.compute.version.Version;
import org.apache.ignite.internal.ClusterPerTestIntegrationTest;
import org.apache.ignite.internal.app.IgniteImpl;
import org.apache.ignite.internal.deployunit.DeploymentStatus;
import org.apache.ignite.internal.deployunit.NodesToDeploy;
import org.apache.ignite.internal.deployunit.IgniteDeployment;
import org.apache.ignite.internal.deployunit.InitialDeployMode;
import org.apache.ignite.internal.deployunit.UnitStatuses;
import org.junit.jupiter.api.BeforeEach;
import org.junit.jupiter.api.Disabled;
import org.junit.jupiter.api.Test;

/**
 * Integration tests for {@link IgniteDeployment}.
 */
public class ItDeploymentUnitTest extends ClusterPerTestIntegrationTest {
    private DeployFiles files;


    @BeforeEach
    public void generateDummy() {
        files = new DeployFiles(workDir);
    }

    @Test
    public void testDeploy() {
        String id = "test";
        Unit unit = files.deployAndVerifySmall(id, Version.parseVersion("1.1.0"), node(1));

        IgniteImpl cmg = node(0);
        unit.waitUnitReplica(cmg);

        UnitStatuses status = buildStatus(id, unit);

        await().timeout(2, SECONDS)
                .pollDelay(500, MILLISECONDS)
                .until(() -> node(2).deployment().clusterStatusesAsync(), willBe(List.of(status)));
    }

    @Test
    public void deployDirectory() {
        String id = "test";
        Unit unit = files.deployAndVerify(id,
                Version.parseVersion("1.1.0"),
                false,
                List.of(files.smallFile(), files.mediumFile()),
                node(1)
        );

        IgniteImpl cmg = node(0);
        unit.waitUnitReplica(cmg);

        UnitStatuses status = buildStatus(id, unit);

        await().timeout(2, SECONDS)
                .pollDelay(500, MILLISECONDS)
                .until(() -> node(2).deployment().clusterStatusesAsync(), willBe(List.of(status)));
    }

    @Test
    public void testDeployUndeploy() {
        Unit unit = files.deployAndVerifySmall("test", Version.parseVersion("1.1.0"), node(1));

        IgniteImpl cmg = node(0);
        unit.waitUnitReplica(cmg);

        unit.undeploy();
        unit.waitUnitClean(cmg);

        CompletableFuture<List<UnitStatuses>> list = node(2).deployment().clusterStatusesAsync();
        assertThat(list, willBe(empty()));
    }

    @Test
    public void testDeployTwoUnits() {
        String id = "test";
        Unit unit1 = files.deployAndVerifySmall(id, Version.parseVersion("1.1.0"), node(1));
        Unit unit2 = files.deployAndVerifySmall(id, Version.parseVersion("1.1.1"), node(2));

        IgniteImpl cmg = node(0);
        unit1.waitUnitReplica(cmg);
        unit2.waitUnitReplica(cmg);

        UnitStatuses status = buildStatus(id, unit1, unit2);

        await().timeout(2, SECONDS)
                .pollDelay(100, MILLISECONDS)
                .until(() -> node(2).deployment().clusterStatusesAsync(id), willBe(status));

        CompletableFuture<List<Version>> versions = node(2).deployment().versionsAsync(unit1.id());
        assertThat(versions, willBe(List.of(unit1.version(), unit2.version())));
    }

    @Test
    public void testDeployTwoUnitsAndUndeployOne() {
        String id = "test";
        Unit unit1 = files.deployAndVerifySmall(id, Version.parseVersion("1.1.0"), node(1));
        Unit unit2 = files.deployAndVerifySmall(id, Version.parseVersion("1.1.1"), node(2));

        IgniteImpl cmg = node(0);
        unit1.waitUnitReplica(cmg);
        unit2.waitUnitReplica(cmg);

        UnitStatuses status = buildStatus(id, unit1, unit2);

        await().timeout(2, SECONDS)
                .pollDelay(500, MILLISECONDS)
                .until(() -> node(2).deployment().clusterStatusesAsync(id), willBe(status));

        unit2.undeploy();
        CompletableFuture<List<Version>> newVersions = node(2).deployment().versionsAsync(unit1.id());
        assertThat(newVersions, willBe(List.of(unit1.version())));
    }

    @Test
    public void testDeploymentStatus() {
        String id = "test";
        Version version = Version.parseVersion("1.1.0");
        Unit unit = files.deployAndVerifyMedium(id, version, node(1));

        CompletableFuture<DeploymentStatus> status = node(2).deployment().clusterStatusAsync(id, version);
        assertThat(status, willBe(UPLOADING));

        IgniteImpl cmg = node(0);
        unit.waitUnitReplica(cmg);

        await().timeout(2, SECONDS)
                .pollDelay(300, MILLISECONDS)
                .until(() -> node(2).deployment().clusterStatusAsync(id, version), willBe(DEPLOYED));

        assertThat(unit.undeployAsync(), willSucceedFast());

        unit.waitUnitClean(unit.deployedNode());
        unit.waitUnitClean(cmg);

        assertThat(node(2).deployment().clusterStatusAsync(id, version), willBe(nullValue()));
    }

    @Disabled("https://issues.apache.org/jira/browse/IGNITE-19757")
    @Test
    public void testRedeploy() {
        String id = "test";
        String version = "1.1.0";
        Unit smallUnit = files.deployAndVerifySmall(id, Version.parseVersion(version), node(1));

        IgniteImpl cmg = node(0);
        smallUnit.waitUnitReplica(cmg);

        Unit mediumUnit = files.deployAndVerify(id, Version.parseVersion(version), true, List.of(files.mediumFile()), node(1));
        mediumUnit.waitUnitReplica(cmg);

        smallUnit.waitUnitClean(smallUnit.deployedNode());
        smallUnit.waitUnitClean(cmg);
    }

    @Test
    public void testOnDemandDeploy() {
        String id = "test";
        Version version = Version.parseVersion("1.1.0");
        Unit smallUnit = files.deployAndVerifySmall(id, version, node(1));

        IgniteImpl cmg = node(0);
        smallUnit.waitUnitReplica(cmg);

        IgniteImpl onDemandDeployNode = node(2);
        CompletableFuture<Boolean> onDemandDeploy = onDemandDeployNode.deployment().onDemandDeploy(id, version);

        assertThat(onDemandDeploy, willBe(true));
        smallUnit.waitUnitReplica(onDemandDeployNode);
    }

    @Test
    public void testOnDemandDeployToDeployedNode() {
        String id = "test";
        Version version = Version.parseVersion("1.1.0");
        Unit smallUnit = files.deployAndVerifySmall(id, version, node(1));

        IgniteImpl cmg = node(0);
        smallUnit.waitUnitReplica(cmg);

        IgniteImpl onDemandDeployNode = node(1);
        CompletableFuture<Boolean> onDemandDeploy = onDemandDeployNode.deployment().onDemandDeploy(id, version);

        assertThat(onDemandDeploy, willBe(true));
        smallUnit.waitUnitReplica(onDemandDeployNode);
    }

    @Test
    public void testDeployToCmg() {
        String id = "test";
        Unit smallUnit = files.deployAndVerifySmall(id, Version.parseVersion("1.1.0"), node(0));

        await().until(() -> node(0).deployment().clusterStatusesAsync(id), willBe(buildStatus(id, smallUnit)));
    }

    @Test
    public void testDeployToSpecificNode() {
        String id = "test";
        Unit smallUnit = files.deployAndVerify(
<<<<<<< HEAD
                id, version, false, List.of(files.smallFile()),
                new NodesToDeploy(List.of(node(1).name())),
=======
                id, Version.parseVersion("1.1.0"), false, List.of(files.smallFile()),
                null, List.of(node(1).name()),
>>>>>>> 05173035
                node(0)
        );

        smallUnit.waitUnitReplica(node(1));

        await().until(() -> node(0).deployment().clusterStatusesAsync(id), willBe(buildStatus(id, smallUnit)));
    }

    @Test
    public void testDeployToAll() {
        String id = "test";
        Unit smallUnit = files.deployAndVerify(
<<<<<<< HEAD
                id, version, false, List.of(files.smallFile()),
                new NodesToDeploy(InitialDeployMode.ALL),
=======
                id, Version.parseVersion("1.1.0"), false, List.of(files.smallFile()),
                InitialDeployMode.ALL, List.of(),
>>>>>>> 05173035
                node(0)
        );

        smallUnit.waitUnitReplica(node(1));
        smallUnit.waitUnitReplica(node(2));

        await().until(() -> node(0).deployment().clusterStatusesAsync(id), willBe(buildStatus(id, smallUnit)));
    }
}<|MERGE_RESOLUTION|>--- conflicted
+++ resolved
@@ -230,13 +230,8 @@
     public void testDeployToSpecificNode() {
         String id = "test";
         Unit smallUnit = files.deployAndVerify(
-<<<<<<< HEAD
-                id, version, false, List.of(files.smallFile()),
+                id, Version.parseVersion("1.1.0"), false, List.of(files.smallFile()),
                 new NodesToDeploy(List.of(node(1).name())),
-=======
-                id, Version.parseVersion("1.1.0"), false, List.of(files.smallFile()),
-                null, List.of(node(1).name()),
->>>>>>> 05173035
                 node(0)
         );
 
@@ -249,13 +244,8 @@
     public void testDeployToAll() {
         String id = "test";
         Unit smallUnit = files.deployAndVerify(
-<<<<<<< HEAD
-                id, version, false, List.of(files.smallFile()),
+                id, Version.parseVersion("1.1.0"), false, List.of(files.smallFile()),
                 new NodesToDeploy(InitialDeployMode.ALL),
-=======
-                id, Version.parseVersion("1.1.0"), false, List.of(files.smallFile()),
-                InitialDeployMode.ALL, List.of(),
->>>>>>> 05173035
                 node(0)
         );
 
