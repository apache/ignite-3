--- conflicted
+++ resolved
@@ -38,11 +38,7 @@
 import org.apache.ignite.internal.deployunit.InitialDeployMode;
 import org.apache.ignite.internal.deployunit.UnitStatuses;
 import org.apache.ignite.internal.rest.api.deployment.DeploymentStatus;
-<<<<<<< HEAD
-import org.apache.ignite.internal.util.IgniteUtils;
 import org.jetbrains.annotations.Nullable;
-=======
->>>>>>> 995eba14
 import org.junit.jupiter.api.BeforeEach;
 import org.junit.jupiter.api.Test;
 
@@ -231,7 +227,6 @@
             assertThat(list, willBe(List.of(UnitStatuses.builder(id).append(version, DEPLOYED).build())));
         });
     }
-<<<<<<< HEAD
 
     @Test
     public void testDeployToSpecificNode() {
@@ -261,188 +256,4 @@
             assertThat(list, willBe(List.of(UnitStatuses.builder(id).append(version, DEPLOYED).build())));
         });
     }
-
-    private UnitStatuses buildStatus(String id, Unit... units) {
-        UnitStatusesBuilder builder = UnitStatuses.builder(id);
-        for (Unit unit : units) {
-            builder.append(unit.version, DEPLOYED);
-        }
-
-        return builder.build();
-    }
-
-    private Unit deployAndVerify(String id, Version version, DeployFile file, int nodeIndex) {
-        return deployAndVerify(id, version, false, file, nodeIndex);
-    }
-
-    private Unit deployAndVerify(String id, Version version, boolean force, DeployFile file, int nodeIndex) {
-        return deployAndVerify(id, version, force, List.of(file), nodeIndex);
-    }
-
-    private Unit deployAndVerify(String id, Version version, boolean force, List<DeployFile> files, int nodeIndex) {
-        return deployAndVerify(id, version, force, files, nodeIndex, null, List.of());
-    }
-
-    private Unit deployAndVerify(
-            String id,
-            Version version,
-            boolean force,
-            List<DeployFile> files,
-            int nodeIndex,
-            @Nullable InitialDeployMode deployMode,
-            List<String> initialNodes
-    ) {
-        IgniteImpl entryNode = node(nodeIndex);
-
-        List<Path> paths = files.stream()
-                .map(deployFile -> deployFile.file)
-                .collect(Collectors.toList());
-
-        CompletableFuture<Boolean> deploy;
-        if (deployMode != null) {
-            deploy = entryNode.deployment()
-                    .deployAsync(id, version, force, fromPaths(paths), deployMode);
-        } else {
-            deploy = entryNode.deployment()
-                    .deployAsync(id, version, force, fromPaths(paths), initialNodes);
-        }
-
-        assertThat(deploy, willBe(true));
-
-        Unit unit = new Unit(entryNode, id, version, files);
-
-        Path nodeUnitDirectory = getNodeUnitDirectory(entryNode, id, version);
-
-        for (DeployFile file : files) {
-            Path filePath = nodeUnitDirectory.resolve(file.file.getFileName());
-            assertTrue(Files.exists(filePath));
-        }
-
-        return unit;
-    }
-
-    private Unit deployAndVerifySmall(String id, Version version, int nodeIndex) {
-        return deployAndVerify(id, version, smallFile, nodeIndex);
-    }
-
-    private Unit deployAndVerifyMedium(String id, Version version, int nodeIndex) {
-        return deployAndVerify(id, version, mediumFile, nodeIndex);
-    }
-
-    private Unit deployAndVerifyBig(String id, Version version, int nodeIndex) {
-        return deployAndVerify(id, version, bigFile, nodeIndex);
-    }
-
-    private Path getNodeUnitDirectory(IgniteImpl node, String unitId, Version unitVersion) {
-        String deploymentFolder = node.nodeConfiguration()
-                .getConfiguration(DeploymentConfiguration.KEY)
-                .deploymentLocation().value();
-        Path resolve = workDir.resolve(node.name()).resolve(deploymentFolder);
-        return resolve.resolve(unitId)
-                .resolve(unitVersion.render());
-    }
-
-    private void waitUnitReplica(IgniteImpl ignite, Unit unit) {
-        Path unitDirectory = getNodeUnitDirectory(ignite, unit.id, unit.version);
-
-        int combinedTimeout = unit.files.stream().map(file -> file.replicaTimeout).reduce(Integer::sum).get();
-
-        await().timeout(combinedTimeout, SECONDS)
-                .pollDelay(1, SECONDS)
-                .ignoreException(IOException.class)
-                .until(() -> {
-                    for (DeployFile file : unit.files) {
-                        Path filePath = unitDirectory.resolve(file.file.getFileName());
-                        if (Files.notExists(filePath) || Files.size(filePath) != file.expectedSize) {
-                            return false;
-                        }
-                    }
-
-                    return true;
-                });
-    }
-
-    private void waitUnitClean(IgniteImpl ignite, Unit unit) {
-        Path unitDirectory = getNodeUnitDirectory(ignite, unit.id, unit.version);
-
-        int combinedTimeout = unit.files.stream().map(file -> file.replicaTimeout).reduce(Integer::sum).get();
-
-        await().timeout(combinedTimeout, SECONDS)
-                .pollDelay(2, SECONDS)
-                .until(() -> {
-                    for (DeployFile file : unit.files) {
-                        Path filePath = unitDirectory.resolve(file.file.getFileName());
-                        if (Files.exists(filePath)) {
-                            return false;
-                        }
-                    }
-
-                    return true;
-                });
-    }
-
-    class Unit {
-        private final IgniteImpl deployedNode;
-
-        private final String id;
-
-        private final Version version;
-
-        private final List<DeployFile> files;
-
-        Unit(IgniteImpl deployedNode, String id, Version version, List<DeployFile> files) {
-            this.deployedNode = deployedNode;
-            this.id = id;
-            this.version = version;
-            this.files = files;
-        }
-
-        CompletableFuture<Boolean> undeployAsync() {
-            return deployedNode.deployment().undeployAsync(id, version);
-        }
-
-        void undeploy() {
-            deployedNode.deployment().undeployAsync(id, version);
-            waitUnitClean(deployedNode, this);
-        }
-    }
-
-    private static class DeployFile {
-        private final Path file;
-
-        private final long expectedSize;
-
-        private final int replicaTimeout;
-
-        private DeployFile(Path file, long expectedSize, int replicaTimeout) {
-            this.file = file;
-            this.expectedSize = expectedSize;
-            this.replicaTimeout = replicaTimeout;
-        }
-
-        public void ensureExists() throws IOException {
-            ensureFile(file, expectedSize);
-        }
-
-        private static void ensureFile(Path path, long size) throws IOException {
-            if (!Files.exists(path)) {
-                IgniteUtils.fillDummyFile(path, size);
-            }
-        }
-    }
-
-    private static DeploymentUnit fromPaths(List<Path> paths) {
-        Objects.requireNonNull(paths);
-        Map<String, InputStream> map = new HashMap<>();
-        try {
-            for (Path path : paths) {
-                map.put(path.getFileName().toString(), Files.newInputStream(path));
-            }
-        } catch (IOException e) {
-            throw new RuntimeException(e);
-        }
-        return () -> map;
-    }
-=======
->>>>>>> 995eba14
 }