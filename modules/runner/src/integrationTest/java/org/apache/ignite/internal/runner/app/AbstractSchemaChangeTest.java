--- conflicted
+++ resolved
@@ -19,6 +19,8 @@
 
 import static org.apache.ignite.internal.schema.configuration.SchemaConfigurationConverter.convert;
 import static org.apache.ignite.internal.testframework.IgniteTestUtils.testNodeName;
+import static org.junit.jupiter.api.Assertions.assertThrows;
+import static org.junit.jupiter.api.Assertions.fail;
 
 import java.nio.file.Path;
 import java.util.ArrayList;
@@ -48,14 +50,6 @@
 import org.junit.jupiter.api.extension.ExtendWith;
 import org.junit.jupiter.api.function.Executable;
 
-<<<<<<< HEAD
-=======
-import static org.apache.ignite.internal.schema.configuration.SchemaConfigurationConverter.convert;
-import static org.apache.ignite.internal.testframework.IgniteTestUtils.testNodeName;
-import static org.junit.jupiter.api.Assertions.assertThrows;
-import static org.junit.jupiter.api.Assertions.fail;
-
->>>>>>> 808173f8
 /**
  * Ignition interface tests.
  */
@@ -63,20 +57,20 @@
 abstract class AbstractSchemaChangeTest {
     /** Table name. */
     public static final String TABLE = "PUBLIC.tbl1";
-
+    
     /** Network ports of the test nodes. */
     private static final int[] PORTS = {3344, 3345, 3346};
-
+    
     /** Nodes bootstrap configuration. */
     private final Map<String, String> nodesBootstrapCfg = new LinkedHashMap<>();
-
+    
     /** Cluster nodes. */
     private final List<Ignite> clusterNodes = new ArrayList<>();
-
+    
     /** Work directory */
     @WorkDirectory
     private Path workDir;
-
+    
     /**
      *
      */
@@ -85,7 +79,7 @@
         String node0Name = testNodeName(testInfo, PORTS[0]);
         String node1Name = testNodeName(testInfo, PORTS[1]);
         String node2Name = testNodeName(testInfo, PORTS[2]);
-    
+        
         nodesBootstrapCfg.put(
                 node0Name,
                 "{\n"
@@ -98,7 +92,7 @@
                         + "  }\n"
                         + "}"
         );
-    
+        
         nodesBootstrapCfg.put(
                 node1Name,
                 "{\n"
@@ -111,7 +105,7 @@
                         + "  }\n"
                         + "}"
         );
-    
+        
         nodesBootstrapCfg.put(
                 node2Name,
                 "{\n"
@@ -125,7 +119,7 @@
                         + "}"
         );
     }
-
+    
     /**
      *
      */
@@ -133,7 +127,7 @@
     void afterEach() throws Exception {
         IgniteUtils.closeAll(ITUtils.reverse(clusterNodes));
     }
-
+    
     /**
      * Check unsupported column type change.
      */
@@ -141,9 +135,9 @@
     @Test
     public void testChangeColumnType() {
         List<Ignite> grid = startGrid();
-
+        
         createTable(grid);
-
+        
         Assertions.assertThrows(InvalidTypeException.class, () -> {
             grid.get(0).tables().alterTable(TABLE,
                     tblChanger -> tblChanger.changeColumns(cols -> {
@@ -153,7 +147,7 @@
                                 .orElseThrow(() -> {
                                     throw new IllegalStateException("Column not found.");
                                 });
-
+                        
                         tblChanger.changeColumns(listChanger ->
                                 listChanger.createOrUpdate(colKey, colChanger -> colChanger.changeType(c -> c.changeType("STRING")))
                         );
@@ -161,7 +155,7 @@
             );
         });
     }
-
+    
     /**
      * Check unsupported column nullability change.
      */
@@ -169,9 +163,9 @@
     @Test
     public void testMakeColumnNonNullable() {
         List<Ignite> grid = startGrid();
-
+        
         createTable(grid);
-
+        
         Assertions.assertThrows(InvalidTypeException.class, () -> {
             grid.get(0).tables().alterTable(TABLE,
                     tblChanger -> tblChanger.changeColumns(cols -> {
@@ -181,7 +175,7 @@
                                 .orElseThrow(() -> {
                                     throw new IllegalStateException("Column not found.");
                                 });
-
+                        
                         tblChanger.changeColumns(listChanger ->
                                 listChanger.createOrUpdate(colKey, colChanger -> colChanger.changeNullable(false))
                         );
@@ -189,7 +183,7 @@
             );
         });
     }
-
+    
     /**
      * Check unsupported nullability change.
      */
@@ -197,9 +191,9 @@
     @Test
     public void testMakeColumnsNullable() {
         List<Ignite> grid = startGrid();
-
+        
         createTable(grid);
-
+        
         Assertions.assertThrows(InvalidTypeException.class, () -> {
             grid.get(0).tables().alterTable(TABLE,
                     tblChanger -> tblChanger.changeColumns(cols -> {
@@ -209,7 +203,7 @@
                                 .orElseThrow(() -> {
                                     throw new IllegalStateException("Column not found.");
                                 });
-
+                        
                         tblChanger.changeColumns(listChanger ->
                                 listChanger.createOrUpdate(colKey, colChanger -> colChanger.changeNullable(true))
                         );
@@ -217,7 +211,7 @@
             );
         });
     }
-
+    
     /**
      * @return Grid nodes.
      */
@@ -226,10 +220,10 @@
         nodesBootstrapCfg.forEach((nodeName, configStr) ->
                 clusterNodes.add(IgnitionManager.start(nodeName, configStr, workDir.resolve(nodeName)))
         );
-
+        
         return clusterNodes;
     }
-
+    
     /**
      * @param nodes Cluster nodes.
      */
@@ -240,13 +234,13 @@
                 SchemaBuilders.column("valInt", ColumnType.INT32).asNullable().build(),
                 SchemaBuilders.column("valStr", ColumnType.string()).withDefaultValueExpression("default").build()
         ).withPrimaryKey("key").build();
-
+        
         nodes.get(0).tables().createTable(
                 schTbl1.canonicalName(),
                 tblCh -> convert(schTbl1, tblCh).changeReplicas(1).changePartitions(10)
         );
     }
-
+    
     /**
      * @param nodes       Cluster nodes.
      * @param columnToAdd Column to add.
@@ -255,12 +249,12 @@
         nodes.get(0).tables().alterTable(TABLE,
                 chng -> chng.changeColumns(cols -> {
                     int colIdx = chng.columns().namedListKeys().stream().mapToInt(Integer::parseInt).max().getAsInt() + 1;
-
+                    
                     cols.create(String.valueOf(colIdx), colChg -> convert(columnToAdd, colChg));
                 })
         );
     }
-
+    
     /**
      * @param nodes   Cluster nodes.
      * @param colName Name of column to drop.
@@ -278,7 +272,7 @@
                 })
         );
     }
-
+    
     /**
      * @param nodes   Cluster nodes.
      * @param oldName Old column name.
@@ -293,14 +287,14 @@
                             .orElseThrow(() -> {
                                 throw new IllegalStateException("Column not found.");
                             });
-
+                    
                     tblChanger.changeColumns(listChanger ->
                             listChanger.createOrUpdate(colKey, colChanger -> colChanger.changeName(newName))
                     );
                 })
         );
     }
-
+    
     /**
      * @param nodes   Cluster nodes.
      * @param colName Column name.
@@ -315,28 +309,29 @@
                             .orElseThrow(() -> {
                                 throw new IllegalStateException("Column not found.");
                             });
-
+                    
                     tblChanger.changeColumns(listChanger ->
                             listChanger.createOrUpdate(colKey, colChanger -> colChanger.changeDefaultValue(defSup.get().toString()))
                     );
                 })
         );
     }
-
+    
     /**
      * @param expectedType Expected cause type.
-     * @param executable Executable that throws exception.
+     * @param executable   Executable that throws exception.
      */
     public <T extends Throwable> void assertThrowsWithCause(Class<T> expectedType, Executable executable) {
         Throwable ex = assertThrows(IgniteException.class, executable);
-
+        
         while (ex.getCause() != null) {
-            if (expectedType.isInstance(ex.getCause()))
+            if (expectedType.isInstance(ex.getCause())) {
                 return;
-
+            }
+            
             ex = ex.getCause();
         }
-
+        
         fail("Expected cause wasn't found.");
     }
 }