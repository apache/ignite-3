--- conflicted
+++ resolved
@@ -137,74 +137,27 @@
         List<Ignite> grid = startGrid();
         
         createTable(grid);
-<<<<<<< HEAD
-        
-        Assertions.assertThrows(InvalidTypeException.class, () -> {
-            grid.get(0).tables().alterTable(TABLE,
-                    tblChanger -> tblChanger.changeColumns(cols -> {
-                        final String colKey = tblChanger.columns().namedListKeys().stream()
-                                .filter(c -> "valInt".equals(tblChanger.columns().get(c).name()))
-                                .findFirst()
-                                .orElseThrow(() -> {
-                                    throw new IllegalStateException("Column not found.");
-                                });
-                        
-                        tblChanger.changeColumns(listChanger ->
-                                listChanger.createOrUpdate(colKey, colChanger -> colChanger.changeType(c -> c.changeType("STRING")))
-                        );
-                    })
-            );
-        });
-    }
-    
-    /**
-     * Check unsupported column nullability change.
-     */
-    @Disabled("https://issues.apache.org/jira/browse/IGNITE-15056")
-    @Test
-    public void testMakeColumnNonNullable() {
-        List<Ignite> grid = startGrid();
-        
-        createTable(grid);
-        
-        Assertions.assertThrows(InvalidTypeException.class, () -> {
-            grid.get(0).tables().alterTable(TABLE,
-                    tblChanger -> tblChanger.changeColumns(cols -> {
-                        final String colKey = tblChanger.columns().namedListKeys().stream()
-                                .filter(c -> "valInt".equals(tblChanger.columns().get(c).name()))
-                                .findFirst()
-                                .orElseThrow(() -> {
-                                    throw new IllegalStateException("Column not found.");
-                                });
-                        
-                        tblChanger.changeColumns(listChanger ->
-                                listChanger.createOrUpdate(colKey, colChanger -> colChanger.changeNullable(false))
-                        );
-                    })
-            );
-        });
-=======
-
+        
         assertColumnChangeFailed(grid, "valStr", c -> c.changeType(t -> t.changeType("UNKNOWN_TYPE")));
-
-        assertColumnChangeFailed(grid, "valInt", colChanger -> colChanger.changeType(t -> t.changeType(ColumnType.blobOf().typeSpec().name())));
-
+        
+        assertColumnChangeFailed(grid, "valInt",
+                colChanger -> colChanger.changeType(t -> t.changeType(ColumnType.blobOf().typeSpec().name())));
+        
         assertColumnChangeFailed(grid, "valInt", colChanger -> colChanger.changeType(t -> t.changePrecision(10)));
         assertColumnChangeFailed(grid, "valInt", colChanger -> colChanger.changeType(t -> t.changeScale(10)));
         assertColumnChangeFailed(grid, "valInt", colChanger -> colChanger.changeType(t -> t.changeLength(1)));
-
+        
         assertColumnChangeFailed(grid, "valBigInt", colChanger -> colChanger.changeType(t -> t.changePrecision(-1)));
         assertColumnChangeFailed(grid, "valBigInt", colChanger -> colChanger.changeType(t -> t.changePrecision(10)));
         assertColumnChangeFailed(grid, "valBigInt", colChanger -> colChanger.changeType(t -> t.changeScale(2)));
         assertColumnChangeFailed(grid, "valBigInt", colChanger -> colChanger.changeType(t -> t.changeLength(10)));
-
+        
         assertColumnChangeFailed(grid, "valDecimal", colChanger -> colChanger.changeType(c -> c.changePrecision(-1)));
         assertColumnChangeFailed(grid, "valDecimal", colChanger -> colChanger.changeType(c -> c.changePrecision(0)));
         assertColumnChangeFailed(grid, "valDecimal", colChanger -> colChanger.changeType(c -> c.changeScale(-2)));
         assertColumnChangeFailed(grid, "valDecimal", colChanger -> colChanger.changeType(c -> c.changePrecision(10)));
         assertColumnChangeFailed(grid, "valDecimal", colChanger -> colChanger.changeType(c -> c.changeScale(2)));
         assertColumnChangeFailed(grid, "valDecimal", colChanger -> colChanger.changeType(c -> c.changeLength(10)));
->>>>>>> 97c5197f
     }
     
     /**
@@ -215,29 +168,9 @@
         List<Ignite> grid = startGrid();
         
         createTable(grid);
-<<<<<<< HEAD
-        
-        Assertions.assertThrows(InvalidTypeException.class, () -> {
-            grid.get(0).tables().alterTable(TABLE,
-                    tblChanger -> tblChanger.changeColumns(cols -> {
-                        final String colKey = tblChanger.columns().namedListKeys().stream()
-                                .filter(c -> "valStr".equals(tblChanger.columns().get(c).name()))
-                                .findFirst()
-                                .orElseThrow(() -> {
-                                    throw new IllegalStateException("Column not found.");
-                                });
-                        
-                        tblChanger.changeColumns(listChanger ->
-                                listChanger.createOrUpdate(colKey, colChanger -> colChanger.changeNullable(true))
-                        );
-                    })
-            );
-        });
-=======
-
+        
         assertColumnChangeFailed(grid, "valStr", colChanger -> colChanger.changeNullable(true));
         assertColumnChangeFailed(grid, "valInt", colChanger -> colChanger.changeNullable(false));
->>>>>>> 97c5197f
     }
     
     /**
@@ -258,18 +191,12 @@
     protected void createTable(List<Ignite> nodes) {
         // Create table on node 0.
         TableDefinition schTbl1 = SchemaBuilders.tableBuilder("PUBLIC", "tbl1").columns(
-<<<<<<< HEAD
                 SchemaBuilders.column("key", ColumnType.INT64).asNonNull().build(),
                 SchemaBuilders.column("valInt", ColumnType.INT32).asNullable().build(),
+                SchemaBuilders.column("valBlob", ColumnType.blobOf()).asNullable().build(),
+                SchemaBuilders.column("valDecimal", ColumnType.decimalOf()).asNullable().build(),
+                SchemaBuilders.column("valBigInt", ColumnType.numberOf()).asNullable().build(),
                 SchemaBuilders.column("valStr", ColumnType.string()).withDefaultValueExpression("default").build()
-=======
-            SchemaBuilders.column("key", ColumnType.INT64).asNonNull().build(),
-            SchemaBuilders.column("valInt", ColumnType.INT32).asNullable().build(),
-            SchemaBuilders.column("valBlob", ColumnType.blobOf()).asNullable().build(),
-            SchemaBuilders.column("valDecimal", ColumnType.decimalOf()).asNullable().build(),
-            SchemaBuilders.column("valBigInt", ColumnType.numberOf()).asNullable().build(),
-            SchemaBuilders.column("valStr", ColumnType.string()).withDefaultValueExpression("default").build()
->>>>>>> 97c5197f
         ).withPrimaryKey("key").build();
         
         nodes.get(0).tables().createTable(
@@ -357,26 +284,26 @@
     /**
      * Ensure configuration validation failed.
      *
-     * @param grid Grid.
-     * @param colName Column to change.
+     * @param grid       Grid.
+     * @param colName    Column to change.
      * @param colChanger Column configuration changer.
      */
     private void assertColumnChangeFailed(List<Ignite> grid, String colName, Consumer<ColumnChange> colChanger) {
         Assertions.assertThrows(ConfigurationValidationException.class, () -> {
             grid.get(0).tables().alterTable(TABLE,
-                tblChanger -> tblChanger.changeColumns(cols -> {
-                    final String colKey = tblChanger.columns().namedListKeys().stream()
-                        .filter(c -> colName.equals(tblChanger.columns().get(c).name()))
-                        .findFirst()
-                        .orElseGet(() -> Assertions.fail("Column not found."));
-
-                    tblChanger.changeColumns(listChanger -> listChanger.createOrUpdate(colKey, colChanger)
-                    );
-                })
+                    tblChanger -> tblChanger.changeColumns(cols -> {
+                        final String colKey = tblChanger.columns().namedListKeys().stream()
+                                .filter(c -> colName.equals(tblChanger.columns().get(c).name()))
+                                .findFirst()
+                                .orElseGet(() -> Assertions.fail("Column not found."));
+                        
+                        tblChanger.changeColumns(listChanger -> listChanger.createOrUpdate(colKey, colChanger)
+                        );
+                    })
             );
         });
     }
-
+    
     /**
      * @param expectedType Expected cause type.
      * @param executable   Executable that throws exception.
