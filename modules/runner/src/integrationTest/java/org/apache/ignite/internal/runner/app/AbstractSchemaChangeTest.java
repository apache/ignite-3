/*
 * Licensed to the Apache Software Foundation (ASF) under one or more
 * contributor license agreements.  See the NOTICE file distributed with
 * this work for additional information regarding copyright ownership.
 * The ASF licenses this file to You under the Apache License, Version 2.0
 * (the "License"); you may not use this file except in compliance with
 * the License.  You may obtain a copy of the License at
 *
 *      http://www.apache.org/licenses/LICENSE-2.0
 *
 * Unless required by applicable law or agreed to in writing, software
 * distributed under the License is distributed on an "AS IS" BASIS,
 * WITHOUT WARRANTIES OR CONDITIONS OF ANY KIND, either express or implied.
 * See the License for the specific language governing permissions and
 * limitations under the License.
 */

package org.apache.ignite.internal.runner.app;

import static org.apache.ignite.internal.schema.configuration.SchemaConfigurationConverter.convert;
import static org.apache.ignite.internal.testframework.IgniteTestUtils.testNodeName;
<<<<<<< HEAD

import com.google.common.collect.Lists;
=======
import static org.junit.jupiter.api.Assertions.assertThrows;
import static org.junit.jupiter.api.Assertions.fail;

>>>>>>> a323c22d
import java.nio.file.Path;
import java.util.ArrayList;
import java.util.LinkedHashMap;
import java.util.List;
import java.util.Map;
import java.util.function.Consumer;
import java.util.function.Supplier;
import org.apache.ignite.Ignite;
import org.apache.ignite.IgnitionManager;
import org.apache.ignite.configuration.schemas.table.ColumnChange;
import org.apache.ignite.configuration.validation.ConfigurationValidationException;
import org.apache.ignite.internal.ItUtils;
import org.apache.ignite.internal.testframework.WorkDirectory;
import org.apache.ignite.internal.testframework.WorkDirectoryExtension;
import org.apache.ignite.internal.util.IgniteUtils;
import org.apache.ignite.lang.IgniteException;
import org.apache.ignite.schema.SchemaBuilders;
import org.apache.ignite.schema.definition.ColumnDefinition;
import org.apache.ignite.schema.definition.ColumnType;
import org.apache.ignite.schema.definition.TableDefinition;
import org.jetbrains.annotations.NotNull;
import org.junit.jupiter.api.AfterEach;
import org.junit.jupiter.api.Assertions;
import org.junit.jupiter.api.BeforeEach;
import org.junit.jupiter.api.Test;
import org.junit.jupiter.api.TestInfo;
import org.junit.jupiter.api.extension.ExtendWith;
<<<<<<< HEAD
=======
import org.junit.jupiter.api.function.Executable;
>>>>>>> a323c22d

/**
 * Ignition interface tests.
 */
@ExtendWith(WorkDirectoryExtension.class)
abstract class AbstractSchemaChangeTest {
    /** Table name. */
    public static final String TABLE = "PUBLIC.tbl1";
    
    /** Network ports of the test nodes. */
    private static final int[] PORTS = {3344, 3345, 3346};
<<<<<<< HEAD

=======
    
>>>>>>> a323c22d
    /** Nodes bootstrap configuration. */
    private final Map<String, String> nodesBootstrapCfg = new LinkedHashMap<>();
    
    /** Cluster nodes. */
    private final List<Ignite> clusterNodes = new ArrayList<>();
    
    /** Work directory */
    @WorkDirectory
    private Path workDir;
<<<<<<< HEAD

=======
    
>>>>>>> a323c22d
    /**
     *
     */
    @BeforeEach
    void setUp(TestInfo testInfo) {
        String node0Name = testNodeName(testInfo, PORTS[0]);
        String node1Name = testNodeName(testInfo, PORTS[1]);
        String node2Name = testNodeName(testInfo, PORTS[2]);
        
        nodesBootstrapCfg.put(
                node0Name,
                "{\n"
                        + "  node.metastorageNodes: [ \"" + node0Name + "\" ],\n"
                        + "  network: {\n"
<<<<<<< HEAD
                        + "    port: " + PORTS[0] + "\n"
                        + "    netClusterNodes: [ \"localhost:3344\", \"localhost:3345\", \"localhost:3346\" ]\n"
=======
                        + "    port: " + PORTS[0] + ",\n"
                        + "    nodeFinder: {\n"
                        + "      netClusterNodes: [ \"localhost:3344\", \"localhost:3345\", \"localhost:3346\" ]\n"
                        + "    }\n"
>>>>>>> a323c22d
                        + "  }\n"
                        + "}"
        );
        
        nodesBootstrapCfg.put(
                node1Name,
                "{\n"
                        + "  node.metastorageNodes: [ \"" + node0Name + "\" ],\n"
                        + "  network: {\n"
<<<<<<< HEAD
                        + "    port: " + PORTS[1] + "\n"
                        + "    netClusterNodes: [ \"localhost:3344\", \"localhost:3345\", \"localhost:3346\" ]\n"
=======
                        + "    port: " + PORTS[1] + ",\n"
                        + "    nodeFinder: {\n"
                        + "      netClusterNodes: [ \"localhost:3344\", \"localhost:3345\", \"localhost:3346\" ]\n"
                        + "    }\n"
>>>>>>> a323c22d
                        + "  }\n"
                        + "}"
        );
        
        nodesBootstrapCfg.put(
                node2Name,
                "{\n"
                        + "  node.metastorageNodes: [ \"" + node0Name + "\" ],\n"
                        + "  network: {\n"
<<<<<<< HEAD
                        + "    port: " + PORTS[2] + "\n"
                        + "    netClusterNodes: [ \"localhost:3344\", \"localhost:3345\", \"localhost:3346\" ]\n"
=======
                        + "    port: " + PORTS[2] + ",\n"
                        + "    nodeFinder: {\n"
                        + "      netClusterNodes: [ \"localhost:3344\", \"localhost:3345\", \"localhost:3346\" ]\n"
                        + "    }\n"
>>>>>>> a323c22d
                        + "  }\n"
                        + "}"
        );
    }
<<<<<<< HEAD

=======
    
>>>>>>> a323c22d
    /**
     *
     */
    @AfterEach
    void afterEach() throws Exception {
        IgniteUtils.closeAll(ItUtils.reverse(clusterNodes));
    }
    
    /**
     * Check unsupported column type change.
     */
    @Test
    public void testChangeColumnType() {
        List<Ignite> grid = startGrid();
<<<<<<< HEAD

        createTable(grid);

        Assertions.assertThrows(InvalidTypeException.class, () -> {
            grid.get(0).tables().alterTable(TABLE,
                    tblChanger -> tblChanger.changeColumns(cols -> {
                        final String colKey = tblChanger.columns().namedListKeys().stream()
                                .filter(c -> "valInt".equals(tblChanger.columns().get(c).name()))
                                .findFirst()
                                .orElseThrow(() -> {
                                    throw new IllegalStateException("Column not found.");
                                });

                        tblChanger.changeColumns(listChanger ->
                                listChanger.createOrUpdate(colKey, colChanger -> colChanger.changeType(c -> c.changeType("STRING")))
                        );
                    })
            );
        });
    }

    /**
     * Check unsupported column nullability change.
     */
    @Disabled("https://issues.apache.org/jira/browse/IGNITE-15056")
    @Test
    public void testMakeColumnNonNullable() {
        List<Ignite> grid = startGrid();

        createTable(grid);

        Assertions.assertThrows(InvalidTypeException.class, () -> {
            grid.get(0).tables().alterTable(TABLE,
                    tblChanger -> tblChanger.changeColumns(cols -> {
                        final String colKey = tblChanger.columns().namedListKeys().stream()
                                .filter(c -> "valInt".equals(tblChanger.columns().get(c).name()))
                                .findFirst()
                                .orElseThrow(() -> {
                                    throw new IllegalStateException("Column not found.");
                                });

                        tblChanger.changeColumns(listChanger ->
                                listChanger.createOrUpdate(colKey, colChanger -> colChanger.changeNullable(false))
                        );
                    })
            );
        });
=======
        
        createTable(grid);
        
        assertColumnChangeFailed(grid, "valStr", c -> c.changeType(t -> t.changeType("UNKNOWN_TYPE")));
        
        assertColumnChangeFailed(grid, "valInt",
                colChanger -> colChanger.changeType(t -> t.changeType(ColumnType.blobOf().typeSpec().name())));
        
        assertColumnChangeFailed(grid, "valInt", colChanger -> colChanger.changeType(t -> t.changePrecision(10)));
        assertColumnChangeFailed(grid, "valInt", colChanger -> colChanger.changeType(t -> t.changeScale(10)));
        assertColumnChangeFailed(grid, "valInt", colChanger -> colChanger.changeType(t -> t.changeLength(1)));
        
        assertColumnChangeFailed(grid, "valBigInt", colChanger -> colChanger.changeType(t -> t.changePrecision(-1)));
        assertColumnChangeFailed(grid, "valBigInt", colChanger -> colChanger.changeType(t -> t.changePrecision(10)));
        assertColumnChangeFailed(grid, "valBigInt", colChanger -> colChanger.changeType(t -> t.changeScale(2)));
        assertColumnChangeFailed(grid, "valBigInt", colChanger -> colChanger.changeType(t -> t.changeLength(10)));
        
        assertColumnChangeFailed(grid, "valDecimal", colChanger -> colChanger.changeType(c -> c.changePrecision(-1)));
        assertColumnChangeFailed(grid, "valDecimal", colChanger -> colChanger.changeType(c -> c.changePrecision(0)));
        assertColumnChangeFailed(grid, "valDecimal", colChanger -> colChanger.changeType(c -> c.changeScale(-2)));
        assertColumnChangeFailed(grid, "valDecimal", colChanger -> colChanger.changeType(c -> c.changePrecision(10)));
        assertColumnChangeFailed(grid, "valDecimal", colChanger -> colChanger.changeType(c -> c.changeScale(2)));
        assertColumnChangeFailed(grid, "valDecimal", colChanger -> colChanger.changeType(c -> c.changeLength(10)));
>>>>>>> a323c22d
    }
    
    /**
     * Check unsupported nullability change.
     */
    @Test
    public void testChangeColumnsNullability() {
        List<Ignite> grid = startGrid();
        
        createTable(grid);
<<<<<<< HEAD

        Assertions.assertThrows(InvalidTypeException.class, () -> {
            grid.get(0).tables().alterTable(TABLE,
                    tblChanger -> tblChanger.changeColumns(cols -> {
                        final String colKey = tblChanger.columns().namedListKeys().stream()
                                .filter(c -> "valStr".equals(tblChanger.columns().get(c).name()))
                                .findFirst()
                                .orElseThrow(() -> {
                                    throw new IllegalStateException("Column not found.");
                                });

                        tblChanger.changeColumns(listChanger ->
                                listChanger.createOrUpdate(colKey, colChanger -> colChanger.changeNullable(true))
                        );
                    })
            );
        });
=======
        
        assertColumnChangeFailed(grid, "valStr", colChanger -> colChanger.changeNullable(true));
        assertColumnChangeFailed(grid, "valInt", colChanger -> colChanger.changeNullable(false));
>>>>>>> a323c22d
    }
    
    /**
     * @return Grid nodes.
     */
    @NotNull
    protected List<Ignite> startGrid() {
        nodesBootstrapCfg.forEach((nodeName, configStr) ->
                clusterNodes.add(IgnitionManager.start(nodeName, configStr, workDir.resolve(nodeName)))
        );
        
        return clusterNodes;
    }
    
    /**
     * @param nodes Cluster nodes.
     */
    protected void createTable(List<Ignite> nodes) {
        // Create table on node 0.
        TableDefinition schTbl1 = SchemaBuilders.tableBuilder("PUBLIC", "tbl1").columns(
                SchemaBuilders.column("key", ColumnType.INT64).asNonNull().build(),
                SchemaBuilders.column("valInt", ColumnType.INT32).asNullable().build(),
<<<<<<< HEAD
=======
                SchemaBuilders.column("valBlob", ColumnType.blobOf()).asNullable().build(),
                SchemaBuilders.column("valDecimal", ColumnType.decimalOf()).asNullable().build(),
                SchemaBuilders.column("valBigInt", ColumnType.numberOf()).asNullable().build(),
>>>>>>> a323c22d
                SchemaBuilders.column("valStr", ColumnType.string()).withDefaultValueExpression("default").build()
        ).withPrimaryKey("key").build();
        
        nodes.get(0).tables().createTable(
                schTbl1.canonicalName(),
                tblCh -> convert(schTbl1, tblCh).changeReplicas(1).changePartitions(10)
        );
    }
    
    /**
     * @param nodes       Cluster nodes.
     * @param columnToAdd Column to add.
     */
    protected void addColumn(List<Ignite> nodes, ColumnDefinition columnToAdd) {
        nodes.get(0).tables().alterTable(TABLE,
                chng -> chng.changeColumns(cols -> {
                    int colIdx = chng.columns().namedListKeys().stream().mapToInt(Integer::parseInt).max().getAsInt() + 1;
<<<<<<< HEAD

=======
                    
>>>>>>> a323c22d
                    cols.create(String.valueOf(colIdx), colChg -> convert(columnToAdd, colChg));
                })
        );
    }
    
    /**
     * @param nodes   Cluster nodes.
     * @param colName Name of column to drop.
     */
    protected void dropColumn(List<Ignite> nodes, String colName) {
        nodes.get(0).tables().alterTable(TABLE,
                chng -> chng.changeColumns(cols -> {
                    cols.delete(chng.columns().namedListKeys().stream()
                            .filter(key -> colName.equals(chng.columns().get(key).name()))
                            .findAny()
                            .orElseThrow(() -> {
                                throw new IllegalStateException("Column not found.");
                            })
                    );
                })
        );
    }
    
    /**
     * @param nodes   Cluster nodes.
     * @param oldName Old column name.
     * @param newName New column name.
     */
    protected void renameColumn(List<Ignite> nodes, String oldName, String newName) {
        nodes.get(0).tables().alterTable(TABLE,
                tblChanger -> tblChanger.changeColumns(cols -> {
                    final String colKey = tblChanger.columns().namedListKeys().stream()
                            .filter(c -> oldName.equals(tblChanger.columns().get(c).name()))
                            .findFirst()
                            .orElseThrow(() -> {
                                throw new IllegalStateException("Column not found.");
                            });
<<<<<<< HEAD

=======
                    
>>>>>>> a323c22d
                    tblChanger.changeColumns(listChanger ->
                            listChanger.createOrUpdate(colKey, colChanger -> colChanger.changeName(newName))
                    );
                })
        );
    }
    
    /**
     * @param nodes   Cluster nodes.
     * @param colName Column name.
     * @param defSup  Default value supplier.
     */
    protected void changeDefault(List<Ignite> nodes, String colName, Supplier<Object> defSup) {
        nodes.get(0).tables().alterTable(TABLE,
                tblChanger -> tblChanger.changeColumns(cols -> {
                    final String colKey = tblChanger.columns().namedListKeys().stream()
                            .filter(c -> colName.equals(tblChanger.columns().get(c).name()))
                            .findFirst()
                            .orElseThrow(() -> {
                                throw new IllegalStateException("Column not found.");
                            });
<<<<<<< HEAD

=======
                    
>>>>>>> a323c22d
                    tblChanger.changeColumns(listChanger ->
                            listChanger.createOrUpdate(colKey, colChanger -> colChanger.changeDefaultValue(defSup.get().toString()))
                    );
                })
        );
    }
    
    /**
     * Ensure configuration validation failed.
     *
     * @param grid       Grid.
     * @param colName    Column to change.
     * @param colChanger Column configuration changer.
     */
    private void assertColumnChangeFailed(List<Ignite> grid, String colName, Consumer<ColumnChange> colChanger) {
        Assertions.assertThrows(ConfigurationValidationException.class, () -> {
            grid.get(0).tables().alterTable(TABLE,
                    tblChanger -> tblChanger.changeColumns(cols -> {
                        final String colKey = tblChanger.columns().namedListKeys().stream()
                                .filter(c -> colName.equals(tblChanger.columns().get(c).name()))
                                .findFirst()
                                .orElseGet(() -> Assertions.fail("Column not found."));
                        
                        tblChanger.changeColumns(listChanger -> listChanger.createOrUpdate(colKey, colChanger)
                        );
                    })
            );
        });
    }
    
    /**
     * @param expectedType Expected cause type.
     * @param executable   Executable that throws exception.
     */
    public <T extends Throwable> void assertThrowsWithCause(Class<T> expectedType, Executable executable) {
        Throwable ex = assertThrows(IgniteException.class, executable);
        
        while (ex.getCause() != null) {
            if (expectedType.isInstance(ex.getCause())) {
                return;
            }
            
            ex = ex.getCause();
        }
        
        fail("Expected cause wasn't found.");
    }
}<|MERGE_RESOLUTION|>--- conflicted
+++ resolved
@@ -19,14 +19,9 @@
 
 import static org.apache.ignite.internal.schema.configuration.SchemaConfigurationConverter.convert;
 import static org.apache.ignite.internal.testframework.IgniteTestUtils.testNodeName;
-<<<<<<< HEAD
-
-import com.google.common.collect.Lists;
-=======
 import static org.junit.jupiter.api.Assertions.assertThrows;
 import static org.junit.jupiter.api.Assertions.fail;
 
->>>>>>> a323c22d
 import java.nio.file.Path;
 import java.util.ArrayList;
 import java.util.LinkedHashMap;
@@ -54,10 +49,7 @@
 import org.junit.jupiter.api.Test;
 import org.junit.jupiter.api.TestInfo;
 import org.junit.jupiter.api.extension.ExtendWith;
-<<<<<<< HEAD
-=======
 import org.junit.jupiter.api.function.Executable;
->>>>>>> a323c22d
 
 /**
  * Ignition interface tests.
@@ -69,11 +61,7 @@
     
     /** Network ports of the test nodes. */
     private static final int[] PORTS = {3344, 3345, 3346};
-<<<<<<< HEAD
-
-=======
-    
->>>>>>> a323c22d
+    
     /** Nodes bootstrap configuration. */
     private final Map<String, String> nodesBootstrapCfg = new LinkedHashMap<>();
     
@@ -83,11 +71,7 @@
     /** Work directory */
     @WorkDirectory
     private Path workDir;
-<<<<<<< HEAD
-
-=======
-    
->>>>>>> a323c22d
+    
     /**
      *
      */
@@ -102,15 +86,10 @@
                 "{\n"
                         + "  node.metastorageNodes: [ \"" + node0Name + "\" ],\n"
                         + "  network: {\n"
-<<<<<<< HEAD
-                        + "    port: " + PORTS[0] + "\n"
-                        + "    netClusterNodes: [ \"localhost:3344\", \"localhost:3345\", \"localhost:3346\" ]\n"
-=======
                         + "    port: " + PORTS[0] + ",\n"
                         + "    nodeFinder: {\n"
                         + "      netClusterNodes: [ \"localhost:3344\", \"localhost:3345\", \"localhost:3346\" ]\n"
                         + "    }\n"
->>>>>>> a323c22d
                         + "  }\n"
                         + "}"
         );
@@ -120,15 +99,10 @@
                 "{\n"
                         + "  node.metastorageNodes: [ \"" + node0Name + "\" ],\n"
                         + "  network: {\n"
-<<<<<<< HEAD
-                        + "    port: " + PORTS[1] + "\n"
-                        + "    netClusterNodes: [ \"localhost:3344\", \"localhost:3345\", \"localhost:3346\" ]\n"
-=======
                         + "    port: " + PORTS[1] + ",\n"
                         + "    nodeFinder: {\n"
                         + "      netClusterNodes: [ \"localhost:3344\", \"localhost:3345\", \"localhost:3346\" ]\n"
                         + "    }\n"
->>>>>>> a323c22d
                         + "  }\n"
                         + "}"
         );
@@ -138,24 +112,15 @@
                 "{\n"
                         + "  node.metastorageNodes: [ \"" + node0Name + "\" ],\n"
                         + "  network: {\n"
-<<<<<<< HEAD
-                        + "    port: " + PORTS[2] + "\n"
-                        + "    netClusterNodes: [ \"localhost:3344\", \"localhost:3345\", \"localhost:3346\" ]\n"
-=======
                         + "    port: " + PORTS[2] + ",\n"
                         + "    nodeFinder: {\n"
                         + "      netClusterNodes: [ \"localhost:3344\", \"localhost:3345\", \"localhost:3346\" ]\n"
                         + "    }\n"
->>>>>>> a323c22d
                         + "  }\n"
                         + "}"
         );
     }
-<<<<<<< HEAD
-
-=======
-    
->>>>>>> a323c22d
+    
     /**
      *
      */
@@ -170,55 +135,6 @@
     @Test
     public void testChangeColumnType() {
         List<Ignite> grid = startGrid();
-<<<<<<< HEAD
-
-        createTable(grid);
-
-        Assertions.assertThrows(InvalidTypeException.class, () -> {
-            grid.get(0).tables().alterTable(TABLE,
-                    tblChanger -> tblChanger.changeColumns(cols -> {
-                        final String colKey = tblChanger.columns().namedListKeys().stream()
-                                .filter(c -> "valInt".equals(tblChanger.columns().get(c).name()))
-                                .findFirst()
-                                .orElseThrow(() -> {
-                                    throw new IllegalStateException("Column not found.");
-                                });
-
-                        tblChanger.changeColumns(listChanger ->
-                                listChanger.createOrUpdate(colKey, colChanger -> colChanger.changeType(c -> c.changeType("STRING")))
-                        );
-                    })
-            );
-        });
-    }
-
-    /**
-     * Check unsupported column nullability change.
-     */
-    @Disabled("https://issues.apache.org/jira/browse/IGNITE-15056")
-    @Test
-    public void testMakeColumnNonNullable() {
-        List<Ignite> grid = startGrid();
-
-        createTable(grid);
-
-        Assertions.assertThrows(InvalidTypeException.class, () -> {
-            grid.get(0).tables().alterTable(TABLE,
-                    tblChanger -> tblChanger.changeColumns(cols -> {
-                        final String colKey = tblChanger.columns().namedListKeys().stream()
-                                .filter(c -> "valInt".equals(tblChanger.columns().get(c).name()))
-                                .findFirst()
-                                .orElseThrow(() -> {
-                                    throw new IllegalStateException("Column not found.");
-                                });
-
-                        tblChanger.changeColumns(listChanger ->
-                                listChanger.createOrUpdate(colKey, colChanger -> colChanger.changeNullable(false))
-                        );
-                    })
-            );
-        });
-=======
         
         createTable(grid);
         
@@ -242,7 +158,6 @@
         assertColumnChangeFailed(grid, "valDecimal", colChanger -> colChanger.changeType(c -> c.changePrecision(10)));
         assertColumnChangeFailed(grid, "valDecimal", colChanger -> colChanger.changeType(c -> c.changeScale(2)));
         assertColumnChangeFailed(grid, "valDecimal", colChanger -> colChanger.changeType(c -> c.changeLength(10)));
->>>>>>> a323c22d
     }
     
     /**
@@ -253,29 +168,9 @@
         List<Ignite> grid = startGrid();
         
         createTable(grid);
-<<<<<<< HEAD
-
-        Assertions.assertThrows(InvalidTypeException.class, () -> {
-            grid.get(0).tables().alterTable(TABLE,
-                    tblChanger -> tblChanger.changeColumns(cols -> {
-                        final String colKey = tblChanger.columns().namedListKeys().stream()
-                                .filter(c -> "valStr".equals(tblChanger.columns().get(c).name()))
-                                .findFirst()
-                                .orElseThrow(() -> {
-                                    throw new IllegalStateException("Column not found.");
-                                });
-
-                        tblChanger.changeColumns(listChanger ->
-                                listChanger.createOrUpdate(colKey, colChanger -> colChanger.changeNullable(true))
-                        );
-                    })
-            );
-        });
-=======
         
         assertColumnChangeFailed(grid, "valStr", colChanger -> colChanger.changeNullable(true));
         assertColumnChangeFailed(grid, "valInt", colChanger -> colChanger.changeNullable(false));
->>>>>>> a323c22d
     }
     
     /**
@@ -298,12 +193,9 @@
         TableDefinition schTbl1 = SchemaBuilders.tableBuilder("PUBLIC", "tbl1").columns(
                 SchemaBuilders.column("key", ColumnType.INT64).asNonNull().build(),
                 SchemaBuilders.column("valInt", ColumnType.INT32).asNullable().build(),
-<<<<<<< HEAD
-=======
                 SchemaBuilders.column("valBlob", ColumnType.blobOf()).asNullable().build(),
                 SchemaBuilders.column("valDecimal", ColumnType.decimalOf()).asNullable().build(),
                 SchemaBuilders.column("valBigInt", ColumnType.numberOf()).asNullable().build(),
->>>>>>> a323c22d
                 SchemaBuilders.column("valStr", ColumnType.string()).withDefaultValueExpression("default").build()
         ).withPrimaryKey("key").build();
         
@@ -321,11 +213,7 @@
         nodes.get(0).tables().alterTable(TABLE,
                 chng -> chng.changeColumns(cols -> {
                     int colIdx = chng.columns().namedListKeys().stream().mapToInt(Integer::parseInt).max().getAsInt() + 1;
-<<<<<<< HEAD
-
-=======
                     
->>>>>>> a323c22d
                     cols.create(String.valueOf(colIdx), colChg -> convert(columnToAdd, colChg));
                 })
         );
@@ -363,11 +251,7 @@
                             .orElseThrow(() -> {
                                 throw new IllegalStateException("Column not found.");
                             });
-<<<<<<< HEAD
-
-=======
                     
->>>>>>> a323c22d
                     tblChanger.changeColumns(listChanger ->
                             listChanger.createOrUpdate(colKey, colChanger -> colChanger.changeName(newName))
                     );
@@ -389,11 +273,7 @@
                             .orElseThrow(() -> {
                                 throw new IllegalStateException("Column not found.");
                             });
-<<<<<<< HEAD
-
-=======
                     
->>>>>>> a323c22d
                     tblChanger.changeColumns(listChanger ->
                             listChanger.createOrUpdate(colKey, colChanger -> colChanger.changeDefaultValue(defSup.get().toString()))
                     );
