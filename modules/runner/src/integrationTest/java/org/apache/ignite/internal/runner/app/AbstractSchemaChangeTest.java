--- conflicted
+++ resolved
@@ -276,7 +276,23 @@
     }
 
     /**
-<<<<<<< HEAD
+     * @param expectedType Expected cause type.
+     * @param executable Executable that throws exception.
+     */
+    public <T extends Throwable> void assertThrowsWithCause(Class<T> expectedType, Executable executable) {
+        Throwable ex = assertThrows(IgniteException.class, executable);
+
+        while (ex.getCause() != null) {
+            if (expectedType.isInstance(ex.getCause()))
+                return;
+
+            ex = ex.getCause();
+        }
+
+        fail("Expected cause wasn't found.");
+    }
+
+    /**
      * Ensure configuration validation failed.
      *
      * @param grid Grid.
@@ -297,21 +313,5 @@
                 })
             );
         });
-=======
-     * @param expectedType Expected cause type.
-     * @param executable Executable that throws exception.
-     */
-    public <T extends Throwable> void assertThrowsWithCause(Class<T> expectedType, Executable executable) {
-        Throwable ex = assertThrows(IgniteException.class, executable);
-
-        while (ex.getCause() != null) {
-            if (expectedType.isInstance(ex.getCause()))
-                return;
-
-            ex = ex.getCause();
-        }
-
-        fail("Expected cause wasn't found.");
->>>>>>> 808173f8
     }
 }