--- conflicted
+++ resolved
@@ -17,20 +17,13 @@
 
 package org.apache.ignite.internal.runner.app;
 
-import static org.apache.ignite.internal.schema.configuration.SchemaConfigurationConverter.convert;
-import static org.apache.ignite.internal.testframework.IgniteTestUtils.testNodeName;
-
-import com.google.common.collect.Lists;
 import java.nio.file.Path;
 import java.util.ArrayList;
 import java.util.LinkedHashMap;
 import java.util.List;
 import java.util.Map;
 import java.util.function.Supplier;
-<<<<<<< HEAD
-=======
-
->>>>>>> c086555b
+
 import org.apache.ignite.Ignite;
 import org.apache.ignite.IgnitionManager;
 import org.apache.ignite.internal.ITUtils;
@@ -51,6 +44,9 @@
 import org.junit.jupiter.api.TestInfo;
 import org.junit.jupiter.api.extension.ExtendWith;
 
+import static org.apache.ignite.internal.schema.configuration.SchemaConfigurationConverter.convert;
+import static org.apache.ignite.internal.testframework.IgniteTestUtils.testNodeName;
+
 /**
  * Ignition interface tests.
  */
@@ -60,7 +56,7 @@
     public static final String TABLE = "PUBLIC.tbl1";
 
     /** Network ports of the test nodes. */
-    private static final int[] PORTS = {3344, 3345, 3346};
+    private static final int[] PORTS = { 3344, 3345, 3346 };
 
     /** Nodes bootstrap configuration. */
     private final Map<String, String> nodesBootstrapCfg = new LinkedHashMap<>();
@@ -72,9 +68,7 @@
     @WorkDirectory
     private Path workDir;
 
-    /**
-     *
-     */
+    /** */
     @BeforeEach
     void setUp(TestInfo testInfo) {
         String node0Name = testNodeName(testInfo, PORTS[0]);
@@ -82,38 +76,6 @@
         String node2Name = testNodeName(testInfo, PORTS[2]);
 
         nodesBootstrapCfg.put(
-<<<<<<< HEAD
-                node0Name,
-                "{\n"
-                        + "  node.metastorageNodes: [ \"" + node0Name + "\" ],\n"
-                        + "  network: {\n"
-                        + "    port: " + PORTS[0] + "\n"
-                        + "    netClusterNodes: [ \"localhost:3344\", \"localhost:3345\", \"localhost:3346\" ]\n"
-                        + "  }\n"
-                        + "}"
-        );
-
-        nodesBootstrapCfg.put(
-                node1Name,
-                "{\n"
-                        + "  node.metastorageNodes: [ \"" + node0Name + "\" ],\n"
-                        + "  network: {\n"
-                        + "    port: " + PORTS[1] + "\n"
-                        + "    netClusterNodes: [ \"localhost:3344\", \"localhost:3345\", \"localhost:3346\" ]\n"
-                        + "  }\n"
-                        + "}"
-        );
-
-        nodesBootstrapCfg.put(
-                node2Name,
-                "{\n"
-                        + "  node.metastorageNodes: [ \"" + node0Name + "\" ],\n"
-                        + "  network: {\n"
-                        + "    port: " + PORTS[2] + "\n"
-                        + "    netClusterNodes: [ \"localhost:3344\", \"localhost:3345\", \"localhost:3346\" ]\n"
-                        + "  }\n"
-                        + "}"
-=======
             node0Name,
             "{\n" +
             "  node.metastorageNodes: [ \"" + node0Name + "\" ],\n" +
@@ -150,13 +112,10 @@
             "    }\n" +
             "  }\n" +
             "}"
->>>>>>> c086555b
-        );
-    }
-
-    /**
-     *
-     */
+        );
+    }
+
+    /** */
     @AfterEach
     void afterEach() throws Exception {
         IgniteUtils.closeAll(ITUtils.reverse(clusterNodes));
@@ -174,18 +133,18 @@
 
         Assertions.assertThrows(InvalidTypeException.class, () -> {
             grid.get(0).tables().alterTable(TABLE,
-                    tblChanger -> tblChanger.changeColumns(cols -> {
-                        final String colKey = tblChanger.columns().namedListKeys().stream()
-                                .filter(c -> "valInt".equals(tblChanger.columns().get(c).name()))
-                                .findFirst()
-                                .orElseThrow(() -> {
-                                    throw new IllegalStateException("Column not found.");
-                                });
-
-                        tblChanger.changeColumns(listChanger ->
-                                listChanger.createOrUpdate(colKey, colChanger -> colChanger.changeType(c -> c.changeType("STRING")))
-                        );
-                    })
+                tblChanger -> tblChanger.changeColumns(cols -> {
+                    final String colKey = tblChanger.columns().namedListKeys().stream()
+                        .filter(c -> "valInt".equals(tblChanger.columns().get(c).name()))
+                        .findFirst()
+                        .orElseThrow(() -> {
+                            throw new IllegalStateException("Column not found.");
+                        });
+
+                    tblChanger.changeColumns(listChanger ->
+                        listChanger.createOrUpdate(colKey, colChanger -> colChanger.changeType(c -> c.changeType("STRING")))
+                    );
+                })
             );
         });
     }
@@ -202,18 +161,18 @@
 
         Assertions.assertThrows(InvalidTypeException.class, () -> {
             grid.get(0).tables().alterTable(TABLE,
-                    tblChanger -> tblChanger.changeColumns(cols -> {
-                        final String colKey = tblChanger.columns().namedListKeys().stream()
-                                .filter(c -> "valInt".equals(tblChanger.columns().get(c).name()))
-                                .findFirst()
-                                .orElseThrow(() -> {
-                                    throw new IllegalStateException("Column not found.");
-                                });
-
-                        tblChanger.changeColumns(listChanger ->
-                                listChanger.createOrUpdate(colKey, colChanger -> colChanger.changeNullable(false))
-                        );
-                    })
+                tblChanger -> tblChanger.changeColumns(cols -> {
+                    final String colKey = tblChanger.columns().namedListKeys().stream()
+                        .filter(c -> "valInt".equals(tblChanger.columns().get(c).name()))
+                        .findFirst()
+                        .orElseThrow(() -> {
+                            throw new IllegalStateException("Column not found.");
+                        });
+
+                    tblChanger.changeColumns(listChanger ->
+                        listChanger.createOrUpdate(colKey, colChanger -> colChanger.changeNullable(false))
+                    );
+                })
             );
         });
     }
@@ -230,18 +189,18 @@
 
         Assertions.assertThrows(InvalidTypeException.class, () -> {
             grid.get(0).tables().alterTable(TABLE,
-                    tblChanger -> tblChanger.changeColumns(cols -> {
-                        final String colKey = tblChanger.columns().namedListKeys().stream()
-                                .filter(c -> "valStr".equals(tblChanger.columns().get(c).name()))
-                                .findFirst()
-                                .orElseThrow(() -> {
-                                    throw new IllegalStateException("Column not found.");
-                                });
-
-                        tblChanger.changeColumns(listChanger ->
-                                listChanger.createOrUpdate(colKey, colChanger -> colChanger.changeNullable(true))
-                        );
-                    })
+                tblChanger -> tblChanger.changeColumns(cols -> {
+                    final String colKey = tblChanger.columns().namedListKeys().stream()
+                        .filter(c -> "valStr".equals(tblChanger.columns().get(c).name()))
+                        .findFirst()
+                        .orElseThrow(() -> {
+                            throw new IllegalStateException("Column not found.");
+                        });
+
+                    tblChanger.changeColumns(listChanger ->
+                        listChanger.createOrUpdate(colKey, colChanger -> colChanger.changeNullable(true))
+                    );
+                })
             );
         });
     }
@@ -249,10 +208,9 @@
     /**
      * @return Grid nodes.
      */
-    @NotNull
-    protected List<Ignite> startGrid() {
+    @NotNull protected List<Ignite> startGrid() {
         nodesBootstrapCfg.forEach((nodeName, configStr) ->
-                clusterNodes.add(IgnitionManager.start(nodeName, configStr, workDir.resolve(nodeName)))
+            clusterNodes.add(IgnitionManager.start(nodeName, configStr, workDir.resolve(nodeName)))
         );
 
         return clusterNodes;
@@ -264,90 +222,90 @@
     protected void createTable(List<Ignite> nodes) {
         // Create table on node 0.
         TableDefinition schTbl1 = SchemaBuilders.tableBuilder("PUBLIC", "tbl1").columns(
-                SchemaBuilders.column("key", ColumnType.INT64).asNonNull().build(),
-                SchemaBuilders.column("valInt", ColumnType.INT32).asNullable().build(),
-                SchemaBuilders.column("valStr", ColumnType.string()).withDefaultValueExpression("default").build()
+            SchemaBuilders.column("key", ColumnType.INT64).asNonNull().build(),
+            SchemaBuilders.column("valInt", ColumnType.INT32).asNullable().build(),
+            SchemaBuilders.column("valStr", ColumnType.string()).withDefaultValueExpression("default").build()
         ).withPrimaryKey("key").build();
 
         nodes.get(0).tables().createTable(
-                schTbl1.canonicalName(),
-                tblCh -> convert(schTbl1, tblCh).changeReplicas(1).changePartitions(10)
-        );
-    }
-
-    /**
-     * @param nodes       Cluster nodes.
+            schTbl1.canonicalName(),
+            tblCh -> convert(schTbl1, tblCh).changeReplicas(1).changePartitions(10)
+        );
+    }
+
+    /**
+     * @param nodes Cluster nodes.
      * @param columnToAdd Column to add.
      */
     protected void addColumn(List<Ignite> nodes, ColumnDefinition columnToAdd) {
         nodes.get(0).tables().alterTable(TABLE,
-                chng -> chng.changeColumns(cols -> {
-                    int colIdx = chng.columns().namedListKeys().stream().mapToInt(Integer::parseInt).max().getAsInt() + 1;
-
-                    cols.create(String.valueOf(colIdx), colChg -> convert(columnToAdd, colChg));
-                })
-        );
-    }
-
-    /**
-     * @param nodes   Cluster nodes.
+            chng -> chng.changeColumns(cols -> {
+                int colIdx = chng.columns().namedListKeys().stream().mapToInt(Integer::parseInt).max().getAsInt() + 1;
+
+                cols.create(String.valueOf(colIdx), colChg -> convert(columnToAdd, colChg));
+            })
+        );
+    }
+
+    /**
+     * @param nodes Cluster nodes.
      * @param colName Name of column to drop.
      */
     protected void dropColumn(List<Ignite> nodes, String colName) {
         nodes.get(0).tables().alterTable(TABLE,
-                chng -> chng.changeColumns(cols -> {
-                    cols.delete(chng.columns().namedListKeys().stream()
-                            .filter(key -> colName.equals(chng.columns().get(key).name()))
-                            .findAny()
-                            .orElseThrow(() -> {
-                                throw new IllegalStateException("Column not found.");
-                            })
-                    );
-                })
-        );
-    }
-
-    /**
-     * @param nodes   Cluster nodes.
+            chng -> chng.changeColumns(cols -> {
+                cols.delete(chng.columns().namedListKeys().stream()
+                    .filter(key -> colName.equals(chng.columns().get(key).name()))
+                    .findAny()
+                    .orElseThrow(() -> {
+                        throw new IllegalStateException("Column not found.");
+                    })
+                );
+            })
+        );
+    }
+
+    /**
+     * @param nodes Cluster nodes.
      * @param oldName Old column name.
      * @param newName New column name.
      */
     protected void renameColumn(List<Ignite> nodes, String oldName, String newName) {
         nodes.get(0).tables().alterTable(TABLE,
-                tblChanger -> tblChanger.changeColumns(cols -> {
-                    final String colKey = tblChanger.columns().namedListKeys().stream()
-                            .filter(c -> oldName.equals(tblChanger.columns().get(c).name()))
-                            .findFirst()
-                            .orElseThrow(() -> {
-                                throw new IllegalStateException("Column not found.");
-                            });
-
-                    tblChanger.changeColumns(listChanger ->
-                            listChanger.createOrUpdate(colKey, colChanger -> colChanger.changeName(newName))
-                    );
-                })
-        );
-    }
-
-    /**
-     * @param nodes   Cluster nodes.
+            tblChanger -> tblChanger.changeColumns(cols -> {
+                final String colKey = tblChanger.columns().namedListKeys().stream()
+                    .filter(c -> oldName.equals(tblChanger.columns().get(c).name()))
+                    .findFirst()
+                    .orElseThrow(() -> {
+                        throw new IllegalStateException("Column not found.");
+                    });
+
+                tblChanger.changeColumns(listChanger ->
+                    listChanger.createOrUpdate(colKey, colChanger -> colChanger.changeName(newName))
+                );
+            })
+        );
+    }
+
+    /**
+     * @param nodes Cluster nodes.
      * @param colName Column name.
-     * @param defSup  Default value supplier.
+     * @param defSup Default value supplier.
      */
     protected void changeDefault(List<Ignite> nodes, String colName, Supplier<Object> defSup) {
         nodes.get(0).tables().alterTable(TABLE,
-                tblChanger -> tblChanger.changeColumns(cols -> {
-                    final String colKey = tblChanger.columns().namedListKeys().stream()
-                            .filter(c -> colName.equals(tblChanger.columns().get(c).name()))
-                            .findFirst()
-                            .orElseThrow(() -> {
-                                throw new IllegalStateException("Column not found.");
-                            });
-
-                    tblChanger.changeColumns(listChanger ->
-                            listChanger.createOrUpdate(colKey, colChanger -> colChanger.changeDefaultValue(defSup.get().toString()))
-                    );
-                })
+            tblChanger -> tblChanger.changeColumns(cols -> {
+                final String colKey = tblChanger.columns().namedListKeys().stream()
+                    .filter(c -> colName.equals(tblChanger.columns().get(c).name()))
+                    .findFirst()
+                    .orElseThrow(() -> {
+                        throw new IllegalStateException("Column not found.");
+                    });
+
+                tblChanger.changeColumns(listChanger ->
+                    listChanger.createOrUpdate(colKey, colChanger -> colChanger.changeDefaultValue(defSup.get().toString()))
+                );
+            })
         );
     }
 }