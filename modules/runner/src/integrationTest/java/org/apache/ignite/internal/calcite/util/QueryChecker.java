/*
 * Licensed to the Apache Software Foundation (ASF) under one or more
 * contributor license agreements.  See the NOTICE file distributed with
 * this work for additional information regarding copyright ownership.
 * The ASF licenses this file to You under the Apache License, Version 2.0
 * (the "License"); you may not use this file except in compliance with
 * the License.  You may obtain a copy of the License at
 *
 *      http://www.apache.org/licenses/LICENSE-2.0
 *
 * Unless required by applicable law or agreed to in writing, software
 * distributed under the License is distributed on an "AS IS" BASIS,
 * WITHOUT WARRANTIES OR CONDITIONS OF ANY KIND, either express or implied.
 * See the License for the specific language governing permissions and
 * limitations under the License.
 */

package org.apache.ignite.internal.calcite.util;

import static org.apache.ignite.internal.calcite.util.Commons.getAllFromCursor;
import static org.apache.ignite.internal.util.ArrayUtils.OBJECT_EMPTY_ARRAY;
import static org.apache.ignite.internal.util.ArrayUtils.nullOrEmpty;
import static org.hamcrest.CoreMatchers.equalTo;
import static org.hamcrest.MatcherAssert.assertThat;
import static org.junit.jupiter.api.Assertions.assertEquals;
import static org.junit.jupiter.api.Assertions.fail;

import java.lang.reflect.Type;
import java.util.ArrayList;
import java.util.Arrays;
import java.util.Collection;
import java.util.Collections;
import java.util.Comparator;
import java.util.Iterator;
import java.util.List;
import java.util.regex.Pattern;
import java.util.stream.Collectors;
<<<<<<< HEAD
import org.apache.calcite.rel.type.RelDataTypeField;
=======
>>>>>>> a323c22d
import org.apache.ignite.internal.processors.query.calcite.QueryProcessor;
import org.apache.ignite.internal.processors.query.calcite.ResultFieldMetadata;
import org.apache.ignite.internal.processors.query.calcite.SqlCursor;
import org.apache.ignite.internal.util.CollectionUtils;
import org.apache.ignite.internal.util.Cursor;
import org.hamcrest.CoreMatchers;
import org.hamcrest.Matcher;
import org.hamcrest.core.SubstringMatcher;
import org.jetbrains.annotations.Nullable;

/**
 * Query checker.
 */
public abstract class QueryChecker {
    /** Partition release timeout. */
    private static final long PART_RELEASE_TIMEOUT = 5_000L;
    
    /**
     * Ignite table scan matcher.
     *
     * @param schema  Schema name.
     * @param tblName Table name.
     * @return Matcher.
     */
    public static Matcher<String> containsTableScan(String schema, String tblName) {
        return containsSubPlan("IgniteTableScan(table=[[" + schema + ", " + tblName + "]]");
    }
    
    /**
     * Ignite index scan matcher.
     *
     * @param schema  Schema name.
     * @param tblName Table name.
     * @return Matcher.
     */
    public static Matcher<String> containsIndexScan(String schema, String tblName) {
        return containsSubPlan("IgniteIndexScan(table=[[" + schema + ", " + tblName + "]]");
    }
    
    /**
     * Ignite index scan matcher.
     *
     * @param schema  Schema name.
     * @param tblName Table name.
     * @param idxName Index name.
     * @return Matcher.
     */
    public static Matcher<String> containsIndexScan(String schema, String tblName, String idxName) {
        return containsSubPlan("IgniteIndexScan(table=[[" + schema + ", " + tblName + "]], index=[" + idxName + ']');
    }
    
    /**
     * Ignite table|index scan with projects unmatcher.
     *
     * @param schema  Schema name.
     * @param tblName Table name.
     * @return Matcher.
     */
    public static Matcher<String> notContainsProject(String schema, String tblName) {
<<<<<<< HEAD
        return CoreMatchers.not(containsSubPlan("Scan(table=[[" + schema + ", " + tblName + "]], " + "requiredColunms="));
=======
        return CoreMatchers.not(containsSubPlan("Scan(table=[[" + schema + ", "
                + tblName + "]], " + "requiredColunms="));
>>>>>>> a323c22d
    }
    
    /**
     * {@link #containsProject(String, String, int...)} reverter.
     */
    public static Matcher<String> notContainsProject(String schema, String tblName, int... requiredColunms) {
        return CoreMatchers.not(containsProject(schema, tblName, requiredColunms));
    }
    
    /**
     * Ignite table|index scan with projects matcher.
     *
     * @param schema          Schema name.
     * @param tblName         Table name.
     * @param requiredColunms columns in projection.
     * @return Matcher.
     */
    public static Matcher<String> containsProject(String schema, String tblName, int... requiredColunms) {
        Matcher<String> res = matches(".*Ignite(Table|Index)Scan\\(table=\\[\\[" + schema + ", "
                + tblName + "\\]\\], " + ".*requiredColumns=\\[\\{"
                + Arrays.toString(requiredColunms)
                        .replaceAll("\\[", "")
                        .replaceAll("]", "") + "\\}\\].*");
        return res;
    }
    
    /**
     * Ignite table|index scan with only one project matcher.
     *
     * @param schema          Schema name.
     * @param tblName         Table name.
     * @param requiredColunms columns in projection.
     * @return Matcher.
     */
    public static Matcher<String> containsOneProject(String schema, String tblName, int... requiredColunms) {
        return matchesOnce(".*Ignite(Table|Index)Scan\\(table=\\[\\[" + schema + ", "
                + tblName + "\\]\\], " + ".*requiredColumns=\\[\\{"
                + Arrays.toString(requiredColunms)
                        .replaceAll("\\[", "")
                        .replaceAll("]", "") + "\\}\\].*");
    }
    
    /**
     * Ignite table|index scan with any project matcher.
     *
     * @param schema  Schema name.
     * @param tblName Table name.
     * @return Matcher.
     */
    public static Matcher<String> containsAnyProject(String schema, String tblName) {
        return matchesOnce(".*Ignite(Table|Index)Scan\\(table=\\[\\[" + schema + ", "
                + tblName + "\\]\\],.*requiredColumns=\\[\\{(\\d|\\W|,)+\\}\\].*");
    }
    
    /**
     * Sub plan matcher.
     *
     * @param subPlan Subplan.
     * @return Matcher.
     */
    public static Matcher<String> containsSubPlan(String subPlan) {
        return CoreMatchers.containsString(subPlan);
    }
<<<<<<< HEAD

=======
    
>>>>>>> a323c22d
    /**
     *
     */
    public static Matcher<String> matches(final String substring) {
        return new SubstringMatcher("contains", false, substring) {
            /** {@inheritDoc} */
            @Override
<<<<<<< HEAD
            protected boolean evalSubstringOf(String item) {
                item = item.replaceAll("\n", "");

                return item.matches(substring);
            }
        };
    }

=======
            protected boolean evalSubstringOf(String strIn) {
                strIn = strIn.replaceAll("\n", "");
                
                return strIn.matches(substring);
            }
        };
    }
    
>>>>>>> a323c22d
    /**
     *
     */
    public QueryChecker matches(Matcher<String>... planMatcher) {
        Collections.addAll(planMatchers, planMatcher);
<<<<<<< HEAD

        return this;
    }

=======
        
        return this;
    }
    
>>>>>>> a323c22d
    /** Matches only one occurrence. */
    public static Matcher<String> matchesOnce(final String substring) {
        return new SubstringMatcher("contains once", false, substring) {
            /** {@inheritDoc} */
            @Override
<<<<<<< HEAD
            protected boolean evalSubstringOf(String item) {
                item = item.replaceAll("\n", "");

                return containsOnce(item, substring);
=======
            protected boolean evalSubstringOf(String strIn) {
                strIn = strIn.replaceAll("\n", "");
                
                return containsOnce(strIn, substring);
>>>>>>> a323c22d
            }
        };
    }
    
    /** Check only single matching. */
    public static boolean containsOnce(final String s, final CharSequence substring) {
        Pattern pattern = Pattern.compile(substring.toString());
        java.util.regex.Matcher matcher = pattern.matcher(s);
<<<<<<< HEAD

        if (matcher.find()) {
            return !matcher.find();
        }

=======
    
        if (matcher.find()) {
            return !matcher.find();
        }
        
>>>>>>> a323c22d
        return false;
    }
    
    /**
     * Ignite any index can matcher.
     *
     * @param schema   Schema name.
     * @param tblName  Table name.
     * @param idxNames Index names.
     * @return Matcher.
     */
    public static Matcher<String> containsAnyScan(final String schema, final String tblName, String... idxNames) {
        if (nullOrEmpty(idxNames)) {
            return matchesOnce(".*Ignite(Table|Index)Scan\\(table=\\[\\[" + schema + ", " + tblName + "\\]\\].*");
        }
<<<<<<< HEAD

=======
        
>>>>>>> a323c22d
        return CoreMatchers.anyOf(
                Arrays.stream(idxNames).map(idx -> containsIndexScan(schema, tblName, idx)).collect(Collectors.toList())
        );
    }
<<<<<<< HEAD

=======
    
>>>>>>> a323c22d
    /**
     *
     */
    private final String qry;
<<<<<<< HEAD

=======
    
>>>>>>> a323c22d
    /**
     *
     */
    private final ArrayList<Matcher<String>> planMatchers = new ArrayList<>();
<<<<<<< HEAD

=======
    
>>>>>>> a323c22d
    /**
     *
     */
    private List<List<?>> expectedResult;
<<<<<<< HEAD

=======
    
>>>>>>> a323c22d
    /**
     *
     */
    private List<String> expectedColumnNames;
<<<<<<< HEAD

=======
    
>>>>>>> a323c22d
    /**
     *
     */
    private List<Type> expectedColumnTypes;
<<<<<<< HEAD

=======
    
>>>>>>> a323c22d
    /**
     *
     */
    private boolean ordered;
<<<<<<< HEAD

=======
    
>>>>>>> a323c22d
    /**
     *
     */
    private Object[] params = OBJECT_EMPTY_ARRAY;
<<<<<<< HEAD

=======
    
>>>>>>> a323c22d
    /**
     *
     */
    private String exactPlan;
<<<<<<< HEAD

=======
    
>>>>>>> a323c22d
    /**
     *
     */
    public QueryChecker(String qry) {
        this.qry = qry;
    }
<<<<<<< HEAD

=======
    
>>>>>>> a323c22d
    /**
     *
     */
    public QueryChecker ordered() {
        ordered = true;
        
        return this;
    }
<<<<<<< HEAD

=======
    
>>>>>>> a323c22d
    /**
     *
     */
    public QueryChecker withParams(Object... params) {
        this.params = params;
        
        return this;
    }
<<<<<<< HEAD

=======
    
>>>>>>> a323c22d
    /**
     *
     */
    public QueryChecker returns(Object... res) {
        if (expectedResult == null) {
            expectedResult = new ArrayList<>();
        }
<<<<<<< HEAD

=======
        
>>>>>>> a323c22d
        expectedResult.add(Arrays.asList(res));
        
        return this;
    }
<<<<<<< HEAD

=======
    
>>>>>>> a323c22d
    /**
     *
     */
    public static Matcher<String> containsUnion(boolean all) {
        return CoreMatchers.containsString("IgniteUnionAll(all=[" + all + "])");
    }
<<<<<<< HEAD

=======
    
>>>>>>> a323c22d
    /**
     *
     */
    public QueryChecker columnNames(String... columns) {
        expectedColumnNames = Arrays.asList(columns);
        
        return this;
    }
<<<<<<< HEAD

=======
    
>>>>>>> a323c22d
    /**
     *
     */
    public QueryChecker columnTypes(Type... columns) {
        expectedColumnTypes = Arrays.asList(columns);
<<<<<<< HEAD

        return this;
    }

=======
        
        return this;
    }
    
>>>>>>> a323c22d
    /**
     *
     */
    public QueryChecker planEquals(String plan) {
        exactPlan = plan;
        
        return this;
    }
<<<<<<< HEAD

=======
    
>>>>>>> a323c22d
    /**
     *
     */
    public void check() {
        // Check plan.
        QueryProcessor qryProc = getEngine();
        
        List<SqlCursor<List<?>>> explainCursors =
                qryProc.query("PUBLIC", "EXPLAIN PLAN FOR " + qry);
<<<<<<< HEAD

        Cursor<List<?>> explainCursor = explainCursors.get(0);
        List<List<?>> explainRes = getAllFromCursor(explainCursor);
        String actualPlan = (String) explainRes.get(0).get(0);

=======
        
        Cursor<List<?>> explainCursor = explainCursors.get(0);
        List<List<?>> explainRes = getAllFromCursor(explainCursor);
        String actualPlan = (String) explainRes.get(0).get(0);
        
>>>>>>> a323c22d
        if (!CollectionUtils.nullOrEmpty(planMatchers)) {
            for (Matcher<String> matcher : planMatchers) {
                assertThat("Invalid plan:\n" + actualPlan, actualPlan, matcher);
            }
        }
<<<<<<< HEAD

        if (exactPlan != null) {
            assertEquals(exactPlan, actualPlan);
        }

        // Check result.
        List<SqlCursor<List<?>>> cursors =
                qryProc.query("PUBLIC", qry, params);

=======
    
        if (exactPlan != null) {
            assertEquals(exactPlan, actualPlan);
        }
        
        // Check result.
        List<SqlCursor<List<?>>> cursors =
                qryProc.query("PUBLIC", qry, params);
        
>>>>>>> a323c22d
        SqlCursor<List<?>> cur = cursors.get(0);
        
        if (expectedColumnNames != null) {
            List<String> colNames = cur.metadata().fields().stream()
                    .map(ResultFieldMetadata::name)
                    .collect(Collectors.toList());
            
            assertThat("Column names don't match", colNames, equalTo(expectedColumnNames));
        }
        
        if (expectedColumnTypes != null) {
<<<<<<< HEAD
            IgniteTypeFactory typeFactory = new IgniteTypeFactory();

            List<Type> colNames = cur.getColumnMetadata().rowType().getFieldList().stream()
                    .map(RelDataTypeField::getType)
                    .map(typeFactory::getResultClass)
                    .collect(Collectors.toList());

=======
            List<Type> colNames = cur.metadata().fields().stream()
                    .map(ResultFieldMetadata::type)
                    .map(org.apache.ignite.internal.processors.query.calcite.util.Commons::nativeTypeToClass)
                    .collect(Collectors.toList());
            
>>>>>>> a323c22d
            assertThat("Column types don't match", colNames, equalTo(expectedColumnTypes));
        }
        
        List<List<?>> res = getAllFromCursor(cur);
        
        if (expectedResult != null) {
            if (!ordered) {
                // Avoid arbitrary order.
                res.sort(new ListComparator());
                expectedResult.sort(new ListComparator());
            }
            
            assertEqualsCollections(expectedResult, res);
        }
    }
<<<<<<< HEAD

=======
    
>>>>>>> a323c22d
    /**
     *
     */
    protected abstract QueryProcessor getEngine();
    
    /**
     * Check collections equals (ordered).
     *
     * @param exp Expected collection.
     * @param act Actual collection.
     */
    private void assertEqualsCollections(Collection<?> exp, Collection<?> act) {
        assertEquals(exp.size(), act.size(), "Collections sizes are not equal:\nExpected: " + exp + "\nActual:   " + act);
        
        Iterator<?> it1 = exp.iterator();
        Iterator<?> it2 = act.iterator();
        
        int idx = 0;
        
        while (it1.hasNext()) {
            Object item1 = it1.next();
            Object item2 = it2.next();
<<<<<<< HEAD

            if (!eq(item1, item2)) {
                fail("Collections are not equal (position " + idx + "):\nExpected: " + exp + "\nActual:   " + act);
            }

=======
    
            if (!eq(item1, item2)) {
                fail("Collections are not equal (position " + idx + "):\nExpected: " + exp + "\nActual:   " + act);
            }
            
>>>>>>> a323c22d
            idx++;
        }
    }
    
    /**
     * Tests whether specified arguments are equal, or both {@code null}.
     *
     * @param o1 Object to compare.
     * @param o2 Object to compare.
     * @return Returns {@code true} if the specified arguments are equal, or both {@code null}.
     */
    private static boolean eq(@Nullable Object o1, @Nullable Object o2) {
        return o1 == null ? o2 == null : o2 != null && (o1 == o2 || o1.equals(o2));
    }
    
    /**
     *
     */
    private class ListComparator implements Comparator<List<?>> {
        /**
         * {@inheritDoc}
         */
        @SuppressWarnings({"rawtypes", "unchecked"})
        @Override
        public int compare(List<?> o1, List<?> o2) {
            if (o1.size() != o2.size()) {
                fail("Collections are not equal:\nExpected:\t" + o1 + "\nActual:\t" + o2);
            }
<<<<<<< HEAD

=======
            
>>>>>>> a323c22d
            Iterator<?> it1 = o1.iterator();
            Iterator<?> it2 = o2.iterator();
            
            while (it1.hasNext()) {
                Object item1 = it1.next();
                Object item2 = it2.next();
<<<<<<< HEAD

                if (eq(item1, item2)) {
                    continue;
                }

                if (item1 == null) {
                    return 1;
                }

                if (item2 == null) {
                    return -1;
                }

                if (!(item1 instanceof Comparable) && !(item2 instanceof Comparable)) {
                    continue;
                }

                Comparable c1 = (Comparable) item1;
                Comparable c2 = (Comparable) item2;

                int c = c1.compareTo(c2);

=======
    
                if (eq(item1, item2)) {
                    continue;
                }
    
                if (item1 == null) {
                    return 1;
                }
    
                if (item2 == null) {
                    return -1;
                }
    
                if (!(item1 instanceof Comparable) && !(item2 instanceof Comparable)) {
                    continue;
                }
                
                Comparable c1 = (Comparable) item1;
                Comparable c2 = (Comparable) item2;
                
                int c = c1.compareTo(c2);
    
>>>>>>> a323c22d
                if (c != 0) {
                    return c;
                }
            }
            
            return 0;
        }
    }
}<|MERGE_RESOLUTION|>--- conflicted
+++ resolved
@@ -35,10 +35,6 @@
 import java.util.List;
 import java.util.regex.Pattern;
 import java.util.stream.Collectors;
-<<<<<<< HEAD
-import org.apache.calcite.rel.type.RelDataTypeField;
-=======
->>>>>>> a323c22d
 import org.apache.ignite.internal.processors.query.calcite.QueryProcessor;
 import org.apache.ignite.internal.processors.query.calcite.ResultFieldMetadata;
 import org.apache.ignite.internal.processors.query.calcite.SqlCursor;
@@ -98,12 +94,8 @@
      * @return Matcher.
      */
     public static Matcher<String> notContainsProject(String schema, String tblName) {
-<<<<<<< HEAD
-        return CoreMatchers.not(containsSubPlan("Scan(table=[[" + schema + ", " + tblName + "]], " + "requiredColunms="));
-=======
         return CoreMatchers.not(containsSubPlan("Scan(table=[[" + schema + ", "
                 + tblName + "]], " + "requiredColunms="));
->>>>>>> a323c22d
     }
     
     /**
@@ -167,11 +159,7 @@
     public static Matcher<String> containsSubPlan(String subPlan) {
         return CoreMatchers.containsString(subPlan);
     }
-<<<<<<< HEAD
-
-=======
-    
->>>>>>> a323c22d
+    
     /**
      *
      */
@@ -179,16 +167,6 @@
         return new SubstringMatcher("contains", false, substring) {
             /** {@inheritDoc} */
             @Override
-<<<<<<< HEAD
-            protected boolean evalSubstringOf(String item) {
-                item = item.replaceAll("\n", "");
-
-                return item.matches(substring);
-            }
-        };
-    }
-
-=======
             protected boolean evalSubstringOf(String strIn) {
                 strIn = strIn.replaceAll("\n", "");
                 
@@ -197,39 +175,24 @@
         };
     }
     
->>>>>>> a323c22d
     /**
      *
      */
     public QueryChecker matches(Matcher<String>... planMatcher) {
         Collections.addAll(planMatchers, planMatcher);
-<<<<<<< HEAD
-
-        return this;
-    }
-
-=======
-        
-        return this;
-    }
-    
->>>>>>> a323c22d
+        
+        return this;
+    }
+    
     /** Matches only one occurrence. */
     public static Matcher<String> matchesOnce(final String substring) {
         return new SubstringMatcher("contains once", false, substring) {
             /** {@inheritDoc} */
             @Override
-<<<<<<< HEAD
-            protected boolean evalSubstringOf(String item) {
-                item = item.replaceAll("\n", "");
-
-                return containsOnce(item, substring);
-=======
             protected boolean evalSubstringOf(String strIn) {
                 strIn = strIn.replaceAll("\n", "");
                 
                 return containsOnce(strIn, substring);
->>>>>>> a323c22d
             }
         };
     }
@@ -238,19 +201,11 @@
     public static boolean containsOnce(final String s, final CharSequence substring) {
         Pattern pattern = Pattern.compile(substring.toString());
         java.util.regex.Matcher matcher = pattern.matcher(s);
-<<<<<<< HEAD
-
+    
         if (matcher.find()) {
             return !matcher.find();
         }
-
-=======
-    
-        if (matcher.find()) {
-            return !matcher.find();
-        }
-        
->>>>>>> a323c22d
+        
         return false;
     }
     
@@ -266,103 +221,59 @@
         if (nullOrEmpty(idxNames)) {
             return matchesOnce(".*Ignite(Table|Index)Scan\\(table=\\[\\[" + schema + ", " + tblName + "\\]\\].*");
         }
-<<<<<<< HEAD
-
-=======
-        
->>>>>>> a323c22d
+        
         return CoreMatchers.anyOf(
                 Arrays.stream(idxNames).map(idx -> containsIndexScan(schema, tblName, idx)).collect(Collectors.toList())
         );
     }
-<<<<<<< HEAD
-
-=======
-    
->>>>>>> a323c22d
+    
     /**
      *
      */
     private final String qry;
-<<<<<<< HEAD
-
-=======
-    
->>>>>>> a323c22d
+    
     /**
      *
      */
     private final ArrayList<Matcher<String>> planMatchers = new ArrayList<>();
-<<<<<<< HEAD
-
-=======
-    
->>>>>>> a323c22d
+    
     /**
      *
      */
     private List<List<?>> expectedResult;
-<<<<<<< HEAD
-
-=======
-    
->>>>>>> a323c22d
+    
     /**
      *
      */
     private List<String> expectedColumnNames;
-<<<<<<< HEAD
-
-=======
-    
->>>>>>> a323c22d
+    
     /**
      *
      */
     private List<Type> expectedColumnTypes;
-<<<<<<< HEAD
-
-=======
-    
->>>>>>> a323c22d
+    
     /**
      *
      */
     private boolean ordered;
-<<<<<<< HEAD
-
-=======
-    
->>>>>>> a323c22d
+    
     /**
      *
      */
     private Object[] params = OBJECT_EMPTY_ARRAY;
-<<<<<<< HEAD
-
-=======
-    
->>>>>>> a323c22d
+    
     /**
      *
      */
     private String exactPlan;
-<<<<<<< HEAD
-
-=======
-    
->>>>>>> a323c22d
+    
     /**
      *
      */
     public QueryChecker(String qry) {
         this.qry = qry;
     }
-<<<<<<< HEAD
-
-=======
-    
->>>>>>> a323c22d
+    
     /**
      *
      */
@@ -371,11 +282,7 @@
         
         return this;
     }
-<<<<<<< HEAD
-
-=======
-    
->>>>>>> a323c22d
+    
     /**
      *
      */
@@ -384,11 +291,7 @@
         
         return this;
     }
-<<<<<<< HEAD
-
-=======
-    
->>>>>>> a323c22d
+    
     /**
      *
      */
@@ -396,31 +299,19 @@
         if (expectedResult == null) {
             expectedResult = new ArrayList<>();
         }
-<<<<<<< HEAD
-
-=======
-        
->>>>>>> a323c22d
+        
         expectedResult.add(Arrays.asList(res));
         
         return this;
     }
-<<<<<<< HEAD
-
-=======
-    
->>>>>>> a323c22d
+    
     /**
      *
      */
     public static Matcher<String> containsUnion(boolean all) {
         return CoreMatchers.containsString("IgniteUnionAll(all=[" + all + "])");
     }
-<<<<<<< HEAD
-
-=======
-    
->>>>>>> a323c22d
+    
     /**
      *
      */
@@ -429,27 +320,16 @@
         
         return this;
     }
-<<<<<<< HEAD
-
-=======
-    
->>>>>>> a323c22d
+    
     /**
      *
      */
     public QueryChecker columnTypes(Type... columns) {
         expectedColumnTypes = Arrays.asList(columns);
-<<<<<<< HEAD
-
-        return this;
-    }
-
-=======
-        
-        return this;
-    }
-    
->>>>>>> a323c22d
+        
+        return this;
+    }
+    
     /**
      *
      */
@@ -458,11 +338,7 @@
         
         return this;
     }
-<<<<<<< HEAD
-
-=======
-    
->>>>>>> a323c22d
+    
     /**
      *
      */
@@ -472,45 +348,25 @@
         
         List<SqlCursor<List<?>>> explainCursors =
                 qryProc.query("PUBLIC", "EXPLAIN PLAN FOR " + qry);
-<<<<<<< HEAD
-
+        
         Cursor<List<?>> explainCursor = explainCursors.get(0);
         List<List<?>> explainRes = getAllFromCursor(explainCursor);
         String actualPlan = (String) explainRes.get(0).get(0);
-
-=======
-        
-        Cursor<List<?>> explainCursor = explainCursors.get(0);
-        List<List<?>> explainRes = getAllFromCursor(explainCursor);
-        String actualPlan = (String) explainRes.get(0).get(0);
-        
->>>>>>> a323c22d
+        
         if (!CollectionUtils.nullOrEmpty(planMatchers)) {
             for (Matcher<String> matcher : planMatchers) {
                 assertThat("Invalid plan:\n" + actualPlan, actualPlan, matcher);
             }
         }
-<<<<<<< HEAD
-
+    
         if (exactPlan != null) {
             assertEquals(exactPlan, actualPlan);
         }
-
+        
         // Check result.
         List<SqlCursor<List<?>>> cursors =
                 qryProc.query("PUBLIC", qry, params);
-
-=======
-    
-        if (exactPlan != null) {
-            assertEquals(exactPlan, actualPlan);
-        }
-        
-        // Check result.
-        List<SqlCursor<List<?>>> cursors =
-                qryProc.query("PUBLIC", qry, params);
-        
->>>>>>> a323c22d
+        
         SqlCursor<List<?>> cur = cursors.get(0);
         
         if (expectedColumnNames != null) {
@@ -522,21 +378,11 @@
         }
         
         if (expectedColumnTypes != null) {
-<<<<<<< HEAD
-            IgniteTypeFactory typeFactory = new IgniteTypeFactory();
-
-            List<Type> colNames = cur.getColumnMetadata().rowType().getFieldList().stream()
-                    .map(RelDataTypeField::getType)
-                    .map(typeFactory::getResultClass)
-                    .collect(Collectors.toList());
-
-=======
             List<Type> colNames = cur.metadata().fields().stream()
                     .map(ResultFieldMetadata::type)
                     .map(org.apache.ignite.internal.processors.query.calcite.util.Commons::nativeTypeToClass)
                     .collect(Collectors.toList());
             
->>>>>>> a323c22d
             assertThat("Column types don't match", colNames, equalTo(expectedColumnTypes));
         }
         
@@ -552,11 +398,7 @@
             assertEqualsCollections(expectedResult, res);
         }
     }
-<<<<<<< HEAD
-
-=======
-    
->>>>>>> a323c22d
+    
     /**
      *
      */
@@ -579,19 +421,11 @@
         while (it1.hasNext()) {
             Object item1 = it1.next();
             Object item2 = it2.next();
-<<<<<<< HEAD
-
+    
             if (!eq(item1, item2)) {
                 fail("Collections are not equal (position " + idx + "):\nExpected: " + exp + "\nActual:   " + act);
             }
-
-=======
-    
-            if (!eq(item1, item2)) {
-                fail("Collections are not equal (position " + idx + "):\nExpected: " + exp + "\nActual:   " + act);
-            }
-            
->>>>>>> a323c22d
+            
             idx++;
         }
     }
@@ -620,41 +454,13 @@
             if (o1.size() != o2.size()) {
                 fail("Collections are not equal:\nExpected:\t" + o1 + "\nActual:\t" + o2);
             }
-<<<<<<< HEAD
-
-=======
-            
->>>>>>> a323c22d
+            
             Iterator<?> it1 = o1.iterator();
             Iterator<?> it2 = o2.iterator();
             
             while (it1.hasNext()) {
                 Object item1 = it1.next();
                 Object item2 = it2.next();
-<<<<<<< HEAD
-
-                if (eq(item1, item2)) {
-                    continue;
-                }
-
-                if (item1 == null) {
-                    return 1;
-                }
-
-                if (item2 == null) {
-                    return -1;
-                }
-
-                if (!(item1 instanceof Comparable) && !(item2 instanceof Comparable)) {
-                    continue;
-                }
-
-                Comparable c1 = (Comparable) item1;
-                Comparable c2 = (Comparable) item2;
-
-                int c = c1.compareTo(c2);
-
-=======
     
                 if (eq(item1, item2)) {
                     continue;
@@ -677,7 +483,6 @@
                 
                 int c = c1.compareTo(c2);
     
->>>>>>> a323c22d
                 if (c != 0) {
                     return c;
                 }
