/*
 * Licensed to the Apache Software Foundation (ASF) under one or more
 * contributor license agreements. See the NOTICE file distributed with
 * this work for additional information regarding copyright ownership.
 * The ASF licenses this file to You under the Apache License, Version 2.0
 * (the "License"); you may not use this file except in compliance with
 * the License. You may obtain a copy of the License at
 *
 *      http://www.apache.org/licenses/LICENSE-2.0
 *
 * Unless required by applicable law or agreed to in writing, software
 * distributed under the License is distributed on an "AS IS" BASIS,
 * WITHOUT WARRANTIES OR CONDITIONS OF ANY KIND, either express or implied.
 * See the License for the specific language governing permissions and
 * limitations under the License.
 */

package org.apache.ignite.internal.rest.authentication;


import static java.util.stream.Collectors.toList;
import static org.apache.ignite.internal.testframework.IgniteTestUtils.testNodeName;
import static org.apache.ignite.internal.testframework.IgniteTestUtils.waitForCondition;
import static org.apache.ignite.internal.testframework.matchers.CompletableFutureMatcher.willCompleteSuccessfully;
import static org.apache.ignite.internal.testframework.matchers.HttpResponseMatcher.hasStatusCode;
import static org.hamcrest.MatcherAssert.assertThat;
import static org.junit.jupiter.api.Assertions.assertFalse;
import static org.junit.jupiter.api.Assertions.assertTrue;

import java.io.IOException;
import java.net.URI;
import java.net.http.HttpClient;
import java.net.http.HttpRequest;
import java.net.http.HttpRequest.BodyPublishers;
import java.net.http.HttpResponse;
import java.net.http.HttpResponse.BodyHandlers;
import java.nio.file.Path;
import java.time.Duration;
import java.util.Base64;
import java.util.Collections;
import java.util.List;
import java.util.stream.IntStream;
import org.apache.ignite.internal.rest.RestNode;
import org.apache.ignite.internal.testframework.BaseIgniteAbstractTest;
import org.apache.ignite.internal.testframework.WorkDirectory;
import org.apache.ignite.internal.testframework.WorkDirectoryExtension;
import org.junit.jupiter.api.AfterEach;
import org.junit.jupiter.api.BeforeEach;
import org.junit.jupiter.api.Test;
import org.junit.jupiter.api.TestInfo;
import org.junit.jupiter.api.extension.ExtendWith;


/** Tests for the REST authentication configuration. */
@ExtendWith(WorkDirectoryExtension.class)
public class ItAuthenticationTest extends BaseIgniteAbstractTest {

    /** HTTP client that is expected to be defined in subclasses. */
    private HttpClient client;

    private List<RestNode> nodes;

    @WorkDirectory
    private Path workDir;

    @BeforeEach
    void setUp(TestInfo testInfo) {
        client = HttpClient.newBuilder()
                .build();

        nodes = IntStream.range(0, 3)
                .mapToObj(id -> {
                    return RestNode.builder()
                            .workDir(workDir)
                            .name(testNodeName(testInfo, id))
                            .networkPort(3344 + id)
                            .httpPort(10300 + id)
                            .httpsPort(10400 + id)
                            .sslEnabled(false)
                            .dualProtocol(false)
                            .build();
                })
                .collect(toList());

        nodes.stream().parallel().forEach(RestNode::start);
    }

    @Test
    public void disabledAuthentication(TestInfo testInfo) throws IOException, InterruptedException {
        RestNode metaStorageNode = nodes.get(0);

        // When.
        String initClusterBody = "{\n"
                + "    \"metaStorageNodes\": [\n"
                + "        \"" + metaStorageNode.name() + "\"\n"
                + "    ],\n"
                + "    \"cmgNodes\": [],\n"
                + "    \"clusterName\": \"cluster\"\n"
                + "}";

        initCluster(metaStorageNode.httpAddress(), initClusterBody);

        // Then.
        for (RestNode node : nodes) {
            assertTrue(isRestAvailable(node.httpAddress(), "", ""));
        }
    }

    @Test
    public void defaultUser(TestInfo testInfo) throws InterruptedException, IOException {
        // When.
        RestNode metaStorageNode = nodes.get(0);

        String initClusterBody = "{\n"
                + "    \"metaStorageNodes\": [\n"
                + "        \"" + metaStorageNode.name() + "\"\n"
                + "    ],\n"
                + "    \"cmgNodes\": [],\n"
                + "    \"clusterName\": \"cluster\",\n"
                + "    \"clusterConfiguration\": \"{"
                + "         security.authentication.enabled:true"
                + "     }\"\n"
                + "  }";

        initCluster(metaStorageNode.httpAddress(), initClusterBody);

        // Then.
        // Authentication is enabled.
        for (RestNode node : nodes) {
            assertTrue(waitForCondition(() -> isRestNotAvailable(node.httpAddress(), "", ""),
                    Duration.ofSeconds(5).toMillis()));
        }

        // REST is available with valid credentials
        for (RestNode node : nodes) {
            assertTrue(isRestAvailable(node.httpAddress(), "ignite", "ignite"));
        }
    }

    @Test
    public void changeCredentials(TestInfo testInfo) throws InterruptedException, IOException {
        // When.
        RestNode metaStorageNode = nodes.get(0);

        String initClusterBody = "{\n"
                + "    \"metaStorageNodes\": [\n"
                + "        \"" + metaStorageNode.name() + "\"\n"
                + "    ],\n"
                + "    \"cmgNodes\": [],\n"
                + "    \"clusterName\": \"cluster\",\n"
                + "    \"clusterConfiguration\": \"{"
<<<<<<< HEAD
                + "         security.authentication.enabled:true, "
                + "         security.authentication.providers:[{name:basic,password:password,type:basic,username:admin}]"
                + "     }\"\n"
=======
                + "         security.enabled:true, "
                + "         security.authentication.providers:[{name:basic,password:password,type:basic,username:admin}]}\"\n"
>>>>>>> 779df2e4
                + "  }";

        initCluster(metaStorageNode.httpAddress(), initClusterBody);

        // Then.
        // Authentication is enabled.
        for (RestNode node : nodes) {
            assertTrue(waitForCondition(() -> isRestNotAvailable(node.httpAddress(), "", ""),
                    Duration.ofSeconds(5).toMillis()));
        }

        // REST is available with valid credentials
        for (RestNode node : nodes) {
            assertTrue(isRestAvailable(node.httpAddress(), "admin", "password"));
        }

        // REST is not available with invalid credentials
        for (RestNode node : nodes) {
            assertFalse(isRestAvailable(node.httpAddress(), "admin", "wrong-password"));
        }

        // Change credentials.
        String updateRestAuthConfigBody = "{\n"
                + "    \"security\": {\n"
                + "        \"enabled\": true,\n"
                + "        \"authentication\": {\n"
                + "            \"providers\": [\n"
                + "                {\n"
                + "                    \"name\": \"basic\",\n"
                + "                    \"type\": \"basic\",\n"
                + "                    \"username\": \"admin\",\n"
                + "                    \"password\": \"new-password\"\n"
                + "                }\n"
                + "            ]\n"
                + "        }\n"
                + "    }\n"
                + "}";

        updateClusterConfiguration(metaStorageNode.httpAddress(), "admin", "password", updateRestAuthConfigBody);

        // REST is not available with old credentials
        for (RestNode node : nodes) {
            assertTrue(waitForCondition(() -> isRestNotAvailable(node.httpAddress(), "admin", "password"),
                    Duration.ofSeconds(5).toMillis()));
        }

        // REST is available with new credentials
        for (RestNode node : nodes) {
            assertTrue(isRestAvailable(node.httpAddress(), "admin", "new-password"));
        }
    }

    @Test
    public void enableAuthenticationAndRestartNode(TestInfo testInfo) throws InterruptedException, IOException {
        // When.
        RestNode metaStorageNode = nodes.get(0);

        String initClusterBody = "{\n"
                + "    \"metaStorageNodes\": [\n"
                + "        \"" + metaStorageNode.name() + "\"\n"
                + "    ],\n"
                + "    \"cmgNodes\": [],\n"
                + "    \"clusterName\": \"cluster\",\n"
                + "    \"clusterConfiguration\": \"{"
                + "         security.enabled:true, "
                + "         security.authentication.providers:[{name:basic,password:password,type:basic,username:admin}]}\"\n"
                + "  }";

        initCluster(metaStorageNode.httpAddress(), initClusterBody);

        // Then.
        // Authentication is enabled.
        for (RestNode node : nodes) {
            assertTrue(waitForCondition(() -> isRestNotAvailable(node.httpAddress(), "", ""),
                    Duration.ofSeconds(5).toMillis()));
        }

        // REST is available with valid credentials
        for (RestNode node : nodes) {
            assertTrue(isRestAvailable(node.httpAddress(), "admin", "password"));
        }

        // REST is not available with invalid credentials
        for (RestNode node : nodes) {
            assertFalse(isRestAvailable(node.httpAddress(), "admin", "wrong-password"));
        }

        // Restart a node.
        RestNode nodeToRestart = nodes.get(2);
        nodeToRestart.restart();
        waitForAllNodesStarted(Collections.singletonList(nodeToRestart));

        // REST is available with valid credentials
        for (RestNode node : nodes) {
            assertTrue(isRestAvailable(node.httpAddress(), "admin", "password"));
        }

        // REST is not available with invalid credentials
        for (RestNode node : nodes) {
            assertFalse(isRestAvailable(node.httpAddress(), "admin", "wrong-password"));
        }
    }

    private void initCluster(String baseUrl, String initClusterBody) throws IOException, InterruptedException {
        URI clusterInitUri = URI.create(baseUrl + "/management/v1/cluster/init");
        HttpRequest initRequest = HttpRequest.newBuilder(clusterInitUri)
                .header("content-type", "application/json")
                .POST(BodyPublishers.ofString(initClusterBody))
                .build();

        assertThat(sendRequest(client, initRequest), hasStatusCode(200));

        waitForAllNodesStarted(nodes);
    }

    private void updateClusterConfiguration(String baseUrl, String username, String password, String configToApply) {
        URI updateClusterConfigUri = URI.create(baseUrl + "/management/v1/configuration/cluster/");
        HttpRequest updateClusterConfigRequest = HttpRequest.newBuilder(updateClusterConfigUri)
                .header("content-type", "text/plain")
                .header("Authorization", basicAuthenticationHeader(username, password))
                .method("PATCH", BodyPublishers.ofString(configToApply))
                .build();

        assertThat(sendRequest(client, updateClusterConfigRequest), hasStatusCode(200));
    }

    private boolean isRestNotAvailable(String baseUrl, String username, String password) {
        return !isRestAvailable(baseUrl, username, password);
    }

    private boolean isRestAvailable(String baseUrl, String username, String password) {
        URI clusterConfigUri = URI.create(baseUrl + "/management/v1/configuration/cluster/");
        HttpRequest clusterConfigRequest = HttpRequest.newBuilder(clusterConfigUri)
                .header("Authorization", basicAuthenticationHeader(username, password))
                .build();
        HttpResponse<String> response = sendRequest(client, clusterConfigRequest);
        int code = response.statusCode();
        if (code == 200) {
            return true;
        } else if (code == 401) {
            return false;
        } else {
            throw new IllegalStateException("Unexpected response code: " + code +  ", body: " + response.body());
        }
    }

    private static HttpResponse<String> sendRequest(HttpClient client, HttpRequest request) {
        try {
            return client.send(request, BodyHandlers.ofString());
        } catch (IOException | InterruptedException e) {
            throw new RuntimeException(e);
        }
    }

    @AfterEach
    void tearDown() {
        nodes.stream().parallel().forEach(RestNode::stop);
    }

    private static void waitForAllNodesStarted(List<RestNode> nodes) {
        nodes.stream()
                .map(RestNode::igniteNodeFuture)
                .forEach(future -> assertThat(future, willCompleteSuccessfully()));
    }

    private static String basicAuthenticationHeader(String username, String password) {
        String valueToEncode = username + ":" + password;
        return "Basic " + Base64.getEncoder().encodeToString(valueToEncode.getBytes());
    }
}<|MERGE_RESOLUTION|>--- conflicted
+++ resolved
@@ -149,14 +149,9 @@
                 + "    \"cmgNodes\": [],\n"
                 + "    \"clusterName\": \"cluster\",\n"
                 + "    \"clusterConfiguration\": \"{"
-<<<<<<< HEAD
-                + "         security.authentication.enabled:true, "
+                + "         security.enabled:true, "
                 + "         security.authentication.providers:[{name:basic,password:password,type:basic,username:admin}]"
                 + "     }\"\n"
-=======
-                + "         security.enabled:true, "
-                + "         security.authentication.providers:[{name:basic,password:password,type:basic,username:admin}]}\"\n"
->>>>>>> 779df2e4
                 + "  }";
 
         initCluster(metaStorageNode.httpAddress(), initClusterBody);
