/*
 * Licensed to the Apache Software Foundation (ASF) under one or more
 * contributor license agreements. See the NOTICE file distributed with
 * this work for additional information regarding copyright ownership.
 * The ASF licenses this file to You under the Apache License, Version 2.0
 * (the "License"); you may not use this file except in compliance with
 * the License.  You may obtain a copy of the License at
 *
 *      http://www.apache.org/licenses/LICENSE-2.0
 *
 * Unless required by applicable law or agreed to in writing, software
 * distributed under the License is distributed on an "AS IS" BASIS,
 * WITHOUT WARRANTIES OR CONDITIONS OF ANY KIND, either express or implied.
 * See the License for the specific language governing permissions and
 * limitations under the License.
 */

package org.apache.ignite.internal.configuration;

import static java.util.stream.Collectors.joining;
import static java.util.stream.Collectors.toUnmodifiableList;
import static org.apache.ignite.internal.configuration.util.ConfigurationUtil.directValue;
import static org.apache.ignite.internal.testframework.IgniteTestUtils.testNodeName;
import static org.apache.ignite.internal.testframework.IgniteTestUtils.waitForCondition;
import static org.apache.ignite.internal.testframework.matchers.CompletableFutureMatcher.willBe;
import static org.hamcrest.MatcherAssert.assertThat;
import static org.hamcrest.Matchers.is;
import static org.hamcrest.Matchers.nullValue;
import static org.junit.jupiter.api.Assertions.assertFalse;
import static org.junit.jupiter.api.Assertions.assertTrue;

import java.nio.file.Path;
import java.util.List;
import java.util.Map;
import java.util.Objects;
import java.util.concurrent.CompletableFuture;
import java.util.stream.Stream;
import org.apache.ignite.configuration.ConfigurationValue;
import org.apache.ignite.configuration.annotation.ConfigurationRoot;
import org.apache.ignite.configuration.annotation.ConfigurationType;
import org.apache.ignite.configuration.annotation.DirectAccess;
import org.apache.ignite.configuration.annotation.Value;
import org.apache.ignite.configuration.schemas.runner.NodeConfiguration;
import org.apache.ignite.internal.configuration.storage.ConfigurationStorageListener;
import org.apache.ignite.internal.configuration.storage.DistributedConfigurationStorage;
import org.apache.ignite.internal.configuration.storage.LocalConfigurationStorage;
import org.apache.ignite.internal.manager.IgniteComponent;
import org.apache.ignite.internal.metastorage.MetaStorageManager;
import org.apache.ignite.internal.metastorage.server.SimpleInMemoryKeyValueStorage;
import org.apache.ignite.internal.raft.Loza;
import org.apache.ignite.internal.testframework.WorkDirectory;
import org.apache.ignite.internal.testframework.WorkDirectoryExtension;
import org.apache.ignite.internal.util.IgniteUtils;
import org.apache.ignite.internal.vault.VaultManager;
import org.apache.ignite.internal.vault.inmemory.InMemoryVaultService;
import org.apache.ignite.network.ClusterService;
import org.apache.ignite.network.MessageSerializationRegistryImpl;
import org.apache.ignite.network.NetworkAddress;
import org.apache.ignite.network.StaticNodeFinder;
import org.apache.ignite.network.scalecube.TestScaleCubeClusterServiceFactory;
import org.apache.ignite.utils.ClusterServiceTestUtils;
import org.jetbrains.annotations.NotNull;
import org.junit.jupiter.api.AfterEach;
import org.junit.jupiter.api.BeforeEach;
import org.junit.jupiter.api.Test;
import org.junit.jupiter.api.TestInfo;
import org.junit.jupiter.api.extension.ExtendWith;

/**
 * Integration test for checking different aspects of distributed configuration.
 */
@ExtendWith(WorkDirectoryExtension.class)
public class ITDistributedConfigurationPropertiesTest {
    /** Test distributed configuration schema. */
    @ConfigurationRoot(rootName = "root", type = ConfigurationType.DISTRIBUTED)
    public static class DistributedConfigurationSchema {
        /**
         *
         */
        @Value(hasDefault = true)
        @DirectAccess
        public String str = "foo";
    }

    /**
     * An emulation of an Ignite node, that only contains components necessary for tests.
     */
    private static class Node {
        /**
         *
         */
        private final List<String> metaStorageNodes;

        /**
         *
         */
        private final VaultManager vaultManager;

        /**
         *
         */
        private final ClusterService clusterService;

        /**
         *
         */
        private final Loza raftManager;

        /**
         *
         */
        private final ConfigurationManager cfgManager;

        /**
         *
         */
        private final MetaStorageManager metaStorageManager;

        /**
         *
         */
        private final ConfigurationManager distributedCfgManager;

        /** Flag that disables storage updates. */
        private volatile boolean receivesUpdates = true;

        /**
         * Constructor that simply creates a subset of components of this node.
         */
        Node(
                TestInfo testInfo,
                Path workDir,
                NetworkAddress addr,
                List<NetworkAddress> memberAddrs,
                List<String> metaStorageNodes
        ) {
            this.metaStorageNodes = metaStorageNodes;

            vaultManager = new VaultManager(new InMemoryVaultService());

            clusterService = ClusterServiceTestUtils.clusterService(
                    testInfo,
                    addr.port(),
                    new StaticNodeFinder(memberAddrs),
                    new MessageSerializationRegistryImpl(),
                    new TestScaleCubeClusterServiceFactory()
            );

            raftManager = new Loza(clusterService, workDir);

            cfgManager = new ConfigurationManager(
<<<<<<< HEAD
                    List.of(NodeConfiguration.KEY),
                    Map.of(),
                    new LocalConfigurationStorage(vaultManager),
                    List.of()
=======
                List.of(NodeConfiguration.KEY),
                Map.of(),
                new LocalConfigurationStorage(vaultManager),
                List.of(),
                List.of()
>>>>>>> 445f4559
            );

            metaStorageManager = new MetaStorageManager(
                    vaultManager,
                    cfgManager,
                    clusterService,
                    raftManager,
                    new SimpleInMemoryKeyValueStorage()
            );

            // create a custom storage implementation that is able to "lose" some storage updates
            var distributedCfgStorage = new DistributedConfigurationStorage(metaStorageManager, vaultManager) {
                /** {@inheritDoc} */
                @Override
                public synchronized void registerConfigurationListener(@NotNull ConfigurationStorageListener listener) {
                    super.registerConfigurationListener(changedEntries -> {
                        if (receivesUpdates) {
                            return listener.onEntriesChanged(changedEntries);
                        } else {
                            return CompletableFuture.completedFuture(null);
                        }
                    });
                }
            };

            distributedCfgManager = new ConfigurationManager(
<<<<<<< HEAD
                    List.of(DistributedConfiguration.KEY),
                    Map.of(),
                    distributedCfgStorage,
                    List.of()
=======
                List.of(DistributedConfiguration.KEY),
                Map.of(),
                distributedCfgStorage,
                List.of(),
                List.of()
>>>>>>> 445f4559
            );
        }

        /**
         * Starts the created components.
         */
        void start() throws Exception {
            vaultManager.start();

            cfgManager.start();

            // metastorage configuration
            String metaStorageCfg = metaStorageNodes.stream()
                    .map(Object::toString)
                    .collect(joining("\", \"", "\"", "\""));

            var config = String.format("{ node: { metastorageNodes : [ %s ] } }", metaStorageCfg);

            cfgManager.bootstrap(config);

            Stream.of(clusterService, raftManager, metaStorageManager)
                    .forEach(IgniteComponent::start);

            // deploy watches to propagate data from the metastore into the vault
            metaStorageManager.deployWatches();

            distributedCfgManager.start();

            distributedCfgManager.configurationRegistry().initializeDefaults();
        }

        /**
         * Stops the created components.
         */
        void stop() throws Exception {
            var components = List.of(
                    distributedCfgManager, metaStorageManager, raftManager, clusterService, cfgManager, vaultManager
            );

            for (IgniteComponent igniteComponent : components) {
                igniteComponent.beforeNodeStop();
            }

            for (IgniteComponent component : components) {
                component.stop();
            }
        }

        /**
         * Disables the propagation of storage events on this node.
         */
        void stopReceivingUpdates() {
            receivesUpdates = false;
        }
    }

    /**
     *
     */
    private Node firstNode;

    /**
     *
     */
    private Node secondNode;

    /**
     *
     */
    @BeforeEach
    void setUp(@WorkDirectory Path workDir, TestInfo testInfo) throws Exception {
        var firstNodeAddr = new NetworkAddress("localhost", 10000);

        String firstNodeName = testNodeName(testInfo, firstNodeAddr.port());

        var secondNodeAddr = new NetworkAddress("localhost", 10001);

        firstNode = new Node(
                testInfo,
                workDir.resolve("firstNode"),
                firstNodeAddr,
                List.of(firstNodeAddr, secondNodeAddr),
                List.of(firstNodeName)
        );

        secondNode = new Node(
                testInfo,
                workDir.resolve("secondNode"),
                secondNodeAddr,
                List.of(firstNodeAddr, secondNodeAddr),
                List.of(firstNodeName)
        );

        firstNode.start();
        secondNode.start();
    }

    /**
     *
     */
    @AfterEach
    void tearDown() throws Exception {
        List<AutoCloseable> closeables = Stream.of(firstNode, secondNode)
                .filter(Objects::nonNull)
                .map(n -> (AutoCloseable) n::stop)
                .collect(toUnmodifiableList());

        IgniteUtils.closeAll(closeables);
    }

    /**
     * Tests a scenario when a distributed property is lagging behind the latest value (e.g. due to network delays. storage listeners logic,
     * etc.). In this case the "direct" value should always be in the up-to-date state.
     *
     * @see DirectAccess
     */
    @Test
    public void testFallingBehindDistributedStorageValue() throws Exception {
        ConfigurationValue<String> firstValue = firstNode.distributedCfgManager.configurationRegistry()
                .getConfiguration(DistributedConfiguration.KEY)
                .str();

        ConfigurationValue<String> secondValue = secondNode.distributedCfgManager.configurationRegistry()
                .getConfiguration(DistributedConfiguration.KEY)
                .str();

        // check initial values
        assertThat(firstValue.value(), is("foo"));
        assertThat(directValue(secondValue), is("foo"));
        assertThat(secondValue.value(), is("foo"));

        // update the property to a new value and check that the change is propagated to the second node
        CompletableFuture<Void> changeFuture = firstValue.update("bar");

        assertThat(changeFuture, willBe(nullValue(Void.class)));

        assertThat(firstValue.value(), is("bar"));
        assertThat(directValue(secondValue), is("bar"));
        assertTrue(waitForCondition(() -> "bar".equals(secondValue.value()), 100));

        // disable storage updates on the second node. This way the new values will never be propagated into the
        // configuration storage
        secondNode.stopReceivingUpdates();

        // update the property and check that only the "direct" value of the second property reflects the latest
        // state
        changeFuture = firstValue.update("baz");

        assertThat(changeFuture, willBe(nullValue(Void.class)));

        assertThat(firstValue.value(), is("baz"));
        assertThat(directValue(secondValue), is("baz"));
        assertFalse(waitForCondition(() -> "baz".equals(secondValue.value()), 100));
    }
}<|MERGE_RESOLUTION|>--- conflicted
+++ resolved
@@ -81,7 +81,7 @@
         @DirectAccess
         public String str = "foo";
     }
-
+    
     /**
      * An emulation of an Ignite node, that only contains components necessary for tests.
      */
@@ -90,40 +90,40 @@
          *
          */
         private final List<String> metaStorageNodes;
-
+        
         /**
          *
          */
         private final VaultManager vaultManager;
-
+        
         /**
          *
          */
         private final ClusterService clusterService;
-
+        
         /**
          *
          */
         private final Loza raftManager;
-
+        
         /**
          *
          */
         private final ConfigurationManager cfgManager;
-
+        
         /**
          *
          */
         private final MetaStorageManager metaStorageManager;
-
+        
         /**
          *
          */
         private final ConfigurationManager distributedCfgManager;
-
+        
         /** Flag that disables storage updates. */
         private volatile boolean receivesUpdates = true;
-
+        
         /**
          * Constructor that simply creates a subset of components of this node.
          */
@@ -135,9 +135,9 @@
                 List<String> metaStorageNodes
         ) {
             this.metaStorageNodes = metaStorageNodes;
-
+            
             vaultManager = new VaultManager(new InMemoryVaultService());
-
+            
             clusterService = ClusterServiceTestUtils.clusterService(
                     testInfo,
                     addr.port(),
@@ -145,24 +145,17 @@
                     new MessageSerializationRegistryImpl(),
                     new TestScaleCubeClusterServiceFactory()
             );
-
+            
             raftManager = new Loza(clusterService, workDir);
-
+            
             cfgManager = new ConfigurationManager(
-<<<<<<< HEAD
                     List.of(NodeConfiguration.KEY),
                     Map.of(),
                     new LocalConfigurationStorage(vaultManager),
+                    List.of(),
                     List.of()
-=======
-                List.of(NodeConfiguration.KEY),
-                Map.of(),
-                new LocalConfigurationStorage(vaultManager),
-                List.of(),
-                List.of()
->>>>>>> 445f4559
-            );
-
+            );
+            
             metaStorageManager = new MetaStorageManager(
                     vaultManager,
                     cfgManager,
@@ -170,7 +163,7 @@
                     raftManager,
                     new SimpleInMemoryKeyValueStorage()
             );
-
+            
             // create a custom storage implementation that is able to "lose" some storage updates
             var distributedCfgStorage = new DistributedConfigurationStorage(metaStorageManager, vaultManager) {
                 /** {@inheritDoc} */
@@ -185,51 +178,44 @@
                     });
                 }
             };
-
+            
             distributedCfgManager = new ConfigurationManager(
-<<<<<<< HEAD
                     List.of(DistributedConfiguration.KEY),
                     Map.of(),
                     distributedCfgStorage,
+                    List.of(),
                     List.of()
-=======
-                List.of(DistributedConfiguration.KEY),
-                Map.of(),
-                distributedCfgStorage,
-                List.of(),
-                List.of()
->>>>>>> 445f4559
             );
         }
-
+        
         /**
          * Starts the created components.
          */
         void start() throws Exception {
             vaultManager.start();
-
+            
             cfgManager.start();
-
+            
             // metastorage configuration
             String metaStorageCfg = metaStorageNodes.stream()
                     .map(Object::toString)
                     .collect(joining("\", \"", "\"", "\""));
-
+            
             var config = String.format("{ node: { metastorageNodes : [ %s ] } }", metaStorageCfg);
-
+            
             cfgManager.bootstrap(config);
-
+            
             Stream.of(clusterService, raftManager, metaStorageManager)
                     .forEach(IgniteComponent::start);
-
+            
             // deploy watches to propagate data from the metastore into the vault
             metaStorageManager.deployWatches();
-
+            
             distributedCfgManager.start();
-
+            
             distributedCfgManager.configurationRegistry().initializeDefaults();
         }
-
+        
         /**
          * Stops the created components.
          */
@@ -237,16 +223,16 @@
             var components = List.of(
                     distributedCfgManager, metaStorageManager, raftManager, clusterService, cfgManager, vaultManager
             );
-
+    
             for (IgniteComponent igniteComponent : components) {
                 igniteComponent.beforeNodeStop();
             }
-
+    
             for (IgniteComponent component : components) {
                 component.stop();
             }
         }
-
+        
         /**
          * Disables the propagation of storage events on this node.
          */
@@ -254,28 +240,28 @@
             receivesUpdates = false;
         }
     }
-
+    
     /**
      *
      */
     private Node firstNode;
-
+    
     /**
      *
      */
     private Node secondNode;
-
+    
     /**
      *
      */
     @BeforeEach
     void setUp(@WorkDirectory Path workDir, TestInfo testInfo) throws Exception {
         var firstNodeAddr = new NetworkAddress("localhost", 10000);
-
+        
         String firstNodeName = testNodeName(testInfo, firstNodeAddr.port());
-
+        
         var secondNodeAddr = new NetworkAddress("localhost", 10001);
-
+        
         firstNode = new Node(
                 testInfo,
                 workDir.resolve("firstNode"),
@@ -283,7 +269,7 @@
                 List.of(firstNodeAddr, secondNodeAddr),
                 List.of(firstNodeName)
         );
-
+        
         secondNode = new Node(
                 testInfo,
                 workDir.resolve("secondNode"),
@@ -291,11 +277,11 @@
                 List.of(firstNodeAddr, secondNodeAddr),
                 List.of(firstNodeName)
         );
-
+        
         firstNode.start();
         secondNode.start();
     }
-
+    
     /**
      *
      */
@@ -305,10 +291,10 @@
                 .filter(Objects::nonNull)
                 .map(n -> (AutoCloseable) n::stop)
                 .collect(toUnmodifiableList());
-
+        
         IgniteUtils.closeAll(closeables);
     }
-
+    
     /**
      * Tests a scenario when a distributed property is lagging behind the latest value (e.g. due to network delays. storage listeners logic,
      * etc.). In this case the "direct" value should always be in the up-to-date state.
@@ -320,35 +306,35 @@
         ConfigurationValue<String> firstValue = firstNode.distributedCfgManager.configurationRegistry()
                 .getConfiguration(DistributedConfiguration.KEY)
                 .str();
-
+        
         ConfigurationValue<String> secondValue = secondNode.distributedCfgManager.configurationRegistry()
                 .getConfiguration(DistributedConfiguration.KEY)
                 .str();
-
+        
         // check initial values
         assertThat(firstValue.value(), is("foo"));
         assertThat(directValue(secondValue), is("foo"));
         assertThat(secondValue.value(), is("foo"));
-
+        
         // update the property to a new value and check that the change is propagated to the second node
         CompletableFuture<Void> changeFuture = firstValue.update("bar");
-
+        
         assertThat(changeFuture, willBe(nullValue(Void.class)));
-
+        
         assertThat(firstValue.value(), is("bar"));
         assertThat(directValue(secondValue), is("bar"));
         assertTrue(waitForCondition(() -> "bar".equals(secondValue.value()), 100));
-
+        
         // disable storage updates on the second node. This way the new values will never be propagated into the
         // configuration storage
         secondNode.stopReceivingUpdates();
-
+        
         // update the property and check that only the "direct" value of the second property reflects the latest
         // state
         changeFuture = firstValue.update("baz");
-
+        
         assertThat(changeFuture, willBe(nullValue(Void.class)));
-
+        
         assertThat(firstValue.value(), is("baz"));
         assertThat(directValue(secondValue), is("baz"));
         assertFalse(waitForCondition(() -> "baz".equals(secondValue.value()), 100));
