--- conflicted
+++ resolved
@@ -20,7 +20,6 @@
 import static java.util.concurrent.TimeUnit.SECONDS;
 import static java.util.stream.Collectors.toSet;
 import static org.apache.ignite.internal.SessionUtils.executeUpdate;
-import static org.apache.ignite.internal.TestWrappers.unwrapTableImpl;
 import static org.apache.ignite.internal.TestWrappers.unwrapTableViewInternal;
 import static org.apache.ignite.internal.testframework.IgniteTestUtils.bypassingThreadAssertions;
 import static org.apache.ignite.internal.testframework.IgniteTestUtils.waitForCondition;
@@ -157,7 +156,6 @@
     }
 
     private CompletableFuture<Void> changePrimaryOnFinish(IgniteImpl coordinatorNode, Table publicTable) {
-        TableImpl tableImpl = unwrapTableImpl(publicTable);
         DefaultMessagingService coordinatorMessaging = messaging(coordinatorNode);
 
         AtomicBoolean dropMessage = new AtomicBoolean(true);
@@ -187,11 +185,7 @@
 
                 logger().info("Start transferring primary.");
 
-<<<<<<< HEAD
                 NodeUtils.transferPrimary(cluster.runningNodes().collect(toSet()), defaultTablePartitionId(node(0)), null);
-=======
-                NodeUtils.transferPrimary(tableImpl, null, this::node);
->>>>>>> 5075e7d4
             } catch (InterruptedException e) {
                 throw new RuntimeException(e);
             } finally {
@@ -261,7 +255,6 @@
     }
 
     private CompletableFuture<Void> changePrimaryOnCleanup(IgniteImpl primaryNode, Table publicTable) {
-        TableImpl tableImpl = unwrapTableImpl(publicTable);
         DefaultMessagingService primaryMessaging = messaging(primaryNode);
 
         AtomicBoolean dropMessage = new AtomicBoolean(true);
@@ -291,11 +284,7 @@
 
                 logger().info("Start transferring primary.");
 
-<<<<<<< HEAD
                 NodeUtils.transferPrimary(cluster.runningNodes().collect(toSet()), defaultTablePartitionId(node(0)), null);
-=======
-                NodeUtils.transferPrimary(tableImpl, null, this::node);
->>>>>>> 5075e7d4
             } catch (InterruptedException e) {
                 throw new RuntimeException(e);
             } finally {
