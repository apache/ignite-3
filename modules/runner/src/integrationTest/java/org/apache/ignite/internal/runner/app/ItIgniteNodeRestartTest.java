/*
 * Licensed to the Apache Software Foundation (ASF) under one or more
 * contributor license agreements. See the NOTICE file distributed with
 * this work for additional information regarding copyright ownership.
 * The ASF licenses this file to You under the Apache License, Version 2.0
 * (the "License"); you may not use this file except in compliance with
 * the License. You may obtain a copy of the License at
 *
 *      http://www.apache.org/licenses/LICENSE-2.0
 *
 * Unless required by applicable law or agreed to in writing, software
 * distributed under the License is distributed on an "AS IS" BASIS,
 * WITHOUT WARRANTIES OR CONDITIONS OF ANY KIND, either express or implied.
 * See the License for the specific language governing permissions and
 * limitations under the License.
 */

package org.apache.ignite.internal.runner.app;

import static org.apache.ignite.internal.testframework.IgniteTestUtils.testNodeName;
import static org.apache.ignite.internal.testframework.IgniteTestUtils.waitForCondition;
import static org.apache.ignite.internal.testframework.matchers.CompletableFutureMatcher.willCompleteSuccessfully;
import static org.apache.ignite.internal.testframework.matchers.CompletableFutureMatcher.willSucceedFast;
import static org.apache.ignite.utils.ClusterServiceTestUtils.defaultSerializationRegistry;
import static org.hamcrest.MatcherAssert.assertThat;
import static org.junit.jupiter.api.Assertions.assertEquals;
import static org.junit.jupiter.api.Assertions.assertNotNull;
import static org.junit.jupiter.api.Assertions.assertNull;
import static org.junit.jupiter.api.Assertions.assertThrows;
import static org.junit.jupiter.api.Assertions.assertTrue;

import java.io.IOException;
import java.nio.file.Files;
import java.nio.file.Path;
import java.nio.file.Paths;
import java.util.ArrayList;
import java.util.Collection;
import java.util.Collections;
import java.util.HashMap;
import java.util.List;
import java.util.Map;
import java.util.Objects;
import java.util.ServiceLoader;
import java.util.Set;
import java.util.concurrent.CompletableFuture;
import java.util.concurrent.CountDownLatch;
import java.util.concurrent.TimeUnit;
import java.util.concurrent.atomic.AtomicReference;
import java.util.function.Consumer;
import java.util.function.IntFunction;
import java.util.function.LongFunction;
import java.util.function.LongSupplier;
import java.util.stream.Collectors;
import java.util.stream.IntStream;
import java.util.stream.Stream;
import org.apache.ignite.Ignite;
import org.apache.ignite.IgnitionManager;
import org.apache.ignite.InitParameters;
import org.apache.ignite.internal.BaseIgniteRestartTest;
import org.apache.ignite.internal.app.IgniteImpl;
import org.apache.ignite.internal.baseline.BaselineManager;
import org.apache.ignite.internal.catalog.CatalogManagerImpl;
import org.apache.ignite.internal.catalog.ClockWaiter;
import org.apache.ignite.internal.catalog.storage.UpdateLogImpl;
import org.apache.ignite.internal.cluster.management.ClusterManagementGroupManager;
import org.apache.ignite.internal.cluster.management.configuration.ClusterManagementConfiguration;
import org.apache.ignite.internal.cluster.management.configuration.NodeAttributesConfiguration;
import org.apache.ignite.internal.cluster.management.raft.RocksDbClusterStateStorage;
import org.apache.ignite.internal.cluster.management.topology.LogicalTopologyImpl;
import org.apache.ignite.internal.cluster.management.topology.LogicalTopologyServiceImpl;
import org.apache.ignite.internal.configuration.ConfigurationManager;
import org.apache.ignite.internal.configuration.ConfigurationModules;
import org.apache.ignite.internal.configuration.ConfigurationRegistry;
import org.apache.ignite.internal.configuration.ConfigurationTreeGenerator;
import org.apache.ignite.internal.configuration.NodeConfigWriteException;
import org.apache.ignite.internal.configuration.storage.DistributedConfigurationStorage;
import org.apache.ignite.internal.configuration.storage.LocalFileConfigurationStorage;
import org.apache.ignite.internal.configuration.testframework.ConfigurationExtension;
import org.apache.ignite.internal.configuration.testframework.InjectConfiguration;
import org.apache.ignite.internal.configuration.validation.ConfigurationValidatorImpl;
import org.apache.ignite.internal.configuration.validation.TestConfigurationValidator;
import org.apache.ignite.internal.distributionzones.DistributionZoneManager;
import org.apache.ignite.internal.hlc.HybridClockImpl;
import org.apache.ignite.internal.index.IndexManager;
import org.apache.ignite.internal.manager.IgniteComponent;
import org.apache.ignite.internal.metastorage.MetaStorageManager;
import org.apache.ignite.internal.metastorage.configuration.MetaStorageConfiguration;
import org.apache.ignite.internal.metastorage.impl.MetaStorageManagerImpl;
import org.apache.ignite.internal.metastorage.server.persistence.RocksDbKeyValueStorage;
import org.apache.ignite.internal.metastorage.server.raft.MetastorageGroupId;
import org.apache.ignite.internal.metrics.MetricManager;
import org.apache.ignite.internal.network.configuration.NetworkConfiguration;
import org.apache.ignite.internal.network.recovery.VaultStateIds;
import org.apache.ignite.internal.raft.Loza;
import org.apache.ignite.internal.raft.Peer;
import org.apache.ignite.internal.raft.RaftNodeId;
import org.apache.ignite.internal.raft.client.TopologyAwareRaftGroupServiceFactory;
import org.apache.ignite.internal.raft.configuration.RaftConfiguration;
import org.apache.ignite.internal.raft.server.impl.JraftServerImpl;
import org.apache.ignite.internal.raft.storage.impl.LocalLogStorageFactory;
import org.apache.ignite.internal.replicator.ReplicaManager;
import org.apache.ignite.internal.replicator.ReplicaService;
import org.apache.ignite.internal.schema.SchemaManager;
import org.apache.ignite.internal.schema.configuration.GcConfiguration;
import org.apache.ignite.internal.schema.configuration.TablesConfiguration;
import org.apache.ignite.internal.sql.engine.SqlQueryProcessor;
import org.apache.ignite.internal.storage.DataStorageManager;
import org.apache.ignite.internal.storage.DataStorageModule;
import org.apache.ignite.internal.storage.DataStorageModules;
import org.apache.ignite.internal.storage.rocksdb.configuration.schema.RocksDbStorageEngineConfiguration;
import org.apache.ignite.internal.table.TableImpl;
import org.apache.ignite.internal.table.distributed.TableManager;
import org.apache.ignite.internal.table.distributed.TableMessageGroup;
import org.apache.ignite.internal.table.distributed.raft.snapshot.outgoing.OutgoingSnapshotsManager;
import org.apache.ignite.internal.table.distributed.schema.SchemaSyncServiceImpl;
import org.apache.ignite.internal.table.distributed.storage.InternalTableImpl;
import org.apache.ignite.internal.testframework.TestIgnitionManager;
import org.apache.ignite.internal.tx.impl.HeapLockManager;
import org.apache.ignite.internal.tx.impl.TransactionIdGenerator;
import org.apache.ignite.internal.tx.impl.TxManagerImpl;
import org.apache.ignite.internal.tx.message.TxMessageGroup;
import org.apache.ignite.internal.vault.VaultManager;
import org.apache.ignite.lang.ByteArray;
import org.apache.ignite.lang.IgniteInternalException;
import org.apache.ignite.lang.IgniteStringFormatter;
import org.apache.ignite.network.NettyBootstrapFactory;
import org.apache.ignite.network.scalecube.TestScaleCubeClusterServiceFactory;
import org.apache.ignite.raft.jraft.RaftGroupService;
import org.apache.ignite.raft.jraft.Status;
import org.apache.ignite.raft.jraft.rpc.impl.RaftGroupEventsClientListener;
import org.apache.ignite.sql.ResultSet;
import org.apache.ignite.sql.Session;
import org.apache.ignite.sql.SqlRow;
import org.apache.ignite.table.Table;
import org.apache.ignite.table.Tuple;
import org.apache.ignite.tx.TransactionException;
import org.awaitility.Awaitility;
import org.intellij.lang.annotations.Language;
import org.jetbrains.annotations.Nullable;
import org.junit.jupiter.api.Disabled;
import org.junit.jupiter.api.Test;
import org.junit.jupiter.api.Timeout;
import org.junit.jupiter.api.extension.ExtendWith;
import org.junit.jupiter.params.ParameterizedTest;
import org.junit.jupiter.params.provider.ValueSource;

/**
 * These tests check node restart scenarios.
 */
@ExtendWith(ConfigurationExtension.class)
@Timeout(120)
public class ItIgniteNodeRestartTest extends BaseIgniteRestartTest {
    /** Value producer for table data, is used to create data and check it later. */
    private static final IntFunction<String> VALUE_PRODUCER = i -> "val " + i;

    /** Test table name. */
    private static final String TABLE_NAME = "Table1";

    /** Test table name. */
    private static final String TABLE_NAME_2 = "Table2";

    @InjectConfiguration("mock: " + RAFT_CFG)
    private static RaftConfiguration raftConfiguration;

    @InjectConfiguration
    private static ClusterManagementConfiguration clusterManagementConfiguration;

    @InjectConfiguration
    private static NodeAttributesConfiguration nodeAttributes;

    @InjectConfiguration
    private static MetaStorageConfiguration metaStorageConfiguration;

    /**
     * Start some of Ignite components that are able to serve as Ignite node for test purposes.
     *
     * @param idx Node index.
     * @param cfgString Configuration string or {@code null} to use the default configuration.
     * @return Partial node.
     */
    private PartialNode startPartialNode(int idx, @Nullable @Language("HOCON") String cfgString) {
        return startPartialNode(idx, cfgString, null);
    }

    /**
     * Start some of Ignite components that are able to serve as Ignite node for test purposes.
     *
     * @param idx Node index.
     * @param cfgString Configuration string or {@code null} to use the default configuration.
     * @param revisionCallback Callback on storage revision update.
     * @return Partial node.
     */
    private PartialNode startPartialNode(
            int idx,
            @Nullable @Language("HOCON") String cfgString,
            @Nullable Consumer<Long> revisionCallback
    ) {
        String name = testNodeName(testInfo, idx);

        Path dir = workDir.resolve(name);

        List<IgniteComponent> components = new ArrayList<>();

        VaultManager vault = createVault(name, dir);

        ConfigurationModules modules = loadConfigurationModules(log, Thread.currentThread().getContextClassLoader());

        Path configFile = workDir.resolve(TestIgnitionManager.DEFAULT_CONFIG_NAME);
        String configString = cfgString == null ? configurationString(idx) : cfgString;
        try {
            Files.writeString(configFile, configString);
        } catch (IOException e) {
            throw new NodeConfigWriteException("Failed to write config content to file.", e);
        }

        var localConfigurationGenerator = new ConfigurationTreeGenerator(
                modules.local().rootKeys(),
                modules.local().schemaExtensions(),
                modules.local().polymorphicSchemaExtensions()
        );

        var nodeCfgMgr = new ConfigurationManager(
                modules.local().rootKeys(),
                new LocalFileConfigurationStorage(configFile, localConfigurationGenerator),
                localConfigurationGenerator,
                ConfigurationValidatorImpl.withDefaultValidators(localConfigurationGenerator, modules.local().validators())
        );

        NetworkConfiguration networkConfiguration = nodeCfgMgr.configurationRegistry().getConfiguration(NetworkConfiguration.KEY);

        var nettyBootstrapFactory = new NettyBootstrapFactory(networkConfiguration, name);

        var clusterSvc = new TestScaleCubeClusterServiceFactory().createClusterService(
                name,
                networkConfiguration,
                nettyBootstrapFactory,
                defaultSerializationRegistry(),
                new VaultStateIds(vault)
        );

        var clock = new HybridClockImpl();

        var raftGroupEventsClientListener = new RaftGroupEventsClientListener();

        var raftMgr = new Loza(clusterSvc, raftConfiguration, dir, clock, raftGroupEventsClientListener);

        var clusterStateStorage = new RocksDbClusterStateStorage(dir.resolve("cmg"));

        var logicalTopology = new LogicalTopologyImpl(clusterStateStorage);

        var cmgManager = new ClusterManagementGroupManager(
                vault,
                clusterSvc,
                raftMgr,
                clusterStateStorage,
                logicalTopology,
                clusterManagementConfiguration,
                nodeAttributes,
                new TestConfigurationValidator());

        ReplicaManager replicaMgr = new ReplicaManager(
                name,
                clusterSvc,
                cmgManager,
                clock,
                Set.of(TableMessageGroup.class, TxMessageGroup.class)
        );

        var replicaService = new ReplicaService(clusterSvc.messagingService(), clock);

        var lockManager = new HeapLockManager();

        ReplicaService replicaSvc = new ReplicaService(clusterSvc.messagingService(), clock);

<<<<<<< HEAD
        var txManager = new TxManagerImpl(replicaService, lockManager, clock, new TransactionIdGenerator(idx));
=======
        var txManager = new TxManagerImpl(replicaService, lockManager, hybridClock, new TransactionIdGenerator(idx),
                () -> clusterSvc.topologyService().localMember().id());
>>>>>>> ea9d9e82

        var logicalTopologyService = new LogicalTopologyServiceImpl(logicalTopology, cmgManager);

        var topologyAwareRaftGroupServiceFactory = new TopologyAwareRaftGroupServiceFactory(
                clusterSvc,
                logicalTopologyService,
                Loza.FACTORY,
                raftGroupEventsClientListener
        );

        var metaStorageMgr = new MetaStorageManagerImpl(
                vault,
                clusterSvc,
                cmgManager,
                logicalTopologyService,
                raftMgr,
                new RocksDbKeyValueStorage(name, dir.resolve("metastorage")),
                clock,
                topologyAwareRaftGroupServiceFactory,
                metaStorageConfiguration
        );

        var cfgStorage = new DistributedConfigurationStorage(metaStorageMgr);

        ConfigurationTreeGenerator distributedConfigurationGenerator = new ConfigurationTreeGenerator(
                modules.distributed().rootKeys(),
                modules.distributed().schemaExtensions(),
                modules.distributed().polymorphicSchemaExtensions()
        );

        var clusterCfgMgr = new ConfigurationManager(
                modules.distributed().rootKeys(),
                cfgStorage,
                distributedConfigurationGenerator,
                ConfigurationValidatorImpl.withDefaultValidators(distributedConfigurationGenerator, modules.distributed().validators())
        );

        ConfigurationRegistry clusterConfigRegistry = clusterCfgMgr.configurationRegistry();

        Consumer<LongFunction<CompletableFuture<?>>> registry = (c) -> metaStorageMgr.registerRevisionUpdateListener(c::apply);

        var baselineManager = new BaselineManager(
                clusterCfgMgr,
                metaStorageMgr,
                clusterSvc
        );

        DataStorageModules dataStorageModules = new DataStorageModules(ServiceLoader.load(DataStorageModule.class));

        Path storagePath = getPartitionsStorePath(dir);

        DataStorageManager dataStorageManager = new DataStorageManager(
                dataStorageModules.createStorageEngines(
                        name,
                        clusterConfigRegistry,
                        storagePath,
                        null
                )
        );

        TablesConfiguration tablesConfig = clusterConfigRegistry.getConfiguration(TablesConfiguration.KEY);

        GcConfiguration gcConfig = clusterConfigRegistry.getConfiguration(GcConfiguration.KEY);

        SchemaManager schemaManager = new SchemaManager(registry, tablesConfig, metaStorageMgr);

        var clockWaiter = new ClockWaiter(name, clock);

        LongSupplier delayDurationMsSupplier = () -> 100L;

        var catalogManager = new CatalogManagerImpl(
                new UpdateLogImpl(metaStorageMgr),
                clockWaiter,
                delayDurationMsSupplier
        );

        DistributionZoneManager distributionZoneManager = new DistributionZoneManager(
                name,
                registry,
                tablesConfig,
                metaStorageMgr,
                logicalTopologyService,
                vault,
                catalogManager
        );

        var schemaSyncService = new SchemaSyncServiceImpl(metaStorageMgr.clusterTime(), delayDurationMsSupplier);

        TableManager tableManager = new TableManager(
                name,
                registry,
                tablesConfig,
                gcConfig,
                clusterSvc,
                raftMgr,
                replicaMgr,
                lockManager,
                replicaService,
                baselineManager,
                clusterSvc.topologyService(),
                txManager,
                dataStorageManager,
                storagePath,
                metaStorageMgr,
                schemaManager,
                view -> new LocalLogStorageFactory(),
                clock,
                new OutgoingSnapshotsManager(clusterSvc.messagingService()),
                topologyAwareRaftGroupServiceFactory,
                vault,
                null,
                null,
                schemaSyncService,
                catalogManager
        );

        var indexManager = new IndexManager(tablesConfig, schemaManager, tableManager, catalogManager, metaStorageMgr, registry);

        var metricManager = new MetricManager();

        SqlQueryProcessor qryEngine = new SqlQueryProcessor(
                registry,
                clusterSvc,
                tableManager,
                indexManager,
                schemaManager,
                dataStorageManager,
                () -> dataStorageModules.collectSchemasFields(modules.distributed().polymorphicSchemaExtensions()),
                replicaSvc,
                clock,
                catalogManager,
                metricManager
        );

        // Preparing the result map.

        components.add(vault);
        components.add(nodeCfgMgr);

        // Start.

        vault.start();
        vault.putName(name).join();

        nodeCfgMgr.start();

        // Start the remaining components.
        List<IgniteComponent> otherComponents = List.of(
                nettyBootstrapFactory,
                clusterSvc,
                raftMgr,
                clusterStateStorage,
                cmgManager,
                replicaMgr,
                txManager,
                baselineManager,
                metaStorageMgr,
                clusterCfgMgr,
                dataStorageManager,
                clockWaiter,
                catalogManager,
                schemaManager,
                distributionZoneManager,
                tableManager,
                indexManager,
                qryEngine
        );

        for (IgniteComponent component : otherComponents) {
            component.start();

            components.add(component);
        }

        PartialNode partialNode = partialNode(
                nodeCfgMgr,
                clusterCfgMgr,
                metaStorageMgr,
                revisionCallback,
                components,
                localConfigurationGenerator,
                logicalTopology,
                cfgStorage,
                distributedConfigurationGenerator,
                clusterConfigRegistry,
                clock
        );

        partialNodes.add(partialNode);
        return partialNode;
    }

    /**
     * Returns a path to the partitions store directory. Creates a directory if it doesn't exist.
     *
     * @param workDir Ignite work directory.
     * @return Partitions store path.
     */
    private static Path getPartitionsStorePath(Path workDir) {
        Path partitionsStore = workDir.resolve(Paths.get("db"));

        try {
            Files.createDirectories(partitionsStore);
        } catch (IOException e) {
            throw new IgniteInternalException("Failed to create directory for partitions storage: " + e.getMessage(), e);
        }

        return partitionsStore;
    }

    /**
     * Starts a node with the given parameters.
     *
     * @param idx Node index.
     * @param cfg Configuration string or {@code null} to use the default configuration.
     * @return Created node instance.
     */
    private IgniteImpl startNode(int idx, @Nullable String cfg) {
        boolean initNeeded = CLUSTER_NODES_NAMES.isEmpty();

        CompletableFuture<Ignite> future = startNodeAsync(idx, cfg);

        if (initNeeded) {
            String nodeName = CLUSTER_NODES_NAMES.get(0);

            InitParameters initParameters = InitParameters.builder()
                    .destinationNodeName(nodeName)
                    .metaStorageNodeNames(List.of(nodeName))
                    .clusterName("cluster")
                    .build();
            TestIgnitionManager.init(initParameters);
        }

        assertThat(future, willCompleteSuccessfully());

        Ignite ignite = future.join();

        return (IgniteImpl) ignite;
    }

    /**
     * Starts a node with the given parameters.
     *
     * @param idx Node index.
     * @return Created node instance.
     */
    private IgniteImpl startNode(int idx) {
        return startNode(idx, null);
    }

    /**
     * Starts a node with the given parameters. Does not run the Init command.
     *
     * @param idx Node index.
     * @param cfg Configuration string or {@code null} to use the default configuration.
     * @return Future that completes with a created node instance.
     */
    private CompletableFuture<Ignite> startNodeAsync(int idx, @Nullable String cfg) {
        String nodeName = testNodeName(testInfo, idx);

        String cfgString = cfg == null ? configurationString(idx) : cfg;

        if (CLUSTER_NODES_NAMES.size() == idx) {
            CLUSTER_NODES_NAMES.add(nodeName);
        } else {
            assertNull(CLUSTER_NODES_NAMES.get(idx));

            CLUSTER_NODES_NAMES.set(idx, nodeName);
        }

        return TestIgnitionManager.start(nodeName, cfgString, workDir.resolve(nodeName));
    }

    /**
     * Starts an {@code amount} number of nodes (with sequential indices starting from 0).
     */
    private List<IgniteImpl> startNodes(int amount) {
        boolean initNeeded = CLUSTER_NODES_NAMES.isEmpty();

        List<CompletableFuture<Ignite>> futures = IntStream.range(0, amount)
                .mapToObj(i -> startNodeAsync(i, null))
                .collect(Collectors.toList());

        if (initNeeded) {
            String nodeName = CLUSTER_NODES_NAMES.get(0);

            InitParameters initParameters = InitParameters.builder()
                    .destinationNodeName(nodeName)
                    .metaStorageNodeNames(List.of(nodeName))
                    .clusterName("cluster")
                    .build();
            TestIgnitionManager.init(initParameters);
        }

        return futures.stream()
                .map(future -> {
                    assertThat(future, willCompleteSuccessfully());

                    return (IgniteImpl) future.join();
                })
                .collect(Collectors.toList());
    }

    /**
     * Stop the node with given index.
     *
     * @param idx Node index.
     */
    private void stopNode(int idx) {
        String nodeName = CLUSTER_NODES_NAMES.set(idx, null);

        if (nodeName != null) {
            IgnitionManager.stop(nodeName);
        }
    }

    /**
     * Restarts empty node.
     */
    @Test
    public void emptyNodeTest() {
        IgniteImpl ignite = startNode(0);

        int nodePort = ignite.nodeConfiguration().getConfiguration(NetworkConfiguration.KEY).port().value();

        assertEquals(DEFAULT_NODE_PORT, nodePort);

        stopNode(0);

        ignite = startNode(0);

        nodePort = ignite.nodeConfiguration().getConfiguration(NetworkConfiguration.KEY).port().value();

        assertEquals(DEFAULT_NODE_PORT, nodePort);
    }

    /**
     * Check correctness of return results after node restart.
     * Scenario:
     * <ol>
     *     <li>Start two nodes and fill the data.</li>
     *     <li>Create index.</li>
     *     <li>Check explain contain index scan.</li>
     *     <li>Check return results.</li>
     *     <li>Restart one node.</li>
     *     <li>Run query and compare results.</li>
     * </ol>
     */
    @Test
    @Disabled("https://issues.apache.org/jira/browse/IGNITE-19091")
    public void testQueryCorrectnessAfterNodeRestart() throws InterruptedException {
        IgniteImpl ignite1 = startNode(0);

        createTableWithoutData(ignite1, TABLE_NAME, 2, 1);

        IgniteImpl ignite2 = startNode(1);

        String sql = "SELECT id FROM " + TABLE_NAME + " WHERE id > 0 ORDER BY id";

        int intRes;

        try (Session session1 = ignite1.sql().createSession(); Session session2 = ignite2.sql().createSession()) {
            session1.execute(null, "CREATE INDEX idx1 ON " + TABLE_NAME + "(id)");

            waitForIndex(List.of(ignite1, ignite2), "idx1");

            createTableWithData(List.of(ignite1), TABLE_NAME, 2, 1);

            ResultSet<SqlRow> plan = session1.execute(null, "EXPLAIN PLAN FOR " + sql);

            String planStr = plan.next().stringValue(0);

            assertTrue(planStr.contains("IndexScan"));

            ResultSet<SqlRow> res1 = session1.execute(null, sql);

            ResultSet<SqlRow> res2 = session2.execute(null, sql);

            intRes = res1.next().intValue(0);

            assertEquals(intRes, res2.next().intValue(0));

            res1.close();

            res2.close();
        }

        stopNode(0);

        ignite1 = startNode(0);

        try (Session session1 = ignite1.sql().createSession()) {
            ResultSet<SqlRow> res3 = session1.execute(null, sql);

            assertEquals(intRes, res3.next().intValue(0));
        }
    }

    /**
     * Restarts a node with changing configuration.
     */
    @Test
    public void changeConfigurationOnStartTest() {
        IgniteImpl ignite = startNode(0);

        int nodePort = ignite.nodeConfiguration().getConfiguration(NetworkConfiguration.KEY).port().value();

        assertEquals(DEFAULT_NODE_PORT, nodePort);

        stopNode(0);

        int newPort = 3322;

        String updateCfg = "network.port=" + newPort;

        ignite = startNode(0, updateCfg);

        nodePort = ignite.nodeConfiguration().getConfiguration(NetworkConfiguration.KEY).port().value();

        assertEquals(newPort, nodePort);
    }

    /**
     * Tests that a new node's attributes configuration is propagated after node restart.
     */
    @Test
    public void changeNodeAttributesConfigurationOnStartTest() {
        IgniteImpl ignite = startNode(0);

        Map<String, String> attributes = new HashMap<>();

        NodeAttributesConfiguration attributesConfiguration = ignite.nodeConfiguration().getConfiguration(NodeAttributesConfiguration.KEY);

        attributesConfiguration.nodeAttributes().value().namedListKeys().forEach(
                key -> attributes.put(key, attributesConfiguration.nodeAttributes().get(key).attribute().value())
        );

        assertEquals(Collections.emptyMap(), attributes);

        stopNode(0);

        String newAttributesCfg = "{\n"
                + "      region.attribute = \"US\"\n"
                + "      storage.attribute = \"SSD\"\n"
                + "}";

        Map<String, String> newAttributesMap = Map.of("region", "US", "storage", "SSD");

        String updateCfg = "nodeAttributes.nodeAttributes=" + newAttributesCfg;

        ignite = startNode(0, updateCfg);

        NodeAttributesConfiguration newAttributesConfiguration =
                ignite.nodeConfiguration().getConfiguration(NodeAttributesConfiguration.KEY);

        Map<String, String> newAttributes = new HashMap<>();

        newAttributesConfiguration.nodeAttributes().value().namedListKeys().forEach(
                key -> newAttributes.put(key, newAttributesConfiguration.nodeAttributes().get(key).attribute().value())
        );

        assertEquals(newAttributesMap, newAttributes);
    }

    /**
     * Restarts the node which stores some data.
     */
    @Test
    public void nodeWithDataTest() throws InterruptedException {
        IgniteImpl ignite = startNode(0);

        createTableWithData(List.of(ignite), TABLE_NAME, 1);

        stopNode(0);

        ignite = startNode(0);

        checkTableWithData(ignite, TABLE_NAME);
    }

    /**
     * Restarts the node which stores some data.
     */
    @ParameterizedTest
    @ValueSource(booleans = {true, false})
    public void metastorageRecoveryTest(boolean useSnapshot) throws InterruptedException {
        List<IgniteImpl> nodes = startNodes(2);
        IgniteImpl main = nodes.get(0);

        createTableWithData(List.of(main), TABLE_NAME, 1);

        stopNode(1);

        MetaStorageManager metaStorageManager = main.metaStorageManager();

        CompletableFuture[] futs = new CompletableFuture[10];

        for (int i = 0; i < 10; i++) {
            // Put some data to the MetaStorage so that there would be new entries to apply to the restarting node.
            ByteArray key = ByteArray.fromString("some-test-key-" + i);
            futs[i] = metaStorageManager.put(key, new byte[]{(byte) i});
        }

        assertThat(CompletableFuture.allOf(futs), willSucceedFast());

        if (useSnapshot) {
            forceSnapshotUsageOnRestart(main);
        }

        IgniteImpl second = startNode(1);

        checkTableWithData(second, TABLE_NAME);

        MetaStorageManager restartedMs = second.metaStorageManager();
        for (int i = 0; i < 10; i++) {
            ByteArray key = ByteArray.fromString("some-test-key-" + i);

            byte[] value = restartedMs.getLocally(key, 100).value();

            assertEquals(1, value.length);
            assertEquals((byte) i, value[0]);
        }
    }

    private static void forceSnapshotUsageOnRestart(IgniteImpl main) throws InterruptedException {
        // Force log truncation, so that restarting node would request a snapshot.
        JraftServerImpl server = (JraftServerImpl) main.raftManager().server();
        List<Peer> peers = server.localPeers(MetastorageGroupId.INSTANCE);

        Peer learnerPeer = peers.stream().filter(peer -> peer.idx() == 0).findFirst().orElseThrow(
                () -> new IllegalStateException(String.format("No leader peer"))
        );

        var nodeId = new RaftNodeId(MetastorageGroupId.INSTANCE, learnerPeer);
        RaftGroupService raftGroupService = server.raftGroupService(nodeId);

        for (int i = 0; i < 2; i++) {
            // Log must be truncated twice.
            CountDownLatch snapshotLatch = new CountDownLatch(1);
            AtomicReference<Status> snapshotStatus = new AtomicReference<>();

            raftGroupService.getRaftNode().snapshot(status -> {
                snapshotStatus.set(status);
                snapshotLatch.countDown();
            });

            assertTrue(snapshotLatch.await(10, TimeUnit.SECONDS), "Snapshot was not finished in time");
            assertTrue(snapshotStatus.get().isOk(), "Snapshot failed: " + snapshotStatus.get());
        }
    }

    /**
     * Restarts the node which stores some data.
     */
    @Test
    public void nodeWithDataAndIndexRebuildTest() {
        IgniteImpl ignite = startNode(0);

        int partitions = 20;

        createTableWithData(List.of(ignite), TABLE_NAME, 1, partitions);

        TableImpl table = (TableImpl) ignite.tables().table(TABLE_NAME);

        InternalTableImpl internalTable = (InternalTableImpl) table.internalTable();

        CompletableFuture[] flushFuts = new CompletableFuture[partitions];

        for (int i = 0; i < partitions; i++) {
            // Flush data on disk, so that we will have a snapshot to read on restart.
            flushFuts[i] = internalTable.storage().getMvPartition(i).flush();
        }

        assertThat(CompletableFuture.allOf(flushFuts), willCompleteSuccessfully());

        // Add more data, so that on restart there will be a index rebuilding operation.
        try (Session session = ignite.sql().createSession()) {
            for (int i = 0; i < 100; i++) {
                session.execute(null, "INSERT INTO " + TABLE_NAME + "(id, name) VALUES (?, ?)",
                        i + 500, VALUE_PRODUCER.apply(i + 500));
            }
        }

        stopNode(0);

        ignite = startNode(0);

        checkTableWithData(ignite, TABLE_NAME);

        table = (TableImpl) ignite.tables().table(TABLE_NAME);

        // Check data that was added after flush.
        for (int i = 0; i < 100; i++) {
            Tuple row = table.keyValueView().get(null, Tuple.create().set("id", i + 500));

            assertEquals(VALUE_PRODUCER.apply(i + 500), row.stringValue("name"));
        }
    }

    /**
     * Starts two nodes and checks that the data are storing through restarts. Nodes restart in the same order when they started at first.
     */
    @Test
    public void testTwoNodesRestartDirect() throws InterruptedException {
        twoNodesRestart(true);
    }

    /**
     * Starts two nodes and checks that the data are storing through restarts. Nodes restart in reverse order when they started at first.
     */
    @Test
    public void testTwoNodesRestartReverse() throws InterruptedException {
        twoNodesRestart(false);
    }

    /**
     * Starts two nodes and checks that the data are storing through restarts.
     *
     * @param directOrder When the parameter is true, nodes restart in direct order, otherwise they restart in reverse order.
     */
    private void twoNodesRestart(boolean directOrder) throws InterruptedException {
        List<IgniteImpl> nodes = startNodes(2);

        createTableWithData(nodes, TABLE_NAME, 2);
        createTableWithData(nodes, TABLE_NAME_2, 2);

        stopNode(0);
        stopNode(1);

        Ignite ignite;

        if (directOrder) {
            startNode(0);
            ignite = startNode(1);
        } else {
            // Since the first node is the CMG leader, the second node can't be started synchronously (it won't be able to join the cluster
            // and the future will never resolve).
            CompletableFuture<Ignite> future = startNodeAsync(1, null);

            startNode(0);

            assertThat(future, willCompleteSuccessfully());

            ignite = future.join();
        }

        checkTableWithData(ignite, TABLE_NAME);
        checkTableWithData(ignite, TABLE_NAME_2);
    }

    /**
     * Check that the table with given name is present in TableManager.
     *
     * @param tableManager Table manager.
     * @param tableName Table name.
     */
    private void assertTablePresent(TableManager tableManager, String tableName) {
        Collection<TableImpl> tables = tableManager.latestTables().values();

        boolean isPresent = false;

        for (TableImpl table : tables) {
            if (table.name().equals(tableName)) {
                isPresent = true;

                break;
            }
        }

        assertTrue(isPresent, "tableName=" + tableName + ", tables=" + tables);
    }

    /**
     * Checks that one node in a cluster of 2 nodes is able to restart and recover a table that was created when this node was absent. Also
     * checks that the table created before node stop, is not available when majority if lost.
     */
    @Test
    @Disabled("https://issues.apache.org/jira/browse/IGNITE-20137")
    public void testOneNodeRestartWithGap() throws InterruptedException {
        IgniteImpl ignite = startNode(0);

        startNode(1);

        createTableWithData(List.of(ignite), TABLE_NAME, 2);

        stopNode(1);

        Table table = ignite.tables().table(TABLE_NAME);

        assertNotNull(table);

        assertThrows(TransactionException.class, () -> table.keyValueView().get(null, Tuple.create().set("id", 0)));

        createTableWithoutData(ignite, TABLE_NAME_2, 1, 1);

        IgniteImpl ignite1 = startNode(1);

        TableManager tableManager = (TableManager) ignite1.tables();

        assertNotNull(tableManager);

        assertTablePresent(tableManager, TABLE_NAME.toUpperCase());
        assertTablePresent(tableManager, TABLE_NAME_2.toUpperCase());
    }

    /**
     * Checks that the table created in cluster of 2 nodes, is recovered on a node after restart of this node.
     */
    @Test
    public void testRecoveryOnOneNode() {
        IgniteImpl ignite = startNode(0);

        IgniteImpl node = startNode(1);

        createTableWithData(List.of(ignite), TABLE_NAME, 2, 1);

        stopNode(1);

        node = startNode(1);

        TableManager tableManager = (TableManager) node.tables();

        assertNotNull(tableManager);

        assertTablePresent(tableManager, TABLE_NAME.toUpperCase());
    }

    /**
     * Checks that a cluster is able to restart when some changes were made in configuration.
     */
    @Test
    public void testRestartDiffConfig() throws InterruptedException {
        List<IgniteImpl> ignites = startNodes(2);

        createTableWithData(ignites, TABLE_NAME, 2);
        createTableWithData(ignites, TABLE_NAME_2, 2);

        stopNode(0);
        stopNode(1);

        startNode(0);

        @Language("HOCON") String cfgString = IgniteStringFormatter.format(NODE_BOOTSTRAP_CFG,
                DEFAULT_NODE_PORT + 11,
                "[\"localhost:" + DEFAULT_NODE_PORT + "\"]",
                DEFAULT_CLIENT_PORT + 11
        );

        IgniteImpl node1 = startNode(1, cfgString);

        TableManager tableManager = (TableManager) node1.tables();

        assertTablePresent(tableManager, TABLE_NAME.toUpperCase());
    }

    /**
     * The test for node restart when there is a gap between the node local configuration and distributed configuration.
     */
    @Test
    public void testCfgGapWithoutData() throws InterruptedException {
        List<IgniteImpl> nodes = startNodes(3);

        createTableWithData(nodes, TABLE_NAME, nodes.size());

        log.info("Stopping the node.");

        stopNode(nodes.size() - 1);

        nodes.set(nodes.size() - 1, null);

        createTableWithData(nodes, TABLE_NAME_2, nodes.size());
        createTableWithData(nodes, TABLE_NAME_2 + "0", nodes.size());

        log.info("Starting the node.");

        IgniteImpl node = startNode(nodes.size() - 1, null);

        log.info("After starting the node.");

        TableManager tableManager = (TableManager) node.tables();

        assertTablePresent(tableManager, TABLE_NAME.toUpperCase());
        assertTablePresent(tableManager, TABLE_NAME_2.toUpperCase());
    }

    /**
     * The test for node restart when there is a gap between the node local configuration and distributed configuration, and metastorage
     * group stops for some time while restarting node is being recovered. The recovery process should continue and eventually succeed after
     * metastorage group starts again.
     */
    @Test
    @Disabled(value = "https://issues.apache.org/jira/browse/IGNITE-18919")
    public void testMetastorageStop() {
        int cfgGap = 4;

        List<IgniteImpl> nodes = startNodes(3);

        log.info("Stopping the node.");

        stopNode(nodes.size() - 1);

        nodes.set(nodes.size() - 1, null);

        for (int i = 0; i < cfgGap; i++) {
            createTableWithData(nodes, "t" + i, nodes.size(), 1);
        }

        log.info("Starting the node.");

        PartialNode partialNode = startPartialNode(
                nodes.size() - 1,
                configurationString(nodes.size() - 1),
                rev -> {
                    log.info("Partially started node: applying revision: " + rev);

                    if (rev == cfgGap / 2) {
                        log.info("Stopping METASTORAGE");

                        stopNode(0);

                        log.info("Starting METASTORAGE");

                        startNode(0);

                        log.info("Restarted METASTORAGE");
                    }
                }
        );

        TableManager tableManager = findComponent(partialNode.startedComponents(), TableManager.class);

        for (int i = 0; i < cfgGap; i++) {
            assertTablePresent(tableManager, "T" + i);
        }
    }

    /**
     * The test for node restart when there is a gap between the node local configuration and distributed configuration.
     */
    @Test
    public void testCfgGap() throws InterruptedException {
        List<IgniteImpl> nodes = startNodes(4);

        createTableWithData(nodes, "t1", nodes.size());

        log.info("Stopping the node.");

        stopNode(nodes.size() - 1);

        nodes.set(nodes.size() - 1, null);

        checkTableWithData(nodes.get(0), "t1");

        createTableWithData(nodes, "t2", nodes.size());

        log.info("Starting the node.");

        IgniteImpl newNode = startNode(nodes.size() - 1);

        checkTableWithData(nodes.get(0), "t1");
        checkTableWithData(nodes.get(0), "t2");

        checkTableWithData(newNode, "t1");
        checkTableWithData(newNode, "t2");
    }

    /**
     * The test for updating cluster configuration with the default value.
     * Check that new nodes will be able to synchronize the local cluster configuration.
     */
    @Test
    public void updateClusterCfgWithDefaultValue() {
        IgniteImpl ignite = startNode(0);

        RocksDbStorageEngineConfiguration dbStorageEngineConfiguration = ignite.clusterConfiguration()
                .getConfiguration(RocksDbStorageEngineConfiguration.KEY);
        int defaultValue = dbStorageEngineConfiguration.flushDelayMillis().value();
        CompletableFuture<Void> update = dbStorageEngineConfiguration.flushDelayMillis().update(defaultValue);
        assertThat(update, willCompleteSuccessfully());

        stopNode(0);

        startNodes(3);
    }

    /**
     * Checks the table exists and validates all data in it.
     *
     * @param ignite Ignite.
     * @param name Table name.
     */
    private static void checkTableWithData(Ignite ignite, String name) {
        Table table = ignite.tables().table(name);

        assertNotNull(table);

        for (int i = 0; i < 100; i++) {
            int fi = i;

            Awaitility.with()
                    .await()
                    .pollInterval(100, TimeUnit.MILLISECONDS)
                    .pollDelay(0, TimeUnit.MILLISECONDS)
                    .atMost(30, TimeUnit.SECONDS)
                    .until(() -> {
                        try {
                            Tuple row = table.keyValueView().get(null, Tuple.create().set("id", fi));

                            assertEquals(VALUE_PRODUCER.apply(fi), row.stringValue("name"));

                            return true;
                        } catch (TransactionException te) {
                            // There may be an exception if the primary replica node was stopped. We should wait for new primary to appear.
                            return false;
                        }
                    });
        }
    }

    /**
     * Creates a table and load data to it.
     *
     * @param nodes Ignite nodes.
     * @param name Table name.
     * @param replicas Replica factor.
     */
    private void createTableWithData(List<IgniteImpl> nodes, String name, int replicas) {
        createTableWithData(nodes, name, replicas, 2);
    }

    /**
     * Creates a table and load data to it.
     *
     * @param nodes Ignite nodes.
     * @param name Table name.
     * @param replicas Replica factor.
     * @param partitions Partitions count.
     */
    private void createTableWithData(List<IgniteImpl> nodes, String name, int replicas, int partitions) {
        try (Session session = nodes.get(0).sql().createSession()) {
            session.execute(null,
                    String.format("CREATE ZONE IF NOT EXISTS ZONE_%s WITH REPLICAS=%d, PARTITIONS=%d", name, replicas, partitions));
            session.execute(null, "CREATE TABLE IF NOT EXISTS " + name
                    + "(id INT PRIMARY KEY, name VARCHAR) WITH PRIMARY_ZONE='ZONE_" + name.toUpperCase() + "';");

            for (int i = 0; i < 100; i++) {
                session.execute(null, "INSERT INTO " + name + "(id, name) VALUES (?, ?)",
                        i, VALUE_PRODUCER.apply(i));
            }
        }
    }

    private void waitForIndex(Collection<IgniteImpl> nodes, String indexName) throws InterruptedException {
        // FIXME: Wait for the index to be created on all nodes,
        //  this is a workaround for https://issues.apache.org/jira/browse/IGNITE-18733 to avoid missed updates to the PK index.

        Stream<TablesConfiguration> partialTablesConfiguration = Stream.empty();

        if (!partialNodes.isEmpty()) {
            partialTablesConfiguration = partialNodes.stream()
                    .flatMap(it -> it.startedComponents().stream())
                    .filter(ConfigurationManager.class::isInstance)
                    .map(c -> ((ConfigurationManager) c).configurationRegistry().getConfiguration(TablesConfiguration.KEY))
                    .filter(Objects::nonNull)
                    .findAny()
                    .map(Stream::of)
                    .orElseThrow();
        }

        Stream<TablesConfiguration> nodesTablesConfigurations = nodes.stream()
                .filter(Objects::nonNull)
                .map(node -> node.clusterConfiguration().getConfiguration(TablesConfiguration.KEY));

        List<TablesConfiguration> tablesConfigurations = Stream.concat(nodesTablesConfigurations, partialTablesConfiguration)
                .collect(Collectors.toList());

        assertTrue(waitForCondition(
                () -> tablesConfigurations.stream()
                        .map(cfg -> cfg.indexes().get(indexName.toUpperCase()))
                        .allMatch(Objects::nonNull),
                TIMEOUT_MILLIS
        ));
    }

    /**
     * Creates a table.
     *
     * @param ignite Ignite.
     * @param name Table name.
     * @param replicas Replica factor.
     * @param partitions Partitions count.
     */
    private static Table createTableWithoutData(Ignite ignite, String name, int replicas, int partitions) {
        try (Session session = ignite.sql().createSession()) {
            session.execute(null,
                    String.format("CREATE ZONE IF NOT EXISTS ZONE_%s WITH REPLICAS=%d, PARTITIONS=%d", name, replicas, partitions));
            session.execute(null, "CREATE TABLE " + name
                    + "(id INT PRIMARY KEY, name VARCHAR) WITH PRIMARY_ZONE='ZONE_" + name.toUpperCase() + "';");
        }

        return ignite.tables().table(name);
    }
}<|MERGE_RESOLUTION|>--- conflicted
+++ resolved
@@ -238,11 +238,11 @@
                 new VaultStateIds(vault)
         );
 
-        var clock = new HybridClockImpl();
+        var hybridClock = new HybridClockImpl();
 
         var raftGroupEventsClientListener = new RaftGroupEventsClientListener();
 
-        var raftMgr = new Loza(clusterSvc, raftConfiguration, dir, clock, raftGroupEventsClientListener);
+        var raftMgr = new Loza(clusterSvc, raftConfiguration, dir, hybridClock, raftGroupEventsClientListener);
 
         var clusterStateStorage = new RocksDbClusterStateStorage(dir.resolve("cmg"));
 
@@ -262,22 +262,18 @@
                 name,
                 clusterSvc,
                 cmgManager,
-                clock,
+                hybridClock,
                 Set.of(TableMessageGroup.class, TxMessageGroup.class)
         );
 
-        var replicaService = new ReplicaService(clusterSvc.messagingService(), clock);
+        var replicaService = new ReplicaService(clusterSvc.messagingService(), hybridClock);
 
         var lockManager = new HeapLockManager();
 
-        ReplicaService replicaSvc = new ReplicaService(clusterSvc.messagingService(), clock);
-
-<<<<<<< HEAD
-        var txManager = new TxManagerImpl(replicaService, lockManager, clock, new TransactionIdGenerator(idx));
-=======
+        ReplicaService replicaSvc = new ReplicaService(clusterSvc.messagingService(), hybridClock);
+
         var txManager = new TxManagerImpl(replicaService, lockManager, hybridClock, new TransactionIdGenerator(idx),
                 () -> clusterSvc.topologyService().localMember().id());
->>>>>>> ea9d9e82
 
         var logicalTopologyService = new LogicalTopologyServiceImpl(logicalTopology, cmgManager);
 
@@ -295,7 +291,7 @@
                 logicalTopologyService,
                 raftMgr,
                 new RocksDbKeyValueStorage(name, dir.resolve("metastorage")),
-                clock,
+                hybridClock,
                 topologyAwareRaftGroupServiceFactory,
                 metaStorageConfiguration
         );
@@ -344,7 +340,7 @@
 
         SchemaManager schemaManager = new SchemaManager(registry, tablesConfig, metaStorageMgr);
 
-        var clockWaiter = new ClockWaiter(name, clock);
+        var clockWaiter = new ClockWaiter(name, hybridClock);
 
         LongSupplier delayDurationMsSupplier = () -> 100L;
 
@@ -384,7 +380,7 @@
                 metaStorageMgr,
                 schemaManager,
                 view -> new LocalLogStorageFactory(),
-                clock,
+                hybridClock,
                 new OutgoingSnapshotsManager(clusterSvc.messagingService()),
                 topologyAwareRaftGroupServiceFactory,
                 vault,
@@ -407,7 +403,7 @@
                 dataStorageManager,
                 () -> dataStorageModules.collectSchemasFields(modules.distributed().polymorphicSchemaExtensions()),
                 replicaSvc,
-                clock,
+                hybridClock,
                 catalogManager,
                 metricManager
         );
@@ -463,7 +459,7 @@
                 cfgStorage,
                 distributedConfigurationGenerator,
                 clusterConfigRegistry,
-                clock
+                hybridClock
         );
 
         partialNodes.add(partialNode);
