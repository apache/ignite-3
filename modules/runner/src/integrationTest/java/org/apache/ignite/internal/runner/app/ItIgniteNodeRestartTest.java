/*
 * Licensed to the Apache Software Foundation (ASF) under one or more
 * contributor license agreements. See the NOTICE file distributed with
 * this work for additional information regarding copyright ownership.
 * The ASF licenses this file to You under the Apache License, Version 2.0
 * (the "License"); you may not use this file except in compliance with
 * the License. You may obtain a copy of the License at
 *
 *      http://www.apache.org/licenses/LICENSE-2.0
 *
 * Unless required by applicable law or agreed to in writing, software
 * distributed under the License is distributed on an "AS IS" BASIS,
 * WITHOUT WARRANTIES OR CONDITIONS OF ANY KIND, either express or implied.
 * See the License for the specific language governing permissions and
 * limitations under the License.
 */

package org.apache.ignite.internal.runner.app;

import static org.apache.ignite.internal.testframework.IgniteTestUtils.testNodeName;
import static org.apache.ignite.internal.testframework.IgniteTestUtils.waitForCondition;
import static org.apache.ignite.internal.testframework.matchers.CompletableFutureMatcher.willCompleteSuccessfully;
import static org.apache.ignite.internal.testframework.matchers.CompletableFutureMatcher.willSucceedFast;
import static org.apache.ignite.utils.ClusterServiceTestUtils.defaultSerializationRegistry;
import static org.hamcrest.MatcherAssert.assertThat;
import static org.junit.jupiter.api.Assertions.assertEquals;
import static org.junit.jupiter.api.Assertions.assertNotNull;
import static org.junit.jupiter.api.Assertions.assertNull;
import static org.junit.jupiter.api.Assertions.assertThrows;
import static org.junit.jupiter.api.Assertions.assertTrue;

import java.io.IOException;
import java.nio.file.Files;
import java.nio.file.Path;
import java.nio.file.Paths;
import java.util.ArrayList;
import java.util.Collection;
import java.util.Collections;
import java.util.HashMap;
import java.util.List;
import java.util.Map;
import java.util.Objects;
import java.util.ServiceLoader;
import java.util.Set;
import java.util.concurrent.CompletableFuture;
import java.util.concurrent.CountDownLatch;
import java.util.concurrent.TimeUnit;
import java.util.concurrent.atomic.AtomicReference;
import java.util.function.Consumer;
import java.util.function.IntFunction;
import java.util.function.LongFunction;
import java.util.function.LongSupplier;
import java.util.stream.Collectors;
import java.util.stream.IntStream;
import java.util.stream.Stream;
import org.apache.ignite.Ignite;
import org.apache.ignite.IgnitionManager;
import org.apache.ignite.InitParameters;
import org.apache.ignite.internal.BaseIgniteRestartTest;
import org.apache.ignite.internal.app.IgniteImpl;
import org.apache.ignite.internal.baseline.BaselineManager;
import org.apache.ignite.internal.catalog.CatalogManagerImpl;
import org.apache.ignite.internal.catalog.ClockWaiter;
import org.apache.ignite.internal.catalog.storage.UpdateLogImpl;
import org.apache.ignite.internal.cluster.management.ClusterManagementGroupManager;
import org.apache.ignite.internal.cluster.management.configuration.ClusterManagementConfiguration;
import org.apache.ignite.internal.cluster.management.configuration.NodeAttributesConfiguration;
import org.apache.ignite.internal.cluster.management.raft.RocksDbClusterStateStorage;
import org.apache.ignite.internal.cluster.management.topology.LogicalTopologyImpl;
import org.apache.ignite.internal.cluster.management.topology.LogicalTopologyServiceImpl;
import org.apache.ignite.internal.configuration.ConfigurationManager;
import org.apache.ignite.internal.configuration.ConfigurationModules;
import org.apache.ignite.internal.configuration.ConfigurationRegistry;
import org.apache.ignite.internal.configuration.ConfigurationTreeGenerator;
import org.apache.ignite.internal.configuration.NodeConfigWriteException;
import org.apache.ignite.internal.configuration.storage.DistributedConfigurationStorage;
import org.apache.ignite.internal.configuration.storage.LocalFileConfigurationStorage;
import org.apache.ignite.internal.configuration.testframework.ConfigurationExtension;
import org.apache.ignite.internal.configuration.testframework.InjectConfiguration;
import org.apache.ignite.internal.configuration.validation.ConfigurationValidatorImpl;
import org.apache.ignite.internal.configuration.validation.TestConfigurationValidator;
import org.apache.ignite.internal.distributionzones.DistributionZoneManager;
import org.apache.ignite.internal.hlc.HybridClockImpl;
import org.apache.ignite.internal.index.IndexManager;
import org.apache.ignite.internal.manager.IgniteComponent;
import org.apache.ignite.internal.metastorage.MetaStorageManager;
import org.apache.ignite.internal.metastorage.configuration.MetaStorageConfiguration;
import org.apache.ignite.internal.metastorage.impl.MetaStorageManagerImpl;
import org.apache.ignite.internal.metastorage.server.persistence.RocksDbKeyValueStorage;
import org.apache.ignite.internal.metastorage.server.raft.MetastorageGroupId;
import org.apache.ignite.internal.metrics.MetricManager;
import org.apache.ignite.internal.network.configuration.NetworkConfiguration;
import org.apache.ignite.internal.network.recovery.VaultStateIds;
import org.apache.ignite.internal.raft.Loza;
import org.apache.ignite.internal.raft.Peer;
import org.apache.ignite.internal.raft.RaftNodeId;
import org.apache.ignite.internal.raft.client.TopologyAwareRaftGroupServiceFactory;
import org.apache.ignite.internal.raft.configuration.RaftConfiguration;
import org.apache.ignite.internal.raft.server.impl.JraftServerImpl;
import org.apache.ignite.internal.raft.storage.impl.LocalLogStorageFactory;
import org.apache.ignite.internal.replicator.ReplicaManager;
import org.apache.ignite.internal.replicator.ReplicaService;
import org.apache.ignite.internal.schema.CatalogSchemaManager;
import org.apache.ignite.internal.schema.configuration.GcConfiguration;
import org.apache.ignite.internal.schema.configuration.TablesConfiguration;
import org.apache.ignite.internal.sql.engine.SqlQueryProcessor;
import org.apache.ignite.internal.storage.DataStorageManager;
import org.apache.ignite.internal.storage.DataStorageModule;
import org.apache.ignite.internal.storage.DataStorageModules;
import org.apache.ignite.internal.storage.rocksdb.configuration.schema.RocksDbStorageEngineConfiguration;
import org.apache.ignite.internal.table.TableImpl;
import org.apache.ignite.internal.table.distributed.TableManager;
import org.apache.ignite.internal.table.distributed.TableMessageGroup;
import org.apache.ignite.internal.table.distributed.raft.snapshot.outgoing.OutgoingSnapshotsManager;
import org.apache.ignite.internal.table.distributed.schema.SchemaSyncServiceImpl;
import org.apache.ignite.internal.table.distributed.storage.InternalTableImpl;
import org.apache.ignite.internal.testframework.TestIgnitionManager;
import org.apache.ignite.internal.tx.impl.HeapLockManager;
import org.apache.ignite.internal.tx.impl.TransactionIdGenerator;
import org.apache.ignite.internal.tx.impl.TxManagerImpl;
import org.apache.ignite.internal.tx.message.TxMessageGroup;
import org.apache.ignite.internal.vault.VaultManager;
import org.apache.ignite.lang.ByteArray;
import org.apache.ignite.lang.IgniteInternalException;
import org.apache.ignite.lang.IgniteStringFormatter;
import org.apache.ignite.network.NettyBootstrapFactory;
import org.apache.ignite.network.scalecube.TestScaleCubeClusterServiceFactory;
import org.apache.ignite.raft.jraft.RaftGroupService;
import org.apache.ignite.raft.jraft.Status;
import org.apache.ignite.raft.jraft.rpc.impl.RaftGroupEventsClientListener;
import org.apache.ignite.sql.ResultSet;
import org.apache.ignite.sql.Session;
import org.apache.ignite.sql.SqlRow;
import org.apache.ignite.table.Table;
import org.apache.ignite.table.Tuple;
import org.apache.ignite.tx.TransactionException;
import org.awaitility.Awaitility;
import org.intellij.lang.annotations.Language;
import org.jetbrains.annotations.Nullable;
import org.junit.jupiter.api.Disabled;
import org.junit.jupiter.api.Test;
import org.junit.jupiter.api.Timeout;
import org.junit.jupiter.api.extension.ExtendWith;
import org.junit.jupiter.params.ParameterizedTest;
import org.junit.jupiter.params.provider.ValueSource;

/**
 * These tests check node restart scenarios.
 */
@ExtendWith(ConfigurationExtension.class)
@Timeout(120)
public class ItIgniteNodeRestartTest extends BaseIgniteRestartTest {
    /** Value producer for table data, is used to create data and check it later. */
    private static final IntFunction<String> VALUE_PRODUCER = i -> "val " + i;

    /** Test table name. */
    private static final String TABLE_NAME = "Table1";

    /** Test table name. */
    private static final String TABLE_NAME_2 = "Table2";

    @InjectConfiguration("mock: " + RAFT_CFG)
    private static RaftConfiguration raftConfiguration;

    @InjectConfiguration
    private static ClusterManagementConfiguration clusterManagementConfiguration;

    @InjectConfiguration
    private static NodeAttributesConfiguration nodeAttributes;

    @InjectConfiguration
    private static MetaStorageConfiguration metaStorageConfiguration;

    /**
     * Start some of Ignite components that are able to serve as Ignite node for test purposes.
     *
     * @param idx Node index.
     * @param cfgString Configuration string or {@code null} to use the default configuration.
     * @return Partial node.
     */
    private PartialNode startPartialNode(int idx, @Nullable @Language("HOCON") String cfgString) {
        return startPartialNode(idx, cfgString, null);
    }

    /**
     * Start some of Ignite components that are able to serve as Ignite node for test purposes.
     *
     * @param idx Node index.
     * @param cfgString Configuration string or {@code null} to use the default configuration.
     * @param revisionCallback Callback on storage revision update.
     * @return Partial node.
     */
    private PartialNode startPartialNode(
            int idx,
            @Nullable @Language("HOCON") String cfgString,
            @Nullable Consumer<Long> revisionCallback
    ) {
        String name = testNodeName(testInfo, idx);

        Path dir = workDir.resolve(name);

        List<IgniteComponent> components = new ArrayList<>();

        VaultManager vault = createVault(name, dir);

        ConfigurationModules modules = loadConfigurationModules(log, Thread.currentThread().getContextClassLoader());

        Path configFile = workDir.resolve(TestIgnitionManager.DEFAULT_CONFIG_NAME);
        String configString = cfgString == null ? configurationString(idx) : cfgString;
        try {
            Files.writeString(configFile, configString);
        } catch (IOException e) {
            throw new NodeConfigWriteException("Failed to write config content to file.", e);
        }

        var localConfigurationGenerator = new ConfigurationTreeGenerator(
                modules.local().rootKeys(),
                modules.local().schemaExtensions(),
                modules.local().polymorphicSchemaExtensions()
        );

        var nodeCfgMgr = new ConfigurationManager(
                modules.local().rootKeys(),
                new LocalFileConfigurationStorage(configFile, localConfigurationGenerator),
                localConfigurationGenerator,
                ConfigurationValidatorImpl.withDefaultValidators(localConfigurationGenerator, modules.local().validators())
        );

        NetworkConfiguration networkConfiguration = nodeCfgMgr.configurationRegistry().getConfiguration(NetworkConfiguration.KEY);

        var nettyBootstrapFactory = new NettyBootstrapFactory(networkConfiguration, name);

        var clusterSvc = new TestScaleCubeClusterServiceFactory().createClusterService(
                name,
                networkConfiguration,
                nettyBootstrapFactory,
                defaultSerializationRegistry(),
                new VaultStateIds(vault)
        );

        var hybridClock = new HybridClockImpl();

        var raftGroupEventsClientListener = new RaftGroupEventsClientListener();

        var raftMgr = new Loza(clusterSvc, raftConfiguration, dir, hybridClock, raftGroupEventsClientListener);

        var clusterStateStorage = new RocksDbClusterStateStorage(dir.resolve("cmg"));

        var logicalTopology = new LogicalTopologyImpl(clusterStateStorage);

        var cmgManager = new ClusterManagementGroupManager(
                vault,
                clusterSvc,
                raftMgr,
                clusterStateStorage,
                logicalTopology,
                clusterManagementConfiguration,
                nodeAttributes,
                new TestConfigurationValidator());

        ReplicaManager replicaMgr = new ReplicaManager(
                name,
                clusterSvc,
                cmgManager,
                hybridClock,
                Set.of(TableMessageGroup.class, TxMessageGroup.class)
        );

        var replicaService = new ReplicaService(clusterSvc.messagingService(), hybridClock);

        var lockManager = new HeapLockManager();

        ReplicaService replicaSvc = new ReplicaService(clusterSvc.messagingService(), hybridClock);

        var txManager = new TxManagerImpl(replicaService, lockManager, hybridClock, new TransactionIdGenerator(idx),
                () -> clusterSvc.topologyService().localMember().id());

        var logicalTopologyService = new LogicalTopologyServiceImpl(logicalTopology, cmgManager);

        var topologyAwareRaftGroupServiceFactory = new TopologyAwareRaftGroupServiceFactory(
                clusterSvc,
                logicalTopologyService,
                Loza.FACTORY,
                raftGroupEventsClientListener
        );

        var metaStorageMgr = new MetaStorageManagerImpl(
                vault,
                clusterSvc,
                cmgManager,
                logicalTopologyService,
                raftMgr,
                new RocksDbKeyValueStorage(name, dir.resolve("metastorage")),
                hybridClock,
                topologyAwareRaftGroupServiceFactory,
                metaStorageConfiguration
        );

        var cfgStorage = new DistributedConfigurationStorage(metaStorageMgr);

        ConfigurationTreeGenerator distributedConfigurationGenerator = new ConfigurationTreeGenerator(
                modules.distributed().rootKeys(),
                modules.distributed().schemaExtensions(),
                modules.distributed().polymorphicSchemaExtensions()
        );

        var clusterCfgMgr = new ConfigurationManager(
                modules.distributed().rootKeys(),
                cfgStorage,
                distributedConfigurationGenerator,
                ConfigurationValidatorImpl.withDefaultValidators(distributedConfigurationGenerator, modules.distributed().validators())
        );

        ConfigurationRegistry clusterConfigRegistry = clusterCfgMgr.configurationRegistry();

        Consumer<LongFunction<CompletableFuture<?>>> registry = (c) -> metaStorageMgr.registerRevisionUpdateListener(c::apply);

        var baselineManager = new BaselineManager(
                clusterCfgMgr,
                metaStorageMgr,
                clusterSvc
        );

        DataStorageModules dataStorageModules = new DataStorageModules(ServiceLoader.load(DataStorageModule.class));

        Path storagePath = getPartitionsStorePath(dir);

        DataStorageManager dataStorageManager = new DataStorageManager(
                dataStorageModules.createStorageEngines(
                        name,
                        clusterConfigRegistry,
                        storagePath,
                        null
                )
        );

        TablesConfiguration tablesConfig = clusterConfigRegistry.getConfiguration(TablesConfiguration.KEY);

        GcConfiguration gcConfig = clusterConfigRegistry.getConfiguration(GcConfiguration.KEY);

<<<<<<< HEAD
        var clockWaiter = new ClockWaiter(name, clock);
=======
        SchemaManager schemaManager = new SchemaManager(registry, tablesConfig, metaStorageMgr);

        var clockWaiter = new ClockWaiter(name, hybridClock);
>>>>>>> 6fd95d56

        LongSupplier delayDurationMsSupplier = () -> 100L;

        var catalogManager = new CatalogManagerImpl(
                new UpdateLogImpl(metaStorageMgr),
                clockWaiter,
                delayDurationMsSupplier
        );

        CatalogSchemaManager schemaManager = new CatalogSchemaManager(registry, catalogManager, metaStorageMgr);

        DistributionZoneManager distributionZoneManager = new DistributionZoneManager(
                name,
                registry,
                metaStorageMgr,
                logicalTopologyService,
                vault,
                catalogManager
        );

        var schemaSyncService = new SchemaSyncServiceImpl(metaStorageMgr.clusterTime(), delayDurationMsSupplier);

        TableManager tableManager = new TableManager(
                name,
                registry,
                tablesConfig,
                gcConfig,
                clusterSvc,
                raftMgr,
                replicaMgr,
                lockManager,
                replicaService,
                baselineManager,
                clusterSvc.topologyService(),
                txManager,
                dataStorageManager,
                storagePath,
                metaStorageMgr,
                schemaManager,
                view -> new LocalLogStorageFactory(),
                hybridClock,
                new OutgoingSnapshotsManager(clusterSvc.messagingService()),
                topologyAwareRaftGroupServiceFactory,
                vault,
                distributionZoneManager,
                schemaSyncService,
                catalogManager
        );

        var indexManager = new IndexManager(schemaManager, tableManager, catalogManager, metaStorageMgr, registry);

        var metricManager = new MetricManager();

        SqlQueryProcessor qryEngine = new SqlQueryProcessor(
                registry,
                clusterSvc,
                tableManager,
                indexManager,
                schemaManager,
                dataStorageManager,
                () -> dataStorageModules.collectSchemasFields(modules.distributed().polymorphicSchemaExtensions()),
                replicaSvc,
                hybridClock,
                catalogManager,
                metricManager
        );

        // Preparing the result map.

        components.add(vault);
        components.add(nodeCfgMgr);

        // Start.

        vault.start();
        vault.putName(name).join();

        nodeCfgMgr.start();

        // Start the remaining components.
        List<IgniteComponent> otherComponents = List.of(
                nettyBootstrapFactory,
                clusterSvc,
                raftMgr,
                clusterStateStorage,
                cmgManager,
                replicaMgr,
                txManager,
                baselineManager,
                metaStorageMgr,
                clusterCfgMgr,
                dataStorageManager,
                clockWaiter,
                catalogManager,
                schemaManager,
                distributionZoneManager,
                tableManager,
                indexManager,
                qryEngine
        );

        for (IgniteComponent component : otherComponents) {
            component.start();

            components.add(component);
        }

        PartialNode partialNode = partialNode(
                nodeCfgMgr,
                clusterCfgMgr,
                metaStorageMgr,
                revisionCallback,
                components,
                localConfigurationGenerator,
                logicalTopology,
                cfgStorage,
                distributedConfigurationGenerator,
                clusterConfigRegistry,
                hybridClock
        );

        partialNodes.add(partialNode);
        return partialNode;
    }

    /**
     * Returns a path to the partitions store directory. Creates a directory if it doesn't exist.
     *
     * @param workDir Ignite work directory.
     * @return Partitions store path.
     */
    private static Path getPartitionsStorePath(Path workDir) {
        Path partitionsStore = workDir.resolve(Paths.get("db"));

        try {
            Files.createDirectories(partitionsStore);
        } catch (IOException e) {
            throw new IgniteInternalException("Failed to create directory for partitions storage: " + e.getMessage(), e);
        }

        return partitionsStore;
    }

    /**
     * Starts a node with the given parameters.
     *
     * @param idx Node index.
     * @param cfg Configuration string or {@code null} to use the default configuration.
     * @return Created node instance.
     */
    private IgniteImpl startNode(int idx, @Nullable String cfg) {
        boolean initNeeded = CLUSTER_NODES_NAMES.isEmpty();

        CompletableFuture<Ignite> future = startNodeAsync(idx, cfg);

        if (initNeeded) {
            String nodeName = CLUSTER_NODES_NAMES.get(0);

            InitParameters initParameters = InitParameters.builder()
                    .destinationNodeName(nodeName)
                    .metaStorageNodeNames(List.of(nodeName))
                    .clusterName("cluster")
                    .build();
            TestIgnitionManager.init(initParameters);
        }

        assertThat(future, willCompleteSuccessfully());

        Ignite ignite = future.join();

        return (IgniteImpl) ignite;
    }

    /**
     * Starts a node with the given parameters.
     *
     * @param idx Node index.
     * @return Created node instance.
     */
    private IgniteImpl startNode(int idx) {
        return startNode(idx, null);
    }

    /**
     * Starts a node with the given parameters. Does not run the Init command.
     *
     * @param idx Node index.
     * @param cfg Configuration string or {@code null} to use the default configuration.
     * @return Future that completes with a created node instance.
     */
    private CompletableFuture<Ignite> startNodeAsync(int idx, @Nullable String cfg) {
        String nodeName = testNodeName(testInfo, idx);

        String cfgString = cfg == null ? configurationString(idx) : cfg;

        if (CLUSTER_NODES_NAMES.size() == idx) {
            CLUSTER_NODES_NAMES.add(nodeName);
        } else {
            assertNull(CLUSTER_NODES_NAMES.get(idx));

            CLUSTER_NODES_NAMES.set(idx, nodeName);
        }

        return TestIgnitionManager.start(nodeName, cfgString, workDir.resolve(nodeName));
    }

    /**
     * Starts an {@code amount} number of nodes (with sequential indices starting from 0).
     */
    private List<IgniteImpl> startNodes(int amount) {
        boolean initNeeded = CLUSTER_NODES_NAMES.isEmpty();

        List<CompletableFuture<Ignite>> futures = IntStream.range(0, amount)
                .mapToObj(i -> startNodeAsync(i, null))
                .collect(Collectors.toList());

        if (initNeeded) {
            String nodeName = CLUSTER_NODES_NAMES.get(0);

            InitParameters initParameters = InitParameters.builder()
                    .destinationNodeName(nodeName)
                    .metaStorageNodeNames(List.of(nodeName))
                    .clusterName("cluster")
                    .build();
            TestIgnitionManager.init(initParameters);
        }

        return futures.stream()
                .map(future -> {
                    assertThat(future, willCompleteSuccessfully());

                    return (IgniteImpl) future.join();
                })
                .collect(Collectors.toList());
    }

    /**
     * Stop the node with given index.
     *
     * @param idx Node index.
     */
    private void stopNode(int idx) {
        String nodeName = CLUSTER_NODES_NAMES.set(idx, null);

        if (nodeName != null) {
            IgnitionManager.stop(nodeName);
        }
    }

    /**
     * Restarts empty node.
     */
    @Test
    public void emptyNodeTest() {
        IgniteImpl ignite = startNode(0);

        int nodePort = ignite.nodeConfiguration().getConfiguration(NetworkConfiguration.KEY).port().value();

        assertEquals(DEFAULT_NODE_PORT, nodePort);

        stopNode(0);

        ignite = startNode(0);

        nodePort = ignite.nodeConfiguration().getConfiguration(NetworkConfiguration.KEY).port().value();

        assertEquals(DEFAULT_NODE_PORT, nodePort);
    }

    /**
     * Check correctness of return results after node restart.
     * Scenario:
     * <ol>
     *     <li>Start two nodes and fill the data.</li>
     *     <li>Create index.</li>
     *     <li>Check explain contain index scan.</li>
     *     <li>Check return results.</li>
     *     <li>Restart one node.</li>
     *     <li>Run query and compare results.</li>
     * </ol>
     */
    @Test
    @Disabled("https://issues.apache.org/jira/browse/IGNITE-19091")
    public void testQueryCorrectnessAfterNodeRestart() throws InterruptedException {
        IgniteImpl ignite1 = startNode(0);

        createTableWithoutData(ignite1, TABLE_NAME, 2, 1);

        IgniteImpl ignite2 = startNode(1);

        String sql = "SELECT id FROM " + TABLE_NAME + " WHERE id > 0 ORDER BY id";

        int intRes;

        try (Session session1 = ignite1.sql().createSession(); Session session2 = ignite2.sql().createSession()) {
            session1.execute(null, "CREATE INDEX idx1 ON " + TABLE_NAME + "(id)");

            waitForIndex(List.of(ignite1, ignite2), "idx1");

            createTableWithData(List.of(ignite1), TABLE_NAME, 2, 1);

            ResultSet<SqlRow> plan = session1.execute(null, "EXPLAIN PLAN FOR " + sql);

            String planStr = plan.next().stringValue(0);

            assertTrue(planStr.contains("IndexScan"));

            ResultSet<SqlRow> res1 = session1.execute(null, sql);

            ResultSet<SqlRow> res2 = session2.execute(null, sql);

            intRes = res1.next().intValue(0);

            assertEquals(intRes, res2.next().intValue(0));

            res1.close();

            res2.close();
        }

        stopNode(0);

        ignite1 = startNode(0);

        try (Session session1 = ignite1.sql().createSession()) {
            ResultSet<SqlRow> res3 = session1.execute(null, sql);

            assertEquals(intRes, res3.next().intValue(0));
        }
    }

    /**
     * Restarts a node with changing configuration.
     */
    @Test
    public void changeConfigurationOnStartTest() {
        IgniteImpl ignite = startNode(0);

        int nodePort = ignite.nodeConfiguration().getConfiguration(NetworkConfiguration.KEY).port().value();

        assertEquals(DEFAULT_NODE_PORT, nodePort);

        stopNode(0);

        int newPort = 3322;

        String updateCfg = "network.port=" + newPort;

        ignite = startNode(0, updateCfg);

        nodePort = ignite.nodeConfiguration().getConfiguration(NetworkConfiguration.KEY).port().value();

        assertEquals(newPort, nodePort);
    }

    /**
     * Tests that a new node's attributes configuration is propagated after node restart.
     */
    @Test
    public void changeNodeAttributesConfigurationOnStartTest() {
        IgniteImpl ignite = startNode(0);

        Map<String, String> attributes = new HashMap<>();

        NodeAttributesConfiguration attributesConfiguration = ignite.nodeConfiguration().getConfiguration(NodeAttributesConfiguration.KEY);

        attributesConfiguration.nodeAttributes().value().namedListKeys().forEach(
                key -> attributes.put(key, attributesConfiguration.nodeAttributes().get(key).attribute().value())
        );

        assertEquals(Collections.emptyMap(), attributes);

        stopNode(0);

        String newAttributesCfg = "{\n"
                + "      region.attribute = \"US\"\n"
                + "      storage.attribute = \"SSD\"\n"
                + "}";

        Map<String, String> newAttributesMap = Map.of("region", "US", "storage", "SSD");

        String updateCfg = "nodeAttributes.nodeAttributes=" + newAttributesCfg;

        ignite = startNode(0, updateCfg);

        NodeAttributesConfiguration newAttributesConfiguration =
                ignite.nodeConfiguration().getConfiguration(NodeAttributesConfiguration.KEY);

        Map<String, String> newAttributes = new HashMap<>();

        newAttributesConfiguration.nodeAttributes().value().namedListKeys().forEach(
                key -> newAttributes.put(key, newAttributesConfiguration.nodeAttributes().get(key).attribute().value())
        );

        assertEquals(newAttributesMap, newAttributes);
    }

    /**
     * Restarts the node which stores some data.
     */
    @Test
    public void nodeWithDataTest() throws InterruptedException {
        IgniteImpl ignite = startNode(0);

        createTableWithData(List.of(ignite), TABLE_NAME, 1);

        stopNode(0);

        ignite = startNode(0);

        checkTableWithData(ignite, TABLE_NAME);
    }

    /**
     * Restarts the node which stores some data.
     */
    @ParameterizedTest
    @ValueSource(booleans = {true, false})
    public void metastorageRecoveryTest(boolean useSnapshot) throws InterruptedException {
        List<IgniteImpl> nodes = startNodes(2);
        IgniteImpl main = nodes.get(0);

        createTableWithData(List.of(main), TABLE_NAME, 1);

        stopNode(1);

        MetaStorageManager metaStorageManager = main.metaStorageManager();

        CompletableFuture[] futs = new CompletableFuture[10];

        for (int i = 0; i < 10; i++) {
            // Put some data to the MetaStorage so that there would be new entries to apply to the restarting node.
            ByteArray key = ByteArray.fromString("some-test-key-" + i);
            futs[i] = metaStorageManager.put(key, new byte[]{(byte) i});
        }

        assertThat(CompletableFuture.allOf(futs), willSucceedFast());

        if (useSnapshot) {
            forceSnapshotUsageOnRestart(main);
        }

        IgniteImpl second = startNode(1);

        checkTableWithData(second, TABLE_NAME);

        MetaStorageManager restartedMs = second.metaStorageManager();
        for (int i = 0; i < 10; i++) {
            ByteArray key = ByteArray.fromString("some-test-key-" + i);

            byte[] value = restartedMs.getLocally(key, 100).value();

            assertEquals(1, value.length);
            assertEquals((byte) i, value[0]);
        }
    }

    private static void forceSnapshotUsageOnRestart(IgniteImpl main) throws InterruptedException {
        // Force log truncation, so that restarting node would request a snapshot.
        JraftServerImpl server = (JraftServerImpl) main.raftManager().server();
        List<Peer> peers = server.localPeers(MetastorageGroupId.INSTANCE);

        Peer learnerPeer = peers.stream().filter(peer -> peer.idx() == 0).findFirst().orElseThrow(
                () -> new IllegalStateException(String.format("No leader peer"))
        );

        var nodeId = new RaftNodeId(MetastorageGroupId.INSTANCE, learnerPeer);
        RaftGroupService raftGroupService = server.raftGroupService(nodeId);

        for (int i = 0; i < 2; i++) {
            // Log must be truncated twice.
            CountDownLatch snapshotLatch = new CountDownLatch(1);
            AtomicReference<Status> snapshotStatus = new AtomicReference<>();

            raftGroupService.getRaftNode().snapshot(status -> {
                snapshotStatus.set(status);
                snapshotLatch.countDown();
            });

            assertTrue(snapshotLatch.await(10, TimeUnit.SECONDS), "Snapshot was not finished in time");
            assertTrue(snapshotStatus.get().isOk(), "Snapshot failed: " + snapshotStatus.get());
        }
    }

    /**
     * Restarts the node which stores some data.
     */
    @Test
    public void nodeWithDataAndIndexRebuildTest() {
        IgniteImpl ignite = startNode(0);

        int partitions = 20;

        createTableWithData(List.of(ignite), TABLE_NAME, 1, partitions);

        TableImpl table = (TableImpl) ignite.tables().table(TABLE_NAME);

        InternalTableImpl internalTable = (InternalTableImpl) table.internalTable();

        CompletableFuture[] flushFuts = new CompletableFuture[partitions];

        for (int i = 0; i < partitions; i++) {
            // Flush data on disk, so that we will have a snapshot to read on restart.
            flushFuts[i] = internalTable.storage().getMvPartition(i).flush();
        }

        assertThat(CompletableFuture.allOf(flushFuts), willCompleteSuccessfully());

        // Add more data, so that on restart there will be a index rebuilding operation.
        try (Session session = ignite.sql().createSession()) {
            for (int i = 0; i < 100; i++) {
                session.execute(null, "INSERT INTO " + TABLE_NAME + "(id, name) VALUES (?, ?)",
                        i + 500, VALUE_PRODUCER.apply(i + 500));
            }
        }

        stopNode(0);

        ignite = startNode(0);

        checkTableWithData(ignite, TABLE_NAME);

        table = (TableImpl) ignite.tables().table(TABLE_NAME);

        // Check data that was added after flush.
        for (int i = 0; i < 100; i++) {
            Tuple row = table.keyValueView().get(null, Tuple.create().set("id", i + 500));

            assertEquals(VALUE_PRODUCER.apply(i + 500), row.stringValue("name"));
        }
    }

    /**
     * Starts two nodes and checks that the data are storing through restarts. Nodes restart in the same order when they started at first.
     */
    @Test
    public void testTwoNodesRestartDirect() throws InterruptedException {
        twoNodesRestart(true);
    }

    /**
     * Starts two nodes and checks that the data are storing through restarts. Nodes restart in reverse order when they started at first.
     */
    @Test
    public void testTwoNodesRestartReverse() throws InterruptedException {
        twoNodesRestart(false);
    }

    /**
     * Starts two nodes and checks that the data are storing through restarts.
     *
     * @param directOrder When the parameter is true, nodes restart in direct order, otherwise they restart in reverse order.
     */
    private void twoNodesRestart(boolean directOrder) throws InterruptedException {
        List<IgniteImpl> nodes = startNodes(2);

        createTableWithData(nodes, TABLE_NAME, 2);
        createTableWithData(nodes, TABLE_NAME_2, 2);

        stopNode(0);
        stopNode(1);

        Ignite ignite;

        if (directOrder) {
            startNode(0);
            ignite = startNode(1);
        } else {
            // Since the first node is the CMG leader, the second node can't be started synchronously (it won't be able to join the cluster
            // and the future will never resolve).
            CompletableFuture<Ignite> future = startNodeAsync(1, null);

            startNode(0);

            assertThat(future, willCompleteSuccessfully());

            ignite = future.join();
        }

        checkTableWithData(ignite, TABLE_NAME);
        checkTableWithData(ignite, TABLE_NAME_2);
    }

    /**
     * Check that the table with given name is present in TableManager.
     *
     * @param tableManager Table manager.
     * @param tableName Table name.
     */
    private void assertTablePresent(TableManager tableManager, String tableName) {
        Collection<TableImpl> tables = tableManager.latestTables().values();

        boolean isPresent = false;

        for (TableImpl table : tables) {
            if (table.name().equals(tableName)) {
                isPresent = true;

                break;
            }
        }

        assertTrue(isPresent, "tableName=" + tableName + ", tables=" + tables);
    }

    /**
     * Checks that one node in a cluster of 2 nodes is able to restart and recover a table that was created when this node was absent. Also
     * checks that the table created before node stop, is not available when majority if lost.
     */
    @Test
    @Disabled("https://issues.apache.org/jira/browse/IGNITE-20137")
    public void testOneNodeRestartWithGap() throws InterruptedException {
        IgniteImpl ignite = startNode(0);

        startNode(1);

        createTableWithData(List.of(ignite), TABLE_NAME, 2);

        stopNode(1);

        Table table = ignite.tables().table(TABLE_NAME);

        assertNotNull(table);

        assertThrows(TransactionException.class, () -> table.keyValueView().get(null, Tuple.create().set("id", 0)));

        createTableWithoutData(ignite, TABLE_NAME_2, 1, 1);

        IgniteImpl ignite1 = startNode(1);

        TableManager tableManager = (TableManager) ignite1.tables();

        assertNotNull(tableManager);

        assertTablePresent(tableManager, TABLE_NAME.toUpperCase());
        assertTablePresent(tableManager, TABLE_NAME_2.toUpperCase());
    }

    /**
     * Checks that the table created in cluster of 2 nodes, is recovered on a node after restart of this node.
     */
    @Test
    public void testRecoveryOnOneNode() {
        IgniteImpl ignite = startNode(0);

        IgniteImpl node = startNode(1);

        createTableWithData(List.of(ignite), TABLE_NAME, 2, 1);

        stopNode(1);

        node = startNode(1);

        TableManager tableManager = (TableManager) node.tables();

        assertNotNull(tableManager);

        assertTablePresent(tableManager, TABLE_NAME.toUpperCase());
    }

    /**
     * Checks that a cluster is able to restart when some changes were made in configuration.
     */
    @Test
    public void testRestartDiffConfig() throws InterruptedException {
        List<IgniteImpl> ignites = startNodes(2);

        createTableWithData(ignites, TABLE_NAME, 2);
        createTableWithData(ignites, TABLE_NAME_2, 2);

        stopNode(0);
        stopNode(1);

        startNode(0);

        @Language("HOCON") String cfgString = IgniteStringFormatter.format(NODE_BOOTSTRAP_CFG,
                DEFAULT_NODE_PORT + 11,
                "[\"localhost:" + DEFAULT_NODE_PORT + "\"]",
                DEFAULT_CLIENT_PORT + 11
        );

        IgniteImpl node1 = startNode(1, cfgString);

        TableManager tableManager = (TableManager) node1.tables();

        assertTablePresent(tableManager, TABLE_NAME.toUpperCase());
    }

    /**
     * The test for node restart when there is a gap between the node local configuration and distributed configuration.
     */
    @Test
    public void testCfgGapWithoutData() throws InterruptedException {
        List<IgniteImpl> nodes = startNodes(3);

        createTableWithData(nodes, TABLE_NAME, nodes.size());

        log.info("Stopping the node.");

        stopNode(nodes.size() - 1);

        nodes.set(nodes.size() - 1, null);

        createTableWithData(nodes, TABLE_NAME_2, nodes.size());
        createTableWithData(nodes, TABLE_NAME_2 + "0", nodes.size());

        log.info("Starting the node.");

        IgniteImpl node = startNode(nodes.size() - 1, null);

        log.info("After starting the node.");

        TableManager tableManager = (TableManager) node.tables();

        assertTablePresent(tableManager, TABLE_NAME.toUpperCase());
        assertTablePresent(tableManager, TABLE_NAME_2.toUpperCase());
    }

    /**
     * The test for node restart when there is a gap between the node local configuration and distributed configuration, and metastorage
     * group stops for some time while restarting node is being recovered. The recovery process should continue and eventually succeed after
     * metastorage group starts again.
     */
    @Test
    @Disabled(value = "https://issues.apache.org/jira/browse/IGNITE-18919")
    public void testMetastorageStop() {
        int cfgGap = 4;

        List<IgniteImpl> nodes = startNodes(3);

        log.info("Stopping the node.");

        stopNode(nodes.size() - 1);

        nodes.set(nodes.size() - 1, null);

        for (int i = 0; i < cfgGap; i++) {
            createTableWithData(nodes, "t" + i, nodes.size(), 1);
        }

        log.info("Starting the node.");

        PartialNode partialNode = startPartialNode(
                nodes.size() - 1,
                configurationString(nodes.size() - 1),
                rev -> {
                    log.info("Partially started node: applying revision: " + rev);

                    if (rev == cfgGap / 2) {
                        log.info("Stopping METASTORAGE");

                        stopNode(0);

                        log.info("Starting METASTORAGE");

                        startNode(0);

                        log.info("Restarted METASTORAGE");
                    }
                }
        );

        TableManager tableManager = findComponent(partialNode.startedComponents(), TableManager.class);

        for (int i = 0; i < cfgGap; i++) {
            assertTablePresent(tableManager, "T" + i);
        }
    }

    /**
     * The test for node restart when there is a gap between the node local configuration and distributed configuration.
     */
    @Test
    public void testCfgGap() throws InterruptedException {
        List<IgniteImpl> nodes = startNodes(4);

        createTableWithData(nodes, "t1", nodes.size());

        log.info("Stopping the node.");

        stopNode(nodes.size() - 1);

        nodes.set(nodes.size() - 1, null);

        checkTableWithData(nodes.get(0), "t1");

        createTableWithData(nodes, "t2", nodes.size());

        log.info("Starting the node.");

        IgniteImpl newNode = startNode(nodes.size() - 1);

        checkTableWithData(nodes.get(0), "t1");
        checkTableWithData(nodes.get(0), "t2");

        checkTableWithData(newNode, "t1");
        checkTableWithData(newNode, "t2");
    }

    /**
     * The test for updating cluster configuration with the default value.
     * Check that new nodes will be able to synchronize the local cluster configuration.
     */
    @Test
    public void updateClusterCfgWithDefaultValue() {
        IgniteImpl ignite = startNode(0);

        RocksDbStorageEngineConfiguration dbStorageEngineConfiguration = ignite.clusterConfiguration()
                .getConfiguration(RocksDbStorageEngineConfiguration.KEY);
        int defaultValue = dbStorageEngineConfiguration.flushDelayMillis().value();
        CompletableFuture<Void> update = dbStorageEngineConfiguration.flushDelayMillis().update(defaultValue);
        assertThat(update, willCompleteSuccessfully());

        stopNode(0);

        startNodes(3);
    }

    /**
     * Checks the table exists and validates all data in it.
     *
     * @param ignite Ignite.
     * @param name Table name.
     */
    private static void checkTableWithData(Ignite ignite, String name) {
        Table table = ignite.tables().table(name);

        assertNotNull(table);

        for (int i = 0; i < 100; i++) {
            int fi = i;

            Awaitility.with()
                    .await()
                    .pollInterval(100, TimeUnit.MILLISECONDS)
                    .pollDelay(0, TimeUnit.MILLISECONDS)
                    .atMost(30, TimeUnit.SECONDS)
                    .until(() -> {
                        try {
                            Tuple row = table.keyValueView().get(null, Tuple.create().set("id", fi));

                            assertEquals(VALUE_PRODUCER.apply(fi), row.stringValue("name"));

                            return true;
                        } catch (TransactionException te) {
                            // There may be an exception if the primary replica node was stopped. We should wait for new primary to appear.
                            return false;
                        }
                    });
        }
    }

    /**
     * Creates a table and load data to it.
     *
     * @param nodes Ignite nodes.
     * @param name Table name.
     * @param replicas Replica factor.
     */
    private void createTableWithData(List<IgniteImpl> nodes, String name, int replicas) {
        createTableWithData(nodes, name, replicas, 2);
    }

    /**
     * Creates a table and load data to it.
     *
     * @param nodes Ignite nodes.
     * @param name Table name.
     * @param replicas Replica factor.
     * @param partitions Partitions count.
     */
    private void createTableWithData(List<IgniteImpl> nodes, String name, int replicas, int partitions) {
        try (Session session = nodes.get(0).sql().createSession()) {
            session.execute(null,
                    String.format("CREATE ZONE IF NOT EXISTS ZONE_%s WITH REPLICAS=%d, PARTITIONS=%d", name, replicas, partitions));
            session.execute(null, "CREATE TABLE IF NOT EXISTS " + name
                    + "(id INT PRIMARY KEY, name VARCHAR) WITH PRIMARY_ZONE='ZONE_" + name.toUpperCase() + "';");

            for (int i = 0; i < 100; i++) {
                session.execute(null, "INSERT INTO " + name + "(id, name) VALUES (?, ?)",
                        i, VALUE_PRODUCER.apply(i));
            }
        }
    }

    private void waitForIndex(Collection<IgniteImpl> nodes, String indexName) throws InterruptedException {
        // FIXME: Wait for the index to be created on all nodes,
        //  this is a workaround for https://issues.apache.org/jira/browse/IGNITE-18733 to avoid missed updates to the PK index.

        Stream<TablesConfiguration> partialTablesConfiguration = Stream.empty();

        if (!partialNodes.isEmpty()) {
            partialTablesConfiguration = partialNodes.stream()
                    .flatMap(it -> it.startedComponents().stream())
                    .filter(ConfigurationManager.class::isInstance)
                    .map(c -> ((ConfigurationManager) c).configurationRegistry().getConfiguration(TablesConfiguration.KEY))
                    .filter(Objects::nonNull)
                    .findAny()
                    .map(Stream::of)
                    .orElseThrow();
        }

        Stream<TablesConfiguration> nodesTablesConfigurations = nodes.stream()
                .filter(Objects::nonNull)
                .map(node -> node.clusterConfiguration().getConfiguration(TablesConfiguration.KEY));

        List<TablesConfiguration> tablesConfigurations = Stream.concat(nodesTablesConfigurations, partialTablesConfiguration)
                .collect(Collectors.toList());

        assertTrue(waitForCondition(
                () -> tablesConfigurations.stream()
                        .map(cfg -> cfg.indexes().get(indexName.toUpperCase()))
                        .allMatch(Objects::nonNull),
                TIMEOUT_MILLIS
        ));
    }

    /**
     * Creates a table.
     *
     * @param ignite Ignite.
     * @param name Table name.
     * @param replicas Replica factor.
     * @param partitions Partitions count.
     */
    private static Table createTableWithoutData(Ignite ignite, String name, int replicas, int partitions) {
        try (Session session = ignite.sql().createSession()) {
            session.execute(null,
                    String.format("CREATE ZONE IF NOT EXISTS ZONE_%s WITH REPLICAS=%d, PARTITIONS=%d", name, replicas, partitions));
            session.execute(null, "CREATE TABLE " + name
                    + "(id INT PRIMARY KEY, name VARCHAR) WITH PRIMARY_ZONE='ZONE_" + name.toUpperCase() + "';");
        }

        return ignite.tables().table(name);
    }
}<|MERGE_RESOLUTION|>--- conflicted
+++ resolved
@@ -338,13 +338,7 @@
 
         GcConfiguration gcConfig = clusterConfigRegistry.getConfiguration(GcConfiguration.KEY);
 
-<<<<<<< HEAD
-        var clockWaiter = new ClockWaiter(name, clock);
-=======
-        SchemaManager schemaManager = new SchemaManager(registry, tablesConfig, metaStorageMgr);
-
         var clockWaiter = new ClockWaiter(name, hybridClock);
->>>>>>> 6fd95d56
 
         LongSupplier delayDurationMsSupplier = () -> 100L;
 
