--- conflicted
+++ resolved
@@ -578,11 +578,8 @@
                 resourcesRegistry,
                 rebalanceScheduler,
                 lowWatermark,
-<<<<<<< HEAD
+                ForkJoinPool.commonPool(),
                 transactionInflights
-=======
-                ForkJoinPool.commonPool()
->>>>>>> ead4b1e7
         );
 
         var indexManager = new IndexManager(
