/*
 * Licensed to the Apache Software Foundation (ASF) under one or more
 * contributor license agreements. See the NOTICE file distributed with
 * this work for additional information regarding copyright ownership.
 * The ASF licenses this file to You under the Apache License, Version 2.0
 * (the "License"); you may not use this file except in compliance with
 * the License. You may obtain a copy of the License at
 *
 *      http://www.apache.org/licenses/LICENSE-2.0
 *
 * Unless required by applicable law or agreed to in writing, software
 * distributed under the License is distributed on an "AS IS" BASIS,
 * WITHOUT WARRANTIES OR CONDITIONS OF ANY KIND, either express or implied.
 * See the License for the specific language governing permissions and
 * limitations under the License.
 */

package org.apache.ignite.internal.runner.app;

import static java.util.Collections.emptySet;
import static java.util.concurrent.CompletableFuture.completedFuture;
import static java.util.stream.Collectors.toList;
import static java.util.stream.Collectors.toSet;
import static org.apache.ignite.internal.TestWrappers.unwrapTableImpl;
import static org.apache.ignite.internal.TestWrappers.unwrapTableManager;
import static org.apache.ignite.internal.TestWrappers.unwrapTableViewInternal;
import static org.apache.ignite.internal.catalog.CatalogService.DEFAULT_STORAGE_PROFILE;
import static org.apache.ignite.internal.distributionzones.DistributionZonesTestUtil.alterZone;
import static org.apache.ignite.internal.distributionzones.rebalance.RebalanceUtil.REBALANCE_SCHEDULER_POOL_SIZE;
import static org.apache.ignite.internal.distributionzones.rebalance.RebalanceUtil.STABLE_ASSIGNMENTS_PREFIX;
import static org.apache.ignite.internal.distributionzones.rebalance.RebalanceUtil.stablePartAssignmentsKey;
import static org.apache.ignite.internal.network.utils.ClusterServiceTestUtils.defaultSerializationRegistry;
import static org.apache.ignite.internal.table.TableTestUtils.getTableIdStrict;
import static org.apache.ignite.internal.testframework.IgniteTestUtils.bypassingThreadAssertions;
import static org.apache.ignite.internal.testframework.IgniteTestUtils.bypassingThreadAssertionsAsync;
import static org.apache.ignite.internal.testframework.IgniteTestUtils.runAsync;
import static org.apache.ignite.internal.testframework.IgniteTestUtils.testNodeName;
import static org.apache.ignite.internal.testframework.IgniteTestUtils.waitForCondition;
import static org.apache.ignite.internal.testframework.matchers.CompletableFutureMatcher.willCompleteSuccessfully;
import static org.apache.ignite.internal.testframework.matchers.CompletableFutureMatcher.willSucceedFast;
import static org.apache.ignite.internal.util.CompletableFutures.nullCompletedFuture;
import static org.apache.ignite.sql.ColumnType.INT32;
import static org.hamcrest.MatcherAssert.assertThat;
import static org.junit.jupiter.api.Assertions.assertEquals;
import static org.junit.jupiter.api.Assertions.assertNotNull;
import static org.junit.jupiter.api.Assertions.assertThrows;
import static org.junit.jupiter.api.Assertions.assertTrue;

import java.io.IOException;
import java.nio.charset.StandardCharsets;
import java.nio.file.Files;
import java.nio.file.Path;
import java.nio.file.Paths;
import java.util.ArrayList;
import java.util.Collection;
import java.util.Collections;
import java.util.HashMap;
import java.util.List;
import java.util.Map;
import java.util.Objects;
import java.util.ServiceLoader;
import java.util.Set;
import java.util.concurrent.CompletableFuture;
import java.util.concurrent.ConcurrentHashMap;
import java.util.concurrent.CountDownLatch;
import java.util.concurrent.ScheduledExecutorService;
import java.util.concurrent.ScheduledThreadPoolExecutor;
import java.util.concurrent.TimeUnit;
import java.util.concurrent.atomic.AtomicBoolean;
import java.util.concurrent.atomic.AtomicInteger;
import java.util.concurrent.atomic.AtomicReference;
import java.util.function.Consumer;
import java.util.function.IntFunction;
import java.util.function.LongFunction;
import java.util.function.LongSupplier;
import java.util.function.Supplier;
import java.util.stream.IntStream;
import org.apache.ignite.Ignite;
import org.apache.ignite.InitParameters;
import org.apache.ignite.internal.BaseIgniteRestartTest;
import org.apache.ignite.internal.affinity.Assignment;
import org.apache.ignite.internal.affinity.Assignments;
import org.apache.ignite.internal.app.IgniteImpl;
import org.apache.ignite.internal.app.ThreadPoolsManager;
import org.apache.ignite.internal.catalog.CatalogManager;
import org.apache.ignite.internal.catalog.CatalogManagerImpl;
import org.apache.ignite.internal.catalog.commands.AlterZoneCommand;
import org.apache.ignite.internal.catalog.commands.AlterZoneCommandBuilder;
import org.apache.ignite.internal.catalog.commands.ColumnParams;
import org.apache.ignite.internal.catalog.commands.CreateTableCommand;
import org.apache.ignite.internal.catalog.commands.TableHashPrimaryKey;
import org.apache.ignite.internal.catalog.configuration.SchemaSynchronizationConfiguration;
import org.apache.ignite.internal.catalog.storage.UpdateLogImpl;
import org.apache.ignite.internal.cluster.management.ClusterInitializer;
import org.apache.ignite.internal.cluster.management.ClusterManagementGroupManager;
import org.apache.ignite.internal.cluster.management.NodeAttributesCollector;
import org.apache.ignite.internal.cluster.management.configuration.ClusterManagementConfiguration;
import org.apache.ignite.internal.cluster.management.configuration.NodeAttributesConfiguration;
import org.apache.ignite.internal.cluster.management.raft.RocksDbClusterStateStorage;
import org.apache.ignite.internal.cluster.management.topology.LogicalTopologyImpl;
import org.apache.ignite.internal.cluster.management.topology.LogicalTopologyServiceImpl;
import org.apache.ignite.internal.cluster.management.topology.api.LogicalNode;
import org.apache.ignite.internal.configuration.ConfigurationManager;
import org.apache.ignite.internal.configuration.ConfigurationModules;
import org.apache.ignite.internal.configuration.ConfigurationRegistry;
import org.apache.ignite.internal.configuration.ConfigurationTreeGenerator;
import org.apache.ignite.internal.configuration.NodeConfigWriteException;
import org.apache.ignite.internal.configuration.storage.DistributedConfigurationStorage;
import org.apache.ignite.internal.configuration.storage.LocalFileConfigurationStorage;
import org.apache.ignite.internal.configuration.testframework.ConfigurationExtension;
import org.apache.ignite.internal.configuration.testframework.InjectConfiguration;
import org.apache.ignite.internal.configuration.validation.ConfigurationValidatorImpl;
import org.apache.ignite.internal.configuration.validation.TestConfigurationValidator;
import org.apache.ignite.internal.distributionzones.DistributionZoneManager;
import org.apache.ignite.internal.failure.FailureProcessor;
import org.apache.ignite.internal.failure.NoOpFailureProcessor;
import org.apache.ignite.internal.hlc.ClockService;
import org.apache.ignite.internal.hlc.ClockServiceImpl;
import org.apache.ignite.internal.hlc.ClockWaiter;
import org.apache.ignite.internal.hlc.HybridClockImpl;
import org.apache.ignite.internal.index.IndexManager;
import org.apache.ignite.internal.lang.ByteArray;
import org.apache.ignite.internal.lang.IgniteInternalException;
import org.apache.ignite.internal.lang.IgniteStringFormatter;
import org.apache.ignite.internal.lang.NodeStoppingException;
import org.apache.ignite.internal.lowwatermark.LowWatermarkImpl;
import org.apache.ignite.internal.manager.ComponentContext;
import org.apache.ignite.internal.manager.IgniteComponent;
import org.apache.ignite.internal.metastorage.Entry;
import org.apache.ignite.internal.metastorage.MetaStorageManager;
import org.apache.ignite.internal.metastorage.WatchEvent;
import org.apache.ignite.internal.metastorage.WatchListener;
import org.apache.ignite.internal.metastorage.configuration.MetaStorageConfiguration;
import org.apache.ignite.internal.metastorage.dsl.Condition;
import org.apache.ignite.internal.metastorage.dsl.Operation;
import org.apache.ignite.internal.metastorage.impl.MetaStorageManagerImpl;
import org.apache.ignite.internal.metastorage.server.persistence.RocksDbKeyValueStorage;
import org.apache.ignite.internal.metastorage.server.raft.MetastorageGroupId;
import org.apache.ignite.internal.metrics.MetricManagerImpl;
import org.apache.ignite.internal.network.MessagingService;
import org.apache.ignite.internal.network.NettyBootstrapFactory;
import org.apache.ignite.internal.network.NettyWorkersRegistrar;
import org.apache.ignite.internal.network.configuration.NetworkConfiguration;
import org.apache.ignite.internal.network.recovery.VaultStaleIds;
import org.apache.ignite.internal.network.scalecube.TestScaleCubeClusterServiceFactory;
import org.apache.ignite.internal.network.wrapper.JumpToExecutorByConsistentIdAfterSend;
import org.apache.ignite.internal.placementdriver.PlacementDriverManager;
import org.apache.ignite.internal.raft.Loza;
import org.apache.ignite.internal.raft.Peer;
import org.apache.ignite.internal.raft.PeersAndLearners;
import org.apache.ignite.internal.raft.RaftNodeId;
import org.apache.ignite.internal.raft.TestLozaFactory;
import org.apache.ignite.internal.raft.client.TopologyAwareRaftGroupServiceFactory;
import org.apache.ignite.internal.raft.configuration.RaftConfiguration;
import org.apache.ignite.internal.raft.server.impl.JraftServerImpl;
import org.apache.ignite.internal.raft.storage.impl.LocalLogStorageFactory;
import org.apache.ignite.internal.replicator.ReplicaManager;
import org.apache.ignite.internal.replicator.ReplicaService;
import org.apache.ignite.internal.replicator.TablePartitionId;
import org.apache.ignite.internal.replicator.configuration.ReplicationConfiguration;
import org.apache.ignite.internal.schema.SchemaManager;
import org.apache.ignite.internal.schema.configuration.GcConfiguration;
import org.apache.ignite.internal.schema.configuration.StorageUpdateConfiguration;
import org.apache.ignite.internal.sql.api.IgniteSqlImpl;
import org.apache.ignite.internal.sql.configuration.distributed.SqlDistributedConfiguration;
import org.apache.ignite.internal.sql.configuration.local.SqlLocalConfiguration;
import org.apache.ignite.internal.sql.engine.SqlQueryProcessor;
import org.apache.ignite.internal.storage.DataStorageManager;
import org.apache.ignite.internal.storage.DataStorageModule;
import org.apache.ignite.internal.storage.DataStorageModules;
import org.apache.ignite.internal.storage.configurations.StorageConfiguration;
import org.apache.ignite.internal.systemview.SystemViewManagerImpl;
import org.apache.ignite.internal.table.TableImpl;
import org.apache.ignite.internal.table.TableViewInternal;
import org.apache.ignite.internal.table.distributed.TableManager;
import org.apache.ignite.internal.table.distributed.TableMessageGroup;
import org.apache.ignite.internal.table.distributed.raft.snapshot.outgoing.OutgoingSnapshotsManager;
import org.apache.ignite.internal.table.distributed.schema.SchemaSyncServiceImpl;
import org.apache.ignite.internal.table.distributed.schema.ThreadLocalPartitionCommandsMarshaller;
import org.apache.ignite.internal.table.distributed.storage.InternalTableImpl;
import org.apache.ignite.internal.test.WatchListenerInhibitor;
import org.apache.ignite.internal.testframework.TestIgnitionManager;
import org.apache.ignite.internal.thread.NamedThreadFactory;
import org.apache.ignite.internal.tx.HybridTimestampTracker;
import org.apache.ignite.internal.tx.configuration.TransactionConfiguration;
import org.apache.ignite.internal.tx.impl.HeapLockManager;
import org.apache.ignite.internal.tx.impl.RemotelyTriggeredResourceRegistry;
import org.apache.ignite.internal.tx.impl.ResourceVacuumManager;
import org.apache.ignite.internal.tx.impl.TransactionIdGenerator;
import org.apache.ignite.internal.tx.impl.TransactionInflights;
import org.apache.ignite.internal.tx.impl.TxManagerImpl;
import org.apache.ignite.internal.tx.message.TxMessageGroup;
import org.apache.ignite.internal.tx.test.TestLocalRwTxCounter;
import org.apache.ignite.internal.util.ByteUtils;
import org.apache.ignite.internal.vault.VaultManager;
import org.apache.ignite.internal.worker.CriticalWorkerWatchdog;
import org.apache.ignite.internal.worker.configuration.CriticalWorkersConfiguration;
import org.apache.ignite.raft.jraft.RaftGroupService;
import org.apache.ignite.raft.jraft.Status;
import org.apache.ignite.raft.jraft.rpc.impl.RaftGroupEventsClientListener;
import org.apache.ignite.sql.IgniteSql;
import org.apache.ignite.sql.ResultSet;
import org.apache.ignite.sql.SqlRow;
import org.apache.ignite.table.Table;
import org.apache.ignite.table.Tuple;
import org.apache.ignite.tx.TransactionException;
import org.awaitility.Awaitility;
import org.intellij.lang.annotations.Language;
import org.jetbrains.annotations.Nullable;
import org.junit.jupiter.api.BeforeEach;
import org.junit.jupiter.api.Disabled;
import org.junit.jupiter.api.Test;
import org.junit.jupiter.api.Timeout;
import org.junit.jupiter.api.extension.ExtendWith;
import org.junit.jupiter.params.ParameterizedTest;
import org.junit.jupiter.params.provider.CsvSource;
import org.junit.jupiter.params.provider.ValueSource;

/**
 * These tests check node restart scenarios.
 */
@ExtendWith(ConfigurationExtension.class)
@Timeout(120)
public class ItIgniteNodeRestartTest extends BaseIgniteRestartTest {
    /** Value producer for table data, is used to create data and check it later. */
    private static final IntFunction<String> VALUE_PRODUCER = i -> "val " + i;

    /** Test table name. */
    private static final String TABLE_NAME = "Table1";

    /** Assume that the table id will always be 8 for the test table. There is an assertion to check if this is true. */
    // TODO: IGNITE-22251 Get rid of it
    private static final int TABLE_ID = 8;

    /** Test table name. */
    private static final String TABLE_NAME_2 = "Table2";

    @InjectConfiguration("mock: " + RAFT_CFG)
    private static RaftConfiguration raftConfiguration;

    @InjectConfiguration
    private static ClusterManagementConfiguration clusterManagementConfiguration;

    @InjectConfiguration
    private static NodeAttributesConfiguration nodeAttributes;

    @InjectConfiguration
    private static StorageConfiguration storageConfiguration;

    @InjectConfiguration
    private static MetaStorageConfiguration metaStorageConfiguration;

    @InjectConfiguration
    private static TransactionConfiguration txConfiguration;

    @InjectConfiguration
    private static StorageUpdateConfiguration storageUpdateConfiguration;

    @InjectConfiguration
    private CriticalWorkersConfiguration workersConfiguration;

    @InjectConfiguration
    private ReplicationConfiguration replicationConfiguration;

    /**
     * Interceptor of {@link MetaStorageManager#invoke(Condition, Collection, Collection)}.
     */
    private final Map<Integer, InvokeInterceptor> metaStorageInvokeInterceptorByNode = new ConcurrentHashMap<>();

    /**
     * Mocks the data nodes returned by {@link DistributionZoneManager#dataNodes(long, int, int)} method on different nodes.
     */
    private final Map<Integer, Supplier<CompletableFuture<Set<String>>>> dataNodesMockByNode = new ConcurrentHashMap<>();

    @BeforeEach
    public void beforeTest() {
        metaStorageInvokeInterceptorByNode.clear();
        dataNodesMockByNode.clear();
        partialNodes.clear();
    }

    /**
     * Start some of Ignite components that are able to serve as Ignite node for test purposes.
     *
     * @param idx Node index.
     * @param cfgString Configuration string or {@code null} to use the default configuration.
     * @return Partial node.
     */
    private PartialNode startPartialNode(
            int idx,
            @Nullable @Language("HOCON") String cfgString
    ) {
        String name = testNodeName(testInfo, idx);

        Path dir = workDir.resolve(name);

        List<IgniteComponent> components = new ArrayList<>();

        VaultManager vault = createVault(dir);

        ConfigurationModules modules = loadConfigurationModules(log, Thread.currentThread().getContextClassLoader());

        Path configFile = workDir.resolve(TestIgnitionManager.DEFAULT_CONFIG_NAME);
        String configString = cfgString == null ? configurationString(idx) : cfgString;
        try {
            Files.writeString(configFile, configString);
        } catch (IOException e) {
            throw new NodeConfigWriteException("Failed to write config content to file.", e);
        }

        var localConfigurationGenerator = new ConfigurationTreeGenerator(
                modules.local().rootKeys(),
                modules.local().schemaExtensions(),
                modules.local().polymorphicSchemaExtensions()
        );

        var nodeCfgMgr = new ConfigurationManager(
                modules.local().rootKeys(),
                new LocalFileConfigurationStorage(configFile, localConfigurationGenerator, modules.local()),
                localConfigurationGenerator,
                ConfigurationValidatorImpl.withDefaultValidators(localConfigurationGenerator, modules.local().validators())
        );

        NetworkConfiguration networkConfiguration = nodeCfgMgr.configurationRegistry().getConfiguration(NetworkConfiguration.KEY);

        var threadPoolsManager = new ThreadPoolsManager(name);

        var failureProcessor = new FailureProcessor(name);

        var workerRegistry = new CriticalWorkerWatchdog(workersConfiguration, threadPoolsManager.commonScheduler(), failureProcessor);

        var nettyBootstrapFactory = new NettyBootstrapFactory(networkConfiguration, name);
        var nettyWorkersRegistrar = new NettyWorkersRegistrar(
                workerRegistry,
                threadPoolsManager.commonScheduler(),
                nettyBootstrapFactory,
                workersConfiguration,
                failureProcessor
        );

        var clusterSvc = new TestScaleCubeClusterServiceFactory().createClusterService(
                name,
                networkConfiguration,
                nettyBootstrapFactory,
                defaultSerializationRegistry(),
                new VaultStaleIds(vault),
                workerRegistry,
                failureProcessor
        );

        var hybridClock = new HybridClockImpl();

        var raftGroupEventsClientListener = new RaftGroupEventsClientListener();

        var raftMgr = TestLozaFactory.create(
                clusterSvc,
                raftConfiguration,
                dir,
                hybridClock,
                raftGroupEventsClientListener
        );

        var clusterStateStorage = new RocksDbClusterStateStorage(dir.resolve("cmg"), name);

        var logicalTopology = new LogicalTopologyImpl(clusterStateStorage);

        var clusterInitializer = new ClusterInitializer(
                clusterSvc,
                hocon -> hocon,
                new TestConfigurationValidator()
        );

        var cmgManager = new ClusterManagementGroupManager(
                vault,
                clusterSvc,
                clusterInitializer,
                raftMgr,
                clusterStateStorage,
                logicalTopology,
                clusterManagementConfiguration,
                new NodeAttributesCollector(nodeAttributes,
                        nodeCfgMgr.configurationRegistry().getConfiguration(StorageConfiguration.KEY)),
                failureProcessor
        );

        LongSupplier partitionIdleSafeTimePropagationPeriodMsSupplier
                = () -> TestIgnitionManager.DEFAULT_PARTITION_IDLE_SYNC_TIME_INTERVAL_MS;

        MessagingService messagingServiceReturningToStorageOperationsPool = new JumpToExecutorByConsistentIdAfterSend(
                clusterSvc.messagingService(),
                name,
                message -> threadPoolsManager.partitionOperationsExecutor()
        );

        var replicaService = new ReplicaService(
                messagingServiceReturningToStorageOperationsPool,
                hybridClock,
                threadPoolsManager.partitionOperationsExecutor(),
                replicationConfiguration,
                threadPoolsManager.commonScheduler()
        );

        var lockManager = new HeapLockManager();

        var logicalTopologyService = new LogicalTopologyServiceImpl(logicalTopology, cmgManager);

        var metricManager = new MetricManagerImpl();

        var topologyAwareRaftGroupServiceFactory = new TopologyAwareRaftGroupServiceFactory(
                clusterSvc,
                logicalTopologyService,
                Loza.FACTORY,
                raftGroupEventsClientListener
        );

        var metaStorage = new RocksDbKeyValueStorage(name, dir.resolve("metastorage"), new NoOpFailureProcessor(name));

        InvokeInterceptor metaStorageInvokeInterceptor = metaStorageInvokeInterceptorByNode.get(idx);

        CompletableFuture<LongSupplier> maxClockSkewFuture = new CompletableFuture<>();

        var metaStorageMgr = new MetaStorageManagerImpl(
                clusterSvc,
                cmgManager,
                logicalTopologyService,
                raftMgr,
                metaStorage,
                hybridClock,
                topologyAwareRaftGroupServiceFactory,
                metricManager,
                metaStorageConfiguration,
                raftConfiguration.retryTimeout(),
                maxClockSkewFuture
        ) {
            @Override
            public CompletableFuture<Boolean> invoke(Condition condition, Collection<Operation> success, Collection<Operation> failure) {
                if (metaStorageInvokeInterceptor != null) {
                    var res = metaStorageInvokeInterceptor.invoke(condition, success, failure);

                    if (res != null) {
                        return completedFuture(res);
                    }
                }

                return super.invoke(condition, success, failure);
            }
        };

        var cfgStorage = new DistributedConfigurationStorage("test", metaStorageMgr);

        ConfigurationTreeGenerator distributedConfigurationGenerator = new ConfigurationTreeGenerator(
                modules.distributed().rootKeys(),
                modules.distributed().schemaExtensions(),
                modules.distributed().polymorphicSchemaExtensions()
        );

        var clusterCfgMgr = new ConfigurationManager(
                modules.distributed().rootKeys(),
                cfgStorage,
                distributedConfigurationGenerator,
                ConfigurationValidatorImpl.withDefaultValidators(distributedConfigurationGenerator, modules.distributed().validators())
        );

        ConfigurationRegistry clusterConfigRegistry = clusterCfgMgr.configurationRegistry();

        var clockWaiter = new ClockWaiter(name, hybridClock);

        SchemaSynchronizationConfiguration schemaSyncConfiguration = clusterConfigRegistry.getConfiguration(
                SchemaSynchronizationConfiguration.KEY
        );

        ClockService clockService = new ClockServiceImpl(
                hybridClock,
                clockWaiter,
                () -> schemaSyncConfiguration.maxClockSkew().value()
        );

        maxClockSkewFuture.complete(clockService::maxClockSkewMillis);

        var placementDriverManager = new PlacementDriverManager(
                name,
                metaStorageMgr,
                MetastorageGroupId.INSTANCE,
                clusterSvc,
                cmgManager::metaStorageNodes,
                logicalTopologyService,
                raftMgr,
                topologyAwareRaftGroupServiceFactory,
                clockService
        );

        ScheduledExecutorService rebalanceScheduler = new ScheduledThreadPoolExecutor(REBALANCE_SCHEDULER_POOL_SIZE,
                NamedThreadFactory.create(name, "test-rebalance-scheduler", logger()));

        ReplicaManager replicaMgr = new ReplicaManager(
                name,
                clusterSvc,
                cmgManager,
                clockService,
                Set.of(TableMessageGroup.class, TxMessageGroup.class),
                placementDriverManager.placementDriver(),
                threadPoolsManager.partitionOperationsExecutor(),
                partitionIdleSafeTimePropagationPeriodMsSupplier,
                failureProcessor,
<<<<<<< HEAD
                threadPoolsManager.tableIoExecutor()
=======
                new ThreadLocalPartitionCommandsMarshaller(clusterSvc.serializationRegistry()),
                topologyAwareRaftGroupServiceFactory,
                raftMgr,
                view -> new LocalLogStorageFactory()
>>>>>>> 9823caf4
        );

        var resourcesRegistry = new RemotelyTriggeredResourceRegistry();

        GcConfiguration gcConfig = clusterConfigRegistry.getConfiguration(GcConfiguration.KEY);

        var lowWatermark = new LowWatermarkImpl(
                name,
                gcConfig.lowWatermark(),
                clockService,
                vault,
                failureProcessor,
                clusterSvc.messagingService()
        );

        TransactionInflights transactionInflights = new TransactionInflights(placementDriverManager.placementDriver(), clockService);

        var txManager = new TxManagerImpl(
                name,
                txConfiguration,
                messagingServiceReturningToStorageOperationsPool,
                clusterSvc.topologyService(),
                replicaService,
                lockManager,
                clockService,
                new TransactionIdGenerator(idx),
                placementDriverManager.placementDriver(),
                partitionIdleSafeTimePropagationPeriodMsSupplier,
                new TestLocalRwTxCounter(),
                threadPoolsManager.partitionOperationsExecutor(),
                resourcesRegistry,
                transactionInflights,
                lowWatermark
        );

        ResourceVacuumManager resourceVacuumManager = new ResourceVacuumManager(
                name,
                resourcesRegistry,
                clusterSvc.topologyService(),
                clusterSvc.messagingService(),
                transactionInflights,
                txManager
        );

        Consumer<LongFunction<CompletableFuture<?>>> registry = (c) -> metaStorageMgr.registerRevisionUpdateListener(c::apply);

        DataStorageModules dataStorageModules = new DataStorageModules(
                ServiceLoader.load(DataStorageModule.class)
        );

        Path storagePath = getPartitionsStorePath(dir);

        DataStorageManager dataStorageManager = new DataStorageManager(
                dataStorageModules.createStorageEngines(
                        name,
                        nodeCfgMgr.configurationRegistry(),
                        storagePath,
                        null,
                        failureProcessor,
                        raftMgr.getLogSyncer()
                ),
                nodeCfgMgr.configurationRegistry().getConfiguration(StorageConfiguration.KEY)
        );

        TransactionConfiguration txConfiguration = clusterConfigRegistry.getConfiguration(TransactionConfiguration.KEY);

        LongSupplier delayDurationMsSupplier = () -> TestIgnitionManager.DEFAULT_DELAY_DURATION_MS;

        var catalogManager = new CatalogManagerImpl(
                new UpdateLogImpl(metaStorageMgr),
                clockService,
                delayDurationMsSupplier,
                partitionIdleSafeTimePropagationPeriodMsSupplier
        );

        SchemaManager schemaManager = new SchemaManager(registry, catalogManager);

        var dataNodesMock = dataNodesMockByNode.get(idx);

        DistributionZoneManager distributionZoneManager = new DistributionZoneManager(
                name,
                registry,
                metaStorageMgr,
                logicalTopologyService,
                catalogManager,
                rebalanceScheduler
        ) {
            @Override
            public CompletableFuture<Set<String>> dataNodes(long causalityToken, int catalogVersion, int zoneId) {
                if (dataNodesMock != null) {
                    return dataNodesMock.get();
                }

                return super.dataNodes(causalityToken, catalogVersion, zoneId);
            }
        };

        var schemaSyncService = new SchemaSyncServiceImpl(metaStorageMgr.clusterTime(), delayDurationMsSupplier);

        var sqlRef = new AtomicReference<IgniteSqlImpl>();

        TableManager tableManager = new TableManager(
                name,
                registry,
                gcConfig,
                txConfiguration,
                storageUpdateConfiguration,
                messagingServiceReturningToStorageOperationsPool,
                clusterSvc.topologyService(),
                clusterSvc.serializationRegistry(),
                replicaMgr,
                lockManager,
                replicaService,
                txManager,
                dataStorageManager,
                storagePath,
                metaStorageMgr,
                schemaManager,
                threadPoolsManager.tableIoExecutor(),
                threadPoolsManager.partitionOperationsExecutor(),
                rebalanceScheduler,
                hybridClock,
                clockService,
                new OutgoingSnapshotsManager(clusterSvc.messagingService()),
                distributionZoneManager,
                schemaSyncService,
                catalogManager,
                new HybridTimestampTracker(),
                placementDriverManager.placementDriver(),
                sqlRef::get,
                resourcesRegistry,
                lowWatermark,
                transactionInflights
        );

        var indexManager = new IndexManager(
                schemaManager,
                tableManager,
                catalogManager,
                threadPoolsManager.tableIoExecutor(),
                registry,
                lowWatermark
        );

        SqlQueryProcessor qryEngine = new SqlQueryProcessor(
                clusterSvc,
                logicalTopologyService,
                tableManager,
                schemaManager,
                dataStorageManager,
                replicaService,
                clockService,
                schemaSyncService,
                catalogManager,
                metricManager,
                new SystemViewManagerImpl(name, catalogManager),
                failureProcessor,
                partitionIdleSafeTimePropagationPeriodMsSupplier,
                placementDriverManager.placementDriver(),
                clusterConfigRegistry.getConfiguration(SqlDistributedConfiguration.KEY),
                nodeCfgMgr.configurationRegistry().getConfiguration(SqlLocalConfiguration.KEY),
                transactionInflights,
                txManager
        );

        sqlRef.set(new IgniteSqlImpl(qryEngine, new HybridTimestampTracker()));

        // Preparing the result map.

        components.add(vault);
        components.add(nodeCfgMgr);

        // Start.

        assertThat(vault.startAsync(new ComponentContext()), willCompleteSuccessfully());
        vault.putName(name);

        assertThat(nodeCfgMgr.startAsync(new ComponentContext()), willCompleteSuccessfully());

        // Start the remaining components.
        List<IgniteComponent> otherComponents = List.of(
                threadPoolsManager,
                failureProcessor,
                workerRegistry,
                nettyBootstrapFactory,
                nettyWorkersRegistrar,
                clusterSvc,
                raftMgr,
                clusterStateStorage,
                cmgManager,
                replicaMgr,
                txManager,
                resourceVacuumManager,
                lowWatermark,
                metaStorageMgr,
                clusterCfgMgr,
                dataStorageManager,
                clockWaiter,
                catalogManager,
                schemaManager,
                distributionZoneManager,
                tableManager,
                indexManager,
                qryEngine,
                sqlRef.get()
        );

        for (IgniteComponent component : otherComponents) {
            // TODO: IGNITE-22119 required to be able to wait on this future.
            component.startAsync(new ComponentContext());

            components.add(component);
        }

        lowWatermark.scheduleUpdates();

        PartialNode partialNode = partialNode(
                name,
                nodeCfgMgr,
                clusterCfgMgr,
                metaStorageMgr,
                components,
                localConfigurationGenerator,
                logicalTopology,
                cfgStorage,
                distributedConfigurationGenerator,
                clusterConfigRegistry,
                hybridClock
        );

        partialNodes.add(partialNode);
        return partialNode;
    }

    /**
     * Returns a path to the partitions store directory. Creates a directory if it doesn't exist.
     *
     * @param workDir Ignite work directory.
     * @return Partitions store path.
     */
    private static Path getPartitionsStorePath(Path workDir) {
        Path partitionsStore = workDir.resolve(Paths.get("db"));

        try {
            Files.createDirectories(partitionsStore);
        } catch (IOException e) {
            throw new IgniteInternalException("Failed to create directory for partitions storage: " + e.getMessage(), e);
        }

        return partitionsStore;
    }

    /**
     * Starts an {@code amount} number of nodes (with sequential indices starting from 0).
     */
    private List<IgniteImpl> startNodes(int amount) {
        boolean initNeeded = CLUSTER_NODES_NAMES.isEmpty();

        List<CompletableFuture<Ignite>> futures = IntStream.range(0, amount)
                .mapToObj(i -> startNodeAsync(i, null))
                .collect(toList());

        if (initNeeded) {
            String nodeName = CLUSTER_NODES_NAMES.get(0);

            InitParameters initParameters = InitParameters.builder()
                    .destinationNodeName(nodeName)
                    .metaStorageNodeNames(List.of(nodeName))
                    .clusterName("cluster")
                    .build();
            TestIgnitionManager.init(initParameters);
        }

        return futures.stream()
                .map(future -> {
                    assertThat(future, willCompleteSuccessfully());

                    return (IgniteImpl) future.join();
                })
                .collect(toList());
    }

    /**
     * Restarts empty node.
     */
    @Test
    public void emptyNodeTest() {
        IgniteImpl ignite = startNode(0);

        int nodePort = ignite.nodeConfiguration().getConfiguration(NetworkConfiguration.KEY).port().value();

        assertEquals(DEFAULT_NODE_PORT, nodePort);

        stopNode(0);

        ignite = startNode(0);

        nodePort = ignite.nodeConfiguration().getConfiguration(NetworkConfiguration.KEY).port().value();

        assertEquals(DEFAULT_NODE_PORT, nodePort);
    }

    /**
     * Check correctness of return results after node restart.
     * Scenario:
     * <ol>
     *     <li>Start two nodes and fill the data.</li>
     *     <li>Create index.</li>
     *     <li>Check explain contain index scan.</li>
     *     <li>Check return results.</li>
     *     <li>Restart one node.</li>
     *     <li>Run query and compare results.</li>
     * </ol>
     */
    @Test
    public void testQueryCorrectnessAfterNodeRestart() {
        IgniteImpl ignite1 = startNode(0);

        createTableWithoutData(ignite1, TABLE_NAME, 2, 1);

        IgniteImpl ignite2 = startNode(1);

        String sql = "SELECT id FROM " + TABLE_NAME + " WHERE id > 0 ORDER BY id";

        int intRes;

        IgniteSql sql1 = ignite1.sql();
        IgniteSql sql2 = ignite2.sql();

        createTableWithData(List.of(ignite1), TABLE_NAME, 2, 1);

        sql1.execute(null, "CREATE INDEX idx1 ON " + TABLE_NAME + "(id)");

        ResultSet<SqlRow> plan = sql1.execute(null, "EXPLAIN PLAN FOR " + sql);

        String planStr = plan.next().stringValue(0);

        assertTrue(planStr.contains("IndexScan"));

        ResultSet<SqlRow> res1 = sql1.execute(null, sql);

        ResultSet<SqlRow> res2 = sql2.execute(null, sql);

        intRes = res1.next().intValue(0);

        assertEquals(intRes, res2.next().intValue(0));

        res1.close();

        res2.close();

        stopNode(0);

        ignite1 = startNode(0);

        sql1 = ignite1.sql();

        ResultSet<SqlRow> res3 = sql1.execute(null, sql);

        assertEquals(intRes, res3.next().intValue(0));
    }

    /**
     * Restarts a node with changing configuration.
     */
    @Test
    public void changeConfigurationOnStartTest() {
        IgniteImpl ignite = startNode(0);

        int nodePort = ignite.nodeConfiguration().getConfiguration(NetworkConfiguration.KEY).port().value();

        assertEquals(DEFAULT_NODE_PORT, nodePort);

        stopNode(0);

        int newPort = 3322;

        String updateCfg = "network.port=" + newPort;

        ignite = startNode(0, updateCfg);

        nodePort = ignite.nodeConfiguration().getConfiguration(NetworkConfiguration.KEY).port().value();

        assertEquals(newPort, nodePort);
    }

    /**
     * Tests that a new node's attributes configuration is propagated after node restart.
     */
    @Test
    public void changeNodeAttributesConfigurationOnStartTest() {
        IgniteImpl ignite = startNode(0);

        Map<String, String> attributes = new HashMap<>();

        NodeAttributesConfiguration attributesConfiguration = ignite.nodeConfiguration().getConfiguration(NodeAttributesConfiguration.KEY);

        attributesConfiguration.nodeAttributes().value().namedListKeys().forEach(
                key -> attributes.put(key, attributesConfiguration.nodeAttributes().get(key).attribute().value())
        );

        assertEquals(Collections.emptyMap(), attributes);

        stopNode(0);

        String newAttributesCfg = "{\n"
                + "      region.attribute = \"US\"\n"
                + "      storage.attribute = \"SSD\"\n"
                + "}";

        Map<String, String> newAttributesMap = Map.of("region", "US", "storage", "SSD");

        String updateCfg = "nodeAttributes.nodeAttributes=" + newAttributesCfg;

        ignite = startNode(0, updateCfg);

        NodeAttributesConfiguration newAttributesConfiguration =
                ignite.nodeConfiguration().getConfiguration(NodeAttributesConfiguration.KEY);

        Map<String, String> newAttributes = new HashMap<>();

        newAttributesConfiguration.nodeAttributes().value().namedListKeys().forEach(
                key -> newAttributes.put(key, newAttributesConfiguration.nodeAttributes().get(key).attribute().value())
        );

        assertEquals(newAttributesMap, newAttributes);
    }

    /**
     * Restarts the node which stores some data.
     */
    @Test
    public void nodeWithDataTest() {
        IgniteImpl ignite = startNode(0);

        createTableWithData(List.of(ignite), TABLE_NAME, 1);

        stopNode(0);

        ignite = startNode(0);

        checkTableWithData(ignite, TABLE_NAME);
    }

    @Test
    public void testNodeSeesItselfInLocalLogicalTopology() {
        List<IgniteImpl> nodes = startNodes(3);

        // Here we check that node sees itself in local logical topology.
        nodes.forEach(node -> assertTrue(node.logicalTopologyService().localLogicalTopology().nodes().stream().map(LogicalNode::id)
                .collect(toSet()).contains(node.id())));

        // Actually we have stronger guarantees because of awaiting all nodes to start inside startNodes.
        // On one node (cmg leader) we will see all three nodes in local logical topology.
        // On the node that started second we will see at least two nodes.
        // On the third node we will see all three nodes.
        // All in all that means that in total we will see at least (3 + 2 + 3) nodes.
        Integer sumOfLogicalTopologyProjectionSizes =
                nodes.stream().map(node -> node.logicalTopologyService().localLogicalTopology().nodes().size())
                        .reduce(0, Integer::sum);

        assertTrue(sumOfLogicalTopologyProjectionSizes >= 3 + 2 + 3);
    }

    /**
     * Restarts the node which stores some data.
     */
    @ParameterizedTest
    @ValueSource(booleans = {true, false})
    public void metastorageRecoveryTest(boolean useSnapshot) throws InterruptedException {
        List<IgniteImpl> nodes = startNodes(2);
        IgniteImpl main = nodes.get(0);

        createTableWithData(List.of(main), TABLE_NAME, 1);

        stopNode(1);

        MetaStorageManager metaStorageManager = main.metaStorageManager();

        CompletableFuture[] futs = new CompletableFuture[10];

        for (int i = 0; i < 10; i++) {
            // Put some data to the MetaStorage so that there would be new entries to apply to the restarting node.
            ByteArray key = ByteArray.fromString("some-test-key-" + i);
            futs[i] = metaStorageManager.put(key, new byte[]{(byte) i});
        }

        assertThat(CompletableFuture.allOf(futs), willSucceedFast());

        if (useSnapshot) {
            forceSnapshotUsageOnRestart(main);
        }

        IgniteImpl second = startNode(1);

        checkTableWithData(second, TABLE_NAME);

        MetaStorageManager restartedMs = second.metaStorageManager();
        for (int i = 0; i < 10; i++) {
            ByteArray key = ByteArray.fromString("some-test-key-" + i);

            byte[] value = restartedMs.getLocally(key, 100).value();

            assertEquals(1, value.length);
            assertEquals((byte) i, value[0]);
        }
    }

    /**
     * Checks that logical topology version is maintained after nodes restart.
     */
    @Test
    public void logicalTopologyVersionMaintainedTest() {
        IgniteImpl main = startNodes(3).get(0);

        stopNode(1);
        IgniteImpl restarted = startNode(1);

        stopNode(2);
        IgniteImpl secondRestarted = startNode(2);

        long mainVersion = main.logicalTopologyService().localLogicalTopology().version();
        long restartedVersion = restarted.logicalTopologyService().localLogicalTopology().version();
        long secondRestartedVersion = secondRestarted.logicalTopologyService().localLogicalTopology().version();

        assertEquals(mainVersion, restartedVersion);
        assertEquals(mainVersion, secondRestartedVersion);
    }

    private static void forceSnapshotUsageOnRestart(IgniteImpl main) throws InterruptedException {
        // Force log truncation, so that restarting node would request a snapshot.
        JraftServerImpl server = (JraftServerImpl) main.raftManager().server();
        List<Peer> peers = server.localPeers(MetastorageGroupId.INSTANCE);

        Peer learnerPeer = peers.stream().filter(peer -> peer.idx() == 0).findFirst().orElseThrow(
                () -> new IllegalStateException(String.format("No leader peer"))
        );

        var nodeId = new RaftNodeId(MetastorageGroupId.INSTANCE, learnerPeer);
        RaftGroupService raftGroupService = server.raftGroupService(nodeId);

        for (int i = 0; i < 2; i++) {
            // Log must be truncated twice.
            CountDownLatch snapshotLatch = new CountDownLatch(1);
            AtomicReference<Status> snapshotStatus = new AtomicReference<>();

            raftGroupService.getRaftNode().snapshot(status -> {
                snapshotStatus.set(status);
                snapshotLatch.countDown();
            });

            assertTrue(snapshotLatch.await(10, TimeUnit.SECONDS), "Snapshot was not finished in time");
            assertTrue(snapshotStatus.get().isOk(), "Snapshot failed: " + snapshotStatus.get());
        }
    }

    /**
     * Restarts the node which stores some data.
     */
    @Test
    public void nodeWithDataAndIndexRebuildTest() {
        IgniteImpl ignite = startNode(0);

        int partitions = 20;

        createTableWithData(List.of(ignite), TABLE_NAME, 1, partitions);

        TableViewInternal table = unwrapTableViewInternal(ignite.tables().table(TABLE_NAME));

        InternalTableImpl internalTable = (InternalTableImpl) table.internalTable();

        CompletableFuture[] flushFuts = new CompletableFuture[partitions];

        for (int i = 0; i < partitions; i++) {
            int finalI = i;
            // Flush data on disk, so that we will have a snapshot to read on restart.
            flushFuts[i] = bypassingThreadAssertionsAsync(() -> internalTable.storage().getMvPartition(finalI).flush());
        }

        assertThat(CompletableFuture.allOf(flushFuts), willCompleteSuccessfully());

        // Add more data, so that on restart there will be a index rebuilding operation.
        for (int i = 0; i < 100; i++) {
            ignite.sql().execute(null, "INSERT INTO " + TABLE_NAME + "(id, name) VALUES (?, ?)",
                    i + 500, VALUE_PRODUCER.apply(i + 500));
        }

        stopNode(0);

        ignite = startNode(0);

        checkTableWithData(ignite, TABLE_NAME);

        TableViewInternal tableAfterRestart = unwrapTableViewInternal(ignite.tables().table(TABLE_NAME));

        // Check data that was added after flush.
        bypassingThreadAssertions(() -> {
            for (int i = 0; i < 100; i++) {
                Tuple row = tableAfterRestart.keyValueView().get(null, Tuple.create().set("id", i + 500));

                Objects.requireNonNull(row, "row");

                assertEquals(VALUE_PRODUCER.apply(i + 500), row.stringValue("name"));
            }
        });
    }

    /**
     * Starts two nodes and checks that the data are storing through restarts. Nodes restart in the same order when they started at first.
     */
    @Test
    public void testTwoNodesRestartDirect() {
        twoNodesRestart(true);
    }

    /**
     * Starts two nodes and checks that the data are storing through restarts. Nodes restart in reverse order when they started at first.
     */
    @Test
    public void testTwoNodesRestartReverse() {
        twoNodesRestart(false);
    }

    /**
     * Starts two nodes and checks that the data are storing through restarts.
     *
     * @param directOrder When the parameter is true, nodes restart in direct order, otherwise they restart in reverse order.
     */
    private void twoNodesRestart(boolean directOrder) {
        List<IgniteImpl> nodes = startNodes(2);

        createTableWithData(nodes, TABLE_NAME, 2);
        createTableWithData(nodes, TABLE_NAME_2, 2);

        stopNode(0);
        stopNode(1);

        Ignite ignite;

        if (directOrder) {
            startNode(0);
            ignite = startNode(1);
        } else {
            // Since the first node is the CMG leader, the second node can't be started synchronously (it won't be able to join the cluster
            // and the future will never resolve).
            CompletableFuture<Ignite> future = startNodeAsync(1, null);

            startNode(0);

            assertThat(future, willCompleteSuccessfully());

            ignite = future.join();
        }

        checkTableWithData(ignite, TABLE_NAME);
        checkTableWithData(ignite, TABLE_NAME_2);
    }

    /**
     * Check that the table with given name is present in TableManager.
     *
     * @param tableManager Table manager.
     * @param tableName Table name.
     */
    private void assertTablePresent(TableManager tableManager, String tableName) {
        Collection<TableImpl> tables = tableManager.startedTables().values();

        boolean isPresent = false;

        for (TableImpl table : tables) {
            if (table.name().equals(tableName)) {
                isPresent = true;

                break;
            }
        }

        assertTrue(isPresent, "tableName=" + tableName + ", tables=" + tables);
    }

    /**
     * Checks that one node in a cluster of 2 nodes is able to restart and recover a table that was created when this node was absent. Also
     * checks that the table created before node stop, is not available when majority if lost.
     */
    @Test
    @Disabled("https://issues.apache.org/jira/browse/IGNITE-20137")
    public void testOneNodeRestartWithGap() {
        IgniteImpl ignite = startNode(0);

        startNode(1);

        createTableWithData(List.of(ignite), TABLE_NAME, 2);

        stopNode(1);

        Table table = ignite.tables().table(TABLE_NAME);

        assertNotNull(table);

        assertThrows(TransactionException.class, () -> table.keyValueView().get(null, Tuple.create().set("id", 0)));

        createTableWithoutData(ignite, TABLE_NAME_2, 1, 1);

        IgniteImpl ignite1 = startNode(1);

        TableManager tableManager = (TableManager) ignite1.tables();

        assertNotNull(tableManager);

        assertTablePresent(tableManager, TABLE_NAME.toUpperCase());
        assertTablePresent(tableManager, TABLE_NAME_2.toUpperCase());
    }

    /**
     * Checks that the table created in cluster of 2 nodes, is recovered on a node after restart of this node.
     */
    @Test
    public void testRecoveryOnOneNode() {
        IgniteImpl ignite = startNode(0);

        IgniteImpl node = startNode(1);

        createTableWithData(List.of(ignite), TABLE_NAME, 2, 1);

        stopNode(1);

        node = startNode(1);

        TableManager tableManager = unwrapTableManager(node.tables());

        assertNotNull(tableManager);

        assertTablePresent(tableManager, TABLE_NAME.toUpperCase());
    }

    /**
     * Checks that a cluster is able to restart when some changes were made in configuration.
     */
    @Test
    public void testRestartDiffConfig() {
        List<IgniteImpl> ignites = startNodes(2);

        createTableWithData(ignites, TABLE_NAME, 2);
        createTableWithData(ignites, TABLE_NAME_2, 2);

        stopNode(0);
        stopNode(1);

        startNode(0);

        @Language("HOCON") String cfgString = IgniteStringFormatter.format(NODE_BOOTSTRAP_CFG,
                DEFAULT_NODE_PORT + 11,
                "[\"localhost:" + DEFAULT_NODE_PORT + "\"]",
                DEFAULT_CLIENT_PORT + 11,
                DEFAULT_HTTP_PORT + 11,
                DEFAULT_HTTPS_PORT + 11,
                "{}"
        );

        IgniteImpl node1 = startNode(1, cfgString);

        TableManager tableManager = unwrapTableManager(node1.tables());

        assertTablePresent(tableManager, TABLE_NAME.toUpperCase());
    }

    /**
     * The test for node restart when there is a gap between the node local configuration and distributed configuration.
     */
    @Test
    public void testCfgGapWithoutData() {
        List<IgniteImpl> nodes = startNodes(3);

        createTableWithData(nodes, TABLE_NAME, nodes.size());

        log.info("Stopping the node.");

        stopNode(nodes.size() - 1);

        nodes.set(nodes.size() - 1, null);

        createTableWithData(nodes, TABLE_NAME_2, nodes.size());
        createTableWithData(nodes, TABLE_NAME_2 + "0", nodes.size());

        log.info("Starting the node.");

        IgniteImpl node = startNode(nodes.size() - 1, null);

        log.info("After starting the node.");

        TableManager tableManager = unwrapTableManager(node.tables());

        assertTablePresent(tableManager, TABLE_NAME.toUpperCase());
        assertTablePresent(tableManager, TABLE_NAME_2.toUpperCase());
    }

    /**
     * The test for node restart when there is a gap between the node local configuration and distributed configuration, and metastorage
     * group stops for some time while restarting node is being recovered. The recovery process should continue and eventually succeed after
     * metastorage group starts again.
     */
    @Test
    @Disabled("https://issues.apache.org/jira/browse/IGNITE-18919")
    public void testMetastorageStop() throws NodeStoppingException {
        int cfgGap = 4;

        List<IgniteImpl> nodes = startNodes(3);

        log.info("Stopping the node.");

        stopNode(nodes.size() - 1);

        nodes.set(nodes.size() - 1, null);

        for (int i = 0; i < cfgGap; i++) {
            createTableWithData(nodes, "t" + i, nodes.size(), 1);
        }

        log.info("Starting the node.");

        PartialNode partialNode = startPartialNode(
                nodes.size() - 1,
                configurationString(nodes.size() - 1)
        // TODO IGNITE-18919 here the revision callback was removed, because meta storage recovery process was changed.
        );

        TableManager tableManager = findComponent(partialNode.startedComponents(), TableManager.class);

        for (int i = 0; i < cfgGap; i++) {
            assertTablePresent(tableManager, "T" + i);
        }
    }

    /**
     * The test for node restart when there is a gap between the node local configuration and distributed configuration.
     */
    @Test
    @Disabled("https://issues.apache.org/jira/browse/IGNITE-20996")
    public void testCfgGap() {
        List<IgniteImpl> nodes = startNodes(4);

        createTableWithData(nodes, "t1", nodes.size());

        log.info("Stopping the node.");

        stopNode(nodes.size() - 1);

        nodes.set(nodes.size() - 1, null);

        checkTableWithData(nodes.get(0), "t1");

        createTableWithData(nodes, "t2", nodes.size());

        log.info("Starting the node.");

        IgniteImpl newNode = startNode(nodes.size() - 1);

        checkTableWithData(nodes.get(0), "t1");
        checkTableWithData(nodes.get(0), "t2");

        checkTableWithData(newNode, "t1");
        checkTableWithData(newNode, "t2");
    }

    /**
     * The test for updating cluster configuration with the default value.
     * Check that new nodes will be able to synchronize the local cluster configuration.
     */
    @Test
    public void updateClusterCfgWithDefaultValue() {
        IgniteImpl ignite = startNode(0);

        GcConfiguration gcConfiguration = ignite.clusterConfiguration()
                .getConfiguration(GcConfiguration.KEY);
        int defaultValue = gcConfiguration.batchSize().value();
        CompletableFuture<Void> update = gcConfiguration.batchSize().update(defaultValue);
        assertThat(update, willCompleteSuccessfully());

        stopNode(0);

        startNodes(3);
    }

    @Test
    public void destroyObsoleteStoragesOnRestart() throws InterruptedException {
        int nodesCount = 3;
        List<IgniteImpl> nodes = startNodes(nodesCount);

        int partitions = nodesCount;
        int replicas = nodesCount;
        createTableWithData(nodes, TABLE_NAME, replicas, partitions);

        int restartedNodeIndex = nodesCount - 1;

        WatchListenerInhibitor inhibitor = WatchListenerInhibitor.metastorageEventsInhibitor(nodes.get(restartedNodeIndex));

        inhibitor.startInhibit();

        // Change the zone - one replica per partition.
        alterZone(nodes.get(0).catalogManager(), String.format("ZONE_%s", TABLE_NAME.toUpperCase()), 1);

        stopNode(restartedNodeIndex);

        inhibitor.stopInhibit();

        IgniteImpl restartedNode = startNode(restartedNodeIndex);

        TableImpl table = unwrapTableImpl(restartedNode.tables().table(TABLE_NAME));

        assertTrue(waitForCondition(() -> {
            // Check that only storage for 1 partition left on the restarted node.
            return IntStream.range(0, partitions)
                    .mapToObj(i -> table.internalTable().storage().getMvPartition(i))
                    .filter(Objects::nonNull)
                    .count() == 1;
        }, 10_000));
    }

    @Test
    public void testCorrectPartitionRecoveryOnSnapshot() throws InterruptedException {
        int nodesCount = 3;
        List<IgniteImpl> nodes = startNodes(nodesCount);

        int partitions = nodesCount;
        int replicas = nodesCount;
        createTableWithData(nodes, TABLE_NAME, replicas, partitions);

        int restartedNodeIndex = nodesCount - 1;

        WatchListenerInhibitor inhibitor = WatchListenerInhibitor.metastorageEventsInhibitor(nodes.get(restartedNodeIndex));

        inhibitor.startInhibit();

        alterZone(nodes.get(0).catalogManager(), String.format("ZONE_%s", TABLE_NAME.toUpperCase()), 1);

        stopNode(restartedNodeIndex);

        inhibitor.stopInhibit();

        forceSnapshotUsageOnRestart(nodes.get(0));

        IgniteImpl restartedNode = startNode(restartedNodeIndex);

        TableImpl table = unwrapTableImpl(restartedNode.tables().table(TABLE_NAME));

        long recoveryRevision = restartedNode.metaStorageManager().recoveryFinishedFuture().join();

        PeersAndLearners configuration = PeersAndLearners.fromConsistentIds(nodes.stream().map(IgniteImpl::name)
                .collect(toSet()), Set.of());

        for (int p = 0; p < partitions; p++) {
            TablePartitionId tablePartitionId = new TablePartitionId(table.tableId(), p);

            Entry e = restartedNode.metaStorageManager().getLocally(stablePartAssignmentsKey(tablePartitionId), recoveryRevision);

            Set<Assignment> assignment = Assignments.fromBytes(e.value()).nodes();

            boolean shouldBe = assignment.stream().anyMatch(n -> n.consistentId().equals(restartedNode.name()));

            Peer peer = configuration.peer(restartedNode.name());

            boolean isStarted = restartedNode.raftManager().isStarted(new RaftNodeId(tablePartitionId, peer));

            assertEquals(shouldBe, isStarted);
        }
    }

    /**
     * Checks that after create table call there is the same value of stable assignments in every node's meta storage, and it was
     * changed only once.
     *
     * @param populateStableAssignmentsBeforeTableCreation Whether to populate stable assignments before table creation.
     * @param restart Whether to restart one of the nodes while creating the table.
     * @throws InterruptedException If interrupted.
     */
    @ParameterizedTest
    @CsvSource({
            "true,true",
            "true,false",
            "false,true",
            "false,false"
    })
    @Disabled("https://issues.apache.org/jira/browse/IGNITE-22251")
    public void createTableCallOnMultipleNodesTest(boolean populateStableAssignmentsBeforeTableCreation, boolean restart)
            throws InterruptedException {
        int nodesCount = 3;

        var nodes = startNodes(3);

        var node = nodes.get(0);

        Map<Integer, AtomicInteger> stableAssignmentsChangeCounters = new ConcurrentHashMap<>();
        Map<Integer, AtomicBoolean> lateChangeFlag = new ConcurrentHashMap<>();

        // Prefix that will be updated after the table creation.
        String testPrefix = "testPrefix";

        for (int i = 0; i < nodesCount; i++) {
            stableAssignmentsChangeCounters.put(i, new AtomicInteger());
            lateChangeFlag.put(i, new AtomicBoolean());

            final int fi = i;
            createWatchListener(
                    nodes.get(i).metaStorageManager(),
                    STABLE_ASSIGNMENTS_PREFIX,
                    e -> stableAssignmentsChangeCounters.get(fi).incrementAndGet()
            );

            createWatchListener(
                    nodes.get(i).metaStorageManager(),
                    testPrefix,
                    e -> lateChangeFlag.get(fi).set(true)
            );
        }

        var partId = new TablePartitionId(TABLE_ID, 0);

        // Populate the stable assignments before calling table create, if needed.
        if (populateStableAssignmentsBeforeTableCreation) {
            node.metaStorageManager().put(stablePartAssignmentsKey(partId), Assignments.toBytes(Set.of(Assignment.forPeer(node.name()))));

            waitForCondition(() -> lateChangeFlag.values().stream().allMatch(AtomicBoolean::get), 5_000);

            lateChangeFlag.values().forEach(v -> v.set(false));
        }

        String zoneName = "TEST_ZONE";

        if (restart) {
            stopNode(nodesCount - 2);
        }

        IgniteSql sql = node.sql();

        sql.execute(null, String.format("CREATE ZONE IF NOT EXISTS %s WITH REPLICAS=%d, PARTITIONS=%d, STORAGE_PROFILES='%s'",
                zoneName, nodesCount, 1, DEFAULT_STORAGE_PROFILE));

        sql.execute(null, "CREATE TABLE " + TABLE_NAME
                + "(id INT PRIMARY KEY, name VARCHAR) WITH PRIMARY_ZONE='" + zoneName + "';");

        assertEquals(TABLE_ID, tableId(node, TABLE_NAME));

        node.metaStorageManager().put(new ByteArray(testPrefix.getBytes(StandardCharsets.UTF_8)), new byte[0]);

        if (restart) {
            IgniteImpl restartedNode = startNode(nodesCount - 2);
            nodes.set(nodesCount - 2, restartedNode);
        }

        // Waiting for late prefix on all nodes.
        waitForCondition(() -> lateChangeFlag.values().stream().allMatch(AtomicBoolean::get), 5_000);

        var assignmentsKey = stablePartAssignmentsKey(partId).bytes();

        Set<Assignment> expectedAssignments = getAssignmentsFromMetaStorage(node.metaStorageManager(), assignmentsKey);

        // Checking that the stable assignments are same and were changed only once on every node.
        for (int i = 0; i < nodesCount; i++) {
            if (!restart) {
                // TODO IGNITE-21194 return this check
                assertEquals(1, stableAssignmentsChangeCounters.get(i).get(), "node index=" + i);
            }

            assertEquals(
                    expectedAssignments,
                    getAssignmentsFromMetaStorage(nodes.get(i).metaStorageManager(), assignmentsKey),
                    "node index=" + i
            );
        }
    }

    private void createWatchListener(MetaStorageManager metaStorageManager, String prefix, Consumer<WatchEvent> listener) {
        metaStorageManager.registerPrefixWatch(
                new ByteArray(prefix.getBytes(StandardCharsets.UTF_8)),
                new WatchListener() {
                    @Override
                    public CompletableFuture<Void> onUpdate(WatchEvent event) {
                        listener.accept(event);

                        return nullCompletedFuture();
                    }

                    @Override
                    public void onError(Throwable e) {
                        log.error("Error in test watch listener", e);
                    }
                }
        );
    }

    /**
     * Creates the table on a cluster of 3 nodes, delays the table start processing, stops 2 nodes before the assignments are applied
     * to meta storage. The remaining node is hanging, so it doesn't write the updates to meta storage as well. Then the stopped nodes
     * are restarted, and receive different value of data nodes from distribution zones manager. We check that the calculated assignments
     * for the table are eventually equal on every node's local meta storages, and they are equal to expected - to the assignments of
     * the first node that is able to initialize them during the table start.
     *
     * @param nodeThatWrittenAssignments The index of the restarted node the has written the calculated assignments successfully.
     * @param nodeThatPicksUpAssignments The index of the restarted node that picks up assignments from meta storage.
     * @throws Exception If failed.
     */
    @ParameterizedTest
    @CsvSource({
            "1,2",
            "2,1"
    })
    @Disabled("https://issues.apache.org/jira/browse/IGNITE-22251")
    public void tableRecoveryOnMultipleRestartingNodes(int nodeThatWrittenAssignments, int nodeThatPicksUpAssignments) throws Exception {
        var node0 = startNode(0);

        int idx1 = 1;
        int idx2 = 2;

        var node1 = startPartialNode(idx1, configurationString(idx1));
        var node2 = startPartialNode(idx2, configurationString(idx2));

        String tableName = "TEST";
        String zoneName = "ZONE_TEST";

        var assignmentsKey = stablePartAssignmentsKey(new TablePartitionId(TABLE_ID, 0));

        var metaStorageInterceptorFut = new CompletableFuture<>();
        var metaStorageInterceptorInnerFut = new CompletableFuture<>();

        metaStorageInvokeInterceptorByNode.put(nodeThatPicksUpAssignments,
                (cond, success, failure) -> {
                    if (checkMetaStorageInvoke(success, assignmentsKey)) {
                        metaStorageInterceptorInnerFut.complete(null);

                        metaStorageInterceptorFut.join();
                    }

                    return null;
                }
        );

        MetaStorageManager msManager1 = findComponent(node1.startedComponents(), MetaStorageManager.class);
        MetaStorageManager msManager2 = findComponent(node2.startedComponents(), MetaStorageManager.class);

        WatchListenerInhibitor nodeInhibitor0 = WatchListenerInhibitor.metastorageEventsInhibitor(node0.metaStorageManager());
        WatchListenerInhibitor nodeInhibitor1 = WatchListenerInhibitor.metastorageEventsInhibitor(msManager1);
        WatchListenerInhibitor nodeInhibitor2 = WatchListenerInhibitor.metastorageEventsInhibitor(msManager2);

        // Create table, all nodes are lagging.
        IgniteSql sql = node0.sql();

        sql.execute(null, String.format("CREATE ZONE IF NOT EXISTS %s WITH REPLICAS=%d, PARTITIONS=%d, STORAGE_PROFILES='%s'",
                zoneName, 2, 1, DEFAULT_STORAGE_PROFILE));

        nodeInhibitor0.startInhibit();
        nodeInhibitor1.startInhibit();
        nodeInhibitor2.startInhibit();

        sql.executeAsync(null, "CREATE TABLE " + tableName
                + "(id INT PRIMARY KEY, name VARCHAR) WITH PRIMARY_ZONE='" + zoneName + "';");

        // Stopping 2 of 3 nodes.
        node1.stop();
        node2.stop();

        Set<String> dataNodesOnNode1 = Set.of(node0.name(), node1.name());
        Set<String> dataNodesOnNode2 = Set.of(node1.name(), node2.name());

        dataNodesMockByNode.put(idx1, () -> completedFuture(dataNodesOnNode1));
        dataNodesMockByNode.put(idx2, () -> completedFuture(dataNodesOnNode2));

        AtomicReference<PartialNode> nodeWnRef = new AtomicReference<>();
        AtomicReference<PartialNode> nodePnRef = new AtomicReference<>();

        // Restarting 2 nodes.
        var nodePnFut = runAsync(() ->
                nodePnRef.set(startPartialNode(nodeThatPicksUpAssignments, configurationString(nodeThatPicksUpAssignments))));

        assertThat(metaStorageInterceptorInnerFut, willCompleteSuccessfully());

        var nodeWnFut = runAsync(() ->
                nodeWnRef.set(startPartialNode(nodeThatWrittenAssignments, configurationString(nodeThatWrittenAssignments))));

        assertThat(nodeWnFut, willCompleteSuccessfully());

        var msManagerRestartedW = findComponent(nodeWnRef.get().startedComponents(), MetaStorageManager.class);
        waitForValueInLocalMs(msManagerRestartedW, assignmentsKey);

        metaStorageInterceptorFut.complete(null);

        assertThat(nodePnFut, willCompleteSuccessfully());

        var msManagerRestartedP = findComponent(nodePnRef.get().startedComponents(), MetaStorageManager.class);

        waitForValueInLocalMs(msManagerRestartedP, assignmentsKey);

        // Node 0 stops hanging.
        nodeInhibitor0.stopInhibit();
        waitForValueInLocalMs(node0.metaStorageManager(), assignmentsKey);

        assertEquals(TABLE_ID, tableId(node0, tableName));

        Set<Assignment> expectedAssignments = dataNodesMockByNode.get(nodeThatWrittenAssignments).get().join()
                .stream().map(Assignment::forPeer).collect(toSet());

        checkAssignmentsInMetaStorage(node0.metaStorageManager(), assignmentsKey.bytes(), expectedAssignments);
        checkAssignmentsInMetaStorage(msManagerRestartedW, assignmentsKey.bytes(), expectedAssignments);
        checkAssignmentsInMetaStorage(msManagerRestartedP, assignmentsKey.bytes(), expectedAssignments);
    }

    @Test
    public void testSequentialAsyncTableCreationThenAlterZoneThenRestartOnMsSnapshot() throws InterruptedException {
        IgniteImpl node0 = startNode(0);
        IgniteImpl node1 = startNode(1);

        String tableName = "TEST";
        String zoneName = "ZONE_TEST";

        node0.sql().execute(null,
                String.format("CREATE ZONE IF NOT EXISTS %s WITH REPLICAS=%d, PARTITIONS=%d, STORAGE_PROFILES='%s'",
                        zoneName, 2, 1, DEFAULT_STORAGE_PROFILE));

        int catalogVersionBeforeTable = node0.catalogManager().latestCatalogVersion();

        WatchListenerInhibitor nodeInhibitor0 = WatchListenerInhibitor.metastorageEventsInhibitor(node0);
        WatchListenerInhibitor nodeInhibitor1 = WatchListenerInhibitor.metastorageEventsInhibitor(node1);

        nodeInhibitor0.startInhibit();
        nodeInhibitor1.startInhibit();

        CompletableFuture<?> createTableInCatalogFuture = createTableInCatalog(node0.catalogManager(), tableName, zoneName);

        stopNode(1);

        CompletableFuture<?> alterZoneInCatalogFuture = alterZoneInCatalogAsync(node0.catalogManager(), zoneName, 1);

        // Wait for the next catalog version: table creation.
        // The next catalog update (alter zone) can't be processed until the table creation is completed.
        assertTrue(waitForCondition(() -> {
            int ver = latestCatalogVersionInMs(node0.metaStorageManager());

            return ver == catalogVersionBeforeTable + 1;
        }, 10_000));

        // Double check that the version is exactly as expected, if it's not, the synchronous sequential catalog update processing may be
        // broken.
        assertEquals(catalogVersionBeforeTable + 1, latestCatalogVersionInMs(node0.metaStorageManager()));

        Thread.sleep(1000);

        forceSnapshotUsageOnRestart(node0);

        log.info("Restarting node 1.");

        node1 = startNode(1);

        ByteArray assignmentsKey = stablePartAssignmentsKey(new TablePartitionId(tableId(node1, tableName), 0));

        waitForValueInLocalMs(node1.metaStorageManager(), assignmentsKey);

        nodeInhibitor0.stopInhibit();

        assertThat(createTableInCatalogFuture, willCompleteSuccessfully());
        assertThat(alterZoneInCatalogFuture, willCompleteSuccessfully());

        waitForValueInLocalMs(node0.metaStorageManager(), assignmentsKey);

        IgniteImpl finalNode1 = node1;

        // Restart is followed by rebalance, because data nodes are recalculated after full table creation that is completed after restart.
        assertTrue(waitForCondition(() -> {
            Set<Assignment> assignments0 = getAssignmentsFromMetaStorage(node0.metaStorageManager(), assignmentsKey.bytes());
            Set<Assignment> assignments1 = getAssignmentsFromMetaStorage(finalNode1.metaStorageManager(), assignmentsKey.bytes());

            return assignments0.size() == 1 && assignments0.equals(assignments1);
        }, 10_000));
    }

    private int latestCatalogVersionInMs(MetaStorageManager metaStorageManager) {
        var e = metaStorageManager.getLocally(new ByteArray("catalog.version".getBytes(StandardCharsets.UTF_8)), 1000);

        if (e == null || e.empty()) {
            return -1;
        }

        return ByteUtils.bytesToInt(e.value());
    }

    private static CompletableFuture<?> createTableInCatalog(CatalogManager catalogManager, String tableName, String zoneName) {
        var tableColumn = ColumnParams.builder().name("id").type(INT32).build();

        TableHashPrimaryKey primaryKey = TableHashPrimaryKey.builder()
                .columns(List.of("id"))
                .build();

        var createTableCommand = CreateTableCommand.builder()
                .schemaName("PUBLIC")
                .tableName(tableName)
                .columns(List.of(tableColumn))
                .primaryKey(primaryKey)
                .zone(zoneName)
                .build();

        return catalogManager.execute(createTableCommand);
    }

    private static CompletableFuture<?> alterZoneInCatalogAsync(
            CatalogManager catalogManager,
            String zoneName,
            @Nullable Integer replicas
    ) {
        AlterZoneCommandBuilder builder = AlterZoneCommand.builder().zoneName(zoneName);

        builder.replicas(replicas);

        return catalogManager.execute(builder.build());
    }

    private void waitForValueInLocalMs(MetaStorageManager metaStorageManager, ByteArray key) throws InterruptedException {
        assertTrue(waitForCondition(() -> {
            var e = metaStorageManager.getLocally(key, metaStorageManager.appliedRevision());

            return !e.empty();
        }, 10_000));
    }

    private boolean checkMetaStorageInvoke(Collection<Operation> ops, ByteArray key) {
        var k = new String(key.bytes(), StandardCharsets.UTF_8);

        return ops.stream().anyMatch(op -> new String(op.key(), StandardCharsets.UTF_8).equals(k));
    }

    private void checkAssignmentsInMetaStorage(MetaStorageManager metaStorageManager, byte[] assignmentsKey, Set<Assignment> expected) {
        Set<Assignment> a = getAssignmentsFromMetaStorage(metaStorageManager, assignmentsKey);

        assertEquals(expected, a);
    }

    private Set<Assignment> getAssignmentsFromMetaStorage(MetaStorageManager metaStorageManager, byte[] assignmentsKey) {
        var e = metaStorageManager.getLocally(new ByteArray(assignmentsKey), metaStorageManager.appliedRevision());

        return e == null || e.tombstone() || e.empty()
                ? emptySet()
                : Assignments.fromBytes(e.value()).nodes();
    }

    private static int tableId(IgniteImpl node, String tableName) {
        return getTableIdStrict(node.catalogManager(), tableName, node.clock().nowLong());
    }

    /**
     * Checks the table exists and validates all data in it.
     *
     * @param ignite Ignite.
     * @param name Table name.
     */
    private static void checkTableWithData(Ignite ignite, String name) {
        Table table = ignite.tables().table(name);

        assertNotNull(table);

        for (int i = 0; i < 100; i++) {
            int fi = i;

            Awaitility.with()
                    .await()
                    .pollInterval(100, TimeUnit.MILLISECONDS)
                    .pollDelay(0, TimeUnit.MILLISECONDS)
                    .atMost(30, TimeUnit.SECONDS)
                    .until(() -> {
                        try {
                            Tuple row = table.keyValueView().get(null, Tuple.create().set("id", fi));

                            if (row == null) {
                                return false;
                            } else {
                                assertEquals(VALUE_PRODUCER.apply(fi), row.stringValue("name"));
                                return true;
                            }
                        } catch (TransactionException te) {
                            // There may be an exception if the primary replica node was stopped. We should wait for new primary to appear.
                            return false;
                        }
                    });
        }
    }

    /**
     * Creates a table and load data to it.
     *
     * @param nodes Ignite nodes.
     * @param name Table name.
     * @param replicas Replica factor.
     */
    private void createTableWithData(List<IgniteImpl> nodes, String name, int replicas) {
        createTableWithData(nodes, name, replicas, 2);
    }

    /**
     * Creates a table and load data to it.
     *
     * @param nodes Ignite nodes.
     * @param name Table name.
     * @param replicas Replica factor.
     * @param partitions Partitions count.
     */
    private void createTableWithData(List<IgniteImpl> nodes, String name, int replicas, int partitions) {
        IgniteSql sql = nodes.get(0).sql();

        sql.execute(null,
                String.format("CREATE ZONE IF NOT EXISTS ZONE_%s WITH REPLICAS=%d, PARTITIONS=%d, STORAGE_PROFILES='%s'",
                        name, replicas, partitions, DEFAULT_STORAGE_PROFILE));
        sql.execute(null, "CREATE TABLE IF NOT EXISTS " + name
                + "(id INT PRIMARY KEY, name VARCHAR) WITH PRIMARY_ZONE='ZONE_" + name.toUpperCase() + "';");

        for (int i = 0; i < 100; i++) {
            sql.execute(null, "INSERT INTO " + name + "(id, name) VALUES (?, ?)",
                    i, VALUE_PRODUCER.apply(i));
        }
    }

    /**
     * Creates a table.
     *
     * @param ignite Ignite.
     * @param name Table name.
     * @param replicas Replica factor.
     * @param partitions Partitions count.
     */
    private static Table createTableWithoutData(Ignite ignite, String name, int replicas, int partitions) {
        IgniteSql sql = ignite.sql();

        sql.execute(null,
                String.format("CREATE ZONE IF NOT EXISTS ZONE_%s WITH REPLICAS=%d, PARTITIONS=%d, STORAGE_PROFILES='%s'",
                        name, replicas, partitions, DEFAULT_STORAGE_PROFILE));
        sql.execute(null, "CREATE TABLE " + name
                + "(id INT PRIMARY KEY, name VARCHAR) WITH PRIMARY_ZONE='ZONE_" + name.toUpperCase() + "';");

        return ignite.tables().table(name);
    }

    private interface InvokeInterceptor {
        Boolean invoke(Condition condition, Collection<Operation> success, Collection<Operation> failure);
    }
}<|MERGE_RESOLUTION|>--- conflicted
+++ resolved
@@ -502,14 +502,11 @@
                 threadPoolsManager.partitionOperationsExecutor(),
                 partitionIdleSafeTimePropagationPeriodMsSupplier,
                 failureProcessor,
-<<<<<<< HEAD
-                threadPoolsManager.tableIoExecutor()
-=======
                 new ThreadLocalPartitionCommandsMarshaller(clusterSvc.serializationRegistry()),
                 topologyAwareRaftGroupServiceFactory,
                 raftMgr,
-                view -> new LocalLogStorageFactory()
->>>>>>> 9823caf4
+                view -> new LocalLogStorageFactory(),
+                threadPoolsManager.tableIoExecutor()
         );
 
         var resourcesRegistry = new RemotelyTriggeredResourceRegistry();
