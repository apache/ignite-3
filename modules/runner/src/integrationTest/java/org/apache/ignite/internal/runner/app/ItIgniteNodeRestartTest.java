/*
 * Licensed to the Apache Software Foundation (ASF) under one or more
 * contributor license agreements. See the NOTICE file distributed with
 * this work for additional information regarding copyright ownership.
 * The ASF licenses this file to You under the Apache License, Version 2.0
 * (the "License"); you may not use this file except in compliance with
 * the License. You may obtain a copy of the License at
 *
 *      http://www.apache.org/licenses/LICENSE-2.0
 *
 * Unless required by applicable law or agreed to in writing, software
 * distributed under the License is distributed on an "AS IS" BASIS,
 * WITHOUT WARRANTIES OR CONDITIONS OF ANY KIND, either express or implied.
 * See the License for the specific language governing permissions and
 * limitations under the License.
 */

package org.apache.ignite.internal.runner.app;

import static java.util.Collections.emptySet;
import static java.util.concurrent.CompletableFuture.completedFuture;
import static java.util.stream.Collectors.toSet;
import static org.apache.ignite.internal.TestWrappers.unwrapTableImpl;
import static org.apache.ignite.internal.TestWrappers.unwrapTableManager;
import static org.apache.ignite.internal.TestWrappers.unwrapTableViewInternal;
import static org.apache.ignite.internal.catalog.CatalogService.DEFAULT_STORAGE_PROFILE;
import static org.apache.ignite.internal.distributionzones.DistributionZonesTestUtil.alterZone;
import static org.apache.ignite.internal.distributionzones.rebalance.RebalanceUtil.REBALANCE_SCHEDULER_POOL_SIZE;
import static org.apache.ignite.internal.distributionzones.rebalance.RebalanceUtil.STABLE_ASSIGNMENTS_PREFIX;
import static org.apache.ignite.internal.distributionzones.rebalance.RebalanceUtil.stablePartAssignmentsKey;
import static org.apache.ignite.internal.network.utils.ClusterServiceTestUtils.defaultSerializationRegistry;
import static org.apache.ignite.internal.table.TableTestUtils.getTableIdStrict;
import static org.apache.ignite.internal.testframework.IgniteTestUtils.bypassingThreadAssertions;
import static org.apache.ignite.internal.testframework.IgniteTestUtils.bypassingThreadAssertionsAsync;
import static org.apache.ignite.internal.testframework.IgniteTestUtils.runAsync;
import static org.apache.ignite.internal.testframework.IgniteTestUtils.testNodeName;
import static org.apache.ignite.internal.testframework.IgniteTestUtils.waitForCondition;
import static org.apache.ignite.internal.testframework.matchers.CompletableFutureMatcher.willCompleteSuccessfully;
import static org.apache.ignite.internal.testframework.matchers.CompletableFutureMatcher.willSucceedFast;
import static org.apache.ignite.internal.util.CompletableFutures.nullCompletedFuture;
import static org.apache.ignite.sql.ColumnType.INT32;
import static org.hamcrest.MatcherAssert.assertThat;
import static org.junit.jupiter.api.Assertions.assertEquals;
import static org.junit.jupiter.api.Assertions.assertNotNull;
import static org.junit.jupiter.api.Assertions.assertThrows;
import static org.junit.jupiter.api.Assertions.assertTrue;

import java.io.IOException;
import java.nio.charset.StandardCharsets;
import java.nio.file.Files;
import java.nio.file.Path;
import java.nio.file.Paths;
import java.util.ArrayList;
import java.util.Collection;
import java.util.Collections;
import java.util.HashMap;
import java.util.List;
import java.util.Map;
import java.util.Objects;
import java.util.ServiceLoader;
import java.util.Set;
import java.util.concurrent.CompletableFuture;
import java.util.concurrent.ConcurrentHashMap;
import java.util.concurrent.CountDownLatch;
import java.util.concurrent.ScheduledExecutorService;
import java.util.concurrent.ScheduledThreadPoolExecutor;
import java.util.concurrent.TimeUnit;
import java.util.concurrent.atomic.AtomicBoolean;
import java.util.concurrent.atomic.AtomicInteger;
import java.util.concurrent.atomic.AtomicReference;
import java.util.function.Consumer;
import java.util.function.IntFunction;
import java.util.function.LongFunction;
import java.util.function.LongSupplier;
import java.util.function.Supplier;
import java.util.stream.IntStream;
import org.apache.ignite.EmbeddedNode;
import org.apache.ignite.Ignite;
import org.apache.ignite.internal.BaseIgniteRestartTest;
import org.apache.ignite.internal.affinity.Assignment;
import org.apache.ignite.internal.affinity.Assignments;
import org.apache.ignite.internal.app.IgniteImpl;
import org.apache.ignite.internal.app.ThreadPoolsManager;
import org.apache.ignite.internal.catalog.CatalogManager;
import org.apache.ignite.internal.catalog.CatalogManagerImpl;
import org.apache.ignite.internal.catalog.commands.AlterZoneCommand;
import org.apache.ignite.internal.catalog.commands.AlterZoneCommandBuilder;
import org.apache.ignite.internal.catalog.commands.ColumnParams;
import org.apache.ignite.internal.catalog.commands.CreateTableCommand;
import org.apache.ignite.internal.catalog.commands.TableHashPrimaryKey;
import org.apache.ignite.internal.catalog.configuration.SchemaSynchronizationConfiguration;
import org.apache.ignite.internal.catalog.storage.UpdateLogImpl;
import org.apache.ignite.internal.cluster.management.ClusterInitializer;
import org.apache.ignite.internal.cluster.management.ClusterManagementGroupManager;
import org.apache.ignite.internal.cluster.management.NodeAttributesCollector;
import org.apache.ignite.internal.cluster.management.configuration.ClusterManagementConfiguration;
import org.apache.ignite.internal.cluster.management.configuration.NodeAttributesConfiguration;
import org.apache.ignite.internal.cluster.management.raft.RocksDbClusterStateStorage;
import org.apache.ignite.internal.cluster.management.topology.LogicalTopologyImpl;
import org.apache.ignite.internal.cluster.management.topology.LogicalTopologyServiceImpl;
import org.apache.ignite.internal.cluster.management.topology.api.LogicalNode;
import org.apache.ignite.internal.configuration.ConfigurationManager;
import org.apache.ignite.internal.configuration.ConfigurationModules;
import org.apache.ignite.internal.configuration.ConfigurationRegistry;
import org.apache.ignite.internal.configuration.ConfigurationTreeGenerator;
import org.apache.ignite.internal.configuration.NodeConfigWriteException;
import org.apache.ignite.internal.configuration.storage.DistributedConfigurationStorage;
import org.apache.ignite.internal.configuration.storage.LocalFileConfigurationStorage;
import org.apache.ignite.internal.configuration.testframework.ConfigurationExtension;
import org.apache.ignite.internal.configuration.testframework.InjectConfiguration;
import org.apache.ignite.internal.configuration.validation.ConfigurationValidatorImpl;
import org.apache.ignite.internal.configuration.validation.TestConfigurationValidator;
import org.apache.ignite.internal.distributionzones.DistributionZoneManager;
import org.apache.ignite.internal.failure.NoOpFailureProcessor;
import org.apache.ignite.internal.hlc.ClockService;
import org.apache.ignite.internal.hlc.ClockServiceImpl;
import org.apache.ignite.internal.hlc.ClockWaiter;
import org.apache.ignite.internal.hlc.HybridClockImpl;
import org.apache.ignite.internal.index.IndexManager;
import org.apache.ignite.internal.lang.ByteArray;
import org.apache.ignite.internal.lang.IgniteInternalException;
import org.apache.ignite.internal.lang.IgniteStringFormatter;
import org.apache.ignite.internal.lang.NodeStoppingException;
import org.apache.ignite.internal.lowwatermark.LowWatermarkImpl;
import org.apache.ignite.internal.manager.ComponentContext;
import org.apache.ignite.internal.manager.IgniteComponent;
import org.apache.ignite.internal.metastorage.Entry;
import org.apache.ignite.internal.metastorage.MetaStorageManager;
import org.apache.ignite.internal.metastorage.WatchEvent;
import org.apache.ignite.internal.metastorage.WatchListener;
import org.apache.ignite.internal.metastorage.configuration.MetaStorageConfiguration;
import org.apache.ignite.internal.metastorage.dsl.Condition;
import org.apache.ignite.internal.metastorage.dsl.Operation;
import org.apache.ignite.internal.metastorage.impl.MetaStorageManagerImpl;
import org.apache.ignite.internal.metastorage.server.persistence.RocksDbKeyValueStorage;
import org.apache.ignite.internal.metastorage.server.raft.MetastorageGroupId;
import org.apache.ignite.internal.metrics.MetricManagerImpl;
import org.apache.ignite.internal.network.MessagingService;
import org.apache.ignite.internal.network.NettyBootstrapFactory;
import org.apache.ignite.internal.network.NettyWorkersRegistrar;
import org.apache.ignite.internal.network.configuration.NetworkConfiguration;
import org.apache.ignite.internal.network.recovery.VaultStaleIds;
import org.apache.ignite.internal.network.scalecube.TestScaleCubeClusterServiceFactory;
import org.apache.ignite.internal.network.wrapper.JumpToExecutorByConsistentIdAfterSend;
import org.apache.ignite.internal.placementdriver.PlacementDriverManager;
import org.apache.ignite.internal.raft.Loza;
import org.apache.ignite.internal.raft.Peer;
import org.apache.ignite.internal.raft.PeersAndLearners;
import org.apache.ignite.internal.raft.RaftNodeId;
import org.apache.ignite.internal.raft.TestLozaFactory;
import org.apache.ignite.internal.raft.client.TopologyAwareRaftGroupServiceFactory;
import org.apache.ignite.internal.raft.configuration.RaftConfiguration;
import org.apache.ignite.internal.raft.server.impl.JraftServerImpl;
import org.apache.ignite.internal.raft.storage.impl.LocalLogStorageFactory;
import org.apache.ignite.internal.replicator.ReplicaManager;
import org.apache.ignite.internal.replicator.ReplicaService;
import org.apache.ignite.internal.replicator.TablePartitionId;
import org.apache.ignite.internal.replicator.configuration.ReplicationConfiguration;
import org.apache.ignite.internal.schema.SchemaManager;
import org.apache.ignite.internal.schema.configuration.GcConfiguration;
import org.apache.ignite.internal.schema.configuration.StorageUpdateConfiguration;
import org.apache.ignite.internal.sql.api.IgniteSqlImpl;
import org.apache.ignite.internal.sql.configuration.distributed.SqlDistributedConfiguration;
import org.apache.ignite.internal.sql.configuration.local.SqlLocalConfiguration;
import org.apache.ignite.internal.sql.engine.SqlQueryProcessor;
import org.apache.ignite.internal.storage.DataStorageManager;
import org.apache.ignite.internal.storage.DataStorageModule;
import org.apache.ignite.internal.storage.DataStorageModules;
import org.apache.ignite.internal.storage.configurations.StorageConfiguration;
import org.apache.ignite.internal.systemview.SystemViewManagerImpl;
import org.apache.ignite.internal.table.TableImpl;
import org.apache.ignite.internal.table.TableViewInternal;
import org.apache.ignite.internal.table.distributed.TableManager;
import org.apache.ignite.internal.table.distributed.TableMessageGroup;
import org.apache.ignite.internal.table.distributed.raft.snapshot.outgoing.OutgoingSnapshotsManager;
import org.apache.ignite.internal.table.distributed.schema.SchemaSyncServiceImpl;
import org.apache.ignite.internal.table.distributed.schema.ThreadLocalPartitionCommandsMarshaller;
import org.apache.ignite.internal.table.distributed.storage.InternalTableImpl;
import org.apache.ignite.internal.test.WatchListenerInhibitor;
import org.apache.ignite.internal.testframework.TestIgnitionManager;
import org.apache.ignite.internal.thread.NamedThreadFactory;
import org.apache.ignite.internal.tx.HybridTimestampTracker;
import org.apache.ignite.internal.tx.configuration.TransactionConfiguration;
import org.apache.ignite.internal.tx.impl.HeapLockManager;
import org.apache.ignite.internal.tx.impl.RemotelyTriggeredResourceRegistry;
import org.apache.ignite.internal.tx.impl.ResourceVacuumManager;
import org.apache.ignite.internal.tx.impl.TransactionIdGenerator;
import org.apache.ignite.internal.tx.impl.TransactionInflights;
import org.apache.ignite.internal.tx.impl.TxManagerImpl;
import org.apache.ignite.internal.tx.message.TxMessageGroup;
import org.apache.ignite.internal.tx.test.TestLocalRwTxCounter;
import org.apache.ignite.internal.util.ByteUtils;
import org.apache.ignite.internal.vault.VaultManager;
import org.apache.ignite.internal.worker.CriticalWorkerWatchdog;
import org.apache.ignite.internal.worker.configuration.CriticalWorkersConfiguration;
import org.apache.ignite.raft.jraft.RaftGroupService;
import org.apache.ignite.raft.jraft.Status;
import org.apache.ignite.raft.jraft.rpc.impl.RaftGroupEventsClientListener;
import org.apache.ignite.sql.IgniteSql;
import org.apache.ignite.sql.ResultSet;
import org.apache.ignite.sql.SqlRow;
import org.apache.ignite.table.Table;
import org.apache.ignite.table.Tuple;
import org.apache.ignite.tx.TransactionException;
import org.awaitility.Awaitility;
import org.intellij.lang.annotations.Language;
import org.jetbrains.annotations.Nullable;
import org.junit.jupiter.api.BeforeEach;
import org.junit.jupiter.api.Disabled;
import org.junit.jupiter.api.Test;
import org.junit.jupiter.api.Timeout;
import org.junit.jupiter.api.extension.ExtendWith;
import org.junit.jupiter.params.ParameterizedTest;
import org.junit.jupiter.params.provider.CsvSource;
import org.junit.jupiter.params.provider.ValueSource;

/**
 * These tests check node restart scenarios.
 */
@ExtendWith(ConfigurationExtension.class)
@Timeout(120)
public class ItIgniteNodeRestartTest extends BaseIgniteRestartTest {
    /** Value producer for table data, is used to create data and check it later. */
    private static final IntFunction<String> VALUE_PRODUCER = i -> "val " + i;

    /** Test table name. */
    private static final String TABLE_NAME = "Table1";

    /** Assume that the table id will always be 8 for the test table. There is an assertion to check if this is true. */
    // TODO: IGNITE-22251 Get rid of it
    private static final int TABLE_ID = 8;

    /** Test table name. */
    private static final String TABLE_NAME_2 = "Table2";

    @InjectConfiguration("mock: " + RAFT_CFG)
    private static RaftConfiguration raftConfiguration;

    @InjectConfiguration
    private static ClusterManagementConfiguration clusterManagementConfiguration;

    @InjectConfiguration
    private static NodeAttributesConfiguration nodeAttributes;

    @InjectConfiguration
    private static StorageConfiguration storageConfiguration;

    @InjectConfiguration
    private static MetaStorageConfiguration metaStorageConfiguration;

    @InjectConfiguration
    private static TransactionConfiguration txConfiguration;

    @InjectConfiguration
    private static StorageUpdateConfiguration storageUpdateConfiguration;

    @InjectConfiguration
    private CriticalWorkersConfiguration workersConfiguration;

    @InjectConfiguration
    private ReplicationConfiguration replicationConfiguration;

    /**
     * Interceptor of {@link MetaStorageManager#invoke(Condition, Collection, Collection)}.
     */
    private final Map<Integer, InvokeInterceptor> metaStorageInvokeInterceptorByNode = new ConcurrentHashMap<>();

    /**
     * Mocks the data nodes returned by {@link DistributionZoneManager#dataNodes(long, int, int)} method on different nodes.
     */
    private final Map<Integer, Supplier<CompletableFuture<Set<String>>>> dataNodesMockByNode = new ConcurrentHashMap<>();

    @BeforeEach
    public void beforeTest() {
        metaStorageInvokeInterceptorByNode.clear();
        dataNodesMockByNode.clear();
        partialNodes.clear();
    }

    /**
     * Start some of Ignite components that are able to serve as Ignite node for test purposes.
     *
     * @param idx Node index.
     * @param cfgString Configuration string or {@code null} to use the default configuration.
     * @return Partial node.
     */
    private PartialNode startPartialNode(
            int idx,
            @Nullable @Language("HOCON") String cfgString
    ) {
        String name = testNodeName(testInfo, idx);

        Path dir = workDir.resolve(name);

        List<IgniteComponent> components = new ArrayList<>();

        VaultManager vault = createVault(dir);

        ConfigurationModules modules = loadConfigurationModules(log, Thread.currentThread().getContextClassLoader());

        Path configFile = workDir.resolve(TestIgnitionManager.DEFAULT_CONFIG_NAME);
        String configString = cfgString == null ? configurationString(idx) : cfgString;
        try {
            Files.writeString(configFile, configString);
        } catch (IOException e) {
            throw new NodeConfigWriteException("Failed to write config content to file.", e);
        }

        var localConfigurationGenerator = new ConfigurationTreeGenerator(
                modules.local().rootKeys(),
                modules.local().schemaExtensions(),
                modules.local().polymorphicSchemaExtensions()
        );

        var nodeCfgMgr = new ConfigurationManager(
                modules.local().rootKeys(),
                new LocalFileConfigurationStorage(configFile, localConfigurationGenerator, modules.local()),
                localConfigurationGenerator,
                ConfigurationValidatorImpl.withDefaultValidators(localConfigurationGenerator, modules.local().validators())
        );

        NetworkConfiguration networkConfiguration = nodeCfgMgr.configurationRegistry().getConfiguration(NetworkConfiguration.KEY);

        var threadPoolsManager = new ThreadPoolsManager(name);

        var failureProcessor = new NoOpFailureProcessor();

        var workerRegistry = new CriticalWorkerWatchdog(workersConfiguration, threadPoolsManager.commonScheduler(), failureProcessor);

        var nettyBootstrapFactory = new NettyBootstrapFactory(networkConfiguration, name);
        var nettyWorkersRegistrar = new NettyWorkersRegistrar(
                workerRegistry,
                threadPoolsManager.commonScheduler(),
                nettyBootstrapFactory,
                workersConfiguration,
                failureProcessor
        );

        var clusterSvc = new TestScaleCubeClusterServiceFactory().createClusterService(
                name,
                networkConfiguration,
                nettyBootstrapFactory,
                defaultSerializationRegistry(),
                new VaultStaleIds(vault),
                workerRegistry,
                failureProcessor
        );

        var hybridClock = new HybridClockImpl();

        var raftGroupEventsClientListener = new RaftGroupEventsClientListener();

        var raftMgr = TestLozaFactory.create(
                clusterSvc,
                raftConfiguration,
                dir,
                hybridClock,
                raftGroupEventsClientListener
        );

        var clusterStateStorage = new RocksDbClusterStateStorage(dir.resolve("cmg"), name);

        var logicalTopology = new LogicalTopologyImpl(clusterStateStorage);

        var clusterInitializer = new ClusterInitializer(
                clusterSvc,
                hocon -> hocon,
                new TestConfigurationValidator()
        );

        var cmgManager = new ClusterManagementGroupManager(
                vault,
                clusterSvc,
                clusterInitializer,
                raftMgr,
                clusterStateStorage,
                logicalTopology,
                clusterManagementConfiguration,
                new NodeAttributesCollector(nodeAttributes,
                        nodeCfgMgr.configurationRegistry().getConfiguration(StorageConfiguration.KEY)),
                failureProcessor
        );

        LongSupplier partitionIdleSafeTimePropagationPeriodMsSupplier
                = () -> TestIgnitionManager.DEFAULT_PARTITION_IDLE_SYNC_TIME_INTERVAL_MS;

        MessagingService messagingServiceReturningToStorageOperationsPool = new JumpToExecutorByConsistentIdAfterSend(
                clusterSvc.messagingService(),
                name,
                message -> threadPoolsManager.partitionOperationsExecutor()
        );

        var replicaService = new ReplicaService(
                messagingServiceReturningToStorageOperationsPool,
                hybridClock,
                threadPoolsManager.partitionOperationsExecutor(),
                replicationConfiguration,
                threadPoolsManager.commonScheduler()
        );

        var lockManager = new HeapLockManager();

        var logicalTopologyService = new LogicalTopologyServiceImpl(logicalTopology, cmgManager);

        var metricManager = new MetricManagerImpl();

        var topologyAwareRaftGroupServiceFactory = new TopologyAwareRaftGroupServiceFactory(
                clusterSvc,
                logicalTopologyService,
                Loza.FACTORY,
                raftGroupEventsClientListener
        );

        var metaStorage = new RocksDbKeyValueStorage(name, dir.resolve("metastorage"), new NoOpFailureProcessor());

        InvokeInterceptor metaStorageInvokeInterceptor = metaStorageInvokeInterceptorByNode.get(idx);

        CompletableFuture<LongSupplier> maxClockSkewFuture = new CompletableFuture<>();

        var metaStorageMgr = new MetaStorageManagerImpl(
                clusterSvc,
                cmgManager,
                logicalTopologyService,
                raftMgr,
                metaStorage,
                hybridClock,
                topologyAwareRaftGroupServiceFactory,
                metricManager,
                metaStorageConfiguration,
                raftConfiguration.retryTimeout(),
                maxClockSkewFuture
        ) {
            @Override
            public CompletableFuture<Boolean> invoke(Condition condition, Collection<Operation> success, Collection<Operation> failure) {
                if (metaStorageInvokeInterceptor != null) {
                    var res = metaStorageInvokeInterceptor.invoke(condition, success, failure);

                    if (res != null) {
                        return completedFuture(res);
                    }
                }

                return super.invoke(condition, success, failure);
            }
        };

        var cfgStorage = new DistributedConfigurationStorage("test", metaStorageMgr);

        ConfigurationTreeGenerator distributedConfigurationGenerator = new ConfigurationTreeGenerator(
                modules.distributed().rootKeys(),
                modules.distributed().schemaExtensions(),
                modules.distributed().polymorphicSchemaExtensions()
        );

        var clusterCfgMgr = new ConfigurationManager(
                modules.distributed().rootKeys(),
                cfgStorage,
                distributedConfigurationGenerator,
                ConfigurationValidatorImpl.withDefaultValidators(distributedConfigurationGenerator, modules.distributed().validators())
        );

        ConfigurationRegistry clusterConfigRegistry = clusterCfgMgr.configurationRegistry();

        var clockWaiter = new ClockWaiter(name, hybridClock);

        SchemaSynchronizationConfiguration schemaSyncConfiguration = clusterConfigRegistry.getConfiguration(
                SchemaSynchronizationConfiguration.KEY
        );

        ClockService clockService = new ClockServiceImpl(
                hybridClock,
                clockWaiter,
                () -> schemaSyncConfiguration.maxClockSkew().value()
        );

        maxClockSkewFuture.complete(clockService::maxClockSkewMillis);

        var placementDriverManager = new PlacementDriverManager(
                name,
                metaStorageMgr,
                MetastorageGroupId.INSTANCE,
                clusterSvc,
                cmgManager::metaStorageNodes,
                logicalTopologyService,
                raftMgr,
                topologyAwareRaftGroupServiceFactory,
                clockService
        );

        ScheduledExecutorService rebalanceScheduler = new ScheduledThreadPoolExecutor(REBALANCE_SCHEDULER_POOL_SIZE,
                NamedThreadFactory.create(name, "test-rebalance-scheduler", logger()));

        ReplicaManager replicaMgr = new ReplicaManager(
                name,
                clusterSvc,
                cmgManager,
                clockService,
                Set.of(TableMessageGroup.class, TxMessageGroup.class),
                placementDriverManager.placementDriver(),
                threadPoolsManager.partitionOperationsExecutor(),
                partitionIdleSafeTimePropagationPeriodMsSupplier,
                failureProcessor,
                new ThreadLocalPartitionCommandsMarshaller(clusterSvc.serializationRegistry()),
                topologyAwareRaftGroupServiceFactory,
                raftMgr,
                view -> new LocalLogStorageFactory(),
                threadPoolsManager.tableIoExecutor()
        );

        var resourcesRegistry = new RemotelyTriggeredResourceRegistry();

        GcConfiguration gcConfig = clusterConfigRegistry.getConfiguration(GcConfiguration.KEY);

        var lowWatermark = new LowWatermarkImpl(
                name,
                gcConfig.lowWatermark(),
                clockService,
                vault,
                failureProcessor,
                clusterSvc.messagingService()
        );

        TransactionInflights transactionInflights = new TransactionInflights(placementDriverManager.placementDriver(), clockService);

        var txManager = new TxManagerImpl(
                name,
                txConfiguration,
                messagingServiceReturningToStorageOperationsPool,
                clusterSvc.topologyService(),
                replicaService,
                lockManager,
                clockService,
                new TransactionIdGenerator(idx),
                placementDriverManager.placementDriver(),
                partitionIdleSafeTimePropagationPeriodMsSupplier,
                new TestLocalRwTxCounter(),
                threadPoolsManager.partitionOperationsExecutor(),
                resourcesRegistry,
                transactionInflights,
                lowWatermark
        );

        ResourceVacuumManager resourceVacuumManager = new ResourceVacuumManager(
                name,
                resourcesRegistry,
                clusterSvc.topologyService(),
                clusterSvc.messagingService(),
                transactionInflights,
                txManager
        );

        Consumer<LongFunction<CompletableFuture<?>>> registry = (c) -> metaStorageMgr.registerRevisionUpdateListener(c::apply);

        DataStorageModules dataStorageModules = new DataStorageModules(
                ServiceLoader.load(DataStorageModule.class)
        );

        Path storagePath = getPartitionsStorePath(dir);

        DataStorageManager dataStorageManager = new DataStorageManager(
                dataStorageModules.createStorageEngines(
                        name,
                        nodeCfgMgr.configurationRegistry(),
                        storagePath,
                        null,
                        failureProcessor,
                        raftMgr.getLogSyncer()
                ),
                nodeCfgMgr.configurationRegistry().getConfiguration(StorageConfiguration.KEY)
        );

        TransactionConfiguration txConfiguration = clusterConfigRegistry.getConfiguration(TransactionConfiguration.KEY);

        LongSupplier delayDurationMsSupplier = () -> TestIgnitionManager.DEFAULT_DELAY_DURATION_MS;

        var catalogManager = new CatalogManagerImpl(
                new UpdateLogImpl(metaStorageMgr),
                clockService,
                delayDurationMsSupplier,
                partitionIdleSafeTimePropagationPeriodMsSupplier
        );

        SchemaManager schemaManager = new SchemaManager(registry, catalogManager);

        var dataNodesMock = dataNodesMockByNode.get(idx);

        DistributionZoneManager distributionZoneManager = new DistributionZoneManager(
                name,
                registry,
                metaStorageMgr,
                logicalTopologyService,
                catalogManager,
                rebalanceScheduler
        ) {
            @Override
            public CompletableFuture<Set<String>> dataNodes(long causalityToken, int catalogVersion, int zoneId) {
                if (dataNodesMock != null) {
                    return dataNodesMock.get();
                }

                return super.dataNodes(causalityToken, catalogVersion, zoneId);
            }
        };

        var schemaSyncService = new SchemaSyncServiceImpl(metaStorageMgr.clusterTime(), delayDurationMsSupplier);

        var sqlRef = new AtomicReference<IgniteSqlImpl>();

        TableManager tableManager = new TableManager(
                name,
                registry,
                gcConfig,
                txConfiguration,
                storageUpdateConfiguration,
                messagingServiceReturningToStorageOperationsPool,
                clusterSvc.topologyService(),
                clusterSvc.serializationRegistry(),
                replicaMgr,
                lockManager,
                replicaService,
                txManager,
                dataStorageManager,
                storagePath,
                metaStorageMgr,
                schemaManager,
                threadPoolsManager.tableIoExecutor(),
                threadPoolsManager.partitionOperationsExecutor(),
                rebalanceScheduler,
                hybridClock,
                clockService,
                new OutgoingSnapshotsManager(clusterSvc.messagingService()),
                distributionZoneManager,
                schemaSyncService,
                catalogManager,
                new HybridTimestampTracker(),
                placementDriverManager.placementDriver(),
                sqlRef::get,
                resourcesRegistry,
                lowWatermark,
                transactionInflights
        );

        var indexManager = new IndexManager(
                schemaManager,
                tableManager,
                catalogManager,
                threadPoolsManager.tableIoExecutor(),
                registry,
                lowWatermark
        );

        SqlQueryProcessor qryEngine = new SqlQueryProcessor(
                clusterSvc,
                logicalTopologyService,
                tableManager,
                schemaManager,
                dataStorageManager,
                replicaService,
                clockService,
                schemaSyncService,
                catalogManager,
                metricManager,
                new SystemViewManagerImpl(name, catalogManager),
                failureProcessor,
                partitionIdleSafeTimePropagationPeriodMsSupplier,
                placementDriverManager.placementDriver(),
                clusterConfigRegistry.getConfiguration(SqlDistributedConfiguration.KEY),
                nodeCfgMgr.configurationRegistry().getConfiguration(SqlLocalConfiguration.KEY),
                transactionInflights,
                txManager
        );

        sqlRef.set(new IgniteSqlImpl(qryEngine, new HybridTimestampTracker()));

        // Preparing the result map.

        components.add(vault);
        components.add(nodeCfgMgr);

        // Start.

        assertThat(vault.startAsync(new ComponentContext()), willCompleteSuccessfully());
        vault.putName(name);

        assertThat(nodeCfgMgr.startAsync(new ComponentContext()), willCompleteSuccessfully());

        // Start the remaining components.
        List<IgniteComponent> otherComponents = List.of(
                threadPoolsManager,
                failureProcessor,
                workerRegistry,
                nettyBootstrapFactory,
                nettyWorkersRegistrar,
                clusterSvc,
                raftMgr,
                clusterStateStorage,
                cmgManager,
                replicaMgr,
                txManager,
                resourceVacuumManager,
                lowWatermark,
                metaStorageMgr,
                clusterCfgMgr,
                dataStorageManager,
                clockWaiter,
                catalogManager,
                schemaManager,
                distributionZoneManager,
                tableManager,
                indexManager,
                qryEngine,
                sqlRef.get()
        );

        for (IgniteComponent component : otherComponents) {
            // TODO: IGNITE-22119 required to be able to wait on this future.
            component.startAsync(new ComponentContext());

            components.add(component);
        }

        lowWatermark.scheduleUpdates();

        PartialNode partialNode = partialNode(
                name,
                nodeCfgMgr,
                clusterCfgMgr,
                metaStorageMgr,
                components,
                localConfigurationGenerator,
                logicalTopology,
                cfgStorage,
                distributedConfigurationGenerator,
                clusterConfigRegistry,
                hybridClock
        );

        partialNodes.add(partialNode);
        return partialNode;
    }

    /**
     * Returns a path to the partitions store directory. Creates a directory if it doesn't exist.
     *
     * @param workDir Ignite work directory.
     * @return Partitions store path.
     */
    private static Path getPartitionsStorePath(Path workDir) {
        Path partitionsStore = workDir.resolve(Paths.get("db"));

        try {
            Files.createDirectories(partitionsStore);
        } catch (IOException e) {
            throw new IgniteInternalException("Failed to create directory for partitions storage: " + e.getMessage(), e);
        }

        return partitionsStore;
    }

    /**
<<<<<<< HEAD
     * Starts an {@code amount} number of nodes (with sequential indices starting from 0).
     */
    private List<IgniteImpl> startNodes(int amount) {
        boolean initNeeded = EMBEDDED_NODES.isEmpty();

        List<EmbeddedNode> nodes = IntStream.range(0, amount)
                .mapToObj(i -> startNodeAsync(i, null))
                .collect(toList());

        if (initNeeded) {
            EmbeddedNode node = nodes.get(0);

            InitParameters initParameters = InitParameters.builder()
                    .metaStorageNodes(node)
                    .clusterName("cluster")
                    .build();
            TestIgnitionManager.init(node, initParameters);
        }

        return nodes.stream()
                .map(node -> {
                    CompletableFuture<Ignite> future = node.igniteAsync();

                    assertThat(future, willCompleteSuccessfully());

                    return (IgniteImpl) future.join();
                })
                .collect(toList());
    }

    /**
=======
>>>>>>> f7b371d8
     * Restarts empty node.
     */
    @Test
    public void emptyNodeTest() {
        IgniteImpl ignite = startNode(0);

        int nodePort = ignite.nodeConfiguration().getConfiguration(NetworkConfiguration.KEY).port().value();

        assertEquals(DEFAULT_NODE_PORT, nodePort);

        stopNode(0);

        ignite = startNode(0);

        nodePort = ignite.nodeConfiguration().getConfiguration(NetworkConfiguration.KEY).port().value();

        assertEquals(DEFAULT_NODE_PORT, nodePort);
    }

    /**
     * Check correctness of return results after node restart.
     * Scenario:
     * <ol>
     *     <li>Start two nodes and fill the data.</li>
     *     <li>Create index.</li>
     *     <li>Check explain contain index scan.</li>
     *     <li>Check return results.</li>
     *     <li>Restart one node.</li>
     *     <li>Run query and compare results.</li>
     * </ol>
     */
    @Test
    public void testQueryCorrectnessAfterNodeRestart() {
        IgniteImpl ignite1 = startNode(0);

        createTableWithoutData(ignite1, TABLE_NAME, 2, 1);

        IgniteImpl ignite2 = startNode(1);

        String sql = "SELECT id FROM " + TABLE_NAME + " WHERE id > 0 ORDER BY id";

        int intRes;

        IgniteSql sql1 = ignite1.sql();
        IgniteSql sql2 = ignite2.sql();

        createTableWithData(List.of(ignite1), TABLE_NAME, 2, 1);

        sql1.execute(null, "CREATE INDEX idx1 ON " + TABLE_NAME + "(id)");

        ResultSet<SqlRow> plan = sql1.execute(null, "EXPLAIN PLAN FOR " + sql);

        String planStr = plan.next().stringValue(0);

        assertTrue(planStr.contains("IndexScan"));

        ResultSet<SqlRow> res1 = sql1.execute(null, sql);

        ResultSet<SqlRow> res2 = sql2.execute(null, sql);

        intRes = res1.next().intValue(0);

        assertEquals(intRes, res2.next().intValue(0));

        res1.close();

        res2.close();

        stopNode(0);

        ignite1 = startNode(0);

        sql1 = ignite1.sql();

        ResultSet<SqlRow> res3 = sql1.execute(null, sql);

        assertEquals(intRes, res3.next().intValue(0));
    }

    /**
     * Restarts a node with changing configuration.
     */
    @Test
    public void changeConfigurationOnStartTest() {
        IgniteImpl ignite = startNode(0);

        int nodePort = ignite.nodeConfiguration().getConfiguration(NetworkConfiguration.KEY).port().value();

        assertEquals(DEFAULT_NODE_PORT, nodePort);

        stopNode(0);

        int newPort = 3322;

        String updateCfg = "network.port=" + newPort;

        ignite = startNode(0, updateCfg);

        nodePort = ignite.nodeConfiguration().getConfiguration(NetworkConfiguration.KEY).port().value();

        assertEquals(newPort, nodePort);
    }

    /**
     * Tests that a new node's attributes configuration is propagated after node restart.
     */
    @Test
    public void changeNodeAttributesConfigurationOnStartTest() {
        IgniteImpl ignite = startNode(0);

        Map<String, String> attributes = new HashMap<>();

        NodeAttributesConfiguration attributesConfiguration = ignite.nodeConfiguration().getConfiguration(NodeAttributesConfiguration.KEY);

        attributesConfiguration.nodeAttributes().value().namedListKeys().forEach(
                key -> attributes.put(key, attributesConfiguration.nodeAttributes().get(key).attribute().value())
        );

        assertEquals(Collections.emptyMap(), attributes);

        stopNode(0);

        String newAttributesCfg = "{\n"
                + "      region.attribute = \"US\"\n"
                + "      storage.attribute = \"SSD\"\n"
                + "}";

        Map<String, String> newAttributesMap = Map.of("region", "US", "storage", "SSD");

        String updateCfg = "nodeAttributes.nodeAttributes=" + newAttributesCfg;

        ignite = startNode(0, updateCfg);

        NodeAttributesConfiguration newAttributesConfiguration =
                ignite.nodeConfiguration().getConfiguration(NodeAttributesConfiguration.KEY);

        Map<String, String> newAttributes = new HashMap<>();

        newAttributesConfiguration.nodeAttributes().value().namedListKeys().forEach(
                key -> newAttributes.put(key, newAttributesConfiguration.nodeAttributes().get(key).attribute().value())
        );

        assertEquals(newAttributesMap, newAttributes);
    }

    /**
     * Restarts the node which stores some data.
     */
    @Test
    public void nodeWithDataTest() {
        IgniteImpl ignite = startNode(0);

        createTableWithData(List.of(ignite), TABLE_NAME, 1);

        stopNode(0);

        ignite = startNode(0);

        checkTableWithData(ignite, TABLE_NAME);
    }

    @Test
    public void testNodeSeesItselfInLocalLogicalTopology() {
        List<IgniteImpl> nodes = startNodes(3);

        // Here we check that node sees itself in local logical topology.
        nodes.forEach(node -> assertTrue(node.logicalTopologyService().localLogicalTopology().nodes().stream().map(LogicalNode::id)
                .collect(toSet()).contains(node.id())));

        // Actually we have stronger guarantees because of awaiting all nodes to start inside startNodes.
        // On one node (cmg leader) we will see all three nodes in local logical topology.
        // On the node that started second we will see at least two nodes.
        // On the third node we will see all three nodes.
        // All in all that means that in total we will see at least (3 + 2 + 3) nodes.
        Integer sumOfLogicalTopologyProjectionSizes =
                nodes.stream().map(node -> node.logicalTopologyService().localLogicalTopology().nodes().size())
                        .reduce(0, Integer::sum);

        assertTrue(sumOfLogicalTopologyProjectionSizes >= 3 + 2 + 3);
    }

    /**
     * Restarts the node which stores some data.
     */
    @ParameterizedTest
    @ValueSource(booleans = {true, false})
    public void metastorageRecoveryTest(boolean useSnapshot) throws InterruptedException {
        List<IgniteImpl> nodes = startNodes(2);
        IgniteImpl main = nodes.get(0);

        createTableWithData(List.of(main), TABLE_NAME, 1);

        stopNode(1);

        MetaStorageManager metaStorageManager = main.metaStorageManager();

        CompletableFuture[] futs = new CompletableFuture[10];

        for (int i = 0; i < 10; i++) {
            // Put some data to the MetaStorage so that there would be new entries to apply to the restarting node.
            ByteArray key = ByteArray.fromString("some-test-key-" + i);
            futs[i] = metaStorageManager.put(key, new byte[]{(byte) i});
        }

        assertThat(CompletableFuture.allOf(futs), willSucceedFast());

        if (useSnapshot) {
            forceSnapshotUsageOnRestart(main);
        }

        IgniteImpl second = startNode(1);

        checkTableWithData(second, TABLE_NAME);

        MetaStorageManager restartedMs = second.metaStorageManager();
        for (int i = 0; i < 10; i++) {
            ByteArray key = ByteArray.fromString("some-test-key-" + i);

            byte[] value = restartedMs.getLocally(key, 100).value();

            assertEquals(1, value.length);
            assertEquals((byte) i, value[0]);
        }
    }

    /**
     * Checks that logical topology version is maintained after nodes restart.
     */
    @Test
    public void logicalTopologyVersionMaintainedTest() {
        IgniteImpl main = startNodes(3).get(0);

        stopNode(1);
        IgniteImpl restarted = startNode(1);

        stopNode(2);
        IgniteImpl secondRestarted = startNode(2);

        long mainVersion = main.logicalTopologyService().localLogicalTopology().version();
        long restartedVersion = restarted.logicalTopologyService().localLogicalTopology().version();
        long secondRestartedVersion = secondRestarted.logicalTopologyService().localLogicalTopology().version();

        assertEquals(mainVersion, restartedVersion);
        assertEquals(mainVersion, secondRestartedVersion);
    }

    private static void forceSnapshotUsageOnRestart(IgniteImpl main) throws InterruptedException {
        // Force log truncation, so that restarting node would request a snapshot.
        JraftServerImpl server = (JraftServerImpl) main.raftManager().server();
        List<Peer> peers = server.localPeers(MetastorageGroupId.INSTANCE);

        Peer learnerPeer = peers.stream().filter(peer -> peer.idx() == 0).findFirst().orElseThrow(
                () -> new IllegalStateException(String.format("No leader peer"))
        );

        var nodeId = new RaftNodeId(MetastorageGroupId.INSTANCE, learnerPeer);
        RaftGroupService raftGroupService = server.raftGroupService(nodeId);

        for (int i = 0; i < 2; i++) {
            // Log must be truncated twice.
            CountDownLatch snapshotLatch = new CountDownLatch(1);
            AtomicReference<Status> snapshotStatus = new AtomicReference<>();

            raftGroupService.getRaftNode().snapshot(status -> {
                snapshotStatus.set(status);
                snapshotLatch.countDown();
            });

            assertTrue(snapshotLatch.await(10, TimeUnit.SECONDS), "Snapshot was not finished in time");
            assertTrue(snapshotStatus.get().isOk(), "Snapshot failed: " + snapshotStatus.get());
        }
    }

    /**
     * Restarts the node which stores some data.
     */
    @Test
    public void nodeWithDataAndIndexRebuildTest() {
        IgniteImpl ignite = startNode(0);

        int partitions = 20;

        createTableWithData(List.of(ignite), TABLE_NAME, 1, partitions);

        TableViewInternal table = unwrapTableViewInternal(ignite.tables().table(TABLE_NAME));

        InternalTableImpl internalTable = (InternalTableImpl) table.internalTable();

        CompletableFuture[] flushFuts = new CompletableFuture[partitions];

        for (int i = 0; i < partitions; i++) {
            int finalI = i;
            // Flush data on disk, so that we will have a snapshot to read on restart.
            flushFuts[i] = bypassingThreadAssertionsAsync(() -> internalTable.storage().getMvPartition(finalI).flush());
        }

        assertThat(CompletableFuture.allOf(flushFuts), willCompleteSuccessfully());

        // Add more data, so that on restart there will be a index rebuilding operation.
        for (int i = 0; i < 100; i++) {
            ignite.sql().execute(null, "INSERT INTO " + TABLE_NAME + "(id, name) VALUES (?, ?)",
                    i + 500, VALUE_PRODUCER.apply(i + 500));
        }

        stopNode(0);

        ignite = startNode(0);

        checkTableWithData(ignite, TABLE_NAME);

        TableViewInternal tableAfterRestart = unwrapTableViewInternal(ignite.tables().table(TABLE_NAME));

        // Check data that was added after flush.
        bypassingThreadAssertions(() -> {
            for (int i = 0; i < 100; i++) {
                Tuple row = tableAfterRestart.keyValueView().get(null, Tuple.create().set("id", i + 500));

                Objects.requireNonNull(row, "row");

                assertEquals(VALUE_PRODUCER.apply(i + 500), row.stringValue("name"));
            }
        });
    }

    /**
     * Starts two nodes and checks that the data are storing through restarts. Nodes restart in the same order when they started at first.
     */
    @Test
    public void testTwoNodesRestartDirect() {
        twoNodesRestart(true);
    }

    /**
     * Starts two nodes and checks that the data are storing through restarts. Nodes restart in reverse order when they started at first.
     */
    @Test
    public void testTwoNodesRestartReverse() {
        twoNodesRestart(false);
    }

    /**
     * Starts two nodes and checks that the data are storing through restarts.
     *
     * @param directOrder When the parameter is true, nodes restart in direct order, otherwise they restart in reverse order.
     */
    private void twoNodesRestart(boolean directOrder) {
        List<IgniteImpl> nodes = startNodes(2);

        createTableWithData(nodes, TABLE_NAME, 2);
        createTableWithData(nodes, TABLE_NAME_2, 2);

        stopNode(0);
        stopNode(1);

        Ignite ignite;

        if (directOrder) {
            startNode(0);
            ignite = startNode(1);
        } else {
            // Since the first node is the CMG leader, the second node can't be started synchronously (it won't be able to join the cluster
            // and the future will never resolve).
            EmbeddedNode node = startNodeAsync(1, null);

            startNode(0);

            CompletableFuture<Ignite> future = node.igniteAsync();

            assertThat(future, willCompleteSuccessfully());

            ignite = future.join();
        }

        checkTableWithData(ignite, TABLE_NAME);
        checkTableWithData(ignite, TABLE_NAME_2);
    }

    /**
     * Check that the table with given name is present in TableManager.
     *
     * @param tableManager Table manager.
     * @param tableName Table name.
     */
    private void assertTablePresent(TableManager tableManager, String tableName) {
        Collection<TableImpl> tables = tableManager.startedTables().values();

        boolean isPresent = false;

        for (TableImpl table : tables) {
            if (table.name().equals(tableName)) {
                isPresent = true;

                break;
            }
        }

        assertTrue(isPresent, "tableName=" + tableName + ", tables=" + tables);
    }

    /**
     * Checks that one node in a cluster of 2 nodes is able to restart and recover a table that was created when this node was absent. Also
     * checks that the table created before node stop, is not available when majority if lost.
     */
    @Test
    @Disabled("https://issues.apache.org/jira/browse/IGNITE-20137")
    public void testOneNodeRestartWithGap() {
        IgniteImpl ignite = startNode(0);

        startNode(1);

        createTableWithData(List.of(ignite), TABLE_NAME, 2);

        stopNode(1);

        Table table = ignite.tables().table(TABLE_NAME);

        assertNotNull(table);

        assertThrows(TransactionException.class, () -> table.keyValueView().get(null, Tuple.create().set("id", 0)));

        createTableWithoutData(ignite, TABLE_NAME_2, 1, 1);

        IgniteImpl ignite1 = startNode(1);

        TableManager tableManager = (TableManager) ignite1.tables();

        assertNotNull(tableManager);

        assertTablePresent(tableManager, TABLE_NAME.toUpperCase());
        assertTablePresent(tableManager, TABLE_NAME_2.toUpperCase());
    }

    /**
     * Checks that the table created in cluster of 2 nodes, is recovered on a node after restart of this node.
     */
    @Test
    public void testRecoveryOnOneNode() {
        IgniteImpl ignite = startNode(0);

        IgniteImpl node = startNode(1);

        createTableWithData(List.of(ignite), TABLE_NAME, 2, 1);

        stopNode(1);

        node = startNode(1);

        TableManager tableManager = unwrapTableManager(node.tables());

        assertNotNull(tableManager);

        assertTablePresent(tableManager, TABLE_NAME.toUpperCase());
    }

    /**
     * Checks that a cluster is able to restart when some changes were made in configuration.
     */
    @Test
    public void testRestartDiffConfig() {
        List<IgniteImpl> ignites = startNodes(2);

        createTableWithData(ignites, TABLE_NAME, 2);
        createTableWithData(ignites, TABLE_NAME_2, 2);

        stopNode(0);
        stopNode(1);

        startNode(0);

        @Language("HOCON") String cfgString = IgniteStringFormatter.format(NODE_BOOTSTRAP_CFG,
                DEFAULT_NODE_PORT + 11,
                "[\"localhost:" + DEFAULT_NODE_PORT + "\"]",
                DEFAULT_CLIENT_PORT + 11,
                DEFAULT_HTTP_PORT + 11,
                DEFAULT_HTTPS_PORT + 11,
                "{}"
        );

        IgniteImpl node1 = startNode(1, cfgString);

        TableManager tableManager = unwrapTableManager(node1.tables());

        assertTablePresent(tableManager, TABLE_NAME.toUpperCase());
    }

    /**
     * The test for node restart when there is a gap between the node local configuration and distributed configuration.
     */
    @Test
    public void testCfgGapWithoutData() {
        List<IgniteImpl> nodes = startNodes(3);

        createTableWithData(nodes, TABLE_NAME, nodes.size());

        log.info("Stopping the node.");

        stopNode(nodes.size() - 1);

        nodes.set(nodes.size() - 1, null);

        createTableWithData(nodes, TABLE_NAME_2, nodes.size());
        createTableWithData(nodes, TABLE_NAME_2 + "0", nodes.size());

        log.info("Starting the node.");

        IgniteImpl node = startNode(nodes.size() - 1, null);

        log.info("After starting the node.");

        TableManager tableManager = unwrapTableManager(node.tables());

        assertTablePresent(tableManager, TABLE_NAME.toUpperCase());
        assertTablePresent(tableManager, TABLE_NAME_2.toUpperCase());
    }

    /**
     * The test for node restart when there is a gap between the node local configuration and distributed configuration, and metastorage
     * group stops for some time while restarting node is being recovered. The recovery process should continue and eventually succeed after
     * metastorage group starts again.
     */
    @Test
    @Disabled("https://issues.apache.org/jira/browse/IGNITE-18919")
    public void testMetastorageStop() throws NodeStoppingException {
        int cfgGap = 4;

        List<IgniteImpl> nodes = startNodes(3);

        log.info("Stopping the node.");

        stopNode(nodes.size() - 1);

        nodes.set(nodes.size() - 1, null);

        for (int i = 0; i < cfgGap; i++) {
            createTableWithData(nodes, "t" + i, nodes.size(), 1);
        }

        log.info("Starting the node.");

        PartialNode partialNode = startPartialNode(
                nodes.size() - 1,
                configurationString(nodes.size() - 1)
        // TODO IGNITE-18919 here the revision callback was removed, because meta storage recovery process was changed.
        );

        TableManager tableManager = findComponent(partialNode.startedComponents(), TableManager.class);

        for (int i = 0; i < cfgGap; i++) {
            assertTablePresent(tableManager, "T" + i);
        }
    }

    /**
     * The test for node restart when there is a gap between the node local configuration and distributed configuration.
     */
    @Test
    @Disabled("https://issues.apache.org/jira/browse/IGNITE-20996")
    public void testCfgGap() {
        List<IgniteImpl> nodes = startNodes(4);

        createTableWithData(nodes, "t1", nodes.size());

        log.info("Stopping the node.");

        stopNode(nodes.size() - 1);

        nodes.set(nodes.size() - 1, null);

        checkTableWithData(nodes.get(0), "t1");

        createTableWithData(nodes, "t2", nodes.size());

        log.info("Starting the node.");

        IgniteImpl newNode = startNode(nodes.size() - 1);

        checkTableWithData(nodes.get(0), "t1");
        checkTableWithData(nodes.get(0), "t2");

        checkTableWithData(newNode, "t1");
        checkTableWithData(newNode, "t2");
    }

    /**
     * The test for updating cluster configuration with the default value.
     * Check that new nodes will be able to synchronize the local cluster configuration.
     */
    @Test
    public void updateClusterCfgWithDefaultValue() {
        IgniteImpl ignite = startNode(0);

        GcConfiguration gcConfiguration = ignite.clusterConfiguration()
                .getConfiguration(GcConfiguration.KEY);
        int defaultValue = gcConfiguration.batchSize().value();
        CompletableFuture<Void> update = gcConfiguration.batchSize().update(defaultValue);
        assertThat(update, willCompleteSuccessfully());

        stopNode(0);

        startNodes(3);
    }

    @Test
    public void destroyObsoleteStoragesOnRestart() throws InterruptedException {
        int nodesCount = 3;
        List<IgniteImpl> nodes = startNodes(nodesCount);

        int partitions = nodesCount;
        int replicas = nodesCount;
        createTableWithData(nodes, TABLE_NAME, replicas, partitions);

        int restartedNodeIndex = nodesCount - 1;

        WatchListenerInhibitor inhibitor = WatchListenerInhibitor.metastorageEventsInhibitor(nodes.get(restartedNodeIndex));

        inhibitor.startInhibit();

        // Change the zone - one replica per partition.
        alterZone(nodes.get(0).catalogManager(), String.format("ZONE_%s", TABLE_NAME.toUpperCase()), 1);

        stopNode(restartedNodeIndex);

        inhibitor.stopInhibit();

        IgniteImpl restartedNode = startNode(restartedNodeIndex);

        TableImpl table = unwrapTableImpl(restartedNode.tables().table(TABLE_NAME));

        boolean success = waitForCondition(() -> {
            // Check that only storage for 1 partition left on the restarted node.
            return IntStream.range(0, partitions)
                    .mapToObj(i -> table.internalTable().storage().getMvPartition(i))
                    .filter(Objects::nonNull)
                    .count() == 1;
        }, 10_000);

        assertTrue(success);
    }

    @Test
    public void testCorrectPartitionRecoveryOnSnapshot() throws InterruptedException {
        int nodesCount = 3;
        List<IgniteImpl> nodes = startNodes(nodesCount);

        int partitions = nodesCount;
        int replicas = nodesCount;
        createTableWithData(nodes, TABLE_NAME, replicas, partitions);

        int restartedNodeIndex = nodesCount - 1;

        WatchListenerInhibitor inhibitor = WatchListenerInhibitor.metastorageEventsInhibitor(nodes.get(restartedNodeIndex));

        inhibitor.startInhibit();

        alterZone(nodes.get(0).catalogManager(), String.format("ZONE_%s", TABLE_NAME.toUpperCase()), 1);

        stopNode(restartedNodeIndex);

        inhibitor.stopInhibit();

        forceSnapshotUsageOnRestart(nodes.get(0));

        IgniteImpl restartedNode = startNode(restartedNodeIndex);

        TableImpl table = unwrapTableImpl(restartedNode.tables().table(TABLE_NAME));

        long recoveryRevision = restartedNode.metaStorageManager().recoveryFinishedFuture().join();

        PeersAndLearners configuration = PeersAndLearners.fromConsistentIds(nodes.stream().map(IgniteImpl::name)
                .collect(toSet()), Set.of());

        for (int p = 0; p < partitions; p++) {
            TablePartitionId tablePartitionId = new TablePartitionId(table.tableId(), p);

            Entry e = restartedNode.metaStorageManager().getLocally(stablePartAssignmentsKey(tablePartitionId), recoveryRevision);

            Set<Assignment> assignment = Assignments.fromBytes(e.value()).nodes();

            boolean shouldBe = assignment.stream().anyMatch(n -> n.consistentId().equals(restartedNode.name()));

            Peer peer = configuration.peer(restartedNode.name());

            boolean isStarted = restartedNode.raftManager().isStarted(new RaftNodeId(tablePartitionId, peer));

            assertEquals(shouldBe, isStarted);
        }
    }

    /**
     * Checks that after create table call there is the same value of stable assignments in every node's meta storage, and it was
     * changed only once.
     *
     * @param populateStableAssignmentsBeforeTableCreation Whether to populate stable assignments before table creation.
     * @param restart Whether to restart one of the nodes while creating the table.
     * @throws InterruptedException If interrupted.
     */
    @ParameterizedTest
    @CsvSource({
            "true,true",
            "true,false",
            "false,true",
            "false,false"
    })
    @Disabled("https://issues.apache.org/jira/browse/IGNITE-22251")
    public void createTableCallOnMultipleNodesTest(boolean populateStableAssignmentsBeforeTableCreation, boolean restart)
            throws InterruptedException {
        int nodesCount = 3;

        var nodes = startNodes(3);

        var node = nodes.get(0);

        Map<Integer, AtomicInteger> stableAssignmentsChangeCounters = new ConcurrentHashMap<>();
        Map<Integer, AtomicBoolean> lateChangeFlag = new ConcurrentHashMap<>();

        // Prefix that will be updated after the table creation.
        String testPrefix = "testPrefix";

        for (int i = 0; i < nodesCount; i++) {
            stableAssignmentsChangeCounters.put(i, new AtomicInteger());
            lateChangeFlag.put(i, new AtomicBoolean());

            final int fi = i;
            createWatchListener(
                    nodes.get(i).metaStorageManager(),
                    STABLE_ASSIGNMENTS_PREFIX,
                    e -> stableAssignmentsChangeCounters.get(fi).incrementAndGet()
            );

            createWatchListener(
                    nodes.get(i).metaStorageManager(),
                    testPrefix,
                    e -> lateChangeFlag.get(fi).set(true)
            );
        }

        var partId = new TablePartitionId(TABLE_ID, 0);

        // Populate the stable assignments before calling table create, if needed.
        if (populateStableAssignmentsBeforeTableCreation) {
            node.metaStorageManager().put(stablePartAssignmentsKey(partId), Assignments.toBytes(Set.of(Assignment.forPeer(node.name()))));

            waitForCondition(() -> lateChangeFlag.values().stream().allMatch(AtomicBoolean::get), 5_000);

            lateChangeFlag.values().forEach(v -> v.set(false));
        }

        String zoneName = "TEST_ZONE";

        if (restart) {
            stopNode(nodesCount - 2);
        }

        IgniteSql sql = node.sql();

        sql.execute(null, String.format("CREATE ZONE IF NOT EXISTS %s WITH REPLICAS=%d, PARTITIONS=%d, STORAGE_PROFILES='%s'",
                zoneName, nodesCount, 1, DEFAULT_STORAGE_PROFILE));

        sql.execute(null, "CREATE TABLE " + TABLE_NAME
                + "(id INT PRIMARY KEY, name VARCHAR) WITH PRIMARY_ZONE='" + zoneName + "';");

        assertEquals(TABLE_ID, tableId(node, TABLE_NAME));

        node.metaStorageManager().put(new ByteArray(testPrefix.getBytes(StandardCharsets.UTF_8)), new byte[0]);

        if (restart) {
            IgniteImpl restartedNode = startNode(nodesCount - 2);
            nodes.set(nodesCount - 2, restartedNode);
        }

        // Waiting for late prefix on all nodes.
        waitForCondition(() -> lateChangeFlag.values().stream().allMatch(AtomicBoolean::get), 5_000);

        var assignmentsKey = stablePartAssignmentsKey(partId).bytes();

        Set<Assignment> expectedAssignments = getAssignmentsFromMetaStorage(node.metaStorageManager(), assignmentsKey);

        // Checking that the stable assignments are same and were changed only once on every node.
        for (int i = 0; i < nodesCount; i++) {
            if (!restart) {
                // TODO IGNITE-21194 return this check
                assertEquals(1, stableAssignmentsChangeCounters.get(i).get(), "node index=" + i);
            }

            assertEquals(
                    expectedAssignments,
                    getAssignmentsFromMetaStorage(nodes.get(i).metaStorageManager(), assignmentsKey),
                    "node index=" + i
            );
        }
    }

    private void createWatchListener(MetaStorageManager metaStorageManager, String prefix, Consumer<WatchEvent> listener) {
        metaStorageManager.registerPrefixWatch(
                new ByteArray(prefix.getBytes(StandardCharsets.UTF_8)),
                new WatchListener() {
                    @Override
                    public CompletableFuture<Void> onUpdate(WatchEvent event) {
                        listener.accept(event);

                        return nullCompletedFuture();
                    }

                    @Override
                    public void onError(Throwable e) {
                        log.error("Error in test watch listener", e);
                    }
                }
        );
    }

    /**
     * Creates the table on a cluster of 3 nodes, delays the table start processing, stops 2 nodes before the assignments are applied
     * to meta storage. The remaining node is hanging, so it doesn't write the updates to meta storage as well. Then the stopped nodes
     * are restarted, and receive different value of data nodes from distribution zones manager. We check that the calculated assignments
     * for the table are eventually equal on every node's local meta storages, and they are equal to expected - to the assignments of
     * the first node that is able to initialize them during the table start.
     *
     * @param nodeThatWrittenAssignments The index of the restarted node the has written the calculated assignments successfully.
     * @param nodeThatPicksUpAssignments The index of the restarted node that picks up assignments from meta storage.
     * @throws Exception If failed.
     */
    @ParameterizedTest
    @CsvSource({
            "1,2",
            "2,1"
    })
    @Disabled("https://issues.apache.org/jira/browse/IGNITE-22251")
    public void tableRecoveryOnMultipleRestartingNodes(int nodeThatWrittenAssignments, int nodeThatPicksUpAssignments) throws Exception {
        var node0 = startNode(0);

        int idx1 = 1;
        int idx2 = 2;

        var node1 = startPartialNode(idx1, configurationString(idx1));
        var node2 = startPartialNode(idx2, configurationString(idx2));

        String tableName = "TEST";
        String zoneName = "ZONE_TEST";

        var assignmentsKey = stablePartAssignmentsKey(new TablePartitionId(TABLE_ID, 0));

        var metaStorageInterceptorFut = new CompletableFuture<>();
        var metaStorageInterceptorInnerFut = new CompletableFuture<>();

        metaStorageInvokeInterceptorByNode.put(nodeThatPicksUpAssignments,
                (cond, success, failure) -> {
                    if (checkMetaStorageInvoke(success, assignmentsKey)) {
                        metaStorageInterceptorInnerFut.complete(null);

                        metaStorageInterceptorFut.join();
                    }

                    return null;
                }
        );

        MetaStorageManager msManager1 = findComponent(node1.startedComponents(), MetaStorageManager.class);
        MetaStorageManager msManager2 = findComponent(node2.startedComponents(), MetaStorageManager.class);

        WatchListenerInhibitor nodeInhibitor0 = WatchListenerInhibitor.metastorageEventsInhibitor(node0.metaStorageManager());
        WatchListenerInhibitor nodeInhibitor1 = WatchListenerInhibitor.metastorageEventsInhibitor(msManager1);
        WatchListenerInhibitor nodeInhibitor2 = WatchListenerInhibitor.metastorageEventsInhibitor(msManager2);

        // Create table, all nodes are lagging.
        IgniteSql sql = node0.sql();

        sql.execute(null, String.format("CREATE ZONE IF NOT EXISTS %s WITH REPLICAS=%d, PARTITIONS=%d, STORAGE_PROFILES='%s'",
                zoneName, 2, 1, DEFAULT_STORAGE_PROFILE));

        nodeInhibitor0.startInhibit();
        nodeInhibitor1.startInhibit();
        nodeInhibitor2.startInhibit();

        sql.executeAsync(null, "CREATE TABLE " + tableName
                + "(id INT PRIMARY KEY, name VARCHAR) WITH PRIMARY_ZONE='" + zoneName + "';");

        // Stopping 2 of 3 nodes.
        node1.stop();
        node2.stop();

        Set<String> dataNodesOnNode1 = Set.of(node0.name(), node1.name());
        Set<String> dataNodesOnNode2 = Set.of(node1.name(), node2.name());

        dataNodesMockByNode.put(idx1, () -> completedFuture(dataNodesOnNode1));
        dataNodesMockByNode.put(idx2, () -> completedFuture(dataNodesOnNode2));

        AtomicReference<PartialNode> nodeWnRef = new AtomicReference<>();
        AtomicReference<PartialNode> nodePnRef = new AtomicReference<>();

        // Restarting 2 nodes.
        var nodePnFut = runAsync(() ->
                nodePnRef.set(startPartialNode(nodeThatPicksUpAssignments, configurationString(nodeThatPicksUpAssignments))));

        assertThat(metaStorageInterceptorInnerFut, willCompleteSuccessfully());

        var nodeWnFut = runAsync(() ->
                nodeWnRef.set(startPartialNode(nodeThatWrittenAssignments, configurationString(nodeThatWrittenAssignments))));

        assertThat(nodeWnFut, willCompleteSuccessfully());

        var msManagerRestartedW = findComponent(nodeWnRef.get().startedComponents(), MetaStorageManager.class);
        waitForValueInLocalMs(msManagerRestartedW, assignmentsKey);

        metaStorageInterceptorFut.complete(null);

        assertThat(nodePnFut, willCompleteSuccessfully());

        var msManagerRestartedP = findComponent(nodePnRef.get().startedComponents(), MetaStorageManager.class);

        waitForValueInLocalMs(msManagerRestartedP, assignmentsKey);

        // Node 0 stops hanging.
        nodeInhibitor0.stopInhibit();
        waitForValueInLocalMs(node0.metaStorageManager(), assignmentsKey);

        assertEquals(TABLE_ID, tableId(node0, tableName));

        Set<Assignment> expectedAssignments = dataNodesMockByNode.get(nodeThatWrittenAssignments).get().join()
                .stream().map(Assignment::forPeer).collect(toSet());

        checkAssignmentsInMetaStorage(node0.metaStorageManager(), assignmentsKey.bytes(), expectedAssignments);
        checkAssignmentsInMetaStorage(msManagerRestartedW, assignmentsKey.bytes(), expectedAssignments);
        checkAssignmentsInMetaStorage(msManagerRestartedP, assignmentsKey.bytes(), expectedAssignments);
    }

    @Test
    @Disabled("https://issues.apache.org/jira/browse/IGNITE-22521")
    public void testSequentialAsyncTableCreationThenAlterZoneThenRestartOnMsSnapshot() throws InterruptedException {
        IgniteImpl node0 = startNode(0);
        IgniteImpl node1 = startNode(1);

        String tableName = "TEST";
        String zoneName = "ZONE_TEST";

        node0.sql().execute(null,
                String.format("CREATE ZONE IF NOT EXISTS %s WITH REPLICAS=%d, PARTITIONS=%d, STORAGE_PROFILES='%s'",
                        zoneName, 2, 1, DEFAULT_STORAGE_PROFILE));

        int catalogVersionBeforeTable = node0.catalogManager().latestCatalogVersion();

        WatchListenerInhibitor nodeInhibitor0 = WatchListenerInhibitor.metastorageEventsInhibitor(node0);
        WatchListenerInhibitor nodeInhibitor1 = WatchListenerInhibitor.metastorageEventsInhibitor(node1);

        nodeInhibitor0.startInhibit();
        nodeInhibitor1.startInhibit();

        CompletableFuture<?> createTableInCatalogFuture = createTableInCatalog(node0.catalogManager(), tableName, zoneName);

        stopNode(1);

        CompletableFuture<?> alterZoneInCatalogFuture = alterZoneInCatalogAsync(node0.catalogManager(), zoneName, 1);

        // Wait for the next catalog version: table creation.
        // The next catalog update (alter zone) can't be processed until the table creation is completed.
        assertTrue(waitForCondition(() -> {
            int ver = latestCatalogVersionInMs(node0.metaStorageManager());

            return ver == catalogVersionBeforeTable + 1;
        }, 10_000));

        // Double check that the version is exactly as expected, if it's not, the synchronous sequential catalog update processing may be
        // broken.
        assertEquals(catalogVersionBeforeTable + 1, latestCatalogVersionInMs(node0.metaStorageManager()));

        Thread.sleep(1000);

        forceSnapshotUsageOnRestart(node0);

        log.info("Restarting node 1.");

        node1 = startNode(1);

        ByteArray assignmentsKey = stablePartAssignmentsKey(new TablePartitionId(tableId(node1, tableName), 0));

        waitForValueInLocalMs(node1.metaStorageManager(), assignmentsKey);

        nodeInhibitor0.stopInhibit();

        assertThat(createTableInCatalogFuture, willCompleteSuccessfully());
        assertThat(alterZoneInCatalogFuture, willCompleteSuccessfully());

        waitForValueInLocalMs(node0.metaStorageManager(), assignmentsKey);

        IgniteImpl finalNode1 = node1;

        // Restart is followed by rebalance, because data nodes are recalculated after full table creation that is completed after restart.
        boolean success = waitForCondition(() -> {
            Set<Assignment> assignments0 = getAssignmentsFromMetaStorage(node0.metaStorageManager(), assignmentsKey.bytes());
            Set<Assignment> assignments1 = getAssignmentsFromMetaStorage(finalNode1.metaStorageManager(), assignmentsKey.bytes());

            return assignments0.size() == 1 && assignments0.equals(assignments1);
        }, 10_000);

        if (!success) {
            log.info("Test: assignment on node0:" + getAssignmentsFromMetaStorage(node0.metaStorageManager(), assignmentsKey.bytes()));
            log.info("Test: assignment on node1:" + getAssignmentsFromMetaStorage(finalNode1.metaStorageManager(), assignmentsKey.bytes()));
        }

        assertTrue(success);
    }

    private int latestCatalogVersionInMs(MetaStorageManager metaStorageManager) {
        var e = metaStorageManager.getLocally(new ByteArray("catalog.version".getBytes(StandardCharsets.UTF_8)), 1000);

        if (e == null || e.empty()) {
            return -1;
        }

        return ByteUtils.bytesToInt(e.value());
    }

    private static CompletableFuture<?> createTableInCatalog(CatalogManager catalogManager, String tableName, String zoneName) {
        var tableColumn = ColumnParams.builder().name("id").type(INT32).build();

        TableHashPrimaryKey primaryKey = TableHashPrimaryKey.builder()
                .columns(List.of("id"))
                .build();

        var createTableCommand = CreateTableCommand.builder()
                .schemaName("PUBLIC")
                .tableName(tableName)
                .columns(List.of(tableColumn))
                .primaryKey(primaryKey)
                .zone(zoneName)
                .build();

        return catalogManager.execute(createTableCommand);
    }

    private static CompletableFuture<?> alterZoneInCatalogAsync(
            CatalogManager catalogManager,
            String zoneName,
            @Nullable Integer replicas
    ) {
        AlterZoneCommandBuilder builder = AlterZoneCommand.builder().zoneName(zoneName);

        builder.replicas(replicas);

        return catalogManager.execute(builder.build());
    }

    private void waitForValueInLocalMs(MetaStorageManager metaStorageManager, ByteArray key) throws InterruptedException {
        assertTrue(waitForCondition(() -> {
            var e = metaStorageManager.getLocally(key, metaStorageManager.appliedRevision());

            return !e.empty();
        }, 10_000));
    }

    private boolean checkMetaStorageInvoke(Collection<Operation> ops, ByteArray key) {
        var k = new String(key.bytes(), StandardCharsets.UTF_8);

        return ops.stream().anyMatch(op -> new String(op.key(), StandardCharsets.UTF_8).equals(k));
    }

    private void checkAssignmentsInMetaStorage(MetaStorageManager metaStorageManager, byte[] assignmentsKey, Set<Assignment> expected) {
        Set<Assignment> a = getAssignmentsFromMetaStorage(metaStorageManager, assignmentsKey);

        assertEquals(expected, a);
    }

    private Set<Assignment> getAssignmentsFromMetaStorage(MetaStorageManager metaStorageManager, byte[] assignmentsKey) {
        var e = metaStorageManager.getLocally(new ByteArray(assignmentsKey), metaStorageManager.appliedRevision());

        return e == null || e.tombstone() || e.empty()
                ? emptySet()
                : Assignments.fromBytes(e.value()).nodes();
    }

    private static int tableId(IgniteImpl node, String tableName) {
        return getTableIdStrict(node.catalogManager(), tableName, node.clock().nowLong());
    }

    /**
     * Checks the table exists and validates all data in it.
     *
     * @param ignite Ignite.
     * @param name Table name.
     */
    private static void checkTableWithData(Ignite ignite, String name) {
        Table table = ignite.tables().table(name);

        assertNotNull(table);

        for (int i = 0; i < 100; i++) {
            int fi = i;

            Awaitility.with()
                    .await()
                    .pollInterval(100, TimeUnit.MILLISECONDS)
                    .pollDelay(0, TimeUnit.MILLISECONDS)
                    .atMost(30, TimeUnit.SECONDS)
                    .until(() -> {
                        try {
                            Tuple row = table.keyValueView().get(null, Tuple.create().set("id", fi));

                            if (row == null) {
                                return false;
                            } else {
                                assertEquals(VALUE_PRODUCER.apply(fi), row.stringValue("name"));
                                return true;
                            }
                        } catch (TransactionException te) {
                            // There may be an exception if the primary replica node was stopped. We should wait for new primary to appear.
                            return false;
                        }
                    });
        }
    }

    /**
     * Creates a table and load data to it.
     *
     * @param nodes Ignite nodes.
     * @param name Table name.
     * @param replicas Replica factor.
     */
    private void createTableWithData(List<IgniteImpl> nodes, String name, int replicas) {
        createTableWithData(nodes, name, replicas, 2);
    }

    /**
     * Creates a table and load data to it.
     *
     * @param nodes Ignite nodes.
     * @param name Table name.
     * @param replicas Replica factor.
     * @param partitions Partitions count.
     */
    private void createTableWithData(List<IgniteImpl> nodes, String name, int replicas, int partitions) {
        IgniteSql sql = nodes.get(0).sql();

        sql.execute(null,
                String.format("CREATE ZONE IF NOT EXISTS ZONE_%s WITH REPLICAS=%d, PARTITIONS=%d, STORAGE_PROFILES='%s'",
                        name, replicas, partitions, DEFAULT_STORAGE_PROFILE));
        sql.execute(null, "CREATE TABLE IF NOT EXISTS " + name
                + "(id INT PRIMARY KEY, name VARCHAR) WITH PRIMARY_ZONE='ZONE_" + name.toUpperCase() + "';");

        for (int i = 0; i < 100; i++) {
            sql.execute(null, "INSERT INTO " + name + "(id, name) VALUES (?, ?)",
                    i, VALUE_PRODUCER.apply(i));
        }
    }

    /**
     * Creates a table.
     *
     * @param ignite Ignite.
     * @param name Table name.
     * @param replicas Replica factor.
     * @param partitions Partitions count.
     */
    private static Table createTableWithoutData(Ignite ignite, String name, int replicas, int partitions) {
        IgniteSql sql = ignite.sql();

        sql.execute(null,
                String.format("CREATE ZONE IF NOT EXISTS ZONE_%s WITH REPLICAS=%d, PARTITIONS=%d, STORAGE_PROFILES='%s'",
                        name, replicas, partitions, DEFAULT_STORAGE_PROFILE));
        sql.execute(null, "CREATE TABLE " + name
                + "(id INT PRIMARY KEY, name VARCHAR) WITH PRIMARY_ZONE='ZONE_" + name.toUpperCase() + "';");

        return ignite.tables().table(name);
    }

    private interface InvokeInterceptor {
        Boolean invoke(Condition condition, Collection<Operation> success, Collection<Operation> failure);
    }
}<|MERGE_RESOLUTION|>--- conflicted
+++ resolved
@@ -758,7 +758,6 @@
     }
 
     /**
-<<<<<<< HEAD
      * Starts an {@code amount} number of nodes (with sequential indices starting from 0).
      */
     private List<IgniteImpl> startNodes(int amount) {
@@ -790,8 +789,6 @@
     }
 
     /**
-=======
->>>>>>> f7b371d8
      * Restarts empty node.
      */
     @Test
