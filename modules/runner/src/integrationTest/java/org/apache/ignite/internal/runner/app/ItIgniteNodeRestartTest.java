--- conflicted
+++ resolved
@@ -764,12 +764,9 @@
                 schemaManager,
                 dataStorageManager,
                 outgoingSnapshotManager,
-<<<<<<< HEAD
+                metricManager,
                 messagingServiceReturningToStorageOperationsPool,
                 replicaService
-=======
-                metricManager
->>>>>>> 18255ad7
         );
 
         TableManager tableManager = new TableManager(
