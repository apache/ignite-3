--- conflicted
+++ resolved
@@ -278,12 +278,8 @@
                 clusterSvc.topologyService(),
                 txManager,
                 dataStorageManager,
-<<<<<<< HEAD
-                metaStorageMgr
-=======
                 metaStorageMgr,
                 schemaManager
->>>>>>> acd7c79e
         );
 
         //TODO: Get rid of it after IGNITE-17062.
