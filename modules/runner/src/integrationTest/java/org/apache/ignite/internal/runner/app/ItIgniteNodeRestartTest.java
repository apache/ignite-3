--- conflicted
+++ resolved
@@ -619,14 +619,8 @@
      * Restarts a node with changing configuration.
      */
     @Test
-<<<<<<< HEAD
-    public void changeConfigurationOnStartTest(TestInfo testInfo) {
-        IgniteImpl ignite = startNode(testInfo, 0);
-=======
-    @Disabled("https://issues.apache.org/jira/browse/IGNITE-16865")
     public void changeConfigurationOnStartTest() {
         IgniteImpl ignite = startNode(0);
->>>>>>> 19c8a824
 
         int nodePort = ignite.nodeConfiguration().getConfiguration(NetworkConfiguration.KEY).port().value();
 
@@ -712,15 +706,9 @@
      * Starts two nodes and checks that the data are storing through restarts. Nodes restart in reverse order when they started at first.
      */
     @Test
-<<<<<<< HEAD
-    @Disabled("https://issues.apache.org/jira/browse/IGNITE-18065")
-    public void testTwoNodesRestartReverse(TestInfo testInfo) {
-        twoNodesRestart(testInfo, false);
-=======
     @Disabled("https://issues.apache.org/jira/browse/IGNITE-17986")
     public void testTwoNodesRestartReverse() {
         twoNodesRestart(false);
->>>>>>> 19c8a824
     }
 
     /**
