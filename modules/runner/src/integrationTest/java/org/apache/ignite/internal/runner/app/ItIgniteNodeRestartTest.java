/*
 * Licensed to the Apache Software Foundation (ASF) under one or more
 * contributor license agreements. See the NOTICE file distributed with
 * this work for additional information regarding copyright ownership.
 * The ASF licenses this file to You under the Apache License, Version 2.0
 * (the "License"); you may not use this file except in compliance with
 * the License. You may obtain a copy of the License at
 *
 *      http://www.apache.org/licenses/LICENSE-2.0
 *
 * Unless required by applicable law or agreed to in writing, software
 * distributed under the License is distributed on an "AS IS" BASIS,
 * WITHOUT WARRANTIES OR CONDITIONS OF ANY KIND, either express or implied.
 * See the License for the specific language governing permissions and
 * limitations under the License.
 */

package org.apache.ignite.internal.runner.app;

import static org.apache.ignite.internal.testframework.IgniteTestUtils.testNodeName;
import static org.apache.ignite.internal.testframework.IgniteTestUtils.waitForCondition;
import static org.apache.ignite.internal.testframework.matchers.CompletableFutureMatcher.willCompleteSuccessfully;
import static org.apache.ignite.internal.testframework.matchers.CompletableFutureMatcher.willSucceedFast;
import static org.apache.ignite.utils.ClusterServiceTestUtils.defaultSerializationRegistry;
import static org.hamcrest.MatcherAssert.assertThat;
import static org.junit.jupiter.api.Assertions.assertEquals;
import static org.junit.jupiter.api.Assertions.assertNotNull;
import static org.junit.jupiter.api.Assertions.assertNull;
import static org.junit.jupiter.api.Assertions.assertThrows;
import static org.junit.jupiter.api.Assertions.assertTrue;

import java.io.IOException;
import java.nio.file.Files;
import java.nio.file.Path;
import java.nio.file.Paths;
import java.util.ArrayList;
import java.util.Collection;
import java.util.Collections;
import java.util.HashMap;
import java.util.List;
import java.util.Map;
import java.util.Objects;
import java.util.ServiceLoader;
import java.util.Set;
import java.util.concurrent.CompletableFuture;
import java.util.concurrent.CountDownLatch;
import java.util.concurrent.TimeUnit;
import java.util.concurrent.atomic.AtomicReference;
import java.util.function.Consumer;
import java.util.function.IntFunction;
import java.util.function.LongFunction;
import java.util.function.LongSupplier;
import java.util.stream.Collectors;
import java.util.stream.IntStream;
import java.util.stream.Stream;
import org.apache.ignite.Ignite;
import org.apache.ignite.IgnitionManager;
import org.apache.ignite.InitParameters;
import org.apache.ignite.internal.BaseIgniteRestartTest;
import org.apache.ignite.internal.app.IgniteImpl;
import org.apache.ignite.internal.baseline.BaselineManager;
import org.apache.ignite.internal.catalog.CatalogManagerImpl;
import org.apache.ignite.internal.catalog.ClockWaiter;
import org.apache.ignite.internal.catalog.storage.UpdateLogImpl;
import org.apache.ignite.internal.cluster.management.ClusterManagementGroupManager;
import org.apache.ignite.internal.cluster.management.configuration.ClusterManagementConfiguration;
import org.apache.ignite.internal.cluster.management.configuration.NodeAttributesConfiguration;
import org.apache.ignite.internal.cluster.management.raft.RocksDbClusterStateStorage;
import org.apache.ignite.internal.cluster.management.topology.LogicalTopologyImpl;
import org.apache.ignite.internal.cluster.management.topology.LogicalTopologyServiceImpl;
import org.apache.ignite.internal.configuration.ConfigurationManager;
import org.apache.ignite.internal.configuration.ConfigurationModules;
import org.apache.ignite.internal.configuration.ConfigurationRegistry;
import org.apache.ignite.internal.configuration.ConfigurationTreeGenerator;
import org.apache.ignite.internal.configuration.NodeConfigWriteException;
import org.apache.ignite.internal.configuration.storage.DistributedConfigurationStorage;
import org.apache.ignite.internal.configuration.storage.LocalFileConfigurationStorage;
import org.apache.ignite.internal.configuration.testframework.ConfigurationExtension;
import org.apache.ignite.internal.configuration.testframework.InjectConfiguration;
import org.apache.ignite.internal.configuration.validation.ConfigurationValidatorImpl;
import org.apache.ignite.internal.configuration.validation.TestConfigurationValidator;
import org.apache.ignite.internal.distributionzones.DistributionZoneManager;
import org.apache.ignite.internal.hlc.HybridClockImpl;
import org.apache.ignite.internal.index.IndexManager;
import org.apache.ignite.internal.manager.IgniteComponent;
import org.apache.ignite.internal.metastorage.MetaStorageManager;
import org.apache.ignite.internal.metastorage.configuration.MetaStorageConfiguration;
import org.apache.ignite.internal.metastorage.impl.MetaStorageManagerImpl;
import org.apache.ignite.internal.metastorage.server.persistence.RocksDbKeyValueStorage;
import org.apache.ignite.internal.metastorage.server.raft.MetastorageGroupId;
import org.apache.ignite.internal.metrics.MetricManager;
import org.apache.ignite.internal.network.configuration.NetworkConfiguration;
import org.apache.ignite.internal.network.recovery.VaultStateIds;
import org.apache.ignite.internal.raft.Loza;
import org.apache.ignite.internal.raft.Peer;
import org.apache.ignite.internal.raft.RaftNodeId;
import org.apache.ignite.internal.raft.client.TopologyAwareRaftGroupServiceFactory;
import org.apache.ignite.internal.raft.configuration.RaftConfiguration;
import org.apache.ignite.internal.raft.server.impl.JraftServerImpl;
import org.apache.ignite.internal.raft.storage.impl.LocalLogStorageFactory;
import org.apache.ignite.internal.replicator.ReplicaManager;
import org.apache.ignite.internal.replicator.ReplicaService;
import org.apache.ignite.internal.schema.CatalogSchemaManager;
import org.apache.ignite.internal.schema.configuration.GcConfiguration;
import org.apache.ignite.internal.schema.configuration.TablesConfiguration;
import org.apache.ignite.internal.sql.engine.SqlQueryProcessor;
import org.apache.ignite.internal.storage.DataStorageManager;
import org.apache.ignite.internal.storage.DataStorageModule;
import org.apache.ignite.internal.storage.DataStorageModules;
import org.apache.ignite.internal.storage.rocksdb.configuration.schema.RocksDbStorageEngineConfiguration;
import org.apache.ignite.internal.table.TableImpl;
import org.apache.ignite.internal.table.distributed.TableManager;
import org.apache.ignite.internal.table.distributed.TableMessageGroup;
import org.apache.ignite.internal.table.distributed.raft.snapshot.outgoing.OutgoingSnapshotsManager;
import org.apache.ignite.internal.table.distributed.schema.SchemaSyncServiceImpl;
import org.apache.ignite.internal.table.distributed.storage.InternalTableImpl;
import org.apache.ignite.internal.testframework.TestIgnitionManager;
import org.apache.ignite.internal.tx.impl.HeapLockManager;
import org.apache.ignite.internal.tx.impl.TransactionIdGenerator;
import org.apache.ignite.internal.tx.impl.TxManagerImpl;
import org.apache.ignite.internal.tx.message.TxMessageGroup;
import org.apache.ignite.internal.vault.VaultManager;
import org.apache.ignite.lang.ByteArray;
import org.apache.ignite.lang.IgniteInternalException;
import org.apache.ignite.lang.IgniteStringFormatter;
import org.apache.ignite.network.NettyBootstrapFactory;
import org.apache.ignite.network.scalecube.TestScaleCubeClusterServiceFactory;
import org.apache.ignite.raft.jraft.RaftGroupService;
import org.apache.ignite.raft.jraft.Status;
import org.apache.ignite.raft.jraft.rpc.impl.RaftGroupEventsClientListener;
import org.apache.ignite.sql.ResultSet;
import org.apache.ignite.sql.Session;
import org.apache.ignite.sql.SqlRow;
import org.apache.ignite.table.Table;
import org.apache.ignite.table.Tuple;
import org.apache.ignite.tx.TransactionException;
import org.awaitility.Awaitility;
import org.intellij.lang.annotations.Language;
import org.jetbrains.annotations.Nullable;
import org.junit.jupiter.api.Disabled;
import org.junit.jupiter.api.Test;
import org.junit.jupiter.api.Timeout;
import org.junit.jupiter.api.extension.ExtendWith;
import org.junit.jupiter.params.ParameterizedTest;
import org.junit.jupiter.params.provider.ValueSource;

/**
 * These tests check node restart scenarios.
 */
@ExtendWith(ConfigurationExtension.class)
@Timeout(120)
public class ItIgniteNodeRestartTest extends BaseIgniteRestartTest {
    /** Value producer for table data, is used to create data and check it later. */
    private static final IntFunction<String> VALUE_PRODUCER = i -> "val " + i;

    /** Test table name. */
    private static final String TABLE_NAME = "Table1";

    /** Test table name. */
    private static final String TABLE_NAME_2 = "Table2";

    @InjectConfiguration("mock: " + RAFT_CFG)
    private static RaftConfiguration raftConfiguration;

    @InjectConfiguration
    private static ClusterManagementConfiguration clusterManagementConfiguration;

    @InjectConfiguration
    private static NodeAttributesConfiguration nodeAttributes;

    @InjectConfiguration
    private static MetaStorageConfiguration metaStorageConfiguration;

    /**
     * Start some of Ignite components that are able to serve as Ignite node for test purposes.
     *
     * @param idx Node index.
     * @param cfgString Configuration string or {@code null} to use the default configuration.
     * @return Partial node.
     */
    private PartialNode startPartialNode(int idx, @Nullable @Language("HOCON") String cfgString) {
        return startPartialNode(idx, cfgString, null);
    }

    /**
     * Start some of Ignite components that are able to serve as Ignite node for test purposes.
     *
     * @param idx Node index.
     * @param cfgString Configuration string or {@code null} to use the default configuration.
     * @param revisionCallback Callback on storage revision update.
     * @return Partial node.
     */
    private PartialNode startPartialNode(
            int idx,
            @Nullable @Language("HOCON") String cfgString,
            @Nullable Consumer<Long> revisionCallback
    ) {
        String name = testNodeName(testInfo, idx);

        Path dir = workDir.resolve(name);

        List<IgniteComponent> components = new ArrayList<>();

        VaultManager vault = createVault(name, dir);

        ConfigurationModules modules = loadConfigurationModules(log, Thread.currentThread().getContextClassLoader());

        Path configFile = workDir.resolve(TestIgnitionManager.DEFAULT_CONFIG_NAME);
        String configString = cfgString == null ? configurationString(idx) : cfgString;
        try {
            Files.writeString(configFile, configString);
        } catch (IOException e) {
            throw new NodeConfigWriteException("Failed to write config content to file.", e);
        }

        var localConfigurationGenerator = new ConfigurationTreeGenerator(
                modules.local().rootKeys(),
                modules.local().schemaExtensions(),
                modules.local().polymorphicSchemaExtensions()
        );

        var nodeCfgMgr = new ConfigurationManager(
                modules.local().rootKeys(),
                new LocalFileConfigurationStorage(configFile, localConfigurationGenerator),
                localConfigurationGenerator,
                ConfigurationValidatorImpl.withDefaultValidators(localConfigurationGenerator, modules.local().validators())
        );

        NetworkConfiguration networkConfiguration = nodeCfgMgr.configurationRegistry().getConfiguration(NetworkConfiguration.KEY);

        var nettyBootstrapFactory = new NettyBootstrapFactory(networkConfiguration, name);

        var clusterSvc = new TestScaleCubeClusterServiceFactory().createClusterService(
                name,
                networkConfiguration,
                nettyBootstrapFactory,
                defaultSerializationRegistry(),
                new VaultStateIds(vault)
        );

        var clock = new HybridClockImpl();

        var raftGroupEventsClientListener = new RaftGroupEventsClientListener();

        var raftMgr = new Loza(clusterSvc, raftConfiguration, dir, clock, raftGroupEventsClientListener);

        var clusterStateStorage = new RocksDbClusterStateStorage(dir.resolve("cmg"));

        var logicalTopology = new LogicalTopologyImpl(clusterStateStorage);

        var cmgManager = new ClusterManagementGroupManager(
                vault,
                clusterSvc,
                raftMgr,
                clusterStateStorage,
                logicalTopology,
                clusterManagementConfiguration,
                nodeAttributes,
                new TestConfigurationValidator());

        ReplicaManager replicaMgr = new ReplicaManager(
                name,
                clusterSvc,
                cmgManager,
                clock,
                Set.of(TableMessageGroup.class, TxMessageGroup.class)
        );

        var replicaService = new ReplicaService(clusterSvc.messagingService(), clock);

        var lockManager = new HeapLockManager();

        ReplicaService replicaSvc = new ReplicaService(clusterSvc.messagingService(), clock);

        var txManager = new TxManagerImpl(replicaService, lockManager, clock, new TransactionIdGenerator(idx));

        var logicalTopologyService = new LogicalTopologyServiceImpl(logicalTopology, cmgManager);

        var topologyAwareRaftGroupServiceFactory = new TopologyAwareRaftGroupServiceFactory(
                clusterSvc,
                logicalTopologyService,
                Loza.FACTORY,
                raftGroupEventsClientListener
        );

        var metaStorageMgr = new MetaStorageManagerImpl(
                vault,
                clusterSvc,
                cmgManager,
                logicalTopologyService,
                raftMgr,
                new RocksDbKeyValueStorage(name, dir.resolve("metastorage")),
                clock,
                topologyAwareRaftGroupServiceFactory,
                metaStorageConfiguration
        );

        var cfgStorage = new DistributedConfigurationStorage(metaStorageMgr);

        ConfigurationTreeGenerator distributedConfigurationGenerator = new ConfigurationTreeGenerator(
                modules.distributed().rootKeys(),
                modules.distributed().schemaExtensions(),
                modules.distributed().polymorphicSchemaExtensions()
        );

        var clusterCfgMgr = new ConfigurationManager(
                modules.distributed().rootKeys(),
                cfgStorage,
                distributedConfigurationGenerator,
                ConfigurationValidatorImpl.withDefaultValidators(distributedConfigurationGenerator, modules.distributed().validators())
        );

        ConfigurationRegistry clusterConfigRegistry = clusterCfgMgr.configurationRegistry();

        Consumer<LongFunction<CompletableFuture<?>>> registry = (c) -> metaStorageMgr.registerRevisionUpdateListener(c::apply);

        var baselineManager = new BaselineManager(
                clusterCfgMgr,
                metaStorageMgr,
                clusterSvc
        );

        DataStorageModules dataStorageModules = new DataStorageModules(ServiceLoader.load(DataStorageModule.class));

        Path storagePath = getPartitionsStorePath(dir);

        DataStorageManager dataStorageManager = new DataStorageManager(
                dataStorageModules.createStorageEngines(
                        name,
                        clusterConfigRegistry,
                        storagePath,
                        null
                )
        );

        TablesConfiguration tablesConfig = clusterConfigRegistry.getConfiguration(TablesConfiguration.KEY);

        GcConfiguration gcConfig = clusterConfigRegistry.getConfiguration(GcConfiguration.KEY);

        var clockWaiter = new ClockWaiter(name, clock);

        LongSupplier delayDurationMsSupplier = () -> 100L;

        var catalogManager = new CatalogManagerImpl(
                new UpdateLogImpl(metaStorageMgr),
                clockWaiter,
                delayDurationMsSupplier
        );

        CatalogSchemaManager schemaManager = new CatalogSchemaManager(registry, catalogManager, metaStorageMgr);

        DistributionZoneManager distributionZoneManager = new DistributionZoneManager(
                name,
                registry,
                metaStorageMgr,
                logicalTopologyService,
                vault,
                catalogManager
        );

        var schemaSyncService = new SchemaSyncServiceImpl(metaStorageMgr.clusterTime(), delayDurationMsSupplier);

        TableManager tableManager = new TableManager(
                name,
                registry,
                tablesConfig,
                gcConfig,
                clusterSvc,
                raftMgr,
                replicaMgr,
                lockManager,
                replicaService,
                baselineManager,
                clusterSvc.topologyService(),
                txManager,
                dataStorageManager,
                storagePath,
                metaStorageMgr,
                schemaManager,
                view -> new LocalLogStorageFactory(),
                clock,
                new OutgoingSnapshotsManager(clusterSvc.messagingService()),
                topologyAwareRaftGroupServiceFactory,
                vault,
<<<<<<< HEAD
                distributionZoneManager,
=======
                null,
                null,
                schemaSyncService,
>>>>>>> 69b65cb0
                catalogManager
        );

        var indexManager = new IndexManager(schemaManager, tableManager, catalogManager, metaStorageMgr, registry);

        var metricManager = new MetricManager();

        SqlQueryProcessor qryEngine = new SqlQueryProcessor(
                registry,
                clusterSvc,
                tableManager,
                indexManager,
                schemaManager,
                dataStorageManager,
                () -> dataStorageModules.collectSchemasFields(modules.distributed().polymorphicSchemaExtensions()),
                replicaSvc,
                clock,
                catalogManager,
                metricManager
        );

        // Preparing the result map.

        components.add(vault);
        components.add(nodeCfgMgr);

        // Start.

        vault.start();
        vault.putName(name).join();

        nodeCfgMgr.start();

        // Start the remaining components.
        List<IgniteComponent> otherComponents = List.of(
                nettyBootstrapFactory,
                clusterSvc,
                raftMgr,
                clusterStateStorage,
                cmgManager,
                replicaMgr,
                txManager,
                baselineManager,
                metaStorageMgr,
                clusterCfgMgr,
                dataStorageManager,
                clockWaiter,
                catalogManager,
                schemaManager,
                distributionZoneManager,
                tableManager,
                indexManager,
                qryEngine
        );

        for (IgniteComponent component : otherComponents) {
            component.start();

            components.add(component);
        }

        PartialNode partialNode = partialNode(
                nodeCfgMgr,
                clusterCfgMgr,
                metaStorageMgr,
                revisionCallback,
                components,
                localConfigurationGenerator,
                logicalTopology,
                cfgStorage,
                distributedConfigurationGenerator,
                clusterConfigRegistry,
                clock
        );

        partialNodes.add(partialNode);
        return partialNode;
    }

    /**
     * Returns a path to the partitions store directory. Creates a directory if it doesn't exist.
     *
     * @param workDir Ignite work directory.
     * @return Partitions store path.
     */
    private static Path getPartitionsStorePath(Path workDir) {
        Path partitionsStore = workDir.resolve(Paths.get("db"));

        try {
            Files.createDirectories(partitionsStore);
        } catch (IOException e) {
            throw new IgniteInternalException("Failed to create directory for partitions storage: " + e.getMessage(), e);
        }

        return partitionsStore;
    }

    /**
     * Starts a node with the given parameters.
     *
     * @param idx Node index.
     * @param cfg Configuration string or {@code null} to use the default configuration.
     * @return Created node instance.
     */
    private IgniteImpl startNode(int idx, @Nullable String cfg) {
        boolean initNeeded = CLUSTER_NODES_NAMES.isEmpty();

        CompletableFuture<Ignite> future = startNodeAsync(idx, cfg);

        if (initNeeded) {
            String nodeName = CLUSTER_NODES_NAMES.get(0);

            InitParameters initParameters = InitParameters.builder()
                    .destinationNodeName(nodeName)
                    .metaStorageNodeNames(List.of(nodeName))
                    .clusterName("cluster")
                    .build();
            TestIgnitionManager.init(initParameters);
        }

        assertThat(future, willCompleteSuccessfully());

        Ignite ignite = future.join();

        return (IgniteImpl) ignite;
    }

    /**
     * Starts a node with the given parameters.
     *
     * @param idx Node index.
     * @return Created node instance.
     */
    private IgniteImpl startNode(int idx) {
        return startNode(idx, null);
    }

    /**
     * Starts a node with the given parameters. Does not run the Init command.
     *
     * @param idx Node index.
     * @param cfg Configuration string or {@code null} to use the default configuration.
     * @return Future that completes with a created node instance.
     */
    private CompletableFuture<Ignite> startNodeAsync(int idx, @Nullable String cfg) {
        String nodeName = testNodeName(testInfo, idx);

        String cfgString = cfg == null ? configurationString(idx) : cfg;

        if (CLUSTER_NODES_NAMES.size() == idx) {
            CLUSTER_NODES_NAMES.add(nodeName);
        } else {
            assertNull(CLUSTER_NODES_NAMES.get(idx));

            CLUSTER_NODES_NAMES.set(idx, nodeName);
        }

        return TestIgnitionManager.start(nodeName, cfgString, workDir.resolve(nodeName));
    }

    /**
     * Starts an {@code amount} number of nodes (with sequential indices starting from 0).
     */
    private List<IgniteImpl> startNodes(int amount) {
        boolean initNeeded = CLUSTER_NODES_NAMES.isEmpty();

        List<CompletableFuture<Ignite>> futures = IntStream.range(0, amount)
                .mapToObj(i -> startNodeAsync(i, null))
                .collect(Collectors.toList());

        if (initNeeded) {
            String nodeName = CLUSTER_NODES_NAMES.get(0);

            InitParameters initParameters = InitParameters.builder()
                    .destinationNodeName(nodeName)
                    .metaStorageNodeNames(List.of(nodeName))
                    .clusterName("cluster")
                    .build();
            TestIgnitionManager.init(initParameters);
        }

        return futures.stream()
                .map(future -> {
                    assertThat(future, willCompleteSuccessfully());

                    return (IgniteImpl) future.join();
                })
                .collect(Collectors.toList());
    }

    /**
     * Stop the node with given index.
     *
     * @param idx Node index.
     */
    private void stopNode(int idx) {
        String nodeName = CLUSTER_NODES_NAMES.set(idx, null);

        if (nodeName != null) {
            IgnitionManager.stop(nodeName);
        }
    }

    /**
     * Restarts empty node.
     */
    @Test
    public void emptyNodeTest() {
        IgniteImpl ignite = startNode(0);

        int nodePort = ignite.nodeConfiguration().getConfiguration(NetworkConfiguration.KEY).port().value();

        assertEquals(DEFAULT_NODE_PORT, nodePort);

        stopNode(0);

        ignite = startNode(0);

        nodePort = ignite.nodeConfiguration().getConfiguration(NetworkConfiguration.KEY).port().value();

        assertEquals(DEFAULT_NODE_PORT, nodePort);
    }

    /**
     * Check correctness of return results after node restart.
     * Scenario:
     * <ol>
     *     <li>Start two nodes and fill the data.</li>
     *     <li>Create index.</li>
     *     <li>Check explain contain index scan.</li>
     *     <li>Check return results.</li>
     *     <li>Restart one node.</li>
     *     <li>Run query and compare results.</li>
     * </ol>
     */
    @Test
    @Disabled("https://issues.apache.org/jira/browse/IGNITE-19091")
    public void testQueryCorrectnessAfterNodeRestart() throws InterruptedException {
        IgniteImpl ignite1 = startNode(0);

        createTableWithoutData(ignite1, TABLE_NAME, 2, 1);

        IgniteImpl ignite2 = startNode(1);

        String sql = "SELECT id FROM " + TABLE_NAME + " WHERE id > 0 ORDER BY id";

        int intRes;

        try (Session session1 = ignite1.sql().createSession(); Session session2 = ignite2.sql().createSession()) {
            session1.execute(null, "CREATE INDEX idx1 ON " + TABLE_NAME + "(id)");

            waitForIndex(List.of(ignite1, ignite2), "idx1");

            createTableWithData(List.of(ignite1), TABLE_NAME, 2, 1);

            ResultSet<SqlRow> plan = session1.execute(null, "EXPLAIN PLAN FOR " + sql);

            String planStr = plan.next().stringValue(0);

            assertTrue(planStr.contains("IndexScan"));

            ResultSet<SqlRow> res1 = session1.execute(null, sql);

            ResultSet<SqlRow> res2 = session2.execute(null, sql);

            intRes = res1.next().intValue(0);

            assertEquals(intRes, res2.next().intValue(0));

            res1.close();

            res2.close();
        }

        stopNode(0);

        ignite1 = startNode(0);

        try (Session session1 = ignite1.sql().createSession()) {
            ResultSet<SqlRow> res3 = session1.execute(null, sql);

            assertEquals(intRes, res3.next().intValue(0));
        }
    }

    /**
     * Restarts a node with changing configuration.
     */
    @Test
    public void changeConfigurationOnStartTest() {
        IgniteImpl ignite = startNode(0);

        int nodePort = ignite.nodeConfiguration().getConfiguration(NetworkConfiguration.KEY).port().value();

        assertEquals(DEFAULT_NODE_PORT, nodePort);

        stopNode(0);

        int newPort = 3322;

        String updateCfg = "network.port=" + newPort;

        ignite = startNode(0, updateCfg);

        nodePort = ignite.nodeConfiguration().getConfiguration(NetworkConfiguration.KEY).port().value();

        assertEquals(newPort, nodePort);
    }

    /**
     * Tests that a new node's attributes configuration is propagated after node restart.
     */
    @Test
    public void changeNodeAttributesConfigurationOnStartTest() {
        IgniteImpl ignite = startNode(0);

        Map<String, String> attributes = new HashMap<>();

        NodeAttributesConfiguration attributesConfiguration = ignite.nodeConfiguration().getConfiguration(NodeAttributesConfiguration.KEY);

        attributesConfiguration.nodeAttributes().value().namedListKeys().forEach(
                key -> attributes.put(key, attributesConfiguration.nodeAttributes().get(key).attribute().value())
        );

        assertEquals(Collections.emptyMap(), attributes);

        stopNode(0);

        String newAttributesCfg = "{\n"
                + "      region.attribute = \"US\"\n"
                + "      storage.attribute = \"SSD\"\n"
                + "}";

        Map<String, String> newAttributesMap = Map.of("region", "US", "storage", "SSD");

        String updateCfg = "nodeAttributes.nodeAttributes=" + newAttributesCfg;

        ignite = startNode(0, updateCfg);

        NodeAttributesConfiguration newAttributesConfiguration =
                ignite.nodeConfiguration().getConfiguration(NodeAttributesConfiguration.KEY);

        Map<String, String> newAttributes = new HashMap<>();

        newAttributesConfiguration.nodeAttributes().value().namedListKeys().forEach(
                key -> newAttributes.put(key, newAttributesConfiguration.nodeAttributes().get(key).attribute().value())
        );

        assertEquals(newAttributesMap, newAttributes);
    }

    /**
     * Restarts the node which stores some data.
     */
    @Test
    public void nodeWithDataTest() throws InterruptedException {
        IgniteImpl ignite = startNode(0);

        createTableWithData(List.of(ignite), TABLE_NAME, 1);

        stopNode(0);

        ignite = startNode(0);

        checkTableWithData(ignite, TABLE_NAME);
    }

    /**
     * Restarts the node which stores some data.
     */
    @ParameterizedTest
    @ValueSource(booleans = {true, false})
    public void metastorageRecoveryTest(boolean useSnapshot) throws InterruptedException {
        List<IgniteImpl> nodes = startNodes(2);
        IgniteImpl main = nodes.get(0);

        createTableWithData(List.of(main), TABLE_NAME, 1);

        stopNode(1);

        MetaStorageManager metaStorageManager = main.metaStorageManager();

        CompletableFuture[] futs = new CompletableFuture[10];

        for (int i = 0; i < 10; i++) {
            // Put some data to the MetaStorage so that there would be new entries to apply to the restarting node.
            ByteArray key = ByteArray.fromString("some-test-key-" + i);
            futs[i] = metaStorageManager.put(key, new byte[]{(byte) i});
        }

        assertThat(CompletableFuture.allOf(futs), willSucceedFast());

        if (useSnapshot) {
            forceSnapshotUsageOnRestart(main);
        }

        IgniteImpl second = startNode(1);

        checkTableWithData(second, TABLE_NAME);

        MetaStorageManager restartedMs = second.metaStorageManager();
        for (int i = 0; i < 10; i++) {
            ByteArray key = ByteArray.fromString("some-test-key-" + i);

            byte[] value = restartedMs.getLocally(key, 100).value();

            assertEquals(1, value.length);
            assertEquals((byte) i, value[0]);
        }
    }

    private static void forceSnapshotUsageOnRestart(IgniteImpl main) throws InterruptedException {
        // Force log truncation, so that restarting node would request a snapshot.
        JraftServerImpl server = (JraftServerImpl) main.raftManager().server();
        List<Peer> peers = server.localPeers(MetastorageGroupId.INSTANCE);

        Peer learnerPeer = peers.stream().filter(peer -> peer.idx() == 0).findFirst().orElseThrow(
                () -> new IllegalStateException(String.format("No leader peer"))
        );

        var nodeId = new RaftNodeId(MetastorageGroupId.INSTANCE, learnerPeer);
        RaftGroupService raftGroupService = server.raftGroupService(nodeId);

        for (int i = 0; i < 2; i++) {
            // Log must be truncated twice.
            CountDownLatch snapshotLatch = new CountDownLatch(1);
            AtomicReference<Status> snapshotStatus = new AtomicReference<>();

            raftGroupService.getRaftNode().snapshot(status -> {
                snapshotStatus.set(status);
                snapshotLatch.countDown();
            });

            assertTrue(snapshotLatch.await(10, TimeUnit.SECONDS), "Snapshot was not finished in time");
            assertTrue(snapshotStatus.get().isOk(), "Snapshot failed: " + snapshotStatus.get());
        }
    }

    /**
     * Restarts the node which stores some data.
     */
    @Test
    public void nodeWithDataAndIndexRebuildTest() {
        IgniteImpl ignite = startNode(0);

        int partitions = 20;

        createTableWithData(List.of(ignite), TABLE_NAME, 1, partitions);

        TableImpl table = (TableImpl) ignite.tables().table(TABLE_NAME);

        InternalTableImpl internalTable = (InternalTableImpl) table.internalTable();

        CompletableFuture[] flushFuts = new CompletableFuture[partitions];

        for (int i = 0; i < partitions; i++) {
            // Flush data on disk, so that we will have a snapshot to read on restart.
            flushFuts[i] = internalTable.storage().getMvPartition(i).flush();
        }

        assertThat(CompletableFuture.allOf(flushFuts), willCompleteSuccessfully());

        // Add more data, so that on restart there will be a index rebuilding operation.
        try (Session session = ignite.sql().createSession()) {
            for (int i = 0; i < 100; i++) {
                session.execute(null, "INSERT INTO " + TABLE_NAME + "(id, name) VALUES (?, ?)",
                        i + 500, VALUE_PRODUCER.apply(i + 500));
            }
        }

        stopNode(0);

        ignite = startNode(0);

        checkTableWithData(ignite, TABLE_NAME);

        table = (TableImpl) ignite.tables().table(TABLE_NAME);

        // Check data that was added after flush.
        for (int i = 0; i < 100; i++) {
            Tuple row = table.keyValueView().get(null, Tuple.create().set("id", i + 500));

            assertEquals(VALUE_PRODUCER.apply(i + 500), row.stringValue("name"));
        }
    }

    /**
     * Starts two nodes and checks that the data are storing through restarts. Nodes restart in the same order when they started at first.
     */
    @Test
    public void testTwoNodesRestartDirect() throws InterruptedException {
        twoNodesRestart(true);
    }

    /**
     * Starts two nodes and checks that the data are storing through restarts. Nodes restart in reverse order when they started at first.
     */
    @Test
    public void testTwoNodesRestartReverse() throws InterruptedException {
        twoNodesRestart(false);
    }

    /**
     * Starts two nodes and checks that the data are storing through restarts.
     *
     * @param directOrder When the parameter is true, nodes restart in direct order, otherwise they restart in reverse order.
     */
    private void twoNodesRestart(boolean directOrder) throws InterruptedException {
        List<IgniteImpl> nodes = startNodes(2);

        createTableWithData(nodes, TABLE_NAME, 2);
        createTableWithData(nodes, TABLE_NAME_2, 2);

        stopNode(0);
        stopNode(1);

        Ignite ignite;

        if (directOrder) {
            startNode(0);
            ignite = startNode(1);
        } else {
            // Since the first node is the CMG leader, the second node can't be started synchronously (it won't be able to join the cluster
            // and the future will never resolve).
            CompletableFuture<Ignite> future = startNodeAsync(1, null);

            startNode(0);

            assertThat(future, willCompleteSuccessfully());

            ignite = future.join();
        }

        checkTableWithData(ignite, TABLE_NAME);
        checkTableWithData(ignite, TABLE_NAME_2);
    }

    /**
     * Check that the table with given name is present in TableManager.
     *
     * @param tableManager Table manager.
     * @param tableName Table name.
     */
    private void assertTablePresent(TableManager tableManager, String tableName) {
        Collection<TableImpl> tables = tableManager.latestTables().values();

        boolean isPresent = false;

        for (TableImpl table : tables) {
            if (table.name().equals(tableName)) {
                isPresent = true;

                break;
            }
        }

        assertTrue(isPresent, "tableName=" + tableName + ", tables=" + tables);
    }

    /**
     * Checks that one node in a cluster of 2 nodes is able to restart and recover a table that was created when this node was absent. Also
     * checks that the table created before node stop, is not available when majority if lost.
     */
    @Test
    @Disabled("https://issues.apache.org/jira/browse/IGNITE-20137")
    public void testOneNodeRestartWithGap() throws InterruptedException {
        IgniteImpl ignite = startNode(0);

        startNode(1);

        createTableWithData(List.of(ignite), TABLE_NAME, 2);

        stopNode(1);

        Table table = ignite.tables().table(TABLE_NAME);

        assertNotNull(table);

        assertThrows(TransactionException.class, () -> table.keyValueView().get(null, Tuple.create().set("id", 0)));

        createTableWithoutData(ignite, TABLE_NAME_2, 1, 1);

        IgniteImpl ignite1 = startNode(1);

        TableManager tableManager = (TableManager) ignite1.tables();

        assertNotNull(tableManager);

        assertTablePresent(tableManager, TABLE_NAME.toUpperCase());
        assertTablePresent(tableManager, TABLE_NAME_2.toUpperCase());
    }

    /**
     * Checks that the table created in cluster of 2 nodes, is recovered on a node after restart of this node.
     */
    @Test
    public void testRecoveryOnOneNode() {
        IgniteImpl ignite = startNode(0);

        IgniteImpl node = startNode(1);

        createTableWithData(List.of(ignite), TABLE_NAME, 2, 1);

        stopNode(1);

        node = startNode(1);

        TableManager tableManager = (TableManager) node.tables();

        assertNotNull(tableManager);

        assertTablePresent(tableManager, TABLE_NAME.toUpperCase());
    }

    /**
     * Checks that a cluster is able to restart when some changes were made in configuration.
     */
    @Test
    public void testRestartDiffConfig() throws InterruptedException {
        List<IgniteImpl> ignites = startNodes(2);

        createTableWithData(ignites, TABLE_NAME, 2);
        createTableWithData(ignites, TABLE_NAME_2, 2);

        stopNode(0);
        stopNode(1);

        startNode(0);

        @Language("HOCON") String cfgString = IgniteStringFormatter.format(NODE_BOOTSTRAP_CFG,
                DEFAULT_NODE_PORT + 11,
                "[\"localhost:" + DEFAULT_NODE_PORT + "\"]",
                DEFAULT_CLIENT_PORT + 11
        );

        IgniteImpl node1 = startNode(1, cfgString);

        TableManager tableManager = (TableManager) node1.tables();

        assertTablePresent(tableManager, TABLE_NAME.toUpperCase());
    }

    /**
     * The test for node restart when there is a gap between the node local configuration and distributed configuration.
     */
    @Test
    public void testCfgGapWithoutData() throws InterruptedException {
        List<IgniteImpl> nodes = startNodes(3);

        createTableWithData(nodes, TABLE_NAME, nodes.size());

        log.info("Stopping the node.");

        stopNode(nodes.size() - 1);

        nodes.set(nodes.size() - 1, null);

        createTableWithData(nodes, TABLE_NAME_2, nodes.size());
        createTableWithData(nodes, TABLE_NAME_2 + "0", nodes.size());

        log.info("Starting the node.");

        IgniteImpl node = startNode(nodes.size() - 1, null);

        log.info("After starting the node.");

        TableManager tableManager = (TableManager) node.tables();

        assertTablePresent(tableManager, TABLE_NAME.toUpperCase());
        assertTablePresent(tableManager, TABLE_NAME_2.toUpperCase());
    }

    /**
     * The test for node restart when there is a gap between the node local configuration and distributed configuration, and metastorage
     * group stops for some time while restarting node is being recovered. The recovery process should continue and eventually succeed after
     * metastorage group starts again.
     */
    @Test
    @Disabled(value = "https://issues.apache.org/jira/browse/IGNITE-18919")
    public void testMetastorageStop() {
        int cfgGap = 4;

        List<IgniteImpl> nodes = startNodes(3);

        log.info("Stopping the node.");

        stopNode(nodes.size() - 1);

        nodes.set(nodes.size() - 1, null);

        for (int i = 0; i < cfgGap; i++) {
            createTableWithData(nodes, "t" + i, nodes.size(), 1);
        }

        log.info("Starting the node.");

        PartialNode partialNode = startPartialNode(
                nodes.size() - 1,
                configurationString(nodes.size() - 1),
                rev -> {
                    log.info("Partially started node: applying revision: " + rev);

                    if (rev == cfgGap / 2) {
                        log.info("Stopping METASTORAGE");

                        stopNode(0);

                        log.info("Starting METASTORAGE");

                        startNode(0);

                        log.info("Restarted METASTORAGE");
                    }
                }
        );

        TableManager tableManager = findComponent(partialNode.startedComponents(), TableManager.class);

        for (int i = 0; i < cfgGap; i++) {
            assertTablePresent(tableManager, "T" + i);
        }
    }

    /**
     * The test for node restart when there is a gap between the node local configuration and distributed configuration.
     */
    @Test
    public void testCfgGap() throws InterruptedException {
        List<IgniteImpl> nodes = startNodes(4);

        createTableWithData(nodes, "t1", nodes.size());

        log.info("Stopping the node.");

        stopNode(nodes.size() - 1);

        nodes.set(nodes.size() - 1, null);

        checkTableWithData(nodes.get(0), "t1");

        createTableWithData(nodes, "t2", nodes.size());

        log.info("Starting the node.");

        IgniteImpl newNode = startNode(nodes.size() - 1);

        checkTableWithData(nodes.get(0), "t1");
        checkTableWithData(nodes.get(0), "t2");

        checkTableWithData(newNode, "t1");
        checkTableWithData(newNode, "t2");
    }

    /**
     * The test for updating cluster configuration with the default value.
     * Check that new nodes will be able to synchronize the local cluster configuration.
     */
    @Test
    public void updateClusterCfgWithDefaultValue() {
        IgniteImpl ignite = startNode(0);

        RocksDbStorageEngineConfiguration dbStorageEngineConfiguration = ignite.clusterConfiguration()
                .getConfiguration(RocksDbStorageEngineConfiguration.KEY);
        int defaultValue = dbStorageEngineConfiguration.flushDelayMillis().value();
        CompletableFuture<Void> update = dbStorageEngineConfiguration.flushDelayMillis().update(defaultValue);
        assertThat(update, willCompleteSuccessfully());

        stopNode(0);

        startNodes(3);
    }

    /**
     * Checks the table exists and validates all data in it.
     *
     * @param ignite Ignite.
     * @param name Table name.
     */
    private static void checkTableWithData(Ignite ignite, String name) {
        Table table = ignite.tables().table(name);

        assertNotNull(table);

        for (int i = 0; i < 100; i++) {
            int fi = i;

            Awaitility.with()
                    .await()
                    .pollInterval(100, TimeUnit.MILLISECONDS)
                    .pollDelay(0, TimeUnit.MILLISECONDS)
                    .atMost(30, TimeUnit.SECONDS)
                    .until(() -> {
                        try {
                            Tuple row = table.keyValueView().get(null, Tuple.create().set("id", fi));

                            assertEquals(VALUE_PRODUCER.apply(fi), row.stringValue("name"));

                            return true;
                        } catch (TransactionException te) {
                            // There may be an exception if the primary replica node was stopped. We should wait for new primary to appear.
                            return false;
                        }
                    });
        }
    }

    /**
     * Creates a table and load data to it.
     *
     * @param nodes Ignite nodes.
     * @param name Table name.
     * @param replicas Replica factor.
     */
    private void createTableWithData(List<IgniteImpl> nodes, String name, int replicas) {
        createTableWithData(nodes, name, replicas, 2);
    }

    /**
     * Creates a table and load data to it.
     *
     * @param nodes Ignite nodes.
     * @param name Table name.
     * @param replicas Replica factor.
     * @param partitions Partitions count.
     */
    private void createTableWithData(List<IgniteImpl> nodes, String name, int replicas, int partitions) {
        try (Session session = nodes.get(0).sql().createSession()) {
            session.execute(null,
                    String.format("CREATE ZONE IF NOT EXISTS ZONE_%s WITH REPLICAS=%d, PARTITIONS=%d", name, replicas, partitions));
            session.execute(null, "CREATE TABLE IF NOT EXISTS " + name
                    + "(id INT PRIMARY KEY, name VARCHAR) WITH PRIMARY_ZONE='ZONE_" + name.toUpperCase() + "';");

            for (int i = 0; i < 100; i++) {
                session.execute(null, "INSERT INTO " + name + "(id, name) VALUES (?, ?)",
                        i, VALUE_PRODUCER.apply(i));
            }
        }
    }

    private void waitForIndex(Collection<IgniteImpl> nodes, String indexName) throws InterruptedException {
        // FIXME: Wait for the index to be created on all nodes,
        //  this is a workaround for https://issues.apache.org/jira/browse/IGNITE-18733 to avoid missed updates to the PK index.

        Stream<TablesConfiguration> partialTablesConfiguration = Stream.empty();

        if (!partialNodes.isEmpty()) {
            partialTablesConfiguration = partialNodes.stream()
                    .flatMap(it -> it.startedComponents().stream())
                    .filter(ConfigurationManager.class::isInstance)
                    .map(c -> ((ConfigurationManager) c).configurationRegistry().getConfiguration(TablesConfiguration.KEY))
                    .filter(Objects::nonNull)
                    .findAny()
                    .map(Stream::of)
                    .orElseThrow();
        }

        Stream<TablesConfiguration> nodesTablesConfigurations = nodes.stream()
                .filter(Objects::nonNull)
                .map(node -> node.clusterConfiguration().getConfiguration(TablesConfiguration.KEY));

        List<TablesConfiguration> tablesConfigurations = Stream.concat(nodesTablesConfigurations, partialTablesConfiguration)
                .collect(Collectors.toList());

        assertTrue(waitForCondition(
                () -> tablesConfigurations.stream()
                        .map(cfg -> cfg.indexes().get(indexName.toUpperCase()))
                        .allMatch(Objects::nonNull),
                TIMEOUT_MILLIS
        ));
    }

    /**
     * Creates a table.
     *
     * @param ignite Ignite.
     * @param name Table name.
     * @param replicas Replica factor.
     * @param partitions Partitions count.
     */
    private static Table createTableWithoutData(Ignite ignite, String name, int replicas, int partitions) {
        try (Session session = ignite.sql().createSession()) {
            session.execute(null,
                    String.format("CREATE ZONE IF NOT EXISTS ZONE_%s WITH REPLICAS=%d, PARTITIONS=%d", name, replicas, partitions));
            session.execute(null, "CREATE TABLE " + name
                    + "(id INT PRIMARY KEY, name VARCHAR) WITH PRIMARY_ZONE='ZONE_" + name.toUpperCase() + "';");
        }

        return ignite.tables().table(name);
    }
}<|MERGE_RESOLUTION|>--- conflicted
+++ resolved
@@ -382,13 +382,8 @@
                 new OutgoingSnapshotsManager(clusterSvc.messagingService()),
                 topologyAwareRaftGroupServiceFactory,
                 vault,
-<<<<<<< HEAD
                 distributionZoneManager,
-=======
-                null,
-                null,
                 schemaSyncService,
->>>>>>> 69b65cb0
                 catalogManager
         );
 
