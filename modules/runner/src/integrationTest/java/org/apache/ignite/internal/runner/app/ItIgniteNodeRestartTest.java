/*
 * Licensed to the Apache Software Foundation (ASF) under one or more
 * contributor license agreements. See the NOTICE file distributed with
 * this work for additional information regarding copyright ownership.
 * The ASF licenses this file to You under the Apache License, Version 2.0
 * (the "License"); you may not use this file except in compliance with
 * the License. You may obtain a copy of the License at
 *
 *      http://www.apache.org/licenses/LICENSE-2.0
 *
 * Unless required by applicable law or agreed to in writing, software
 * distributed under the License is distributed on an "AS IS" BASIS,
 * WITHOUT WARRANTIES OR CONDITIONS OF ANY KIND, either express or implied.
 * See the License for the specific language governing permissions and
 * limitations under the License.
 */

package org.apache.ignite.internal.runner.app;

import static java.util.Collections.emptySet;
import static java.util.concurrent.CompletableFuture.completedFuture;
import static java.util.stream.Collectors.toList;
import static java.util.stream.Collectors.toSet;
import static org.apache.ignite.internal.TestWrappers.unwrapTableImpl;
import static org.apache.ignite.internal.TestWrappers.unwrapTableManager;
import static org.apache.ignite.internal.TestWrappers.unwrapTableViewInternal;
import static org.apache.ignite.internal.catalog.CatalogService.DEFAULT_STORAGE_PROFILE;
import static org.apache.ignite.internal.distributionzones.DistributionZonesTestUtil.alterZone;
import static org.apache.ignite.internal.distributionzones.rebalance.RebalanceUtil.REBALANCE_SCHEDULER_POOL_SIZE;
import static org.apache.ignite.internal.distributionzones.rebalance.RebalanceUtil.STABLE_ASSIGNMENTS_PREFIX;
import static org.apache.ignite.internal.distributionzones.rebalance.RebalanceUtil.stablePartAssignmentsKey;
import static org.apache.ignite.internal.network.utils.ClusterServiceTestUtils.defaultSerializationRegistry;
import static org.apache.ignite.internal.testframework.IgniteTestUtils.runAsync;
import static org.apache.ignite.internal.testframework.IgniteTestUtils.testNodeName;
import static org.apache.ignite.internal.testframework.IgniteTestUtils.waitForCondition;
import static org.apache.ignite.internal.testframework.matchers.CompletableFutureMatcher.willCompleteSuccessfully;
import static org.apache.ignite.internal.testframework.matchers.CompletableFutureMatcher.willSucceedFast;
import static org.apache.ignite.internal.util.CompletableFutures.falseCompletedFuture;
import static org.apache.ignite.internal.util.CompletableFutures.nullCompletedFuture;
import static org.apache.ignite.internal.util.CompletableFutures.trueCompletedFuture;
import static org.apache.ignite.sql.ColumnType.INT32;
import static org.hamcrest.MatcherAssert.assertThat;
import static org.junit.jupiter.api.Assertions.assertEquals;
import static org.junit.jupiter.api.Assertions.assertNotNull;
import static org.junit.jupiter.api.Assertions.assertThrows;
import static org.junit.jupiter.api.Assertions.assertTrue;

import java.io.IOException;
import java.nio.charset.StandardCharsets;
import java.nio.file.Files;
import java.nio.file.Path;
import java.nio.file.Paths;
import java.util.ArrayList;
import java.util.Collection;
import java.util.Collections;
import java.util.HashMap;
import java.util.List;
import java.util.Map;
import java.util.Objects;
import java.util.ServiceLoader;
import java.util.Set;
import java.util.concurrent.CompletableFuture;
import java.util.concurrent.ConcurrentHashMap;
import java.util.concurrent.CountDownLatch;
import java.util.concurrent.ScheduledExecutorService;
import java.util.concurrent.ScheduledThreadPoolExecutor;
import java.util.concurrent.TimeUnit;
import java.util.concurrent.atomic.AtomicBoolean;
import java.util.concurrent.atomic.AtomicInteger;
import java.util.concurrent.atomic.AtomicReference;
import java.util.function.Consumer;
import java.util.function.IntFunction;
import java.util.function.LongFunction;
import java.util.function.LongSupplier;
import java.util.function.Supplier;
import java.util.stream.IntStream;
import org.apache.ignite.Ignite;
import org.apache.ignite.InitParameters;
import org.apache.ignite.internal.BaseIgniteRestartTest;
import org.apache.ignite.internal.affinity.Assignment;
import org.apache.ignite.internal.affinity.Assignments;
import org.apache.ignite.internal.app.IgniteImpl;
import org.apache.ignite.internal.app.ThreadPoolsManager;
import org.apache.ignite.internal.catalog.CatalogManager;
import org.apache.ignite.internal.catalog.CatalogManagerImpl;
import org.apache.ignite.internal.catalog.commands.AlterZoneCommand;
import org.apache.ignite.internal.catalog.commands.AlterZoneCommandBuilder;
import org.apache.ignite.internal.catalog.commands.ColumnParams;
import org.apache.ignite.internal.catalog.commands.CreateTableCommand;
import org.apache.ignite.internal.catalog.commands.TableHashPrimaryKey;
import org.apache.ignite.internal.catalog.configuration.SchemaSynchronizationConfiguration;
import org.apache.ignite.internal.catalog.descriptors.CatalogIndexDescriptor;
import org.apache.ignite.internal.catalog.events.CatalogEvent;
import org.apache.ignite.internal.catalog.events.MakeIndexAvailableEventParameters;
import org.apache.ignite.internal.catalog.storage.UpdateLogImpl;
import org.apache.ignite.internal.cluster.management.ClusterInitializer;
import org.apache.ignite.internal.cluster.management.ClusterManagementGroupManager;
import org.apache.ignite.internal.cluster.management.NodeAttributesCollector;
import org.apache.ignite.internal.cluster.management.configuration.ClusterManagementConfiguration;
import org.apache.ignite.internal.cluster.management.configuration.NodeAttributesConfiguration;
import org.apache.ignite.internal.cluster.management.raft.RocksDbClusterStateStorage;
import org.apache.ignite.internal.cluster.management.topology.LogicalTopologyImpl;
import org.apache.ignite.internal.cluster.management.topology.LogicalTopologyServiceImpl;
import org.apache.ignite.internal.cluster.management.topology.api.LogicalNode;
import org.apache.ignite.internal.configuration.ConfigurationManager;
import org.apache.ignite.internal.configuration.ConfigurationModules;
import org.apache.ignite.internal.configuration.ConfigurationRegistry;
import org.apache.ignite.internal.configuration.ConfigurationTreeGenerator;
import org.apache.ignite.internal.configuration.NodeConfigWriteException;
import org.apache.ignite.internal.configuration.storage.DistributedConfigurationStorage;
import org.apache.ignite.internal.configuration.storage.LocalFileConfigurationStorage;
import org.apache.ignite.internal.configuration.testframework.ConfigurationExtension;
import org.apache.ignite.internal.configuration.testframework.InjectConfiguration;
import org.apache.ignite.internal.configuration.validation.ConfigurationValidatorImpl;
import org.apache.ignite.internal.configuration.validation.TestConfigurationValidator;
import org.apache.ignite.internal.distributionzones.DistributionZoneManager;
import org.apache.ignite.internal.failure.FailureProcessor;
import org.apache.ignite.internal.hlc.ClockService;
import org.apache.ignite.internal.hlc.ClockServiceImpl;
import org.apache.ignite.internal.hlc.ClockWaiter;
import org.apache.ignite.internal.hlc.HybridClockImpl;
import org.apache.ignite.internal.index.IndexManager;
import org.apache.ignite.internal.lang.ByteArray;
import org.apache.ignite.internal.lang.IgniteInternalException;
import org.apache.ignite.internal.lang.IgniteStringFormatter;
import org.apache.ignite.internal.lang.NodeStoppingException;
import org.apache.ignite.internal.lowwatermark.LowWatermarkImpl;
import org.apache.ignite.internal.manager.IgniteComponent;
import org.apache.ignite.internal.metastorage.Entry;
import org.apache.ignite.internal.metastorage.MetaStorageManager;
import org.apache.ignite.internal.metastorage.WatchEvent;
import org.apache.ignite.internal.metastorage.WatchListener;
import org.apache.ignite.internal.metastorage.configuration.MetaStorageConfiguration;
import org.apache.ignite.internal.metastorage.dsl.Condition;
import org.apache.ignite.internal.metastorage.dsl.Operation;
import org.apache.ignite.internal.metastorage.impl.MetaStorageManagerImpl;
import org.apache.ignite.internal.metastorage.server.persistence.RocksDbKeyValueStorage;
import org.apache.ignite.internal.metastorage.server.raft.MetastorageGroupId;
import org.apache.ignite.internal.metrics.MetricManager;
import org.apache.ignite.internal.network.MessagingService;
import org.apache.ignite.internal.network.NettyBootstrapFactory;
import org.apache.ignite.internal.network.NettyWorkersRegistrar;
import org.apache.ignite.internal.network.configuration.NetworkConfiguration;
import org.apache.ignite.internal.network.recovery.VaultStaleIds;
import org.apache.ignite.internal.network.scalecube.TestScaleCubeClusterServiceFactory;
import org.apache.ignite.internal.network.wrapper.JumpToExecutorByConsistentIdAfterSend;
import org.apache.ignite.internal.placementdriver.PlacementDriverManager;
import org.apache.ignite.internal.raft.Loza;
import org.apache.ignite.internal.raft.Peer;
import org.apache.ignite.internal.raft.PeersAndLearners;
import org.apache.ignite.internal.raft.RaftNodeId;
import org.apache.ignite.internal.raft.client.TopologyAwareRaftGroupServiceFactory;
import org.apache.ignite.internal.raft.configuration.RaftConfiguration;
import org.apache.ignite.internal.raft.server.impl.JraftServerImpl;
import org.apache.ignite.internal.raft.storage.impl.LocalLogStorageFactory;
import org.apache.ignite.internal.replicator.ReplicaManager;
import org.apache.ignite.internal.replicator.ReplicaService;
import org.apache.ignite.internal.replicator.TablePartitionId;
import org.apache.ignite.internal.replicator.configuration.ReplicationConfiguration;
import org.apache.ignite.internal.schema.SchemaManager;
import org.apache.ignite.internal.schema.configuration.GcConfiguration;
import org.apache.ignite.internal.schema.configuration.StorageUpdateConfiguration;
import org.apache.ignite.internal.sql.api.IgniteSqlImpl;
import org.apache.ignite.internal.sql.configuration.distributed.SqlDistributedConfiguration;
import org.apache.ignite.internal.sql.configuration.local.SqlLocalConfiguration;
import org.apache.ignite.internal.sql.engine.SqlQueryProcessor;
import org.apache.ignite.internal.storage.DataStorageManager;
import org.apache.ignite.internal.storage.DataStorageModule;
import org.apache.ignite.internal.storage.DataStorageModules;
import org.apache.ignite.internal.storage.configurations.StorageConfiguration;
import org.apache.ignite.internal.systemview.SystemViewManagerImpl;
import org.apache.ignite.internal.table.TableImpl;
import org.apache.ignite.internal.table.TableViewInternal;
import org.apache.ignite.internal.table.distributed.TableManager;
import org.apache.ignite.internal.table.distributed.TableMessageGroup;
import org.apache.ignite.internal.table.distributed.raft.snapshot.outgoing.OutgoingSnapshotsManager;
import org.apache.ignite.internal.table.distributed.schema.SchemaSyncServiceImpl;
import org.apache.ignite.internal.table.distributed.storage.InternalTableImpl;
import org.apache.ignite.internal.test.WatchListenerInhibitor;
import org.apache.ignite.internal.testframework.TestIgnitionManager;
import org.apache.ignite.internal.thread.NamedThreadFactory;
import org.apache.ignite.internal.tx.HybridTimestampTracker;
import org.apache.ignite.internal.tx.configuration.TransactionConfiguration;
import org.apache.ignite.internal.tx.impl.HeapLockManager;
import org.apache.ignite.internal.tx.impl.IgniteTransactionsImpl;
import org.apache.ignite.internal.tx.impl.RemotelyTriggeredResourceRegistry;
import org.apache.ignite.internal.tx.impl.ResourceVacuumManager;
import org.apache.ignite.internal.tx.impl.TransactionIdGenerator;
import org.apache.ignite.internal.tx.impl.TransactionInflights;
import org.apache.ignite.internal.tx.impl.TxManagerImpl;
import org.apache.ignite.internal.tx.message.TxMessageGroup;
import org.apache.ignite.internal.tx.test.TestLocalRwTxCounter;
import org.apache.ignite.internal.util.ByteUtils;
import org.apache.ignite.internal.vault.VaultManager;
import org.apache.ignite.internal.worker.CriticalWorkerWatchdog;
import org.apache.ignite.internal.worker.configuration.CriticalWorkersConfiguration;
import org.apache.ignite.raft.jraft.RaftGroupService;
import org.apache.ignite.raft.jraft.Status;
import org.apache.ignite.raft.jraft.rpc.impl.RaftGroupEventsClientListener;
import org.apache.ignite.sql.IgniteSql;
import org.apache.ignite.sql.ResultSet;
import org.apache.ignite.sql.SqlRow;
import org.apache.ignite.table.Table;
import org.apache.ignite.table.Tuple;
import org.apache.ignite.tx.TransactionException;
import org.awaitility.Awaitility;
import org.intellij.lang.annotations.Language;
import org.jetbrains.annotations.Nullable;
import org.junit.jupiter.api.BeforeEach;
import org.junit.jupiter.api.Disabled;
import org.junit.jupiter.api.Test;
import org.junit.jupiter.api.Timeout;
import org.junit.jupiter.api.extension.ExtendWith;
import org.junit.jupiter.params.ParameterizedTest;
import org.junit.jupiter.params.provider.CsvSource;
import org.junit.jupiter.params.provider.ValueSource;

/**
 * These tests check node restart scenarios.
 */
@ExtendWith(ConfigurationExtension.class)
@Timeout(120)
public class ItIgniteNodeRestartTest extends BaseIgniteRestartTest {
    /** Value producer for table data, is used to create data and check it later. */
    private static final IntFunction<String> VALUE_PRODUCER = i -> "val " + i;

    /** Test table name. */
    private static final String TABLE_NAME = "Table1";

    /** Assume that the table id will always be 8 for the test table. There is an assertion to check if this is true. */
    private static final int TABLE_ID = 8;

    /** Test table name. */
    private static final String TABLE_NAME_2 = "Table2";

    @InjectConfiguration("mock: " + RAFT_CFG)
    private static RaftConfiguration raftConfiguration;

    @InjectConfiguration
    private static ClusterManagementConfiguration clusterManagementConfiguration;

    @InjectConfiguration
    private static NodeAttributesConfiguration nodeAttributes;

    @InjectConfiguration
    private static StorageConfiguration storageConfiguration;

    @InjectConfiguration
    private static MetaStorageConfiguration metaStorageConfiguration;

    @InjectConfiguration
    private static TransactionConfiguration txConfiguration;

    @InjectConfiguration
    private static StorageUpdateConfiguration storageUpdateConfiguration;

    @InjectConfiguration
    private CriticalWorkersConfiguration workersConfiguration;

    @InjectConfiguration
    private ReplicationConfiguration replicationConfiguration;

    /**
     * Interceptor of {@link MetaStorageManager#invoke(Condition, Collection, Collection)}.
     */
    private final Map<Integer, InvokeInterceptor> metaStorageInvokeInterceptorByNode = new ConcurrentHashMap<>();

    /**
     * Mocks the data nodes returned by {@link DistributionZoneManager#dataNodes(long, int, int)} method on different nodes.
     */
    private final Map<Integer, Supplier<CompletableFuture<Set<String>>>> dataNodesMockByNode = new ConcurrentHashMap<>();

    @BeforeEach
    public void beforeTest() {
        metaStorageInvokeInterceptorByNode.clear();
        dataNodesMockByNode.clear();
        partialNodes.clear();
    }

    /**
     * Start some of Ignite components that are able to serve as Ignite node for test purposes.
     *
     * @param idx Node index.
     * @param cfgString Configuration string or {@code null} to use the default configuration.
     * @return Partial node.
     */
    private PartialNode startPartialNode(
            int idx,
            @Nullable @Language("HOCON") String cfgString
    ) {
        String name = testNodeName(testInfo, idx);

        Path dir = workDir.resolve(name);

        List<IgniteComponent> components = new ArrayList<>();

        VaultManager vault = createVault(dir);

        ConfigurationModules modules = loadConfigurationModules(log, Thread.currentThread().getContextClassLoader());

        Path configFile = workDir.resolve(TestIgnitionManager.DEFAULT_CONFIG_NAME);
        String configString = cfgString == null ? configurationString(idx) : cfgString;
        try {
            Files.writeString(configFile, configString);
        } catch (IOException e) {
            throw new NodeConfigWriteException("Failed to write config content to file.", e);
        }

        var localConfigurationGenerator = new ConfigurationTreeGenerator(
                modules.local().rootKeys(),
                modules.local().schemaExtensions(),
                modules.local().polymorphicSchemaExtensions()
        );

        var nodeCfgMgr = new ConfigurationManager(
                modules.local().rootKeys(),
                new LocalFileConfigurationStorage(configFile, localConfigurationGenerator, modules.local()),
                localConfigurationGenerator,
                ConfigurationValidatorImpl.withDefaultValidators(localConfigurationGenerator, modules.local().validators())
        );

        NetworkConfiguration networkConfiguration = nodeCfgMgr.configurationRegistry().getConfiguration(NetworkConfiguration.KEY);

        var threadPoolsManager = new ThreadPoolsManager(name);

        var failureProcessor = new FailureProcessor(name);

        var workerRegistry = new CriticalWorkerWatchdog(workersConfiguration, threadPoolsManager.commonScheduler(), failureProcessor);

        var nettyBootstrapFactory = new NettyBootstrapFactory(networkConfiguration, name);
        var nettyWorkersRegistrar = new NettyWorkersRegistrar(
                workerRegistry,
                threadPoolsManager.commonScheduler(),
                nettyBootstrapFactory,
                workersConfiguration
        );

        var clusterSvc = new TestScaleCubeClusterServiceFactory().createClusterService(
                name,
                networkConfiguration,
                nettyBootstrapFactory,
                defaultSerializationRegistry(),
                new VaultStaleIds(vault),
                workerRegistry,
                failureProcessor
        );

        var hybridClock = new HybridClockImpl();

        var raftGroupEventsClientListener = new RaftGroupEventsClientListener();

        var raftMgr = new Loza(clusterSvc, raftConfiguration, dir, hybridClock, raftGroupEventsClientListener);

        var clusterStateStorage = new RocksDbClusterStateStorage(dir.resolve("cmg"), name);

        var logicalTopology = new LogicalTopologyImpl(clusterStateStorage);

        var clusterInitializer = new ClusterInitializer(
                clusterSvc,
                hocon -> hocon,
                new TestConfigurationValidator()
        );

        var cmgManager = new ClusterManagementGroupManager(
                vault,
                clusterSvc,
                clusterInitializer,
                raftMgr,
                clusterStateStorage,
                logicalTopology,
                clusterManagementConfiguration,
                new NodeAttributesCollector(nodeAttributes,
                        nodeCfgMgr.configurationRegistry().getConfiguration(StorageConfiguration.KEY))
        );

        LongSupplier partitionIdleSafeTimePropagationPeriodMsSupplier
                = () -> TestIgnitionManager.DEFAULT_PARTITION_IDLE_SYNC_TIME_INTERVAL_MS;

        MessagingService messagingServiceReturningToStorageOperationsPool = new JumpToExecutorByConsistentIdAfterSend(
                clusterSvc.messagingService(),
                name,
                message -> threadPoolsManager.partitionOperationsExecutor()
        );

        var replicaService = new ReplicaService(
                messagingServiceReturningToStorageOperationsPool,
                hybridClock,
                threadPoolsManager.partitionOperationsExecutor(),
                replicationConfiguration
        );

        var lockManager = new HeapLockManager();

        var logicalTopologyService = new LogicalTopologyServiceImpl(logicalTopology, cmgManager);

        var topologyAwareRaftGroupServiceFactory = new TopologyAwareRaftGroupServiceFactory(
                clusterSvc,
                logicalTopologyService,
                Loza.FACTORY,
                raftGroupEventsClientListener
        );

        var metaStorage = new RocksDbKeyValueStorage(name, dir.resolve("metastorage"));

        InvokeInterceptor metaStorageInvokeInterceptor = metaStorageInvokeInterceptorByNode.get(idx);

        var metaStorageMgr = new MetaStorageManagerImpl(
                clusterSvc,
                cmgManager,
                logicalTopologyService,
                raftMgr,
                metaStorage,
                hybridClock,
                topologyAwareRaftGroupServiceFactory,
                metaStorageConfiguration
        ) {
            @Override
            public CompletableFuture<Boolean> invoke(Condition condition, Collection<Operation> success, Collection<Operation> failure) {
                if (metaStorageInvokeInterceptor != null) {
                    var res = metaStorageInvokeInterceptor.invoke(condition, success, failure);

                    if (res != null) {
                        return completedFuture(res);
                    }
                }

                return super.invoke(condition, success, failure);
            }
        };

        var cfgStorage = new DistributedConfigurationStorage("test", metaStorageMgr);

        ConfigurationTreeGenerator distributedConfigurationGenerator = new ConfigurationTreeGenerator(
                modules.distributed().rootKeys(),
                modules.distributed().schemaExtensions(),
                modules.distributed().polymorphicSchemaExtensions()
        );

        var clusterCfgMgr = new ConfigurationManager(
                modules.distributed().rootKeys(),
                cfgStorage,
                distributedConfigurationGenerator,
                ConfigurationValidatorImpl.withDefaultValidators(distributedConfigurationGenerator, modules.distributed().validators())
        );

        ConfigurationRegistry clusterConfigRegistry = clusterCfgMgr.configurationRegistry();

        var clockWaiter = new ClockWaiter(name, hybridClock);

        SchemaSynchronizationConfiguration schemaSyncConfiguration = clusterConfigRegistry.getConfiguration(
                SchemaSynchronizationConfiguration.KEY
        );
        ClockService clockService = new ClockServiceImpl(
                hybridClock,
                clockWaiter,
                () -> schemaSyncConfiguration.maxClockSkew().value()
        );

        var placementDriverManager = new PlacementDriverManager(
                name,
                metaStorageMgr,
                MetastorageGroupId.INSTANCE,
                clusterSvc,
                cmgManager::metaStorageNodes,
                logicalTopologyService,
                raftMgr,
                topologyAwareRaftGroupServiceFactory,
                clockService
        );

        ReplicaManager replicaMgr = new ReplicaManager(
                name,
                clusterSvc,
                cmgManager,
                clockService,
                Set.of(TableMessageGroup.class, TxMessageGroup.class),
                placementDriverManager.placementDriver(),
                threadPoolsManager.partitionOperationsExecutor(),
                partitionIdleSafeTimePropagationPeriodMsSupplier
        );

        var resourcesRegistry = new RemotelyTriggeredResourceRegistry();

        GcConfiguration gcConfig = clusterConfigRegistry.getConfiguration(GcConfiguration.KEY);

        var lowWatermark = new LowWatermarkImpl(
                name,
                gcConfig.lowWatermark(),
                clockService,
                vault,
                failureProcessor,
                clusterSvc.messagingService()
        );

        TransactionInflights transactionInflights = new TransactionInflights(placementDriverManager.placementDriver());

        var txManager = new TxManagerImpl(
                name,
                txConfiguration,
                messagingServiceReturningToStorageOperationsPool,
                clusterSvc.topologyService(),
                replicaService,
                lockManager,
                clockService,
                new TransactionIdGenerator(idx),
                placementDriverManager.placementDriver(),
                partitionIdleSafeTimePropagationPeriodMsSupplier,
                new TestLocalRwTxCounter(),
                threadPoolsManager.partitionOperationsExecutor(),
                resourcesRegistry,
                transactionInflights,
                lowWatermark
        );

        ResourceVacuumManager resourceVacuumManager = new ResourceVacuumManager(
                name,
                resourcesRegistry,
                clusterSvc.topologyService(),
                clusterSvc.messagingService(),
                transactionInflights,
                txManager
        );

        Consumer<LongFunction<CompletableFuture<?>>> registry = (c) -> metaStorageMgr.registerRevisionUpdateListener(c::apply);

        DataStorageModules dataStorageModules = new DataStorageModules(
                ServiceLoader.load(DataStorageModule.class)
        );

        Path storagePath = getPartitionsStorePath(dir);

        DataStorageManager dataStorageManager = new DataStorageManager(
                dataStorageModules.createStorageEngines(
                        name,
                        nodeCfgMgr.configurationRegistry(),
                        storagePath,
                        null,
<<<<<<< HEAD
                        failureProcessor
                ),
                nodeCfgMgr.configurationRegistry().getConfiguration(StorageConfiguration.KEY)
=======
                        failureProcessor,
                        raftMgr.getLogSyncer()
                )
>>>>>>> 07570831
        );

        TransactionConfiguration txConfiguration = clusterConfigRegistry.getConfiguration(TransactionConfiguration.KEY);

        LongSupplier delayDurationMsSupplier = () -> TestIgnitionManager.DEFAULT_DELAY_DURATION_MS;

        var catalogManager = new CatalogManagerImpl(
                new UpdateLogImpl(metaStorageMgr),
                clockService,
                delayDurationMsSupplier,
                partitionIdleSafeTimePropagationPeriodMsSupplier
        );

        SchemaManager schemaManager = new SchemaManager(registry, catalogManager);

        var dataNodesMock = dataNodesMockByNode.get(idx);

        ScheduledExecutorService rebalanceScheduler = new ScheduledThreadPoolExecutor(REBALANCE_SCHEDULER_POOL_SIZE,
                NamedThreadFactory.create(name, "test-rebalance-scheduler", logger()));

        DistributionZoneManager distributionZoneManager = new DistributionZoneManager(
                name,
                registry,
                metaStorageMgr,
                logicalTopologyService,
                catalogManager,
                rebalanceScheduler
        ) {
            @Override
            public CompletableFuture<Set<String>> dataNodes(long causalityToken, int catalogVersion, int zoneId) {
                if (dataNodesMock != null) {
                    return dataNodesMock.get();
                }

                return super.dataNodes(causalityToken, catalogVersion, zoneId);
            }
        };

        var schemaSyncService = new SchemaSyncServiceImpl(metaStorageMgr.clusterTime(), delayDurationMsSupplier);

        var sqlRef = new AtomicReference<IgniteSqlImpl>();

        TableManager tableManager = new TableManager(
                name,
                registry,
                gcConfig,
                txConfiguration,
                storageUpdateConfiguration,
                messagingServiceReturningToStorageOperationsPool,
                clusterSvc.topologyService(),
                clusterSvc.serializationRegistry(),
                raftMgr,
                replicaMgr,
                lockManager,
                replicaService,
                txManager,
                dataStorageManager,
                storagePath,
                metaStorageMgr,
                schemaManager,
                view -> new LocalLogStorageFactory(),
                threadPoolsManager.tableIoExecutor(),
                threadPoolsManager.partitionOperationsExecutor(),
                hybridClock,
                clockService,
                new OutgoingSnapshotsManager(clusterSvc.messagingService()),
                topologyAwareRaftGroupServiceFactory,
                distributionZoneManager,
                schemaSyncService,
                catalogManager,
                new HybridTimestampTracker(),
                placementDriverManager.placementDriver(),
                sqlRef::get,
                resourcesRegistry,
                rebalanceScheduler,
                lowWatermark,
                transactionInflights
        );

        var indexManager = new IndexManager(
                schemaManager,
                tableManager,
                catalogManager,
                threadPoolsManager.tableIoExecutor(),
                registry,
                lowWatermark
        );

        var metricManager = new MetricManager();

        SqlQueryProcessor qryEngine = new SqlQueryProcessor(
                registry,
                clusterSvc,
                logicalTopologyService,
                tableManager,
                schemaManager,
                dataStorageManager,
                replicaService,
                clockService,
                schemaSyncService,
                catalogManager,
                metricManager,
                new SystemViewManagerImpl(name, catalogManager),
                failureProcessor,
                partitionIdleSafeTimePropagationPeriodMsSupplier,
                placementDriverManager.placementDriver(),
                clusterConfigRegistry.getConfiguration(SqlDistributedConfiguration.KEY),
                nodeCfgMgr.configurationRegistry().getConfiguration(SqlLocalConfiguration.KEY),
                transactionInflights
        );

        sqlRef.set(new IgniteSqlImpl(qryEngine, new IgniteTransactionsImpl(txManager, new HybridTimestampTracker())));

        // Preparing the result map.

        components.add(vault);
        components.add(nodeCfgMgr);

        // Start.

        vault.start();
        vault.putName(name);

        nodeCfgMgr.start();

        // Start the remaining components.
        List<IgniteComponent> otherComponents = List.of(
                threadPoolsManager,
                failureProcessor,
                workerRegistry,
                nettyBootstrapFactory,
                nettyWorkersRegistrar,
                clusterSvc,
                raftMgr,
                clusterStateStorage,
                cmgManager,
                replicaMgr,
                txManager,
                resourceVacuumManager,
                lowWatermark,
                metaStorageMgr,
                clusterCfgMgr,
                dataStorageManager,
                clockWaiter,
                catalogManager,
                schemaManager,
                distributionZoneManager,
                tableManager,
                indexManager,
                qryEngine,
                sqlRef.get()
        );

        for (IgniteComponent component : otherComponents) {
            component.start();

            components.add(component);
        }

        lowWatermark.scheduleUpdates();

        PartialNode partialNode = partialNode(
                name,
                nodeCfgMgr,
                clusterCfgMgr,
                metaStorageMgr,
                components,
                localConfigurationGenerator,
                logicalTopology,
                cfgStorage,
                distributedConfigurationGenerator,
                clusterConfigRegistry,
                hybridClock
        );

        partialNodes.add(partialNode);
        return partialNode;
    }

    /**
     * Returns a path to the partitions store directory. Creates a directory if it doesn't exist.
     *
     * @param workDir Ignite work directory.
     * @return Partitions store path.
     */
    private static Path getPartitionsStorePath(Path workDir) {
        Path partitionsStore = workDir.resolve(Paths.get("db"));

        try {
            Files.createDirectories(partitionsStore);
        } catch (IOException e) {
            throw new IgniteInternalException("Failed to create directory for partitions storage: " + e.getMessage(), e);
        }

        return partitionsStore;
    }

    /**
     * Starts an {@code amount} number of nodes (with sequential indices starting from 0).
     */
    private List<IgniteImpl> startNodes(int amount) {
        boolean initNeeded = CLUSTER_NODES_NAMES.isEmpty();

        List<CompletableFuture<Ignite>> futures = IntStream.range(0, amount)
                .mapToObj(i -> startNodeAsync(i, null))
                .collect(toList());

        if (initNeeded) {
            String nodeName = CLUSTER_NODES_NAMES.get(0);

            InitParameters initParameters = InitParameters.builder()
                    .destinationNodeName(nodeName)
                    .metaStorageNodeNames(List.of(nodeName))
                    .clusterName("cluster")
                    .build();
            TestIgnitionManager.init(initParameters);
        }

        return futures.stream()
                .map(future -> {
                    assertThat(future, willCompleteSuccessfully());

                    return (IgniteImpl) future.join();
                })
                .collect(toList());
    }

    /**
     * Restarts empty node.
     */
    @Test
    public void emptyNodeTest() {
        IgniteImpl ignite = startNode(0);

        int nodePort = ignite.nodeConfiguration().getConfiguration(NetworkConfiguration.KEY).port().value();

        assertEquals(DEFAULT_NODE_PORT, nodePort);

        stopNode(0);

        ignite = startNode(0);

        nodePort = ignite.nodeConfiguration().getConfiguration(NetworkConfiguration.KEY).port().value();

        assertEquals(DEFAULT_NODE_PORT, nodePort);
    }

    /**
     * Check correctness of return results after node restart.
     * Scenario:
     * <ol>
     *     <li>Start two nodes and fill the data.</li>
     *     <li>Create index.</li>
     *     <li>Check explain contain index scan.</li>
     *     <li>Check return results.</li>
     *     <li>Restart one node.</li>
     *     <li>Run query and compare results.</li>
     * </ol>
     */
    @Test
    @Disabled("https://issues.apache.org/jira/browse/IGNITE-19091")
    public void testQueryCorrectnessAfterNodeRestart() throws InterruptedException {
        IgniteImpl ignite1 = startNode(0);

        createTableWithoutData(ignite1, TABLE_NAME, 2, 1);

        IgniteImpl ignite2 = startNode(1);

        String sql = "SELECT id FROM " + TABLE_NAME + " WHERE id > 0 ORDER BY id";

        int intRes;

        IgniteSql sql1 = ignite1.sql();
        IgniteSql sql2 = ignite2.sql();

        createTableWithData(List.of(ignite1), TABLE_NAME, 2, 1);

        sql1.execute(null, "CREATE INDEX idx1 ON " + TABLE_NAME + "(id)");

        waitForIndexToBecomeAvailable(List.of(ignite1, ignite2), "idx1");

        ResultSet<SqlRow> plan = sql1.execute(null, "EXPLAIN PLAN FOR " + sql);

        String planStr = plan.next().stringValue(0);

        assertTrue(planStr.contains("IndexScan"));

        ResultSet<SqlRow> res1 = sql1.execute(null, sql);

        ResultSet<SqlRow> res2 = sql2.execute(null, sql);

        intRes = res1.next().intValue(0);

        assertEquals(intRes, res2.next().intValue(0));

        res1.close();

        res2.close();

        stopNode(0);

        ignite1 = startNode(0);

        sql1 = ignite1.sql();

        ResultSet<SqlRow> res3 = sql1.execute(null, sql);

        assertEquals(intRes, res3.next().intValue(0));
    }

    /**
     * Restarts a node with changing configuration.
     */
    @Test
    public void changeConfigurationOnStartTest() {
        IgniteImpl ignite = startNode(0);

        int nodePort = ignite.nodeConfiguration().getConfiguration(NetworkConfiguration.KEY).port().value();

        assertEquals(DEFAULT_NODE_PORT, nodePort);

        stopNode(0);

        int newPort = 3322;

        String updateCfg = "network.port=" + newPort;

        ignite = startNode(0, updateCfg);

        nodePort = ignite.nodeConfiguration().getConfiguration(NetworkConfiguration.KEY).port().value();

        assertEquals(newPort, nodePort);
    }

    /**
     * Tests that a new node's attributes configuration is propagated after node restart.
     */
    @Test
    public void changeNodeAttributesConfigurationOnStartTest() {
        IgniteImpl ignite = startNode(0);

        Map<String, String> attributes = new HashMap<>();

        NodeAttributesConfiguration attributesConfiguration = ignite.nodeConfiguration().getConfiguration(NodeAttributesConfiguration.KEY);

        attributesConfiguration.nodeAttributes().value().namedListKeys().forEach(
                key -> attributes.put(key, attributesConfiguration.nodeAttributes().get(key).attribute().value())
        );

        assertEquals(Collections.emptyMap(), attributes);

        stopNode(0);

        String newAttributesCfg = "{\n"
                + "      region.attribute = \"US\"\n"
                + "      storage.attribute = \"SSD\"\n"
                + "}";

        Map<String, String> newAttributesMap = Map.of("region", "US", "storage", "SSD");

        String updateCfg = "nodeAttributes.nodeAttributes=" + newAttributesCfg;

        ignite = startNode(0, updateCfg);

        NodeAttributesConfiguration newAttributesConfiguration =
                ignite.nodeConfiguration().getConfiguration(NodeAttributesConfiguration.KEY);

        Map<String, String> newAttributes = new HashMap<>();

        newAttributesConfiguration.nodeAttributes().value().namedListKeys().forEach(
                key -> newAttributes.put(key, newAttributesConfiguration.nodeAttributes().get(key).attribute().value())
        );

        assertEquals(newAttributesMap, newAttributes);
    }

    /**
     * Restarts the node which stores some data.
     */
    @Test
    public void nodeWithDataTest() {
        IgniteImpl ignite = startNode(0);

        createTableWithData(List.of(ignite), TABLE_NAME, 1);

        stopNode(0);

        ignite = startNode(0);

        checkTableWithData(ignite, TABLE_NAME);
    }

    @Test
    public void testNodeSeesItselfInLocalLogicalTopology() {
        List<IgniteImpl> nodes = startNodes(3);

        // Here we check that node sees itself in local logical topology.
        nodes.forEach(node -> assertTrue(node.logicalTopologyService().localLogicalTopology().nodes().stream().map(LogicalNode::id)
                .collect(toSet()).contains(node.id())));

        // Actually we have stronger guarantees because of awaiting all nodes to start inside startNodes.
        // On one node (cmg leader) we will see all three nodes in local logical topology.
        // On the node that started second we will see at least two nodes.
        // On the third node we will see all three nodes.
        // All in all that means that in total we will see at least (3 + 2 + 3) nodes.
        Integer sumOfLogicalTopologyProjectionSizes =
                nodes.stream().map(node -> node.logicalTopologyService().localLogicalTopology().nodes().size())
                        .reduce(0, Integer::sum);

        assertTrue(sumOfLogicalTopologyProjectionSizes >= 3 + 2 + 3);
    }

    /**
     * Restarts the node which stores some data.
     */
    @ParameterizedTest
    @ValueSource(booleans = {true, false})
    public void metastorageRecoveryTest(boolean useSnapshot) throws InterruptedException {
        List<IgniteImpl> nodes = startNodes(2);
        IgniteImpl main = nodes.get(0);

        createTableWithData(List.of(main), TABLE_NAME, 1);

        stopNode(1);

        MetaStorageManager metaStorageManager = main.metaStorageManager();

        CompletableFuture[] futs = new CompletableFuture[10];

        for (int i = 0; i < 10; i++) {
            // Put some data to the MetaStorage so that there would be new entries to apply to the restarting node.
            ByteArray key = ByteArray.fromString("some-test-key-" + i);
            futs[i] = metaStorageManager.put(key, new byte[]{(byte) i});
        }

        assertThat(CompletableFuture.allOf(futs), willSucceedFast());

        if (useSnapshot) {
            forceSnapshotUsageOnRestart(main);
        }

        IgniteImpl second = startNode(1);

        checkTableWithData(second, TABLE_NAME);

        MetaStorageManager restartedMs = second.metaStorageManager();
        for (int i = 0; i < 10; i++) {
            ByteArray key = ByteArray.fromString("some-test-key-" + i);

            byte[] value = restartedMs.getLocally(key, 100).value();

            assertEquals(1, value.length);
            assertEquals((byte) i, value[0]);
        }
    }

    /**
     * Checks that logical topology version is maintained after nodes restart.
     */
    @Test
    public void logicalTopologyVersionMaintainedTest() {
        IgniteImpl main = startNodes(3).get(0);

        stopNode(1);
        IgniteImpl restarted = startNode(1);

        stopNode(2);
        IgniteImpl secondRestarted = startNode(2);

        long mainVersion = main.logicalTopologyService().localLogicalTopology().version();
        long restartedVersion = restarted.logicalTopologyService().localLogicalTopology().version();
        long secondRestartedVersion = secondRestarted.logicalTopologyService().localLogicalTopology().version();

        assertEquals(mainVersion, restartedVersion);
        assertEquals(mainVersion, secondRestartedVersion);
    }

    private static void forceSnapshotUsageOnRestart(IgniteImpl main) throws InterruptedException {
        // Force log truncation, so that restarting node would request a snapshot.
        JraftServerImpl server = (JraftServerImpl) main.raftManager().server();
        List<Peer> peers = server.localPeers(MetastorageGroupId.INSTANCE);

        Peer learnerPeer = peers.stream().filter(peer -> peer.idx() == 0).findFirst().orElseThrow(
                () -> new IllegalStateException(String.format("No leader peer"))
        );

        var nodeId = new RaftNodeId(MetastorageGroupId.INSTANCE, learnerPeer);
        RaftGroupService raftGroupService = server.raftGroupService(nodeId);

        for (int i = 0; i < 2; i++) {
            // Log must be truncated twice.
            CountDownLatch snapshotLatch = new CountDownLatch(1);
            AtomicReference<Status> snapshotStatus = new AtomicReference<>();

            raftGroupService.getRaftNode().snapshot(status -> {
                snapshotStatus.set(status);
                snapshotLatch.countDown();
            });

            assertTrue(snapshotLatch.await(10, TimeUnit.SECONDS), "Snapshot was not finished in time");
            assertTrue(snapshotStatus.get().isOk(), "Snapshot failed: " + snapshotStatus.get());
        }
    }

    /**
     * Restarts the node which stores some data.
     */
    @Test
    public void nodeWithDataAndIndexRebuildTest() {
        IgniteImpl ignite = startNode(0);

        int partitions = 20;

        createTableWithData(List.of(ignite), TABLE_NAME, 1, partitions);

        TableViewInternal table = unwrapTableViewInternal(ignite.tables().table(TABLE_NAME));

        InternalTableImpl internalTable = (InternalTableImpl) table.internalTable();

        CompletableFuture[] flushFuts = new CompletableFuture[partitions];

        for (int i = 0; i < partitions; i++) {
            // Flush data on disk, so that we will have a snapshot to read on restart.
            flushFuts[i] = internalTable.storage().getMvPartition(i).flush();
        }

        assertThat(CompletableFuture.allOf(flushFuts), willCompleteSuccessfully());

        // Add more data, so that on restart there will be a index rebuilding operation.
        for (int i = 0; i < 100; i++) {
            ignite.sql().execute(null, "INSERT INTO " + TABLE_NAME + "(id, name) VALUES (?, ?)",
                    i + 500, VALUE_PRODUCER.apply(i + 500));
        }

        stopNode(0);

        ignite = startNode(0);

        checkTableWithData(ignite, TABLE_NAME);

        table = unwrapTableViewInternal(ignite.tables().table(TABLE_NAME));

        // Check data that was added after flush.
        for (int i = 0; i < 100; i++) {
            Tuple row = table.keyValueView().get(null, Tuple.create().set("id", i + 500));

            Objects.requireNonNull(row, "row");

            assertEquals(VALUE_PRODUCER.apply(i + 500), row.stringValue("name"));
        }
    }

    /**
     * Starts two nodes and checks that the data are storing through restarts. Nodes restart in the same order when they started at first.
     */
    @Test
    public void testTwoNodesRestartDirect() {
        twoNodesRestart(true);
    }

    /**
     * Starts two nodes and checks that the data are storing through restarts. Nodes restart in reverse order when they started at first.
     */
    @Test
    public void testTwoNodesRestartReverse() {
        twoNodesRestart(false);
    }

    /**
     * Starts two nodes and checks that the data are storing through restarts.
     *
     * @param directOrder When the parameter is true, nodes restart in direct order, otherwise they restart in reverse order.
     */
    private void twoNodesRestart(boolean directOrder) {
        List<IgniteImpl> nodes = startNodes(2);

        createTableWithData(nodes, TABLE_NAME, 2);
        createTableWithData(nodes, TABLE_NAME_2, 2);

        stopNode(0);
        stopNode(1);

        Ignite ignite;

        if (directOrder) {
            startNode(0);
            ignite = startNode(1);
        } else {
            // Since the first node is the CMG leader, the second node can't be started synchronously (it won't be able to join the cluster
            // and the future will never resolve).
            CompletableFuture<Ignite> future = startNodeAsync(1, null);

            startNode(0);

            assertThat(future, willCompleteSuccessfully());

            ignite = future.join();
        }

        checkTableWithData(ignite, TABLE_NAME);
        checkTableWithData(ignite, TABLE_NAME_2);
    }

    /**
     * Check that the table with given name is present in TableManager.
     *
     * @param tableManager Table manager.
     * @param tableName Table name.
     */
    private void assertTablePresent(TableManager tableManager, String tableName) {
        Collection<TableImpl> tables = tableManager.startedTables().values();

        boolean isPresent = false;

        for (TableImpl table : tables) {
            if (table.name().equals(tableName)) {
                isPresent = true;

                break;
            }
        }

        assertTrue(isPresent, "tableName=" + tableName + ", tables=" + tables);
    }

    /**
     * Checks that one node in a cluster of 2 nodes is able to restart and recover a table that was created when this node was absent. Also
     * checks that the table created before node stop, is not available when majority if lost.
     */
    @Test
    @Disabled("https://issues.apache.org/jira/browse/IGNITE-20137")
    public void testOneNodeRestartWithGap() {
        IgniteImpl ignite = startNode(0);

        startNode(1);

        createTableWithData(List.of(ignite), TABLE_NAME, 2);

        stopNode(1);

        Table table = ignite.tables().table(TABLE_NAME);

        assertNotNull(table);

        assertThrows(TransactionException.class, () -> table.keyValueView().get(null, Tuple.create().set("id", 0)));

        createTableWithoutData(ignite, TABLE_NAME_2, 1, 1);

        IgniteImpl ignite1 = startNode(1);

        TableManager tableManager = (TableManager) ignite1.tables();

        assertNotNull(tableManager);

        assertTablePresent(tableManager, TABLE_NAME.toUpperCase());
        assertTablePresent(tableManager, TABLE_NAME_2.toUpperCase());
    }

    /**
     * Checks that the table created in cluster of 2 nodes, is recovered on a node after restart of this node.
     */
    @Test
    public void testRecoveryOnOneNode() {
        IgniteImpl ignite = startNode(0);

        IgniteImpl node = startNode(1);

        createTableWithData(List.of(ignite), TABLE_NAME, 2, 1);

        stopNode(1);

        node = startNode(1);

        TableManager tableManager = unwrapTableManager(node.tables());

        assertNotNull(tableManager);

        assertTablePresent(tableManager, TABLE_NAME.toUpperCase());
    }

    /**
     * Checks that a cluster is able to restart when some changes were made in configuration.
     */
    @Test
    public void testRestartDiffConfig() {
        List<IgniteImpl> ignites = startNodes(2);

        createTableWithData(ignites, TABLE_NAME, 2);
        createTableWithData(ignites, TABLE_NAME_2, 2);

        stopNode(0);
        stopNode(1);

        startNode(0);

        @Language("HOCON") String cfgString = IgniteStringFormatter.format(NODE_BOOTSTRAP_CFG,
                DEFAULT_NODE_PORT + 11,
                "[\"localhost:" + DEFAULT_NODE_PORT + "\"]",
                DEFAULT_CLIENT_PORT + 11,
                DEFAULT_HTTP_PORT + 11,
                DEFAULT_HTTPS_PORT + 11,
                "{}"
        );

        IgniteImpl node1 = startNode(1, cfgString);

        TableManager tableManager = unwrapTableManager(node1.tables());

        assertTablePresent(tableManager, TABLE_NAME.toUpperCase());
    }

    /**
     * The test for node restart when there is a gap between the node local configuration and distributed configuration.
     */
    @Test
    public void testCfgGapWithoutData() {
        List<IgniteImpl> nodes = startNodes(3);

        createTableWithData(nodes, TABLE_NAME, nodes.size());

        log.info("Stopping the node.");

        stopNode(nodes.size() - 1);

        nodes.set(nodes.size() - 1, null);

        createTableWithData(nodes, TABLE_NAME_2, nodes.size());
        createTableWithData(nodes, TABLE_NAME_2 + "0", nodes.size());

        log.info("Starting the node.");

        IgniteImpl node = startNode(nodes.size() - 1, null);

        log.info("After starting the node.");

        TableManager tableManager = unwrapTableManager(node.tables());

        assertTablePresent(tableManager, TABLE_NAME.toUpperCase());
        assertTablePresent(tableManager, TABLE_NAME_2.toUpperCase());
    }

    /**
     * The test for node restart when there is a gap between the node local configuration and distributed configuration, and metastorage
     * group stops for some time while restarting node is being recovered. The recovery process should continue and eventually succeed after
     * metastorage group starts again.
     */
    @Test
    @Disabled(value = "https://issues.apache.org/jira/browse/IGNITE-18919")
    public void testMetastorageStop() throws NodeStoppingException {
        int cfgGap = 4;

        List<IgniteImpl> nodes = startNodes(3);

        log.info("Stopping the node.");

        stopNode(nodes.size() - 1);

        nodes.set(nodes.size() - 1, null);

        for (int i = 0; i < cfgGap; i++) {
            createTableWithData(nodes, "t" + i, nodes.size(), 1);
        }

        log.info("Starting the node.");

        PartialNode partialNode = startPartialNode(
                nodes.size() - 1,
                configurationString(nodes.size() - 1)
        // TODO IGNITE-18919 here the revision callback was removed, because meta storage recovery process was changed.
        );

        TableManager tableManager = findComponent(partialNode.startedComponents(), TableManager.class);

        for (int i = 0; i < cfgGap; i++) {
            assertTablePresent(tableManager, "T" + i);
        }
    }

    /**
     * The test for node restart when there is a gap between the node local configuration and distributed configuration.
     */
    @Test
    @Disabled("https://issues.apache.org/jira/browse/IGNITE-20996")
    public void testCfgGap() {
        List<IgniteImpl> nodes = startNodes(4);

        createTableWithData(nodes, "t1", nodes.size());

        log.info("Stopping the node.");

        stopNode(nodes.size() - 1);

        nodes.set(nodes.size() - 1, null);

        checkTableWithData(nodes.get(0), "t1");

        createTableWithData(nodes, "t2", nodes.size());

        log.info("Starting the node.");

        IgniteImpl newNode = startNode(nodes.size() - 1);

        checkTableWithData(nodes.get(0), "t1");
        checkTableWithData(nodes.get(0), "t2");

        checkTableWithData(newNode, "t1");
        checkTableWithData(newNode, "t2");
    }

    /**
     * The test for updating cluster configuration with the default value.
     * Check that new nodes will be able to synchronize the local cluster configuration.
     */
    @Test
    public void updateClusterCfgWithDefaultValue() {
        IgniteImpl ignite = startNode(0);

        GcConfiguration gcConfiguration = ignite.clusterConfiguration()
                .getConfiguration(GcConfiguration.KEY);
        int defaultValue = gcConfiguration.batchSize().value();
        CompletableFuture<Void> update = gcConfiguration.batchSize().update(defaultValue);
        assertThat(update, willCompleteSuccessfully());

        stopNode(0);

        startNodes(3);
    }

    @Test
    public void destroyObsoleteStoragesOnRestart() throws InterruptedException {
        int nodesCount = 3;
        List<IgniteImpl> nodes = startNodes(nodesCount);

        int partitions = nodesCount;
        int replicas = nodesCount;
        createTableWithData(nodes, TABLE_NAME, replicas, partitions);

        int restartedNodeIndex = nodesCount - 1;

        WatchListenerInhibitor inhibitor = WatchListenerInhibitor.metastorageEventsInhibitor(nodes.get(restartedNodeIndex));

        inhibitor.startInhibit();

        // Change the zone - one replica per partition.
        alterZone(nodes.get(0).catalogManager(), String.format("ZONE_%s", TABLE_NAME.toUpperCase()), 1);

        stopNode(restartedNodeIndex);

        inhibitor.stopInhibit();

        IgniteImpl restartedNode = startNode(restartedNodeIndex);

        TableImpl table = unwrapTableImpl(restartedNode.tables().table(TABLE_NAME));

        assertTrue(waitForCondition(() -> {
            // Check that only storage for 1 partition left on the restarted node.
            return IntStream.range(0, partitions)
                    .mapToObj(i -> table.internalTable().storage().getMvPartition(i))
                    .filter(Objects::nonNull)
                    .count() == 1;
        }, 10_000));
    }

    @Test
    public void testCorrectPartitionRecoveryOnSnapshot() throws InterruptedException {
        int nodesCount = 3;
        List<IgniteImpl> nodes = startNodes(nodesCount);

        int partitions = nodesCount;
        int replicas = nodesCount;
        createTableWithData(nodes, TABLE_NAME, replicas, partitions);

        int restartedNodeIndex = nodesCount - 1;

        WatchListenerInhibitor inhibitor = WatchListenerInhibitor.metastorageEventsInhibitor(nodes.get(restartedNodeIndex));

        inhibitor.startInhibit();

        alterZone(nodes.get(0).catalogManager(), String.format("ZONE_%s", TABLE_NAME.toUpperCase()), 1);

        stopNode(restartedNodeIndex);

        inhibitor.stopInhibit();

        forceSnapshotUsageOnRestart(nodes.get(0));

        IgniteImpl restartedNode = startNode(restartedNodeIndex);

        TableImpl table = unwrapTableImpl(restartedNode.tables().table(TABLE_NAME));

        long recoveryRevision = restartedNode.metaStorageManager().recoveryFinishedFuture().join();

        PeersAndLearners configuration = PeersAndLearners.fromConsistentIds(nodes.stream().map(IgniteImpl::name)
                .collect(toSet()), Set.of());

        for (int p = 0; p < partitions; p++) {
            TablePartitionId tablePartitionId = new TablePartitionId(table.tableId(), p);

            Entry e = restartedNode.metaStorageManager().getLocally(stablePartAssignmentsKey(tablePartitionId), recoveryRevision);

            Set<Assignment> assignment = Assignments.fromBytes(e.value()).nodes();

            boolean shouldBe = assignment.stream().anyMatch(n -> n.consistentId().equals(restartedNode.name()));

            Peer peer = configuration.peer(restartedNode.name());

            boolean isStarted = restartedNode.raftManager().isStarted(new RaftNodeId(tablePartitionId, peer));

            assertEquals(shouldBe, isStarted);
        }
    }

    /**
     * Checks that after create table call there is the same value of stable assignments in every node's meta storage, and it was
     * changed only once.
     *
     * @param populateStableAssignmentsBeforeTableCreation Whether to populate stable assignments before table creation.
     * @param restart Whether to restart one of the nodes while creating the table.
     * @throws InterruptedException If interrupted.
     */
    @ParameterizedTest
    @CsvSource({
            "true,true",
            "true,false",
            "false,true",
            "false,false"
    })
    public void createTableCallOnMultipleNodesTest(boolean populateStableAssignmentsBeforeTableCreation, boolean restart)
            throws InterruptedException {
        int nodesCount = 3;

        var nodes = startNodes(3);

        var node = nodes.get(0);

        Map<Integer, AtomicInteger> stableAssignmentsChangeCounters = new ConcurrentHashMap<>();
        Map<Integer, AtomicBoolean> lateChangeFlag = new ConcurrentHashMap<>();

        // Prefix that will be updated after the table creation.
        String testPrefix = "testPrefix";

        for (int i = 0; i < nodesCount; i++) {
            stableAssignmentsChangeCounters.put(i, new AtomicInteger());
            lateChangeFlag.put(i, new AtomicBoolean());

            final int fi = i;
            createWatchListener(
                    nodes.get(i).metaStorageManager(),
                    STABLE_ASSIGNMENTS_PREFIX,
                    e -> stableAssignmentsChangeCounters.get(fi).incrementAndGet()
            );

            createWatchListener(
                    nodes.get(i).metaStorageManager(),
                    testPrefix,
                    e -> lateChangeFlag.get(fi).set(true)
            );
        }

        var partId = new TablePartitionId(TABLE_ID, 0);

        // Populate the stable assignments before calling table create, if needed.
        if (populateStableAssignmentsBeforeTableCreation) {
            node.metaStorageManager().put(stablePartAssignmentsKey(partId), Assignments.toBytes(Set.of(Assignment.forPeer(node.name()))));

            waitForCondition(() -> lateChangeFlag.values().stream().allMatch(AtomicBoolean::get), 5_000);

            lateChangeFlag.values().forEach(v -> v.set(false));
        }

        String zoneName = "TEST_ZONE";

        if (restart) {
            stopNode(nodesCount - 2);
        }

        IgniteSql sql = node.sql();

        sql.execute(null, String.format("CREATE ZONE IF NOT EXISTS %s WITH REPLICAS=%d, PARTITIONS=%d, STORAGE_PROFILES='%s'",
                zoneName, nodesCount, 1, DEFAULT_STORAGE_PROFILE));

        sql.execute(null, "CREATE TABLE " + TABLE_NAME
                + "(id INT PRIMARY KEY, name VARCHAR) WITH PRIMARY_ZONE='" + zoneName + "';");

        assertEquals(TABLE_ID, tableId(node, TABLE_NAME));

        node.metaStorageManager().put(new ByteArray(testPrefix.getBytes(StandardCharsets.UTF_8)), new byte[0]);

        if (restart) {
            IgniteImpl restartedNode = startNode(nodesCount - 2);
            nodes.set(nodesCount - 2, restartedNode);
        }

        // Waiting for late prefix on all nodes.
        waitForCondition(() -> lateChangeFlag.values().stream().allMatch(AtomicBoolean::get), 5_000);

        var assignmentsKey = stablePartAssignmentsKey(partId).bytes();

        Set<Assignment> expectedAssignments = getAssignmentsFromMetaStorage(node.metaStorageManager(), assignmentsKey);

        // Checking that the stable assignments are same and were changed only once on every node.
        for (int i = 0; i < nodesCount; i++) {
            if (!restart) {
                // TODO IGNITE-21194 return this check
                assertEquals(1, stableAssignmentsChangeCounters.get(i).get(), "node index=" + i);
            }

            assertEquals(
                    expectedAssignments,
                    getAssignmentsFromMetaStorage(nodes.get(i).metaStorageManager(), assignmentsKey),
                    "node index=" + i
            );
        }
    }

    private void createWatchListener(MetaStorageManager metaStorageManager, String prefix, Consumer<WatchEvent> listener) {
        metaStorageManager.registerPrefixWatch(
                new ByteArray(prefix.getBytes(StandardCharsets.UTF_8)),
                new WatchListener() {
                    @Override
                    public CompletableFuture<Void> onUpdate(WatchEvent event) {
                        listener.accept(event);

                        return nullCompletedFuture();
                    }

                    @Override
                    public void onError(Throwable e) {
                        log.error("Error in test watch listener", e);
                    }
                }
        );
    }

    /**
     * Creates the table on a cluster of 3 nodes, delays the table start processing, stops 2 nodes before the assignments are applied
     * to meta storage. The remaining node is hanging, so it doesn't write the updates to meta storage as well. Then the stopped nodes
     * are restarted, and receive different value of data nodes from distribution zones manager. We check that the calculated assignments
     * for the table are eventually equal on every node's local meta storages, and they are equal to expected - to the assignments of
     * the first node that is able to initialize them during the table start.
     *
     * @param nodeThatWrittenAssignments The index of the restarted node the has written the calculated assignments successfully.
     * @param nodeThatPicksUpAssignments The index of the restarted node that picks up assignments from meta storage.
     * @throws Exception If failed.
     */
    @ParameterizedTest
    @CsvSource({
            "1,2",
            "2,1"
    })
    public void tableRecoveryOnMultipleRestartingNodes(int nodeThatWrittenAssignments, int nodeThatPicksUpAssignments) throws Exception {
        var node0 = startNode(0);

        int idx1 = 1;
        int idx2 = 2;

        var node1 = startPartialNode(idx1, configurationString(idx1));
        var node2 = startPartialNode(idx2, configurationString(idx2));

        String tableName = "TEST";
        String zoneName = "ZONE_TEST";

        var assignmentsKey = stablePartAssignmentsKey(new TablePartitionId(TABLE_ID, 0));

        var metaStorageInterceptorFut = new CompletableFuture<>();
        var metaStorageInterceptorInnerFut = new CompletableFuture<>();

        metaStorageInvokeInterceptorByNode.put(nodeThatPicksUpAssignments,
                (cond, success, failure) -> {
                    if (checkMetaStorageInvoke(success, assignmentsKey)) {
                        metaStorageInterceptorInnerFut.complete(null);

                        metaStorageInterceptorFut.join();
                    }

                    return null;
                }
        );

        MetaStorageManager msManager1 = findComponent(node1.startedComponents(), MetaStorageManager.class);
        MetaStorageManager msManager2 = findComponent(node2.startedComponents(), MetaStorageManager.class);

        WatchListenerInhibitor nodeInhibitor0 = WatchListenerInhibitor.metastorageEventsInhibitor(node0.metaStorageManager());
        WatchListenerInhibitor nodeInhibitor1 = WatchListenerInhibitor.metastorageEventsInhibitor(msManager1);
        WatchListenerInhibitor nodeInhibitor2 = WatchListenerInhibitor.metastorageEventsInhibitor(msManager2);

        // Create table, all nodes are lagging.
        IgniteSql sql = node0.sql();

        sql.execute(null, String.format("CREATE ZONE IF NOT EXISTS %s WITH REPLICAS=%d, PARTITIONS=%d, STORAGE_PROFILES='%s'",
                zoneName, 2, 1, DEFAULT_STORAGE_PROFILE));

        nodeInhibitor0.startInhibit();
        nodeInhibitor1.startInhibit();
        nodeInhibitor2.startInhibit();

        sql.executeAsync(null, "CREATE TABLE " + tableName
                + "(id INT PRIMARY KEY, name VARCHAR) WITH PRIMARY_ZONE='" + zoneName + "';");

        // Stopping 2 of 3 nodes.
        node1.stop();
        node2.stop();

        Set<String> dataNodesOnNode1 = Set.of(node0.name(), node1.name());
        Set<String> dataNodesOnNode2 = Set.of(node1.name(), node2.name());

        dataNodesMockByNode.put(idx1, () -> completedFuture(dataNodesOnNode1));
        dataNodesMockByNode.put(idx2, () -> completedFuture(dataNodesOnNode2));

        AtomicReference<PartialNode> nodeWnRef = new AtomicReference<>();
        AtomicReference<PartialNode> nodePnRef = new AtomicReference<>();

        // Restarting 2 nodes.
        var nodePnFut = runAsync(() ->
                nodePnRef.set(startPartialNode(nodeThatPicksUpAssignments, configurationString(nodeThatPicksUpAssignments))));

        assertThat(metaStorageInterceptorInnerFut, willCompleteSuccessfully());

        var nodeWnFut = runAsync(() ->
                nodeWnRef.set(startPartialNode(nodeThatWrittenAssignments, configurationString(nodeThatWrittenAssignments))));

        assertThat(nodeWnFut, willCompleteSuccessfully());

        var msManagerRestartedW = findComponent(nodeWnRef.get().startedComponents(), MetaStorageManager.class);
        waitForValueInLocalMs(msManagerRestartedW, assignmentsKey);

        metaStorageInterceptorFut.complete(null);

        assertThat(nodePnFut, willCompleteSuccessfully());

        var msManagerRestartedP = findComponent(nodePnRef.get().startedComponents(), MetaStorageManager.class);

        waitForValueInLocalMs(msManagerRestartedP, assignmentsKey);

        // Node 0 stops hanging.
        nodeInhibitor0.stopInhibit();
        waitForValueInLocalMs(node0.metaStorageManager(), assignmentsKey);

        assertEquals(TABLE_ID, tableId(node0, tableName));

        Set<Assignment> expectedAssignments = dataNodesMockByNode.get(nodeThatWrittenAssignments).get().join()
                .stream().map(Assignment::forPeer).collect(toSet());

        checkAssignmentsInMetaStorage(node0.metaStorageManager(), assignmentsKey.bytes(), expectedAssignments);
        checkAssignmentsInMetaStorage(msManagerRestartedW, assignmentsKey.bytes(), expectedAssignments);
        checkAssignmentsInMetaStorage(msManagerRestartedP, assignmentsKey.bytes(), expectedAssignments);
    }

    @Test
    public void testSequentialAsyncTableCreationThenAlterZoneThenRestartOnMsSnapshot() throws InterruptedException {
        var node0 = startNode(0);
        var node1 = startNode(1);

        String tableName = "TEST";
        String zoneName = "ZONE_TEST";

        node0.sql().execute(null,
                String.format("CREATE ZONE IF NOT EXISTS %s WITH REPLICAS=%d, PARTITIONS=%d, STORAGE_PROFILES='%s'",
                        zoneName, 2, 1, DEFAULT_STORAGE_PROFILE));

        int catalogVersionBeforeTable = node0.catalogManager().latestCatalogVersion();

        WatchListenerInhibitor nodeInhibitor0 = WatchListenerInhibitor.metastorageEventsInhibitor(node0);
        WatchListenerInhibitor nodeInhibitor1 = WatchListenerInhibitor.metastorageEventsInhibitor(node1);

        nodeInhibitor0.startInhibit();
        nodeInhibitor1.startInhibit();

        var assignmentsKey = stablePartAssignmentsKey(new TablePartitionId(TABLE_ID, 0));

        var tableFut = createTableInCatalog(node0.catalogManager(), tableName, zoneName);

        stopNode(1);

        var alterZoneFut = alterZoneAsync(node0.catalogManager(), zoneName, 1);

        // Wait for the next catalog version: table creation.
        // The next catalog update (alter zone) can't be processed until the table creation is completed.
        assertTrue(waitForCondition(() -> {
            int ver = latestCatalogVersionInMs(node0.metaStorageManager());

            return ver == catalogVersionBeforeTable + 1;
        }, 10_000));

        // Double check that the version is exactly as expected, if it's not, the synchronous sequential catalog update processing may be
        // broken.
        assertEquals(catalogVersionBeforeTable + 1, latestCatalogVersionInMs(node0.metaStorageManager()));

        Thread.sleep(1000);

        forceSnapshotUsageOnRestart(node0);

        log.info("Restarting node 1.");

        node1 = startNode(1);

        waitForValueInLocalMs(node1.metaStorageManager(), assignmentsKey);

        nodeInhibitor0.stopInhibit();

        assertThat(tableFut, willCompleteSuccessfully());
        assertThat(alterZoneFut, willCompleteSuccessfully());

        assertEquals(TABLE_ID, tableId(node0, tableName));

        waitForValueInLocalMs(node0.metaStorageManager(), assignmentsKey);

        var finalNode1 = node1;

        // Restart is followed by rebalance, because data nodes are recalculated after full table creation that is completed after restart.
        assertTrue(waitForCondition(() -> {
            Set<Assignment> assignments0 = getAssignmentsFromMetaStorage(node0.metaStorageManager(), assignmentsKey.bytes());
            Set<Assignment> assignments1 = getAssignmentsFromMetaStorage(finalNode1.metaStorageManager(), assignmentsKey.bytes());

            return assignments0.size() == 1 && assignments0.equals(assignments1);

        }, 10_000));
    }

    private int latestCatalogVersionInMs(MetaStorageManager metaStorageManager) {
        var e = metaStorageManager.getLocally(new ByteArray("catalog.version".getBytes(StandardCharsets.UTF_8)), 1000);

        if (e == null || e.empty()) {
            return -1;
        }

        return ByteUtils.bytesToInt(e.value());
    }

    private static CompletableFuture<?> createTableInCatalog(CatalogManager catalogManager, String tableName, String zoneName) {
        var tableColumn = ColumnParams.builder().name("id").type(INT32).build();

        TableHashPrimaryKey primaryKey = TableHashPrimaryKey.builder()
                .columns(List.of("id"))
                .build();

        var createTableCommand = CreateTableCommand.builder()
                .schemaName("PUBLIC")
                .tableName(tableName)
                .columns(List.of(tableColumn))
                .primaryKey(primaryKey)
                .zone(zoneName)
                .build();

        return catalogManager.execute(createTableCommand);
    }

    private static CompletableFuture<?> alterZoneAsync(
            CatalogManager catalogManager,
            String zoneName,
            @Nullable Integer replicas
    ) {
        AlterZoneCommandBuilder builder = AlterZoneCommand.builder().zoneName(zoneName);

        builder.replicas(replicas);

        return catalogManager.execute(builder.build());
    }

    private void waitForValueInLocalMs(MetaStorageManager metaStorageManager, ByteArray key) throws InterruptedException {
        assertTrue(waitForCondition(() -> {
            var e = metaStorageManager.getLocally(key, metaStorageManager.appliedRevision());

            return !e.empty();
        }, 10_000));
    }

    private boolean checkMetaStorageInvoke(Collection<Operation> ops, ByteArray key) {
        var k = new String(key.bytes(), StandardCharsets.UTF_8);

        return ops.stream().anyMatch(op -> new String(op.key(), StandardCharsets.UTF_8).equals(k));
    }

    private void checkAssignmentsInMetaStorage(MetaStorageManager metaStorageManager, byte[] assignmentsKey, Set<Assignment> expected) {
        Set<Assignment> a = getAssignmentsFromMetaStorage(metaStorageManager, assignmentsKey);

        assertEquals(expected, a);
    }

    private Set<Assignment> getAssignmentsFromMetaStorage(MetaStorageManager metaStorageManager, byte[] assignmentsKey) {
        var e = metaStorageManager.getLocally(new ByteArray(assignmentsKey), metaStorageManager.appliedRevision());

        return e == null || e.tombstone() || e.empty()
                ? emptySet()
                : Assignments.fromBytes(e.value()).nodes();
    }

    private int tableId(Ignite node, String tableName) {
        return (unwrapTableImpl(node.tables().table(tableName))).tableId();
    }

    /**
     * Checks the table exists and validates all data in it.
     *
     * @param ignite Ignite.
     * @param name Table name.
     */
    private static void checkTableWithData(Ignite ignite, String name) {
        Table table = ignite.tables().table(name);

        assertNotNull(table);

        for (int i = 0; i < 100; i++) {
            int fi = i;

            Awaitility.with()
                    .await()
                    .pollInterval(100, TimeUnit.MILLISECONDS)
                    .pollDelay(0, TimeUnit.MILLISECONDS)
                    .atMost(30, TimeUnit.SECONDS)
                    .until(() -> {
                        try {
                            Tuple row = table.keyValueView().get(null, Tuple.create().set("id", fi));

                            if (row == null) {
                                return false;
                            } else {
                                assertEquals(VALUE_PRODUCER.apply(fi), row.stringValue("name"));
                                return true;
                            }
                        } catch (TransactionException te) {
                            // There may be an exception if the primary replica node was stopped. We should wait for new primary to appear.
                            return false;
                        }
                    });
        }
    }

    /**
     * Creates a table and load data to it.
     *
     * @param nodes Ignite nodes.
     * @param name Table name.
     * @param replicas Replica factor.
     */
    private void createTableWithData(List<IgniteImpl> nodes, String name, int replicas) {
        createTableWithData(nodes, name, replicas, 2);
    }

    /**
     * Creates a table and load data to it.
     *
     * @param nodes Ignite nodes.
     * @param name Table name.
     * @param replicas Replica factor.
     * @param partitions Partitions count.
     */
    private void createTableWithData(List<IgniteImpl> nodes, String name, int replicas, int partitions) {
        IgniteSql sql = nodes.get(0).sql();

        sql.execute(null,
                String.format("CREATE ZONE IF NOT EXISTS ZONE_%s WITH REPLICAS=%d, PARTITIONS=%d, STORAGE_PROFILES='%s'",
                        name, replicas, partitions, DEFAULT_STORAGE_PROFILE));
        sql.execute(null, "CREATE TABLE IF NOT EXISTS " + name
                + "(id INT PRIMARY KEY, name VARCHAR) WITH PRIMARY_ZONE='ZONE_" + name.toUpperCase() + "';");

        for (int i = 0; i < 100; i++) {
            sql.execute(null, "INSERT INTO " + name + "(id, name) VALUES (?, ?)",
                    i, VALUE_PRODUCER.apply(i));
        }
    }

    private void waitForIndexToBecomeAvailable(Collection<IgniteImpl> nodes, String indexName) throws InterruptedException {
        CountDownLatch latch = new CountDownLatch(nodes.size());

        nodes.forEach(node -> node.catalogManager().listen(CatalogEvent.INDEX_AVAILABLE, event -> {
            MakeIndexAvailableEventParameters availableEvent = (MakeIndexAvailableEventParameters) event;

            CatalogIndexDescriptor index = node.catalogManager().index(availableEvent.indexId(), event.catalogVersion());

            assertNotNull(index, "Cannot find an index by ID=" + availableEvent.indexId());

            if (index.name().equalsIgnoreCase(indexName)) {
                // That's our index.
                latch.countDown();

                return trueCompletedFuture();
            }

            return falseCompletedFuture();
        }));

        assertTrue(latch.await(10, TimeUnit.SECONDS));
    }

    /**
     * Creates a table.
     *
     * @param ignite Ignite.
     * @param name Table name.
     * @param replicas Replica factor.
     * @param partitions Partitions count.
     */
    private static Table createTableWithoutData(Ignite ignite, String name, int replicas, int partitions) {
        IgniteSql sql = ignite.sql();

        sql.execute(null,
                String.format("CREATE ZONE IF NOT EXISTS ZONE_%s WITH REPLICAS=%d, PARTITIONS=%d, STORAGE_PROFILES='%s'",
                        name, replicas, partitions, DEFAULT_STORAGE_PROFILE));
        sql.execute(null, "CREATE TABLE " + name
                + "(id INT PRIMARY KEY, name VARCHAR) WITH PRIMARY_ZONE='ZONE_" + name.toUpperCase() + "';");

        return ignite.tables().table(name);
    }

    private interface InvokeInterceptor {
        Boolean invoke(Condition condition, Collection<Operation> success, Collection<Operation> failure);
    }
}<|MERGE_RESOLUTION|>--- conflicted
+++ resolved
@@ -535,15 +535,10 @@
                         nodeCfgMgr.configurationRegistry(),
                         storagePath,
                         null,
-<<<<<<< HEAD
-                        failureProcessor
+                        failureProcessor,
+                        raftMgr.getLogSyncer()
                 ),
                 nodeCfgMgr.configurationRegistry().getConfiguration(StorageConfiguration.KEY)
-=======
-                        failureProcessor,
-                        raftMgr.getLogSyncer()
-                )
->>>>>>> 07570831
         );
 
         TransactionConfiguration txConfiguration = clusterConfigRegistry.getConfiguration(TransactionConfiguration.KEY);
