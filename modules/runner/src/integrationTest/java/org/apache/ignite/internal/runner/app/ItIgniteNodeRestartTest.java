/*
 * Licensed to the Apache Software Foundation (ASF) under one or more
 * contributor license agreements. See the NOTICE file distributed with
 * this work for additional information regarding copyright ownership.
 * The ASF licenses this file to You under the Apache License, Version 2.0
 * (the "License"); you may not use this file except in compliance with
 * the License. You may obtain a copy of the License at
 *
 *      http://www.apache.org/licenses/LICENSE-2.0
 *
 * Unless required by applicable law or agreed to in writing, software
 * distributed under the License is distributed on an "AS IS" BASIS,
 * WITHOUT WARRANTIES OR CONDITIONS OF ANY KIND, either express or implied.
 * See the License for the specific language governing permissions and
 * limitations under the License.
 */

package org.apache.ignite.internal.runner.app;

import static java.util.Collections.emptySet;
import static java.util.concurrent.CompletableFuture.completedFuture;
import static java.util.stream.Collectors.toList;
import static java.util.stream.Collectors.toSet;
import static org.apache.ignite.internal.distributionzones.DistributionZonesTestUtil.alterZone;
import static org.apache.ignite.internal.distributionzones.rebalance.RebalanceUtil.REBALANCE_SCHEDULER_POOL_SIZE;
import static org.apache.ignite.internal.distributionzones.rebalance.RebalanceUtil.STABLE_ASSIGNMENTS_PREFIX;
import static org.apache.ignite.internal.distributionzones.rebalance.RebalanceUtil.stablePartAssignmentsKey;
import static org.apache.ignite.internal.network.utils.ClusterServiceTestUtils.defaultSerializationRegistry;
import static org.apache.ignite.internal.testframework.IgniteTestUtils.runAsync;
import static org.apache.ignite.internal.testframework.IgniteTestUtils.testNodeName;
import static org.apache.ignite.internal.testframework.IgniteTestUtils.waitForCondition;
import static org.apache.ignite.internal.testframework.matchers.CompletableFutureMatcher.willCompleteSuccessfully;
import static org.apache.ignite.internal.testframework.matchers.CompletableFutureMatcher.willSucceedFast;
import static org.apache.ignite.internal.util.CompletableFutures.falseCompletedFuture;
import static org.apache.ignite.internal.util.CompletableFutures.nullCompletedFuture;
import static org.apache.ignite.internal.util.CompletableFutures.trueCompletedFuture;
import static org.apache.ignite.sql.ColumnType.INT32;
import static org.hamcrest.MatcherAssert.assertThat;
import static org.junit.jupiter.api.Assertions.assertEquals;
import static org.junit.jupiter.api.Assertions.assertNotNull;
import static org.junit.jupiter.api.Assertions.assertThrows;
import static org.junit.jupiter.api.Assertions.assertTrue;

import java.io.IOException;
import java.nio.charset.StandardCharsets;
import java.nio.file.Files;
import java.nio.file.Path;
import java.nio.file.Paths;
import java.util.ArrayList;
import java.util.Collection;
import java.util.Collections;
import java.util.HashMap;
import java.util.List;
import java.util.Map;
import java.util.Objects;
import java.util.ServiceLoader;
import java.util.Set;
import java.util.concurrent.CompletableFuture;
import java.util.concurrent.ConcurrentHashMap;
import java.util.concurrent.CountDownLatch;
import java.util.concurrent.ForkJoinPool;
import java.util.concurrent.ScheduledExecutorService;
import java.util.concurrent.ScheduledThreadPoolExecutor;
import java.util.concurrent.TimeUnit;
import java.util.concurrent.atomic.AtomicBoolean;
import java.util.concurrent.atomic.AtomicInteger;
import java.util.concurrent.atomic.AtomicReference;
import java.util.function.Consumer;
import java.util.function.IntFunction;
import java.util.function.LongFunction;
import java.util.function.LongSupplier;
import java.util.function.Supplier;
import java.util.stream.IntStream;
import org.apache.ignite.Ignite;
import org.apache.ignite.InitParameters;
import org.apache.ignite.internal.BaseIgniteRestartTest;
import org.apache.ignite.internal.affinity.Assignment;
import org.apache.ignite.internal.affinity.Assignments;
import org.apache.ignite.internal.app.IgniteImpl;
import org.apache.ignite.internal.app.ThreadPoolsManager;
import org.apache.ignite.internal.catalog.CatalogManager;
import org.apache.ignite.internal.catalog.CatalogManagerImpl;
import org.apache.ignite.internal.catalog.commands.AlterZoneCommand;
import org.apache.ignite.internal.catalog.commands.AlterZoneCommandBuilder;
import org.apache.ignite.internal.catalog.commands.ColumnParams;
import org.apache.ignite.internal.catalog.commands.CreateTableCommand;
import org.apache.ignite.internal.catalog.commands.TableHashPrimaryKey;
import org.apache.ignite.internal.catalog.configuration.SchemaSynchronizationConfiguration;
import org.apache.ignite.internal.catalog.descriptors.CatalogIndexDescriptor;
import org.apache.ignite.internal.catalog.events.CatalogEvent;
import org.apache.ignite.internal.catalog.events.MakeIndexAvailableEventParameters;
import org.apache.ignite.internal.catalog.storage.UpdateLogImpl;
import org.apache.ignite.internal.cluster.management.ClusterInitializer;
import org.apache.ignite.internal.cluster.management.ClusterManagementGroupManager;
import org.apache.ignite.internal.cluster.management.NodeAttributesCollector;
import org.apache.ignite.internal.cluster.management.configuration.ClusterManagementConfiguration;
import org.apache.ignite.internal.cluster.management.configuration.NodeAttributesConfiguration;
import org.apache.ignite.internal.cluster.management.configuration.StorageProfilesConfiguration;
import org.apache.ignite.internal.cluster.management.raft.RocksDbClusterStateStorage;
import org.apache.ignite.internal.cluster.management.topology.LogicalTopologyImpl;
import org.apache.ignite.internal.cluster.management.topology.LogicalTopologyServiceImpl;
import org.apache.ignite.internal.cluster.management.topology.api.LogicalNode;
import org.apache.ignite.internal.configuration.ConfigurationManager;
import org.apache.ignite.internal.configuration.ConfigurationModules;
import org.apache.ignite.internal.configuration.ConfigurationRegistry;
import org.apache.ignite.internal.configuration.ConfigurationTreeGenerator;
import org.apache.ignite.internal.configuration.NodeConfigWriteException;
import org.apache.ignite.internal.configuration.storage.DistributedConfigurationStorage;
import org.apache.ignite.internal.configuration.storage.LocalFileConfigurationStorage;
import org.apache.ignite.internal.configuration.testframework.ConfigurationExtension;
import org.apache.ignite.internal.configuration.testframework.InjectConfiguration;
import org.apache.ignite.internal.configuration.validation.ConfigurationValidatorImpl;
import org.apache.ignite.internal.configuration.validation.TestConfigurationValidator;
import org.apache.ignite.internal.distributionzones.DistributionZoneManager;
import org.apache.ignite.internal.failure.FailureProcessor;
import org.apache.ignite.internal.hlc.ClockService;
import org.apache.ignite.internal.hlc.ClockServiceImpl;
import org.apache.ignite.internal.hlc.ClockWaiter;
import org.apache.ignite.internal.hlc.HybridClockImpl;
import org.apache.ignite.internal.index.IndexManager;
import org.apache.ignite.internal.lang.ByteArray;
import org.apache.ignite.internal.lang.IgniteInternalException;
import org.apache.ignite.internal.lang.IgniteStringFormatter;
import org.apache.ignite.internal.lang.NodeStoppingException;
import org.apache.ignite.internal.manager.IgniteComponent;
import org.apache.ignite.internal.metastorage.Entry;
import org.apache.ignite.internal.metastorage.MetaStorageManager;
import org.apache.ignite.internal.metastorage.WatchEvent;
import org.apache.ignite.internal.metastorage.WatchListener;
import org.apache.ignite.internal.metastorage.configuration.MetaStorageConfiguration;
import org.apache.ignite.internal.metastorage.dsl.Condition;
import org.apache.ignite.internal.metastorage.dsl.Operation;
import org.apache.ignite.internal.metastorage.impl.MetaStorageManagerImpl;
import org.apache.ignite.internal.metastorage.server.persistence.RocksDbKeyValueStorage;
import org.apache.ignite.internal.metastorage.server.raft.MetastorageGroupId;
import org.apache.ignite.internal.metrics.MetricManager;
import org.apache.ignite.internal.network.MessagingService;
import org.apache.ignite.internal.network.NettyBootstrapFactory;
import org.apache.ignite.internal.network.NettyWorkersRegistrar;
import org.apache.ignite.internal.network.configuration.NetworkConfiguration;
import org.apache.ignite.internal.network.recovery.VaultStaleIds;
import org.apache.ignite.internal.network.scalecube.TestScaleCubeClusterServiceFactory;
import org.apache.ignite.internal.network.wrapper.JumpToExecutorByConsistentIdAfterSend;
import org.apache.ignite.internal.placementdriver.PlacementDriverManager;
import org.apache.ignite.internal.raft.Loza;
import org.apache.ignite.internal.raft.Peer;
import org.apache.ignite.internal.raft.PeersAndLearners;
import org.apache.ignite.internal.raft.RaftNodeId;
import org.apache.ignite.internal.raft.client.TopologyAwareRaftGroupServiceFactory;
import org.apache.ignite.internal.raft.configuration.RaftConfiguration;
import org.apache.ignite.internal.raft.server.impl.JraftServerImpl;
import org.apache.ignite.internal.raft.storage.impl.LocalLogStorageFactory;
import org.apache.ignite.internal.replicator.ReplicaManager;
import org.apache.ignite.internal.replicator.ReplicaService;
import org.apache.ignite.internal.replicator.TablePartitionId;
import org.apache.ignite.internal.schema.SchemaManager;
import org.apache.ignite.internal.schema.configuration.GcConfiguration;
import org.apache.ignite.internal.schema.configuration.StorageUpdateConfiguration;
import org.apache.ignite.internal.sql.api.IgniteSqlImpl;
import org.apache.ignite.internal.sql.configuration.distributed.SqlDistributedConfiguration;
import org.apache.ignite.internal.sql.configuration.local.SqlLocalConfiguration;
import org.apache.ignite.internal.sql.engine.SqlQueryProcessor;
import org.apache.ignite.internal.storage.DataStorageManager;
import org.apache.ignite.internal.storage.DataStorageModule;
import org.apache.ignite.internal.storage.DataStorageModules;
import org.apache.ignite.internal.systemview.SystemViewManagerImpl;
import org.apache.ignite.internal.table.TableImpl;
import org.apache.ignite.internal.table.TableViewInternal;
import org.apache.ignite.internal.table.distributed.LowWatermarkImpl;
import org.apache.ignite.internal.table.distributed.TableManager;
import org.apache.ignite.internal.table.distributed.TableMessageGroup;
import org.apache.ignite.internal.table.distributed.raft.snapshot.outgoing.OutgoingSnapshotsManager;
import org.apache.ignite.internal.table.distributed.schema.SchemaSyncServiceImpl;
import org.apache.ignite.internal.table.distributed.storage.InternalTableImpl;
import org.apache.ignite.internal.test.WatchListenerInhibitor;
import org.apache.ignite.internal.testframework.TestIgnitionManager;
import org.apache.ignite.internal.thread.NamedThreadFactory;
import org.apache.ignite.internal.tx.HybridTimestampTracker;
import org.apache.ignite.internal.tx.configuration.TransactionConfiguration;
import org.apache.ignite.internal.tx.impl.HeapLockManager;
import org.apache.ignite.internal.tx.impl.IgniteTransactionsImpl;
import org.apache.ignite.internal.tx.impl.RemotelyTriggeredResourceRegistry;
import org.apache.ignite.internal.tx.impl.ResourceVacuumManager;
import org.apache.ignite.internal.tx.impl.TransactionIdGenerator;
import org.apache.ignite.internal.tx.impl.TransactionInflights;
import org.apache.ignite.internal.tx.impl.TxManagerImpl;
import org.apache.ignite.internal.tx.message.TxMessageGroup;
import org.apache.ignite.internal.tx.test.TestLocalRwTxCounter;
import org.apache.ignite.internal.util.ByteUtils;
import org.apache.ignite.internal.vault.VaultManager;
import org.apache.ignite.internal.worker.CriticalWorkerWatchdog;
import org.apache.ignite.internal.worker.configuration.CriticalWorkersConfiguration;
import org.apache.ignite.raft.jraft.RaftGroupService;
import org.apache.ignite.raft.jraft.Status;
import org.apache.ignite.raft.jraft.rpc.impl.RaftGroupEventsClientListener;
import org.apache.ignite.sql.IgniteSql;
import org.apache.ignite.sql.ResultSet;
import org.apache.ignite.sql.SqlRow;
import org.apache.ignite.table.Table;
import org.apache.ignite.table.Tuple;
import org.apache.ignite.tx.TransactionException;
import org.awaitility.Awaitility;
import org.intellij.lang.annotations.Language;
import org.jetbrains.annotations.Nullable;
import org.junit.jupiter.api.BeforeEach;
import org.junit.jupiter.api.Disabled;
import org.junit.jupiter.api.Test;
import org.junit.jupiter.api.Timeout;
import org.junit.jupiter.api.extension.ExtendWith;
import org.junit.jupiter.params.ParameterizedTest;
import org.junit.jupiter.params.provider.CsvSource;
import org.junit.jupiter.params.provider.ValueSource;

/**
 * These tests check node restart scenarios.
 */
@ExtendWith(ConfigurationExtension.class)
@Timeout(120)
public class ItIgniteNodeRestartTest extends BaseIgniteRestartTest {
    /** Value producer for table data, is used to create data and check it later. */
    private static final IntFunction<String> VALUE_PRODUCER = i -> "val " + i;

    /** Test table name. */
    private static final String TABLE_NAME = "Table1";

    /** Assume that the table id will always be 8 for the test table. There is an assertion to check if this is true. */
    private static final int TABLE_ID = 8;

    /** Test table name. */
    private static final String TABLE_NAME_2 = "Table2";

    @InjectConfiguration("mock: " + RAFT_CFG)
    private static RaftConfiguration raftConfiguration;

    @InjectConfiguration
    private static ClusterManagementConfiguration clusterManagementConfiguration;

    @InjectConfiguration
    private static NodeAttributesConfiguration nodeAttributes;

    @InjectConfiguration
    private static StorageProfilesConfiguration storageProfilesConfiguration;

    @InjectConfiguration
    private static MetaStorageConfiguration metaStorageConfiguration;

    @InjectConfiguration
    private static TransactionConfiguration txConfiguration;

    @InjectConfiguration
    private static StorageUpdateConfiguration storageUpdateConfiguration;

    @InjectConfiguration
    private CriticalWorkersConfiguration workersConfiguration;

    /**
     * Interceptor of {@link MetaStorageManager#invoke(Condition, Collection, Collection)}.
     */
    private final Map<Integer, InvokeInterceptor> metaStorageInvokeInterceptorByNode = new ConcurrentHashMap<>();

    /**
     * Mocks the data nodes returned by {@link DistributionZoneManager#dataNodes(long, int, int)} method on different nodes.
     */
    private final Map<Integer, Supplier<CompletableFuture<Set<String>>>> dataNodesMockByNode = new ConcurrentHashMap<>();

    @BeforeEach
    public void beforeTest() {
        metaStorageInvokeInterceptorByNode.clear();
        dataNodesMockByNode.clear();
        partialNodes.clear();
    }

    /**
     * Start some of Ignite components that are able to serve as Ignite node for test purposes.
     *
     * @param idx Node index.
     * @param cfgString Configuration string or {@code null} to use the default configuration.
     * @return Partial node.
     */
    private PartialNode startPartialNode(
            int idx,
            @Nullable @Language("HOCON") String cfgString
    ) {
        String name = testNodeName(testInfo, idx);

        Path dir = workDir.resolve(name);

        List<IgniteComponent> components = new ArrayList<>();

        VaultManager vault = createVault(dir);

        ConfigurationModules modules = loadConfigurationModules(log, Thread.currentThread().getContextClassLoader());

        Path configFile = workDir.resolve(TestIgnitionManager.DEFAULT_CONFIG_NAME);
        String configString = cfgString == null ? configurationString(idx) : cfgString;
        try {
            Files.writeString(configFile, configString);
        } catch (IOException e) {
            throw new NodeConfigWriteException("Failed to write config content to file.", e);
        }

        var localConfigurationGenerator = new ConfigurationTreeGenerator(
                modules.local().rootKeys(),
                modules.local().schemaExtensions(),
                modules.local().polymorphicSchemaExtensions()
        );

        var nodeCfgMgr = new ConfigurationManager(
                modules.local().rootKeys(),
                new LocalFileConfigurationStorage(configFile, localConfigurationGenerator),
                localConfigurationGenerator,
                ConfigurationValidatorImpl.withDefaultValidators(localConfigurationGenerator, modules.local().validators())
        );

        NetworkConfiguration networkConfiguration = nodeCfgMgr.configurationRegistry().getConfiguration(NetworkConfiguration.KEY);

        var threadPoolsManager = new ThreadPoolsManager(name);

        var failureProcessor = new FailureProcessor(name);

        var workerRegistry = new CriticalWorkerWatchdog(workersConfiguration, threadPoolsManager.commonScheduler(), failureProcessor);

        var nettyBootstrapFactory = new NettyBootstrapFactory(networkConfiguration, name);
        var nettyWorkersRegistrar = new NettyWorkersRegistrar(
                workerRegistry,
                threadPoolsManager.commonScheduler(),
                nettyBootstrapFactory,
                workersConfiguration
        );

        var clusterSvc = new TestScaleCubeClusterServiceFactory().createClusterService(
                name,
                networkConfiguration,
                nettyBootstrapFactory,
                defaultSerializationRegistry(),
                new VaultStaleIds(vault),
                workerRegistry,
                failureProcessor
        );

        var hybridClock = new HybridClockImpl();

        var raftGroupEventsClientListener = new RaftGroupEventsClientListener();

        var raftMgr = new Loza(clusterSvc, raftConfiguration, dir, hybridClock, raftGroupEventsClientListener);

        var clusterStateStorage = new RocksDbClusterStateStorage(dir.resolve("cmg"), name);

        var logicalTopology = new LogicalTopologyImpl(clusterStateStorage);

        var clusterInitializer = new ClusterInitializer(
                clusterSvc,
                hocon -> hocon,
                new TestConfigurationValidator()
        );

        var cmgManager = new ClusterManagementGroupManager(
                vault,
                clusterSvc,
                clusterInitializer,
                raftMgr,
                clusterStateStorage,
                logicalTopology,
                clusterManagementConfiguration,
                new NodeAttributesCollector(nodeAttributes, storageProfilesConfiguration)
        );

        LongSupplier partitionIdleSafeTimePropagationPeriodMsSupplier
                = () -> TestIgnitionManager.DEFAULT_PARTITION_IDLE_SYNC_TIME_INTERVAL_MS;

        MessagingService messagingServiceReturningToStorageOperationsPool = new JumpToExecutorByConsistentIdAfterSend(
                clusterSvc.messagingService(),
                name,
                message -> threadPoolsManager.partitionOperationsExecutor()
        );

        var replicaService = new ReplicaService(
                messagingServiceReturningToStorageOperationsPool,
                hybridClock,
                threadPoolsManager.partitionOperationsExecutor()
        );

        var lockManager = new HeapLockManager();

        var logicalTopologyService = new LogicalTopologyServiceImpl(logicalTopology, cmgManager);

        var topologyAwareRaftGroupServiceFactory = new TopologyAwareRaftGroupServiceFactory(
                clusterSvc,
                logicalTopologyService,
                Loza.FACTORY,
                raftGroupEventsClientListener
        );

        var metaStorage = new RocksDbKeyValueStorage(name, dir.resolve("metastorage"));

        InvokeInterceptor metaStorageInvokeInterceptor = metaStorageInvokeInterceptorByNode.get(idx);

        var metaStorageMgr = new MetaStorageManagerImpl(
                clusterSvc,
                cmgManager,
                logicalTopologyService,
                raftMgr,
                metaStorage,
                hybridClock,
                topologyAwareRaftGroupServiceFactory,
                metaStorageConfiguration
        ) {
            @Override
            public CompletableFuture<Boolean> invoke(Condition condition, Collection<Operation> success, Collection<Operation> failure) {
                if (metaStorageInvokeInterceptor != null) {
                    var res = metaStorageInvokeInterceptor.invoke(condition, success, failure);

                    if (res != null) {
                        return completedFuture(res);
                    }
                }

                return super.invoke(condition, success, failure);
            }
        };

        var cfgStorage = new DistributedConfigurationStorage("test", metaStorageMgr);

        ConfigurationTreeGenerator distributedConfigurationGenerator = new ConfigurationTreeGenerator(
                modules.distributed().rootKeys(),
                modules.distributed().schemaExtensions(),
                modules.distributed().polymorphicSchemaExtensions()
        );

        var clusterCfgMgr = new ConfigurationManager(
                modules.distributed().rootKeys(),
                cfgStorage,
                distributedConfigurationGenerator,
                ConfigurationValidatorImpl.withDefaultValidators(distributedConfigurationGenerator, modules.distributed().validators())
        );

        ConfigurationRegistry clusterConfigRegistry = clusterCfgMgr.configurationRegistry();

        var clockWaiter = new ClockWaiter(name, hybridClock);

        SchemaSynchronizationConfiguration schemaSyncConfiguration = clusterConfigRegistry.getConfiguration(
                SchemaSynchronizationConfiguration.KEY
        );
        ClockService clockService = new ClockServiceImpl(
                hybridClock,
                clockWaiter,
                () -> schemaSyncConfiguration.maxClockSkew().value()
        );

        var placementDriverManager = new PlacementDriverManager(
                name,
                metaStorageMgr,
                MetastorageGroupId.INSTANCE,
                clusterSvc,
                cmgManager::metaStorageNodes,
                logicalTopologyService,
                raftMgr,
                topologyAwareRaftGroupServiceFactory,
                clockService
        );

        ReplicaManager replicaMgr = new ReplicaManager(
                name,
                clusterSvc,
                cmgManager,
                clockService,
                Set.of(TableMessageGroup.class, TxMessageGroup.class),
                placementDriverManager.placementDriver(),
                threadPoolsManager.partitionOperationsExecutor(),
                partitionIdleSafeTimePropagationPeriodMsSupplier
        );

        var resourcesRegistry = new RemotelyTriggeredResourceRegistry();

        TransactionInflights transactionInflights = new TransactionInflights(placementDriverManager.placementDriver());

        var txManager = new TxManagerImpl(
                name,
                txConfiguration,
                messagingServiceReturningToStorageOperationsPool,
                clusterSvc.topologyService(),
                replicaService,
                lockManager,
                clockService,
                new TransactionIdGenerator(idx),
                placementDriverManager.placementDriver(),
                partitionIdleSafeTimePropagationPeriodMsSupplier,
                new TestLocalRwTxCounter(),
                threadPoolsManager.partitionOperationsExecutor(),
                resourcesRegistry,
                transactionInflights
        );

<<<<<<< HEAD
        ResourceVacuumManager resourceVacuumManager = new ResourceVacuumManager(
                name,
                resourcesRegistry,
                clusterSvc.topologyService(),
                clusterSvc.messagingService(),
                transactionInflights,
                txManager
        );

        ConfigurationRegistry clusterConfigRegistry = clusterCfgMgr.configurationRegistry();

=======
>>>>>>> 625aad22
        Consumer<LongFunction<CompletableFuture<?>>> registry = (c) -> metaStorageMgr.registerRevisionUpdateListener(c::apply);

        DataStorageModules dataStorageModules = new DataStorageModules(ServiceLoader.load(DataStorageModule.class));

        Path storagePath = getPartitionsStorePath(dir);

        DataStorageManager dataStorageManager = new DataStorageManager(
                dataStorageModules.createStorageEngines(
                        name,
                        nodeCfgMgr.configurationRegistry(),
                        storagePath,
                        null,
                        failureProcessor
                )
        );

        GcConfiguration gcConfig = clusterConfigRegistry.getConfiguration(GcConfiguration.KEY);
        TransactionConfiguration txConfiguration = clusterConfigRegistry.getConfiguration(TransactionConfiguration.KEY);

        LongSupplier delayDurationMsSupplier = () -> TestIgnitionManager.DEFAULT_DELAY_DURATION_MS;

        var catalogManager = new CatalogManagerImpl(
                new UpdateLogImpl(metaStorageMgr),
                clockService,
                delayDurationMsSupplier,
                partitionIdleSafeTimePropagationPeriodMsSupplier
        );

        SchemaManager schemaManager = new SchemaManager(registry, catalogManager);

        var dataNodesMock = dataNodesMockByNode.get(idx);

        ScheduledExecutorService rebalanceScheduler = new ScheduledThreadPoolExecutor(REBALANCE_SCHEDULER_POOL_SIZE,
                NamedThreadFactory.create(name, "test-rebalance-scheduler", logger()));

        DistributionZoneManager distributionZoneManager = new DistributionZoneManager(
                name,
                registry,
                metaStorageMgr,
                logicalTopologyService,
                catalogManager,
                rebalanceScheduler
        ) {
            @Override
            public CompletableFuture<Set<String>> dataNodes(long causalityToken, int catalogVersion, int zoneId) {
                if (dataNodesMock != null) {
                    return dataNodesMock.get();
                }

                return super.dataNodes(causalityToken, catalogVersion, zoneId);
            }
        };

        var schemaSyncService = new SchemaSyncServiceImpl(metaStorageMgr.clusterTime(), delayDurationMsSupplier);

        var sqlRef = new AtomicReference<IgniteSqlImpl>();

        var lowWatermark = new LowWatermarkImpl(
                name,
                gcConfig.lowWatermark(),
                clockService,
                txManager,
                vault,
                failureProcessor,
                clusterSvc.messagingService()
        );

        TableManager tableManager = new TableManager(
                name,
                registry,
                gcConfig,
                txConfiguration,
                storageUpdateConfiguration,
                messagingServiceReturningToStorageOperationsPool,
                clusterSvc.topologyService(),
                clusterSvc.serializationRegistry(),
                raftMgr,
                replicaMgr,
                lockManager,
                replicaService,
                txManager,
                dataStorageManager,
                storagePath,
                metaStorageMgr,
                schemaManager,
                view -> new LocalLogStorageFactory(),
                threadPoolsManager.tableIoExecutor(),
                threadPoolsManager.partitionOperationsExecutor(),
                hybridClock,
                clockService,
                new OutgoingSnapshotsManager(clusterSvc.messagingService()),
                topologyAwareRaftGroupServiceFactory,
                distributionZoneManager,
                schemaSyncService,
                catalogManager,
                new HybridTimestampTracker(),
                placementDriverManager.placementDriver(),
                sqlRef::get,
                resourcesRegistry,
                rebalanceScheduler,
                lowWatermark,
                ForkJoinPool.commonPool(),
                transactionInflights
        );

        var indexManager = new IndexManager(
                schemaManager,
                tableManager,
                catalogManager,
                threadPoolsManager.tableIoExecutor(),
                registry,
                lowWatermark
        );

        var metricManager = new MetricManager();

        SqlQueryProcessor qryEngine = new SqlQueryProcessor(
                registry,
                clusterSvc,
                logicalTopologyService,
                tableManager,
                schemaManager,
                dataStorageManager,
                () -> dataStorageModules.collectSchemasFields(modules.local().polymorphicSchemaExtensions()),
                replicaService,
                clockService,
                schemaSyncService,
                catalogManager,
                metricManager,
                new SystemViewManagerImpl(name, catalogManager),
                failureProcessor,
                partitionIdleSafeTimePropagationPeriodMsSupplier,
                placementDriverManager.placementDriver(),
                clusterConfigRegistry.getConfiguration(SqlDistributedConfiguration.KEY),
                nodeCfgMgr.configurationRegistry().getConfiguration(SqlLocalConfiguration.KEY),
                transactionInflights
        );

        sqlRef.set(new IgniteSqlImpl(qryEngine, new IgniteTransactionsImpl(txManager, new HybridTimestampTracker())));

        // Preparing the result map.

        components.add(vault);
        components.add(nodeCfgMgr);

        // Start.

        vault.start();
        vault.putName(name);

        nodeCfgMgr.start();

        // Start the remaining components.
        List<IgniteComponent> otherComponents = List.of(
                threadPoolsManager,
                failureProcessor,
                workerRegistry,
                nettyBootstrapFactory,
                nettyWorkersRegistrar,
                clusterSvc,
                raftMgr,
                clusterStateStorage,
                cmgManager,
                replicaMgr,
                txManager,
                resourceVacuumManager,
                lowWatermark,
                metaStorageMgr,
                clusterCfgMgr,
                dataStorageManager,
                clockWaiter,
                catalogManager,
                schemaManager,
                distributionZoneManager,
                tableManager,
                indexManager,
                qryEngine,
                sqlRef.get()
        );

        for (IgniteComponent component : otherComponents) {
            component.start();

            components.add(component);
        }

        lowWatermark.scheduleUpdates();

        PartialNode partialNode = partialNode(
                name,
                nodeCfgMgr,
                clusterCfgMgr,
                metaStorageMgr,
                components,
                localConfigurationGenerator,
                logicalTopology,
                cfgStorage,
                distributedConfigurationGenerator,
                clusterConfigRegistry,
                hybridClock
        );

        partialNodes.add(partialNode);
        return partialNode;
    }

    /**
     * Returns a path to the partitions store directory. Creates a directory if it doesn't exist.
     *
     * @param workDir Ignite work directory.
     * @return Partitions store path.
     */
    private static Path getPartitionsStorePath(Path workDir) {
        Path partitionsStore = workDir.resolve(Paths.get("db"));

        try {
            Files.createDirectories(partitionsStore);
        } catch (IOException e) {
            throw new IgniteInternalException("Failed to create directory for partitions storage: " + e.getMessage(), e);
        }

        return partitionsStore;
    }

    /**
     * Starts an {@code amount} number of nodes (with sequential indices starting from 0).
     */
    private List<IgniteImpl> startNodes(int amount) {
        boolean initNeeded = CLUSTER_NODES_NAMES.isEmpty();

        List<CompletableFuture<Ignite>> futures = IntStream.range(0, amount)
                .mapToObj(i -> startNodeAsync(i, null))
                .collect(toList());

        if (initNeeded) {
            String nodeName = CLUSTER_NODES_NAMES.get(0);

            InitParameters initParameters = InitParameters.builder()
                    .destinationNodeName(nodeName)
                    .metaStorageNodeNames(List.of(nodeName))
                    .clusterName("cluster")
                    .build();
            TestIgnitionManager.init(initParameters);
        }

        return futures.stream()
                .map(future -> {
                    assertThat(future, willCompleteSuccessfully());

                    return (IgniteImpl) future.join();
                })
                .collect(toList());
    }

    /**
     * Restarts empty node.
     */
    @Test
    public void emptyNodeTest() {
        IgniteImpl ignite = startNode(0);

        int nodePort = ignite.nodeConfiguration().getConfiguration(NetworkConfiguration.KEY).port().value();

        assertEquals(DEFAULT_NODE_PORT, nodePort);

        stopNode(0);

        ignite = startNode(0);

        nodePort = ignite.nodeConfiguration().getConfiguration(NetworkConfiguration.KEY).port().value();

        assertEquals(DEFAULT_NODE_PORT, nodePort);
    }

    /**
     * Check correctness of return results after node restart.
     * Scenario:
     * <ol>
     *     <li>Start two nodes and fill the data.</li>
     *     <li>Create index.</li>
     *     <li>Check explain contain index scan.</li>
     *     <li>Check return results.</li>
     *     <li>Restart one node.</li>
     *     <li>Run query and compare results.</li>
     * </ol>
     */
    @Test
    @Disabled("https://issues.apache.org/jira/browse/IGNITE-19091")
    public void testQueryCorrectnessAfterNodeRestart() throws InterruptedException {
        IgniteImpl ignite1 = startNode(0);

        createTableWithoutData(ignite1, TABLE_NAME, 2, 1);

        IgniteImpl ignite2 = startNode(1);

        String sql = "SELECT id FROM " + TABLE_NAME + " WHERE id > 0 ORDER BY id";

        int intRes;

        IgniteSql sql1 = ignite1.sql();
        IgniteSql sql2 = ignite2.sql();

        createTableWithData(List.of(ignite1), TABLE_NAME, 2, 1);

        sql1.execute(null, "CREATE INDEX idx1 ON " + TABLE_NAME + "(id)");

        waitForIndexToBecomeAvailable(List.of(ignite1, ignite2), "idx1");

        ResultSet<SqlRow> plan = sql1.execute(null, "EXPLAIN PLAN FOR " + sql);

        String planStr = plan.next().stringValue(0);

        assertTrue(planStr.contains("IndexScan"));

        ResultSet<SqlRow> res1 = sql1.execute(null, sql);

        ResultSet<SqlRow> res2 = sql2.execute(null, sql);

        intRes = res1.next().intValue(0);

        assertEquals(intRes, res2.next().intValue(0));

        res1.close();

        res2.close();

        stopNode(0);

        ignite1 = startNode(0);

        sql1 = ignite1.sql();

        ResultSet<SqlRow> res3 = sql1.execute(null, sql);

        assertEquals(intRes, res3.next().intValue(0));
    }

    /**
     * Restarts a node with changing configuration.
     */
    @Test
    public void changeConfigurationOnStartTest() {
        IgniteImpl ignite = startNode(0);

        int nodePort = ignite.nodeConfiguration().getConfiguration(NetworkConfiguration.KEY).port().value();

        assertEquals(DEFAULT_NODE_PORT, nodePort);

        stopNode(0);

        int newPort = 3322;

        String updateCfg = "network.port=" + newPort;

        ignite = startNode(0, updateCfg);

        nodePort = ignite.nodeConfiguration().getConfiguration(NetworkConfiguration.KEY).port().value();

        assertEquals(newPort, nodePort);
    }

    /**
     * Tests that a new node's attributes configuration is propagated after node restart.
     */
    @Test
    public void changeNodeAttributesConfigurationOnStartTest() {
        IgniteImpl ignite = startNode(0);

        Map<String, String> attributes = new HashMap<>();

        NodeAttributesConfiguration attributesConfiguration = ignite.nodeConfiguration().getConfiguration(NodeAttributesConfiguration.KEY);

        attributesConfiguration.nodeAttributes().value().namedListKeys().forEach(
                key -> attributes.put(key, attributesConfiguration.nodeAttributes().get(key).attribute().value())
        );

        assertEquals(Collections.emptyMap(), attributes);

        stopNode(0);

        String newAttributesCfg = "{\n"
                + "      region.attribute = \"US\"\n"
                + "      storage.attribute = \"SSD\"\n"
                + "}";

        Map<String, String> newAttributesMap = Map.of("region", "US", "storage", "SSD");

        String updateCfg = "nodeAttributes.nodeAttributes=" + newAttributesCfg;

        ignite = startNode(0, updateCfg);

        NodeAttributesConfiguration newAttributesConfiguration =
                ignite.nodeConfiguration().getConfiguration(NodeAttributesConfiguration.KEY);

        Map<String, String> newAttributes = new HashMap<>();

        newAttributesConfiguration.nodeAttributes().value().namedListKeys().forEach(
                key -> newAttributes.put(key, newAttributesConfiguration.nodeAttributes().get(key).attribute().value())
        );

        assertEquals(newAttributesMap, newAttributes);
    }

    /**
     * Restarts the node which stores some data.
     */
    @Test
    public void nodeWithDataTest() {
        IgniteImpl ignite = startNode(0);

        createTableWithData(List.of(ignite), TABLE_NAME, 1);

        stopNode(0);

        ignite = startNode(0);

        checkTableWithData(ignite, TABLE_NAME);
    }

    @Test
    public void testNodeSeesItselfInLocalLogicalTopology() {
        List<IgniteImpl> nodes = startNodes(3);

        // Here we check that node sees itself in local logical topology.
        nodes.forEach(node -> assertTrue(node.logicalTopologyService().localLogicalTopology().nodes().stream().map(LogicalNode::id)
                .collect(toSet()).contains(node.id())));

        // Actually we have stronger guarantees because of awaiting all nodes to start inside startNodes.
        // On one node (cmg leader) we will see all three nodes in local logical topology.
        // On the node that started second we will see at least two nodes.
        // On the third node we will see all three nodes.
        // All in all that means that in total we will see at least (3 + 2 + 3) nodes.
        Integer sumOfLogicalTopologyProjectionSizes =
                nodes.stream().map(node -> node.logicalTopologyService().localLogicalTopology().nodes().size())
                        .reduce(0, Integer::sum);

        assertTrue(sumOfLogicalTopologyProjectionSizes >= 3 + 2 + 3);
    }

    /**
     * Restarts the node which stores some data.
     */
    @ParameterizedTest
    @ValueSource(booleans = {true, false})
    public void metastorageRecoveryTest(boolean useSnapshot) throws InterruptedException {
        List<IgniteImpl> nodes = startNodes(2);
        IgniteImpl main = nodes.get(0);

        createTableWithData(List.of(main), TABLE_NAME, 1);

        stopNode(1);

        MetaStorageManager metaStorageManager = main.metaStorageManager();

        CompletableFuture[] futs = new CompletableFuture[10];

        for (int i = 0; i < 10; i++) {
            // Put some data to the MetaStorage so that there would be new entries to apply to the restarting node.
            ByteArray key = ByteArray.fromString("some-test-key-" + i);
            futs[i] = metaStorageManager.put(key, new byte[]{(byte) i});
        }

        assertThat(CompletableFuture.allOf(futs), willSucceedFast());

        if (useSnapshot) {
            forceSnapshotUsageOnRestart(main);
        }

        IgniteImpl second = startNode(1);

        checkTableWithData(second, TABLE_NAME);

        MetaStorageManager restartedMs = second.metaStorageManager();
        for (int i = 0; i < 10; i++) {
            ByteArray key = ByteArray.fromString("some-test-key-" + i);

            byte[] value = restartedMs.getLocally(key, 100).value();

            assertEquals(1, value.length);
            assertEquals((byte) i, value[0]);
        }
    }

    /**
     * Checks that logical topology version is maintained after nodes restart.
     */
    @Test
    public void logicalTopologyVersionMaintainedTest() {
        IgniteImpl main = startNodes(3).get(0);

        stopNode(1);
        IgniteImpl restarted = startNode(1);

        stopNode(2);
        IgniteImpl secondRestarted = startNode(2);

        long mainVersion = main.logicalTopologyService().localLogicalTopology().version();
        long restartedVersion = restarted.logicalTopologyService().localLogicalTopology().version();
        long secondRestartedVersion = secondRestarted.logicalTopologyService().localLogicalTopology().version();

        assertEquals(mainVersion, restartedVersion);
        assertEquals(mainVersion, secondRestartedVersion);
    }

    private static void forceSnapshotUsageOnRestart(IgniteImpl main) throws InterruptedException {
        // Force log truncation, so that restarting node would request a snapshot.
        JraftServerImpl server = (JraftServerImpl) main.raftManager().server();
        List<Peer> peers = server.localPeers(MetastorageGroupId.INSTANCE);

        Peer learnerPeer = peers.stream().filter(peer -> peer.idx() == 0).findFirst().orElseThrow(
                () -> new IllegalStateException(String.format("No leader peer"))
        );

        var nodeId = new RaftNodeId(MetastorageGroupId.INSTANCE, learnerPeer);
        RaftGroupService raftGroupService = server.raftGroupService(nodeId);

        for (int i = 0; i < 2; i++) {
            // Log must be truncated twice.
            CountDownLatch snapshotLatch = new CountDownLatch(1);
            AtomicReference<Status> snapshotStatus = new AtomicReference<>();

            raftGroupService.getRaftNode().snapshot(status -> {
                snapshotStatus.set(status);
                snapshotLatch.countDown();
            });

            assertTrue(snapshotLatch.await(10, TimeUnit.SECONDS), "Snapshot was not finished in time");
            assertTrue(snapshotStatus.get().isOk(), "Snapshot failed: " + snapshotStatus.get());
        }
    }

    /**
     * Restarts the node which stores some data.
     */
    @Test
    public void nodeWithDataAndIndexRebuildTest() {
        IgniteImpl ignite = startNode(0);

        int partitions = 20;

        createTableWithData(List.of(ignite), TABLE_NAME, 1, partitions);

        TableViewInternal table = (TableViewInternal) ignite.tables().table(TABLE_NAME);

        InternalTableImpl internalTable = (InternalTableImpl) table.internalTable();

        CompletableFuture[] flushFuts = new CompletableFuture[partitions];

        for (int i = 0; i < partitions; i++) {
            // Flush data on disk, so that we will have a snapshot to read on restart.
            flushFuts[i] = internalTable.storage().getMvPartition(i).flush();
        }

        assertThat(CompletableFuture.allOf(flushFuts), willCompleteSuccessfully());

        // Add more data, so that on restart there will be a index rebuilding operation.
        for (int i = 0; i < 100; i++) {
            ignite.sql().execute(null, "INSERT INTO " + TABLE_NAME + "(id, name) VALUES (?, ?)",
                    i + 500, VALUE_PRODUCER.apply(i + 500));
        }

        stopNode(0);

        ignite = startNode(0);

        checkTableWithData(ignite, TABLE_NAME);

        table = (TableViewInternal) ignite.tables().table(TABLE_NAME);

        // Check data that was added after flush.
        for (int i = 0; i < 100; i++) {
            Tuple row = table.keyValueView().get(null, Tuple.create().set("id", i + 500));

            Objects.requireNonNull(row, "row");

            assertEquals(VALUE_PRODUCER.apply(i + 500), row.stringValue("name"));
        }
    }

    /**
     * Starts two nodes and checks that the data are storing through restarts. Nodes restart in the same order when they started at first.
     */
    @Test
    public void testTwoNodesRestartDirect() {
        twoNodesRestart(true);
    }

    /**
     * Starts two nodes and checks that the data are storing through restarts. Nodes restart in reverse order when they started at first.
     */
    @Test
    public void testTwoNodesRestartReverse() {
        twoNodesRestart(false);
    }

    /**
     * Starts two nodes and checks that the data are storing through restarts.
     *
     * @param directOrder When the parameter is true, nodes restart in direct order, otherwise they restart in reverse order.
     */
    private void twoNodesRestart(boolean directOrder) {
        List<IgniteImpl> nodes = startNodes(2);

        createTableWithData(nodes, TABLE_NAME, 2);
        createTableWithData(nodes, TABLE_NAME_2, 2);

        stopNode(0);
        stopNode(1);

        Ignite ignite;

        if (directOrder) {
            startNode(0);
            ignite = startNode(1);
        } else {
            // Since the first node is the CMG leader, the second node can't be started synchronously (it won't be able to join the cluster
            // and the future will never resolve).
            CompletableFuture<Ignite> future = startNodeAsync(1, null);

            startNode(0);

            assertThat(future, willCompleteSuccessfully());

            ignite = future.join();
        }

        checkTableWithData(ignite, TABLE_NAME);
        checkTableWithData(ignite, TABLE_NAME_2);
    }

    /**
     * Check that the table with given name is present in TableManager.
     *
     * @param tableManager Table manager.
     * @param tableName Table name.
     */
    private void assertTablePresent(TableManager tableManager, String tableName) {
        Collection<TableImpl> tables = tableManager.startedTables().values();

        boolean isPresent = false;

        for (TableImpl table : tables) {
            if (table.name().equals(tableName)) {
                isPresent = true;

                break;
            }
        }

        assertTrue(isPresent, "tableName=" + tableName + ", tables=" + tables);
    }

    /**
     * Checks that one node in a cluster of 2 nodes is able to restart and recover a table that was created when this node was absent. Also
     * checks that the table created before node stop, is not available when majority if lost.
     */
    @Test
    @Disabled("https://issues.apache.org/jira/browse/IGNITE-20137")
    public void testOneNodeRestartWithGap() {
        IgniteImpl ignite = startNode(0);

        startNode(1);

        createTableWithData(List.of(ignite), TABLE_NAME, 2);

        stopNode(1);

        Table table = ignite.tables().table(TABLE_NAME);

        assertNotNull(table);

        assertThrows(TransactionException.class, () -> table.keyValueView().get(null, Tuple.create().set("id", 0)));

        createTableWithoutData(ignite, TABLE_NAME_2, 1, 1);

        IgniteImpl ignite1 = startNode(1);

        TableManager tableManager = (TableManager) ignite1.tables();

        assertNotNull(tableManager);

        assertTablePresent(tableManager, TABLE_NAME.toUpperCase());
        assertTablePresent(tableManager, TABLE_NAME_2.toUpperCase());
    }

    /**
     * Checks that the table created in cluster of 2 nodes, is recovered on a node after restart of this node.
     */
    @Test
    public void testRecoveryOnOneNode() {
        IgniteImpl ignite = startNode(0);

        IgniteImpl node = startNode(1);

        createTableWithData(List.of(ignite), TABLE_NAME, 2, 1);

        stopNode(1);

        node = startNode(1);

        TableManager tableManager = (TableManager) node.tables();

        assertNotNull(tableManager);

        assertTablePresent(tableManager, TABLE_NAME.toUpperCase());
    }

    /**
     * Checks that a cluster is able to restart when some changes were made in configuration.
     */
    @Test
    public void testRestartDiffConfig() {
        List<IgniteImpl> ignites = startNodes(2);

        createTableWithData(ignites, TABLE_NAME, 2);
        createTableWithData(ignites, TABLE_NAME_2, 2);

        stopNode(0);
        stopNode(1);

        startNode(0);

        @Language("HOCON") String cfgString = IgniteStringFormatter.format(NODE_BOOTSTRAP_CFG,
                DEFAULT_NODE_PORT + 11,
                "[\"localhost:" + DEFAULT_NODE_PORT + "\"]",
                DEFAULT_CLIENT_PORT + 11,
                DEFAULT_HTTP_PORT + 11,
                DEFAULT_HTTPS_PORT + 11,
                "{}"
        );

        IgniteImpl node1 = startNode(1, cfgString);

        TableManager tableManager = (TableManager) node1.tables();

        assertTablePresent(tableManager, TABLE_NAME.toUpperCase());
    }

    /**
     * The test for node restart when there is a gap between the node local configuration and distributed configuration.
     */
    @Test
    public void testCfgGapWithoutData() {
        List<IgniteImpl> nodes = startNodes(3);

        createTableWithData(nodes, TABLE_NAME, nodes.size());

        log.info("Stopping the node.");

        stopNode(nodes.size() - 1);

        nodes.set(nodes.size() - 1, null);

        createTableWithData(nodes, TABLE_NAME_2, nodes.size());
        createTableWithData(nodes, TABLE_NAME_2 + "0", nodes.size());

        log.info("Starting the node.");

        IgniteImpl node = startNode(nodes.size() - 1, null);

        log.info("After starting the node.");

        TableManager tableManager = (TableManager) node.tables();

        assertTablePresent(tableManager, TABLE_NAME.toUpperCase());
        assertTablePresent(tableManager, TABLE_NAME_2.toUpperCase());
    }

    /**
     * The test for node restart when there is a gap between the node local configuration and distributed configuration, and metastorage
     * group stops for some time while restarting node is being recovered. The recovery process should continue and eventually succeed after
     * metastorage group starts again.
     */
    @Test
    @Disabled(value = "https://issues.apache.org/jira/browse/IGNITE-18919")
    public void testMetastorageStop() throws NodeStoppingException {
        int cfgGap = 4;

        List<IgniteImpl> nodes = startNodes(3);

        log.info("Stopping the node.");

        stopNode(nodes.size() - 1);

        nodes.set(nodes.size() - 1, null);

        for (int i = 0; i < cfgGap; i++) {
            createTableWithData(nodes, "t" + i, nodes.size(), 1);
        }

        log.info("Starting the node.");

        PartialNode partialNode = startPartialNode(
                nodes.size() - 1,
                configurationString(nodes.size() - 1)
        // TODO IGNITE-18919 here the revision callback was removed, because meta storage recovery process was changed.
        );

        TableManager tableManager = findComponent(partialNode.startedComponents(), TableManager.class);

        for (int i = 0; i < cfgGap; i++) {
            assertTablePresent(tableManager, "T" + i);
        }
    }

    /**
     * The test for node restart when there is a gap between the node local configuration and distributed configuration.
     */
    @Test
    @Disabled("https://issues.apache.org/jira/browse/IGNITE-20996")
    public void testCfgGap() {
        List<IgniteImpl> nodes = startNodes(4);

        createTableWithData(nodes, "t1", nodes.size());

        log.info("Stopping the node.");

        stopNode(nodes.size() - 1);

        nodes.set(nodes.size() - 1, null);

        checkTableWithData(nodes.get(0), "t1");

        createTableWithData(nodes, "t2", nodes.size());

        log.info("Starting the node.");

        IgniteImpl newNode = startNode(nodes.size() - 1);

        checkTableWithData(nodes.get(0), "t1");
        checkTableWithData(nodes.get(0), "t2");

        checkTableWithData(newNode, "t1");
        checkTableWithData(newNode, "t2");
    }

    /**
     * The test for updating cluster configuration with the default value.
     * Check that new nodes will be able to synchronize the local cluster configuration.
     */
    @Test
    public void updateClusterCfgWithDefaultValue() {
        IgniteImpl ignite = startNode(0);

        GcConfiguration gcConfiguration = ignite.clusterConfiguration()
                .getConfiguration(GcConfiguration.KEY);
        int defaultValue = gcConfiguration.batchSize().value();
        CompletableFuture<Void> update = gcConfiguration.batchSize().update(defaultValue);
        assertThat(update, willCompleteSuccessfully());

        stopNode(0);

        startNodes(3);
    }

    @Test
    public void destroyObsoleteStoragesOnRestart() throws InterruptedException {
        int nodesCount = 3;
        List<IgniteImpl> nodes = startNodes(nodesCount);

        int partitions = nodesCount;
        int replicas = nodesCount;
        createTableWithData(nodes, TABLE_NAME, replicas, partitions);

        int restartedNodeIndex = nodesCount - 1;

        WatchListenerInhibitor inhibitor = WatchListenerInhibitor.metastorageEventsInhibitor(nodes.get(restartedNodeIndex));

        inhibitor.startInhibit();

        // Change the zone - one replica per partition.
        alterZone(nodes.get(0).catalogManager(), String.format("ZONE_%s", TABLE_NAME.toUpperCase()), 1);

        stopNode(restartedNodeIndex);

        inhibitor.stopInhibit();

        IgniteImpl restartedNode = startNode(restartedNodeIndex);

        TableImpl table = (TableImpl) restartedNode.tables().table(TABLE_NAME);

        assertTrue(waitForCondition(() -> {
            // Check that only storage for 1 partition left on the restarted node.
            return IntStream.range(0, partitions)
                    .mapToObj(i -> table.internalTable().storage().getMvPartition(i))
                    .filter(Objects::nonNull)
                    .count() == 1;
        }, 10_000));
    }

    @Test
    public void testCorrectPartitionRecoveryOnSnapshot() throws InterruptedException {
        int nodesCount = 3;
        List<IgniteImpl> nodes = startNodes(nodesCount);

        int partitions = nodesCount;
        int replicas = nodesCount;
        createTableWithData(nodes, TABLE_NAME, replicas, partitions);

        int restartedNodeIndex = nodesCount - 1;

        WatchListenerInhibitor inhibitor = WatchListenerInhibitor.metastorageEventsInhibitor(nodes.get(restartedNodeIndex));

        inhibitor.startInhibit();

        alterZone(nodes.get(0).catalogManager(), String.format("ZONE_%s", TABLE_NAME.toUpperCase()), 1);

        stopNode(restartedNodeIndex);

        inhibitor.stopInhibit();

        forceSnapshotUsageOnRestart(nodes.get(0));

        IgniteImpl restartedNode = startNode(restartedNodeIndex);

        TableImpl table = (TableImpl) restartedNode.tables().table(TABLE_NAME);

        long recoveryRevision = restartedNode.metaStorageManager().recoveryFinishedFuture().join();

        PeersAndLearners configuration = PeersAndLearners.fromConsistentIds(nodes.stream().map(IgniteImpl::name)
                .collect(toSet()), Set.of());

        for (int p = 0; p < partitions; p++) {
            TablePartitionId tablePartitionId = new TablePartitionId(table.tableId(), p);

            Entry e = restartedNode.metaStorageManager().getLocally(stablePartAssignmentsKey(tablePartitionId), recoveryRevision);

            Set<Assignment> assignment = Assignments.fromBytes(e.value()).nodes();

            boolean shouldBe = assignment.stream().anyMatch(n -> n.consistentId().equals(restartedNode.name()));

            Peer peer = configuration.peer(restartedNode.name());

            boolean isStarted = restartedNode.raftManager().isStarted(new RaftNodeId(tablePartitionId, peer));

            assertEquals(shouldBe, isStarted);
        }
    }

    /**
     * Checks that after create table call there is the same value of stable assignments in every node's meta storage, and it was
     * changed only once.
     *
     * @param populateStableAssignmentsBeforeTableCreation Whether to populate stable assignments before table creation.
     * @param restart Whether to restart one of the nodes while creating the table.
     * @throws InterruptedException If interrupted.
     */
    @ParameterizedTest
    @CsvSource({
            "true,true",
            "true,false",
            "false,true",
            "false,false"
    })
    public void createTableCallOnMultipleNodesTest(boolean populateStableAssignmentsBeforeTableCreation, boolean restart)
            throws InterruptedException {
        int nodesCount = 3;

        var nodes = startNodes(3);

        var node = nodes.get(0);

        Map<Integer, AtomicInteger> stableAssignmentsChangeCounters = new ConcurrentHashMap<>();
        Map<Integer, AtomicBoolean> lateChangeFlag = new ConcurrentHashMap<>();

        // Prefix that will be updated after the table creation.
        String testPrefix = "testPrefix";

        for (int i = 0; i < nodesCount; i++) {
            stableAssignmentsChangeCounters.put(i, new AtomicInteger());
            lateChangeFlag.put(i, new AtomicBoolean());

            final int fi = i;
            createWatchListener(
                    nodes.get(i).metaStorageManager(),
                    STABLE_ASSIGNMENTS_PREFIX,
                    e -> stableAssignmentsChangeCounters.get(fi).incrementAndGet()
            );

            createWatchListener(
                    nodes.get(i).metaStorageManager(),
                    testPrefix,
                    e -> lateChangeFlag.get(fi).set(true)
            );
        }

        var partId = new TablePartitionId(TABLE_ID, 0);

        // Populate the stable assignments before calling table create, if needed.
        if (populateStableAssignmentsBeforeTableCreation) {
            node.metaStorageManager().put(stablePartAssignmentsKey(partId), Assignments.toBytes(Set.of(Assignment.forPeer(node.name()))));

            waitForCondition(() -> lateChangeFlag.values().stream().allMatch(AtomicBoolean::get), 5_000);

            lateChangeFlag.values().forEach(v -> v.set(false));
        }

        String zoneName = "TEST_ZONE";

        if (restart) {
            stopNode(nodesCount - 2);
        }

        IgniteSql sql = node.sql();

        sql.execute(null, String.format("CREATE ZONE IF NOT EXISTS %s WITH REPLICAS=%d, PARTITIONS=%d", zoneName, nodesCount, 1));

        sql.execute(null, "CREATE TABLE " + TABLE_NAME
                + "(id INT PRIMARY KEY, name VARCHAR) WITH PRIMARY_ZONE='" + zoneName + "';");

        assertEquals(TABLE_ID, tableId(node, TABLE_NAME));

        node.metaStorageManager().put(new ByteArray(testPrefix.getBytes(StandardCharsets.UTF_8)), new byte[0]);

        if (restart) {
            IgniteImpl restartedNode = startNode(nodesCount - 2);
            nodes.set(nodesCount - 2, restartedNode);
        }

        // Waiting for late prefix on all nodes.
        waitForCondition(() -> lateChangeFlag.values().stream().allMatch(AtomicBoolean::get), 5_000);

        var assignmentsKey = stablePartAssignmentsKey(partId).bytes();

        Set<Assignment> expectedAssignments = getAssignmentsFromMetaStorage(node.metaStorageManager(), assignmentsKey);

        // Checking that the stable assignments are same and were changed only once on every node.
        for (int i = 0; i < nodesCount; i++) {
            if (!restart) {
                // TODO IGNITE-21194 return this check
                assertEquals(1, stableAssignmentsChangeCounters.get(i).get(), "node index=" + i);
            }

            assertEquals(
                    expectedAssignments,
                    getAssignmentsFromMetaStorage(nodes.get(i).metaStorageManager(), assignmentsKey),
                    "node index=" + i
            );
        }
    }

    private void createWatchListener(MetaStorageManager metaStorageManager, String prefix, Consumer<WatchEvent> listener) {
        metaStorageManager.registerPrefixWatch(
                new ByteArray(prefix.getBytes(StandardCharsets.UTF_8)),
                new WatchListener() {
                    @Override
                    public CompletableFuture<Void> onUpdate(WatchEvent event) {
                        listener.accept(event);

                        return nullCompletedFuture();
                    }

                    @Override
                    public void onError(Throwable e) {
                        log.error("Error in test watch listener", e);
                    }
                }
        );
    }

    /**
     * Creates the table on a cluster of 3 nodes, delays the table start processing, stops 2 nodes before the assignments are applied
     * to meta storage. The remaining node is hanging, so it doesn't write the updates to meta storage as well. Then the stopped nodes
     * are restarted, and receive different value of data nodes from distribution zones manager. We check that the calculated assignments
     * for the table are eventually equal on every node's local meta storages, and they are equal to expected - to the assignments of
     * the first node that is able to initialize them during the table start.
     *
     * @param nodeThatWrittenAssignments The index of the restarted node the has written the calculated assignments successfully.
     * @param nodeThatPicksUpAssignments The index of the restarted node that picks up assignments from meta storage.
     * @throws Exception If failed.
     */
    @ParameterizedTest
    @CsvSource({
            "1,2",
            "2,1"
    })
    public void tableRecoveryOnMultipleRestartingNodes(int nodeThatWrittenAssignments, int nodeThatPicksUpAssignments) throws Exception {
        var node0 = startNode(0);

        int idx1 = 1;
        int idx2 = 2;

        var node1 = startPartialNode(idx1, configurationString(idx1));
        var node2 = startPartialNode(idx2, configurationString(idx2));

        String tableName = "TEST";
        String zoneName = "ZONE_TEST";

        var assignmentsKey = stablePartAssignmentsKey(new TablePartitionId(TABLE_ID, 0));

        var metaStorageInterceptorFut = new CompletableFuture<>();
        var metaStorageInterceptorInnerFut = new CompletableFuture<>();

        metaStorageInvokeInterceptorByNode.put(nodeThatPicksUpAssignments,
                (cond, success, failure) -> {
                    if (checkMetaStorageInvoke(success, assignmentsKey)) {
                        metaStorageInterceptorInnerFut.complete(null);

                        metaStorageInterceptorFut.join();
                    }

                    return null;
                }
        );

        MetaStorageManager msManager1 = findComponent(node1.startedComponents(), MetaStorageManager.class);
        MetaStorageManager msManager2 = findComponent(node2.startedComponents(), MetaStorageManager.class);

        WatchListenerInhibitor nodeInhibitor0 = WatchListenerInhibitor.metastorageEventsInhibitor(node0.metaStorageManager());
        WatchListenerInhibitor nodeInhibitor1 = WatchListenerInhibitor.metastorageEventsInhibitor(msManager1);
        WatchListenerInhibitor nodeInhibitor2 = WatchListenerInhibitor.metastorageEventsInhibitor(msManager2);

        // Create table, all nodes are lagging.
        IgniteSql sql = node0.sql();

        sql.execute(null, String.format("CREATE ZONE IF NOT EXISTS %s WITH REPLICAS=%d, PARTITIONS=%d", zoneName, 2, 1));

        nodeInhibitor0.startInhibit();
        nodeInhibitor1.startInhibit();
        nodeInhibitor2.startInhibit();

        sql.executeAsync(null, "CREATE TABLE " + tableName
                + "(id INT PRIMARY KEY, name VARCHAR) WITH PRIMARY_ZONE='" + zoneName + "';");

        // Stopping 2 of 3 nodes.
        node1.stop();
        node2.stop();

        Set<String> dataNodesOnNode1 = Set.of(node0.name(), node1.name());
        Set<String> dataNodesOnNode2 = Set.of(node1.name(), node2.name());

        dataNodesMockByNode.put(idx1, () -> completedFuture(dataNodesOnNode1));
        dataNodesMockByNode.put(idx2, () -> completedFuture(dataNodesOnNode2));

        AtomicReference<PartialNode> nodeWnRef = new AtomicReference<>();
        AtomicReference<PartialNode> nodePnRef = new AtomicReference<>();

        // Restarting 2 nodes.
        var nodePnFut = runAsync(() ->
                nodePnRef.set(startPartialNode(nodeThatPicksUpAssignments, configurationString(nodeThatPicksUpAssignments))));

        assertThat(metaStorageInterceptorInnerFut, willCompleteSuccessfully());

        var nodeWnFut = runAsync(() ->
                nodeWnRef.set(startPartialNode(nodeThatWrittenAssignments, configurationString(nodeThatWrittenAssignments))));

        assertThat(nodeWnFut, willCompleteSuccessfully());

        var msManagerRestartedW = findComponent(nodeWnRef.get().startedComponents(), MetaStorageManager.class);
        waitForValueInLocalMs(msManagerRestartedW, assignmentsKey);

        metaStorageInterceptorFut.complete(null);

        assertThat(nodePnFut, willCompleteSuccessfully());

        var msManagerRestartedP = findComponent(nodePnRef.get().startedComponents(), MetaStorageManager.class);

        waitForValueInLocalMs(msManagerRestartedP, assignmentsKey);

        // Node 0 stops hanging.
        nodeInhibitor0.stopInhibit();
        waitForValueInLocalMs(node0.metaStorageManager(), assignmentsKey);

        assertEquals(TABLE_ID, tableId(node0, tableName));

        Set<Assignment> expectedAssignments = dataNodesMockByNode.get(nodeThatWrittenAssignments).get().join()
                .stream().map(Assignment::forPeer).collect(toSet());

        checkAssignmentsInMetaStorage(node0.metaStorageManager(), assignmentsKey.bytes(), expectedAssignments);
        checkAssignmentsInMetaStorage(msManagerRestartedW, assignmentsKey.bytes(), expectedAssignments);
        checkAssignmentsInMetaStorage(msManagerRestartedP, assignmentsKey.bytes(), expectedAssignments);
    }

    @Test
    public void testSequentialAsyncTableCreationThenAlterZoneThenRestartOnMsSnapshot() throws InterruptedException {
        var node0 = startNode(0);
        var node1 = startNode(1);

        String tableName = "TEST";
        String zoneName = "ZONE_TEST";

        node0.sql().execute(null, String.format("CREATE ZONE IF NOT EXISTS %s WITH REPLICAS=%d, PARTITIONS=%d", zoneName, 2, 1));

        int catalogVersionBeforeTable = node0.catalogManager().latestCatalogVersion();

        WatchListenerInhibitor nodeInhibitor0 = WatchListenerInhibitor.metastorageEventsInhibitor(node0);
        WatchListenerInhibitor nodeInhibitor1 = WatchListenerInhibitor.metastorageEventsInhibitor(node1);

        nodeInhibitor0.startInhibit();
        nodeInhibitor1.startInhibit();

        var assignmentsKey = stablePartAssignmentsKey(new TablePartitionId(TABLE_ID, 0));

        var tableFut = createTableInCatalog(node0.catalogManager(), tableName, zoneName);

        stopNode(1);

        var alterZoneFut = alterZoneAsync(node0.catalogManager(), zoneName, 1);

        // Wait for the next catalog version: table creation.
        // The next catalog update (alter zone) can't be processed until the table creation is completed.
        assertTrue(waitForCondition(() -> {
            int ver = latestCatalogVersionInMs(node0.metaStorageManager());

            return ver == catalogVersionBeforeTable + 1;
        }, 10_000));

        // Double check that the version is exactly as expected, if it's not, the synchronous sequential catalog update processing may be
        // broken.
        assertEquals(catalogVersionBeforeTable + 1, latestCatalogVersionInMs(node0.metaStorageManager()));

        Thread.sleep(1000);

        forceSnapshotUsageOnRestart(node0);

        log.info("Restarting node 1.");

        node1 = startNode(1);

        waitForValueInLocalMs(node1.metaStorageManager(), assignmentsKey);

        nodeInhibitor0.stopInhibit();

        assertThat(tableFut, willCompleteSuccessfully());
        assertThat(alterZoneFut, willCompleteSuccessfully());

        assertEquals(TABLE_ID, tableId(node0, tableName));

        waitForValueInLocalMs(node0.metaStorageManager(), assignmentsKey);

        var finalNode1 = node1;

        // Restart is followed by rebalance, because data nodes are recalculated after full table creation that is completed after restart.
        assertTrue(waitForCondition(() -> {
            Set<Assignment> assignments0 = getAssignmentsFromMetaStorage(node0.metaStorageManager(), assignmentsKey.bytes());
            Set<Assignment> assignments1 = getAssignmentsFromMetaStorage(finalNode1.metaStorageManager(), assignmentsKey.bytes());

            return assignments0.size() == 1 && assignments0.equals(assignments1);

        }, 10_000));
    }

    private int latestCatalogVersionInMs(MetaStorageManager metaStorageManager) {
        var e = metaStorageManager.getLocally(new ByteArray("catalog.version".getBytes(StandardCharsets.UTF_8)), 1000);

        if (e == null || e.empty()) {
            return -1;
        }

        return ByteUtils.bytesToInt(e.value());
    }

    private static CompletableFuture<?> createTableInCatalog(CatalogManager catalogManager, String tableName, String zoneName) {
        var tableColumn = ColumnParams.builder().name("id").type(INT32).build();

        TableHashPrimaryKey primaryKey = TableHashPrimaryKey.builder()
                .columns(List.of("id"))
                .build();

        var createTableCommand = CreateTableCommand.builder()
                .schemaName("PUBLIC")
                .tableName(tableName)
                .columns(List.of(tableColumn))
                .primaryKey(primaryKey)
                .zone(zoneName)
                .build();

        return catalogManager.execute(createTableCommand);
    }

    private static CompletableFuture<?> alterZoneAsync(
            CatalogManager catalogManager,
            String zoneName,
            @Nullable Integer replicas
    ) {
        AlterZoneCommandBuilder builder = AlterZoneCommand.builder().zoneName(zoneName);

        builder.replicas(replicas);

        return catalogManager.execute(builder.build());
    }

    private void waitForValueInLocalMs(MetaStorageManager metaStorageManager, ByteArray key) throws InterruptedException {
        assertTrue(waitForCondition(() -> {
            var e = metaStorageManager.getLocally(key, metaStorageManager.appliedRevision());

            return !e.empty();
        }, 10_000));
    }

    private boolean checkMetaStorageInvoke(Collection<Operation> ops, ByteArray key) {
        var k = new String(key.bytes(), StandardCharsets.UTF_8);

        return ops.stream().anyMatch(op -> new String(op.key(), StandardCharsets.UTF_8).equals(k));
    }

    private void checkAssignmentsInMetaStorage(MetaStorageManager metaStorageManager, byte[] assignmentsKey, Set<Assignment> expected) {
        Set<Assignment> a = getAssignmentsFromMetaStorage(metaStorageManager, assignmentsKey);

        assertEquals(expected, a);
    }

    private Set<Assignment> getAssignmentsFromMetaStorage(MetaStorageManager metaStorageManager, byte[] assignmentsKey) {
        var e = metaStorageManager.getLocally(new ByteArray(assignmentsKey), metaStorageManager.appliedRevision());

        return e == null || e.tombstone() || e.empty()
                ? emptySet()
                : Assignments.fromBytes(e.value()).nodes();
    }

    private int tableId(Ignite node, String tableName) {
        return ((TableImpl) node.tables().table(tableName)).tableId();
    }

    /**
     * Checks the table exists and validates all data in it.
     *
     * @param ignite Ignite.
     * @param name Table name.
     */
    private static void checkTableWithData(Ignite ignite, String name) {
        Table table = ignite.tables().table(name);

        assertNotNull(table);

        for (int i = 0; i < 100; i++) {
            int fi = i;

            Awaitility.with()
                    .await()
                    .pollInterval(100, TimeUnit.MILLISECONDS)
                    .pollDelay(0, TimeUnit.MILLISECONDS)
                    .atMost(30, TimeUnit.SECONDS)
                    .until(() -> {
                        try {
                            Tuple row = table.keyValueView().get(null, Tuple.create().set("id", fi));

                            if (row == null) {
                                return false;
                            } else {
                                assertEquals(VALUE_PRODUCER.apply(fi), row.stringValue("name"));
                                return true;
                            }
                        } catch (TransactionException te) {
                            // There may be an exception if the primary replica node was stopped. We should wait for new primary to appear.
                            return false;
                        }
                    });
        }
    }

    /**
     * Creates a table and load data to it.
     *
     * @param nodes Ignite nodes.
     * @param name Table name.
     * @param replicas Replica factor.
     */
    private void createTableWithData(List<IgniteImpl> nodes, String name, int replicas) {
        createTableWithData(nodes, name, replicas, 2);
    }

    /**
     * Creates a table and load data to it.
     *
     * @param nodes Ignite nodes.
     * @param name Table name.
     * @param replicas Replica factor.
     * @param partitions Partitions count.
     */
    private void createTableWithData(List<IgniteImpl> nodes, String name, int replicas, int partitions) {
        IgniteSql sql = nodes.get(0).sql();

        sql.execute(null,
                String.format("CREATE ZONE IF NOT EXISTS ZONE_%s WITH REPLICAS=%d, PARTITIONS=%d", name, replicas, partitions));
        sql.execute(null, "CREATE TABLE IF NOT EXISTS " + name
                + "(id INT PRIMARY KEY, name VARCHAR) WITH PRIMARY_ZONE='ZONE_" + name.toUpperCase() + "';");

        for (int i = 0; i < 100; i++) {
            sql.execute(null, "INSERT INTO " + name + "(id, name) VALUES (?, ?)",
                    i, VALUE_PRODUCER.apply(i));
        }
    }

    private void waitForIndexToBecomeAvailable(Collection<IgniteImpl> nodes, String indexName) throws InterruptedException {
        CountDownLatch latch = new CountDownLatch(nodes.size());

        nodes.forEach(node -> node.catalogManager().listen(CatalogEvent.INDEX_AVAILABLE, event -> {
            MakeIndexAvailableEventParameters availableEvent = (MakeIndexAvailableEventParameters) event;

            CatalogIndexDescriptor index = node.catalogManager().index(availableEvent.indexId(), event.catalogVersion());

            assertNotNull(index, "Cannot find an index by ID=" + availableEvent.indexId());

            if (index.name().equalsIgnoreCase(indexName)) {
                // That's our index.
                latch.countDown();

                return trueCompletedFuture();
            }

            return falseCompletedFuture();
        }));

        assertTrue(latch.await(10, TimeUnit.SECONDS));
    }

    /**
     * Creates a table.
     *
     * @param ignite Ignite.
     * @param name Table name.
     * @param replicas Replica factor.
     * @param partitions Partitions count.
     */
    private static Table createTableWithoutData(Ignite ignite, String name, int replicas, int partitions) {
        IgniteSql sql = ignite.sql();

        sql.execute(null,
                String.format("CREATE ZONE IF NOT EXISTS ZONE_%s WITH REPLICAS=%d, PARTITIONS=%d", name, replicas, partitions));
        sql.execute(null, "CREATE TABLE " + name
                + "(id INT PRIMARY KEY, name VARCHAR) WITH PRIMARY_ZONE='ZONE_" + name.toUpperCase() + "';");

        return ignite.tables().table(name);
    }

    private interface InvokeInterceptor {
        Boolean invoke(Condition condition, Collection<Operation> success, Collection<Operation> failure);
    }
}<|MERGE_RESOLUTION|>--- conflicted
+++ resolved
@@ -491,7 +491,6 @@
                 transactionInflights
         );
 
-<<<<<<< HEAD
         ResourceVacuumManager resourceVacuumManager = new ResourceVacuumManager(
                 name,
                 resourcesRegistry,
@@ -503,8 +502,6 @@
 
         ConfigurationRegistry clusterConfigRegistry = clusterCfgMgr.configurationRegistry();
 
-=======
->>>>>>> 625aad22
         Consumer<LongFunction<CompletableFuture<?>>> registry = (c) -> metaStorageMgr.registerRevisionUpdateListener(c::apply);
 
         DataStorageModules dataStorageModules = new DataStorageModules(ServiceLoader.load(DataStorageModule.class));
