/*
 * Licensed to the Apache Software Foundation (ASF) under one or more
 * contributor license agreements. See the NOTICE file distributed with
 * this work for additional information regarding copyright ownership.
 * The ASF licenses this file to You under the Apache License, Version 2.0
 * (the "License"); you may not use this file except in compliance with
 * the License. You may obtain a copy of the License at
 *
 *      http://www.apache.org/licenses/LICENSE-2.0
 *
 * Unless required by applicable law or agreed to in writing, software
 * distributed under the License is distributed on an "AS IS" BASIS,
 * WITHOUT WARRANTIES OR CONDITIONS OF ANY KIND, either express or implied.
 * See the License for the specific language governing permissions and
 * limitations under the License.
 */

package org.apache.ignite.internal.runner.app;

import static java.util.Collections.emptySet;
import static java.util.concurrent.CompletableFuture.completedFuture;
import static java.util.stream.Collectors.toList;
import static java.util.stream.Collectors.toSet;
import static org.apache.ignite.internal.TestWrappers.unwrapTableImpl;
import static org.apache.ignite.internal.TestWrappers.unwrapTableManager;
import static org.apache.ignite.internal.TestWrappers.unwrapTableViewInternal;
import static org.apache.ignite.internal.catalog.CatalogService.DEFAULT_STORAGE_PROFILE;
import static org.apache.ignite.internal.distributionzones.DistributionZonesTestUtil.alterZone;
import static org.apache.ignite.internal.distributionzones.DistributionZonesTestUtil.getZoneIdStrict;
import static org.apache.ignite.internal.distributionzones.rebalance.RebalanceUtil.REBALANCE_SCHEDULER_POOL_SIZE;
import static org.apache.ignite.internal.distributionzones.rebalance.RebalanceUtil.STABLE_ASSIGNMENTS_PREFIX;
import static org.apache.ignite.internal.distributionzones.rebalance.RebalanceUtil.stablePartAssignmentsKey;
import static org.apache.ignite.internal.network.utils.ClusterServiceTestUtils.defaultSerializationRegistry;
import static org.apache.ignite.internal.table.TableTestUtils.getTableIdStrict;
import static org.apache.ignite.internal.testframework.IgniteTestUtils.bypassingThreadAssertions;
import static org.apache.ignite.internal.testframework.IgniteTestUtils.bypassingThreadAssertionsAsync;
import static org.apache.ignite.internal.testframework.IgniteTestUtils.runAsync;
import static org.apache.ignite.internal.testframework.IgniteTestUtils.testNodeName;
import static org.apache.ignite.internal.testframework.IgniteTestUtils.waitForCondition;
import static org.apache.ignite.internal.testframework.matchers.CompletableFutureMatcher.willCompleteSuccessfully;
import static org.apache.ignite.internal.testframework.matchers.CompletableFutureMatcher.willSucceedFast;
import static org.apache.ignite.internal.util.CompletableFutures.nullCompletedFuture;
import static org.apache.ignite.sql.ColumnType.INT32;
import static org.hamcrest.MatcherAssert.assertThat;
import static org.junit.jupiter.api.Assertions.assertEquals;
import static org.junit.jupiter.api.Assertions.assertNotNull;
import static org.junit.jupiter.api.Assertions.assertThrows;
import static org.junit.jupiter.api.Assertions.assertTrue;

import java.io.IOException;
import java.nio.charset.StandardCharsets;
import java.nio.file.Files;
import java.nio.file.Path;
import java.nio.file.Paths;
import java.util.ArrayList;
import java.util.Collection;
import java.util.Collections;
import java.util.HashMap;
import java.util.List;
import java.util.Map;
import java.util.Objects;
import java.util.ServiceLoader;
import java.util.Set;
import java.util.concurrent.CompletableFuture;
import java.util.concurrent.ConcurrentHashMap;
import java.util.concurrent.CountDownLatch;
import java.util.concurrent.ScheduledExecutorService;
import java.util.concurrent.ScheduledThreadPoolExecutor;
import java.util.concurrent.TimeUnit;
import java.util.concurrent.atomic.AtomicBoolean;
import java.util.concurrent.atomic.AtomicInteger;
import java.util.concurrent.atomic.AtomicReference;
import java.util.function.Consumer;
import java.util.function.IntFunction;
import java.util.function.LongFunction;
import java.util.function.LongSupplier;
import java.util.function.Supplier;
import java.util.stream.IntStream;
import org.apache.ignite.Ignite;
import org.apache.ignite.InitParameters;
import org.apache.ignite.internal.BaseIgniteRestartTest;
import org.apache.ignite.internal.affinity.Assignment;
import org.apache.ignite.internal.affinity.Assignments;
import org.apache.ignite.internal.app.IgniteImpl;
import org.apache.ignite.internal.app.ThreadPoolsManager;
import org.apache.ignite.internal.catalog.CatalogManager;
import org.apache.ignite.internal.catalog.CatalogManagerImpl;
import org.apache.ignite.internal.catalog.commands.AlterZoneCommand;
import org.apache.ignite.internal.catalog.commands.AlterZoneCommandBuilder;
import org.apache.ignite.internal.catalog.commands.ColumnParams;
import org.apache.ignite.internal.catalog.commands.CreateTableCommand;
import org.apache.ignite.internal.catalog.commands.TableHashPrimaryKey;
import org.apache.ignite.internal.catalog.configuration.SchemaSynchronizationConfiguration;
import org.apache.ignite.internal.catalog.storage.UpdateLogImpl;
import org.apache.ignite.internal.cluster.management.ClusterInitializer;
import org.apache.ignite.internal.cluster.management.ClusterManagementGroupManager;
import org.apache.ignite.internal.cluster.management.NodeAttributesCollector;
import org.apache.ignite.internal.cluster.management.configuration.ClusterManagementConfiguration;
import org.apache.ignite.internal.cluster.management.configuration.NodeAttributesConfiguration;
import org.apache.ignite.internal.cluster.management.raft.RocksDbClusterStateStorage;
import org.apache.ignite.internal.cluster.management.topology.LogicalTopologyImpl;
import org.apache.ignite.internal.cluster.management.topology.LogicalTopologyServiceImpl;
import org.apache.ignite.internal.cluster.management.topology.api.LogicalNode;
import org.apache.ignite.internal.configuration.ConfigurationManager;
import org.apache.ignite.internal.configuration.ConfigurationModules;
import org.apache.ignite.internal.configuration.ConfigurationRegistry;
import org.apache.ignite.internal.configuration.ConfigurationTreeGenerator;
import org.apache.ignite.internal.configuration.NodeConfigWriteException;
import org.apache.ignite.internal.configuration.storage.DistributedConfigurationStorage;
import org.apache.ignite.internal.configuration.storage.LocalFileConfigurationStorage;
import org.apache.ignite.internal.configuration.testframework.ConfigurationExtension;
import org.apache.ignite.internal.configuration.testframework.InjectConfiguration;
import org.apache.ignite.internal.configuration.validation.ConfigurationValidatorImpl;
import org.apache.ignite.internal.configuration.validation.TestConfigurationValidator;
import org.apache.ignite.internal.distributionzones.DistributionZoneManager;
import org.apache.ignite.internal.failure.FailureProcessor;
import org.apache.ignite.internal.failure.NoOpFailureProcessor;
import org.apache.ignite.internal.hlc.ClockService;
import org.apache.ignite.internal.hlc.ClockServiceImpl;
import org.apache.ignite.internal.hlc.ClockWaiter;
import org.apache.ignite.internal.hlc.HybridClockImpl;
import org.apache.ignite.internal.hlc.TestClockService;
import org.apache.ignite.internal.index.IndexManager;
import org.apache.ignite.internal.lang.ByteArray;
import org.apache.ignite.internal.lang.IgniteInternalException;
import org.apache.ignite.internal.lang.IgniteStringFormatter;
import org.apache.ignite.internal.lang.NodeStoppingException;
import org.apache.ignite.internal.lowwatermark.LowWatermarkImpl;
import org.apache.ignite.internal.manager.ComponentContext;
import org.apache.ignite.internal.manager.IgniteComponent;
import org.apache.ignite.internal.metastorage.Entry;
import org.apache.ignite.internal.metastorage.MetaStorageManager;
import org.apache.ignite.internal.metastorage.WatchEvent;
import org.apache.ignite.internal.metastorage.WatchListener;
import org.apache.ignite.internal.metastorage.configuration.MetaStorageConfiguration;
import org.apache.ignite.internal.metastorage.dsl.Condition;
import org.apache.ignite.internal.metastorage.dsl.Operation;
import org.apache.ignite.internal.metastorage.impl.MetaStorageManagerImpl;
import org.apache.ignite.internal.metastorage.server.persistence.RocksDbKeyValueStorage;
import org.apache.ignite.internal.metastorage.server.raft.MetastorageGroupId;
import org.apache.ignite.internal.metrics.MetricManagerImpl;
import org.apache.ignite.internal.network.MessagingService;
import org.apache.ignite.internal.network.NettyBootstrapFactory;
import org.apache.ignite.internal.network.NettyWorkersRegistrar;
import org.apache.ignite.internal.network.configuration.NetworkConfiguration;
import org.apache.ignite.internal.network.recovery.VaultStaleIds;
import org.apache.ignite.internal.network.scalecube.TestScaleCubeClusterServiceFactory;
import org.apache.ignite.internal.network.wrapper.JumpToExecutorByConsistentIdAfterSend;
import org.apache.ignite.internal.placementdriver.PlacementDriverManager;
import org.apache.ignite.internal.raft.Loza;
import org.apache.ignite.internal.raft.Peer;
import org.apache.ignite.internal.raft.PeersAndLearners;
import org.apache.ignite.internal.raft.RaftNodeId;
import org.apache.ignite.internal.raft.TestLozaFactory;
import org.apache.ignite.internal.raft.client.TopologyAwareRaftGroupServiceFactory;
import org.apache.ignite.internal.raft.configuration.RaftConfiguration;
import org.apache.ignite.internal.raft.server.impl.JraftServerImpl;
import org.apache.ignite.internal.raft.storage.impl.LocalLogStorageFactory;
import org.apache.ignite.internal.replicator.ReplicaAwareLeaseTracker;
import org.apache.ignite.internal.replicator.ReplicaManager;
import org.apache.ignite.internal.replicator.ReplicaService;
import org.apache.ignite.internal.replicator.TablePartitionId;
import org.apache.ignite.internal.replicator.ZonePartitionId;
import org.apache.ignite.internal.replicator.configuration.ReplicationConfiguration;
import org.apache.ignite.internal.schema.SchemaManager;
import org.apache.ignite.internal.schema.configuration.GcConfiguration;
import org.apache.ignite.internal.schema.configuration.StorageUpdateConfiguration;
import org.apache.ignite.internal.sql.api.IgniteSqlImpl;
import org.apache.ignite.internal.sql.configuration.distributed.SqlDistributedConfiguration;
import org.apache.ignite.internal.sql.configuration.local.SqlLocalConfiguration;
import org.apache.ignite.internal.sql.engine.SqlQueryProcessor;
import org.apache.ignite.internal.storage.DataStorageManager;
import org.apache.ignite.internal.storage.DataStorageModule;
import org.apache.ignite.internal.storage.DataStorageModules;
import org.apache.ignite.internal.storage.configurations.StorageConfiguration;
import org.apache.ignite.internal.systemview.SystemViewManagerImpl;
import org.apache.ignite.internal.table.TableImpl;
import org.apache.ignite.internal.table.TableViewInternal;
import org.apache.ignite.internal.table.distributed.TableManager;
import org.apache.ignite.internal.table.distributed.TableMessageGroup;
import org.apache.ignite.internal.table.distributed.raft.snapshot.outgoing.OutgoingSnapshotsManager;
import org.apache.ignite.internal.table.distributed.schema.SchemaSyncServiceImpl;
import org.apache.ignite.internal.table.distributed.storage.InternalTableImpl;
import org.apache.ignite.internal.test.WatchListenerInhibitor;
import org.apache.ignite.internal.testframework.TestIgnitionManager;
import org.apache.ignite.internal.thread.NamedThreadFactory;
import org.apache.ignite.internal.tx.HybridTimestampTracker;
import org.apache.ignite.internal.tx.configuration.TransactionConfiguration;
import org.apache.ignite.internal.tx.impl.HeapLockManager;
import org.apache.ignite.internal.tx.impl.RemotelyTriggeredResourceRegistry;
import org.apache.ignite.internal.tx.impl.ResourceVacuumManager;
import org.apache.ignite.internal.tx.impl.TransactionIdGenerator;
import org.apache.ignite.internal.tx.impl.TransactionInflights;
import org.apache.ignite.internal.tx.impl.TxManagerImpl;
import org.apache.ignite.internal.tx.message.TxMessageGroup;
import org.apache.ignite.internal.tx.test.TestLocalRwTxCounter;
import org.apache.ignite.internal.util.ByteUtils;
import org.apache.ignite.internal.vault.VaultManager;
import org.apache.ignite.internal.worker.CriticalWorkerWatchdog;
import org.apache.ignite.internal.worker.configuration.CriticalWorkersConfiguration;
import org.apache.ignite.raft.jraft.RaftGroupService;
import org.apache.ignite.raft.jraft.Status;
import org.apache.ignite.raft.jraft.rpc.impl.RaftGroupEventsClientListener;
import org.apache.ignite.sql.IgniteSql;
import org.apache.ignite.sql.ResultSet;
import org.apache.ignite.sql.SqlRow;
import org.apache.ignite.table.Table;
import org.apache.ignite.table.Tuple;
import org.apache.ignite.tx.TransactionException;
import org.awaitility.Awaitility;
import org.intellij.lang.annotations.Language;
import org.jetbrains.annotations.Nullable;
import org.junit.jupiter.api.BeforeEach;
import org.junit.jupiter.api.Disabled;
import org.junit.jupiter.api.Test;
import org.junit.jupiter.api.Timeout;
import org.junit.jupiter.api.extension.ExtendWith;
import org.junit.jupiter.params.ParameterizedTest;
import org.junit.jupiter.params.provider.CsvSource;
import org.junit.jupiter.params.provider.ValueSource;

/**
 * These tests check node restart scenarios.
 */
@ExtendWith(ConfigurationExtension.class)
@Timeout(120)
public class ItIgniteNodeRestartTest extends BaseIgniteRestartTest {
    /** Value producer for table data, is used to create data and check it later. */
    private static final IntFunction<String> VALUE_PRODUCER = i -> "val " + i;

    /** Test table name. */
    private static final String TABLE_NAME = "Table1";

    /** Assume that the table id will always be 8 for the test table. There is an assertion to check if this is true. */
    // TODO: IGNITE-22251 Get rid of it
    private static final int TABLE_ID = 8;

    /** Test table name. */
    private static final String TABLE_NAME_2 = "Table2";

    protected static final ZonePartitionId ZONE_GROUP_ID = new ZonePartitionId(1, 1);

    @InjectConfiguration("mock: " + RAFT_CFG)
    private static RaftConfiguration raftConfiguration;

    @InjectConfiguration
    private static ClusterManagementConfiguration clusterManagementConfiguration;

    @InjectConfiguration
    private static NodeAttributesConfiguration nodeAttributes;

    @InjectConfiguration
    private static StorageConfiguration storageConfiguration;

    @InjectConfiguration
    private static MetaStorageConfiguration metaStorageConfiguration;

    @InjectConfiguration
    private static TransactionConfiguration txConfiguration;

    @InjectConfiguration
    private static StorageUpdateConfiguration storageUpdateConfiguration;

    @InjectConfiguration
    private CriticalWorkersConfiguration workersConfiguration;

    @InjectConfiguration
    private ReplicationConfiguration replicationConfiguration;

    /**
     * Interceptor of {@link MetaStorageManager#invoke(Condition, Collection, Collection)}.
     */
    private final Map<Integer, InvokeInterceptor> metaStorageInvokeInterceptorByNode = new ConcurrentHashMap<>();

    /**
     * Mocks the data nodes returned by {@link DistributionZoneManager#dataNodes(long, int, int)} method on different nodes.
     */
    private final Map<Integer, Supplier<CompletableFuture<Set<String>>>> dataNodesMockByNode = new ConcurrentHashMap<>();

    @BeforeEach
    public void beforeTest() {
        metaStorageInvokeInterceptorByNode.clear();
        dataNodesMockByNode.clear();
        partialNodes.clear();
    }

    /**
     * Start some of Ignite components that are able to serve as Ignite node for test purposes.
     *
     * @param idx Node index.
     * @param cfgString Configuration string or {@code null} to use the default configuration.
     * @return Partial node.
     */
    private PartialNode startPartialNode(
            int idx,
            @Nullable @Language("HOCON") String cfgString
    ) {
        String name = testNodeName(testInfo, idx);

        Path dir = workDir.resolve(name);

        List<IgniteComponent> components = new ArrayList<>();

        VaultManager vault = createVault(dir);

        ConfigurationModules modules = loadConfigurationModules(log, Thread.currentThread().getContextClassLoader());

        Path configFile = workDir.resolve(TestIgnitionManager.DEFAULT_CONFIG_NAME);
        String configString = cfgString == null ? configurationString(idx) : cfgString;
        try {
            Files.writeString(configFile, configString);
        } catch (IOException e) {
            throw new NodeConfigWriteException("Failed to write config content to file.", e);
        }

        var localConfigurationGenerator = new ConfigurationTreeGenerator(
                modules.local().rootKeys(),
                modules.local().schemaExtensions(),
                modules.local().polymorphicSchemaExtensions()
        );

        var nodeCfgMgr = new ConfigurationManager(
                modules.local().rootKeys(),
                new LocalFileConfigurationStorage(configFile, localConfigurationGenerator, modules.local()),
                localConfigurationGenerator,
                ConfigurationValidatorImpl.withDefaultValidators(localConfigurationGenerator, modules.local().validators())
        );

        NetworkConfiguration networkConfiguration = nodeCfgMgr.configurationRegistry().getConfiguration(NetworkConfiguration.KEY);

        var threadPoolsManager = new ThreadPoolsManager(name);

        var failureProcessor = new FailureProcessor(name);

        var workerRegistry = new CriticalWorkerWatchdog(workersConfiguration, threadPoolsManager.commonScheduler(), failureProcessor);

        var nettyBootstrapFactory = new NettyBootstrapFactory(networkConfiguration, name);
        var nettyWorkersRegistrar = new NettyWorkersRegistrar(
                workerRegistry,
                threadPoolsManager.commonScheduler(),
                nettyBootstrapFactory,
                workersConfiguration,
                failureProcessor
        );

        var clusterSvc = new TestScaleCubeClusterServiceFactory().createClusterService(
                name,
                networkConfiguration,
                nettyBootstrapFactory,
                defaultSerializationRegistry(),
                new VaultStaleIds(vault),
                workerRegistry,
                failureProcessor
        );

        var hybridClock = new HybridClockImpl();

        var raftGroupEventsClientListener = new RaftGroupEventsClientListener();

        var raftMgr = TestLozaFactory.create(
                clusterSvc,
                raftConfiguration,
                dir,
                hybridClock,
                raftGroupEventsClientListener
        );

        var clusterStateStorage = new RocksDbClusterStateStorage(dir.resolve("cmg"), name);

        var logicalTopology = new LogicalTopologyImpl(clusterStateStorage);

        var clusterInitializer = new ClusterInitializer(
                clusterSvc,
                hocon -> hocon,
                new TestConfigurationValidator()
        );

        var cmgManager = new ClusterManagementGroupManager(
                vault,
                clusterSvc,
                clusterInitializer,
                raftMgr,
                clusterStateStorage,
                logicalTopology,
                clusterManagementConfiguration,
                new NodeAttributesCollector(nodeAttributes,
                        nodeCfgMgr.configurationRegistry().getConfiguration(StorageConfiguration.KEY)),
                failureProcessor
        );

        LongSupplier partitionIdleSafeTimePropagationPeriodMsSupplier
                = () -> TestIgnitionManager.DEFAULT_PARTITION_IDLE_SYNC_TIME_INTERVAL_MS;

        MessagingService messagingServiceReturningToStorageOperationsPool = new JumpToExecutorByConsistentIdAfterSend(
                clusterSvc.messagingService(),
                name,
                message -> threadPoolsManager.partitionOperationsExecutor()
        );

        var replicaService = new ReplicaService(
                messagingServiceReturningToStorageOperationsPool,
                hybridClock,
                threadPoolsManager.partitionOperationsExecutor(),
                replicationConfiguration,
                threadPoolsManager.commonScheduler()
        );

        var lockManager = new HeapLockManager();

        var logicalTopologyService = new LogicalTopologyServiceImpl(logicalTopology, cmgManager);

        var metricManager = new MetricManagerImpl();

        var topologyAwareRaftGroupServiceFactory = new TopologyAwareRaftGroupServiceFactory(
                clusterSvc,
                logicalTopologyService,
                Loza.FACTORY,
                raftGroupEventsClientListener
        );

        var metaStorage = new RocksDbKeyValueStorage(name, dir.resolve("metastorage"), new NoOpFailureProcessor(name));

        InvokeInterceptor metaStorageInvokeInterceptor = metaStorageInvokeInterceptorByNode.get(idx);

        var metaStorageMgr = new MetaStorageManagerImpl(
                clusterSvc,
                cmgManager,
                logicalTopologyService,
                raftMgr,
                metaStorage,
                hybridClock,
                topologyAwareRaftGroupServiceFactory,
                metricManager,
                metaStorageConfiguration
        ) {
            @Override
            public CompletableFuture<Boolean> invoke(Condition condition, Collection<Operation> success, Collection<Operation> failure) {
                if (metaStorageInvokeInterceptor != null) {
                    var res = metaStorageInvokeInterceptor.invoke(condition, success, failure);

                    if (res != null) {
                        return completedFuture(res);
                    }
                }

                return super.invoke(condition, success, failure);
            }
        };

        var cfgStorage = new DistributedConfigurationStorage("test", metaStorageMgr);

        ConfigurationTreeGenerator distributedConfigurationGenerator = new ConfigurationTreeGenerator(
                modules.distributed().rootKeys(),
                modules.distributed().schemaExtensions(),
                modules.distributed().polymorphicSchemaExtensions()
        );

        var clusterCfgMgr = new ConfigurationManager(
                modules.distributed().rootKeys(),
                cfgStorage,
                distributedConfigurationGenerator,
                ConfigurationValidatorImpl.withDefaultValidators(distributedConfigurationGenerator, modules.distributed().validators())
        );

        var clockWaiter = new ClockWaiter(name, hybridClock);

        LongSupplier delayDurationMsSupplier = () -> TestIgnitionManager.DEFAULT_DELAY_DURATION_MS;

        var catalogManager = new CatalogManagerImpl(
                new UpdateLogImpl(metaStorageMgr),
                new TestClockService(hybridClock, clockWaiter),
                delayDurationMsSupplier,
                partitionIdleSafeTimePropagationPeriodMsSupplier
        );

        ConfigurationRegistry clusterConfigRegistry = clusterCfgMgr.configurationRegistry();

        SchemaSynchronizationConfiguration schemaSyncConfiguration = clusterConfigRegistry.getConfiguration(
                SchemaSynchronizationConfiguration.KEY
        );
        ClockService clockService = new ClockServiceImpl(
                hybridClock,
                clockWaiter,
                () -> schemaSyncConfiguration.maxClockSkew().value()
        );

        var placementDriverManager = new PlacementDriverManager(
                name,
                metaStorageMgr,
                MetastorageGroupId.INSTANCE,
                clusterSvc,
                cmgManager::metaStorageNodes,
                logicalTopologyService,
                raftMgr,
                topologyAwareRaftGroupServiceFactory,
                clockService
        );

        ReplicaManager replicaMgr = new ReplicaManager(
                name,
                clusterSvc,
                cmgManager,
                clockService,
                Set.of(TableMessageGroup.class, TxMessageGroup.class),
                placementDriverManager.placementDriver(),
                threadPoolsManager.partitionOperationsExecutor(),
                partitionIdleSafeTimePropagationPeriodMsSupplier,
                failureProcessor
        );

        var resourcesRegistry = new RemotelyTriggeredResourceRegistry();

        GcConfiguration gcConfig = clusterConfigRegistry.getConfiguration(GcConfiguration.KEY);

        var lowWatermark = new LowWatermarkImpl(
                name,
                gcConfig.lowWatermark(),
                clockService,
                vault,
                failureProcessor,
                clusterSvc.messagingService()
        );

        TransactionInflights transactionInflights = new TransactionInflights(placementDriverManager.placementDriver(), clockService);

        var txManager = new TxManagerImpl(
                name,
                txConfiguration,
                messagingServiceReturningToStorageOperationsPool,
                clusterSvc.topologyService(),
                replicaService,
                lockManager,
                clockService,
                new TransactionIdGenerator(idx),
                placementDriverManager.placementDriver(),
                partitionIdleSafeTimePropagationPeriodMsSupplier,
                new TestLocalRwTxCounter(),
                threadPoolsManager.partitionOperationsExecutor(),
                resourcesRegistry,
                transactionInflights,
                lowWatermark
        );

        ResourceVacuumManager resourceVacuumManager = new ResourceVacuumManager(
                name,
                resourcesRegistry,
                clusterSvc.topologyService(),
                clusterSvc.messagingService(),
                transactionInflights,
                txManager
        );

        Consumer<LongFunction<CompletableFuture<?>>> registry = (c) -> metaStorageMgr.registerRevisionUpdateListener(c::apply);

        DataStorageModules dataStorageModules = new DataStorageModules(
                ServiceLoader.load(DataStorageModule.class)
        );

        Path storagePath = getPartitionsStorePath(dir);

        DataStorageManager dataStorageManager = new DataStorageManager(
                dataStorageModules.createStorageEngines(
                        name,
                        nodeCfgMgr.configurationRegistry(),
                        storagePath,
                        null,
                        failureProcessor,
                        raftMgr.getLogSyncer()
                ),
                nodeCfgMgr.configurationRegistry().getConfiguration(StorageConfiguration.KEY)
        );

        TransactionConfiguration txConfiguration = clusterConfigRegistry.getConfiguration(TransactionConfiguration.KEY);

        SchemaManager schemaManager = new SchemaManager(registry, catalogManager);

        var dataNodesMock = dataNodesMockByNode.get(idx);

        ScheduledExecutorService rebalanceScheduler = new ScheduledThreadPoolExecutor(REBALANCE_SCHEDULER_POOL_SIZE,
                NamedThreadFactory.create(name, "test-rebalance-scheduler", logger()));

        DistributionZoneManager distributionZoneManager = new DistributionZoneManager(
                name,
                registry,
                metaStorageMgr,
                logicalTopologyService,
                catalogManager,
                rebalanceScheduler
        ) {
            @Override
            public CompletableFuture<Set<String>> dataNodes(long causalityToken, int catalogVersion, int zoneId) {
                if (dataNodesMock != null) {
                    return dataNodesMock.get();
                }

                return super.dataNodes(causalityToken, catalogVersion, zoneId);
            }
        };

        var schemaSyncService = new SchemaSyncServiceImpl(metaStorageMgr.clusterTime(), delayDurationMsSupplier);

        var sqlRef = new AtomicReference<IgniteSqlImpl>();

        TableManager tableManager = new TableManager(
                name,
                registry,
                gcConfig,
                txConfiguration,
                storageUpdateConfiguration,
                messagingServiceReturningToStorageOperationsPool,
                clusterSvc.topologyService(),
                clusterSvc.serializationRegistry(),
                raftMgr,
                replicaMgr,
                lockManager,
                replicaService,
                txManager,
                dataStorageManager,
                storagePath,
                metaStorageMgr,
                schemaManager,
                view -> new LocalLogStorageFactory(),
                threadPoolsManager.tableIoExecutor(),
                threadPoolsManager.partitionOperationsExecutor(),
                hybridClock,
                clockService,
                new OutgoingSnapshotsManager(clusterSvc.messagingService()),
                topologyAwareRaftGroupServiceFactory,
                distributionZoneManager,
                schemaSyncService,
                catalogManager,
                new HybridTimestampTracker(),
                placementDriverManager.placementDriver(),
                sqlRef::get,
                resourcesRegistry,
                rebalanceScheduler,
                lowWatermark,
                transactionInflights
        );

        var indexManager = new IndexManager(
                schemaManager,
                tableManager,
                catalogManager,
                threadPoolsManager.tableIoExecutor(),
                registry,
                lowWatermark
        );

        SqlQueryProcessor qryEngine = new SqlQueryProcessor(
                clusterSvc,
                logicalTopologyService,
                tableManager,
                schemaManager,
                dataStorageManager,
                replicaService,
                clockService,
                schemaSyncService,
                catalogManager,
                metricManager,
                new SystemViewManagerImpl(name, catalogManager),
                failureProcessor,
                partitionIdleSafeTimePropagationPeriodMsSupplier,
                new ReplicaAwareLeaseTracker(placementDriverManager.placementDriver(), replicaService, clusterSvc.topologyService()),
                clusterConfigRegistry.getConfiguration(SqlDistributedConfiguration.KEY),
                nodeCfgMgr.configurationRegistry().getConfiguration(SqlLocalConfiguration.KEY),
                transactionInflights,
                txManager
        );

        sqlRef.set(new IgniteSqlImpl(qryEngine, new HybridTimestampTracker()));

        // Preparing the result map.

        components.add(vault);
        components.add(nodeCfgMgr);

        // Start.

        assertThat(vault.startAsync(new ComponentContext()), willCompleteSuccessfully());
        vault.putName(name);

        assertThat(nodeCfgMgr.startAsync(new ComponentContext()), willCompleteSuccessfully());

        // Start the remaining components.
        List<IgniteComponent> otherComponents = List.of(
                threadPoolsManager,
                failureProcessor,
                workerRegistry,
                nettyBootstrapFactory,
                nettyWorkersRegistrar,
                clusterSvc,
                raftMgr,
                clusterStateStorage,
                cmgManager,
                replicaMgr,
                txManager,
                resourceVacuumManager,
                lowWatermark,
                metaStorageMgr,
                clusterCfgMgr,
                dataStorageManager,
                clockWaiter,
                catalogManager,
                schemaManager,
                distributionZoneManager,
                tableManager,
                indexManager,
                qryEngine,
                sqlRef.get()
        );

        for (IgniteComponent component : otherComponents) {
            // TODO: IGNITE-22119 required to be able to wait on this future.
            component.startAsync(new ComponentContext());

            components.add(component);
        }

        lowWatermark.scheduleUpdates();

        PartialNode partialNode = partialNode(
                name,
                nodeCfgMgr,
                clusterCfgMgr,
                metaStorageMgr,
                components,
                localConfigurationGenerator,
                logicalTopology,
                cfgStorage,
                distributedConfigurationGenerator,
                clusterConfigRegistry,
                hybridClock
        );

        partialNodes.add(partialNode);
        return partialNode;
    }

    /**
     * Returns a path to the partitions store directory. Creates a directory if it doesn't exist.
     *
     * @param workDir Ignite work directory.
     * @return Partitions store path.
     */
    private static Path getPartitionsStorePath(Path workDir) {
        Path partitionsStore = workDir.resolve(Paths.get("db"));

        try {
            Files.createDirectories(partitionsStore);
        } catch (IOException e) {
            throw new IgniteInternalException("Failed to create directory for partitions storage: " + e.getMessage(), e);
        }

        return partitionsStore;
    }

    /**
     * Starts an {@code amount} number of nodes (with sequential indices starting from 0).
     */
    private List<IgniteImpl> startNodes(int amount) {
        boolean initNeeded = CLUSTER_NODES_NAMES.isEmpty();

        List<CompletableFuture<Ignite>> futures = IntStream.range(0, amount)
                .mapToObj(i -> startNodeAsync(i, null))
                .collect(toList());

        if (initNeeded) {
            String nodeName = CLUSTER_NODES_NAMES.get(0);

            InitParameters initParameters = InitParameters.builder()
                    .destinationNodeName(nodeName)
                    .metaStorageNodeNames(List.of(nodeName))
                    .clusterName("cluster")
                    .build();
            TestIgnitionManager.init(initParameters);
        }

        return futures.stream()
                .map(future -> {
                    assertThat(future, willCompleteSuccessfully());

                    return (IgniteImpl) future.join();
                })
                .collect(toList());
    }

    /**
     * Restarts empty node.
     */
    @Test
    public void emptyNodeTest() {
        IgniteImpl ignite = startNode(0);

        int nodePort = ignite.nodeConfiguration().getConfiguration(NetworkConfiguration.KEY).port().value();

        assertEquals(DEFAULT_NODE_PORT, nodePort);

        stopNode(0);

        ignite = startNode(0);

        nodePort = ignite.nodeConfiguration().getConfiguration(NetworkConfiguration.KEY).port().value();

        assertEquals(DEFAULT_NODE_PORT, nodePort);
    }

    /**
     * Check correctness of return results after node restart.
     * Scenario:
     * <ol>
     *     <li>Start two nodes and fill the data.</li>
     *     <li>Create index.</li>
     *     <li>Check explain contain index scan.</li>
     *     <li>Check return results.</li>
     *     <li>Restart one node.</li>
     *     <li>Run query and compare results.</li>
     * </ol>
     */
    @Test
    public void testQueryCorrectnessAfterNodeRestart() {
        IgniteImpl ignite1 = startNode(0);

        createTableWithoutData(ignite1, TABLE_NAME, 2, 1);

        IgniteImpl ignite2 = startNode(1);

        String sql = "SELECT id FROM " + TABLE_NAME + " WHERE id > 0 ORDER BY id";

        int intRes;

        IgniteSql sql1 = ignite1.sql();
        IgniteSql sql2 = ignite2.sql();

        createTableWithData(List.of(ignite1), TABLE_NAME, 2, 1);

        sql1.execute(null, "CREATE INDEX idx1 ON " + TABLE_NAME + "(id)");

        ResultSet<SqlRow> plan = sql1.execute(null, "EXPLAIN PLAN FOR " + sql);

        String planStr = plan.next().stringValue(0);

        assertTrue(planStr.contains("IndexScan"));

        ResultSet<SqlRow> res1 = sql1.execute(null, sql);

        ResultSet<SqlRow> res2 = sql2.execute(null, sql);

        intRes = res1.next().intValue(0);

        assertEquals(intRes, res2.next().intValue(0));

        res1.close();

        res2.close();

        stopNode(0);

        ignite1 = startNode(0);

        sql1 = ignite1.sql();

        ResultSet<SqlRow> res3 = sql1.execute(null, sql);

        assertEquals(intRes, res3.next().intValue(0));
    }

    /**
     * Restarts a node with changing configuration.
     */
    @Test
    public void changeConfigurationOnStartTest() {
        IgniteImpl ignite = startNode(0);

        int nodePort = ignite.nodeConfiguration().getConfiguration(NetworkConfiguration.KEY).port().value();

        assertEquals(DEFAULT_NODE_PORT, nodePort);

        stopNode(0);

        int newPort = 3322;

        String updateCfg = "network.port=" + newPort;

        ignite = startNode(0, updateCfg);

        nodePort = ignite.nodeConfiguration().getConfiguration(NetworkConfiguration.KEY).port().value();

        assertEquals(newPort, nodePort);
    }

    /**
     * Tests that a new node's attributes configuration is propagated after node restart.
     */
    @Test
    public void changeNodeAttributesConfigurationOnStartTest() {
        IgniteImpl ignite = startNode(0);

        Map<String, String> attributes = new HashMap<>();

        NodeAttributesConfiguration attributesConfiguration = ignite.nodeConfiguration().getConfiguration(NodeAttributesConfiguration.KEY);

        attributesConfiguration.nodeAttributes().value().namedListKeys().forEach(
                key -> attributes.put(key, attributesConfiguration.nodeAttributes().get(key).attribute().value())
        );

        assertEquals(Collections.emptyMap(), attributes);

        stopNode(0);

        String newAttributesCfg = "{\n"
                + "      region.attribute = \"US\"\n"
                + "      storage.attribute = \"SSD\"\n"
                + "}";

        Map<String, String> newAttributesMap = Map.of("region", "US", "storage", "SSD");

        String updateCfg = "nodeAttributes.nodeAttributes=" + newAttributesCfg;

        ignite = startNode(0, updateCfg);

        NodeAttributesConfiguration newAttributesConfiguration =
                ignite.nodeConfiguration().getConfiguration(NodeAttributesConfiguration.KEY);

        Map<String, String> newAttributes = new HashMap<>();

        newAttributesConfiguration.nodeAttributes().value().namedListKeys().forEach(
                key -> newAttributes.put(key, newAttributesConfiguration.nodeAttributes().get(key).attribute().value())
        );

        assertEquals(newAttributesMap, newAttributes);
    }

    /**
     * Restarts the node which stores some data.
     */
    @Test
    public void nodeWithDataTest() {
        IgniteImpl ignite = startNode(0);

        createTableWithData(List.of(ignite), TABLE_NAME, 1);

        stopNode(0);

        ignite = startNode(0);

        checkTableWithData(ignite, TABLE_NAME);
    }

    @Test
    public void testNodeSeesItselfInLocalLogicalTopology() {
        List<IgniteImpl> nodes = startNodes(3);

        // Here we check that node sees itself in local logical topology.
        nodes.forEach(node -> assertTrue(node.logicalTopologyService().localLogicalTopology().nodes().stream().map(LogicalNode::id)
                .collect(toSet()).contains(node.id())));

        // Actually we have stronger guarantees because of awaiting all nodes to start inside startNodes.
        // On one node (cmg leader) we will see all three nodes in local logical topology.
        // On the node that started second we will see at least two nodes.
        // On the third node we will see all three nodes.
        // All in all that means that in total we will see at least (3 + 2 + 3) nodes.
        Integer sumOfLogicalTopologyProjectionSizes =
                nodes.stream().map(node -> node.logicalTopologyService().localLogicalTopology().nodes().size())
                        .reduce(0, Integer::sum);

        assertTrue(sumOfLogicalTopologyProjectionSizes >= 3 + 2 + 3);
    }

    /**
     * Restarts the node which stores some data.
     */
    @ParameterizedTest
    @ValueSource(booleans = {true, false})
    public void metastorageRecoveryTest(boolean useSnapshot) throws InterruptedException {
        List<IgniteImpl> nodes = startNodes(2);
        IgniteImpl main = nodes.get(0);

        createTableWithData(List.of(main), TABLE_NAME, 1);

        stopNode(1);

        MetaStorageManager metaStorageManager = main.metaStorageManager();

        CompletableFuture[] futs = new CompletableFuture[10];

        for (int i = 0; i < 10; i++) {
            // Put some data to the MetaStorage so that there would be new entries to apply to the restarting node.
            ByteArray key = ByteArray.fromString("some-test-key-" + i);
            futs[i] = metaStorageManager.put(key, new byte[]{(byte) i});
        }

        assertThat(CompletableFuture.allOf(futs), willSucceedFast());

        if (useSnapshot) {
            forceSnapshotUsageOnRestart(main);
        }

        IgniteImpl second = startNode(1);

        checkTableWithData(second, TABLE_NAME);

        MetaStorageManager restartedMs = second.metaStorageManager();
        for (int i = 0; i < 10; i++) {
            ByteArray key = ByteArray.fromString("some-test-key-" + i);

            byte[] value = restartedMs.getLocally(key, 100).value();

            assertEquals(1, value.length);
            assertEquals((byte) i, value[0]);
        }
    }

    /**
     * Checks that logical topology version is maintained after nodes restart.
     */
    @Test
    public void logicalTopologyVersionMaintainedTest() {
        IgniteImpl main = startNodes(3).get(0);

        stopNode(1);
        IgniteImpl restarted = startNode(1);

        stopNode(2);
        IgniteImpl secondRestarted = startNode(2);

        long mainVersion = main.logicalTopologyService().localLogicalTopology().version();
        long restartedVersion = restarted.logicalTopologyService().localLogicalTopology().version();
        long secondRestartedVersion = secondRestarted.logicalTopologyService().localLogicalTopology().version();

        assertEquals(mainVersion, restartedVersion);
        assertEquals(mainVersion, secondRestartedVersion);
    }

    private static void forceSnapshotUsageOnRestart(IgniteImpl main) throws InterruptedException {
        // Force log truncation, so that restarting node would request a snapshot.
        JraftServerImpl server = (JraftServerImpl) main.raftManager().server();
        List<Peer> peers = server.localPeers(MetastorageGroupId.INSTANCE);

        Peer learnerPeer = peers.stream().filter(peer -> peer.idx() == 0).findFirst().orElseThrow(
                () -> new IllegalStateException(String.format("No leader peer"))
        );

        var nodeId = new RaftNodeId(MetastorageGroupId.INSTANCE, learnerPeer);
        RaftGroupService raftGroupService = server.raftGroupService(nodeId);

        for (int i = 0; i < 2; i++) {
            // Log must be truncated twice.
            CountDownLatch snapshotLatch = new CountDownLatch(1);
            AtomicReference<Status> snapshotStatus = new AtomicReference<>();

            raftGroupService.getRaftNode().snapshot(status -> {
                snapshotStatus.set(status);
                snapshotLatch.countDown();
            });

            assertTrue(snapshotLatch.await(10, TimeUnit.SECONDS), "Snapshot was not finished in time");
            assertTrue(snapshotStatus.get().isOk(), "Snapshot failed: " + snapshotStatus.get());
        }
    }

    /**
     * Restarts the node which stores some data.
     */
    @Test
    public void nodeWithDataAndIndexRebuildTest() {
        IgniteImpl ignite = startNode(0);

        int partitions = 20;

        createTableWithData(List.of(ignite), TABLE_NAME, 1, partitions);

        TableViewInternal table = unwrapTableViewInternal(ignite.tables().table(TABLE_NAME));

        InternalTableImpl internalTable = (InternalTableImpl) table.internalTable();

        CompletableFuture[] flushFuts = new CompletableFuture[partitions];

        for (int i = 0; i < partitions; i++) {
            int finalI = i;
            // Flush data on disk, so that we will have a snapshot to read on restart.
            flushFuts[i] = bypassingThreadAssertionsAsync(() -> internalTable.storage().getMvPartition(finalI).flush());
        }

        assertThat(CompletableFuture.allOf(flushFuts), willCompleteSuccessfully());

        // Add more data, so that on restart there will be a index rebuilding operation.
        for (int i = 0; i < 100; i++) {
            ignite.sql().execute(null, "INSERT INTO " + TABLE_NAME + "(id, name) VALUES (?, ?)",
                    i + 500, VALUE_PRODUCER.apply(i + 500));
        }

        stopNode(0);

        ignite = startNode(0);

        checkTableWithData(ignite, TABLE_NAME);

        TableViewInternal tableAfterRestart = unwrapTableViewInternal(ignite.tables().table(TABLE_NAME));

        // Check data that was added after flush.
        bypassingThreadAssertions(() -> {
            for (int i = 0; i < 100; i++) {
                Tuple row = tableAfterRestart.keyValueView().get(null, Tuple.create().set("id", i + 500));

                Objects.requireNonNull(row, "row");

                assertEquals(VALUE_PRODUCER.apply(i + 500), row.stringValue("name"));
            }
        });
    }

    /**
     * Starts two nodes and checks that the data are storing through restarts. Nodes restart in the same order when they started at first.
     */
    @Test
    public void testTwoNodesRestartDirect() {
        twoNodesRestart(true);
    }

    /**
     * Starts two nodes and checks that the data are storing through restarts. Nodes restart in reverse order when they started at first.
     */
    @Test
    public void testTwoNodesRestartReverse() {
        twoNodesRestart(false);
    }

    /**
     * Starts two nodes and checks that the data are storing through restarts.
     *
     * @param directOrder When the parameter is true, nodes restart in direct order, otherwise they restart in reverse order.
     */
    private void twoNodesRestart(boolean directOrder) {
        List<IgniteImpl> nodes = startNodes(2);

        createTableWithData(nodes, TABLE_NAME, 2);
        createTableWithData(nodes, TABLE_NAME_2, 2);

        stopNode(0);
        stopNode(1);

        Ignite ignite;

        if (directOrder) {
            startNode(0);
            ignite = startNode(1);
        } else {
            // Since the first node is the CMG leader, the second node can't be started synchronously (it won't be able to join the cluster
            // and the future will never resolve).
            CompletableFuture<Ignite> future = startNodeAsync(1, null);

            startNode(0);

            assertThat(future, willCompleteSuccessfully());

            ignite = future.join();
        }

        checkTableWithData(ignite, TABLE_NAME);
        checkTableWithData(ignite, TABLE_NAME_2);
    }

    /**
     * Check that the table with given name is present in TableManager.
     *
     * @param tableManager Table manager.
     * @param tableName Table name.
     */
    private void assertTablePresent(TableManager tableManager, String tableName) {
        Collection<TableImpl> tables = tableManager.startedTables().values();

        boolean isPresent = false;

        for (TableImpl table : tables) {
            if (table.name().equals(tableName)) {
                isPresent = true;

                break;
            }
        }

        assertTrue(isPresent, "tableName=" + tableName + ", tables=" + tables);
    }

    /**
     * Checks that one node in a cluster of 2 nodes is able to restart and recover a table that was created when this node was absent. Also
     * checks that the table created before node stop, is not available when majority if lost.
     */
    @Test
    @Disabled("https://issues.apache.org/jira/browse/IGNITE-20137")
    public void testOneNodeRestartWithGap() {
        IgniteImpl ignite = startNode(0);

        startNode(1);

        createTableWithData(List.of(ignite), TABLE_NAME, 2);

        stopNode(1);

        Table table = ignite.tables().table(TABLE_NAME);

        assertNotNull(table);

        assertThrows(TransactionException.class, () -> table.keyValueView().get(null, Tuple.create().set("id", 0)));

        createTableWithoutData(ignite, TABLE_NAME_2, 1, 1);

        IgniteImpl ignite1 = startNode(1);

        TableManager tableManager = (TableManager) ignite1.tables();

        assertNotNull(tableManager);

        assertTablePresent(tableManager, TABLE_NAME.toUpperCase());
        assertTablePresent(tableManager, TABLE_NAME_2.toUpperCase());
    }

    /**
     * Checks that the table created in cluster of 2 nodes, is recovered on a node after restart of this node.
     */
    @Test
    public void testRecoveryOnOneNode() {
        IgniteImpl ignite = startNode(0);

        IgniteImpl node = startNode(1);

        createTableWithData(List.of(ignite), TABLE_NAME, 2, 1);

        stopNode(1);

        node = startNode(1);

        TableManager tableManager = unwrapTableManager(node.tables());

        assertNotNull(tableManager);

        assertTablePresent(tableManager, TABLE_NAME.toUpperCase());
    }

    /**
     * Checks that a cluster is able to restart when some changes were made in configuration.
     */
    @Test
    public void testRestartDiffConfig() {
        List<IgniteImpl> ignites = startNodes(2);

        createTableWithData(ignites, TABLE_NAME, 2);
        createTableWithData(ignites, TABLE_NAME_2, 2);

        stopNode(0);
        stopNode(1);

        startNode(0);

        @Language("HOCON") String cfgString = IgniteStringFormatter.format(NODE_BOOTSTRAP_CFG,
                DEFAULT_NODE_PORT + 11,
                "[\"localhost:" + DEFAULT_NODE_PORT + "\"]",
                DEFAULT_CLIENT_PORT + 11,
                DEFAULT_HTTP_PORT + 11,
                DEFAULT_HTTPS_PORT + 11,
                "{}"
        );

        IgniteImpl node1 = startNode(1, cfgString);

        TableManager tableManager = unwrapTableManager(node1.tables());

        assertTablePresent(tableManager, TABLE_NAME.toUpperCase());
    }

    /**
     * The test for node restart when there is a gap between the node local configuration and distributed configuration.
     */
    @Test
    public void testCfgGapWithoutData() {
        List<IgniteImpl> nodes = startNodes(3);

        createTableWithData(nodes, TABLE_NAME, nodes.size());

        log.info("Stopping the node.");

        stopNode(nodes.size() - 1);

        nodes.set(nodes.size() - 1, null);

        createTableWithData(nodes, TABLE_NAME_2, nodes.size());
        createTableWithData(nodes, TABLE_NAME_2 + "0", nodes.size());

        log.info("Starting the node.");

        IgniteImpl node = startNode(nodes.size() - 1, null);

        log.info("After starting the node.");

        TableManager tableManager = unwrapTableManager(node.tables());

        assertTablePresent(tableManager, TABLE_NAME.toUpperCase());
        assertTablePresent(tableManager, TABLE_NAME_2.toUpperCase());
    }

    /**
     * The test for node restart when there is a gap between the node local configuration and distributed configuration, and metastorage
     * group stops for some time while restarting node is being recovered. The recovery process should continue and eventually succeed after
     * metastorage group starts again.
     */
    @Test
    @Disabled("https://issues.apache.org/jira/browse/IGNITE-18919")
    public void testMetastorageStop() throws NodeStoppingException {
        int cfgGap = 4;

        List<IgniteImpl> nodes = startNodes(3);

        log.info("Stopping the node.");

        stopNode(nodes.size() - 1);

        nodes.set(nodes.size() - 1, null);

        for (int i = 0; i < cfgGap; i++) {
            createTableWithData(nodes, "t" + i, nodes.size(), 1);
        }

        log.info("Starting the node.");

        PartialNode partialNode = startPartialNode(
                nodes.size() - 1,
                configurationString(nodes.size() - 1)
        // TODO IGNITE-18919 here the revision callback was removed, because meta storage recovery process was changed.
        );

        TableManager tableManager = findComponent(partialNode.startedComponents(), TableManager.class);

        for (int i = 0; i < cfgGap; i++) {
            assertTablePresent(tableManager, "T" + i);
        }
    }

    /**
     * The test for node restart when there is a gap between the node local configuration and distributed configuration.
     */
    @Test
    @Disabled("https://issues.apache.org/jira/browse/IGNITE-20996")
    public void testCfgGap() {
        List<IgniteImpl> nodes = startNodes(4);

        createTableWithData(nodes, "t1", nodes.size());

        log.info("Stopping the node.");

        stopNode(nodes.size() - 1);

        nodes.set(nodes.size() - 1, null);

        checkTableWithData(nodes.get(0), "t1");

        createTableWithData(nodes, "t2", nodes.size());

        log.info("Starting the node.");

        IgniteImpl newNode = startNode(nodes.size() - 1);

        checkTableWithData(nodes.get(0), "t1");
        checkTableWithData(nodes.get(0), "t2");

        checkTableWithData(newNode, "t1");
        checkTableWithData(newNode, "t2");
    }

    /**
     * The test for updating cluster configuration with the default value.
     * Check that new nodes will be able to synchronize the local cluster configuration.
     */
    @Test
    public void updateClusterCfgWithDefaultValue() {
        IgniteImpl ignite = startNode(0);

        GcConfiguration gcConfiguration = ignite.clusterConfiguration()
                .getConfiguration(GcConfiguration.KEY);
        int defaultValue = gcConfiguration.batchSize().value();
        CompletableFuture<Void> update = gcConfiguration.batchSize().update(defaultValue);
        assertThat(update, willCompleteSuccessfully());

        stopNode(0);

        startNodes(3);
    }

    @Test
    public void destroyObsoleteStoragesOnRestart() throws InterruptedException {
        int nodesCount = 3;
        List<IgniteImpl> nodes = startNodes(nodesCount);

        int partitions = nodesCount;
        int replicas = nodesCount;
        createTableWithData(nodes, TABLE_NAME, replicas, partitions);

        int restartedNodeIndex = nodesCount - 1;

        WatchListenerInhibitor inhibitor = WatchListenerInhibitor.metastorageEventsInhibitor(nodes.get(restartedNodeIndex));

        inhibitor.startInhibit();

        // Change the zone - one replica per partition.
        alterZone(nodes.get(0).catalogManager(), String.format("ZONE_%s", TABLE_NAME.toUpperCase()), 1);

        stopNode(restartedNodeIndex);

        inhibitor.stopInhibit();

        IgniteImpl restartedNode = startNode(restartedNodeIndex);

        TableImpl table = unwrapTableImpl(restartedNode.tables().table(TABLE_NAME));

        assertTrue(waitForCondition(() -> {
            // Check that only storage for 1 partition left on the restarted node.
            return IntStream.range(0, partitions)
                    .mapToObj(i -> table.internalTable().storage().getMvPartition(i))
                    .filter(Objects::nonNull)
                    .count() == 1;
        }, 10_000));
    }

    @Test
    public void testCorrectPartitionRecoveryOnSnapshot() throws InterruptedException {
        int nodesCount = 3;
        List<IgniteImpl> nodes = startNodes(nodesCount);

        int partitions = nodesCount;
        int replicas = nodesCount;
        createTableWithData(nodes, TABLE_NAME, replicas, partitions);

        int restartedNodeIndex = nodesCount - 1;

        WatchListenerInhibitor inhibitor = WatchListenerInhibitor.metastorageEventsInhibitor(nodes.get(restartedNodeIndex));

        inhibitor.startInhibit();

        String zoneName = String.format("ZONE_%s", TABLE_NAME.toUpperCase());

        alterZone(nodes.get(0).catalogManager(), zoneName, 1);

        int zoneId = getZoneIdStrict(nodes.get(0).catalogManager(), zoneName, nodes.get(0).clock().nowLong());

        stopNode(restartedNodeIndex);

        inhibitor.stopInhibit();

        forceSnapshotUsageOnRestart(nodes.get(0));

        IgniteImpl restartedNode = startNode(restartedNodeIndex);

        TableImpl table = unwrapTableImpl(restartedNode.tables().table(TABLE_NAME));

        long recoveryRevision = restartedNode.metaStorageManager().recoveryFinishedFuture().join();

        PeersAndLearners configuration = PeersAndLearners.fromConsistentIds(nodes.stream().map(IgniteImpl::name)
                .collect(toSet()), Set.of());

        for (int p = 0; p < partitions; p++) {
            ZonePartitionId zonePartitionId = new ZonePartitionId(zoneId, p);

            Entry e = restartedNode.metaStorageManager().getLocally(stablePartAssignmentsKey(zonePartitionId), recoveryRevision);

            Set<Assignment> assignment = Assignments.fromBytes(e.value()).nodes();

            boolean shouldBe = assignment.stream().anyMatch(n -> n.consistentId().equals(restartedNode.name()));

            Peer peer = configuration.peer(restartedNode.name());

            boolean isStarted = restartedNode.raftManager().isStarted(new RaftNodeId(new TablePartitionId(table.tableId(), p), peer));

            assertEquals(shouldBe, isStarted);
        }
    }

    /**
     * Checks that after create table call there is the same value of stable assignments in every node's meta storage, and it was
     * changed only once.
     *
     * @param populateStableAssignmentsBeforeTableCreation Whether to populate stable assignments before table creation.
     * @param restart Whether to restart one of the nodes while creating the table.
     * @throws InterruptedException If interrupted.
     */
    @ParameterizedTest
    @CsvSource({
            "true,true",
            "true,false",
            "false,true",
            "false,false"
    })
    @Disabled("https://issues.apache.org/jira/browse/IGNITE-22251")
    public void createTableCallOnMultipleNodesTest(boolean populateStableAssignmentsBeforeTableCreation, boolean restart)
            throws InterruptedException {
        int nodesCount = 3;

        var nodes = startNodes(3);

        var node = nodes.get(0);

        Map<Integer, AtomicInteger> stableAssignmentsChangeCounters = new ConcurrentHashMap<>();
        Map<Integer, AtomicBoolean> lateChangeFlag = new ConcurrentHashMap<>();

        // Prefix that will be updated after the table creation.
        String testPrefix = "testPrefix";

        for (int i = 0; i < nodesCount; i++) {
            stableAssignmentsChangeCounters.put(i, new AtomicInteger());
            lateChangeFlag.put(i, new AtomicBoolean());

            final int fi = i;
            createWatchListener(
                    nodes.get(i).metaStorageManager(),
                    STABLE_ASSIGNMENTS_PREFIX,
                    e -> stableAssignmentsChangeCounters.get(fi).incrementAndGet()
            );

            createWatchListener(
                    nodes.get(i).metaStorageManager(),
                    testPrefix,
                    e -> lateChangeFlag.get(fi).set(true)
            );
        }

        // Assume that the zone id will always be 7 for the test table. There is an assertion below to check this is true.
        int zoneId = 7;

        var partId = new ZonePartitionId(zoneId, 0);

        // Populate the stable assignments before calling table create, if needed.
        if (populateStableAssignmentsBeforeTableCreation) {
            node.metaStorageManager().put(stablePartAssignmentsKey(partId), Assignments.toBytes(Set.of(Assignment.forPeer(node.name()))));

            waitForCondition(() -> lateChangeFlag.values().stream().allMatch(AtomicBoolean::get), 5_000);

            lateChangeFlag.values().forEach(v -> v.set(false));
        }

        String zoneName = "TEST_ZONE";

        if (restart) {
            stopNode(nodesCount - 2);
        }

        IgniteSql sql = node.sql();

        sql.execute(null, String.format("CREATE ZONE IF NOT EXISTS %s WITH REPLICAS=%d, PARTITIONS=%d, STORAGE_PROFILES='%s'",
                zoneName, nodesCount, 1, DEFAULT_STORAGE_PROFILE));

        sql.execute(null, "CREATE TABLE " + TABLE_NAME
                + "(id INT PRIMARY KEY, name VARCHAR) WITH PRIMARY_ZONE='" + zoneName + "';");

        assertEquals(zoneId, zoneId(node, zoneName));

        node.metaStorageManager().put(new ByteArray(testPrefix.getBytes(StandardCharsets.UTF_8)), new byte[0]);

        if (restart) {
            IgniteImpl restartedNode = startNode(nodesCount - 2);
            nodes.set(nodesCount - 2, restartedNode);
        }

        // Waiting for late prefix on all nodes.
        waitForCondition(() -> lateChangeFlag.values().stream().allMatch(AtomicBoolean::get), 5_000);

        var assignmentsKey = stablePartAssignmentsKey(partId).bytes();

        Set<Assignment> expectedAssignments = getAssignmentsFromMetaStorage(node.metaStorageManager(), assignmentsKey);

        // Checking that the stable assignments are same and were changed only once on every node.
        for (int i = 0; i < nodesCount; i++) {
            if (!restart) {
                // TODO IGNITE-21194 return this check
                assertEquals(1, stableAssignmentsChangeCounters.get(i).get(), "node index=" + i);
            }

            assertEquals(
                    expectedAssignments,
                    getAssignmentsFromMetaStorage(nodes.get(i).metaStorageManager(), assignmentsKey),
                    "node index=" + i
            );
        }
    }

    private void createWatchListener(MetaStorageManager metaStorageManager, String prefix, Consumer<WatchEvent> listener) {
        metaStorageManager.registerPrefixWatch(
                new ByteArray(prefix.getBytes(StandardCharsets.UTF_8)),
                new WatchListener() {
                    @Override
                    public CompletableFuture<Void> onUpdate(WatchEvent event) {
                        listener.accept(event);

                        return nullCompletedFuture();
                    }

                    @Override
                    public void onError(Throwable e) {
                        log.error("Error in test watch listener", e);
                    }
                }
        );
    }

    /**
     * Creates the table on a cluster of 3 nodes, delays the table start processing, stops 2 nodes before the assignments are applied
     * to meta storage. The remaining node is hanging, so it doesn't write the updates to meta storage as well. Then the stopped nodes
     * are restarted, and receive different value of data nodes from distribution zones manager. We check that the calculated assignments
     * for the table are eventually equal on every node's local meta storages, and they are equal to expected - to the assignments of
     * the first node that is able to initialize them during the table start.
     *
     * @param nodeThatWrittenAssignments The index of the restarted node the has written the calculated assignments successfully.
     * @param nodeThatPicksUpAssignments The index of the restarted node that picks up assignments from meta storage.
     * @throws Exception If failed.
     */
    @ParameterizedTest
    @CsvSource({
            "1,2",
            "2,1"
    })
    @Disabled("https://issues.apache.org/jira/browse/IGNITE-22251")
    public void tableRecoveryOnMultipleRestartingNodes(int nodeThatWrittenAssignments, int nodeThatPicksUpAssignments) throws Exception {
        var node0 = startNode(0);

        int idx1 = 1;
        int idx2 = 2;

        var node1 = startPartialNode(idx1, configurationString(idx1));
        var node2 = startPartialNode(idx2, configurationString(idx2));

        String tableName = "TEST";
        String zoneName = "ZONE_TEST";

        // Assume that the zone id will always be 7 for the test table. There is an assertion below to check this is true.
        int zoneId = 7;

        var assignmentsKey = stablePartAssignmentsKey(new ZonePartitionId(zoneId, 0));

        var metaStorageInterceptorFut = new CompletableFuture<>();
        var metaStorageInterceptorInnerFut = new CompletableFuture<>();

        metaStorageInvokeInterceptorByNode.put(nodeThatPicksUpAssignments,
                (cond, success, failure) -> {
                    if (checkMetaStorageInvoke(success, assignmentsKey)) {
                        metaStorageInterceptorInnerFut.complete(null);

                        metaStorageInterceptorFut.join();
                    }

                    return null;
                }
        );

        MetaStorageManager msManager1 = findComponent(node1.startedComponents(), MetaStorageManager.class);
        MetaStorageManager msManager2 = findComponent(node2.startedComponents(), MetaStorageManager.class);

        WatchListenerInhibitor nodeInhibitor0 = WatchListenerInhibitor.metastorageEventsInhibitor(node0.metaStorageManager());
        WatchListenerInhibitor nodeInhibitor1 = WatchListenerInhibitor.metastorageEventsInhibitor(msManager1);
        WatchListenerInhibitor nodeInhibitor2 = WatchListenerInhibitor.metastorageEventsInhibitor(msManager2);

        // Create table, all nodes are lagging.
        IgniteSql sql = node0.sql();

        sql.execute(null, String.format("CREATE ZONE IF NOT EXISTS %s WITH REPLICAS=%d, PARTITIONS=%d, STORAGE_PROFILES='%s'",
                zoneName, 2, 1, DEFAULT_STORAGE_PROFILE));

        nodeInhibitor0.startInhibit();
        nodeInhibitor1.startInhibit();
        nodeInhibitor2.startInhibit();

        sql.executeAsync(null, "CREATE TABLE " + tableName
                + "(id INT PRIMARY KEY, name VARCHAR) WITH PRIMARY_ZONE='" + zoneName + "';");

        // Stopping 2 of 3 nodes.
        node1.stop();
        node2.stop();

        Set<String> dataNodesOnNode1 = Set.of(node0.name(), node1.name());
        Set<String> dataNodesOnNode2 = Set.of(node1.name(), node2.name());

        dataNodesMockByNode.put(idx1, () -> completedFuture(dataNodesOnNode1));
        dataNodesMockByNode.put(idx2, () -> completedFuture(dataNodesOnNode2));

        AtomicReference<PartialNode> nodeWnRef = new AtomicReference<>();
        AtomicReference<PartialNode> nodePnRef = new AtomicReference<>();

        // Restarting 2 nodes.
        var nodePnFut = runAsync(() ->
                nodePnRef.set(startPartialNode(nodeThatPicksUpAssignments, configurationString(nodeThatPicksUpAssignments))));

        assertThat(metaStorageInterceptorInnerFut, willCompleteSuccessfully());

        var nodeWnFut = runAsync(() ->
                nodeWnRef.set(startPartialNode(nodeThatWrittenAssignments, configurationString(nodeThatWrittenAssignments))));

        assertThat(nodeWnFut, willCompleteSuccessfully());

        var msManagerRestartedW = findComponent(nodeWnRef.get().startedComponents(), MetaStorageManager.class);
        waitForValueInLocalMs(msManagerRestartedW, assignmentsKey);

        metaStorageInterceptorFut.complete(null);

        assertThat(nodePnFut, willCompleteSuccessfully());

        var msManagerRestartedP = findComponent(nodePnRef.get().startedComponents(), MetaStorageManager.class);

        waitForValueInLocalMs(msManagerRestartedP, assignmentsKey);

        // Node 0 stops hanging.
        nodeInhibitor0.stopInhibit();
        waitForValueInLocalMs(node0.metaStorageManager(), assignmentsKey);

        assertEquals(zoneId, zoneId(node0, zoneName));

        Set<Assignment> expectedAssignments = dataNodesMockByNode.get(nodeThatWrittenAssignments).get().join()
                .stream().map(Assignment::forPeer).collect(toSet());

        checkAssignmentsInMetaStorage(node0.metaStorageManager(), assignmentsKey.bytes(), expectedAssignments);
        checkAssignmentsInMetaStorage(msManagerRestartedW, assignmentsKey.bytes(), expectedAssignments);
        checkAssignmentsInMetaStorage(msManagerRestartedP, assignmentsKey.bytes(), expectedAssignments);
    }

    @Test
    public void testSequentialAsyncTableCreationThenAlterZoneThenRestartOnMsSnapshot() throws InterruptedException {
        IgniteImpl node0 = startNode(0);
        IgniteImpl node1 = startNode(1);

        String tableName = "TEST";
        String zoneName = "ZONE_TEST";

        node0.sql().execute(null,
                String.format("CREATE ZONE IF NOT EXISTS %s WITH REPLICAS=%d, PARTITIONS=%d, STORAGE_PROFILES='%s'",
                        zoneName, 2, 1, DEFAULT_STORAGE_PROFILE));

        int catalogVersionBeforeTable = node0.catalogManager().latestCatalogVersion();

        WatchListenerInhibitor nodeInhibitor0 = WatchListenerInhibitor.metastorageEventsInhibitor(node0);
        WatchListenerInhibitor nodeInhibitor1 = WatchListenerInhibitor.metastorageEventsInhibitor(node1);

        nodeInhibitor0.startInhibit();
        nodeInhibitor1.startInhibit();

<<<<<<< HEAD
        int zoneId = zoneId(node0, zoneName);

        var assignmentsKey = stablePartAssignmentsKey(new ZonePartitionId(zoneId, 0));

        var tableFut = createTableInCatalog(node0.catalogManager(), tableName, zoneName);
=======
        CompletableFuture<?> createTableInCatalogFuture = createTableInCatalog(node0.catalogManager(), tableName, zoneName);
>>>>>>> 20f1e002

        stopNode(1);

        CompletableFuture<?> alterZoneInCatalogFuture = alterZoneInCatalogAsync(node0.catalogManager(), zoneName, 1);

        // Wait for the next catalog version: table creation.
        // The next catalog update (alter zone) can't be processed until the table creation is completed.
        assertTrue(waitForCondition(() -> {
            int ver = latestCatalogVersionInMs(node0.metaStorageManager());

            return ver == catalogVersionBeforeTable + 1;
        }, 10_000));

        // Double check that the version is exactly as expected, if it's not, the synchronous sequential catalog update processing may be
        // broken.
        assertEquals(catalogVersionBeforeTable + 1, latestCatalogVersionInMs(node0.metaStorageManager()));

        Thread.sleep(1000);

        forceSnapshotUsageOnRestart(node0);

        log.info("Restarting node 1.");

        node1 = startNode(1);

        ByteArray assignmentsKey = stablePartAssignmentsKey(new TablePartitionId(tableId(node1, tableName), 0));

        waitForValueInLocalMs(node1.metaStorageManager(), assignmentsKey);

        nodeInhibitor0.stopInhibit();

<<<<<<< HEAD
        assertThat(tableFut, willCompleteSuccessfully());
        assertThat(alterZoneFut, willCompleteSuccessfully());

        assertEquals(zoneId, zoneId(node0, zoneName));
=======
        assertThat(createTableInCatalogFuture, willCompleteSuccessfully());
        assertThat(alterZoneInCatalogFuture, willCompleteSuccessfully());
>>>>>>> 20f1e002

        waitForValueInLocalMs(node0.metaStorageManager(), assignmentsKey);

        IgniteImpl finalNode1 = node1;

        // Restart is followed by rebalance, because data nodes are recalculated after full table creation that is completed after restart.
        assertTrue(waitForCondition(() -> {
            Set<Assignment> assignments0 = getAssignmentsFromMetaStorage(node0.metaStorageManager(), assignmentsKey.bytes());
            Set<Assignment> assignments1 = getAssignmentsFromMetaStorage(finalNode1.metaStorageManager(), assignmentsKey.bytes());

            return assignments0.size() == 1 && assignments0.equals(assignments1);
        }, 10_000));
    }

    private int latestCatalogVersionInMs(MetaStorageManager metaStorageManager) {
        var e = metaStorageManager.getLocally(new ByteArray("catalog.version".getBytes(StandardCharsets.UTF_8)), 1000);

        if (e == null || e.empty()) {
            return -1;
        }

        return ByteUtils.bytesToInt(e.value());
    }

    private static CompletableFuture<?> createTableInCatalog(CatalogManager catalogManager, String tableName, String zoneName) {
        var tableColumn = ColumnParams.builder().name("id").type(INT32).build();

        TableHashPrimaryKey primaryKey = TableHashPrimaryKey.builder()
                .columns(List.of("id"))
                .build();

        var createTableCommand = CreateTableCommand.builder()
                .schemaName("PUBLIC")
                .tableName(tableName)
                .columns(List.of(tableColumn))
                .primaryKey(primaryKey)
                .zone(zoneName)
                .build();

        return catalogManager.execute(createTableCommand);
    }

    private static CompletableFuture<?> alterZoneInCatalogAsync(
            CatalogManager catalogManager,
            String zoneName,
            @Nullable Integer replicas
    ) {
        AlterZoneCommandBuilder builder = AlterZoneCommand.builder().zoneName(zoneName);

        builder.replicas(replicas);

        return catalogManager.execute(builder.build());
    }

    private void waitForValueInLocalMs(MetaStorageManager metaStorageManager, ByteArray key) throws InterruptedException {
        assertTrue(waitForCondition(() -> {
            var e = metaStorageManager.getLocally(key, metaStorageManager.appliedRevision());

            return !e.empty();
        }, 10_000));
    }

    private boolean checkMetaStorageInvoke(Collection<Operation> ops, ByteArray key) {
        var k = new String(key.bytes(), StandardCharsets.UTF_8);

        return ops.stream().anyMatch(op -> new String(op.key(), StandardCharsets.UTF_8).equals(k));
    }

    private void checkAssignmentsInMetaStorage(MetaStorageManager metaStorageManager, byte[] assignmentsKey, Set<Assignment> expected) {
        Set<Assignment> a = getAssignmentsFromMetaStorage(metaStorageManager, assignmentsKey);

        assertEquals(expected, a);
    }

    private Set<Assignment> getAssignmentsFromMetaStorage(MetaStorageManager metaStorageManager, byte[] assignmentsKey) {
        var e = metaStorageManager.getLocally(new ByteArray(assignmentsKey), metaStorageManager.appliedRevision());

        return e == null || e.tombstone() || e.empty()
                ? emptySet()
                : Assignments.fromBytes(e.value()).nodes();
    }

<<<<<<< HEAD
    private int zoneId(IgniteImpl node, String zoneName) {
        int zoneId = getZoneIdStrict(node.catalogManager(), zoneName.toUpperCase(), node.clock().nowLong());

        return zoneId;
=======
    private static int tableId(IgniteImpl node, String tableName) {
        return getTableIdStrict(node.catalogManager(), tableName, node.clock().nowLong());
>>>>>>> 20f1e002
    }

    /**
     * Checks the table exists and validates all data in it.
     *
     * @param ignite Ignite.
     * @param name Table name.
     */
    private static void checkTableWithData(Ignite ignite, String name) {
        Table table = ignite.tables().table(name);

        assertNotNull(table);

        for (int i = 0; i < 100; i++) {
            int fi = i;

            Awaitility.with()
                    .await()
                    .pollInterval(100, TimeUnit.MILLISECONDS)
                    .pollDelay(0, TimeUnit.MILLISECONDS)
                    .atMost(30, TimeUnit.SECONDS)
                    .until(() -> {
                        try {
                            Tuple row = table.keyValueView().get(null, Tuple.create().set("id", fi));

                            if (row == null) {
                                return false;
                            } else {
                                assertEquals(VALUE_PRODUCER.apply(fi), row.stringValue("name"));
                                return true;
                            }
                        } catch (TransactionException te) {
                            // There may be an exception if the primary replica node was stopped. We should wait for new primary to appear.
                            return false;
                        }
                    });
        }
    }

    /**
     * Creates a table and load data to it.
     *
     * @param nodes Ignite nodes.
     * @param name Table name.
     * @param replicas Replica factor.
     */
    private void createTableWithData(List<IgniteImpl> nodes, String name, int replicas) {
        createTableWithData(nodes, name, replicas, 2);
    }

    /**
     * Creates a table and load data to it.
     *
     * @param nodes Ignite nodes.
     * @param name Table name.
     * @param replicas Replica factor.
     * @param partitions Partitions count.
     */
    private void createTableWithData(List<IgniteImpl> nodes, String name, int replicas, int partitions) {
        IgniteSql sql = nodes.get(0).sql();

        sql.execute(null,
                String.format("CREATE ZONE IF NOT EXISTS ZONE_%s WITH REPLICAS=%d, PARTITIONS=%d, STORAGE_PROFILES='%s'",
                        name, replicas, partitions, DEFAULT_STORAGE_PROFILE));
        sql.execute(null, "CREATE TABLE IF NOT EXISTS " + name
                + "(id INT PRIMARY KEY, name VARCHAR) WITH PRIMARY_ZONE='ZONE_" + name.toUpperCase() + "';");

        for (int i = 0; i < 100; i++) {
            sql.execute(null, "INSERT INTO " + name + "(id, name) VALUES (?, ?)",
                    i, VALUE_PRODUCER.apply(i));
        }
    }

    /**
     * Creates a table.
     *
     * @param ignite Ignite.
     * @param name Table name.
     * @param replicas Replica factor.
     * @param partitions Partitions count.
     */
    private static Table createTableWithoutData(Ignite ignite, String name, int replicas, int partitions) {
        IgniteSql sql = ignite.sql();

        sql.execute(null,
                String.format("CREATE ZONE IF NOT EXISTS ZONE_%s WITH REPLICAS=%d, PARTITIONS=%d, STORAGE_PROFILES='%s'",
                        name, replicas, partitions, DEFAULT_STORAGE_PROFILE));
        sql.execute(null, "CREATE TABLE " + name
                + "(id INT PRIMARY KEY, name VARCHAR) WITH PRIMARY_ZONE='ZONE_" + name.toUpperCase() + "';");

        return ignite.tables().table(name);
    }

    private interface InvokeInterceptor {
        Boolean invoke(Condition condition, Collection<Operation> success, Collection<Operation> failure);
    }
}<|MERGE_RESOLUTION|>--- conflicted
+++ resolved
@@ -31,7 +31,6 @@
 import static org.apache.ignite.internal.distributionzones.rebalance.RebalanceUtil.STABLE_ASSIGNMENTS_PREFIX;
 import static org.apache.ignite.internal.distributionzones.rebalance.RebalanceUtil.stablePartAssignmentsKey;
 import static org.apache.ignite.internal.network.utils.ClusterServiceTestUtils.defaultSerializationRegistry;
-import static org.apache.ignite.internal.table.TableTestUtils.getTableIdStrict;
 import static org.apache.ignite.internal.testframework.IgniteTestUtils.bypassingThreadAssertions;
 import static org.apache.ignite.internal.testframework.IgniteTestUtils.bypassingThreadAssertionsAsync;
 import static org.apache.ignite.internal.testframework.IgniteTestUtils.runAsync;
@@ -1738,15 +1737,7 @@
         nodeInhibitor0.startInhibit();
         nodeInhibitor1.startInhibit();
 
-<<<<<<< HEAD
-        int zoneId = zoneId(node0, zoneName);
-
-        var assignmentsKey = stablePartAssignmentsKey(new ZonePartitionId(zoneId, 0));
-
-        var tableFut = createTableInCatalog(node0.catalogManager(), tableName, zoneName);
-=======
         CompletableFuture<?> createTableInCatalogFuture = createTableInCatalog(node0.catalogManager(), tableName, zoneName);
->>>>>>> 20f1e002
 
         stopNode(1);
 
@@ -1772,21 +1763,14 @@
 
         node1 = startNode(1);
 
-        ByteArray assignmentsKey = stablePartAssignmentsKey(new TablePartitionId(tableId(node1, tableName), 0));
+        ByteArray assignmentsKey = stablePartAssignmentsKey(new ZonePartitionId(zoneId(node0, zoneName), 0));
 
         waitForValueInLocalMs(node1.metaStorageManager(), assignmentsKey);
 
         nodeInhibitor0.stopInhibit();
 
-<<<<<<< HEAD
-        assertThat(tableFut, willCompleteSuccessfully());
-        assertThat(alterZoneFut, willCompleteSuccessfully());
-
-        assertEquals(zoneId, zoneId(node0, zoneName));
-=======
         assertThat(createTableInCatalogFuture, willCompleteSuccessfully());
         assertThat(alterZoneInCatalogFuture, willCompleteSuccessfully());
->>>>>>> 20f1e002
 
         waitForValueInLocalMs(node0.metaStorageManager(), assignmentsKey);
 
@@ -1869,15 +1853,10 @@
                 : Assignments.fromBytes(e.value()).nodes();
     }
 
-<<<<<<< HEAD
-    private int zoneId(IgniteImpl node, String zoneName) {
+    private static int zoneId(IgniteImpl node, String zoneName) {
         int zoneId = getZoneIdStrict(node.catalogManager(), zoneName.toUpperCase(), node.clock().nowLong());
 
         return zoneId;
-=======
-    private static int tableId(IgniteImpl node, String tableName) {
-        return getTableIdStrict(node.catalogManager(), tableName, node.clock().nowLong());
->>>>>>> 20f1e002
     }
 
     /**
