--- conflicted
+++ resolved
@@ -276,11 +276,8 @@
                 clusterSvc.topologyService(),
                 txManager,
                 dataStorageManager,
-<<<<<<< HEAD
-                metaStorageMgr
-=======
+                metaStorageMgr,
                 schemaManager
->>>>>>> 8e22afb9
         );
 
         // Preparing the result map.
