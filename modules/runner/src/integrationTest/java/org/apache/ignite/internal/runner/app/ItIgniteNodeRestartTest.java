--- conflicted
+++ resolved
@@ -74,10 +74,7 @@
 import org.apache.ignite.internal.configuration.storage.LocalFileConfigurationStorage;
 import org.apache.ignite.internal.configuration.testframework.ConfigurationExtension;
 import org.apache.ignite.internal.configuration.testframework.InjectConfiguration;
-<<<<<<< HEAD
 import org.apache.ignite.internal.distributionzones.DistributionZoneManager;
-=======
->>>>>>> 2ea18297
 import org.apache.ignite.internal.distributionzones.configuration.DistributionZonesConfiguration;
 import org.apache.ignite.internal.hlc.HybridClock;
 import org.apache.ignite.internal.hlc.HybridClockImpl;
@@ -348,7 +345,6 @@
 
         SchemaManager schemaManager = new SchemaManager(registry, tablesConfiguration, metaStorageMgr);
 
-<<<<<<< HEAD
         LogicalTopologyServiceImpl logicalTopologyService = new LogicalTopologyServiceImpl(logicalTopology, cmgManager);
 
         DistributionZoneManager distributionZoneManager = new DistributionZoneManager(
@@ -359,12 +355,6 @@
                 vault,
                 name
         );
-=======
-        DistributionZonesConfiguration distZonesCfg =
-                clusterCfgMgr.configurationRegistry().getConfiguration(DistributionZonesConfiguration.KEY);
-
-        SchemaManager schemaManager = new SchemaManager(registry, tblCfg, metaStorageMgr);
->>>>>>> 2ea18297
 
         TopologyAwareRaftGroupServiceFactory topologyAwareRaftGroupServiceFactory = new TopologyAwareRaftGroupServiceFactory(
                 clusterSvc,
@@ -376,12 +366,8 @@
         TableManager tableManager = new TableManager(
                 name,
                 registry,
-<<<<<<< HEAD
                 tablesConfiguration,
-=======
-                tblCfg,
-                distZonesCfg,
->>>>>>> 2ea18297
+                zonesConfiguration,
                 clusterSvc,
                 raftMgr,
                 replicaMgr,
