/*
 * Licensed to the Apache Software Foundation (ASF) under one or more
 * contributor license agreements. See the NOTICE file distributed with
 * this work for additional information regarding copyright ownership.
 * The ASF licenses this file to You under the Apache License, Version 2.0
 * (the "License"); you may not use this file except in compliance with
 * the License. You may obtain a copy of the License at
 *
 *      http://www.apache.org/licenses/LICENSE-2.0
 *
 * Unless required by applicable law or agreed to in writing, software
 * distributed under the License is distributed on an "AS IS" BASIS,
 * WITHOUT WARRANTIES OR CONDITIONS OF ANY KIND, either express or implied.
 * See the License for the specific language governing permissions and
 * limitations under the License.
 */

package org.apache.ignite.internal.runner.app;

import static java.util.Collections.emptySet;
import static java.util.concurrent.CompletableFuture.completedFuture;
import static java.util.stream.Collectors.toList;
import static java.util.stream.Collectors.toSet;
import static org.apache.ignite.internal.distributionzones.DistributionZonesTestUtil.alterZone;
import static org.apache.ignite.internal.distributionzones.rebalance.RebalanceUtil.STABLE_ASSIGNMENTS_PREFIX;
import static org.apache.ignite.internal.distributionzones.rebalance.RebalanceUtil.stablePartAssignmentsKey;
import static org.apache.ignite.internal.network.utils.ClusterServiceTestUtils.defaultSerializationRegistry;
import static org.apache.ignite.internal.testframework.IgniteTestUtils.runAsync;
import static org.apache.ignite.internal.testframework.IgniteTestUtils.testNodeName;
import static org.apache.ignite.internal.testframework.IgniteTestUtils.waitForCondition;
import static org.apache.ignite.internal.testframework.matchers.CompletableFutureMatcher.willCompleteSuccessfully;
import static org.apache.ignite.internal.testframework.matchers.CompletableFutureMatcher.willSucceedFast;
import static org.apache.ignite.internal.util.CompletableFutures.falseCompletedFuture;
import static org.apache.ignite.internal.util.CompletableFutures.nullCompletedFuture;
import static org.apache.ignite.internal.util.CompletableFutures.trueCompletedFuture;
import static org.apache.ignite.sql.ColumnType.INT32;
import static org.hamcrest.MatcherAssert.assertThat;
import static org.junit.jupiter.api.Assertions.assertEquals;
import static org.junit.jupiter.api.Assertions.assertNotNull;
import static org.junit.jupiter.api.Assertions.assertThrows;
import static org.junit.jupiter.api.Assertions.assertTrue;

import java.io.IOException;
import java.nio.charset.StandardCharsets;
import java.nio.file.Files;
import java.nio.file.Path;
import java.nio.file.Paths;
import java.util.ArrayList;
import java.util.Collection;
import java.util.Collections;
import java.util.HashMap;
import java.util.List;
import java.util.Map;
import java.util.Objects;
import java.util.ServiceLoader;
import java.util.Set;
import java.util.concurrent.CompletableFuture;
import java.util.concurrent.ConcurrentHashMap;
import java.util.concurrent.CountDownLatch;
import java.util.concurrent.TimeUnit;
import java.util.concurrent.atomic.AtomicBoolean;
import java.util.concurrent.atomic.AtomicInteger;
import java.util.concurrent.atomic.AtomicReference;
import java.util.function.Consumer;
import java.util.function.IntFunction;
import java.util.function.LongFunction;
import java.util.function.LongSupplier;
import java.util.function.Supplier;
import java.util.stream.IntStream;
import org.apache.ignite.Ignite;
import org.apache.ignite.InitParameters;
import org.apache.ignite.internal.BaseIgniteRestartTest;
import org.apache.ignite.internal.affinity.Assignment;
import org.apache.ignite.internal.affinity.Assignments;
import org.apache.ignite.internal.app.IgniteImpl;
import org.apache.ignite.internal.app.ThreadPoolsManager;
import org.apache.ignite.internal.catalog.CatalogManager;
import org.apache.ignite.internal.catalog.CatalogManagerImpl;
import org.apache.ignite.internal.catalog.ClockWaiter;
import org.apache.ignite.internal.catalog.commands.AlterZoneCommand;
import org.apache.ignite.internal.catalog.commands.AlterZoneCommandBuilder;
import org.apache.ignite.internal.catalog.commands.ColumnParams;
import org.apache.ignite.internal.catalog.commands.CreateTableCommand;
import org.apache.ignite.internal.catalog.descriptors.CatalogIndexDescriptor;
import org.apache.ignite.internal.catalog.events.CatalogEvent;
import org.apache.ignite.internal.catalog.events.MakeIndexAvailableEventParameters;
import org.apache.ignite.internal.catalog.storage.UpdateLogImpl;
import org.apache.ignite.internal.cluster.management.ClusterInitializer;
import org.apache.ignite.internal.cluster.management.ClusterManagementGroupManager;
import org.apache.ignite.internal.cluster.management.NodeAttributesCollector;
import org.apache.ignite.internal.cluster.management.configuration.ClusterManagementConfiguration;
import org.apache.ignite.internal.cluster.management.configuration.NodeAttributesConfiguration;
import org.apache.ignite.internal.cluster.management.configuration.StorageProfilesConfiguration;
import org.apache.ignite.internal.cluster.management.raft.RocksDbClusterStateStorage;
import org.apache.ignite.internal.cluster.management.topology.LogicalTopologyImpl;
import org.apache.ignite.internal.cluster.management.topology.LogicalTopologyServiceImpl;
import org.apache.ignite.internal.cluster.management.topology.api.LogicalNode;
import org.apache.ignite.internal.configuration.ConfigurationManager;
import org.apache.ignite.internal.configuration.ConfigurationModules;
import org.apache.ignite.internal.configuration.ConfigurationRegistry;
import org.apache.ignite.internal.configuration.ConfigurationTreeGenerator;
import org.apache.ignite.internal.configuration.NodeConfigWriteException;
import org.apache.ignite.internal.configuration.storage.DistributedConfigurationStorage;
import org.apache.ignite.internal.configuration.storage.LocalFileConfigurationStorage;
import org.apache.ignite.internal.configuration.testframework.ConfigurationExtension;
import org.apache.ignite.internal.configuration.testframework.InjectConfiguration;
import org.apache.ignite.internal.configuration.validation.ConfigurationValidatorImpl;
import org.apache.ignite.internal.configuration.validation.TestConfigurationValidator;
import org.apache.ignite.internal.distributionzones.DistributionZoneManager;
import org.apache.ignite.internal.failure.FailureProcessor;
import org.apache.ignite.internal.hlc.HybridClockImpl;
import org.apache.ignite.internal.index.IndexManager;
import org.apache.ignite.internal.lang.ByteArray;
import org.apache.ignite.internal.lang.IgniteInternalException;
import org.apache.ignite.internal.lang.IgniteStringFormatter;
import org.apache.ignite.internal.lang.NodeStoppingException;
import org.apache.ignite.internal.manager.IgniteComponent;
import org.apache.ignite.internal.metastorage.Entry;
import org.apache.ignite.internal.metastorage.MetaStorageManager;
import org.apache.ignite.internal.metastorage.WatchEvent;
import org.apache.ignite.internal.metastorage.WatchListener;
import org.apache.ignite.internal.metastorage.configuration.MetaStorageConfiguration;
import org.apache.ignite.internal.metastorage.dsl.Condition;
import org.apache.ignite.internal.metastorage.dsl.Operation;
import org.apache.ignite.internal.metastorage.impl.MetaStorageManagerImpl;
import org.apache.ignite.internal.metastorage.server.persistence.RocksDbKeyValueStorage;
import org.apache.ignite.internal.metastorage.server.raft.MetastorageGroupId;
import org.apache.ignite.internal.metrics.MetricManager;
import org.apache.ignite.internal.network.NettyBootstrapFactory;
import org.apache.ignite.internal.network.NettyWorkersRegistrar;
import org.apache.ignite.internal.network.configuration.NetworkConfiguration;
import org.apache.ignite.internal.network.recovery.VaultStaleIds;
import org.apache.ignite.internal.network.scalecube.TestScaleCubeClusterServiceFactory;
import org.apache.ignite.internal.placementdriver.PlacementDriverManager;
import org.apache.ignite.internal.raft.Loza;
import org.apache.ignite.internal.raft.Peer;
import org.apache.ignite.internal.raft.PeersAndLearners;
import org.apache.ignite.internal.raft.RaftNodeId;
import org.apache.ignite.internal.raft.client.TopologyAwareRaftGroupServiceFactory;
import org.apache.ignite.internal.raft.configuration.RaftConfiguration;
import org.apache.ignite.internal.raft.server.impl.JraftServerImpl;
import org.apache.ignite.internal.raft.storage.impl.LocalLogStorageFactory;
import org.apache.ignite.internal.replicator.ReplicaManager;
import org.apache.ignite.internal.replicator.ReplicaService;
import org.apache.ignite.internal.replicator.TablePartitionId;
import org.apache.ignite.internal.schema.SchemaManager;
import org.apache.ignite.internal.schema.configuration.GcConfiguration;
import org.apache.ignite.internal.schema.configuration.StorageUpdateConfiguration;
import org.apache.ignite.internal.sql.api.IgniteSqlImpl;
import org.apache.ignite.internal.sql.configuration.distributed.SqlDistributedConfiguration;
import org.apache.ignite.internal.sql.configuration.local.SqlLocalConfiguration;
import org.apache.ignite.internal.sql.engine.SqlQueryProcessor;
import org.apache.ignite.internal.storage.DataStorageManager;
import org.apache.ignite.internal.storage.DataStorageModule;
import org.apache.ignite.internal.storage.DataStorageModules;
import org.apache.ignite.internal.systemview.SystemViewManagerImpl;
import org.apache.ignite.internal.table.TableImpl;
import org.apache.ignite.internal.table.TableViewInternal;
import org.apache.ignite.internal.table.distributed.TableManager;
import org.apache.ignite.internal.table.distributed.TableMessageGroup;
import org.apache.ignite.internal.table.distributed.raft.snapshot.outgoing.OutgoingSnapshotsManager;
import org.apache.ignite.internal.table.distributed.schema.SchemaSyncServiceImpl;
import org.apache.ignite.internal.table.distributed.storage.InternalTableImpl;
import org.apache.ignite.internal.test.WatchListenerInhibitor;
import org.apache.ignite.internal.testframework.TestIgnitionManager;
import org.apache.ignite.internal.tx.HybridTimestampTracker;
import org.apache.ignite.internal.tx.configuration.TransactionConfiguration;
import org.apache.ignite.internal.tx.impl.CursorManager;
import org.apache.ignite.internal.tx.impl.HeapLockManager;
import org.apache.ignite.internal.tx.impl.IgniteTransactionsImpl;
import org.apache.ignite.internal.tx.impl.RemotelyTriggeredResourceRegistry;
import org.apache.ignite.internal.tx.impl.TransactionIdGenerator;
import org.apache.ignite.internal.tx.impl.TxManagerImpl;
import org.apache.ignite.internal.tx.message.TxMessageGroup;
import org.apache.ignite.internal.tx.test.TestLocalRwTxCounter;
import org.apache.ignite.internal.util.ByteUtils;
import org.apache.ignite.internal.vault.VaultManager;
import org.apache.ignite.internal.worker.CriticalWorkerWatchdog;
import org.apache.ignite.internal.worker.configuration.CriticalWorkersConfiguration;
import org.apache.ignite.raft.jraft.RaftGroupService;
import org.apache.ignite.raft.jraft.Status;
import org.apache.ignite.raft.jraft.rpc.impl.RaftGroupEventsClientListener;
import org.apache.ignite.sql.ResultSet;
import org.apache.ignite.sql.Session;
import org.apache.ignite.sql.SqlRow;
import org.apache.ignite.table.Table;
import org.apache.ignite.table.Tuple;
import org.apache.ignite.tx.TransactionException;
import org.awaitility.Awaitility;
import org.intellij.lang.annotations.Language;
import org.jetbrains.annotations.Nullable;
import org.junit.jupiter.api.BeforeEach;
import org.junit.jupiter.api.Disabled;
import org.junit.jupiter.api.Test;
import org.junit.jupiter.api.Timeout;
import org.junit.jupiter.api.extension.ExtendWith;
import org.junit.jupiter.params.ParameterizedTest;
import org.junit.jupiter.params.provider.CsvSource;
import org.junit.jupiter.params.provider.ValueSource;

/**
 * These tests check node restart scenarios.
 */
@ExtendWith(ConfigurationExtension.class)
@Timeout(120)
public class ItIgniteNodeRestartTest extends BaseIgniteRestartTest {
    /** Value producer for table data, is used to create data and check it later. */
    private static final IntFunction<String> VALUE_PRODUCER = i -> "val " + i;

    /** Test table name. */
    private static final String TABLE_NAME = "Table1";

    /** Test table name. */
    private static final String TABLE_NAME_2 = "Table2";

    @InjectConfiguration("mock: " + RAFT_CFG)
    private static RaftConfiguration raftConfiguration;

    @InjectConfiguration
    private static ClusterManagementConfiguration clusterManagementConfiguration;

    @InjectConfiguration
    private static NodeAttributesConfiguration nodeAttributes;

    @InjectConfiguration
    private static StorageProfilesConfiguration storageProfilesConfiguration;

    @InjectConfiguration
    private static MetaStorageConfiguration metaStorageConfiguration;

    @InjectConfiguration
    private static TransactionConfiguration txConfiguration;

    @InjectConfiguration
    private static StorageUpdateConfiguration storageUpdateConfiguration;

    @InjectConfiguration
    private CriticalWorkersConfiguration workersConfiguration;

    /**
     * Interceptor of {@link MetaStorageManager#invoke(Condition, Collection, Collection)}.
     */
    private Map<Integer, InvokeInterceptor> metaStorageInvokeInterceptorByNode = new ConcurrentHashMap<>();

    /**
     * Mocks the data nodes returned by {@link DistributionZoneManager#dataNodes(long, int, int)} method on different nodes.
     */
    private Map<Integer, Supplier<CompletableFuture<Set<String>>>> dataNodesMockByNode = new ConcurrentHashMap<>();

    @BeforeEach
    public void beforeTest() {
        metaStorageInvokeInterceptorByNode.clear();
        dataNodesMockByNode.clear();
        partialNodes.clear();
    }

    /**
     * Start some of Ignite components that are able to serve as Ignite node for test purposes.
     *
     * @param idx Node index.
     * @param cfgString Configuration string or {@code null} to use the default configuration.
     * @return Partial node.
     */
    private PartialNode startPartialNode(
            int idx,
            @Nullable @Language("HOCON") String cfgString
    ) {
        String name = testNodeName(testInfo, idx);

        Path dir = workDir.resolve(name);

        List<IgniteComponent> components = new ArrayList<>();

        VaultManager vault = createVault(dir);

        ConfigurationModules modules = loadConfigurationModules(log, Thread.currentThread().getContextClassLoader());

        Path configFile = workDir.resolve(TestIgnitionManager.DEFAULT_CONFIG_NAME);
        String configString = cfgString == null ? configurationString(idx) : cfgString;
        try {
            Files.writeString(configFile, configString);
        } catch (IOException e) {
            throw new NodeConfigWriteException("Failed to write config content to file.", e);
        }

        var localConfigurationGenerator = new ConfigurationTreeGenerator(
                modules.local().rootKeys(),
                modules.local().schemaExtensions(),
                modules.local().polymorphicSchemaExtensions()
        );

        var nodeCfgMgr = new ConfigurationManager(
                modules.local().rootKeys(),
                new LocalFileConfigurationStorage(configFile, localConfigurationGenerator),
                localConfigurationGenerator,
                ConfigurationValidatorImpl.withDefaultValidators(localConfigurationGenerator, modules.local().validators())
        );

        NetworkConfiguration networkConfiguration = nodeCfgMgr.configurationRegistry().getConfiguration(NetworkConfiguration.KEY);

        var threadPools = new ThreadPoolsManager(name);

        var failureProcessor = new FailureProcessor(name);

        var workerRegistry = new CriticalWorkerWatchdog(workersConfiguration, threadPools.commonScheduler(), failureProcessor);

        var nettyBootstrapFactory = new NettyBootstrapFactory(networkConfiguration, name);
        var nettyWorkersRegistrar = new NettyWorkersRegistrar(
                workerRegistry,
                threadPools.commonScheduler(),
                nettyBootstrapFactory,
                workersConfiguration
        );

        var clusterSvc = new TestScaleCubeClusterServiceFactory().createClusterService(
                name,
                networkConfiguration,
                nettyBootstrapFactory,
                defaultSerializationRegistry(),
                new VaultStaleIds(vault),
                workerRegistry,
                failureProcessor
        );

        var hybridClock = new HybridClockImpl();

        var raftGroupEventsClientListener = new RaftGroupEventsClientListener();

        var raftMgr = new Loza(clusterSvc, raftConfiguration, dir, hybridClock, raftGroupEventsClientListener);

        var clusterStateStorage = new RocksDbClusterStateStorage(dir.resolve("cmg"));

        var logicalTopology = new LogicalTopologyImpl(clusterStateStorage);

        var clusterInitializer = new ClusterInitializer(
                clusterSvc,
                hocon -> hocon,
                new TestConfigurationValidator()
        );

        var cmgManager = new ClusterManagementGroupManager(
                vault,
                clusterSvc,
                clusterInitializer,
                raftMgr,
                clusterStateStorage,
                logicalTopology,
                clusterManagementConfiguration,
                new NodeAttributesCollector(nodeAttributes, storageProfilesConfiguration)
        );

        LongSupplier partitionIdleSafeTimePropagationPeriodMsSupplier
                = () -> TestIgnitionManager.DEFAULT_PARTITION_IDLE_SYNC_TIME_INTERVAL_MS;

        var replicaService = new ReplicaService(
                clusterSvc.messagingService(),
                hybridClock,
                name,
                threadPools.partitionOperationsExecutor()
        );

        var lockManager = new HeapLockManager();

        var logicalTopologyService = new LogicalTopologyServiceImpl(logicalTopology, cmgManager);

        var topologyAwareRaftGroupServiceFactory = new TopologyAwareRaftGroupServiceFactory(
                clusterSvc,
                logicalTopologyService,
                Loza.FACTORY,
                raftGroupEventsClientListener
        );

        var metaStorage = new RocksDbKeyValueStorage(name, dir.resolve("metastorage"));

        InvokeInterceptor metaStorageInvokeInterceptor = metaStorageInvokeInterceptorByNode.get(idx);

        var metaStorageMgr = new MetaStorageManagerImpl(
                clusterSvc,
                cmgManager,
                logicalTopologyService,
                raftMgr,
                metaStorage,
                hybridClock,
                topologyAwareRaftGroupServiceFactory,
                metaStorageConfiguration
        ) {
            @Override
            public CompletableFuture<Boolean> invoke(Condition condition, Collection<Operation> success, Collection<Operation> failure) {
                if (metaStorageInvokeInterceptor != null) {
                    var res = metaStorageInvokeInterceptor.invoke(condition, success, failure);

                    if (res != null) {
                        return completedFuture(res);
                    }
                }

                return super.invoke(condition, success, failure);
            }
        };

        var cfgStorage = new DistributedConfigurationStorage("test", metaStorageMgr);

        ConfigurationTreeGenerator distributedConfigurationGenerator = new ConfigurationTreeGenerator(
                modules.distributed().rootKeys(),
                modules.distributed().schemaExtensions(),
                modules.distributed().polymorphicSchemaExtensions()
        );

        var clusterCfgMgr = new ConfigurationManager(
                modules.distributed().rootKeys(),
                cfgStorage,
                distributedConfigurationGenerator,
                ConfigurationValidatorImpl.withDefaultValidators(distributedConfigurationGenerator, modules.distributed().validators())
        );

        var placementDriverManager = new PlacementDriverManager(
                name,
                metaStorageMgr,
                MetastorageGroupId.INSTANCE,
                clusterSvc,
                cmgManager::metaStorageNodes,
                logicalTopologyService,
                raftMgr,
                topologyAwareRaftGroupServiceFactory,
                hybridClock
        );

        ReplicaManager replicaMgr = new ReplicaManager(
                name,
                clusterSvc,
                cmgManager,
                hybridClock,
                Set.of(TableMessageGroup.class, TxMessageGroup.class),
                placementDriverManager.placementDriver(),
                threadPools.partitionOperationsExecutor(),
                partitionIdleSafeTimePropagationPeriodMsSupplier
        );

<<<<<<< HEAD
        var cursorManager = new CursorManager();
=======
        var resourcesRegistry = new RemotelyTriggeredResourceRegistry();
>>>>>>> 71b24675

        var txManager = new TxManagerImpl(
                txConfiguration,
                clusterSvc,
                replicaService,
                lockManager,
                hybridClock,
                new TransactionIdGenerator(idx),
                placementDriverManager.placementDriver(),
                partitionIdleSafeTimePropagationPeriodMsSupplier,
                new TestLocalRwTxCounter(),
<<<<<<< HEAD
                cursorManager
=======
                threadPools.partitionOperationsExecutor(),
                resourcesRegistry
>>>>>>> 71b24675
        );

        ConfigurationRegistry clusterConfigRegistry = clusterCfgMgr.configurationRegistry();

        Consumer<LongFunction<CompletableFuture<?>>> registry = (c) -> metaStorageMgr.registerRevisionUpdateListener(c::apply);

        DataStorageModules dataStorageModules = new DataStorageModules(ServiceLoader.load(DataStorageModule.class));

        Path storagePath = getPartitionsStorePath(dir);

        DataStorageManager dataStorageManager = new DataStorageManager(
                dataStorageModules.createStorageEngines(
                        name,
                        nodeCfgMgr.configurationRegistry(),
                        storagePath,
                        null,
                        failureProcessor
                )
        );

        GcConfiguration gcConfig = clusterConfigRegistry.getConfiguration(GcConfiguration.KEY);

        var clockWaiter = new ClockWaiter(name, hybridClock);

        LongSupplier delayDurationMsSupplier = () -> TestIgnitionManager.DEFAULT_DELAY_DURATION_MS;

        var catalogManager = new CatalogManagerImpl(
                new UpdateLogImpl(metaStorageMgr),
                clockWaiter,
                delayDurationMsSupplier,
                partitionIdleSafeTimePropagationPeriodMsSupplier
        );

        SchemaManager schemaManager = new SchemaManager(registry, catalogManager, metaStorageMgr);

        var dataNodesMock = dataNodesMockByNode.get(idx);

        DistributionZoneManager distributionZoneManager = new DistributionZoneManager(
                name,
                registry,
                metaStorageMgr,
                logicalTopologyService,
                catalogManager
        ) {
            @Override
            public CompletableFuture<Set<String>> dataNodes(long causalityToken, int catalogVersion, int zoneId) {
                if (dataNodesMock != null) {
                    return dataNodesMock.get();
                }

                return super.dataNodes(causalityToken, catalogVersion, zoneId);
            }
        };

        var schemaSyncService = new SchemaSyncServiceImpl(metaStorageMgr.clusterTime(), delayDurationMsSupplier);

        var sqlRef = new AtomicReference<IgniteSqlImpl>();

        TableManager tableManager = new TableManager(
                name,
                registry,
                gcConfig,
                storageUpdateConfiguration,
                clusterSvc,
                raftMgr,
                replicaMgr,
                lockManager,
                replicaService,
                txManager,
                dataStorageManager,
                storagePath,
                metaStorageMgr,
                schemaManager,
                view -> new LocalLogStorageFactory(),
                threadPools.tableIoExecutor(),
                threadPools.partitionOperationsExecutor(),
                hybridClock,
                new OutgoingSnapshotsManager(clusterSvc.messagingService()),
                topologyAwareRaftGroupServiceFactory,
                vault,
                distributionZoneManager,
                schemaSyncService,
                catalogManager,
                new HybridTimestampTracker(),
                placementDriverManager.placementDriver(),
                sqlRef::get,
                failureProcessor,
<<<<<<< HEAD
                cursorManager
=======
                resourcesRegistry
>>>>>>> 71b24675
        );

        var indexManager = new IndexManager(
                schemaManager,
                tableManager,
                catalogManager,
                metaStorageMgr,
                threadPools.tableIoExecutor(),
                registry
        );

        var metricManager = new MetricManager();

        SqlQueryProcessor qryEngine = new SqlQueryProcessor(
                registry,
                clusterSvc,
                logicalTopologyService,
                tableManager,
                schemaManager,
                dataStorageManager,
                () -> dataStorageModules.collectSchemasFields(modules.local().polymorphicSchemaExtensions()),
                replicaService,
                hybridClock,
                schemaSyncService,
                catalogManager,
                metricManager,
                new SystemViewManagerImpl(name, catalogManager),
                placementDriverManager.placementDriver(),
                clusterConfigRegistry.getConfiguration(SqlDistributedConfiguration.KEY),
                nodeCfgMgr.configurationRegistry().getConfiguration(SqlLocalConfiguration.KEY)
        );

        sqlRef.set(new IgniteSqlImpl(name, qryEngine, new IgniteTransactionsImpl(txManager, new HybridTimestampTracker())));

        // Preparing the result map.

        components.add(vault);
        components.add(nodeCfgMgr);

        // Start.

        vault.start();
        vault.putName(name);

        nodeCfgMgr.start();

        // Start the remaining components.
        List<IgniteComponent> otherComponents = List.of(
                threadPools,
                failureProcessor,
                workerRegistry,
                nettyBootstrapFactory,
                nettyWorkersRegistrar,
                clusterSvc,
                raftMgr,
                clusterStateStorage,
                cmgManager,
                replicaMgr,
                txManager,
                metaStorageMgr,
                clusterCfgMgr,
                dataStorageManager,
                clockWaiter,
                catalogManager,
                schemaManager,
                distributionZoneManager,
                tableManager,
                indexManager,
                qryEngine,
                sqlRef.get()
        );

        for (IgniteComponent component : otherComponents) {
            component.start();

            components.add(component);
        }

        PartialNode partialNode = partialNode(
                name,
                nodeCfgMgr,
                clusterCfgMgr,
                metaStorageMgr,
                components,
                localConfigurationGenerator,
                logicalTopology,
                cfgStorage,
                distributedConfigurationGenerator,
                clusterConfigRegistry,
                hybridClock
        );

        partialNodes.add(partialNode);
        return partialNode;
    }

    /**
     * Returns a path to the partitions store directory. Creates a directory if it doesn't exist.
     *
     * @param workDir Ignite work directory.
     * @return Partitions store path.
     */
    private static Path getPartitionsStorePath(Path workDir) {
        Path partitionsStore = workDir.resolve(Paths.get("db"));

        try {
            Files.createDirectories(partitionsStore);
        } catch (IOException e) {
            throw new IgniteInternalException("Failed to create directory for partitions storage: " + e.getMessage(), e);
        }

        return partitionsStore;
    }

    /**
     * Starts an {@code amount} number of nodes (with sequential indices starting from 0).
     */
    private List<IgniteImpl> startNodes(int amount) {
        boolean initNeeded = CLUSTER_NODES_NAMES.isEmpty();

        List<CompletableFuture<Ignite>> futures = IntStream.range(0, amount)
                .mapToObj(i -> startNodeAsync(i, null))
                .collect(toList());

        if (initNeeded) {
            String nodeName = CLUSTER_NODES_NAMES.get(0);

            InitParameters initParameters = InitParameters.builder()
                    .destinationNodeName(nodeName)
                    .metaStorageNodeNames(List.of(nodeName))
                    .clusterName("cluster")
                    .build();
            TestIgnitionManager.init(initParameters);
        }

        return futures.stream()
                .map(future -> {
                    assertThat(future, willCompleteSuccessfully());

                    return (IgniteImpl) future.join();
                })
                .collect(toList());
    }

    /**
     * Restarts empty node.
     */
    @Test
    public void emptyNodeTest() {
        IgniteImpl ignite = startNode(0);

        int nodePort = ignite.nodeConfiguration().getConfiguration(NetworkConfiguration.KEY).port().value();

        assertEquals(DEFAULT_NODE_PORT, nodePort);

        stopNode(0);

        ignite = startNode(0);

        nodePort = ignite.nodeConfiguration().getConfiguration(NetworkConfiguration.KEY).port().value();

        assertEquals(DEFAULT_NODE_PORT, nodePort);
    }

    /**
     * Check correctness of return results after node restart.
     * Scenario:
     * <ol>
     *     <li>Start two nodes and fill the data.</li>
     *     <li>Create index.</li>
     *     <li>Check explain contain index scan.</li>
     *     <li>Check return results.</li>
     *     <li>Restart one node.</li>
     *     <li>Run query and compare results.</li>
     * </ol>
     */
    @Test
    @Disabled("https://issues.apache.org/jira/browse/IGNITE-19091")
    public void testQueryCorrectnessAfterNodeRestart() throws InterruptedException {
        IgniteImpl ignite1 = startNode(0);

        createTableWithoutData(ignite1, TABLE_NAME, 2, 1);

        IgniteImpl ignite2 = startNode(1);

        String sql = "SELECT id FROM " + TABLE_NAME + " WHERE id > 0 ORDER BY id";

        int intRes;

        try (Session session1 = ignite1.sql().createSession(); Session session2 = ignite2.sql().createSession()) {
            createTableWithData(List.of(ignite1), TABLE_NAME, 2, 1);

            session1.execute(null, "CREATE INDEX idx1 ON " + TABLE_NAME + "(id)");

            waitForIndexToBecomeAvailable(List.of(ignite1, ignite2), "idx1");

            ResultSet<SqlRow> plan = session1.execute(null, "EXPLAIN PLAN FOR " + sql);

            String planStr = plan.next().stringValue(0);

            assertTrue(planStr.contains("IndexScan"));

            ResultSet<SqlRow> res1 = session1.execute(null, sql);

            ResultSet<SqlRow> res2 = session2.execute(null, sql);

            intRes = res1.next().intValue(0);

            assertEquals(intRes, res2.next().intValue(0));

            res1.close();

            res2.close();
        }

        stopNode(0);

        ignite1 = startNode(0);

        try (Session session1 = ignite1.sql().createSession()) {
            ResultSet<SqlRow> res3 = session1.execute(null, sql);

            assertEquals(intRes, res3.next().intValue(0));
        }
    }

    /**
     * Restarts a node with changing configuration.
     */
    @Test
    public void changeConfigurationOnStartTest() {
        IgniteImpl ignite = startNode(0);

        int nodePort = ignite.nodeConfiguration().getConfiguration(NetworkConfiguration.KEY).port().value();

        assertEquals(DEFAULT_NODE_PORT, nodePort);

        stopNode(0);

        int newPort = 3322;

        String updateCfg = "network.port=" + newPort;

        ignite = startNode(0, updateCfg);

        nodePort = ignite.nodeConfiguration().getConfiguration(NetworkConfiguration.KEY).port().value();

        assertEquals(newPort, nodePort);
    }

    /**
     * Tests that a new node's attributes configuration is propagated after node restart.
     */
    @Test
    public void changeNodeAttributesConfigurationOnStartTest() {
        IgniteImpl ignite = startNode(0);

        Map<String, String> attributes = new HashMap<>();

        NodeAttributesConfiguration attributesConfiguration = ignite.nodeConfiguration().getConfiguration(NodeAttributesConfiguration.KEY);

        attributesConfiguration.nodeAttributes().value().namedListKeys().forEach(
                key -> attributes.put(key, attributesConfiguration.nodeAttributes().get(key).attribute().value())
        );

        assertEquals(Collections.emptyMap(), attributes);

        stopNode(0);

        String newAttributesCfg = "{\n"
                + "      region.attribute = \"US\"\n"
                + "      storage.attribute = \"SSD\"\n"
                + "}";

        Map<String, String> newAttributesMap = Map.of("region", "US", "storage", "SSD");

        String updateCfg = "nodeAttributes.nodeAttributes=" + newAttributesCfg;

        ignite = startNode(0, updateCfg);

        NodeAttributesConfiguration newAttributesConfiguration =
                ignite.nodeConfiguration().getConfiguration(NodeAttributesConfiguration.KEY);

        Map<String, String> newAttributes = new HashMap<>();

        newAttributesConfiguration.nodeAttributes().value().namedListKeys().forEach(
                key -> newAttributes.put(key, newAttributesConfiguration.nodeAttributes().get(key).attribute().value())
        );

        assertEquals(newAttributesMap, newAttributes);
    }

    /**
     * Restarts the node which stores some data.
     */
    @Test
    public void nodeWithDataTest() {
        IgniteImpl ignite = startNode(0);

        createTableWithData(List.of(ignite), TABLE_NAME, 1);

        stopNode(0);

        ignite = startNode(0);

        checkTableWithData(ignite, TABLE_NAME);
    }

    @Test
    public void testNodeSeesItselfInLocalLogicalTopology() {
        List<IgniteImpl> nodes = startNodes(3);

        // Here we check that node sees itself in local logical topology.
        nodes.forEach(node -> assertTrue(node.logicalTopologyService().localLogicalTopology().nodes().stream().map(LogicalNode::id)
                .collect(toSet()).contains(node.id())));

        // Actually we have stronger guarantees because of awaiting all nodes to start inside startNodes.
        // On one node (cmg leader) we will see all three nodes in local logical topology.
        // On the node that started second we will see at least two nodes.
        // On the third node we will see all three nodes.
        // All in all that means that in total we will see at least (3 + 2 + 3) nodes.
        Integer sumOfLogicalTopologyProjectionSizes =
                nodes.stream().map(node -> node.logicalTopologyService().localLogicalTopology().nodes().size())
                        .reduce(0, Integer::sum);

        assertTrue(sumOfLogicalTopologyProjectionSizes >= 3 + 2 + 3);
    }

    /**
     * Restarts the node which stores some data.
     */
    @ParameterizedTest
    @ValueSource(booleans = {true, false})
    public void metastorageRecoveryTest(boolean useSnapshot) throws InterruptedException {
        List<IgniteImpl> nodes = startNodes(2);
        IgniteImpl main = nodes.get(0);

        createTableWithData(List.of(main), TABLE_NAME, 1);

        stopNode(1);

        MetaStorageManager metaStorageManager = main.metaStorageManager();

        CompletableFuture[] futs = new CompletableFuture[10];

        for (int i = 0; i < 10; i++) {
            // Put some data to the MetaStorage so that there would be new entries to apply to the restarting node.
            ByteArray key = ByteArray.fromString("some-test-key-" + i);
            futs[i] = metaStorageManager.put(key, new byte[]{(byte) i});
        }

        assertThat(CompletableFuture.allOf(futs), willSucceedFast());

        if (useSnapshot) {
            forceSnapshotUsageOnRestart(main);
        }

        IgniteImpl second = startNode(1);

        checkTableWithData(second, TABLE_NAME);

        MetaStorageManager restartedMs = second.metaStorageManager();
        for (int i = 0; i < 10; i++) {
            ByteArray key = ByteArray.fromString("some-test-key-" + i);

            byte[] value = restartedMs.getLocally(key, 100).value();

            assertEquals(1, value.length);
            assertEquals((byte) i, value[0]);
        }
    }

    private static void forceSnapshotUsageOnRestart(IgniteImpl main) throws InterruptedException {
        // Force log truncation, so that restarting node would request a snapshot.
        JraftServerImpl server = (JraftServerImpl) main.raftManager().server();
        List<Peer> peers = server.localPeers(MetastorageGroupId.INSTANCE);

        Peer learnerPeer = peers.stream().filter(peer -> peer.idx() == 0).findFirst().orElseThrow(
                () -> new IllegalStateException(String.format("No leader peer"))
        );

        var nodeId = new RaftNodeId(MetastorageGroupId.INSTANCE, learnerPeer);
        RaftGroupService raftGroupService = server.raftGroupService(nodeId);

        for (int i = 0; i < 2; i++) {
            // Log must be truncated twice.
            CountDownLatch snapshotLatch = new CountDownLatch(1);
            AtomicReference<Status> snapshotStatus = new AtomicReference<>();

            raftGroupService.getRaftNode().snapshot(status -> {
                snapshotStatus.set(status);
                snapshotLatch.countDown();
            });

            assertTrue(snapshotLatch.await(10, TimeUnit.SECONDS), "Snapshot was not finished in time");
            assertTrue(snapshotStatus.get().isOk(), "Snapshot failed: " + snapshotStatus.get());
        }
    }

    /**
     * Restarts the node which stores some data.
     */
    @Test
    public void nodeWithDataAndIndexRebuildTest() {
        IgniteImpl ignite = startNode(0);

        int partitions = 20;

        createTableWithData(List.of(ignite), TABLE_NAME, 1, partitions);

        TableViewInternal table = (TableViewInternal) ignite.tables().table(TABLE_NAME);

        InternalTableImpl internalTable = (InternalTableImpl) table.internalTable();

        CompletableFuture[] flushFuts = new CompletableFuture[partitions];

        for (int i = 0; i < partitions; i++) {
            // Flush data on disk, so that we will have a snapshot to read on restart.
            flushFuts[i] = internalTable.storage().getMvPartition(i).flush();
        }

        assertThat(CompletableFuture.allOf(flushFuts), willCompleteSuccessfully());

        // Add more data, so that on restart there will be a index rebuilding operation.
        try (Session session = ignite.sql().createSession()) {
            for (int i = 0; i < 100; i++) {
                session.execute(null, "INSERT INTO " + TABLE_NAME + "(id, name) VALUES (?, ?)",
                        i + 500, VALUE_PRODUCER.apply(i + 500));
            }
        }

        stopNode(0);

        ignite = startNode(0);

        checkTableWithData(ignite, TABLE_NAME);

        table = (TableViewInternal) ignite.tables().table(TABLE_NAME);

        // Check data that was added after flush.
        for (int i = 0; i < 100; i++) {
            Tuple row = table.keyValueView().get(null, Tuple.create().set("id", i + 500));

            Objects.requireNonNull(row, "row");

            assertEquals(VALUE_PRODUCER.apply(i + 500), row.stringValue("name"));
        }
    }

    /**
     * Starts two nodes and checks that the data are storing through restarts. Nodes restart in the same order when they started at first.
     */
    @Test
    public void testTwoNodesRestartDirect() {
        twoNodesRestart(true);
    }

    /**
     * Starts two nodes and checks that the data are storing through restarts. Nodes restart in reverse order when they started at first.
     */
    @Test
    public void testTwoNodesRestartReverse() {
        twoNodesRestart(false);
    }

    /**
     * Starts two nodes and checks that the data are storing through restarts.
     *
     * @param directOrder When the parameter is true, nodes restart in direct order, otherwise they restart in reverse order.
     */
    private void twoNodesRestart(boolean directOrder) {
        List<IgniteImpl> nodes = startNodes(2);

        createTableWithData(nodes, TABLE_NAME, 2);
        createTableWithData(nodes, TABLE_NAME_2, 2);

        stopNode(0);
        stopNode(1);

        Ignite ignite;

        if (directOrder) {
            startNode(0);
            ignite = startNode(1);
        } else {
            // Since the first node is the CMG leader, the second node can't be started synchronously (it won't be able to join the cluster
            // and the future will never resolve).
            CompletableFuture<Ignite> future = startNodeAsync(1, null);

            startNode(0);

            assertThat(future, willCompleteSuccessfully());

            ignite = future.join();
        }

        checkTableWithData(ignite, TABLE_NAME);
        checkTableWithData(ignite, TABLE_NAME_2);
    }

    /**
     * Check that the table with given name is present in TableManager.
     *
     * @param tableManager Table manager.
     * @param tableName Table name.
     */
    private void assertTablePresent(TableManager tableManager, String tableName) {
        Collection<TableImpl> tables = tableManager.latestTables().values();

        boolean isPresent = false;

        for (TableImpl table : tables) {
            if (table.name().equals(tableName)) {
                isPresent = true;

                break;
            }
        }

        assertTrue(isPresent, "tableName=" + tableName + ", tables=" + tables);
    }

    /**
     * Checks that one node in a cluster of 2 nodes is able to restart and recover a table that was created when this node was absent. Also
     * checks that the table created before node stop, is not available when majority if lost.
     */
    @Test
    @Disabled("https://issues.apache.org/jira/browse/IGNITE-20137")
    public void testOneNodeRestartWithGap() {
        IgniteImpl ignite = startNode(0);

        startNode(1);

        createTableWithData(List.of(ignite), TABLE_NAME, 2);

        stopNode(1);

        Table table = ignite.tables().table(TABLE_NAME);

        assertNotNull(table);

        assertThrows(TransactionException.class, () -> table.keyValueView().get(null, Tuple.create().set("id", 0)));

        createTableWithoutData(ignite, TABLE_NAME_2, 1, 1);

        IgniteImpl ignite1 = startNode(1);

        TableManager tableManager = (TableManager) ignite1.tables();

        assertNotNull(tableManager);

        assertTablePresent(tableManager, TABLE_NAME.toUpperCase());
        assertTablePresent(tableManager, TABLE_NAME_2.toUpperCase());
    }

    /**
     * Checks that the table created in cluster of 2 nodes, is recovered on a node after restart of this node.
     */
    @Test
    public void testRecoveryOnOneNode() {
        IgniteImpl ignite = startNode(0);

        IgniteImpl node = startNode(1);

        createTableWithData(List.of(ignite), TABLE_NAME, 2, 1);

        stopNode(1);

        node = startNode(1);

        TableManager tableManager = (TableManager) node.tables();

        assertNotNull(tableManager);

        assertTablePresent(tableManager, TABLE_NAME.toUpperCase());
    }

    /**
     * Checks that a cluster is able to restart when some changes were made in configuration.
     */
    @Test
    public void testRestartDiffConfig() {
        List<IgniteImpl> ignites = startNodes(2);

        createTableWithData(ignites, TABLE_NAME, 2);
        createTableWithData(ignites, TABLE_NAME_2, 2);

        stopNode(0);
        stopNode(1);

        startNode(0);

        @Language("HOCON") String cfgString = IgniteStringFormatter.format(NODE_BOOTSTRAP_CFG,
                DEFAULT_NODE_PORT + 11,
                "[\"localhost:" + DEFAULT_NODE_PORT + "\"]",
                DEFAULT_CLIENT_PORT + 11,
                DEFAULT_HTTP_PORT + 11,
                DEFAULT_HTTPS_PORT + 11,
                "{}"
        );

        IgniteImpl node1 = startNode(1, cfgString);

        TableManager tableManager = (TableManager) node1.tables();

        assertTablePresent(tableManager, TABLE_NAME.toUpperCase());
    }

    /**
     * The test for node restart when there is a gap between the node local configuration and distributed configuration.
     */
    @Test
    @Disabled("https://issues.apache.org/jira/browse/IGNITE-21354")
    public void testCfgGapWithoutData() {
        List<IgniteImpl> nodes = startNodes(3);

        createTableWithData(nodes, TABLE_NAME, nodes.size());

        log.info("Stopping the node.");

        stopNode(nodes.size() - 1);

        nodes.set(nodes.size() - 1, null);

        createTableWithData(nodes, TABLE_NAME_2, nodes.size());
        createTableWithData(nodes, TABLE_NAME_2 + "0", nodes.size());

        log.info("Starting the node.");

        IgniteImpl node = startNode(nodes.size() - 1, null);

        log.info("After starting the node.");

        TableManager tableManager = (TableManager) node.tables();

        assertTablePresent(tableManager, TABLE_NAME.toUpperCase());
        assertTablePresent(tableManager, TABLE_NAME_2.toUpperCase());
    }

    /**
     * The test for node restart when there is a gap between the node local configuration and distributed configuration, and metastorage
     * group stops for some time while restarting node is being recovered. The recovery process should continue and eventually succeed after
     * metastorage group starts again.
     */
    @Test
    @Disabled(value = "https://issues.apache.org/jira/browse/IGNITE-18919")
    public void testMetastorageStop() throws NodeStoppingException {
        int cfgGap = 4;

        List<IgniteImpl> nodes = startNodes(3);

        log.info("Stopping the node.");

        stopNode(nodes.size() - 1);

        nodes.set(nodes.size() - 1, null);

        for (int i = 0; i < cfgGap; i++) {
            createTableWithData(nodes, "t" + i, nodes.size(), 1);
        }

        log.info("Starting the node.");

        PartialNode partialNode = startPartialNode(
                nodes.size() - 1,
                configurationString(nodes.size() - 1)
        // TODO IGNITE-18919 here the revision callback was removed, because meta storage recovery process was changed.
        );

        TableManager tableManager = findComponent(partialNode.startedComponents(), TableManager.class);

        for (int i = 0; i < cfgGap; i++) {
            assertTablePresent(tableManager, "T" + i);
        }
    }

    /**
     * The test for node restart when there is a gap between the node local configuration and distributed configuration.
     */
    @Test
    @Disabled("https://issues.apache.org/jira/browse/IGNITE-19712")
    // TODO https://issues.apache.org/jira/browse/IGNITE-19712 This test should work, but is disabled because of assertion errors.
    // TODO Root cause of errors is the absence of the indexes on the partition after restart. Scenario: indexes are recovered from
    // TODO the catalog, then partition storages are cleaned up on recovery due to the absence of the node in stable assignments,
    // TODO then after recovery the pending assignments event is processed, and it creates the storages and partition again, but
    // TODO doesn't register the indexes. As a result, indexes are not found and assertion happens.
    // TODO This also causes https://issues.apache.org/jira/browse/IGNITE-20996 .
    public void testCfgGap() {
        List<IgniteImpl> nodes = startNodes(4);

        createTableWithData(nodes, "t1", nodes.size());

        log.info("Stopping the node.");

        stopNode(nodes.size() - 1);

        nodes.set(nodes.size() - 1, null);

        checkTableWithData(nodes.get(0), "t1");

        createTableWithData(nodes, "t2", nodes.size());

        log.info("Starting the node.");

        IgniteImpl newNode = startNode(nodes.size() - 1);

        checkTableWithData(nodes.get(0), "t1");
        checkTableWithData(nodes.get(0), "t2");

        checkTableWithData(newNode, "t1");
        checkTableWithData(newNode, "t2");
    }

    /**
     * The test for updating cluster configuration with the default value.
     * Check that new nodes will be able to synchronize the local cluster configuration.
     */
    @Test
    public void updateClusterCfgWithDefaultValue() {
        IgniteImpl ignite = startNode(0);

        GcConfiguration gcConfiguration = ignite.clusterConfiguration()
                .getConfiguration(GcConfiguration.KEY);
        int defaultValue = gcConfiguration.batchSize().value();
        CompletableFuture<Void> update = gcConfiguration.batchSize().update(defaultValue);
        assertThat(update, willCompleteSuccessfully());

        stopNode(0);

        startNodes(3);
    }

    @Test
    public void destroyObsoleteStoragesOnRestart() throws InterruptedException {
        int nodesCount = 3;
        List<IgniteImpl> nodes = startNodes(nodesCount);

        int partitions = nodesCount;
        int replicas = nodesCount;
        createTableWithData(nodes, TABLE_NAME, replicas, partitions);

        int restartedNodeIndex = nodesCount - 1;

        WatchListenerInhibitor inhibitor = WatchListenerInhibitor.metastorageEventsInhibitor(nodes.get(restartedNodeIndex));

        inhibitor.startInhibit();

        // Change the zone - one replica per partition.
        alterZone(nodes.get(0).catalogManager(), String.format("ZONE_%s", TABLE_NAME.toUpperCase()), 1);

        stopNode(restartedNodeIndex);

        inhibitor.stopInhibit();

        IgniteImpl restartedNode = startNode(restartedNodeIndex);

        TableImpl table = (TableImpl) restartedNode.tables().table(TABLE_NAME);

        assertTrue(waitForCondition(() -> {
            // Check that only storage for 1 partition left on the restarted node.
            return IntStream.range(0, partitions)
                    .mapToObj(i -> table.internalTable().storage().getMvPartition(i))
                    .filter(Objects::nonNull)
                    .count() == 1;
        }, 10_000));
    }

    @Test
    public void testCorrectPartitionRecoveryOnSnapshot() throws InterruptedException {
        int nodesCount = 3;
        List<IgniteImpl> nodes = startNodes(nodesCount);

        int partitions = nodesCount;
        int replicas = nodesCount;
        createTableWithData(nodes, TABLE_NAME, replicas, partitions);

        int restartedNodeIndex = nodesCount - 1;

        WatchListenerInhibitor inhibitor = WatchListenerInhibitor.metastorageEventsInhibitor(nodes.get(restartedNodeIndex));

        inhibitor.startInhibit();

        alterZone(nodes.get(0).catalogManager(), String.format("ZONE_%s", TABLE_NAME.toUpperCase()), 1);

        stopNode(restartedNodeIndex);

        inhibitor.stopInhibit();

        forceSnapshotUsageOnRestart(nodes.get(0));

        IgniteImpl restartedNode = startNode(restartedNodeIndex);

        TableImpl table = (TableImpl) restartedNode.tables().table(TABLE_NAME);

        long recoveryRevision = restartedNode.metaStorageManager().recoveryFinishedFuture().join();

        PeersAndLearners configuration = PeersAndLearners.fromConsistentIds(nodes.stream().map(IgniteImpl::name)
                .collect(toSet()), Set.of());

        for (int p = 0; p < partitions; p++) {
            TablePartitionId tablePartitionId = new TablePartitionId(table.tableId(), p);

            Entry e = restartedNode.metaStorageManager().getLocally(stablePartAssignmentsKey(tablePartitionId), recoveryRevision);

            Set<Assignment> assignment = Assignments.fromBytes(e.value()).nodes();

            boolean shouldBe = assignment.stream().anyMatch(n -> n.consistentId().equals(restartedNode.name()));

            Peer peer = configuration.peer(restartedNode.name());

            boolean isStarted = restartedNode.raftManager().isStarted(new RaftNodeId(tablePartitionId, peer));

            assertEquals(shouldBe, isStarted);
        }
    }

    /**
     * Checks that after create table call there is the same value of stable assignments in every node's meta storage, and it was
     * changed only once.
     *
     * @param populateStableAssignmentsBeforeTableCreation Whether to populate stable assignments before table creation.
     * @param restart Whether to restart one of the nodes while creating the table.
     * @throws InterruptedException If interrupted.
     */
    @ParameterizedTest
    @CsvSource({
            "true,true",
            "true,false",
            "false,true",
            "false,false"
    })
    public void createTableCallOnMultipleNodesTest(boolean populateStableAssignmentsBeforeTableCreation, boolean restart)
            throws InterruptedException {
        int nodesCount = 3;

        var nodes = startNodes(3);

        var node = nodes.get(0);

        Map<Integer, AtomicInteger> stableAssignmentsChangeCounters = new ConcurrentHashMap<>();
        Map<Integer, AtomicBoolean> lateChangeFlag = new ConcurrentHashMap<>();

        // Prefix that will be updated after the table creation.
        String testPrefix = "testPrefix";

        for (int i = 0; i < nodesCount; i++) {
            stableAssignmentsChangeCounters.put(i, new AtomicInteger());
            lateChangeFlag.put(i, new AtomicBoolean());

            final int fi = i;
            createWatchListener(
                    nodes.get(i).metaStorageManager(),
                    STABLE_ASSIGNMENTS_PREFIX,
                    e -> stableAssignmentsChangeCounters.get(fi).incrementAndGet()
            );

            createWatchListener(
                    nodes.get(i).metaStorageManager(),
                    testPrefix,
                    e -> lateChangeFlag.get(fi).set(true)
            );
        }

        // Assume that the table id will always be 7 for the test table. There is an assertion below to check this is true.
        int tableId = 7;

        var partId = new TablePartitionId(tableId, 0);

        // Populate the stable assignments before calling table create, if needed.
        if (populateStableAssignmentsBeforeTableCreation) {
            node.metaStorageManager().put(stablePartAssignmentsKey(partId), Assignments.toBytes(Set.of(Assignment.forPeer(node.name()))));

            waitForCondition(() -> lateChangeFlag.values().stream().allMatch(AtomicBoolean::get), 5_000);

            lateChangeFlag.values().forEach(v -> v.set(false));
        }

        String zoneName = "TEST_ZONE";

        if (restart) {
            stopNode(nodesCount - 2);
        }

        try (Session session = node.sql().createSession()) {
            session.execute(null, String.format("CREATE ZONE IF NOT EXISTS %s WITH REPLICAS=%d, PARTITIONS=%d", zoneName, nodesCount, 1));

            session.execute(null, "CREATE TABLE " + TABLE_NAME
                    + "(id INT PRIMARY KEY, name VARCHAR) WITH PRIMARY_ZONE='" + zoneName + "';");
        }

        assertEquals(tableId, tableId(node, TABLE_NAME));

        node.metaStorageManager().put(new ByteArray(testPrefix.getBytes(StandardCharsets.UTF_8)), new byte[0]);

        if (restart) {
            IgniteImpl restartedNode = startNode(nodesCount - 2);
            nodes.set(nodesCount - 2, restartedNode);
        }

        // Waiting for late prefix on all nodes.
        waitForCondition(() -> lateChangeFlag.values().stream().allMatch(AtomicBoolean::get), 5_000);

        var assignmentsKey = stablePartAssignmentsKey(partId).bytes();

        Set<Assignment> expectedAssignments = getAssignmentsFromMetaStorage(node.metaStorageManager(), assignmentsKey);

        // Checking that the stable assignments are same and were changed only once on every node.
        for (int i = 0; i < nodesCount; i++) {
            if (!restart) {
                // TODO IGNITE-21194 return this check
                assertEquals(1, stableAssignmentsChangeCounters.get(i).get(), "node index=" + i);
            }

            assertEquals(
                    expectedAssignments,
                    getAssignmentsFromMetaStorage(nodes.get(i).metaStorageManager(), assignmentsKey),
                    "node index=" + i
            );
        }
    }

    private void createWatchListener(MetaStorageManager metaStorageManager, String prefix, Consumer<WatchEvent> listener) {
        metaStorageManager.registerPrefixWatch(
                new ByteArray(prefix.getBytes(StandardCharsets.UTF_8)),
                new WatchListener() {
                    @Override
                    public CompletableFuture<Void> onUpdate(WatchEvent event) {
                        listener.accept(event);

                        return nullCompletedFuture();
                    }

                    @Override
                    public void onError(Throwable e) {
                        log.error("Error in test watch listener", e);
                    }
                }
        );
    }

    /**
     * Creates the table on a cluster of 3 nodes, delays the table start processing, stops 2 nodes before the assignments are applied
     * to meta storage. The remaining node is hanging, so it doesn't write the updates to meta storage as well. Then the stopped nodes
     * are restarted, and receive different value of data nodes from distribution zones manager. We check that the calculated assignments
     * for the table are eventually equal on every node's local meta storages, and they are equal to expected - to the assignments of
     * the first node that is able to initialize them during the table start.
     *
     * @param nodeThatWrittenAssignments The index of the restarted node the has written the calculated assignments successfully.
     * @param nodeThatPicksUpAssignments The index of the restarted node that picks up assignments from meta storage.
     * @throws Exception If failed.
     */
    @ParameterizedTest
    @CsvSource({
            "1,2",
            "2,1"
    })
    public void tableRecoveryOnMultipleRestartingNodes(int nodeThatWrittenAssignments, int nodeThatPicksUpAssignments) throws Exception {
        var node0 = startNode(0);

        int idx1 = 1;
        int idx2 = 2;

        var node1 = startPartialNode(idx1, configurationString(idx1));
        var node2 = startPartialNode(idx2, configurationString(idx2));

        String tableName = "TEST";
        String zoneName = "ZONE_TEST";

        // Assume that the table id is always 7, there is an assertion below to ensure this.
        int tableId = 7;

        var assignmentsKey = stablePartAssignmentsKey(new TablePartitionId(tableId, 0));

        var metaStorageInterceptorFut = new CompletableFuture<>();
        var metaStorageInterceptorInnerFut = new CompletableFuture<>();

        metaStorageInvokeInterceptorByNode.put(nodeThatPicksUpAssignments,
                (cond, success, failure) -> {
                    if (checkMetaStorageInvoke(success, assignmentsKey)) {
                        metaStorageInterceptorInnerFut.complete(null);

                        metaStorageInterceptorFut.join();
                    }

                    return null;
                }
        );

        MetaStorageManager msManager1 = findComponent(node1.startedComponents(), MetaStorageManager.class);
        MetaStorageManager msManager2 = findComponent(node2.startedComponents(), MetaStorageManager.class);

        WatchListenerInhibitor nodeInhibitor0 = WatchListenerInhibitor.metastorageEventsInhibitor(node0.metaStorageManager());
        WatchListenerInhibitor nodeInhibitor1 = WatchListenerInhibitor.metastorageEventsInhibitor(msManager1);
        WatchListenerInhibitor nodeInhibitor2 = WatchListenerInhibitor.metastorageEventsInhibitor(msManager2);

        // Create table, all nodes are lagging.
        try (Session session = node0.sql().createSession()) {
            session.execute(null, String.format("CREATE ZONE IF NOT EXISTS %s WITH REPLICAS=%d, PARTITIONS=%d", zoneName, 2, 1));

            nodeInhibitor0.startInhibit();
            nodeInhibitor1.startInhibit();
            nodeInhibitor2.startInhibit();

            session.executeAsync(null, "CREATE TABLE " + tableName
                    + "(id INT PRIMARY KEY, name VARCHAR) WITH PRIMARY_ZONE='" + zoneName + "';");
        }

        // Stopping 2 of 3 nodes.
        node1.stop();
        node2.stop();

        Set<String> dataNodesOnNode1 = Set.of(node0.name(), node1.name());
        Set<String> dataNodesOnNode2 = Set.of(node1.name(), node2.name());

        dataNodesMockByNode.put(idx1, () -> completedFuture(dataNodesOnNode1));
        dataNodesMockByNode.put(idx2, () -> completedFuture(dataNodesOnNode2));

        AtomicReference<PartialNode> nodeWnRef = new AtomicReference<>();
        AtomicReference<PartialNode> nodePnRef = new AtomicReference<>();

        // Restarting 2 nodes.
        var nodePnFut = runAsync(() ->
                nodePnRef.set(startPartialNode(nodeThatPicksUpAssignments, configurationString(nodeThatPicksUpAssignments))));

        assertThat(metaStorageInterceptorInnerFut, willCompleteSuccessfully());

        var nodeWnFut = runAsync(() ->
                nodeWnRef.set(startPartialNode(nodeThatWrittenAssignments, configurationString(nodeThatWrittenAssignments))));

        assertThat(nodeWnFut, willCompleteSuccessfully());

        var msManagerRestartedW = findComponent(nodeWnRef.get().startedComponents(), MetaStorageManager.class);
        waitForValueInLocalMs(msManagerRestartedW, assignmentsKey);

        metaStorageInterceptorFut.complete(null);

        assertThat(nodePnFut, willCompleteSuccessfully());

        var msManagerRestartedP = findComponent(nodePnRef.get().startedComponents(), MetaStorageManager.class);

        waitForValueInLocalMs(msManagerRestartedP, assignmentsKey);

        // Node 0 stops hanging.
        nodeInhibitor0.stopInhibit();
        waitForValueInLocalMs(node0.metaStorageManager(), assignmentsKey);

        assertEquals(tableId, tableId(node0, tableName));

        Set<Assignment> expectedAssignments = dataNodesMockByNode.get(nodeThatWrittenAssignments).get().join()
                .stream().map(Assignment::forPeer).collect(toSet());

        checkAssignmentsInMetaStorage(node0.metaStorageManager(), assignmentsKey.bytes(), expectedAssignments);
        checkAssignmentsInMetaStorage(msManagerRestartedW, assignmentsKey.bytes(), expectedAssignments);
        checkAssignmentsInMetaStorage(msManagerRestartedP, assignmentsKey.bytes(), expectedAssignments);
    }

    @Test
    public void testSequentialAsyncTableCreationThenAlterZoneThenRestartOnMsSnapshot() throws InterruptedException {
        var node0 = startNode(0);
        var node1 = startNode(1);

        String tableName = "TEST";
        String zoneName = "ZONE_TEST";

        try (Session session = node0.sql().createSession()) {
            session.execute(null, String.format("CREATE ZONE IF NOT EXISTS %s WITH REPLICAS=%d, PARTITIONS=%d", zoneName, 2, 1));
        }

        int catalogVersionBeforeTable = node0.catalogManager().latestCatalogVersion();

        WatchListenerInhibitor nodeInhibitor0 = WatchListenerInhibitor.metastorageEventsInhibitor(node0);
        WatchListenerInhibitor nodeInhibitor1 = WatchListenerInhibitor.metastorageEventsInhibitor(node1);

        nodeInhibitor0.startInhibit();
        nodeInhibitor1.startInhibit();

        // Assume that the table id is always 7, there is an assertion below to ensure this.
        int tableId = 7;

        var assignmentsKey = stablePartAssignmentsKey(new TablePartitionId(tableId, 0));

        var tableFut = createTableInCatalog(node0.catalogManager(), tableName, zoneName);

        stopNode(1);

        var alterZoneFut = alterZoneAsync(node0.catalogManager(), zoneName, 1);

        // Wait for the next catalog version: table creation.
        // The next catalog update (alter zone) can't be processed until the table creation is completed.
        assertTrue(waitForCondition(() -> {
            int ver = latestCatalogVersionInMs(node0.metaStorageManager());

            return ver == catalogVersionBeforeTable + 1;
        }, 10_000));

        // Double check that the version is exactly as expected, if it's not, the synchronous sequential catalog update processing may be
        // broken.
        assertEquals(catalogVersionBeforeTable + 1, latestCatalogVersionInMs(node0.metaStorageManager()));

        Thread.sleep(1000);

        forceSnapshotUsageOnRestart(node0);

        log.info("Restarting node 1.");

        node1 = startNode(1);

        waitForValueInLocalMs(node1.metaStorageManager(), assignmentsKey);

        nodeInhibitor0.stopInhibit();

        assertThat(tableFut, willCompleteSuccessfully());
        assertThat(alterZoneFut, willCompleteSuccessfully());

        assertEquals(tableId, tableId(node0, tableName));

        waitForValueInLocalMs(node0.metaStorageManager(), assignmentsKey);

        var finalNode1 = node1;

        // Restart is followed by rebalance, because data nodes are recalculated after full table creation that is completed after restart.
        assertTrue(waitForCondition(() -> {
            Set<Assignment> assignments0 = getAssignmentsFromMetaStorage(node0.metaStorageManager(), assignmentsKey.bytes());
            Set<Assignment> assignments1 = getAssignmentsFromMetaStorage(finalNode1.metaStorageManager(), assignmentsKey.bytes());

            return assignments0.size() == 1 && assignments0.equals(assignments1);

        }, 10_000));
    }

    private int latestCatalogVersionInMs(MetaStorageManager metaStorageManager) {
        var e = metaStorageManager.getLocally(new ByteArray("catalog.version".getBytes(StandardCharsets.UTF_8)), 1000);

        if (e == null || e.empty()) {
            return -1;
        }

        return ByteUtils.bytesToInt(e.value());
    }

    private static CompletableFuture<Void> createTableInCatalog(CatalogManager catalogManager, String tableName, String zoneName) {
        var tableColumn = ColumnParams.builder().name("id").type(INT32).build();

        var createTableCommand = CreateTableCommand.builder()
                .schemaName("PUBLIC")
                .tableName(tableName)
                .columns(List.of(tableColumn))
                .primaryKeyColumns(List.of("id"))
                .zone(zoneName)
                .build();

        return catalogManager.execute(createTableCommand);
    }

    private static CompletableFuture<Void> alterZoneAsync(
            CatalogManager catalogManager,
            String zoneName,
            @Nullable Integer replicas
    ) {
        AlterZoneCommandBuilder builder = AlterZoneCommand.builder().zoneName(zoneName);

        builder.replicas(replicas);

        return catalogManager.execute(builder.build());
    }

    private void waitForValueInLocalMs(MetaStorageManager metaStorageManager, ByteArray key) throws InterruptedException {
        assertTrue(waitForCondition(() -> {
            var e = metaStorageManager.getLocally(key, metaStorageManager.appliedRevision());

            return !e.empty();
        }, 10_000));
    }

    private boolean checkMetaStorageInvoke(Collection<Operation> ops, ByteArray key) {
        var k = new String(key.bytes(), StandardCharsets.UTF_8);

        return ops.stream().anyMatch(op -> new String(op.key(), StandardCharsets.UTF_8).equals(k));
    }

    private void checkAssignmentsInMetaStorage(MetaStorageManager metaStorageManager, byte[] assignmentsKey, Set<Assignment> expected) {
        Set<Assignment> a = getAssignmentsFromMetaStorage(metaStorageManager, assignmentsKey);

        assertEquals(expected, a);
    }

    private Set<Assignment> getAssignmentsFromMetaStorage(MetaStorageManager metaStorageManager, byte[] assignmentsKey) {
        var e = metaStorageManager.getLocally(new ByteArray(assignmentsKey), metaStorageManager.appliedRevision());

        return e == null || e.tombstone() || e.empty()
                ? emptySet()
                : Assignments.fromBytes(e.value()).nodes();
    }

    private int tableId(Ignite node, String tableName) {
        return ((TableImpl) node.tables().table(tableName)).tableId();
    }

    /**
     * Checks the table exists and validates all data in it.
     *
     * @param ignite Ignite.
     * @param name Table name.
     */
    private static void checkTableWithData(Ignite ignite, String name) {
        Table table = ignite.tables().table(name);

        assertNotNull(table);

        for (int i = 0; i < 100; i++) {
            int fi = i;

            Awaitility.with()
                    .await()
                    .pollInterval(100, TimeUnit.MILLISECONDS)
                    .pollDelay(0, TimeUnit.MILLISECONDS)
                    .atMost(30, TimeUnit.SECONDS)
                    .until(() -> {
                        try {
                            Tuple row = table.keyValueView().get(null, Tuple.create().set("id", fi));

                            if (row == null) {
                                return false;
                            } else {
                                assertEquals(VALUE_PRODUCER.apply(fi), row.stringValue("name"));
                                return true;
                            }
                        } catch (TransactionException te) {
                            // There may be an exception if the primary replica node was stopped. We should wait for new primary to appear.
                            return false;
                        }
                    });
        }
    }

    /**
     * Creates a table and load data to it.
     *
     * @param nodes Ignite nodes.
     * @param name Table name.
     * @param replicas Replica factor.
     */
    private void createTableWithData(List<IgniteImpl> nodes, String name, int replicas) {
        createTableWithData(nodes, name, replicas, 2);
    }

    /**
     * Creates a table and load data to it.
     *
     * @param nodes Ignite nodes.
     * @param name Table name.
     * @param replicas Replica factor.
     * @param partitions Partitions count.
     */
    private void createTableWithData(List<IgniteImpl> nodes, String name, int replicas, int partitions) {
        try (Session session = nodes.get(0).sql().createSession()) {
            session.execute(null,
                    String.format("CREATE ZONE IF NOT EXISTS ZONE_%s WITH REPLICAS=%d, PARTITIONS=%d", name, replicas, partitions));
            session.execute(null, "CREATE TABLE IF NOT EXISTS " + name
                    + "(id INT PRIMARY KEY, name VARCHAR) WITH PRIMARY_ZONE='ZONE_" + name.toUpperCase() + "';");

            for (int i = 0; i < 100; i++) {
                session.execute(null, "INSERT INTO " + name + "(id, name) VALUES (?, ?)",
                        i, VALUE_PRODUCER.apply(i));
            }
        }
    }

    private void waitForIndexToBecomeAvailable(Collection<IgniteImpl> nodes, String indexName) throws InterruptedException {
        CountDownLatch latch = new CountDownLatch(nodes.size());

        nodes.forEach(node -> node.catalogManager().listen(CatalogEvent.INDEX_AVAILABLE, event -> {
            MakeIndexAvailableEventParameters availableEvent = (MakeIndexAvailableEventParameters) event;

            CatalogIndexDescriptor index = node.catalogManager().index(availableEvent.indexId(), event.catalogVersion());

            assertNotNull(index, "Cannot find an index by ID=" + availableEvent.indexId());

            if (index.name().equalsIgnoreCase(indexName)) {
                // That's our index.
                latch.countDown();

                return trueCompletedFuture();
            }

            return falseCompletedFuture();
        }));

        assertTrue(latch.await(10, TimeUnit.SECONDS));
    }

    /**
     * Creates a table.
     *
     * @param ignite Ignite.
     * @param name Table name.
     * @param replicas Replica factor.
     * @param partitions Partitions count.
     */
    private static Table createTableWithoutData(Ignite ignite, String name, int replicas, int partitions) {
        try (Session session = ignite.sql().createSession()) {
            session.execute(null,
                    String.format("CREATE ZONE IF NOT EXISTS ZONE_%s WITH REPLICAS=%d, PARTITIONS=%d", name, replicas, partitions));
            session.execute(null, "CREATE TABLE " + name
                    + "(id INT PRIMARY KEY, name VARCHAR) WITH PRIMARY_ZONE='ZONE_" + name.toUpperCase() + "';");
        }

        return ignite.tables().table(name);
    }

    private interface InvokeInterceptor {
        Boolean invoke(Condition condition, Collection<Operation> success, Collection<Operation> failure);
    }
}<|MERGE_RESOLUTION|>--- conflicted
+++ resolved
@@ -165,7 +165,6 @@
 import org.apache.ignite.internal.testframework.TestIgnitionManager;
 import org.apache.ignite.internal.tx.HybridTimestampTracker;
 import org.apache.ignite.internal.tx.configuration.TransactionConfiguration;
-import org.apache.ignite.internal.tx.impl.CursorManager;
 import org.apache.ignite.internal.tx.impl.HeapLockManager;
 import org.apache.ignite.internal.tx.impl.IgniteTransactionsImpl;
 import org.apache.ignite.internal.tx.impl.RemotelyTriggeredResourceRegistry;
@@ -436,11 +435,7 @@
                 partitionIdleSafeTimePropagationPeriodMsSupplier
         );
 
-<<<<<<< HEAD
-        var cursorManager = new CursorManager();
-=======
         var resourcesRegistry = new RemotelyTriggeredResourceRegistry();
->>>>>>> 71b24675
 
         var txManager = new TxManagerImpl(
                 txConfiguration,
@@ -452,12 +447,8 @@
                 placementDriverManager.placementDriver(),
                 partitionIdleSafeTimePropagationPeriodMsSupplier,
                 new TestLocalRwTxCounter(),
-<<<<<<< HEAD
-                cursorManager
-=======
                 threadPools.partitionOperationsExecutor(),
                 resourcesRegistry
->>>>>>> 71b24675
         );
 
         ConfigurationRegistry clusterConfigRegistry = clusterCfgMgr.configurationRegistry();
@@ -545,11 +536,7 @@
                 placementDriverManager.placementDriver(),
                 sqlRef::get,
                 failureProcessor,
-<<<<<<< HEAD
-                cursorManager
-=======
                 resourcesRegistry
->>>>>>> 71b24675
         );
 
         var indexManager = new IndexManager(
