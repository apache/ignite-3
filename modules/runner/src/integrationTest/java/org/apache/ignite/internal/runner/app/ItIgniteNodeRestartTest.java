--- conflicted
+++ resolved
@@ -540,18 +540,7 @@
 
         var sqlRef = new AtomicReference<IgniteSqlImpl>();
 
-<<<<<<< HEAD
-        LowWatermarkImpl lowWatermark = new LowWatermarkImpl(
-                name,
-                gcConfig.lowWatermark(),
-                hybridClock,
-                txManager,
-                vault,
-                failureProcessor
-        );
-=======
         var lowWatermark = new LowWatermarkImpl(name, gcConfig.lowWatermark(), hybridClock, txManager, vault, failureProcessor);
->>>>>>> fff5713c
 
         TableManager tableManager = new TableManager(
                 name,
