/*
 * Licensed to the Apache Software Foundation (ASF) under one or more
 * contributor license agreements. See the NOTICE file distributed with
 * this work for additional information regarding copyright ownership.
 * The ASF licenses this file to You under the Apache License, Version 2.0
 * (the "License"); you may not use this file except in compliance with
 * the License. You may obtain a copy of the License at
 *
 *      http://www.apache.org/licenses/LICENSE-2.0
 *
 * Unless required by applicable law or agreed to in writing, software
 * distributed under the License is distributed on an "AS IS" BASIS,
 * WITHOUT WARRANTIES OR CONDITIONS OF ANY KIND, either express or implied.
 * See the License for the specific language governing permissions and
 * limitations under the License.
 */

package org.apache.ignite.internal.runner.app;

import static java.util.Collections.emptySet;
import static java.util.concurrent.CompletableFuture.completedFuture;
import static java.util.stream.Collectors.toSet;
import static org.apache.ignite.internal.TestWrappers.unwrapTableImpl;
import static org.apache.ignite.internal.TestWrappers.unwrapTableManager;
import static org.apache.ignite.internal.TestWrappers.unwrapTableViewInternal;
import static org.apache.ignite.internal.catalog.CatalogService.DEFAULT_STORAGE_PROFILE;
import static org.apache.ignite.internal.configuration.IgnitePaths.partitionsPath;
import static org.apache.ignite.internal.distributionzones.DistributionZonesTestUtil.alterZone;
import static org.apache.ignite.internal.distributionzones.rebalance.RebalanceUtil.REBALANCE_SCHEDULER_POOL_SIZE;
import static org.apache.ignite.internal.distributionzones.rebalance.RebalanceUtil.STABLE_ASSIGNMENTS_PREFIX;
import static org.apache.ignite.internal.distributionzones.rebalance.RebalanceUtil.pendingPartAssignmentsKey;
import static org.apache.ignite.internal.distributionzones.rebalance.RebalanceUtil.stablePartAssignmentsKey;
import static org.apache.ignite.internal.network.utils.ClusterServiceTestUtils.defaultChannelTypeRegistry;
import static org.apache.ignite.internal.network.utils.ClusterServiceTestUtils.defaultSerializationRegistry;
import static org.apache.ignite.internal.table.NodeUtils.transferPrimary;
import static org.apache.ignite.internal.table.TableTestUtils.getTableIdStrict;
import static org.apache.ignite.internal.testframework.IgniteTestUtils.assertThrowsWithCause;
import static org.apache.ignite.internal.testframework.IgniteTestUtils.bypassingThreadAssertions;
import static org.apache.ignite.internal.testframework.IgniteTestUtils.bypassingThreadAssertionsAsync;
import static org.apache.ignite.internal.testframework.IgniteTestUtils.runAsync;
import static org.apache.ignite.internal.testframework.IgniteTestUtils.runInExecutor;
import static org.apache.ignite.internal.testframework.IgniteTestUtils.testNodeName;
import static org.apache.ignite.internal.testframework.IgniteTestUtils.waitForCondition;
import static org.apache.ignite.internal.testframework.matchers.CompletableFutureMatcher.willCompleteSuccessfully;
import static org.apache.ignite.internal.testframework.matchers.CompletableFutureMatcher.willSucceedFast;
import static org.apache.ignite.internal.thread.ThreadOperation.STORAGE_READ;
import static org.apache.ignite.internal.util.ByteUtils.toByteArray;
import static org.apache.ignite.internal.util.CompletableFutures.nullCompletedFuture;
import static org.apache.ignite.sql.ColumnType.INT32;
import static org.hamcrest.MatcherAssert.assertThat;
import static org.junit.jupiter.api.Assertions.assertEquals;
import static org.junit.jupiter.api.Assertions.assertNotNull;
import static org.junit.jupiter.api.Assertions.assertTrue;

import java.io.IOException;
import java.nio.charset.StandardCharsets;
import java.nio.file.Files;
import java.nio.file.Path;
import java.nio.file.Paths;
import java.util.ArrayList;
import java.util.Collection;
import java.util.Collections;
import java.util.HashMap;
import java.util.List;
import java.util.Map;
import java.util.Objects;
import java.util.ServiceLoader;
import java.util.Set;
import java.util.UUID;
import java.util.concurrent.CompletableFuture;
import java.util.concurrent.ConcurrentHashMap;
import java.util.concurrent.CountDownLatch;
import java.util.concurrent.ExecutorService;
import java.util.concurrent.ScheduledExecutorService;
import java.util.concurrent.ScheduledThreadPoolExecutor;
import java.util.concurrent.TimeUnit;
import java.util.concurrent.atomic.AtomicBoolean;
import java.util.concurrent.atomic.AtomicInteger;
import java.util.concurrent.atomic.AtomicReference;
import java.util.function.Consumer;
import java.util.function.IntFunction;
import java.util.function.LongSupplier;
import java.util.function.Supplier;
import java.util.stream.IntStream;
import org.apache.ignite.Ignite;
import org.apache.ignite.IgniteServer;
import org.apache.ignite.internal.BaseIgniteRestartTest;
import org.apache.ignite.internal.app.IgniteImpl;
import org.apache.ignite.internal.app.ThreadPoolsManager;
import org.apache.ignite.internal.catalog.CatalogManager;
import org.apache.ignite.internal.catalog.CatalogManagerImpl;
import org.apache.ignite.internal.catalog.commands.AlterZoneCommand;
import org.apache.ignite.internal.catalog.commands.AlterZoneCommandBuilder;
import org.apache.ignite.internal.catalog.commands.ColumnParams;
import org.apache.ignite.internal.catalog.commands.CreateTableCommand;
import org.apache.ignite.internal.catalog.commands.TableHashPrimaryKey;
import org.apache.ignite.internal.catalog.configuration.SchemaSynchronizationConfiguration;
import org.apache.ignite.internal.catalog.configuration.SchemaSynchronizationExtensionConfiguration;
import org.apache.ignite.internal.catalog.storage.UpdateLogImpl;
import org.apache.ignite.internal.cluster.management.ClusterInitializer;
import org.apache.ignite.internal.cluster.management.ClusterManagementGroupManager;
import org.apache.ignite.internal.cluster.management.NodeAttributesCollector;
import org.apache.ignite.internal.cluster.management.configuration.NodeAttributesConfiguration;
import org.apache.ignite.internal.cluster.management.configuration.NodeAttributesExtensionConfiguration;
import org.apache.ignite.internal.cluster.management.raft.RocksDbClusterStateStorage;
import org.apache.ignite.internal.cluster.management.topology.LogicalTopologyImpl;
import org.apache.ignite.internal.cluster.management.topology.LogicalTopologyServiceImpl;
import org.apache.ignite.internal.cluster.management.topology.api.LogicalNode;
import org.apache.ignite.internal.configuration.ComponentWorkingDir;
import org.apache.ignite.internal.configuration.ConfigurationManager;
import org.apache.ignite.internal.configuration.ConfigurationModules;
import org.apache.ignite.internal.configuration.ConfigurationRegistry;
import org.apache.ignite.internal.configuration.ConfigurationTreeGenerator;
import org.apache.ignite.internal.configuration.NodeConfigWriteException;
import org.apache.ignite.internal.configuration.RaftGroupOptionsConfigHelper;
import org.apache.ignite.internal.configuration.SystemDistributedConfiguration;
import org.apache.ignite.internal.configuration.SystemDistributedExtensionConfiguration;
import org.apache.ignite.internal.configuration.SystemLocalConfiguration;
import org.apache.ignite.internal.configuration.storage.DistributedConfigurationStorage;
import org.apache.ignite.internal.configuration.storage.LocalFileConfigurationStorage;
import org.apache.ignite.internal.configuration.testframework.ConfigurationExtension;
import org.apache.ignite.internal.configuration.testframework.InjectConfiguration;
import org.apache.ignite.internal.configuration.validation.ConfigurationValidatorImpl;
import org.apache.ignite.internal.configuration.validation.TestConfigurationValidator;
import org.apache.ignite.internal.disaster.system.ClusterIdService;
import org.apache.ignite.internal.disaster.system.SystemDisasterRecoveryStorage;
import org.apache.ignite.internal.distributionzones.DistributionZoneManager;
import org.apache.ignite.internal.eventlog.api.Event;
import org.apache.ignite.internal.eventlog.api.EventLog;
import org.apache.ignite.internal.failure.NoOpFailureManager;
import org.apache.ignite.internal.hlc.ClockService;
import org.apache.ignite.internal.hlc.ClockServiceImpl;
import org.apache.ignite.internal.hlc.ClockWaiter;
import org.apache.ignite.internal.hlc.HybridClockImpl;
import org.apache.ignite.internal.hlc.HybridTimestamp;
import org.apache.ignite.internal.hlc.HybridTimestampTracker;
import org.apache.ignite.internal.index.IndexManager;
import org.apache.ignite.internal.lang.ByteArray;
import org.apache.ignite.internal.lang.IgniteInternalException;
import org.apache.ignite.internal.lang.IgniteStringFormatter;
import org.apache.ignite.internal.lang.NodeStoppingException;
import org.apache.ignite.internal.lowwatermark.LowWatermarkImpl;
import org.apache.ignite.internal.manager.ComponentContext;
import org.apache.ignite.internal.manager.IgniteComponent;
import org.apache.ignite.internal.metastorage.Entry;
import org.apache.ignite.internal.metastorage.MetaStorageManager;
import org.apache.ignite.internal.metastorage.WatchEvent;
import org.apache.ignite.internal.metastorage.configuration.MetaStorageConfiguration;
import org.apache.ignite.internal.metastorage.dsl.Condition;
import org.apache.ignite.internal.metastorage.dsl.Operation;
import org.apache.ignite.internal.metastorage.impl.MetaStorageManagerImpl;
import org.apache.ignite.internal.metastorage.impl.MetaStorageRevisionListenerRegistry;
import org.apache.ignite.internal.metastorage.server.ReadOperationForCompactionTracker;
import org.apache.ignite.internal.metastorage.server.persistence.RocksDbKeyValueStorage;
import org.apache.ignite.internal.metastorage.server.raft.MetastorageGroupId;
import org.apache.ignite.internal.metrics.MetricManagerImpl;
import org.apache.ignite.internal.network.MessagingService;
import org.apache.ignite.internal.network.NettyBootstrapFactory;
import org.apache.ignite.internal.network.NettyWorkersRegistrar;
import org.apache.ignite.internal.network.configuration.NetworkConfiguration;
import org.apache.ignite.internal.network.configuration.NetworkExtensionConfiguration;
import org.apache.ignite.internal.network.recovery.VaultStaleIds;
import org.apache.ignite.internal.network.scalecube.TestScaleCubeClusterServiceFactory;
import org.apache.ignite.internal.network.wrapper.JumpToExecutorByConsistentIdAfterSend;
import org.apache.ignite.internal.partition.replicator.PartitionReplicaLifecycleManager;
import org.apache.ignite.internal.partition.replicator.network.PartitionReplicationMessageGroup;
import org.apache.ignite.internal.partition.replicator.raft.MinimumRequiredTimeCollectorService;
import org.apache.ignite.internal.partition.replicator.raft.MinimumRequiredTimeCollectorServiceImpl;
import org.apache.ignite.internal.partition.replicator.raft.snapshot.outgoing.OutgoingSnapshotsManager;
import org.apache.ignite.internal.partitiondistribution.Assignment;
import org.apache.ignite.internal.partitiondistribution.Assignments;
import org.apache.ignite.internal.placementdriver.PlacementDriverManager;
import org.apache.ignite.internal.placementdriver.PrimaryReplicaAwaitTimeoutException;
import org.apache.ignite.internal.placementdriver.ReplicaMeta;
import org.apache.ignite.internal.raft.Loza;
import org.apache.ignite.internal.raft.Peer;
import org.apache.ignite.internal.raft.PeersAndLearners;
import org.apache.ignite.internal.raft.RaftGroupOptionsConfigurer;
import org.apache.ignite.internal.raft.RaftNodeId;
import org.apache.ignite.internal.raft.TestLozaFactory;
import org.apache.ignite.internal.raft.client.TopologyAwareRaftGroupServiceFactory;
import org.apache.ignite.internal.raft.configuration.RaftConfiguration;
import org.apache.ignite.internal.raft.server.impl.JraftServerImpl;
import org.apache.ignite.internal.raft.storage.LogStorageFactory;
import org.apache.ignite.internal.raft.storage.impl.LocalLogStorageFactory;
import org.apache.ignite.internal.raft.util.SharedLogStorageFactoryUtils;
import org.apache.ignite.internal.replicator.ReplicaManager;
import org.apache.ignite.internal.replicator.ReplicaService;
import org.apache.ignite.internal.replicator.ReplicationGroupId;
import org.apache.ignite.internal.replicator.TablePartitionId;
import org.apache.ignite.internal.replicator.configuration.ReplicationConfiguration;
import org.apache.ignite.internal.replicator.configuration.ReplicationExtensionConfiguration;
import org.apache.ignite.internal.schema.SchemaManager;
import org.apache.ignite.internal.schema.configuration.GcConfiguration;
import org.apache.ignite.internal.schema.configuration.GcExtensionConfiguration;
import org.apache.ignite.internal.schema.configuration.StorageUpdateConfiguration;
import org.apache.ignite.internal.sql.api.IgniteSqlImpl;
import org.apache.ignite.internal.sql.configuration.distributed.SqlClusterExtensionConfiguration;
import org.apache.ignite.internal.sql.configuration.local.SqlNodeExtensionConfiguration;
import org.apache.ignite.internal.sql.engine.SqlQueryProcessor;
import org.apache.ignite.internal.sql.engine.exec.kill.KillCommandHandler;
import org.apache.ignite.internal.storage.DataStorageManager;
import org.apache.ignite.internal.storage.DataStorageModule;
import org.apache.ignite.internal.storage.DataStorageModules;
import org.apache.ignite.internal.storage.ReadResult;
import org.apache.ignite.internal.storage.configurations.StorageConfiguration;
import org.apache.ignite.internal.storage.configurations.StorageExtensionConfiguration;
import org.apache.ignite.internal.systemview.SystemViewManagerImpl;
import org.apache.ignite.internal.table.RecordBinaryViewImpl;
import org.apache.ignite.internal.table.TableImpl;
import org.apache.ignite.internal.table.TableViewInternal;
import org.apache.ignite.internal.table.distributed.TableManager;
import org.apache.ignite.internal.table.distributed.index.IndexMetaStorage;
import org.apache.ignite.internal.table.distributed.schema.SchemaSyncServiceImpl;
import org.apache.ignite.internal.table.distributed.schema.ThreadLocalPartitionCommandsMarshaller;
import org.apache.ignite.internal.table.distributed.storage.InternalTableImpl;
import org.apache.ignite.internal.test.WatchListenerInhibitor;
import org.apache.ignite.internal.testframework.ExecutorServiceExtension;
import org.apache.ignite.internal.testframework.InjectExecutorService;
import org.apache.ignite.internal.testframework.TestIgnitionManager;
import org.apache.ignite.internal.thread.NamedThreadFactory;
import org.apache.ignite.internal.tx.configuration.TransactionConfiguration;
import org.apache.ignite.internal.tx.configuration.TransactionExtensionConfiguration;
import org.apache.ignite.internal.tx.impl.HeapLockManager;
import org.apache.ignite.internal.tx.impl.RemotelyTriggeredResourceRegistry;
import org.apache.ignite.internal.tx.impl.ResourceVacuumManager;
import org.apache.ignite.internal.tx.impl.TransactionIdGenerator;
import org.apache.ignite.internal.tx.impl.TransactionInflights;
import org.apache.ignite.internal.tx.impl.TxManagerImpl;
import org.apache.ignite.internal.tx.message.TxMessageGroup;
import org.apache.ignite.internal.tx.storage.state.rocksdb.TxStateRocksDbSharedStorage;
import org.apache.ignite.internal.tx.test.TestLocalRwTxCounter;
import org.apache.ignite.internal.util.ByteUtils;
import org.apache.ignite.internal.util.Cursor;
import org.apache.ignite.internal.vault.VaultManager;
import org.apache.ignite.internal.worker.CriticalWorkerWatchdog;
import org.apache.ignite.internal.worker.configuration.CriticalWorkersConfiguration;
import org.apache.ignite.internal.wrapper.Wrappers;
import org.apache.ignite.raft.jraft.RaftGroupService;
import org.apache.ignite.raft.jraft.Status;
import org.apache.ignite.raft.jraft.rpc.impl.RaftGroupEventsClientListener;
import org.apache.ignite.sql.IgniteSql;
import org.apache.ignite.sql.ResultSet;
import org.apache.ignite.sql.SqlRow;
import org.apache.ignite.table.Table;
import org.apache.ignite.table.Tuple;
import org.apache.ignite.tx.TransactionException;
import org.awaitility.Awaitility;
import org.awaitility.core.ConditionTimeoutException;
import org.intellij.lang.annotations.Language;
import org.jetbrains.annotations.Nullable;
import org.junit.jupiter.api.BeforeEach;
import org.junit.jupiter.api.Disabled;
import org.junit.jupiter.api.Test;
import org.junit.jupiter.api.Timeout;
import org.junit.jupiter.api.extension.ExtendWith;
import org.junit.jupiter.params.ParameterizedTest;
import org.junit.jupiter.params.provider.CsvSource;
import org.junit.jupiter.params.provider.ValueSource;

/**
 * These tests check node restart scenarios.
 */
@ExtendWith(ConfigurationExtension.class)
@ExtendWith(ExecutorServiceExtension.class)
@Timeout(120)
public class ItIgniteNodeRestartTest extends BaseIgniteRestartTest {
    /** Value producer for table data, is used to create data and check it later. */
    private static final IntFunction<String> VALUE_PRODUCER = i -> "val " + i;

    /** Test table name. */
    private static final String TABLE_NAME = "Table1";

    /** Assume that the table id will always be 8 for the test table. There is an assertion to check if this is true. */
    // TODO: IGNITE-22251 Get rid of it
    private static final int TABLE_ID = 8;

    /** Test table name. */
    private static final String TABLE_NAME_2 = "Table2";

    @InjectConfiguration("mock: " + RAFT_CFG)
    private static RaftConfiguration raftConfiguration;

    @InjectConfiguration
    private static SystemLocalConfiguration systemConfiguration;

    @InjectConfiguration
    private static NodeAttributesConfiguration nodeAttributes;

    @InjectConfiguration
    private static StorageConfiguration storageConfiguration;

    @InjectConfiguration
    private static MetaStorageConfiguration metaStorageConfiguration;

    @InjectConfiguration
    private static TransactionConfiguration txConfiguration;

    @InjectConfiguration
    private static StorageUpdateConfiguration storageUpdateConfiguration;

    @InjectConfiguration
    private CriticalWorkersConfiguration workersConfiguration;

    @InjectConfiguration
    private ReplicationConfiguration replicationConfiguration;

    /**
     * Interceptor of {@link MetaStorageManager#invoke(Condition, List, List)}.
     */
    private final Map<Integer, InvokeInterceptor> metaStorageInvokeInterceptorByNode = new ConcurrentHashMap<>();

    /**
     * Mocks the data nodes returned by {@link DistributionZoneManager#dataNodes(long, int, int)} method on different nodes.
     */
    private final Map<Integer, Supplier<CompletableFuture<Set<String>>>> dataNodesMockByNode = new ConcurrentHashMap<>();

    @InjectExecutorService(threadCount = 1, threadPrefix = "storage-test-pool-iinrt", allowedOperations = STORAGE_READ)
    private ExecutorService storageExecutor;

    @InjectExecutorService
    private ScheduledExecutorService scheduledExecutorService;

    @BeforeEach
    public void beforeTest() {
        metaStorageInvokeInterceptorByNode.clear();
        dataNodesMockByNode.clear();
        partialNodes.clear();
    }

    /**
     * Start some of Ignite components that are able to serve as Ignite node for test purposes.
     *
     * @param idx Node index.
     * @param cfgString Configuration string or {@code null} to use the default configuration.
     * @return Partial node.
     */
    private PartialNode startPartialNode(
            int idx,
            @Nullable @Language("HOCON") String cfgString
    ) {
        String name = testNodeName(testInfo, idx);

        Path dir = workDir.resolve(name);

        List<IgniteComponent> components = new ArrayList<>();

        VaultManager vault = createVault(dir);

        var clusterStateStorage = new RocksDbClusterStateStorage(dir.resolve("cmg"), name);

        var clusterIdService = new ClusterIdService(vault);

        ConfigurationModules modules = loadConfigurationModules(log, Thread.currentThread().getContextClassLoader());

        Path configFile = workDir.resolve(TestIgnitionManager.DEFAULT_CONFIG_NAME);
        String configString = cfgString == null ? configurationString(idx) : cfgString;
        try {
            Files.writeString(configFile, configString);
        } catch (IOException e) {
            throw new NodeConfigWriteException("Failed to write config content to file.", e);
        }

        var localConfigurationGenerator = new ConfigurationTreeGenerator(
                modules.local().rootKeys(),
                modules.local().schemaExtensions(),
                modules.local().polymorphicSchemaExtensions()
        );

        var nodeCfgMgr = new ConfigurationManager(
                modules.local().rootKeys(),
                new LocalFileConfigurationStorage(configFile, localConfigurationGenerator, modules.local()),
                localConfigurationGenerator,
                ConfigurationValidatorImpl.withDefaultValidators(localConfigurationGenerator, modules.local().validators())
        );

        NetworkConfiguration networkConfiguration = nodeCfgMgr.configurationRegistry()
                .getConfiguration(NetworkExtensionConfiguration.KEY).network();

        var threadPoolsManager = new ThreadPoolsManager(name);

        var failureProcessor = new NoOpFailureManager();

        var workerRegistry = new CriticalWorkerWatchdog(workersConfiguration, threadPoolsManager.commonScheduler(), failureProcessor);

        var nettyBootstrapFactory = new NettyBootstrapFactory(networkConfiguration, name);
        var nettyWorkersRegistrar = new NettyWorkersRegistrar(
                workerRegistry,
                threadPoolsManager.commonScheduler(),
                nettyBootstrapFactory,
                workersConfiguration,
                failureProcessor
        );

        var clusterSvc = new TestScaleCubeClusterServiceFactory().createClusterService(
                name,
                networkConfiguration,
                nettyBootstrapFactory,
                defaultSerializationRegistry(),
                new VaultStaleIds(vault),
                clusterIdService,
                workerRegistry,
                failureProcessor,
                defaultChannelTypeRegistry()
        );

        var hybridClock = new HybridClockImpl();

        var raftGroupEventsClientListener = new RaftGroupEventsClientListener();

        ComponentWorkingDir partitionsWorkDir = partitionsPath(systemConfiguration, dir);

        LogStorageFactory partitionsLogStorageFactory =
                SharedLogStorageFactoryUtils.create(clusterSvc.nodeName(), partitionsWorkDir.raftLogPath());

        RaftGroupOptionsConfigurer partitionRaftConfigurer =
                RaftGroupOptionsConfigHelper.configureProperties(partitionsLogStorageFactory, partitionsWorkDir.metaPath());

        var raftMgr = TestLozaFactory.create(
                clusterSvc,
                raftConfiguration,
                hybridClock,
                raftGroupEventsClientListener
        );

        var logicalTopology = new LogicalTopologyImpl(clusterStateStorage);

        var clusterInitializer = new ClusterInitializer(
                clusterSvc,
                hocon -> hocon,
                new TestConfigurationValidator()
        );

        ComponentWorkingDir cmgWorkDir = new ComponentWorkingDir(workDir.resolve("cmg"));

        LogStorageFactory cmgLogStorageFactory =
                SharedLogStorageFactoryUtils.create(clusterSvc.nodeName(), cmgWorkDir.raftLogPath());

        RaftGroupOptionsConfigurer cmgRaftConfigurer =
                RaftGroupOptionsConfigHelper.configureProperties(cmgLogStorageFactory, cmgWorkDir.metaPath());

        StorageConfiguration storageConfiguration = nodeCfgMgr.configurationRegistry()
                .getConfiguration(StorageExtensionConfiguration.KEY).storage();

        var cmgManager = new ClusterManagementGroupManager(
                vault,
                new SystemDisasterRecoveryStorage(vault),
                clusterSvc,
                clusterInitializer,
                raftMgr,
                clusterStateStorage,
                logicalTopology,
                new NodeAttributesCollector(nodeAttributes, storageConfiguration),
                failureProcessor,
                clusterIdService,
                cmgRaftConfigurer
        );

        LongSupplier partitionIdleSafeTimePropagationPeriodMsSupplier
                = () -> TestIgnitionManager.DEFAULT_PARTITION_IDLE_SYNC_TIME_INTERVAL_MS;

        MessagingService messagingServiceReturningToStorageOperationsPool = new JumpToExecutorByConsistentIdAfterSend(
                clusterSvc.messagingService(),
                name,
                message -> threadPoolsManager.partitionOperationsExecutor()
        );

        var replicaService = new ReplicaService(
                messagingServiceReturningToStorageOperationsPool,
                hybridClock,
                threadPoolsManager.partitionOperationsExecutor(),
                replicationConfiguration,
                threadPoolsManager.commonScheduler()
        );

        var lockManager = new HeapLockManager(systemConfiguration);

        var logicalTopologyService = new LogicalTopologyServiceImpl(logicalTopology, cmgManager);

        var metricManager = new MetricManagerImpl();

        var topologyAwareRaftGroupServiceFactory = new TopologyAwareRaftGroupServiceFactory(
                clusterSvc,
                logicalTopologyService,
                Loza.FACTORY,
                raftGroupEventsClientListener
        );

        var readOperationForCompactionTracker = new ReadOperationForCompactionTracker();

        var metaStorage = new RocksDbKeyValueStorage(
                name,
                dir.resolve("metastorage"),
                new NoOpFailureManager(),
                readOperationForCompactionTracker,
                scheduledExecutorService
        );

        InvokeInterceptor metaStorageInvokeInterceptor = metaStorageInvokeInterceptorByNode.get(idx);

        CompletableFuture<LongSupplier> maxClockSkewFuture = new CompletableFuture<>();

        ComponentWorkingDir metastorageWorkDir = new ComponentWorkingDir(workDir.resolve("metastorage"));

        LogStorageFactory msLogStorageFactory =
                SharedLogStorageFactoryUtils.create(clusterSvc.nodeName(), metastorageWorkDir.raftLogPath());

        RaftGroupOptionsConfigurer msRaftConfigurer =
                RaftGroupOptionsConfigHelper.configureProperties(msLogStorageFactory, metastorageWorkDir.metaPath());

        var metaStorageMgr = new MetaStorageManagerImpl(
                clusterSvc,
                cmgManager,
                logicalTopologyService,
                raftMgr,
                metaStorage,
                hybridClock,
                topologyAwareRaftGroupServiceFactory,
                metricManager,
                metaStorageConfiguration,
                msRaftConfigurer,
                readOperationForCompactionTracker
        ) {
            @Override
            public CompletableFuture<Boolean> invoke(Condition condition, List<Operation> success, List<Operation> failure) {
                if (metaStorageInvokeInterceptor != null) {
                    var res = metaStorageInvokeInterceptor.invoke(condition, success, failure);

                    if (res != null) {
                        return completedFuture(res);
                    }
                }

                return super.invoke(condition, success, failure);
            }
        };

        var cfgStorage = new DistributedConfigurationStorage("test", metaStorageMgr);

        ConfigurationTreeGenerator distributedConfigurationGenerator = new ConfigurationTreeGenerator(
                modules.distributed().rootKeys(),
                modules.distributed().schemaExtensions(),
                modules.distributed().polymorphicSchemaExtensions()
        );

        var clusterCfgMgr = new ConfigurationManager(
                modules.distributed().rootKeys(),
                cfgStorage,
                distributedConfigurationGenerator,
                ConfigurationValidatorImpl.withDefaultValidators(distributedConfigurationGenerator, modules.distributed().validators())
        );

        ConfigurationRegistry clusterConfigRegistry = clusterCfgMgr.configurationRegistry();

        var clockWaiter = new ClockWaiter(name, hybridClock, scheduledExecutorService);

        SchemaSynchronizationConfiguration schemaSyncConfiguration = clusterConfigRegistry
                .getConfiguration(SchemaSynchronizationExtensionConfiguration.KEY).schemaSync();

        ClockService clockService = new ClockServiceImpl(
                hybridClock,
                clockWaiter,
                () -> schemaSyncConfiguration.maxClockSkew().value()
        );

        maxClockSkewFuture.complete(clockService::maxClockSkewMillis);

        var placementDriverManager = new PlacementDriverManager(
                name,
                metaStorageMgr,
                MetastorageGroupId.INSTANCE,
                clusterSvc,
                cmgManager::metaStorageNodes,
                logicalTopologyService,
                raftMgr,
                topologyAwareRaftGroupServiceFactory,
                clockService,
                clusterConfigRegistry.getConfiguration(ReplicationExtensionConfiguration.KEY).replication()
        );

        ScheduledExecutorService rebalanceScheduler = new ScheduledThreadPoolExecutor(REBALANCE_SCHEDULER_POOL_SIZE,
                NamedThreadFactory.create(name, "test-rebalance-scheduler", logger()));

        ReplicaManager replicaMgr = new ReplicaManager(
                name,
                clusterSvc,
                cmgManager,
                clockService,
                Set.of(PartitionReplicationMessageGroup.class, TxMessageGroup.class),
                placementDriverManager.placementDriver(),
                threadPoolsManager.partitionOperationsExecutor(),
                partitionIdleSafeTimePropagationPeriodMsSupplier,
                failureProcessor,
                new ThreadLocalPartitionCommandsMarshaller(clusterSvc.serializationRegistry()),
                topologyAwareRaftGroupServiceFactory,
                raftMgr,
                partitionRaftConfigurer,
                view -> new LocalLogStorageFactory(),
                threadPoolsManager.tableIoExecutor(),
                replicaGrpId -> metaStorageMgr.get(pendingPartAssignmentsKey((TablePartitionId) replicaGrpId))
                        .thenApply(Entry::value)

        );

        var resourcesRegistry = new RemotelyTriggeredResourceRegistry();

        GcConfiguration gcConfig = clusterConfigRegistry.getConfiguration(GcExtensionConfiguration.KEY).gc();

        var lowWatermark = new LowWatermarkImpl(
                name,
                gcConfig.lowWatermark(),
                clockService,
                vault,
                failureProcessor,
                clusterSvc.messagingService()
        );

        TransactionInflights transactionInflights = new TransactionInflights(placementDriverManager.placementDriver(), clockService);

        var txManager = new TxManagerImpl(
                name,
                txConfiguration,
                messagingServiceReturningToStorageOperationsPool,
                clusterSvc.topologyService(),
                replicaService,
                lockManager,
                clockService,
                new TransactionIdGenerator(idx),
                placementDriverManager.placementDriver(),
                partitionIdleSafeTimePropagationPeriodMsSupplier,
                new TestLocalRwTxCounter(),
                threadPoolsManager.partitionOperationsExecutor(),
                resourcesRegistry,
                transactionInflights,
                lowWatermark,
                threadPoolsManager.commonScheduler()
        );

        ResourceVacuumManager resourceVacuumManager = new ResourceVacuumManager(
                name,
                resourcesRegistry,
                clusterSvc.topologyService(),
                clusterSvc.messagingService(),
                transactionInflights,
                txManager,
                lowWatermark
        );

        var registry = new MetaStorageRevisionListenerRegistry(metaStorageMgr);

        DataStorageModules dataStorageModules = new DataStorageModules(
                ServiceLoader.load(DataStorageModule.class)
        );

        Path storagePath = getPartitionsStorePath(dir);

        DataStorageManager dataStorageManager = new DataStorageManager(
                dataStorageModules.createStorageEngines(
                        name,
                        nodeCfgMgr.configurationRegistry(),
                        storagePath,
                        null,
                        failureProcessor,
                        partitionsLogStorageFactory,
                        hybridClock,
                        scheduledExecutorService
                ),
                storageConfiguration
        );

        TransactionConfiguration txConfiguration = clusterConfigRegistry
                .getConfiguration(TransactionExtensionConfiguration.KEY).transaction();

        LongSupplier delayDurationMsSupplier = () -> TestIgnitionManager.DEFAULT_DELAY_DURATION_MS;

        var catalogManager = new CatalogManagerImpl(
                new UpdateLogImpl(metaStorageMgr),
                clockService,
                delayDurationMsSupplier
        );

        var indexMetaStorage = new IndexMetaStorage(catalogManager, lowWatermark, metaStorageMgr);

        SchemaManager schemaManager = new SchemaManager(registry, catalogManager);

        var dataNodesMock = dataNodesMockByNode.get(idx);

        SystemDistributedConfiguration systemDistributedConfiguration =
                clusterConfigRegistry.getConfiguration(SystemDistributedExtensionConfiguration.KEY).system();

        DistributionZoneManager distributionZoneManager = new DistributionZoneManager(
                name,
                registry,
                metaStorageMgr,
                logicalTopologyService,
                catalogManager,
                rebalanceScheduler,
                systemDistributedConfiguration
        ) {
            @Override
            public CompletableFuture<Set<String>> dataNodes(long causalityToken, int catalogVersion, int zoneId) {
                if (dataNodesMock != null) {
                    return dataNodesMock.get();
                }

                return super.dataNodes(causalityToken, catalogVersion, zoneId);
            }
        };

        var schemaSyncService = new SchemaSyncServiceImpl(metaStorageMgr.clusterTime(), delayDurationMsSupplier);

        var sqlRef = new AtomicReference<IgniteSqlImpl>();

        MinimumRequiredTimeCollectorService minTimeCollectorService = new MinimumRequiredTimeCollectorServiceImpl();

        var sharedTxStateStorage = new TxStateRocksDbSharedStorage(
                storagePath.resolve("tx-state"),
                threadPoolsManager.commonScheduler(),
                threadPoolsManager.tableIoExecutor(),
                partitionsLogStorageFactory
        );

        TableManager tableManager = new TableManager(
                name,
                registry,
                gcConfig,
                txConfiguration,
                storageUpdateConfiguration,
                messagingServiceReturningToStorageOperationsPool,
                clusterSvc.topologyService(),
                clusterSvc.serializationRegistry(),
                replicaMgr,
                lockManager,
                replicaService,
                txManager,
                dataStorageManager,
                sharedTxStateStorage,
                metaStorageMgr,
                schemaManager,
                threadPoolsManager.tableIoExecutor(),
                threadPoolsManager.partitionOperationsExecutor(),
                rebalanceScheduler,
                threadPoolsManager.commonScheduler(),
                clockService,
                new OutgoingSnapshotsManager(clusterSvc.messagingService()),
                distributionZoneManager,
                schemaSyncService,
                catalogManager,
                HybridTimestampTracker.atomicTracker(null),
                placementDriverManager.placementDriver(),
                sqlRef::get,
                resourcesRegistry,
                lowWatermark,
                transactionInflights,
                indexMetaStorage,
                partitionsLogStorageFactory,
                new PartitionReplicaLifecycleManager(
                        catalogManager,
                        replicaMgr,
                        distributionZoneManager,
                        metaStorageMgr,
                        clusterSvc.topologyService(),
                        lowWatermark,
                        threadPoolsManager.tableIoExecutor(),
                        rebalanceScheduler,
                        threadPoolsManager.partitionOperationsExecutor(),
                        clockService,
                        placementDriverManager.placementDriver(),
                        schemaSyncService,
                        systemDistributedConfiguration,
                        sharedTxStateStorage,
<<<<<<< HEAD
                        minTimeCollectorService
=======
                        txManager,
                        schemaManager
>>>>>>> 9e3d7c4c
                ),
                minTimeCollectorService,
                systemDistributedConfiguration
        );

        var indexManager = new IndexManager(
                schemaManager,
                tableManager,
                catalogManager,
                threadPoolsManager.tableIoExecutor(),
                registry,
                lowWatermark
        );

        EventLog noopEventLog = new EventLog() {
            @Override
            public void log(Event event) {
                // No-op.
            }

            @Override
            public void log(String type, Supplier<Event> eventProvider) {
                // No-op.
            }
        };

        SqlQueryProcessor qryEngine = new SqlQueryProcessor(
                clusterSvc,
                logicalTopologyService,
                tableManager,
                schemaManager,
                dataStorageManager,
                replicaService,
                clockService,
                schemaSyncService,
                catalogManager,
                metricManager,
                new SystemViewManagerImpl(name, catalogManager),
                failureProcessor,
                placementDriverManager.placementDriver(),
                clusterConfigRegistry.getConfiguration(SqlClusterExtensionConfiguration.KEY).sql(),
                nodeCfgMgr.configurationRegistry().getConfiguration(SqlNodeExtensionConfiguration.KEY).sql(),
                transactionInflights,
                txManager,
                lowWatermark,
                threadPoolsManager.commonScheduler(),
                new KillCommandHandler(name, logicalTopologyService, clusterSvc.messagingService()),
                noopEventLog
        );

        sqlRef.set(new IgniteSqlImpl(qryEngine, HybridTimestampTracker.atomicTracker(null)));

        // Preparing the result map.

        components.add(vault);
        components.add(nodeCfgMgr);

        // Start.

        assertThat(vault.startAsync(new ComponentContext()), willCompleteSuccessfully());
        vault.putName(name);

        assertThat(nodeCfgMgr.startAsync(new ComponentContext()), willCompleteSuccessfully());

        // Start the remaining components.
        List<IgniteComponent> otherComponents = List.of(
                threadPoolsManager,
                failureProcessor,
                workerRegistry,
                clusterStateStorage,
                clusterIdService,
                nettyBootstrapFactory,
                nettyWorkersRegistrar,
                clusterSvc,
                partitionsLogStorageFactory,
                cmgLogStorageFactory,
                msLogStorageFactory,
                raftMgr,
                cmgManager,
                replicaMgr,
                txManager,
                resourceVacuumManager,
                lowWatermark,
                metaStorageMgr,
                clusterCfgMgr,
                dataStorageManager,
                clockWaiter,
                catalogManager,
                indexMetaStorage,
                schemaManager,
                distributionZoneManager,
                sharedTxStateStorage,
                tableManager,
                indexManager,
                qryEngine,
                sqlRef.get()
        );

        for (IgniteComponent component : otherComponents) {
            // TODO: IGNITE-22119 required to be able to wait on this future.
            component.startAsync(new ComponentContext());

            components.add(component);
        }

        lowWatermark.scheduleUpdates();

        PartialNode partialNode = partialNode(
                name,
                nodeCfgMgr,
                clusterCfgMgr,
                metaStorageMgr,
                components,
                localConfigurationGenerator,
                logicalTopology,
                cfgStorage,
                distributedConfigurationGenerator,
                clusterConfigRegistry,
                hybridClock
        );

        partialNodes.add(partialNode);
        return partialNode;
    }

    /**
     * Returns a path to the partitions store directory. Creates a directory if it doesn't exist.
     *
     * @param workDir Ignite work directory.
     * @return Partitions store path.
     */
    private static Path getPartitionsStorePath(Path workDir) {
        Path partitionsStore = workDir.resolve(Paths.get("db"));

        try {
            Files.createDirectories(partitionsStore);
        } catch (IOException e) {
            throw new IgniteInternalException("Failed to create directory for partitions storage: " + e.getMessage(), e);
        }

        return partitionsStore;
    }

    /**
     * Restarts empty node.
     */
    @Test
    public void emptyNodeTest() {
        IgniteImpl ignite = startNode(0);

        int nodePort = ignite.nodeConfiguration().getConfiguration(NetworkExtensionConfiguration.KEY).network().port().value();

        assertEquals(DEFAULT_NODE_PORT, nodePort);

        stopNode(0);

        ignite = startNode(0);

        nodePort = ignite.nodeConfiguration().getConfiguration(NetworkExtensionConfiguration.KEY).network().port().value();

        assertEquals(DEFAULT_NODE_PORT, nodePort);
    }

    /**
     * Check correctness of return results after node restart.
     * Scenario:
     * <ol>
     *     <li>Start two nodes and fill the data.</li>
     *     <li>Create index.</li>
     *     <li>Check explain contain index scan.</li>
     *     <li>Check return results.</li>
     *     <li>Restart one node.</li>
     *     <li>Run query and compare results.</li>
     * </ol>
     */
    @Test
    public void testQueryCorrectnessAfterNodeRestart() {
        IgniteImpl ignite1 = startNode(0);

        createTableWithoutData(ignite1, TABLE_NAME, 2, 1);

        IgniteImpl ignite2 = startNode(1);

        String sql = "SELECT id FROM " + TABLE_NAME + " WHERE id > 0 ORDER BY id";

        int intRes;

        IgniteSql sql1 = ignite1.sql();
        IgniteSql sql2 = ignite2.sql();

        createTableWithData(List.of(ignite1), TABLE_NAME, 2, 1);

        sql1.execute(null, "CREATE INDEX idx1 ON " + TABLE_NAME + "(id)");

        ResultSet<SqlRow> plan = sql1.execute(null, "EXPLAIN PLAN FOR " + sql);

        String planStr = plan.next().stringValue(0);

        assertTrue(planStr.contains("IndexScan"));

        ResultSet<SqlRow> res1 = sql1.execute(null, sql);

        ResultSet<SqlRow> res2 = sql2.execute(null, sql);

        intRes = res1.next().intValue(0);

        assertEquals(intRes, res2.next().intValue(0));

        res1.close();

        res2.close();

        stopNode(0);

        ignite1 = startNode(0);

        sql1 = ignite1.sql();

        ResultSet<SqlRow> res3 = sql1.execute(null, sql);

        assertEquals(intRes, res3.next().intValue(0));
    }

    /**
     * Restarts a node with changing configuration.
     */
    @Test
    public void changeConfigurationOnStartTest() {
        IgniteImpl ignite = startNode(0);

        int nodePort = ignite.nodeConfiguration().getConfiguration(NetworkExtensionConfiguration.KEY).network().port().value();

        assertEquals(DEFAULT_NODE_PORT, nodePort);

        stopNode(0);

        int newPort = 3322;

        String updateCfg = "ignite.network.port=" + newPort;

        ignite = startNode(0, updateCfg);

        nodePort = ignite.nodeConfiguration().getConfiguration(NetworkExtensionConfiguration.KEY).network().port().value();

        assertEquals(newPort, nodePort);
    }

    /**
     * Tests that a new node's attributes configuration is propagated after node restart.
     */
    @Test
    public void changeNodeAttributesConfigurationOnStartTest() {
        IgniteImpl ignite = startNode(0);

        Map<String, String> attributes = new HashMap<>();

        NodeAttributesConfiguration attributesConfiguration = ignite.nodeConfiguration()
                .getConfiguration(NodeAttributesExtensionConfiguration.KEY).nodeAttributes();

        attributesConfiguration.nodeAttributes().value().namedListKeys().forEach(
                key -> attributes.put(key, attributesConfiguration.nodeAttributes().get(key).attribute().value())
        );

        assertEquals(Collections.emptyMap(), attributes);

        stopNode(0);

        String newAttributesCfg = "{\n"
                + "      region = US\n"
                + "      storage = SSD\n"
                + "}";

        Map<String, String> newAttributesMap = Map.of("region", "US", "storage", "SSD");

        String updateCfg = "ignite.nodeAttributes.nodeAttributes=" + newAttributesCfg;

        ignite = startNode(0, updateCfg);

        NodeAttributesConfiguration newAttributesConfiguration = ignite.nodeConfiguration()
                .getConfiguration(NodeAttributesExtensionConfiguration.KEY).nodeAttributes();

        Map<String, String> newAttributes = new HashMap<>();

        newAttributesConfiguration.nodeAttributes().value().namedListKeys().forEach(
                key -> newAttributes.put(key, newAttributesConfiguration.nodeAttributes().get(key).attribute().value())
        );

        assertEquals(newAttributesMap, newAttributes);
    }

    /**
     * Restarts the node which stores some data.
     */
    @Test
    public void nodeWithDataTest() {
        IgniteImpl ignite = startNode(0);

        createTableWithData(List.of(ignite), TABLE_NAME, 1);

        stopNode(0);

        ignite = startNode(0);

        checkTableWithData(ignite, TABLE_NAME);
    }

    @Test
    public void testNodeSeesItselfInLocalLogicalTopology() {
        List<IgniteImpl> nodes = startNodes(3);

        // Here we check that node sees itself in local logical topology.
        nodes.forEach(node -> assertTrue(node.logicalTopologyService().localLogicalTopology().nodes().stream().map(LogicalNode::id)
                .collect(toSet()).contains(node.id())));

        // Actually we have stronger guarantees because of awaiting all nodes to start inside startNodes.
        // On one node (cmg leader) we will see all three nodes in local logical topology.
        // On the node that started second we will see at least two nodes.
        // On the third node we will see all three nodes.
        // All in all that means that in total we will see at least (3 + 2 + 3) nodes.
        Integer sumOfLogicalTopologyProjectionSizes =
                nodes.stream().map(node -> node.logicalTopologyService().localLogicalTopology().nodes().size())
                        .reduce(0, Integer::sum);

        assertTrue(sumOfLogicalTopologyProjectionSizes >= 3 + 2 + 3);
    }

    /**
     * Restarts the node which stores some data.
     */
    @ParameterizedTest
    @ValueSource(booleans = {true, false})
    public void metastorageRecoveryTest(boolean useSnapshot) throws InterruptedException {
        List<IgniteImpl> nodes = startNodes(2);
        IgniteImpl main = nodes.get(0);

        createTableWithData(List.of(main), TABLE_NAME, 1);

        stopNode(1);

        MetaStorageManager metaStorageManager = main.metaStorageManager();

        CompletableFuture[] futs = new CompletableFuture[10];

        for (int i = 0; i < 10; i++) {
            // Put some data to the MetaStorage so that there would be new entries to apply to the restarting node.
            ByteArray key = ByteArray.fromString("some-test-key-" + i);
            futs[i] = metaStorageManager.put(key, new byte[]{(byte) i});
        }

        assertThat(CompletableFuture.allOf(futs), willSucceedFast());

        if (useSnapshot) {
            forceSnapshotUsageOnRestart(main);
        }

        IgniteImpl second = startNode(1);

        checkTableWithData(second, TABLE_NAME);

        MetaStorageManager restartedMs = second.metaStorageManager();
        for (int i = 0; i < 10; i++) {
            ByteArray key = ByteArray.fromString("some-test-key-" + i);

            byte[] value = restartedMs.getLocally(key, 100).value();

            assertEquals(1, value.length);
            assertEquals((byte) i, value[0]);
        }
    }

    /**
     * Checks that logical topology version is maintained after nodes restart.
     */
    @Test
    public void logicalTopologyVersionMaintainedTest() {
        IgniteImpl main = startNodes(3).get(0);

        stopNode(1);
        IgniteImpl restarted = startNode(1);

        stopNode(2);
        IgniteImpl secondRestarted = startNode(2);

        long mainVersion = main.logicalTopologyService().localLogicalTopology().version();
        long restartedVersion = restarted.logicalTopologyService().localLogicalTopology().version();
        long secondRestartedVersion = secondRestarted.logicalTopologyService().localLogicalTopology().version();

        assertEquals(mainVersion, restartedVersion);
        assertEquals(mainVersion, secondRestartedVersion);
    }

    private static void forceSnapshotUsageOnRestart(IgniteImpl main) throws InterruptedException {
        // Force log truncation, so that restarting node would request a snapshot.
        JraftServerImpl server = (JraftServerImpl) main.raftManager().server();
        List<Peer> peers = server.localPeers(MetastorageGroupId.INSTANCE);

        Peer learnerPeer = peers.stream().filter(peer -> peer.idx() == 0).findFirst().orElseThrow(
                () -> new IllegalStateException(String.format("No leader peer"))
        );

        var nodeId = new RaftNodeId(MetastorageGroupId.INSTANCE, learnerPeer);
        RaftGroupService raftGroupService = server.raftGroupService(nodeId);

        for (int i = 0; i < 2; i++) {
            // Log must be truncated twice.
            CountDownLatch snapshotLatch = new CountDownLatch(1);
            AtomicReference<Status> snapshotStatus = new AtomicReference<>();

            raftGroupService.getRaftNode().snapshot(status -> {
                snapshotStatus.set(status);
                snapshotLatch.countDown();
            });

            assertTrue(snapshotLatch.await(10, TimeUnit.SECONDS), "Snapshot was not finished in time");
            assertTrue(snapshotStatus.get().isOk(), "Snapshot failed: " + snapshotStatus.get());
        }
    }

    /**
     * Restarts the node which stores some data.
     */
    @Test
    public void nodeWithDataAndIndexRebuildTest() {
        IgniteImpl ignite = startNode(0);

        int partitions = 20;

        createTableWithData(List.of(ignite), TABLE_NAME, 1, partitions);

        TableViewInternal table = unwrapTableViewInternal(ignite.tables().table(TABLE_NAME));

        InternalTableImpl internalTable = (InternalTableImpl) table.internalTable();

        CompletableFuture[] flushFuts = new CompletableFuture[partitions];

        for (int i = 0; i < partitions; i++) {
            int finalI = i;
            // Flush data on disk, so that we will have a snapshot to read on restart.
            flushFuts[i] = bypassingThreadAssertionsAsync(() -> internalTable.storage().getMvPartition(finalI).flush());
        }

        assertThat(CompletableFuture.allOf(flushFuts), willCompleteSuccessfully());

        // Add more data, so that on restart there will be a index rebuilding operation.
        for (int i = 0; i < 100; i++) {
            ignite.sql().execute(null, "INSERT INTO " + TABLE_NAME + "(id, name) VALUES (?, ?)",
                    i + 500, VALUE_PRODUCER.apply(i + 500));
        }

        stopNode(0);

        ignite = startNode(0);

        checkTableWithData(ignite, TABLE_NAME);

        TableViewInternal tableAfterRestart = unwrapTableViewInternal(ignite.tables().table(TABLE_NAME));

        // Check data that was added after flush.
        bypassingThreadAssertions(() -> {
            for (int i = 0; i < 100; i++) {
                Tuple row = tableAfterRestart.keyValueView().get(null, Tuple.create().set("id", i + 500));

                Objects.requireNonNull(row, "row");

                assertEquals(VALUE_PRODUCER.apply(i + 500), row.stringValue("name"));
            }
        });
    }

    /**
     * Starts two nodes and checks that the data are storing through restarts. Nodes restart in the same order when they started at first.
     */
    @Test
    public void testTwoNodesRestartDirect() {
        twoNodesRestart(true);
    }

    /**
     * Starts two nodes and checks that the data are storing through restarts. Nodes restart in reverse order when they started at first.
     */
    @Test
    public void testTwoNodesRestartReverse() {
        twoNodesRestart(false);
    }

    /**
     * Starts two nodes and checks that the data are storing through restarts.
     *
     * @param directOrder When the parameter is true, nodes restart in direct order, otherwise they restart in reverse order.
     */
    private void twoNodesRestart(boolean directOrder) {
        List<IgniteImpl> nodes = startNodes(2);

        createTableWithData(nodes, TABLE_NAME, 2);
        createTableWithData(nodes, TABLE_NAME_2, 2);

        stopNode(0);
        stopNode(1);

        Ignite ignite;

        if (directOrder) {
            startNode(0);
            ignite = startNode(1);
        } else {
            // Since the first node is the CMG leader, the second node can't be started synchronously (it won't be able to join the cluster
            // and the future will never resolve).
            IgniteServer node = startEmbeddedNode(1, null);

            startNode(0);

            assertThat(node.waitForInitAsync(), willCompleteSuccessfully());

            ignite = node.api();
        }

        checkTableWithData(ignite, TABLE_NAME);
        checkTableWithData(ignite, TABLE_NAME_2);
    }

    /**
     * Check that the table with given name is present in TableManager.
     *
     * @param tableManager Table manager.
     * @param tableName Table name.
     */
    private void assertTablePresent(TableManager tableManager, String tableName) {
        Collection<TableImpl> tables = tableManager.startedTables().values();

        boolean isPresent = false;

        for (TableImpl table : tables) {
            if (table.qualifiedName().objectName().equals(tableName)) {
                isPresent = true;

                break;
            }
        }

        assertTrue(isPresent, "tableName=" + tableName + ", tables=" + tables);
    }

    /**
     * Checks that one node in a cluster of 2 nodes is able to restart and recover a table that was created when this node was absent. Also
     * checks that the table created before node stop, is not available when majority if lost.
     */
    @Test
    public void testOneNodeRestartWithGap() throws InterruptedException {
        IgniteImpl ignite = startNode(0);

        IgniteImpl ignite1 = startNode(1);

        createTableWithData(List.of(ignite), TABLE_NAME, 2, 1);

        TableImpl table = unwrapTableImpl(ignite.tables().table(TABLE_NAME));

        assertNotNull(table);

        ReplicationGroupId groupId = new TablePartitionId(table.tableId(), 0);

        CompletableFuture<ReplicaMeta> primaryFut =
                ignite.placementDriver().awaitPrimaryReplica(groupId, ignite.clock().now(), 30, TimeUnit.SECONDS);

        assertThat(
                primaryFut,
                willCompleteSuccessfully()
        );

        UUID leaseholderId = primaryFut.join().getLeaseholderId();

        if (!ignite1.id().equals(leaseholderId)) {
            transferPrimary(List.of(ignite, ignite1), groupId, ignite1.name());
        }

        log.info("Test: stopping the node.");

        stopNode(1);

        assertThrowsWithCause(() -> table.keyValueView().get(null, Tuple.create().set("id", 0)), PrimaryReplicaAwaitTimeoutException.class);

        createTableWithoutData(ignite, TABLE_NAME_2, 1, 1);

        ignite1 = startNode(1);

        TableManager tableManager = unwrapTableManager(ignite1.tables());

        assertNotNull(tableManager);

        assertTablePresent(tableManager, TABLE_NAME.toUpperCase());
        assertTablePresent(tableManager, TABLE_NAME_2.toUpperCase());
    }

    /**
     * Checks that the table created in cluster of 2 nodes, is recovered on a node after restart of this node.
     */
    @Test
    public void testRecoveryOnOneNode() {
        IgniteImpl ignite = startNode(0);

        IgniteImpl node = startNode(1);

        createTableWithData(List.of(ignite), TABLE_NAME, 2, 1);

        stopNode(1);

        node = startNode(1);

        TableManager tableManager = unwrapTableManager(node.tables());

        assertNotNull(tableManager);

        assertTablePresent(tableManager, TABLE_NAME.toUpperCase());
    }

    /**
     * Checks that a cluster is able to restart when some changes were made in configuration.
     */
    @Test
    public void testRestartDiffConfig() {
        List<IgniteImpl> ignites = startNodes(2);

        createTableWithData(ignites, TABLE_NAME, 2);
        createTableWithData(ignites, TABLE_NAME_2, 2);

        stopNode(0);
        stopNode(1);

        startNode(0);

        @Language("HOCON") String cfgString = IgniteStringFormatter.format(NODE_BOOTSTRAP_CFG,
                DEFAULT_NODE_PORT + 11,
                "[\"localhost:" + DEFAULT_NODE_PORT + "\"]",
                DEFAULT_CLIENT_PORT + 11,
                DEFAULT_HTTP_PORT + 11,
                DEFAULT_HTTPS_PORT + 11,
                "{}"
        );

        IgniteImpl node1 = startNode(1, cfgString);

        TableManager tableManager = unwrapTableManager(node1.tables());

        assertTablePresent(tableManager, TABLE_NAME.toUpperCase());
    }

    /**
     * The test for node restart when there is a gap between the node local configuration and distributed configuration.
     */
    @Test
    public void testCfgGapWithoutData() {
        List<IgniteImpl> nodes = startNodes(3);

        createTableWithData(nodes, TABLE_NAME, nodes.size());

        log.info("Stopping the node.");

        stopNode(nodes.size() - 1);

        nodes.set(nodes.size() - 1, null);

        createTableWithData(nodes, TABLE_NAME_2, nodes.size());
        createTableWithData(nodes, TABLE_NAME_2 + "0", nodes.size());

        log.info("Starting the node.");

        IgniteImpl node = startNode(nodes.size() - 1, null);

        log.info("After starting the node.");

        TableManager tableManager = unwrapTableManager(node.tables());

        assertTablePresent(tableManager, TABLE_NAME.toUpperCase());
        assertTablePresent(tableManager, TABLE_NAME_2.toUpperCase());
    }

    /**
     * The test for node restart when there is a gap between the node local configuration and distributed configuration, and metastorage
     * group stops for some time while restarting node is being recovered. The recovery process should continue and eventually succeed after
     * metastorage group starts again.
     */
    @Test
    @Disabled("https://issues.apache.org/jira/browse/IGNITE-18919")
    public void testMetastorageStop() throws NodeStoppingException {
        int cfgGap = 4;

        List<IgniteImpl> nodes = startNodes(3);

        log.info("Stopping the node.");

        stopNode(nodes.size() - 1);

        nodes.set(nodes.size() - 1, null);

        for (int i = 0; i < cfgGap; i++) {
            createTableWithData(nodes, "t" + i, nodes.size(), 1);
        }

        log.info("Starting the node.");

        PartialNode partialNode = startPartialNode(
                nodes.size() - 1,
                configurationString(nodes.size() - 1)
        // TODO IGNITE-18919 here the revision callback was removed, because meta storage recovery process was changed.
        );

        TableManager tableManager = findComponent(partialNode.startedComponents(), TableManager.class);

        for (int i = 0; i < cfgGap; i++) {
            assertTablePresent(tableManager, "T" + i);
        }
    }

    /**
     * The test for node restart when there is a gap between the node local configuration and distributed configuration.
     */
    @Test
    public void testCfgGap() {
        List<IgniteImpl> nodes = startNodes(4);

        createTableWithData(nodes, "t1", nodes.size(), 1);

        log.info("Stopping the node.");

        stopNode(nodes.size() - 1);

        nodes.set(nodes.size() - 1, null);

        checkTableWithData(nodes.get(0), "t1");

        createTableWithData(nodes, "t2", nodes.size(), 1);

        log.info("Starting the node.");

        IgniteImpl newNode = startNode(nodes.size() - 1);

        checkTableWithData(nodes.get(0), "t1");
        checkTableWithData(nodes.get(0), "t2");

        checkTableWithDataOnSpecificNode(newNode, "t1", 100, 0);
        checkTableWithDataOnSpecificNode(newNode, "t2", 100, 0);
    }

    /**
     * The test for updating cluster configuration with the default value.
     * Check that new nodes will be able to synchronize the local cluster configuration.
     */
    @Test
    public void updateClusterCfgWithDefaultValue() {
        IgniteImpl ignite = startNode(0);

        GcConfiguration gcConfiguration = ignite.clusterConfiguration()
                .getConfiguration(GcExtensionConfiguration.KEY).gc();
        int defaultValue = gcConfiguration.batchSize().value();
        CompletableFuture<Void> update = gcConfiguration.batchSize().update(defaultValue);
        assertThat(update, willCompleteSuccessfully());

        stopNode(0);

        startNodes(3);
    }

    @Test
    public void destroyObsoleteStoragesOnRestart() throws InterruptedException {
        int nodesCount = 3;
        List<IgniteImpl> nodes = startNodes(nodesCount);

        int partitions = nodesCount;
        int replicas = nodesCount;
        createTableWithData(nodes, TABLE_NAME, replicas, partitions);

        int restartedNodeIndex = nodesCount - 1;

        WatchListenerInhibitor inhibitor = WatchListenerInhibitor.metastorageEventsInhibitor(nodes.get(restartedNodeIndex));

        inhibitor.startInhibit();

        // Change the zone - one replica per partition.
        alterZone(nodes.get(0).catalogManager(), String.format("ZONE_%s", TABLE_NAME.toUpperCase()), 1);

        stopNode(restartedNodeIndex);

        inhibitor.stopInhibit();

        IgniteImpl restartedNode = startNode(restartedNodeIndex);

        TableImpl table = unwrapTableImpl(restartedNode.tables().table(TABLE_NAME));

        boolean success = waitForCondition(() -> {
            // Check that only storage for 1 partition left on the restarted node.
            return IntStream.range(0, partitions)
                    .mapToObj(i -> table.internalTable().storage().getMvPartition(i))
                    .filter(Objects::nonNull)
                    .count() == 1;
        }, 10_000);

        assertTrue(success);
    }

    @Test
    public void testCorrectPartitionRecoveryOnSnapshot() throws InterruptedException {
        int nodesCount = 3;
        List<IgniteImpl> nodes = startNodes(nodesCount);

        int partitions = nodesCount;
        int replicas = nodesCount;
        createTableWithData(nodes, TABLE_NAME, replicas, partitions);

        int restartedNodeIndex = nodesCount - 1;

        WatchListenerInhibitor inhibitor = WatchListenerInhibitor.metastorageEventsInhibitor(nodes.get(restartedNodeIndex));

        inhibitor.startInhibit();

        alterZone(nodes.get(0).catalogManager(), String.format("ZONE_%s", TABLE_NAME.toUpperCase()), 1);

        stopNode(restartedNodeIndex);

        inhibitor.stopInhibit();

        forceSnapshotUsageOnRestart(nodes.get(0));

        IgniteImpl restartedNode = startNode(restartedNodeIndex);

        TableImpl table = unwrapTableImpl(restartedNode.tables().table(TABLE_NAME));

        long recoveryRevision = restartedNode.metaStorageManager().recoveryFinishedFuture().join().revision();

        PeersAndLearners configuration = PeersAndLearners.fromConsistentIds(nodes.stream().map(IgniteImpl::name)
                .collect(toSet()), Set.of());

        for (int p = 0; p < partitions; p++) {
            TablePartitionId tablePartitionId = new TablePartitionId(table.tableId(), p);

            Entry e = restartedNode.metaStorageManager().getLocally(stablePartAssignmentsKey(tablePartitionId), recoveryRevision);

            Set<Assignment> assignment = Assignments.fromBytes(e.value()).nodes();

            boolean shouldBe = assignment.stream().anyMatch(n -> n.consistentId().equals(restartedNode.name()));

            Peer peer = configuration.peer(restartedNode.name());

            boolean isStarted = restartedNode.raftManager().isStarted(new RaftNodeId(tablePartitionId, peer));

            assertEquals(shouldBe, isStarted);
        }
    }

    /**
     * Checks that after create table call there is the same value of stable assignments in every node's meta storage, and it was
     * changed only once.
     *
     * @param populateStableAssignmentsBeforeTableCreation Whether to populate stable assignments before table creation.
     * @param restart Whether to restart one of the nodes while creating the table.
     * @throws InterruptedException If interrupted.
     */
    @ParameterizedTest
    @CsvSource({
            "true,true",
            "true,false",
            "false,true",
            "false,false"
    })
    @Disabled("https://issues.apache.org/jira/browse/IGNITE-22251")
    public void createTableCallOnMultipleNodesTest(boolean populateStableAssignmentsBeforeTableCreation, boolean restart)
            throws InterruptedException {
        int nodesCount = 3;

        var nodes = startNodes(3);

        var node = nodes.get(0);

        Map<Integer, AtomicInteger> stableAssignmentsChangeCounters = new ConcurrentHashMap<>();
        Map<Integer, AtomicBoolean> lateChangeFlag = new ConcurrentHashMap<>();

        // Prefix that will be updated after the table creation.
        String testPrefix = "testPrefix";

        for (int i = 0; i < nodesCount; i++) {
            stableAssignmentsChangeCounters.put(i, new AtomicInteger());
            lateChangeFlag.put(i, new AtomicBoolean());

            final int fi = i;
            createWatchListener(
                    nodes.get(i).metaStorageManager(),
                    STABLE_ASSIGNMENTS_PREFIX,
                    e -> stableAssignmentsChangeCounters.get(fi).incrementAndGet()
            );

            createWatchListener(
                    nodes.get(i).metaStorageManager(),
                    testPrefix,
                    e -> lateChangeFlag.get(fi).set(true)
            );
        }

        var partId = new TablePartitionId(TABLE_ID, 0);

        // Populate the stable assignments before calling table create, if needed.
        if (populateStableAssignmentsBeforeTableCreation) {
            int catalogVersion = node.catalogManager().latestCatalogVersion();
            long timestamp = node.catalogManager().catalog(catalogVersion).time();

            node.metaStorageManager().put(
                    stablePartAssignmentsKey(partId),
                    Assignments.toBytes(Set.of(Assignment.forPeer(node.name())), timestamp)
            );

            waitForCondition(() -> lateChangeFlag.values().stream().allMatch(AtomicBoolean::get), 5_000);

            lateChangeFlag.values().forEach(v -> v.set(false));
        }

        String zoneName = "TEST_ZONE";

        if (restart) {
            stopNode(nodesCount - 2);
        }

        IgniteSql sql = node.sql();

        sql.execute(null, String.format("CREATE ZONE IF NOT EXISTS %s WITH REPLICAS=%d, PARTITIONS=%d, STORAGE_PROFILES='%s'",
                zoneName, nodesCount, 1, DEFAULT_STORAGE_PROFILE));

        sql.execute(null, "CREATE TABLE " + TABLE_NAME + "(id INT PRIMARY KEY, name VARCHAR) ZONE " + zoneName + ";");

        assertEquals(TABLE_ID, tableId(node, TABLE_NAME));

        node.metaStorageManager().put(new ByteArray(testPrefix.getBytes(StandardCharsets.UTF_8)), new byte[0]);

        if (restart) {
            IgniteImpl restartedNode = startNode(nodesCount - 2);
            nodes.set(nodesCount - 2, restartedNode);
        }

        // Waiting for late prefix on all nodes.
        waitForCondition(() -> lateChangeFlag.values().stream().allMatch(AtomicBoolean::get), 5_000);

        var assignmentsKey = stablePartAssignmentsKey(partId).bytes();

        Set<Assignment> expectedAssignments = getAssignmentsFromMetaStorage(node.metaStorageManager(), assignmentsKey);

        // Checking that the stable assignments are same and were changed only once on every node.
        for (int i = 0; i < nodesCount; i++) {
            if (!restart) {
                // TODO IGNITE-21194 return this check
                assertEquals(1, stableAssignmentsChangeCounters.get(i).get(), "node index=" + i);
            }

            assertEquals(
                    expectedAssignments,
                    getAssignmentsFromMetaStorage(nodes.get(i).metaStorageManager(), assignmentsKey),
                    "node index=" + i
            );
        }
    }

    private void createWatchListener(MetaStorageManager metaStorageManager, String prefix, Consumer<WatchEvent> listener) {
        metaStorageManager.registerPrefixWatch(
                new ByteArray(prefix.getBytes(StandardCharsets.UTF_8)),
                event -> {
                    listener.accept(event);

                    return nullCompletedFuture();
                }
        );
    }

    /**
     * Creates the table on a cluster of 3 nodes, delays the table start processing, stops 2 nodes before the assignments are applied
     * to meta storage. The remaining node is hanging, so it doesn't write the updates to meta storage as well. Then the stopped nodes
     * are restarted, and receive different value of data nodes from distribution zones manager. We check that the calculated assignments
     * for the table are eventually equal on every node's local meta storages, and they are equal to expected - to the assignments of
     * the first node that is able to initialize them during the table start.
     *
     * @param nodeThatWrittenAssignments The index of the restarted node the has written the calculated assignments successfully.
     * @param nodeThatPicksUpAssignments The index of the restarted node that picks up assignments from meta storage.
     * @throws Exception If failed.
     */
    @ParameterizedTest
    @CsvSource({
            "1,2",
            "2,1"
    })
    @Disabled("https://issues.apache.org/jira/browse/IGNITE-22251")
    public void tableRecoveryOnMultipleRestartingNodes(int nodeThatWrittenAssignments, int nodeThatPicksUpAssignments) throws Exception {
        var node0 = startNode(0);

        int idx1 = 1;
        int idx2 = 2;

        var node1 = startPartialNode(idx1, configurationString(idx1));
        var node2 = startPartialNode(idx2, configurationString(idx2));

        String tableName = "TEST";
        String zoneName = "ZONE_TEST";

        var assignmentsKey = stablePartAssignmentsKey(new TablePartitionId(TABLE_ID, 0));

        var metaStorageInterceptorFut = new CompletableFuture<>();
        var metaStorageInterceptorInnerFut = new CompletableFuture<>();

        metaStorageInvokeInterceptorByNode.put(nodeThatPicksUpAssignments,
                (cond, success, failure) -> {
                    if (checkMetaStorageInvoke(success, assignmentsKey)) {
                        metaStorageInterceptorInnerFut.complete(null);

                        metaStorageInterceptorFut.join();
                    }

                    return null;
                }
        );

        MetaStorageManager msManager1 = findComponent(node1.startedComponents(), MetaStorageManager.class);
        MetaStorageManager msManager2 = findComponent(node2.startedComponents(), MetaStorageManager.class);

        WatchListenerInhibitor nodeInhibitor0 = WatchListenerInhibitor.metastorageEventsInhibitor(node0.metaStorageManager());
        WatchListenerInhibitor nodeInhibitor1 = WatchListenerInhibitor.metastorageEventsInhibitor(msManager1);
        WatchListenerInhibitor nodeInhibitor2 = WatchListenerInhibitor.metastorageEventsInhibitor(msManager2);

        // Create table, all nodes are lagging.
        IgniteSql sql = node0.sql();

        sql.execute(null, String.format("CREATE ZONE IF NOT EXISTS %s WITH REPLICAS=%d, PARTITIONS=%d, STORAGE_PROFILES='%s'",
                zoneName, 2, 1, DEFAULT_STORAGE_PROFILE));

        nodeInhibitor0.startInhibit();
        nodeInhibitor1.startInhibit();
        nodeInhibitor2.startInhibit();

        sql.executeAsync(null, "CREATE TABLE " + tableName
                + "(id INT PRIMARY KEY, name VARCHAR) ZONE " + zoneName + ";");

        // Stopping 2 of 3 nodes.
        node1.stop();
        node2.stop();

        Set<String> dataNodesOnNode1 = Set.of(node0.name(), node1.name());
        Set<String> dataNodesOnNode2 = Set.of(node1.name(), node2.name());

        dataNodesMockByNode.put(idx1, () -> completedFuture(dataNodesOnNode1));
        dataNodesMockByNode.put(idx2, () -> completedFuture(dataNodesOnNode2));

        AtomicReference<PartialNode> nodeWnRef = new AtomicReference<>();
        AtomicReference<PartialNode> nodePnRef = new AtomicReference<>();

        // Restarting 2 nodes.
        var nodePnFut = runAsync(() ->
                nodePnRef.set(startPartialNode(nodeThatPicksUpAssignments, configurationString(nodeThatPicksUpAssignments))));

        assertThat(metaStorageInterceptorInnerFut, willCompleteSuccessfully());

        var nodeWnFut = runAsync(() ->
                nodeWnRef.set(startPartialNode(nodeThatWrittenAssignments, configurationString(nodeThatWrittenAssignments))));

        assertThat(nodeWnFut, willCompleteSuccessfully());

        var msManagerRestartedW = findComponent(nodeWnRef.get().startedComponents(), MetaStorageManager.class);
        waitForValueInLocalMs(msManagerRestartedW, assignmentsKey);

        metaStorageInterceptorFut.complete(null);

        assertThat(nodePnFut, willCompleteSuccessfully());

        var msManagerRestartedP = findComponent(nodePnRef.get().startedComponents(), MetaStorageManager.class);

        waitForValueInLocalMs(msManagerRestartedP, assignmentsKey);

        // Node 0 stops hanging.
        nodeInhibitor0.stopInhibit();
        waitForValueInLocalMs(node0.metaStorageManager(), assignmentsKey);

        assertEquals(TABLE_ID, tableId(node0, tableName));

        Set<Assignment> expectedAssignments = dataNodesMockByNode.get(nodeThatWrittenAssignments).get().join()
                .stream().map(Assignment::forPeer).collect(toSet());

        checkAssignmentsInMetaStorage(node0.metaStorageManager(), assignmentsKey.bytes(), expectedAssignments);
        checkAssignmentsInMetaStorage(msManagerRestartedW, assignmentsKey.bytes(), expectedAssignments);
        checkAssignmentsInMetaStorage(msManagerRestartedP, assignmentsKey.bytes(), expectedAssignments);
    }

    @Test
    public void testSequentialAsyncTableCreationThenAlterZoneThenRestartOnMsSnapshot() throws InterruptedException {
        IgniteImpl node0 = startNode(0);
        IgniteImpl node1 = startNode(1);

        String tableName = "TEST";
        String zoneName = "ZONE_TEST";

        node0.sql().execute(null,
                String.format("CREATE ZONE IF NOT EXISTS %s WITH REPLICAS=%d, PARTITIONS=%d, STORAGE_PROFILES='%s'",
                        zoneName, 2, 1, DEFAULT_STORAGE_PROFILE));

        int catalogVersionBeforeTable = node0.catalogManager().latestCatalogVersion();

        WatchListenerInhibitor nodeInhibitor0 = WatchListenerInhibitor.metastorageEventsInhibitor(node0);
        WatchListenerInhibitor nodeInhibitor1 = WatchListenerInhibitor.metastorageEventsInhibitor(node1);

        nodeInhibitor0.startInhibit();
        nodeInhibitor1.startInhibit();

        CompletableFuture<?> createTableInCatalogFuture = createTableInCatalog(node0.catalogManager(), tableName, zoneName);

        stopNode(1);

        CompletableFuture<?> alterZoneInCatalogFuture = alterZoneInCatalogAsync(node0.catalogManager(), zoneName, 1);

        // Wait for the next catalog version: table creation.
        // The next catalog update (alter zone) can't be processed until the table creation is completed.
        assertTrue(waitForCondition(() -> {
            int ver = latestCatalogVersionInMs(node0.metaStorageManager());

            return ver == catalogVersionBeforeTable + 1;
        }, 10_000));

        // Double check that the version is exactly as expected, if it's not, the synchronous sequential catalog update processing may be
        // broken.
        assertEquals(catalogVersionBeforeTable + 1, latestCatalogVersionInMs(node0.metaStorageManager()));

        Thread.sleep(1000);

        forceSnapshotUsageOnRestart(node0);

        log.info("Restarting node 1.");

        node1 = startNode(1);

        ByteArray assignmentsKey = stablePartAssignmentsKey(new TablePartitionId(tableId(node1, tableName), 0));

        waitForValueInLocalMs(node1.metaStorageManager(), assignmentsKey);

        nodeInhibitor0.stopInhibit();

        assertThat(createTableInCatalogFuture, willCompleteSuccessfully());
        assertThat(alterZoneInCatalogFuture, willCompleteSuccessfully());

        waitForValueInLocalMs(node0.metaStorageManager(), assignmentsKey);

        IgniteImpl finalNode1 = node1;

        // Restart is followed by rebalance, because data nodes are recalculated after full table creation that is completed after restart.
        boolean success = waitForCondition(() -> {
            Set<Assignment> assignments0 = getAssignmentsFromMetaStorage(node0.metaStorageManager(), assignmentsKey.bytes());
            Set<Assignment> assignments1 = getAssignmentsFromMetaStorage(finalNode1.metaStorageManager(), assignmentsKey.bytes());

            return assignments0.size() == 1 && assignments0.equals(assignments1);
        }, 10_000);

        if (!success) {
            log.info("Test: assignment on node0:" + getAssignmentsFromMetaStorage(node0.metaStorageManager(), assignmentsKey.bytes()));
            log.info("Test: assignment on node1:" + getAssignmentsFromMetaStorage(finalNode1.metaStorageManager(), assignmentsKey.bytes()));
        }

        assertTrue(success);
    }

    private int latestCatalogVersionInMs(MetaStorageManager metaStorageManager) {
        var e = metaStorageManager.getLocally(new ByteArray("catalog.version".getBytes(StandardCharsets.UTF_8)), 1000);

        if (e == null || e.empty()) {
            return -1;
        }

        return ByteUtils.bytesToIntKeepingOrder(e.value());
    }

    private static CompletableFuture<?> createTableInCatalog(CatalogManager catalogManager, String tableName, String zoneName) {
        var tableColumn = ColumnParams.builder().name("id").type(INT32).build();

        TableHashPrimaryKey primaryKey = TableHashPrimaryKey.builder()
                .columns(List.of("id"))
                .build();

        var createTableCommand = CreateTableCommand.builder()
                .schemaName("PUBLIC")
                .tableName(tableName)
                .columns(List.of(tableColumn))
                .primaryKey(primaryKey)
                .zone(zoneName)
                .build();

        return catalogManager.execute(createTableCommand);
    }

    private static CompletableFuture<?> alterZoneInCatalogAsync(
            CatalogManager catalogManager,
            String zoneName,
            @Nullable Integer replicas
    ) {
        AlterZoneCommandBuilder builder = AlterZoneCommand.builder().zoneName(zoneName);

        builder.replicas(replicas);

        return catalogManager.execute(builder.build());
    }

    private void waitForValueInLocalMs(MetaStorageManager metaStorageManager, ByteArray key) throws InterruptedException {
        assertTrue(waitForCondition(() -> {
            var e = metaStorageManager.getLocally(key, metaStorageManager.appliedRevision());

            return !e.empty();
        }, 10_000));
    }

    private boolean checkMetaStorageInvoke(Collection<Operation> ops, ByteArray key) {
        var k = new String(key.bytes(), StandardCharsets.UTF_8);

        return ops.stream().anyMatch(op -> new String(toByteArray(op.key()), StandardCharsets.UTF_8).equals(k));
    }

    private void checkAssignmentsInMetaStorage(MetaStorageManager metaStorageManager, byte[] assignmentsKey, Set<Assignment> expected) {
        Set<Assignment> a = getAssignmentsFromMetaStorage(metaStorageManager, assignmentsKey);

        assertEquals(expected, a);
    }

    private Set<Assignment> getAssignmentsFromMetaStorage(MetaStorageManager metaStorageManager, byte[] assignmentsKey) {
        var e = metaStorageManager.getLocally(new ByteArray(assignmentsKey), metaStorageManager.appliedRevision());

        return e == null || e.tombstone() || e.empty()
                ? emptySet()
                : Assignments.fromBytes(e.value()).nodes();
    }

    private static int tableId(IgniteImpl node, String tableName) {
        return getTableIdStrict(node.catalogManager(), tableName, node.clock().nowLong());
    }

    /**
     * Checks the table exists and validates all data in the storage of specific node.
     *
     * @param ignite Ignite.
     * @param name Table name.
     * @param recordsCount Total count of records to check.
     * @param partNum Partition to check.
     */
    private void checkTableWithDataOnSpecificNode(Ignite ignite, String name, int recordsCount, int partNum) {
        TableImpl table = unwrapTableImpl(ignite.tables().table(name));
        RecordBinaryViewImpl view = Wrappers.unwrap(table.recordView(), RecordBinaryViewImpl.class);

        AtomicInteger foundRecords = new AtomicInteger();

        Supplier<Boolean> allDataPresent = () -> {
            foundRecords.set(0);

            try (Cursor<ReadResult> cursor = table.internalTable().storage().getMvPartition(partNum).scan(HybridTimestamp.MAX_VALUE)) {
                while (cursor.hasNext()) {
                    ReadResult rr = cursor.next();

                    if (!rr.isWriteIntent()) {
                        Tuple tuple = view.binaryRowToTuple(null, rr.binaryRow()).join();
                        if (tuple == null) {
                            return false;
                        } else {
                            int id = tuple.intValue("id");
                            assertEquals(VALUE_PRODUCER.apply(id), tuple.stringValue("name"));
                            foundRecords.incrementAndGet();
                        }
                    }
                }
            }

            return foundRecords.get() == recordsCount;
        };

        try {
            Awaitility.with()
                    .await()
                    .pollInterval(100, TimeUnit.MILLISECONDS)
                    .pollDelay(0, TimeUnit.MILLISECONDS)
                    .atMost(3, TimeUnit.SECONDS)
                    .until(() -> runInExecutor(storageExecutor, allDataPresent));
        } catch (AssertionError | ConditionTimeoutException e) {
            log.error("Found records in partitions: " + foundRecords.get());

            throw e;
        }
    }

    /**
     * Checks the table exists and validates all data in it. Important: it checks availability of the data, not the presence of
     * the data in a storage of specific node.
     *
     * @param ignite Ignite.
     * @param name Table name.
     */
    private static void checkTableWithData(Ignite ignite, String name) {
        Table table = ignite.tables().table(name);

        assertNotNull(table);

        for (int i = 0; i < 100; i++) {
            int fi = i;

            Awaitility.with()
                    .await()
                    .pollInterval(100, TimeUnit.MILLISECONDS)
                    .pollDelay(0, TimeUnit.MILLISECONDS)
                    .atMost(30, TimeUnit.SECONDS)
                    .until(() -> {
                        try {
                            Tuple row = table.keyValueView().get(null, Tuple.create().set("id", fi));

                            if (row == null) {
                                return false;
                            } else {
                                assertEquals(VALUE_PRODUCER.apply(fi), row.stringValue("name"));
                                return true;
                            }
                        } catch (TransactionException te) {
                            // There may be an exception if the primary replica node was stopped. We should wait for new primary to appear.
                            return false;
                        }
                    });
        }
    }

    /**
     * Creates a table and load data to it.
     *
     * @param nodes Ignite nodes.
     * @param name Table name.
     * @param replicas Replica factor.
     */
    private void createTableWithData(List<IgniteImpl> nodes, String name, int replicas) {
        createTableWithData(nodes, name, replicas, 2);
    }

    /**
     * Creates a table and load data to it.
     *
     * @param nodes Ignite nodes.
     * @param name Table name.
     * @param replicas Replica factor.
     * @param partitions Partitions count.
     */
    private void createTableWithData(List<IgniteImpl> nodes, String name, int replicas, int partitions) {
        IgniteSql sql = nodes.get(0).sql();

        sql.execute(null,
                String.format("CREATE ZONE IF NOT EXISTS ZONE_%s WITH REPLICAS=%d, PARTITIONS=%d, STORAGE_PROFILES='%s'",
                        name, replicas, partitions, DEFAULT_STORAGE_PROFILE));
        sql.execute(null, "CREATE TABLE IF NOT EXISTS " + name
                + "(id INT PRIMARY KEY, name VARCHAR) ZONE ZONE_" + name + ";");

        for (int i = 0; i < 100; i++) {
            sql.execute(null, "INSERT INTO " + name + "(id, name) VALUES (?, ?)",
                    i, VALUE_PRODUCER.apply(i));
        }
    }

    /**
     * Creates a table.
     *
     * @param ignite Ignite.
     * @param name Table name.
     * @param replicas Replica factor.
     * @param partitions Partitions count.
     */
    private static Table createTableWithoutData(Ignite ignite, String name, int replicas, int partitions) {
        IgniteSql sql = ignite.sql();

        sql.execute(null,
                String.format("CREATE ZONE IF NOT EXISTS ZONE_%s WITH REPLICAS=%d, PARTITIONS=%d, STORAGE_PROFILES='%s'",
                        name, replicas, partitions, DEFAULT_STORAGE_PROFILE));
        sql.execute(null, "CREATE TABLE " + name
                + "(id INT PRIMARY KEY, name VARCHAR) ZONE ZONE_" + name + ";");

        return ignite.tables().table(name);
    }

    private interface InvokeInterceptor {
        Boolean invoke(Condition condition, Collection<Operation> success, Collection<Operation> failure);
    }
}<|MERGE_RESOLUTION|>--- conflicted
+++ resolved
@@ -769,12 +769,9 @@
                         schemaSyncService,
                         systemDistributedConfiguration,
                         sharedTxStateStorage,
-<<<<<<< HEAD
+                        txManager,
+                        schemaManager,
                         minTimeCollectorService
-=======
-                        txManager,
-                        schemaManager
->>>>>>> 9e3d7c4c
                 ),
                 minTimeCollectorService,
                 systemDistributedConfiguration
