/*
 * Licensed to the Apache Software Foundation (ASF) under one or more
 * contributor license agreements. See the NOTICE file distributed with
 * this work for additional information regarding copyright ownership.
 * The ASF licenses this file to You under the Apache License, Version 2.0
 * (the "License"); you may not use this file except in compliance with
 * the License. You may obtain a copy of the License at
 *
 *      http://www.apache.org/licenses/LICENSE-2.0
 *
 * Unless required by applicable law or agreed to in writing, software
 * distributed under the License is distributed on an "AS IS" BASIS,
 * WITHOUT WARRANTIES OR CONDITIONS OF ANY KIND, either express or implied.
 * See the License for the specific language governing permissions and
 * limitations under the License.
 */

package org.apache.ignite.internal.runner.app;

import static java.util.Collections.emptySet;
import static java.util.concurrent.CompletableFuture.completedFuture;
import static java.util.stream.Collectors.toSet;
import static org.apache.ignite.internal.TestWrappers.unwrapTableImpl;
import static org.apache.ignite.internal.TestWrappers.unwrapTableManager;
import static org.apache.ignite.internal.TestWrappers.unwrapTableViewInternal;
import static org.apache.ignite.internal.catalog.CatalogService.DEFAULT_STORAGE_PROFILE;
import static org.apache.ignite.internal.distributionzones.DistributionZonesTestUtil.alterZone;
import static org.apache.ignite.internal.distributionzones.rebalance.RebalanceUtil.REBALANCE_SCHEDULER_POOL_SIZE;
import static org.apache.ignite.internal.distributionzones.rebalance.RebalanceUtil.STABLE_ASSIGNMENTS_PREFIX;
import static org.apache.ignite.internal.distributionzones.rebalance.RebalanceUtil.stablePartAssignmentsKey;
import static org.apache.ignite.internal.network.utils.ClusterServiceTestUtils.defaultSerializationRegistry;
import static org.apache.ignite.internal.table.TableTestUtils.getTableIdStrict;
import static org.apache.ignite.internal.testframework.IgniteTestUtils.bypassingThreadAssertions;
import static org.apache.ignite.internal.testframework.IgniteTestUtils.bypassingThreadAssertionsAsync;
import static org.apache.ignite.internal.testframework.IgniteTestUtils.runAsync;
import static org.apache.ignite.internal.testframework.IgniteTestUtils.testNodeName;
import static org.apache.ignite.internal.testframework.IgniteTestUtils.waitForCondition;
import static org.apache.ignite.internal.testframework.matchers.CompletableFutureMatcher.willCompleteSuccessfully;
import static org.apache.ignite.internal.testframework.matchers.CompletableFutureMatcher.willSucceedFast;
import static org.apache.ignite.internal.util.CompletableFutures.nullCompletedFuture;
import static org.apache.ignite.sql.ColumnType.INT32;
import static org.hamcrest.MatcherAssert.assertThat;
import static org.junit.jupiter.api.Assertions.assertEquals;
import static org.junit.jupiter.api.Assertions.assertNotNull;
import static org.junit.jupiter.api.Assertions.assertThrows;
import static org.junit.jupiter.api.Assertions.assertTrue;

import java.io.IOException;
import java.nio.charset.StandardCharsets;
import java.nio.file.Files;
import java.nio.file.Path;
import java.nio.file.Paths;
import java.util.ArrayList;
import java.util.Collection;
import java.util.Collections;
import java.util.HashMap;
import java.util.List;
import java.util.Map;
import java.util.Objects;
import java.util.ServiceLoader;
import java.util.Set;
import java.util.concurrent.CompletableFuture;
import java.util.concurrent.ConcurrentHashMap;
import java.util.concurrent.CountDownLatch;
import java.util.concurrent.ScheduledExecutorService;
import java.util.concurrent.ScheduledThreadPoolExecutor;
import java.util.concurrent.TimeUnit;
import java.util.concurrent.atomic.AtomicBoolean;
import java.util.concurrent.atomic.AtomicInteger;
import java.util.concurrent.atomic.AtomicReference;
import java.util.function.Consumer;
import java.util.function.IntFunction;
import java.util.function.LongFunction;
import java.util.function.LongSupplier;
import java.util.function.Supplier;
import java.util.stream.IntStream;
import org.apache.ignite.Ignite;
import org.apache.ignite.internal.BaseIgniteRestartTest;
import org.apache.ignite.internal.affinity.Assignment;
import org.apache.ignite.internal.affinity.Assignments;
import org.apache.ignite.internal.app.IgniteImpl;
import org.apache.ignite.internal.app.ThreadPoolsManager;
import org.apache.ignite.internal.catalog.CatalogManager;
import org.apache.ignite.internal.catalog.CatalogManagerImpl;
import org.apache.ignite.internal.catalog.commands.AlterZoneCommand;
import org.apache.ignite.internal.catalog.commands.AlterZoneCommandBuilder;
import org.apache.ignite.internal.catalog.commands.ColumnParams;
import org.apache.ignite.internal.catalog.commands.CreateTableCommand;
import org.apache.ignite.internal.catalog.commands.TableHashPrimaryKey;
import org.apache.ignite.internal.catalog.configuration.SchemaSynchronizationConfiguration;
import org.apache.ignite.internal.catalog.storage.UpdateLogImpl;
import org.apache.ignite.internal.cluster.management.ClusterInitializer;
import org.apache.ignite.internal.cluster.management.ClusterManagementGroupManager;
import org.apache.ignite.internal.cluster.management.NodeAttributesCollector;
import org.apache.ignite.internal.cluster.management.configuration.ClusterManagementConfiguration;
import org.apache.ignite.internal.cluster.management.configuration.NodeAttributesConfiguration;
import org.apache.ignite.internal.cluster.management.raft.RocksDbClusterStateStorage;
import org.apache.ignite.internal.cluster.management.topology.LogicalTopologyImpl;
import org.apache.ignite.internal.cluster.management.topology.LogicalTopologyServiceImpl;
import org.apache.ignite.internal.cluster.management.topology.api.LogicalNode;
import org.apache.ignite.internal.configuration.ConfigurationManager;
import org.apache.ignite.internal.configuration.ConfigurationModules;
import org.apache.ignite.internal.configuration.ConfigurationRegistry;
import org.apache.ignite.internal.configuration.ConfigurationTreeGenerator;
import org.apache.ignite.internal.configuration.NodeConfigWriteException;
import org.apache.ignite.internal.configuration.storage.DistributedConfigurationStorage;
import org.apache.ignite.internal.configuration.storage.LocalFileConfigurationStorage;
import org.apache.ignite.internal.configuration.testframework.ConfigurationExtension;
import org.apache.ignite.internal.configuration.testframework.InjectConfiguration;
import org.apache.ignite.internal.configuration.validation.ConfigurationValidatorImpl;
import org.apache.ignite.internal.configuration.validation.TestConfigurationValidator;
import org.apache.ignite.internal.distributionzones.DistributionZoneManager;
import org.apache.ignite.internal.failure.NoOpFailureProcessor;
import org.apache.ignite.internal.hlc.ClockService;
import org.apache.ignite.internal.hlc.ClockServiceImpl;
import org.apache.ignite.internal.hlc.ClockWaiter;
import org.apache.ignite.internal.hlc.HybridClockImpl;
import org.apache.ignite.internal.index.IndexManager;
import org.apache.ignite.internal.lang.ByteArray;
import org.apache.ignite.internal.lang.IgniteInternalException;
import org.apache.ignite.internal.lang.IgniteStringFormatter;
import org.apache.ignite.internal.lang.NodeStoppingException;
import org.apache.ignite.internal.lowwatermark.LowWatermarkImpl;
import org.apache.ignite.internal.manager.ComponentContext;
import org.apache.ignite.internal.manager.IgniteComponent;
import org.apache.ignite.internal.metastorage.Entry;
import org.apache.ignite.internal.metastorage.MetaStorageManager;
import org.apache.ignite.internal.metastorage.WatchEvent;
import org.apache.ignite.internal.metastorage.WatchListener;
import org.apache.ignite.internal.metastorage.configuration.MetaStorageConfiguration;
import org.apache.ignite.internal.metastorage.dsl.Condition;
import org.apache.ignite.internal.metastorage.dsl.Operation;
import org.apache.ignite.internal.metastorage.impl.MetaStorageManagerImpl;
import org.apache.ignite.internal.metastorage.server.persistence.RocksDbKeyValueStorage;
import org.apache.ignite.internal.metastorage.server.raft.MetastorageGroupId;
import org.apache.ignite.internal.metrics.MetricManagerImpl;
import org.apache.ignite.internal.network.MessagingService;
import org.apache.ignite.internal.network.NettyBootstrapFactory;
import org.apache.ignite.internal.network.NettyWorkersRegistrar;
import org.apache.ignite.internal.network.configuration.NetworkConfiguration;
import org.apache.ignite.internal.network.recovery.VaultStaleIds;
import org.apache.ignite.internal.network.scalecube.TestScaleCubeClusterServiceFactory;
import org.apache.ignite.internal.network.wrapper.JumpToExecutorByConsistentIdAfterSend;
import org.apache.ignite.internal.partition.replicator.PartitionReplicaLifecycleManager;
import org.apache.ignite.internal.partition.replicator.network.PartitionReplicationMessageGroup;
import org.apache.ignite.internal.placementdriver.PlacementDriverManager;
import org.apache.ignite.internal.raft.Loza;
import org.apache.ignite.internal.raft.Peer;
import org.apache.ignite.internal.raft.PeersAndLearners;
import org.apache.ignite.internal.raft.RaftNodeId;
import org.apache.ignite.internal.raft.TestLozaFactory;
import org.apache.ignite.internal.raft.client.TopologyAwareRaftGroupServiceFactory;
import org.apache.ignite.internal.raft.configuration.RaftConfiguration;
import org.apache.ignite.internal.raft.server.impl.JraftServerImpl;
import org.apache.ignite.internal.raft.storage.impl.LocalLogStorageFactory;
import org.apache.ignite.internal.replicator.ReplicaManager;
import org.apache.ignite.internal.replicator.ReplicaService;
import org.apache.ignite.internal.replicator.TablePartitionId;
import org.apache.ignite.internal.replicator.configuration.ReplicationConfiguration;
import org.apache.ignite.internal.schema.SchemaManager;
import org.apache.ignite.internal.schema.configuration.GcConfiguration;
import org.apache.ignite.internal.schema.configuration.StorageUpdateConfiguration;
import org.apache.ignite.internal.sql.api.IgniteSqlImpl;
import org.apache.ignite.internal.sql.configuration.distributed.SqlDistributedConfiguration;
import org.apache.ignite.internal.sql.configuration.local.SqlLocalConfiguration;
import org.apache.ignite.internal.sql.engine.SqlQueryProcessor;
import org.apache.ignite.internal.storage.DataStorageManager;
import org.apache.ignite.internal.storage.DataStorageModule;
import org.apache.ignite.internal.storage.DataStorageModules;
import org.apache.ignite.internal.storage.configurations.StorageConfiguration;
import org.apache.ignite.internal.systemview.SystemViewManagerImpl;
import org.apache.ignite.internal.table.TableImpl;
import org.apache.ignite.internal.table.TableViewInternal;
import org.apache.ignite.internal.table.distributed.TableManager;
import org.apache.ignite.internal.table.distributed.index.IndexMetaStorage;
import org.apache.ignite.internal.table.distributed.raft.snapshot.outgoing.OutgoingSnapshotsManager;
import org.apache.ignite.internal.table.distributed.schema.SchemaSyncServiceImpl;
import org.apache.ignite.internal.table.distributed.schema.ThreadLocalPartitionCommandsMarshaller;
import org.apache.ignite.internal.table.distributed.storage.InternalTableImpl;
import org.apache.ignite.internal.test.WatchListenerInhibitor;
import org.apache.ignite.internal.testframework.TestIgnitionManager;
import org.apache.ignite.internal.thread.NamedThreadFactory;
import org.apache.ignite.internal.tx.HybridTimestampTracker;
import org.apache.ignite.internal.tx.configuration.TransactionConfiguration;
import org.apache.ignite.internal.tx.impl.HeapLockManager;
import org.apache.ignite.internal.tx.impl.RemotelyTriggeredResourceRegistry;
import org.apache.ignite.internal.tx.impl.ResourceVacuumManager;
import org.apache.ignite.internal.tx.impl.TransactionIdGenerator;
import org.apache.ignite.internal.tx.impl.TransactionInflights;
import org.apache.ignite.internal.tx.impl.TxManagerImpl;
import org.apache.ignite.internal.tx.message.TxMessageGroup;
import org.apache.ignite.internal.tx.test.TestLocalRwTxCounter;
import org.apache.ignite.internal.util.ByteUtils;
import org.apache.ignite.internal.vault.VaultManager;
import org.apache.ignite.internal.worker.CriticalWorkerWatchdog;
import org.apache.ignite.internal.worker.configuration.CriticalWorkersConfiguration;
import org.apache.ignite.raft.jraft.RaftGroupService;
import org.apache.ignite.raft.jraft.Status;
import org.apache.ignite.raft.jraft.rpc.impl.RaftGroupEventsClientListener;
import org.apache.ignite.sql.IgniteSql;
import org.apache.ignite.sql.ResultSet;
import org.apache.ignite.sql.SqlRow;
import org.apache.ignite.table.Table;
import org.apache.ignite.table.Tuple;
import org.apache.ignite.tx.TransactionException;
import org.awaitility.Awaitility;
import org.intellij.lang.annotations.Language;
import org.jetbrains.annotations.Nullable;
import org.junit.jupiter.api.BeforeEach;
import org.junit.jupiter.api.Disabled;
import org.junit.jupiter.api.Test;
import org.junit.jupiter.api.Timeout;
import org.junit.jupiter.api.extension.ExtendWith;
import org.junit.jupiter.params.ParameterizedTest;
import org.junit.jupiter.params.provider.CsvSource;
import org.junit.jupiter.params.provider.ValueSource;

/**
 * These tests check node restart scenarios.
 */
@ExtendWith(ConfigurationExtension.class)
@Timeout(120)
public class ItIgniteNodeRestartTest extends BaseIgniteRestartTest {
    /** Value producer for table data, is used to create data and check it later. */
    private static final IntFunction<String> VALUE_PRODUCER = i -> "val " + i;

    /** Test table name. */
    private static final String TABLE_NAME = "Table1";

    /** Assume that the table id will always be 8 for the test table. There is an assertion to check if this is true. */
    // TODO: IGNITE-22251 Get rid of it
    private static final int TABLE_ID = 8;

    /** Test table name. */
    private static final String TABLE_NAME_2 = "Table2";

    @InjectConfiguration("mock: " + RAFT_CFG)
    private static RaftConfiguration raftConfiguration;

    @InjectConfiguration
    private static ClusterManagementConfiguration clusterManagementConfiguration;

    @InjectConfiguration
    private static NodeAttributesConfiguration nodeAttributes;

    @InjectConfiguration
    private static StorageConfiguration storageConfiguration;

    @InjectConfiguration
    private static MetaStorageConfiguration metaStorageConfiguration;

    @InjectConfiguration
    private static TransactionConfiguration txConfiguration;

    @InjectConfiguration
    private static StorageUpdateConfiguration storageUpdateConfiguration;

    @InjectConfiguration
    private CriticalWorkersConfiguration workersConfiguration;

    @InjectConfiguration
    private ReplicationConfiguration replicationConfiguration;

    /**
     * Interceptor of {@link MetaStorageManager#invoke(Condition, Collection, Collection)}.
     */
    private final Map<Integer, InvokeInterceptor> metaStorageInvokeInterceptorByNode = new ConcurrentHashMap<>();

    /**
     * Mocks the data nodes returned by {@link DistributionZoneManager#dataNodes(long, int, int)} method on different nodes.
     */
    private final Map<Integer, Supplier<CompletableFuture<Set<String>>>> dataNodesMockByNode = new ConcurrentHashMap<>();

    @BeforeEach
    public void beforeTest() {
        metaStorageInvokeInterceptorByNode.clear();
        dataNodesMockByNode.clear();
        partialNodes.clear();
    }

    /**
     * Start some of Ignite components that are able to serve as Ignite node for test purposes.
     *
     * @param idx Node index.
     * @param cfgString Configuration string or {@code null} to use the default configuration.
     * @return Partial node.
     */
    private PartialNode startPartialNode(
            int idx,
            @Nullable @Language("HOCON") String cfgString
    ) {
        String name = testNodeName(testInfo, idx);

        Path dir = workDir.resolve(name);

        List<IgniteComponent> components = new ArrayList<>();

        VaultManager vault = createVault(dir);

        ConfigurationModules modules = loadConfigurationModules(log, Thread.currentThread().getContextClassLoader());

        Path configFile = workDir.resolve(TestIgnitionManager.DEFAULT_CONFIG_NAME);
        String configString = cfgString == null ? configurationString(idx) : cfgString;
        try {
            Files.writeString(configFile, configString);
        } catch (IOException e) {
            throw new NodeConfigWriteException("Failed to write config content to file.", e);
        }

        var localConfigurationGenerator = new ConfigurationTreeGenerator(
                modules.local().rootKeys(),
                modules.local().schemaExtensions(),
                modules.local().polymorphicSchemaExtensions()
        );

        var nodeCfgMgr = new ConfigurationManager(
                modules.local().rootKeys(),
                new LocalFileConfigurationStorage(configFile, localConfigurationGenerator, modules.local()),
                localConfigurationGenerator,
                ConfigurationValidatorImpl.withDefaultValidators(localConfigurationGenerator, modules.local().validators())
        );

        NetworkConfiguration networkConfiguration = nodeCfgMgr.configurationRegistry().getConfiguration(NetworkConfiguration.KEY);

        var threadPoolsManager = new ThreadPoolsManager(name);

        var failureProcessor = new NoOpFailureProcessor(name);

        var workerRegistry = new CriticalWorkerWatchdog(workersConfiguration, threadPoolsManager.commonScheduler(), failureProcessor);

        var nettyBootstrapFactory = new NettyBootstrapFactory(networkConfiguration, name);
        var nettyWorkersRegistrar = new NettyWorkersRegistrar(
                workerRegistry,
                threadPoolsManager.commonScheduler(),
                nettyBootstrapFactory,
                workersConfiguration,
                failureProcessor
        );

        var clusterSvc = new TestScaleCubeClusterServiceFactory().createClusterService(
                name,
                networkConfiguration,
                nettyBootstrapFactory,
                defaultSerializationRegistry(),
                new VaultStaleIds(vault),
                workerRegistry,
                failureProcessor
        );

        var hybridClock = new HybridClockImpl();

        var raftGroupEventsClientListener = new RaftGroupEventsClientListener();

        var raftMgr = TestLozaFactory.create(
                clusterSvc,
                raftConfiguration,
                dir,
                hybridClock,
                raftGroupEventsClientListener
        );

        var clusterStateStorage = new RocksDbClusterStateStorage(dir.resolve("cmg"), name);

        var logicalTopology = new LogicalTopologyImpl(clusterStateStorage);

        var clusterInitializer = new ClusterInitializer(
                clusterSvc,
                hocon -> hocon,
                new TestConfigurationValidator()
        );

        var cmgManager = new ClusterManagementGroupManager(
                vault,
                clusterSvc,
                clusterInitializer,
                raftMgr,
                clusterStateStorage,
                logicalTopology,
                clusterManagementConfiguration,
                new NodeAttributesCollector(nodeAttributes,
                        nodeCfgMgr.configurationRegistry().getConfiguration(StorageConfiguration.KEY)),
                failureProcessor
        );

        LongSupplier partitionIdleSafeTimePropagationPeriodMsSupplier
                = () -> TestIgnitionManager.DEFAULT_PARTITION_IDLE_SYNC_TIME_INTERVAL_MS;

        MessagingService messagingServiceReturningToStorageOperationsPool = new JumpToExecutorByConsistentIdAfterSend(
                clusterSvc.messagingService(),
                name,
                message -> threadPoolsManager.partitionOperationsExecutor()
        );

        var replicaService = new ReplicaService(
                messagingServiceReturningToStorageOperationsPool,
                hybridClock,
                threadPoolsManager.partitionOperationsExecutor(),
                replicationConfiguration,
                threadPoolsManager.commonScheduler()
        );

        var lockManager = new HeapLockManager();

        var logicalTopologyService = new LogicalTopologyServiceImpl(logicalTopology, cmgManager);

        var metricManager = new MetricManagerImpl();

        var topologyAwareRaftGroupServiceFactory = new TopologyAwareRaftGroupServiceFactory(
                clusterSvc,
                logicalTopologyService,
                Loza.FACTORY,
                raftGroupEventsClientListener
        );

        var metaStorage = new RocksDbKeyValueStorage(name, dir.resolve("metastorage"), new NoOpFailureProcessor(name));

        InvokeInterceptor metaStorageInvokeInterceptor = metaStorageInvokeInterceptorByNode.get(idx);

        CompletableFuture<LongSupplier> maxClockSkewFuture = new CompletableFuture<>();

        var metaStorageMgr = new MetaStorageManagerImpl(
                clusterSvc,
                cmgManager,
                logicalTopologyService,
                raftMgr,
                metaStorage,
                hybridClock,
                topologyAwareRaftGroupServiceFactory,
                metricManager,
                metaStorageConfiguration,
                raftConfiguration.retryTimeout(),
                maxClockSkewFuture
        ) {
            @Override
            public CompletableFuture<Boolean> invoke(Condition condition, Collection<Operation> success, Collection<Operation> failure) {
                if (metaStorageInvokeInterceptor != null) {
                    var res = metaStorageInvokeInterceptor.invoke(condition, success, failure);

                    if (res != null) {
                        return completedFuture(res);
                    }
                }

                return super.invoke(condition, success, failure);
            }
        };

        var cfgStorage = new DistributedConfigurationStorage("test", metaStorageMgr);

        ConfigurationTreeGenerator distributedConfigurationGenerator = new ConfigurationTreeGenerator(
                modules.distributed().rootKeys(),
                modules.distributed().schemaExtensions(),
                modules.distributed().polymorphicSchemaExtensions()
        );

        var clusterCfgMgr = new ConfigurationManager(
                modules.distributed().rootKeys(),
                cfgStorage,
                distributedConfigurationGenerator,
                ConfigurationValidatorImpl.withDefaultValidators(distributedConfigurationGenerator, modules.distributed().validators())
        );

        ConfigurationRegistry clusterConfigRegistry = clusterCfgMgr.configurationRegistry();

        var clockWaiter = new ClockWaiter(name, hybridClock);

        SchemaSynchronizationConfiguration schemaSyncConfiguration = clusterConfigRegistry.getConfiguration(
                SchemaSynchronizationConfiguration.KEY
        );

        ClockService clockService = new ClockServiceImpl(
                hybridClock,
                clockWaiter,
                () -> schemaSyncConfiguration.maxClockSkew().value()
        );

        maxClockSkewFuture.complete(clockService::maxClockSkewMillis);

        var placementDriverManager = new PlacementDriverManager(
                name,
                metaStorageMgr,
                MetastorageGroupId.INSTANCE,
                clusterSvc,
                cmgManager::metaStorageNodes,
                logicalTopologyService,
                raftMgr,
                topologyAwareRaftGroupServiceFactory,
                clockService
        );

        ScheduledExecutorService rebalanceScheduler = new ScheduledThreadPoolExecutor(REBALANCE_SCHEDULER_POOL_SIZE,
                NamedThreadFactory.create(name, "test-rebalance-scheduler", logger()));

        ReplicaManager replicaMgr = new ReplicaManager(
                name,
                clusterSvc,
                cmgManager,
                clockService,
                Set.of(PartitionReplicationMessageGroup.class, TxMessageGroup.class),
                placementDriverManager.placementDriver(),
                threadPoolsManager.partitionOperationsExecutor(),
                partitionIdleSafeTimePropagationPeriodMsSupplier,
                failureProcessor,
                new ThreadLocalPartitionCommandsMarshaller(clusterSvc.serializationRegistry()),
                topologyAwareRaftGroupServiceFactory,
                raftMgr,
                view -> new LocalLogStorageFactory(),
                threadPoolsManager.tableIoExecutor()
        );

        var resourcesRegistry = new RemotelyTriggeredResourceRegistry();

        GcConfiguration gcConfig = clusterConfigRegistry.getConfiguration(GcConfiguration.KEY);

        var lowWatermark = new LowWatermarkImpl(
                name,
                gcConfig.lowWatermark(),
                clockService,
                vault,
                failureProcessor,
                clusterSvc.messagingService()
        );

        TransactionInflights transactionInflights = new TransactionInflights(placementDriverManager.placementDriver(), clockService);

        var txManager = new TxManagerImpl(
                name,
                txConfiguration,
                messagingServiceReturningToStorageOperationsPool,
                clusterSvc.topologyService(),
                replicaService,
                lockManager,
                clockService,
                new TransactionIdGenerator(idx),
                placementDriverManager.placementDriver(),
                partitionIdleSafeTimePropagationPeriodMsSupplier,
                new TestLocalRwTxCounter(),
                threadPoolsManager.partitionOperationsExecutor(),
                resourcesRegistry,
                transactionInflights,
                lowWatermark
        );

        ResourceVacuumManager resourceVacuumManager = new ResourceVacuumManager(
                name,
                resourcesRegistry,
                clusterSvc.topologyService(),
                clusterSvc.messagingService(),
                transactionInflights,
                txManager
        );

        Consumer<LongFunction<CompletableFuture<?>>> registry = (c) -> metaStorageMgr.registerRevisionUpdateListener(c::apply);

        DataStorageModules dataStorageModules = new DataStorageModules(
                ServiceLoader.load(DataStorageModule.class)
        );

        Path storagePath = getPartitionsStorePath(dir);

        DataStorageManager dataStorageManager = new DataStorageManager(
                dataStorageModules.createStorageEngines(
                        name,
                        nodeCfgMgr.configurationRegistry(),
                        storagePath,
                        null,
                        failureProcessor,
                        raftMgr.getLogSyncer()
                ),
                nodeCfgMgr.configurationRegistry().getConfiguration(StorageConfiguration.KEY)
        );

        TransactionConfiguration txConfiguration = clusterConfigRegistry.getConfiguration(TransactionConfiguration.KEY);

        LongSupplier delayDurationMsSupplier = () -> TestIgnitionManager.DEFAULT_DELAY_DURATION_MS;

        var catalogManager = new CatalogManagerImpl(
                new UpdateLogImpl(metaStorageMgr),
                clockService,
                delayDurationMsSupplier,
                partitionIdleSafeTimePropagationPeriodMsSupplier
        );

        var indexMetaStorage = new IndexMetaStorage(catalogManager, lowWatermark, metaStorageMgr);

        SchemaManager schemaManager = new SchemaManager(registry, catalogManager);

        var dataNodesMock = dataNodesMockByNode.get(idx);

        DistributionZoneManager distributionZoneManager = new DistributionZoneManager(
                name,
                registry,
                metaStorageMgr,
                logicalTopologyService,
                catalogManager,
                rebalanceScheduler
        ) {
            @Override
            public CompletableFuture<Set<String>> dataNodes(long causalityToken, int catalogVersion, int zoneId) {
                if (dataNodesMock != null) {
                    return dataNodesMock.get();
                }

                return super.dataNodes(causalityToken, catalogVersion, zoneId);
            }
        };

        var schemaSyncService = new SchemaSyncServiceImpl(metaStorageMgr.clusterTime(), delayDurationMsSupplier);

        var sqlRef = new AtomicReference<IgniteSqlImpl>();

        TableManager tableManager = new TableManager(
                name,
                registry,
                gcConfig,
                txConfiguration,
                storageUpdateConfiguration,
                messagingServiceReturningToStorageOperationsPool,
                clusterSvc.topologyService(),
                clusterSvc.serializationRegistry(),
                replicaMgr,
                lockManager,
                replicaService,
                txManager,
                dataStorageManager,
                storagePath,
                metaStorageMgr,
                schemaManager,
                threadPoolsManager.tableIoExecutor(),
                threadPoolsManager.partitionOperationsExecutor(),
                rebalanceScheduler,
                hybridClock,
                clockService,
                new OutgoingSnapshotsManager(clusterSvc.messagingService()),
                distributionZoneManager,
                schemaSyncService,
                catalogManager,
                new HybridTimestampTracker(),
                placementDriverManager.placementDriver(),
                sqlRef::get,
                resourcesRegistry,
                lowWatermark,
                transactionInflights,
<<<<<<< HEAD
                new PartitionReplicaLifecycleManager(
                        catalogManager,
                        replicaMgr,
                        distributionZoneManager,
                        metaStorageMgr,
                        clusterSvc.topologyService(),
                        threadPoolsManager.tableIoExecutor()
                )
=======
                indexMetaStorage
>>>>>>> dd5fe832
        );

        var indexManager = new IndexManager(
                schemaManager,
                tableManager,
                catalogManager,
                threadPoolsManager.tableIoExecutor(),
                registry,
                lowWatermark
        );

        SqlQueryProcessor qryEngine = new SqlQueryProcessor(
                clusterSvc,
                logicalTopologyService,
                tableManager,
                schemaManager,
                dataStorageManager,
                replicaService,
                clockService,
                schemaSyncService,
                catalogManager,
                metricManager,
                new SystemViewManagerImpl(name, catalogManager),
                failureProcessor,
                partitionIdleSafeTimePropagationPeriodMsSupplier,
                placementDriverManager.placementDriver(),
                clusterConfigRegistry.getConfiguration(SqlDistributedConfiguration.KEY),
                nodeCfgMgr.configurationRegistry().getConfiguration(SqlLocalConfiguration.KEY),
                transactionInflights,
                txManager
        );

        sqlRef.set(new IgniteSqlImpl(qryEngine, new HybridTimestampTracker()));

        // Preparing the result map.

        components.add(vault);
        components.add(nodeCfgMgr);

        // Start.

        assertThat(vault.startAsync(new ComponentContext()), willCompleteSuccessfully());
        vault.putName(name);

        assertThat(nodeCfgMgr.startAsync(new ComponentContext()), willCompleteSuccessfully());

        // Start the remaining components.
        List<IgniteComponent> otherComponents = List.of(
                threadPoolsManager,
                failureProcessor,
                workerRegistry,
                nettyBootstrapFactory,
                nettyWorkersRegistrar,
                clusterSvc,
                raftMgr,
                clusterStateStorage,
                cmgManager,
                replicaMgr,
                txManager,
                resourceVacuumManager,
                lowWatermark,
                metaStorageMgr,
                clusterCfgMgr,
                dataStorageManager,
                clockWaiter,
                catalogManager,
                indexMetaStorage,
                schemaManager,
                distributionZoneManager,
                tableManager,
                indexManager,
                qryEngine,
                sqlRef.get()
        );

        for (IgniteComponent component : otherComponents) {
            // TODO: IGNITE-22119 required to be able to wait on this future.
            component.startAsync(new ComponentContext());

            components.add(component);
        }

        lowWatermark.scheduleUpdates();

        PartialNode partialNode = partialNode(
                name,
                nodeCfgMgr,
                clusterCfgMgr,
                metaStorageMgr,
                components,
                localConfigurationGenerator,
                logicalTopology,
                cfgStorage,
                distributedConfigurationGenerator,
                clusterConfigRegistry,
                hybridClock
        );

        partialNodes.add(partialNode);
        return partialNode;
    }

    /**
     * Returns a path to the partitions store directory. Creates a directory if it doesn't exist.
     *
     * @param workDir Ignite work directory.
     * @return Partitions store path.
     */
    private static Path getPartitionsStorePath(Path workDir) {
        Path partitionsStore = workDir.resolve(Paths.get("db"));

        try {
            Files.createDirectories(partitionsStore);
        } catch (IOException e) {
            throw new IgniteInternalException("Failed to create directory for partitions storage: " + e.getMessage(), e);
        }

        return partitionsStore;
    }

    /**
     * Restarts empty node.
     */
    @Test
    public void emptyNodeTest() {
        IgniteImpl ignite = startNode(0);

        int nodePort = ignite.nodeConfiguration().getConfiguration(NetworkConfiguration.KEY).port().value();

        assertEquals(DEFAULT_NODE_PORT, nodePort);

        stopNode(0);

        ignite = startNode(0);

        nodePort = ignite.nodeConfiguration().getConfiguration(NetworkConfiguration.KEY).port().value();

        assertEquals(DEFAULT_NODE_PORT, nodePort);
    }

    /**
     * Check correctness of return results after node restart.
     * Scenario:
     * <ol>
     *     <li>Start two nodes and fill the data.</li>
     *     <li>Create index.</li>
     *     <li>Check explain contain index scan.</li>
     *     <li>Check return results.</li>
     *     <li>Restart one node.</li>
     *     <li>Run query and compare results.</li>
     * </ol>
     */
    @Test
    public void testQueryCorrectnessAfterNodeRestart() {
        IgniteImpl ignite1 = startNode(0);

        createTableWithoutData(ignite1, TABLE_NAME, 2, 1);

        IgniteImpl ignite2 = startNode(1);

        String sql = "SELECT id FROM " + TABLE_NAME + " WHERE id > 0 ORDER BY id";

        int intRes;

        IgniteSql sql1 = ignite1.sql();
        IgniteSql sql2 = ignite2.sql();

        createTableWithData(List.of(ignite1), TABLE_NAME, 2, 1);

        sql1.execute(null, "CREATE INDEX idx1 ON " + TABLE_NAME + "(id)");

        ResultSet<SqlRow> plan = sql1.execute(null, "EXPLAIN PLAN FOR " + sql);

        String planStr = plan.next().stringValue(0);

        assertTrue(planStr.contains("IndexScan"));

        ResultSet<SqlRow> res1 = sql1.execute(null, sql);

        ResultSet<SqlRow> res2 = sql2.execute(null, sql);

        intRes = res1.next().intValue(0);

        assertEquals(intRes, res2.next().intValue(0));

        res1.close();

        res2.close();

        stopNode(0);

        ignite1 = startNode(0);

        sql1 = ignite1.sql();

        ResultSet<SqlRow> res3 = sql1.execute(null, sql);

        assertEquals(intRes, res3.next().intValue(0));
    }

    /**
     * Restarts a node with changing configuration.
     */
    @Test
    public void changeConfigurationOnStartTest() {
        IgniteImpl ignite = startNode(0);

        int nodePort = ignite.nodeConfiguration().getConfiguration(NetworkConfiguration.KEY).port().value();

        assertEquals(DEFAULT_NODE_PORT, nodePort);

        stopNode(0);

        int newPort = 3322;

        String updateCfg = "network.port=" + newPort;

        ignite = startNode(0, updateCfg);

        nodePort = ignite.nodeConfiguration().getConfiguration(NetworkConfiguration.KEY).port().value();

        assertEquals(newPort, nodePort);
    }

    /**
     * Tests that a new node's attributes configuration is propagated after node restart.
     */
    @Test
    public void changeNodeAttributesConfigurationOnStartTest() {
        IgniteImpl ignite = startNode(0);

        Map<String, String> attributes = new HashMap<>();

        NodeAttributesConfiguration attributesConfiguration = ignite.nodeConfiguration().getConfiguration(NodeAttributesConfiguration.KEY);

        attributesConfiguration.nodeAttributes().value().namedListKeys().forEach(
                key -> attributes.put(key, attributesConfiguration.nodeAttributes().get(key).attribute().value())
        );

        assertEquals(Collections.emptyMap(), attributes);

        stopNode(0);

        String newAttributesCfg = "{\n"
                + "      region.attribute = \"US\"\n"
                + "      storage.attribute = \"SSD\"\n"
                + "}";

        Map<String, String> newAttributesMap = Map.of("region", "US", "storage", "SSD");

        String updateCfg = "nodeAttributes.nodeAttributes=" + newAttributesCfg;

        ignite = startNode(0, updateCfg);

        NodeAttributesConfiguration newAttributesConfiguration =
                ignite.nodeConfiguration().getConfiguration(NodeAttributesConfiguration.KEY);

        Map<String, String> newAttributes = new HashMap<>();

        newAttributesConfiguration.nodeAttributes().value().namedListKeys().forEach(
                key -> newAttributes.put(key, newAttributesConfiguration.nodeAttributes().get(key).attribute().value())
        );

        assertEquals(newAttributesMap, newAttributes);
    }

    /**
     * Restarts the node which stores some data.
     */
    @Test
    public void nodeWithDataTest() {
        IgniteImpl ignite = startNode(0);

        createTableWithData(List.of(ignite), TABLE_NAME, 1);

        stopNode(0);

        ignite = startNode(0);

        checkTableWithData(ignite, TABLE_NAME);
    }

    @Test
    public void testNodeSeesItselfInLocalLogicalTopology() {
        List<IgniteImpl> nodes = startNodes(3);

        // Here we check that node sees itself in local logical topology.
        nodes.forEach(node -> assertTrue(node.logicalTopologyService().localLogicalTopology().nodes().stream().map(LogicalNode::id)
                .collect(toSet()).contains(node.id())));

        // Actually we have stronger guarantees because of awaiting all nodes to start inside startNodes.
        // On one node (cmg leader) we will see all three nodes in local logical topology.
        // On the node that started second we will see at least two nodes.
        // On the third node we will see all three nodes.
        // All in all that means that in total we will see at least (3 + 2 + 3) nodes.
        Integer sumOfLogicalTopologyProjectionSizes =
                nodes.stream().map(node -> node.logicalTopologyService().localLogicalTopology().nodes().size())
                        .reduce(0, Integer::sum);

        assertTrue(sumOfLogicalTopologyProjectionSizes >= 3 + 2 + 3);
    }

    /**
     * Restarts the node which stores some data.
     */
    @ParameterizedTest
    @ValueSource(booleans = {true, false})
    public void metastorageRecoveryTest(boolean useSnapshot) throws InterruptedException {
        List<IgniteImpl> nodes = startNodes(2);
        IgniteImpl main = nodes.get(0);

        createTableWithData(List.of(main), TABLE_NAME, 1);

        stopNode(1);

        MetaStorageManager metaStorageManager = main.metaStorageManager();

        CompletableFuture[] futs = new CompletableFuture[10];

        for (int i = 0; i < 10; i++) {
            // Put some data to the MetaStorage so that there would be new entries to apply to the restarting node.
            ByteArray key = ByteArray.fromString("some-test-key-" + i);
            futs[i] = metaStorageManager.put(key, new byte[]{(byte) i});
        }

        assertThat(CompletableFuture.allOf(futs), willSucceedFast());

        if (useSnapshot) {
            forceSnapshotUsageOnRestart(main);
        }

        IgniteImpl second = startNode(1);

        checkTableWithData(second, TABLE_NAME);

        MetaStorageManager restartedMs = second.metaStorageManager();
        for (int i = 0; i < 10; i++) {
            ByteArray key = ByteArray.fromString("some-test-key-" + i);

            byte[] value = restartedMs.getLocally(key, 100).value();

            assertEquals(1, value.length);
            assertEquals((byte) i, value[0]);
        }
    }

    /**
     * Checks that logical topology version is maintained after nodes restart.
     */
    @Test
    public void logicalTopologyVersionMaintainedTest() {
        IgniteImpl main = startNodes(3).get(0);

        stopNode(1);
        IgniteImpl restarted = startNode(1);

        stopNode(2);
        IgniteImpl secondRestarted = startNode(2);

        long mainVersion = main.logicalTopologyService().localLogicalTopology().version();
        long restartedVersion = restarted.logicalTopologyService().localLogicalTopology().version();
        long secondRestartedVersion = secondRestarted.logicalTopologyService().localLogicalTopology().version();

        assertEquals(mainVersion, restartedVersion);
        assertEquals(mainVersion, secondRestartedVersion);
    }

    private static void forceSnapshotUsageOnRestart(IgniteImpl main) throws InterruptedException {
        // Force log truncation, so that restarting node would request a snapshot.
        JraftServerImpl server = (JraftServerImpl) main.raftManager().server();
        List<Peer> peers = server.localPeers(MetastorageGroupId.INSTANCE);

        Peer learnerPeer = peers.stream().filter(peer -> peer.idx() == 0).findFirst().orElseThrow(
                () -> new IllegalStateException(String.format("No leader peer"))
        );

        var nodeId = new RaftNodeId(MetastorageGroupId.INSTANCE, learnerPeer);
        RaftGroupService raftGroupService = server.raftGroupService(nodeId);

        for (int i = 0; i < 2; i++) {
            // Log must be truncated twice.
            CountDownLatch snapshotLatch = new CountDownLatch(1);
            AtomicReference<Status> snapshotStatus = new AtomicReference<>();

            raftGroupService.getRaftNode().snapshot(status -> {
                snapshotStatus.set(status);
                snapshotLatch.countDown();
            });

            assertTrue(snapshotLatch.await(10, TimeUnit.SECONDS), "Snapshot was not finished in time");
            assertTrue(snapshotStatus.get().isOk(), "Snapshot failed: " + snapshotStatus.get());
        }
    }

    /**
     * Restarts the node which stores some data.
     */
    @Test
    public void nodeWithDataAndIndexRebuildTest() {
        IgniteImpl ignite = startNode(0);

        int partitions = 20;

        createTableWithData(List.of(ignite), TABLE_NAME, 1, partitions);

        TableViewInternal table = unwrapTableViewInternal(ignite.tables().table(TABLE_NAME));

        InternalTableImpl internalTable = (InternalTableImpl) table.internalTable();

        CompletableFuture[] flushFuts = new CompletableFuture[partitions];

        for (int i = 0; i < partitions; i++) {
            int finalI = i;
            // Flush data on disk, so that we will have a snapshot to read on restart.
            flushFuts[i] = bypassingThreadAssertionsAsync(() -> internalTable.storage().getMvPartition(finalI).flush());
        }

        assertThat(CompletableFuture.allOf(flushFuts), willCompleteSuccessfully());

        // Add more data, so that on restart there will be a index rebuilding operation.
        for (int i = 0; i < 100; i++) {
            ignite.sql().execute(null, "INSERT INTO " + TABLE_NAME + "(id, name) VALUES (?, ?)",
                    i + 500, VALUE_PRODUCER.apply(i + 500));
        }

        stopNode(0);

        ignite = startNode(0);

        checkTableWithData(ignite, TABLE_NAME);

        TableViewInternal tableAfterRestart = unwrapTableViewInternal(ignite.tables().table(TABLE_NAME));

        // Check data that was added after flush.
        bypassingThreadAssertions(() -> {
            for (int i = 0; i < 100; i++) {
                Tuple row = tableAfterRestart.keyValueView().get(null, Tuple.create().set("id", i + 500));

                Objects.requireNonNull(row, "row");

                assertEquals(VALUE_PRODUCER.apply(i + 500), row.stringValue("name"));
            }
        });
    }

    /**
     * Starts two nodes and checks that the data are storing through restarts. Nodes restart in the same order when they started at first.
     */
    @Test
    public void testTwoNodesRestartDirect() {
        twoNodesRestart(true);
    }

    /**
     * Starts two nodes and checks that the data are storing through restarts. Nodes restart in reverse order when they started at first.
     */
    @Test
    public void testTwoNodesRestartReverse() {
        twoNodesRestart(false);
    }

    /**
     * Starts two nodes and checks that the data are storing through restarts.
     *
     * @param directOrder When the parameter is true, nodes restart in direct order, otherwise they restart in reverse order.
     */
    private void twoNodesRestart(boolean directOrder) {
        List<IgniteImpl> nodes = startNodes(2);

        createTableWithData(nodes, TABLE_NAME, 2);
        createTableWithData(nodes, TABLE_NAME_2, 2);

        stopNode(0);
        stopNode(1);

        Ignite ignite;

        if (directOrder) {
            startNode(0);
            ignite = startNode(1);
        } else {
            // Since the first node is the CMG leader, the second node can't be started synchronously (it won't be able to join the cluster
            // and the future will never resolve).
            CompletableFuture<Ignite> future = startNodeAsync(1, null);

            startNode(0);

            assertThat(future, willCompleteSuccessfully());

            ignite = future.join();
        }

        checkTableWithData(ignite, TABLE_NAME);
        checkTableWithData(ignite, TABLE_NAME_2);
    }

    /**
     * Check that the table with given name is present in TableManager.
     *
     * @param tableManager Table manager.
     * @param tableName Table name.
     */
    private void assertTablePresent(TableManager tableManager, String tableName) {
        Collection<TableImpl> tables = tableManager.startedTables().values();

        boolean isPresent = false;

        for (TableImpl table : tables) {
            if (table.name().equals(tableName)) {
                isPresent = true;

                break;
            }
        }

        assertTrue(isPresent, "tableName=" + tableName + ", tables=" + tables);
    }

    /**
     * Checks that one node in a cluster of 2 nodes is able to restart and recover a table that was created when this node was absent. Also
     * checks that the table created before node stop, is not available when majority if lost.
     */
    @Test
    @Disabled("https://issues.apache.org/jira/browse/IGNITE-20137")
    public void testOneNodeRestartWithGap() {
        IgniteImpl ignite = startNode(0);

        startNode(1);

        createTableWithData(List.of(ignite), TABLE_NAME, 2);

        stopNode(1);

        Table table = ignite.tables().table(TABLE_NAME);

        assertNotNull(table);

        assertThrows(TransactionException.class, () -> table.keyValueView().get(null, Tuple.create().set("id", 0)));

        createTableWithoutData(ignite, TABLE_NAME_2, 1, 1);

        IgniteImpl ignite1 = startNode(1);

        TableManager tableManager = (TableManager) ignite1.tables();

        assertNotNull(tableManager);

        assertTablePresent(tableManager, TABLE_NAME.toUpperCase());
        assertTablePresent(tableManager, TABLE_NAME_2.toUpperCase());
    }

    /**
     * Checks that the table created in cluster of 2 nodes, is recovered on a node after restart of this node.
     */
    @Test
    public void testRecoveryOnOneNode() {
        IgniteImpl ignite = startNode(0);

        IgniteImpl node = startNode(1);

        createTableWithData(List.of(ignite), TABLE_NAME, 2, 1);

        stopNode(1);

        node = startNode(1);

        TableManager tableManager = unwrapTableManager(node.tables());

        assertNotNull(tableManager);

        assertTablePresent(tableManager, TABLE_NAME.toUpperCase());
    }

    /**
     * Checks that a cluster is able to restart when some changes were made in configuration.
     */
    @Test
    public void testRestartDiffConfig() {
        List<IgniteImpl> ignites = startNodes(2);

        createTableWithData(ignites, TABLE_NAME, 2);
        createTableWithData(ignites, TABLE_NAME_2, 2);

        stopNode(0);
        stopNode(1);

        startNode(0);

        @Language("HOCON") String cfgString = IgniteStringFormatter.format(NODE_BOOTSTRAP_CFG,
                DEFAULT_NODE_PORT + 11,
                "[\"localhost:" + DEFAULT_NODE_PORT + "\"]",
                DEFAULT_CLIENT_PORT + 11,
                DEFAULT_HTTP_PORT + 11,
                DEFAULT_HTTPS_PORT + 11,
                "{}"
        );

        IgniteImpl node1 = startNode(1, cfgString);

        TableManager tableManager = unwrapTableManager(node1.tables());

        assertTablePresent(tableManager, TABLE_NAME.toUpperCase());
    }

    /**
     * The test for node restart when there is a gap between the node local configuration and distributed configuration.
     */
    @Test
    public void testCfgGapWithoutData() {
        List<IgniteImpl> nodes = startNodes(3);

        createTableWithData(nodes, TABLE_NAME, nodes.size());

        log.info("Stopping the node.");

        stopNode(nodes.size() - 1);

        nodes.set(nodes.size() - 1, null);

        createTableWithData(nodes, TABLE_NAME_2, nodes.size());
        createTableWithData(nodes, TABLE_NAME_2 + "0", nodes.size());

        log.info("Starting the node.");

        IgniteImpl node = startNode(nodes.size() - 1, null);

        log.info("After starting the node.");

        TableManager tableManager = unwrapTableManager(node.tables());

        assertTablePresent(tableManager, TABLE_NAME.toUpperCase());
        assertTablePresent(tableManager, TABLE_NAME_2.toUpperCase());
    }

    /**
     * The test for node restart when there is a gap between the node local configuration and distributed configuration, and metastorage
     * group stops for some time while restarting node is being recovered. The recovery process should continue and eventually succeed after
     * metastorage group starts again.
     */
    @Test
    @Disabled("https://issues.apache.org/jira/browse/IGNITE-18919")
    public void testMetastorageStop() throws NodeStoppingException {
        int cfgGap = 4;

        List<IgniteImpl> nodes = startNodes(3);

        log.info("Stopping the node.");

        stopNode(nodes.size() - 1);

        nodes.set(nodes.size() - 1, null);

        for (int i = 0; i < cfgGap; i++) {
            createTableWithData(nodes, "t" + i, nodes.size(), 1);
        }

        log.info("Starting the node.");

        PartialNode partialNode = startPartialNode(
                nodes.size() - 1,
                configurationString(nodes.size() - 1)
        // TODO IGNITE-18919 here the revision callback was removed, because meta storage recovery process was changed.
        );

        TableManager tableManager = findComponent(partialNode.startedComponents(), TableManager.class);

        for (int i = 0; i < cfgGap; i++) {
            assertTablePresent(tableManager, "T" + i);
        }
    }

    /**
     * The test for node restart when there is a gap between the node local configuration and distributed configuration.
     */
    @Test
    @Disabled("https://issues.apache.org/jira/browse/IGNITE-20996")
    public void testCfgGap() {
        List<IgniteImpl> nodes = startNodes(4);

        createTableWithData(nodes, "t1", nodes.size());

        log.info("Stopping the node.");

        stopNode(nodes.size() - 1);

        nodes.set(nodes.size() - 1, null);

        checkTableWithData(nodes.get(0), "t1");

        createTableWithData(nodes, "t2", nodes.size());

        log.info("Starting the node.");

        IgniteImpl newNode = startNode(nodes.size() - 1);

        checkTableWithData(nodes.get(0), "t1");
        checkTableWithData(nodes.get(0), "t2");

        checkTableWithData(newNode, "t1");
        checkTableWithData(newNode, "t2");
    }

    /**
     * The test for updating cluster configuration with the default value.
     * Check that new nodes will be able to synchronize the local cluster configuration.
     */
    @Test
    public void updateClusterCfgWithDefaultValue() {
        IgniteImpl ignite = startNode(0);

        GcConfiguration gcConfiguration = ignite.clusterConfiguration()
                .getConfiguration(GcConfiguration.KEY);
        int defaultValue = gcConfiguration.batchSize().value();
        CompletableFuture<Void> update = gcConfiguration.batchSize().update(defaultValue);
        assertThat(update, willCompleteSuccessfully());

        stopNode(0);

        startNodes(3);
    }

    @Test
    public void destroyObsoleteStoragesOnRestart() throws InterruptedException {
        int nodesCount = 3;
        List<IgniteImpl> nodes = startNodes(nodesCount);

        int partitions = nodesCount;
        int replicas = nodesCount;
        createTableWithData(nodes, TABLE_NAME, replicas, partitions);

        int restartedNodeIndex = nodesCount - 1;

        WatchListenerInhibitor inhibitor = WatchListenerInhibitor.metastorageEventsInhibitor(nodes.get(restartedNodeIndex));

        inhibitor.startInhibit();

        // Change the zone - one replica per partition.
        alterZone(nodes.get(0).catalogManager(), String.format("ZONE_%s", TABLE_NAME.toUpperCase()), 1);

        stopNode(restartedNodeIndex);

        inhibitor.stopInhibit();

        IgniteImpl restartedNode = startNode(restartedNodeIndex);

        TableImpl table = unwrapTableImpl(restartedNode.tables().table(TABLE_NAME));

        boolean success = waitForCondition(() -> {
            // Check that only storage for 1 partition left on the restarted node.
            return IntStream.range(0, partitions)
                    .mapToObj(i -> table.internalTable().storage().getMvPartition(i))
                    .filter(Objects::nonNull)
                    .count() == 1;
        }, 10_000);

        assertTrue(success);
    }

    @Test
    public void testCorrectPartitionRecoveryOnSnapshot() throws InterruptedException {
        int nodesCount = 3;
        List<IgniteImpl> nodes = startNodes(nodesCount);

        int partitions = nodesCount;
        int replicas = nodesCount;
        createTableWithData(nodes, TABLE_NAME, replicas, partitions);

        int restartedNodeIndex = nodesCount - 1;

        WatchListenerInhibitor inhibitor = WatchListenerInhibitor.metastorageEventsInhibitor(nodes.get(restartedNodeIndex));

        inhibitor.startInhibit();

        alterZone(nodes.get(0).catalogManager(), String.format("ZONE_%s", TABLE_NAME.toUpperCase()), 1);

        stopNode(restartedNodeIndex);

        inhibitor.stopInhibit();

        forceSnapshotUsageOnRestart(nodes.get(0));

        IgniteImpl restartedNode = startNode(restartedNodeIndex);

        TableImpl table = unwrapTableImpl(restartedNode.tables().table(TABLE_NAME));

        long recoveryRevision = restartedNode.metaStorageManager().recoveryFinishedFuture().join();

        PeersAndLearners configuration = PeersAndLearners.fromConsistentIds(nodes.stream().map(IgniteImpl::name)
                .collect(toSet()), Set.of());

        for (int p = 0; p < partitions; p++) {
            TablePartitionId tablePartitionId = new TablePartitionId(table.tableId(), p);

            Entry e = restartedNode.metaStorageManager().getLocally(stablePartAssignmentsKey(tablePartitionId), recoveryRevision);

            Set<Assignment> assignment = Assignments.fromBytes(e.value()).nodes();

            boolean shouldBe = assignment.stream().anyMatch(n -> n.consistentId().equals(restartedNode.name()));

            Peer peer = configuration.peer(restartedNode.name());

            boolean isStarted = restartedNode.raftManager().isStarted(new RaftNodeId(tablePartitionId, peer));

            assertEquals(shouldBe, isStarted);
        }
    }

    /**
     * Checks that after create table call there is the same value of stable assignments in every node's meta storage, and it was
     * changed only once.
     *
     * @param populateStableAssignmentsBeforeTableCreation Whether to populate stable assignments before table creation.
     * @param restart Whether to restart one of the nodes while creating the table.
     * @throws InterruptedException If interrupted.
     */
    @ParameterizedTest
    @CsvSource({
            "true,true",
            "true,false",
            "false,true",
            "false,false"
    })
    @Disabled("https://issues.apache.org/jira/browse/IGNITE-22251")
    public void createTableCallOnMultipleNodesTest(boolean populateStableAssignmentsBeforeTableCreation, boolean restart)
            throws InterruptedException {
        int nodesCount = 3;

        var nodes = startNodes(3);

        var node = nodes.get(0);

        Map<Integer, AtomicInteger> stableAssignmentsChangeCounters = new ConcurrentHashMap<>();
        Map<Integer, AtomicBoolean> lateChangeFlag = new ConcurrentHashMap<>();

        // Prefix that will be updated after the table creation.
        String testPrefix = "testPrefix";

        for (int i = 0; i < nodesCount; i++) {
            stableAssignmentsChangeCounters.put(i, new AtomicInteger());
            lateChangeFlag.put(i, new AtomicBoolean());

            final int fi = i;
            createWatchListener(
                    nodes.get(i).metaStorageManager(),
                    STABLE_ASSIGNMENTS_PREFIX,
                    e -> stableAssignmentsChangeCounters.get(fi).incrementAndGet()
            );

            createWatchListener(
                    nodes.get(i).metaStorageManager(),
                    testPrefix,
                    e -> lateChangeFlag.get(fi).set(true)
            );
        }

        var partId = new TablePartitionId(TABLE_ID, 0);

        // Populate the stable assignments before calling table create, if needed.
        if (populateStableAssignmentsBeforeTableCreation) {
            node.metaStorageManager().put(stablePartAssignmentsKey(partId), Assignments.toBytes(Set.of(Assignment.forPeer(node.name()))));

            waitForCondition(() -> lateChangeFlag.values().stream().allMatch(AtomicBoolean::get), 5_000);

            lateChangeFlag.values().forEach(v -> v.set(false));
        }

        String zoneName = "TEST_ZONE";

        if (restart) {
            stopNode(nodesCount - 2);
        }

        IgniteSql sql = node.sql();

        sql.execute(null, String.format("CREATE ZONE IF NOT EXISTS %s WITH REPLICAS=%d, PARTITIONS=%d, STORAGE_PROFILES='%s'",
                zoneName, nodesCount, 1, DEFAULT_STORAGE_PROFILE));

        sql.execute(null, "CREATE TABLE " + TABLE_NAME
                + "(id INT PRIMARY KEY, name VARCHAR) WITH PRIMARY_ZONE='" + zoneName + "';");

        assertEquals(TABLE_ID, tableId(node, TABLE_NAME));

        node.metaStorageManager().put(new ByteArray(testPrefix.getBytes(StandardCharsets.UTF_8)), new byte[0]);

        if (restart) {
            IgniteImpl restartedNode = startNode(nodesCount - 2);
            nodes.set(nodesCount - 2, restartedNode);
        }

        // Waiting for late prefix on all nodes.
        waitForCondition(() -> lateChangeFlag.values().stream().allMatch(AtomicBoolean::get), 5_000);

        var assignmentsKey = stablePartAssignmentsKey(partId).bytes();

        Set<Assignment> expectedAssignments = getAssignmentsFromMetaStorage(node.metaStorageManager(), assignmentsKey);

        // Checking that the stable assignments are same and were changed only once on every node.
        for (int i = 0; i < nodesCount; i++) {
            if (!restart) {
                // TODO IGNITE-21194 return this check
                assertEquals(1, stableAssignmentsChangeCounters.get(i).get(), "node index=" + i);
            }

            assertEquals(
                    expectedAssignments,
                    getAssignmentsFromMetaStorage(nodes.get(i).metaStorageManager(), assignmentsKey),
                    "node index=" + i
            );
        }
    }

    private void createWatchListener(MetaStorageManager metaStorageManager, String prefix, Consumer<WatchEvent> listener) {
        metaStorageManager.registerPrefixWatch(
                new ByteArray(prefix.getBytes(StandardCharsets.UTF_8)),
                new WatchListener() {
                    @Override
                    public CompletableFuture<Void> onUpdate(WatchEvent event) {
                        listener.accept(event);

                        return nullCompletedFuture();
                    }

                    @Override
                    public void onError(Throwable e) {
                        log.error("Error in test watch listener", e);
                    }
                }
        );
    }

    /**
     * Creates the table on a cluster of 3 nodes, delays the table start processing, stops 2 nodes before the assignments are applied
     * to meta storage. The remaining node is hanging, so it doesn't write the updates to meta storage as well. Then the stopped nodes
     * are restarted, and receive different value of data nodes from distribution zones manager. We check that the calculated assignments
     * for the table are eventually equal on every node's local meta storages, and they are equal to expected - to the assignments of
     * the first node that is able to initialize them during the table start.
     *
     * @param nodeThatWrittenAssignments The index of the restarted node the has written the calculated assignments successfully.
     * @param nodeThatPicksUpAssignments The index of the restarted node that picks up assignments from meta storage.
     * @throws Exception If failed.
     */
    @ParameterizedTest
    @CsvSource({
            "1,2",
            "2,1"
    })
    @Disabled("https://issues.apache.org/jira/browse/IGNITE-22251")
    public void tableRecoveryOnMultipleRestartingNodes(int nodeThatWrittenAssignments, int nodeThatPicksUpAssignments) throws Exception {
        var node0 = startNode(0);

        int idx1 = 1;
        int idx2 = 2;

        var node1 = startPartialNode(idx1, configurationString(idx1));
        var node2 = startPartialNode(idx2, configurationString(idx2));

        String tableName = "TEST";
        String zoneName = "ZONE_TEST";

        var assignmentsKey = stablePartAssignmentsKey(new TablePartitionId(TABLE_ID, 0));

        var metaStorageInterceptorFut = new CompletableFuture<>();
        var metaStorageInterceptorInnerFut = new CompletableFuture<>();

        metaStorageInvokeInterceptorByNode.put(nodeThatPicksUpAssignments,
                (cond, success, failure) -> {
                    if (checkMetaStorageInvoke(success, assignmentsKey)) {
                        metaStorageInterceptorInnerFut.complete(null);

                        metaStorageInterceptorFut.join();
                    }

                    return null;
                }
        );

        MetaStorageManager msManager1 = findComponent(node1.startedComponents(), MetaStorageManager.class);
        MetaStorageManager msManager2 = findComponent(node2.startedComponents(), MetaStorageManager.class);

        WatchListenerInhibitor nodeInhibitor0 = WatchListenerInhibitor.metastorageEventsInhibitor(node0.metaStorageManager());
        WatchListenerInhibitor nodeInhibitor1 = WatchListenerInhibitor.metastorageEventsInhibitor(msManager1);
        WatchListenerInhibitor nodeInhibitor2 = WatchListenerInhibitor.metastorageEventsInhibitor(msManager2);

        // Create table, all nodes are lagging.
        IgniteSql sql = node0.sql();

        sql.execute(null, String.format("CREATE ZONE IF NOT EXISTS %s WITH REPLICAS=%d, PARTITIONS=%d, STORAGE_PROFILES='%s'",
                zoneName, 2, 1, DEFAULT_STORAGE_PROFILE));

        nodeInhibitor0.startInhibit();
        nodeInhibitor1.startInhibit();
        nodeInhibitor2.startInhibit();

        sql.executeAsync(null, "CREATE TABLE " + tableName
                + "(id INT PRIMARY KEY, name VARCHAR) WITH PRIMARY_ZONE='" + zoneName + "';");

        // Stopping 2 of 3 nodes.
        node1.stop();
        node2.stop();

        Set<String> dataNodesOnNode1 = Set.of(node0.name(), node1.name());
        Set<String> dataNodesOnNode2 = Set.of(node1.name(), node2.name());

        dataNodesMockByNode.put(idx1, () -> completedFuture(dataNodesOnNode1));
        dataNodesMockByNode.put(idx2, () -> completedFuture(dataNodesOnNode2));

        AtomicReference<PartialNode> nodeWnRef = new AtomicReference<>();
        AtomicReference<PartialNode> nodePnRef = new AtomicReference<>();

        // Restarting 2 nodes.
        var nodePnFut = runAsync(() ->
                nodePnRef.set(startPartialNode(nodeThatPicksUpAssignments, configurationString(nodeThatPicksUpAssignments))));

        assertThat(metaStorageInterceptorInnerFut, willCompleteSuccessfully());

        var nodeWnFut = runAsync(() ->
                nodeWnRef.set(startPartialNode(nodeThatWrittenAssignments, configurationString(nodeThatWrittenAssignments))));

        assertThat(nodeWnFut, willCompleteSuccessfully());

        var msManagerRestartedW = findComponent(nodeWnRef.get().startedComponents(), MetaStorageManager.class);
        waitForValueInLocalMs(msManagerRestartedW, assignmentsKey);

        metaStorageInterceptorFut.complete(null);

        assertThat(nodePnFut, willCompleteSuccessfully());

        var msManagerRestartedP = findComponent(nodePnRef.get().startedComponents(), MetaStorageManager.class);

        waitForValueInLocalMs(msManagerRestartedP, assignmentsKey);

        // Node 0 stops hanging.
        nodeInhibitor0.stopInhibit();
        waitForValueInLocalMs(node0.metaStorageManager(), assignmentsKey);

        assertEquals(TABLE_ID, tableId(node0, tableName));

        Set<Assignment> expectedAssignments = dataNodesMockByNode.get(nodeThatWrittenAssignments).get().join()
                .stream().map(Assignment::forPeer).collect(toSet());

        checkAssignmentsInMetaStorage(node0.metaStorageManager(), assignmentsKey.bytes(), expectedAssignments);
        checkAssignmentsInMetaStorage(msManagerRestartedW, assignmentsKey.bytes(), expectedAssignments);
        checkAssignmentsInMetaStorage(msManagerRestartedP, assignmentsKey.bytes(), expectedAssignments);
    }

    @Test
    @Disabled("https://issues.apache.org/jira/browse/IGNITE-22521")
    public void testSequentialAsyncTableCreationThenAlterZoneThenRestartOnMsSnapshot() throws InterruptedException {
        IgniteImpl node0 = startNode(0);
        IgniteImpl node1 = startNode(1);

        String tableName = "TEST";
        String zoneName = "ZONE_TEST";

        node0.sql().execute(null,
                String.format("CREATE ZONE IF NOT EXISTS %s WITH REPLICAS=%d, PARTITIONS=%d, STORAGE_PROFILES='%s'",
                        zoneName, 2, 1, DEFAULT_STORAGE_PROFILE));

        int catalogVersionBeforeTable = node0.catalogManager().latestCatalogVersion();

        WatchListenerInhibitor nodeInhibitor0 = WatchListenerInhibitor.metastorageEventsInhibitor(node0);
        WatchListenerInhibitor nodeInhibitor1 = WatchListenerInhibitor.metastorageEventsInhibitor(node1);

        nodeInhibitor0.startInhibit();
        nodeInhibitor1.startInhibit();

        CompletableFuture<?> createTableInCatalogFuture = createTableInCatalog(node0.catalogManager(), tableName, zoneName);

        stopNode(1);

        CompletableFuture<?> alterZoneInCatalogFuture = alterZoneInCatalogAsync(node0.catalogManager(), zoneName, 1);

        // Wait for the next catalog version: table creation.
        // The next catalog update (alter zone) can't be processed until the table creation is completed.
        assertTrue(waitForCondition(() -> {
            int ver = latestCatalogVersionInMs(node0.metaStorageManager());

            return ver == catalogVersionBeforeTable + 1;
        }, 10_000));

        // Double check that the version is exactly as expected, if it's not, the synchronous sequential catalog update processing may be
        // broken.
        assertEquals(catalogVersionBeforeTable + 1, latestCatalogVersionInMs(node0.metaStorageManager()));

        Thread.sleep(1000);

        forceSnapshotUsageOnRestart(node0);

        log.info("Restarting node 1.");

        node1 = startNode(1);

        ByteArray assignmentsKey = stablePartAssignmentsKey(new TablePartitionId(tableId(node1, tableName), 0));

        waitForValueInLocalMs(node1.metaStorageManager(), assignmentsKey);

        nodeInhibitor0.stopInhibit();

        assertThat(createTableInCatalogFuture, willCompleteSuccessfully());
        assertThat(alterZoneInCatalogFuture, willCompleteSuccessfully());

        waitForValueInLocalMs(node0.metaStorageManager(), assignmentsKey);

        IgniteImpl finalNode1 = node1;

        // Restart is followed by rebalance, because data nodes are recalculated after full table creation that is completed after restart.
        boolean success = waitForCondition(() -> {
            Set<Assignment> assignments0 = getAssignmentsFromMetaStorage(node0.metaStorageManager(), assignmentsKey.bytes());
            Set<Assignment> assignments1 = getAssignmentsFromMetaStorage(finalNode1.metaStorageManager(), assignmentsKey.bytes());

            return assignments0.size() == 1 && assignments0.equals(assignments1);
        }, 10_000);

        if (!success) {
            log.info("Test: assignment on node0:" + getAssignmentsFromMetaStorage(node0.metaStorageManager(), assignmentsKey.bytes()));
            log.info("Test: assignment on node1:" + getAssignmentsFromMetaStorage(finalNode1.metaStorageManager(), assignmentsKey.bytes()));
        }

        assertTrue(success);
    }

    private int latestCatalogVersionInMs(MetaStorageManager metaStorageManager) {
        var e = metaStorageManager.getLocally(new ByteArray("catalog.version".getBytes(StandardCharsets.UTF_8)), 1000);

        if (e == null || e.empty()) {
            return -1;
        }

        return ByteUtils.bytesToInt(e.value());
    }

    private static CompletableFuture<?> createTableInCatalog(CatalogManager catalogManager, String tableName, String zoneName) {
        var tableColumn = ColumnParams.builder().name("id").type(INT32).build();

        TableHashPrimaryKey primaryKey = TableHashPrimaryKey.builder()
                .columns(List.of("id"))
                .build();

        var createTableCommand = CreateTableCommand.builder()
                .schemaName("PUBLIC")
                .tableName(tableName)
                .columns(List.of(tableColumn))
                .primaryKey(primaryKey)
                .zone(zoneName)
                .build();

        return catalogManager.execute(createTableCommand);
    }

    private static CompletableFuture<?> alterZoneInCatalogAsync(
            CatalogManager catalogManager,
            String zoneName,
            @Nullable Integer replicas
    ) {
        AlterZoneCommandBuilder builder = AlterZoneCommand.builder().zoneName(zoneName);

        builder.replicas(replicas);

        return catalogManager.execute(builder.build());
    }

    private void waitForValueInLocalMs(MetaStorageManager metaStorageManager, ByteArray key) throws InterruptedException {
        assertTrue(waitForCondition(() -> {
            var e = metaStorageManager.getLocally(key, metaStorageManager.appliedRevision());

            return !e.empty();
        }, 10_000));
    }

    private boolean checkMetaStorageInvoke(Collection<Operation> ops, ByteArray key) {
        var k = new String(key.bytes(), StandardCharsets.UTF_8);

        return ops.stream().anyMatch(op -> new String(op.key(), StandardCharsets.UTF_8).equals(k));
    }

    private void checkAssignmentsInMetaStorage(MetaStorageManager metaStorageManager, byte[] assignmentsKey, Set<Assignment> expected) {
        Set<Assignment> a = getAssignmentsFromMetaStorage(metaStorageManager, assignmentsKey);

        assertEquals(expected, a);
    }

    private Set<Assignment> getAssignmentsFromMetaStorage(MetaStorageManager metaStorageManager, byte[] assignmentsKey) {
        var e = metaStorageManager.getLocally(new ByteArray(assignmentsKey), metaStorageManager.appliedRevision());

        return e == null || e.tombstone() || e.empty()
                ? emptySet()
                : Assignments.fromBytes(e.value()).nodes();
    }

    private static int tableId(IgniteImpl node, String tableName) {
        return getTableIdStrict(node.catalogManager(), tableName, node.clock().nowLong());
    }

    /**
     * Checks the table exists and validates all data in it.
     *
     * @param ignite Ignite.
     * @param name Table name.
     */
    private static void checkTableWithData(Ignite ignite, String name) {
        Table table = ignite.tables().table(name);

        assertNotNull(table);

        for (int i = 0; i < 100; i++) {
            int fi = i;

            Awaitility.with()
                    .await()
                    .pollInterval(100, TimeUnit.MILLISECONDS)
                    .pollDelay(0, TimeUnit.MILLISECONDS)
                    .atMost(30, TimeUnit.SECONDS)
                    .until(() -> {
                        try {
                            Tuple row = table.keyValueView().get(null, Tuple.create().set("id", fi));

                            if (row == null) {
                                return false;
                            } else {
                                assertEquals(VALUE_PRODUCER.apply(fi), row.stringValue("name"));
                                return true;
                            }
                        } catch (TransactionException te) {
                            // There may be an exception if the primary replica node was stopped. We should wait for new primary to appear.
                            return false;
                        }
                    });
        }
    }

    /**
     * Creates a table and load data to it.
     *
     * @param nodes Ignite nodes.
     * @param name Table name.
     * @param replicas Replica factor.
     */
    private void createTableWithData(List<IgniteImpl> nodes, String name, int replicas) {
        createTableWithData(nodes, name, replicas, 2);
    }

    /**
     * Creates a table and load data to it.
     *
     * @param nodes Ignite nodes.
     * @param name Table name.
     * @param replicas Replica factor.
     * @param partitions Partitions count.
     */
    private void createTableWithData(List<IgniteImpl> nodes, String name, int replicas, int partitions) {
        IgniteSql sql = nodes.get(0).sql();

        sql.execute(null,
                String.format("CREATE ZONE IF NOT EXISTS ZONE_%s WITH REPLICAS=%d, PARTITIONS=%d, STORAGE_PROFILES='%s'",
                        name, replicas, partitions, DEFAULT_STORAGE_PROFILE));
        sql.execute(null, "CREATE TABLE IF NOT EXISTS " + name
                + "(id INT PRIMARY KEY, name VARCHAR) WITH PRIMARY_ZONE='ZONE_" + name.toUpperCase() + "';");

        for (int i = 0; i < 100; i++) {
            sql.execute(null, "INSERT INTO " + name + "(id, name) VALUES (?, ?)",
                    i, VALUE_PRODUCER.apply(i));
        }
    }

    /**
     * Creates a table.
     *
     * @param ignite Ignite.
     * @param name Table name.
     * @param replicas Replica factor.
     * @param partitions Partitions count.
     */
    private static Table createTableWithoutData(Ignite ignite, String name, int replicas, int partitions) {
        IgniteSql sql = ignite.sql();

        sql.execute(null,
                String.format("CREATE ZONE IF NOT EXISTS ZONE_%s WITH REPLICAS=%d, PARTITIONS=%d, STORAGE_PROFILES='%s'",
                        name, replicas, partitions, DEFAULT_STORAGE_PROFILE));
        sql.execute(null, "CREATE TABLE " + name
                + "(id INT PRIMARY KEY, name VARCHAR) WITH PRIMARY_ZONE='ZONE_" + name.toUpperCase() + "';");

        return ignite.tables().table(name);
    }

    private interface InvokeInterceptor {
        Boolean invoke(Condition condition, Collection<Operation> success, Collection<Operation> failure);
    }
}<|MERGE_RESOLUTION|>--- conflicted
+++ resolved
@@ -641,7 +641,7 @@
                 resourcesRegistry,
                 lowWatermark,
                 transactionInflights,
-<<<<<<< HEAD
+                indexMetaStorage,
                 new PartitionReplicaLifecycleManager(
                         catalogManager,
                         replicaMgr,
@@ -650,9 +650,6 @@
                         clusterSvc.topologyService(),
                         threadPoolsManager.tableIoExecutor()
                 )
-=======
-                indexMetaStorage
->>>>>>> dd5fe832
         );
 
         var indexManager = new IndexManager(
