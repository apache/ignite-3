/*
 * Licensed to the Apache Software Foundation (ASF) under one or more
 * contributor license agreements. See the NOTICE file distributed with
 * this work for additional information regarding copyright ownership.
 * The ASF licenses this file to You under the Apache License, Version 2.0
 * (the "License"); you may not use this file except in compliance with
 * the License. You may obtain a copy of the License at
 *
 *      http://www.apache.org/licenses/LICENSE-2.0
 *
 * Unless required by applicable law or agreed to in writing, software
 * distributed under the License is distributed on an "AS IS" BASIS,
 * WITHOUT WARRANTIES OR CONDITIONS OF ANY KIND, either express or implied.
 * See the License for the specific language governing permissions and
 * limitations under the License.
 */

package org.apache.ignite.internal.distribution.zones;

import static java.util.Collections.emptySet;
import static java.util.concurrent.CompletableFuture.completedFuture;
import static java.util.stream.Collectors.toSet;
import static org.apache.ignite.internal.distributionzones.DistributionZoneManager.DEFAULT_ZONE_NAME;
import static org.apache.ignite.internal.distributionzones.DistributionZoneManager.IMMEDIATE_TIMER_VALUE;
import static org.apache.ignite.internal.distributionzones.DistributionZoneManager.INFINITE_TIMER_VALUE;
import static org.apache.ignite.internal.distributionzones.DistributionZonesTestUtil.assertDataNodesFromManager;
import static org.apache.ignite.internal.distributionzones.DistributionZonesTestUtil.assertValueInStorage;
import static org.apache.ignite.internal.distributionzones.DistributionZonesUtil.zoneDataNodesKey;
import static org.apache.ignite.internal.distributionzones.DistributionZonesUtil.zoneScaleDownChangeTriggerKey;
import static org.apache.ignite.internal.distributionzones.DistributionZonesUtil.zoneScaleUpChangeTriggerKey;
import static org.apache.ignite.internal.distributionzones.DistributionZonesUtil.zonesGlobalStateRevision;
import static org.apache.ignite.internal.testframework.IgniteTestUtils.testNodeName;
import static org.apache.ignite.internal.testframework.IgniteTestUtils.waitForCondition;
import static org.apache.ignite.internal.util.ByteUtils.bytesToLong;
import static org.apache.ignite.internal.util.ByteUtils.fromBytes;
import static org.apache.ignite.utils.ClusterServiceTestUtils.defaultSerializationRegistry;
import static org.junit.jupiter.api.Assertions.assertEquals;
import static org.junit.jupiter.api.Assertions.assertNotNull;
import static org.junit.jupiter.api.Assertions.assertTrue;
import static org.mockito.ArgumentMatchers.argThat;
import static org.mockito.Mockito.mock;
import static org.mockito.Mockito.spy;
import static org.mockito.Mockito.when;

import java.io.IOException;
import java.nio.file.Files;
import java.nio.file.Path;
import java.util.ArrayList;
import java.util.Arrays;
import java.util.List;
import java.util.Map;
import java.util.Set;
import java.util.concurrent.CompletableFuture;
import java.util.function.Consumer;
import java.util.function.LongFunction;
import java.util.stream.Stream;
import org.apache.ignite.internal.BaseIgniteRestartTest;
import org.apache.ignite.internal.cluster.management.ClusterManagementGroupManager;
import org.apache.ignite.internal.cluster.management.raft.TestClusterStateStorage;
import org.apache.ignite.internal.cluster.management.topology.LogicalTopologyImpl;
import org.apache.ignite.internal.cluster.management.topology.LogicalTopologyServiceImpl;
import org.apache.ignite.internal.cluster.management.topology.api.LogicalNode;
import org.apache.ignite.internal.configuration.ConfigurationManager;
import org.apache.ignite.internal.configuration.ConfigurationModules;
import org.apache.ignite.internal.configuration.ConfigurationRegistry;
import org.apache.ignite.internal.configuration.ConfigurationTreeGenerator;
import org.apache.ignite.internal.configuration.NodeConfigWriteException;
import org.apache.ignite.internal.configuration.storage.DistributedConfigurationStorage;
import org.apache.ignite.internal.configuration.storage.LocalFileConfigurationStorage;
import org.apache.ignite.internal.configuration.testframework.ConfigurationExtension;
import org.apache.ignite.internal.configuration.validation.ConfigurationValidatorImpl;
import org.apache.ignite.internal.distributionzones.DistributionZoneManager;
import org.apache.ignite.internal.distributionzones.DistributionZoneManager.ZoneState;
import org.apache.ignite.internal.distributionzones.DistributionZonesTestUtil;
import org.apache.ignite.internal.distributionzones.DistributionZonesUtil;
import org.apache.ignite.internal.distributionzones.Node;
import org.apache.ignite.internal.distributionzones.NodeWithAttributes;
import org.apache.ignite.internal.distributionzones.configuration.DistributionZonesConfiguration;
import org.apache.ignite.internal.manager.IgniteComponent;
import org.apache.ignite.internal.metastorage.MetaStorageManager;
import org.apache.ignite.internal.metastorage.impl.StandaloneMetaStorageManager;
import org.apache.ignite.internal.metastorage.server.If;
import org.apache.ignite.internal.metastorage.server.TestRocksDbKeyValueStorage;
import org.apache.ignite.internal.metastorage.server.raft.MetaStorageWriteHandler;
import org.apache.ignite.internal.network.configuration.NetworkConfiguration;
import org.apache.ignite.internal.network.recovery.VaultStateIds;
import org.apache.ignite.internal.schema.configuration.TablesConfiguration;
import org.apache.ignite.internal.testframework.TestIgnitionManager;
import org.apache.ignite.internal.vault.VaultManager;
import org.apache.ignite.lang.ByteArray;
import org.apache.ignite.network.ClusterNodeImpl;
import org.apache.ignite.network.NettyBootstrapFactory;
import org.apache.ignite.network.NetworkAddress;
import org.apache.ignite.network.scalecube.TestScaleCubeClusterServiceFactory;
<<<<<<< HEAD
=======
import org.jetbrains.annotations.Nullable;
import org.junit.jupiter.api.Disabled;
>>>>>>> e32fd8d0
import org.junit.jupiter.api.Test;
import org.junit.jupiter.api.extension.ExtendWith;
import org.junit.jupiter.params.ParameterizedTest;
import org.junit.jupiter.params.provider.MethodSource;

/**
 * Tests for checking {@link DistributionZoneManager} behavior after node's restart.
 */
@ExtendWith(ConfigurationExtension.class)
public class ItIgniteDistributionZoneManagerNodeRestartTest extends BaseIgniteRestartTest {
    private static final LogicalNode A = new LogicalNode(
            new ClusterNodeImpl("1", "A", new NetworkAddress("localhost", 123)),
            Map.of("region", "US", "storage", "SSD", "dataRegionSize", "10")
    );

    private static final LogicalNode B = new LogicalNode(
            new ClusterNodeImpl("2", "B", new NetworkAddress("localhost", 123)),
            Map.of("region", "EU", "storage", "HHD", "dataRegionSize", "30")
    );

    private static final LogicalNode C = new LogicalNode(
            new ClusterNodeImpl("3", "C", new NetworkAddress("localhost", 123)),
            Map.of("region", "CN", "storage", "SSD", "dataRegionSize", "20")
    );

    private static final String ZONE_NAME = "zone1";

    private MetaStorageManager metastore;

    /**
     * Start some of Ignite components that are able to serve as Ignite node for test purposes.
     *
     * @param idx Node index.
     * @return Partial node.
     */
    private PartialNode startPartialNode(int idx) {
        String name = testNodeName(testInfo, idx);

        Path dir = workDir.resolve(name);

        List<IgniteComponent> components = new ArrayList<>();

        VaultManager vault = createVault(name, dir);

        ConfigurationModules modules = loadConfigurationModules(log, Thread.currentThread().getContextClassLoader());

        Path configFile = workDir.resolve(TestIgnitionManager.DEFAULT_CONFIG_NAME);
        String configString = configurationString(idx);
        try {
            Files.writeString(configFile, configString);
        } catch (IOException e) {
            throw new NodeConfigWriteException("Failed to write config content to file.", e);
        }

        var localConfigurationGenerator = new ConfigurationTreeGenerator(
                modules.local().rootKeys(),
                modules.local().schemaExtensions(),
                modules.local().polymorphicSchemaExtensions()
        );

        var nodeCfgMgr = new ConfigurationManager(
                modules.local().rootKeys(),
                new LocalFileConfigurationStorage(configFile, localConfigurationGenerator),
                localConfigurationGenerator,
                ConfigurationValidatorImpl.withDefaultValidators(localConfigurationGenerator, modules.local().validators())
        );

        NetworkConfiguration networkConfiguration = nodeCfgMgr.configurationRegistry().getConfiguration(NetworkConfiguration.KEY);

        var nettyBootstrapFactory = new NettyBootstrapFactory(networkConfiguration, name);

        var clusterSvc = new TestScaleCubeClusterServiceFactory().createClusterService(
                name,
                networkConfiguration,
                nettyBootstrapFactory,
                defaultSerializationRegistry(),
                new VaultStateIds(vault)
        );

        var clusterStateStorage = new TestClusterStateStorage();

        var logicalTopology = new LogicalTopologyImpl(clusterStateStorage);

        var cmgManager = mock(ClusterManagementGroupManager.class);

        when(cmgManager.logicalTopology()).thenAnswer(invocation -> completedFuture(logicalTopology.getLogicalTopology()));

        metastore = spy(StandaloneMetaStorageManager.create(
                vault,
                new TestRocksDbKeyValueStorage(name, workDir.resolve("metastorage"))
        ));

        Consumer<LongFunction<CompletableFuture<?>>> revisionUpdater = (LongFunction<CompletableFuture<?>> function) ->
                metastore.registerRevisionUpdateListener(function::apply);

        var cfgStorage = new DistributedConfigurationStorage(metastore);

        ConfigurationTreeGenerator distributedConfigurationGenerator = new ConfigurationTreeGenerator(
                modules.distributed().rootKeys(),
                modules.distributed().schemaExtensions(),
                modules.distributed().polymorphicSchemaExtensions()
        );

        var clusterCfgMgr = new ConfigurationManager(
                modules.distributed().rootKeys(),
                cfgStorage,
                distributedConfigurationGenerator,
                ConfigurationValidatorImpl.withDefaultValidators(distributedConfigurationGenerator, modules.distributed().validators())
        );

        ConfigurationRegistry clusterConfigRegistry = clusterCfgMgr.configurationRegistry();

        DistributionZonesConfiguration zonesConfiguration = clusterConfigRegistry.getConfiguration(DistributionZonesConfiguration.KEY);

        TablesConfiguration tablesConfiguration = clusterConfigRegistry.getConfiguration(TablesConfiguration.KEY);

        LogicalTopologyServiceImpl logicalTopologyService = new LogicalTopologyServiceImpl(logicalTopology, cmgManager);

        DistributionZoneManager distributionZoneManager = new DistributionZoneManager(
                revisionUpdater,
                zonesConfiguration,
                tablesConfiguration,
                metastore,
                logicalTopologyService,
                vault,
                name
        );

        // Preparing the result map.

        components.add(vault);
        components.add(nodeCfgMgr);

        // Start.

        vault.start();
        vault.putName(name).join();

        nodeCfgMgr.start();

        // Start the remaining components.
        List<IgniteComponent> otherComponents = List.of(
                nettyBootstrapFactory,
                clusterSvc,
                clusterStateStorage,
                cmgManager,
                metastore,
                clusterCfgMgr,
                distributionZoneManager
        );

        for (IgniteComponent component : otherComponents) {
            component.start();

            components.add(component);
        }

        PartialNode partialNode = partialNode(
                nodeCfgMgr,
                clusterCfgMgr,
                metastore,
                null,
                components,
                localConfigurationGenerator,
                logicalTopology,
                cfgStorage,
                distributedConfigurationGenerator,
                clusterConfigRegistry
        );

        partialNodes.add(partialNode);

        return partialNode;
    }

    @Test
    public void testNodeAttributesRestoredAfterRestart() throws Exception {
        PartialNode node = startPartialNode(0);

        node.logicalTopology().putNode(A);
        node.logicalTopology().putNode(B);
        node.logicalTopology().putNode(C);

        createZone(node, ZONE_NAME, IMMEDIATE_TIMER_VALUE, IMMEDIATE_TIMER_VALUE);

        int zoneId = getZoneId(node, ZONE_NAME);

        DistributionZoneManager distributionZoneManager = getDistributionZoneManager(node);

        assertDataNodesFromManager(distributionZoneManager, metastore::appliedRevision, zoneId, Set.of(A, B, C), TIMEOUT_MILLIS);

        Map<String, Map<String, String>> nodeAttributesBeforeRestart = distributionZoneManager.nodesAttributes();

        node.stop();

        node = startPartialNode(0);

        distributionZoneManager = getDistributionZoneManager(node);

        Map<String, Map<String, String>> nodeAttributesAfterRestart = distributionZoneManager.nodesAttributes();

        assertEquals(3, nodeAttributesAfterRestart.size());

        assertEquals(nodeAttributesBeforeRestart, nodeAttributesAfterRestart);
    }

    @Test
    public void testLogicalTopologyRestoredAfterRestart() throws Exception {
        PartialNode node = startPartialNode(0);

        node.logicalTopology().putNode(A);
        node.logicalTopology().putNode(B);
        node.logicalTopology().putNode(C);

        Set<NodeWithAttributes> logicalTopology = Stream.of(A, B, C)
                .map(n -> new NodeWithAttributes(n.name(), n.id(), n.nodeAttributes()))
                .collect(toSet());

        DistributionZoneManager distributionZoneManager = getDistributionZoneManager(node);
        DistributionZoneManager finalDistributionZoneManager = distributionZoneManager;

        assertTrue(waitForCondition(() -> logicalTopology.equals(finalDistributionZoneManager.logicalTopology()), TIMEOUT_MILLIS));

        node.stop();

        node = startPartialNode(0);

        distributionZoneManager = getDistributionZoneManager(node);

        assertEquals(logicalTopology, distributionZoneManager.logicalTopology());
    }

    @Test
    public void testGlobalStateRevisionUpdatedCorrectly() throws Exception {
        PartialNode node = startPartialNode(0);

        node.logicalTopology().putNode(A);
        node.logicalTopology().putNode(B);
        node.logicalTopology().putNode(C);

        int zoneId = getZoneId(node, DEFAULT_ZONE_NAME);

        assertDataNodesFromManager(getDistributionZoneManager(node), metastore::appliedRevision, zoneId, Set.of(A, B, C), TIMEOUT_MILLIS);

        long scaleUpChangeTriggerRevision = bytesToLong(metastore.get(zoneScaleUpChangeTriggerKey(zoneId)).join().value());

        VaultManager vaultManager = getStartedComponent(node, VaultManager.class);

        long globalStateRevision = bytesToLong(vaultManager.get(zonesGlobalStateRevision()).join().value());

        assertEquals(scaleUpChangeTriggerRevision, globalStateRevision);
    }

    @ParameterizedTest
    @MethodSource("provideArgumentsRestartTests")
    public void testLocalDataNodesAreRestoredAfterRestart(String zoneName) throws Exception {
        PartialNode node = startPartialNode(0);

        createZoneOrAlterDefaultZone(node, zoneName, IMMEDIATE_TIMER_VALUE, IMMEDIATE_TIMER_VALUE);

        node.logicalTopology().putNode(A);
        node.logicalTopology().putNode(B);

        int zoneId = getZoneId(node, zoneName);

        DistributionZoneManager distributionZoneManager = getDistributionZoneManager(node);

        assertDataNodesFromManager(distributionZoneManager, metastore::appliedRevision, zoneId, Set.of(A, B), TIMEOUT_MILLIS);

        node.logicalTopology().removeNodes(Set.of(B));

        assertDataNodesFromManager(distributionZoneManager, metastore::appliedRevision, zoneId, Set.of(A), TIMEOUT_MILLIS);

        long revisionBeforeRestart = metastore.appliedRevision();

        node.stop();

        node = startPartialNode(0);

        distributionZoneManager = getDistributionZoneManager(node);

        assertDataNodesFromManager(distributionZoneManager, metastore::appliedRevision, zoneId, Set.of(A), TIMEOUT_MILLIS);
        assertDataNodesFromManager(distributionZoneManager, () -> revisionBeforeRestart, zoneId, Set.of(A), TIMEOUT_MILLIS);
    }

    @ParameterizedTest
    @MethodSource("provideArgumentsRestartTests")
    public void testScaleUpTimerIsRestoredAfterRestart(String zoneName) throws Exception {
        PartialNode node = startPartialNode(0);

        createZoneOrAlterDefaultZone(node, zoneName, IMMEDIATE_TIMER_VALUE, IMMEDIATE_TIMER_VALUE);

        node.logicalTopology().putNode(A);
        node.logicalTopology().putNode(B);

        int zoneId = getZoneId(node, zoneName);

        DistributionZoneManager distributionZoneManager = getDistributionZoneManager(node);

        assertDataNodesFromManager(
                distributionZoneManager,
                metastore::appliedRevision,
                zoneId,
                Set.of(A, B),
                TIMEOUT_MILLIS
        );

        // Block scale up
        blockUpdate(metastore, zoneScaleUpChangeTriggerKey(zoneId));

        node.logicalTopology().putNode(C);
        node.logicalTopology().removeNodes(Set.of(B));

<<<<<<< HEAD
        assertValueInStorage(
                metaStorageManager,
                zoneDataNodesKey(zoneId),
                (v) -> DistributionZonesUtil.dataNodes(fromBytes(v)).stream().map(Node::nodeName).collect(toSet()),
                Set.of(A.name()),
=======
        assertDataNodesFromManager(
                distributionZoneManager,
                metastore::appliedRevision,
                zoneId,
                Set.of(A),
>>>>>>> e32fd8d0
                TIMEOUT_MILLIS
        );

        node.stop();

        node = startPartialNode(0);

        distributionZoneManager = getDistributionZoneManager(node);

<<<<<<< HEAD
        assertDataNodesFromManager(distributionZoneManager, () -> metaStorageMgr.appliedRevision(), zoneId, Set.of(A, C), TIMEOUT_MILLIS);

        metaStorageManager = findComponent(partialNode.startedComponents(), MetaStorageManager.class);

        assertValueInStorage(
                metaStorageManager,
                zoneDataNodesKey(zoneId),
                (v) -> DistributionZonesUtil.dataNodes(fromBytes(v)).stream().map(Node::nodeName).collect(toSet()),
                Set.of(A.name(), C.name()),
                TIMEOUT_MILLIS
        );
=======
        assertDataNodesFromManager(distributionZoneManager, metastore::appliedRevision, zoneId, Set.of(A, C), TIMEOUT_MILLIS);
>>>>>>> e32fd8d0
    }

    @ParameterizedTest
    @MethodSource("provideArgumentsRestartTests")
    public void testScaleUpTriggeredByFilterUpdateIsRestoredAfterRestart(String zoneName) throws Exception {
        PartialNode node = startPartialNode(0);

        createZoneOrAlterDefaultZone(node, zoneName, IMMEDIATE_TIMER_VALUE, IMMEDIATE_TIMER_VALUE);

        node.logicalTopology().putNode(A);

        int zoneId = getZoneId(node, zoneName);

        DistributionZoneManager distributionZoneManager = getDistributionZoneManager(node);

        assertDataNodesFromManager(distributionZoneManager, metastore::appliedRevision, zoneId, Set.of(A), TIMEOUT_MILLIS);

        alterZone(node, zoneName, INFINITE_TIMER_VALUE, null, null);

        node.logicalTopology().putNode(B);

        assertDataNodesFromManager(distributionZoneManager, metastore::appliedRevision, zoneId, Set.of(A), TIMEOUT_MILLIS);

        blockUpdate(metastore, zoneScaleUpChangeTriggerKey(zoneId));

        // Only Node B passes the filter
        String filter = "$[?(@.dataRegionSize > 10)]";

        alterZone(node, zoneName, null, null, filter);

<<<<<<< HEAD
        assertValueInStorage(
                metaStorageManager,
                zoneDataNodesKey(zoneId),
                (v) -> DistributionZonesUtil.dataNodes(fromBytes(v)).stream().map(Node::nodeName).collect(toSet()),
                Set.of(A.name()),
                TIMEOUT_MILLIS
        );
=======
        assertDataNodesFromManager(distributionZoneManager, metastore::appliedRevision, zoneId, Set.of(A), TIMEOUT_MILLIS);
>>>>>>> e32fd8d0

        node.stop();

        node = startPartialNode(0);

        distributionZoneManager = getDistributionZoneManager(node);

        assertDataNodesFromManager(distributionZoneManager, metastore::appliedRevision, zoneId, Set.of(B), TIMEOUT_MILLIS);
    }

    @ParameterizedTest
    @MethodSource("provideArgumentsRestartTests")
    public void testScaleUpsTriggeredByFilterUpdateAndNodeJoinAreRestoredAfterRestart(String zoneName) throws Exception {
        PartialNode node = startPartialNode(0);

        createZoneOrAlterDefaultZone(node, zoneName, IMMEDIATE_TIMER_VALUE, IMMEDIATE_TIMER_VALUE);

        node.logicalTopology().putNode(A);

        int zoneId = getZoneId(node, zoneName);

        DistributionZoneManager distributionZoneManager = getDistributionZoneManager(node);

        assertDataNodesFromManager(distributionZoneManager, metastore::appliedRevision, zoneId, Set.of(A), TIMEOUT_MILLIS);

        blockUpdate(metastore, zoneScaleUpChangeTriggerKey(zoneId));

        alterZone(node, zoneName, 100, null, null);

        node.logicalTopology().putNode(B);

        assertDataNodesFromManager(distributionZoneManager, metastore::appliedRevision, zoneId, Set.of(A), TIMEOUT_MILLIS);

        // Only Node B and C passes the filter
        String filter = "$[?(@.dataRegionSize > 10)]";

        alterZone(node, zoneName, null, null, filter);

        node.logicalTopology().putNode(C);

        node.logicalTopology().removeNodes(Set.of(A));

<<<<<<< HEAD
        assertValueInStorage(
                metaStorageManager,
                zoneDataNodesKey(zoneId),
                (v) -> DistributionZonesUtil.dataNodes(fromBytes(v)).stream().map(Node::nodeName).collect(toSet()),
                emptySet(),
                TIMEOUT_MILLIS
        );
=======
        assertDataNodesFromManager(distributionZoneManager, metastore::appliedRevision, zoneId, Set.of(), TIMEOUT_MILLIS);
>>>>>>> e32fd8d0

        node.stop();

        node = startPartialNode(0);

        distributionZoneManager = getDistributionZoneManager(node);

        // Immediate timer triggered by filter update
        assertDataNodesFromManager(distributionZoneManager, metastore::appliedRevision, zoneId, Set.of(B), TIMEOUT_MILLIS);

        ZoneState zoneState = distributionZoneManager.zonesState().get(zoneId);

        // Timer scheduled after join of the node C
        assertNotNull(zoneState.scaleUpTask());

        alterZone(node, zoneName, IMMEDIATE_TIMER_VALUE, null, null);

<<<<<<< HEAD
        assertDataNodesFromManager(distributionZoneManager, () -> metaStorageMgr.appliedRevision(), zoneId, Set.of(B, C), TIMEOUT_MILLIS);

        metaStorageManager = findComponent(partialNode.startedComponents(), MetaStorageManager.class);

        assertValueInStorage(
                metaStorageManager,
                zoneDataNodesKey(zoneId),
                (v) -> DistributionZonesUtil.dataNodes(fromBytes(v)).stream().map(Node::nodeName).collect(toSet()),
                Set.of(B.name(), C.name()),
                TIMEOUT_MILLIS
        );
=======
        assertDataNodesFromManager(distributionZoneManager, metastore::appliedRevision, zoneId, Set.of(B, C), TIMEOUT_MILLIS);
>>>>>>> e32fd8d0
    }

    @ParameterizedTest
    @MethodSource("provideArgumentsRestartTests")
    public void testScaleDownTimerIsRestoredAfterRestart(String zoneName) throws Exception {
        PartialNode node = startPartialNode(0);

        createZoneOrAlterDefaultZone(node, zoneName, IMMEDIATE_TIMER_VALUE, IMMEDIATE_TIMER_VALUE);

        int zoneId = getZoneId(node, zoneName);

        // Block scale down
        blockUpdate(metastore, zoneScaleDownChangeTriggerKey(zoneId));

        node.logicalTopology().putNode(A);
        node.logicalTopology().putNode(B);
        node.logicalTopology().removeNodes(Set.of(B));
        node.logicalTopology().putNode(C);

        assertValueInStorage(
                metastore,
                zoneDataNodesKey(zoneId),
                (v) -> DistributionZonesUtil.dataNodes(fromBytes(v)).stream().map(Node::nodeName).collect(toSet()),
                Set.of(A.name(), B.name(), C.name()),
                TIMEOUT_MILLIS
        );

        node.stop();

        node = startPartialNode(0);

<<<<<<< HEAD
        assertDataNodesFromManager(distributionZoneManager, () -> metaStorageMgr.appliedRevision(), zoneId, Set.of(A, C), TIMEOUT_MILLIS);

        metaStorageManager = findComponent(partialNode.startedComponents(), MetaStorageManager.class);

        assertValueInStorage(
                metaStorageManager,
                zoneDataNodesKey(zoneId),
                (v) -> DistributionZonesUtil.dataNodes(fromBytes(v)).stream().map(Node::nodeName).collect(toSet()),
                Set.of(A.name(), C.name()),
=======
        assertDataNodesFromManager(
                getDistributionZoneManager(node),
                metastore::appliedRevision,
                zoneId,
                Set.of(A, C),
>>>>>>> e32fd8d0
                TIMEOUT_MILLIS
        );
    }

    private static String[] provideArgumentsRestartTests() {
        return new String[]{DEFAULT_ZONE_NAME, ZONE_NAME};
    }

    private static void createZoneOrAlterDefaultZone(
            PartialNode node,
            String zoneName,
            int scaleUp,
            int scaleDown
    ) throws Exception {
        if (zoneName.equals(DEFAULT_ZONE_NAME)) {
            alterZone(node, DEFAULT_ZONE_NAME, scaleUp, scaleDown, null);

            int defaultZoneId = getZoneId(node, DEFAULT_ZONE_NAME);

            ZoneState zoneState = getDistributionZoneManager(node).zonesState().get(defaultZoneId);

            // This is needed because we want to wait for the end of scale up/down triggered by altering delays.
            if (zoneState.scaleUpTask() != null) {
                assertTrue(waitForCondition(() -> zoneState.scaleUpTask().isDone(), TIMEOUT_MILLIS));
            }

            if (zoneState.scaleDownTask() != null) {
                assertTrue(waitForCondition(() -> zoneState.scaleDownTask().isDone(), TIMEOUT_MILLIS));
            }
        } else {
            createZone(node, ZONE_NAME, scaleUp, scaleDown);
        }
    }

    private static void blockUpdate(MetaStorageManager metaStorageManager, ByteArray key) {
        when(metaStorageManager.invoke(argThat(iif -> {
            If iif1 = MetaStorageWriteHandler.toIf(iif);

            byte[] keyScaleUp = key.bytes();

            return iif1.andThen().update().operations().stream().anyMatch(op -> Arrays.equals(keyScaleUp, op.key()));
        }))).thenThrow(new RuntimeException("Expected"));
    }

    private static <T extends IgniteComponent> T getStartedComponent(PartialNode node, Class<T> componentClass) {
        T component = findComponent(node.startedComponents(), componentClass);

        assertNotNull(component);

        return component;
    }

    private static DistributionZoneManager getDistributionZoneManager(PartialNode node) {
        return getStartedComponent(node, DistributionZoneManager.class);
    }

    private static int getZoneId(PartialNode node, String zoneName) {
        return getDistributionZoneManager(node).getZoneId(zoneName);
    }

    private static void createZone(PartialNode node, String zoneName, int scaleUp, int scaleDown) {
        DistributionZonesTestUtil.createZone(getDistributionZoneManager(node), zoneName, scaleUp, scaleDown, (String) null);
    }

    private static void alterZone(
            PartialNode node,
            String zoneName,
            @Nullable Integer scaleUp,
            @Nullable Integer scaleDown,
            @Nullable String filter
    ) {
        DistributionZonesTestUtil.alterZone(getDistributionZoneManager(node), zoneName, scaleUp, scaleDown, filter);
    }
}<|MERGE_RESOLUTION|>--- conflicted
+++ resolved
@@ -92,11 +92,8 @@
 import org.apache.ignite.network.NettyBootstrapFactory;
 import org.apache.ignite.network.NetworkAddress;
 import org.apache.ignite.network.scalecube.TestScaleCubeClusterServiceFactory;
-<<<<<<< HEAD
-=======
 import org.jetbrains.annotations.Nullable;
 import org.junit.jupiter.api.Disabled;
->>>>>>> e32fd8d0
 import org.junit.jupiter.api.Test;
 import org.junit.jupiter.api.extension.ExtendWith;
 import org.junit.jupiter.params.ParameterizedTest;
@@ -410,19 +407,11 @@
         node.logicalTopology().putNode(C);
         node.logicalTopology().removeNodes(Set.of(B));
 
-<<<<<<< HEAD
         assertValueInStorage(
-                metaStorageManager,
+                metastore,
                 zoneDataNodesKey(zoneId),
                 (v) -> DistributionZonesUtil.dataNodes(fromBytes(v)).stream().map(Node::nodeName).collect(toSet()),
                 Set.of(A.name()),
-=======
-        assertDataNodesFromManager(
-                distributionZoneManager,
-                metastore::appliedRevision,
-                zoneId,
-                Set.of(A),
->>>>>>> e32fd8d0
                 TIMEOUT_MILLIS
         );
 
@@ -432,21 +421,17 @@
 
         distributionZoneManager = getDistributionZoneManager(node);
 
-<<<<<<< HEAD
-        assertDataNodesFromManager(distributionZoneManager, () -> metaStorageMgr.appliedRevision(), zoneId, Set.of(A, C), TIMEOUT_MILLIS);
-
-        metaStorageManager = findComponent(partialNode.startedComponents(), MetaStorageManager.class);
+        assertDataNodesFromManager(distributionZoneManager, metastore::appliedRevision, zoneId, Set.of(A, C), TIMEOUT_MILLIS);
+
+        metastore = findComponent(node.startedComponents(), MetaStorageManager.class);
 
         assertValueInStorage(
-                metaStorageManager,
+                metastore,
                 zoneDataNodesKey(zoneId),
                 (v) -> DistributionZonesUtil.dataNodes(fromBytes(v)).stream().map(Node::nodeName).collect(toSet()),
                 Set.of(A.name(), C.name()),
                 TIMEOUT_MILLIS
         );
-=======
-        assertDataNodesFromManager(distributionZoneManager, metastore::appliedRevision, zoneId, Set.of(A, C), TIMEOUT_MILLIS);
->>>>>>> e32fd8d0
     }
 
     @ParameterizedTest
@@ -477,17 +462,13 @@
 
         alterZone(node, zoneName, null, null, filter);
 
-<<<<<<< HEAD
         assertValueInStorage(
-                metaStorageManager,
+                metastore,
                 zoneDataNodesKey(zoneId),
                 (v) -> DistributionZonesUtil.dataNodes(fromBytes(v)).stream().map(Node::nodeName).collect(toSet()),
                 Set.of(A.name()),
                 TIMEOUT_MILLIS
         );
-=======
-        assertDataNodesFromManager(distributionZoneManager, metastore::appliedRevision, zoneId, Set.of(A), TIMEOUT_MILLIS);
->>>>>>> e32fd8d0
 
         node.stop();
 
@@ -530,17 +511,13 @@
 
         node.logicalTopology().removeNodes(Set.of(A));
 
-<<<<<<< HEAD
         assertValueInStorage(
-                metaStorageManager,
+                metastore,
                 zoneDataNodesKey(zoneId),
                 (v) -> DistributionZonesUtil.dataNodes(fromBytes(v)).stream().map(Node::nodeName).collect(toSet()),
                 emptySet(),
                 TIMEOUT_MILLIS
         );
-=======
-        assertDataNodesFromManager(distributionZoneManager, metastore::appliedRevision, zoneId, Set.of(), TIMEOUT_MILLIS);
->>>>>>> e32fd8d0
 
         node.stop();
 
@@ -558,7 +535,6 @@
 
         alterZone(node, zoneName, IMMEDIATE_TIMER_VALUE, null, null);
 
-<<<<<<< HEAD
         assertDataNodesFromManager(distributionZoneManager, () -> metaStorageMgr.appliedRevision(), zoneId, Set.of(B, C), TIMEOUT_MILLIS);
 
         metaStorageManager = findComponent(partialNode.startedComponents(), MetaStorageManager.class);
@@ -570,9 +546,6 @@
                 Set.of(B.name(), C.name()),
                 TIMEOUT_MILLIS
         );
-=======
-        assertDataNodesFromManager(distributionZoneManager, metastore::appliedRevision, zoneId, Set.of(B, C), TIMEOUT_MILLIS);
->>>>>>> e32fd8d0
     }
 
     @ParameterizedTest
@@ -604,23 +577,21 @@
 
         node = startPartialNode(0);
 
-<<<<<<< HEAD
-        assertDataNodesFromManager(distributionZoneManager, () -> metaStorageMgr.appliedRevision(), zoneId, Set.of(A, C), TIMEOUT_MILLIS);
-
-        metaStorageManager = findComponent(partialNode.startedComponents(), MetaStorageManager.class);
-
-        assertValueInStorage(
-                metaStorageManager,
-                zoneDataNodesKey(zoneId),
-                (v) -> DistributionZonesUtil.dataNodes(fromBytes(v)).stream().map(Node::nodeName).collect(toSet()),
-                Set.of(A.name(), C.name()),
-=======
         assertDataNodesFromManager(
                 getDistributionZoneManager(node),
                 metastore::appliedRevision,
                 zoneId,
                 Set.of(A, C),
->>>>>>> e32fd8d0
+                TIMEOUT_MILLIS
+        );
+
+        metastore = findComponent(node.startedComponents(), MetaStorageManager.class);
+
+        assertValueInStorage(
+                metastore,
+                zoneDataNodesKey(zoneId),
+                (v) -> DistributionZonesUtil.dataNodes(fromBytes(v)).stream().map(Node::nodeName).collect(toSet()),
+                Set.of(A.name(), C.name()),
                 TIMEOUT_MILLIS
         );
     }
