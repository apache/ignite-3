/*
 * Licensed to the Apache Software Foundation (ASF) under one or more
 * contributor license agreements. See the NOTICE file distributed with
 * this work for additional information regarding copyright ownership.
 * The ASF licenses this file to You under the Apache License, Version 2.0
 * (the "License"); you may not use this file except in compliance with
 * the License. You may obtain a copy of the License at
 *
 *      http://www.apache.org/licenses/LICENSE-2.0
 *
 * Unless required by applicable law or agreed to in writing, software
 * distributed under the License is distributed on an "AS IS" BASIS,
 * WITHOUT WARRANTIES OR CONDITIONS OF ANY KIND, either express or implied.
 * See the License for the specific language governing permissions and
 * limitations under the License.
 */

package org.apache.ignite.internal.distribution.zones;

import static java.util.concurrent.CompletableFuture.completedFuture;
import static java.util.stream.Collectors.toSet;
import static org.apache.ignite.internal.catalog.CatalogService.DEFAULT_ZONE_NAME;
import static org.apache.ignite.internal.catalog.commands.CatalogUtils.IMMEDIATE_TIMER_VALUE;
import static org.apache.ignite.internal.catalog.commands.CatalogUtils.INFINITE_TIMER_VALUE;
import static org.apache.ignite.internal.distributionzones.DistributionZonesTestUtil.assertDataNodesFromManager;
import static org.apache.ignite.internal.distributionzones.DistributionZonesTestUtil.assertValueInStorage;
import static org.apache.ignite.internal.distributionzones.DistributionZonesUtil.zoneDataNodesKey;
import static org.apache.ignite.internal.distributionzones.DistributionZonesUtil.zoneScaleDownChangeTriggerKey;
import static org.apache.ignite.internal.distributionzones.DistributionZonesUtil.zoneScaleUpChangeTriggerKey;
import static org.apache.ignite.internal.distributionzones.DistributionZonesUtil.zonesGlobalStateRevision;
import static org.apache.ignite.internal.testframework.IgniteTestUtils.testNodeName;
import static org.apache.ignite.internal.testframework.IgniteTestUtils.waitForCondition;
import static org.apache.ignite.internal.util.ByteUtils.bytesToLong;
import static org.apache.ignite.internal.util.ByteUtils.fromBytes;
import static org.apache.ignite.utils.ClusterServiceTestUtils.defaultSerializationRegistry;
import static org.junit.jupiter.api.Assertions.assertEquals;
import static org.junit.jupiter.api.Assertions.assertNotNull;
import static org.junit.jupiter.api.Assertions.assertTrue;
import static org.mockito.ArgumentMatchers.argThat;
import static org.mockito.Mockito.mock;
import static org.mockito.Mockito.spy;
import static org.mockito.Mockito.when;

import java.io.IOException;
import java.nio.file.Files;
import java.nio.file.Path;
import java.util.ArrayList;
import java.util.Arrays;
import java.util.List;
import java.util.Map;
import java.util.Set;
import java.util.concurrent.CompletableFuture;
import java.util.function.Consumer;
import java.util.function.LongFunction;
import org.apache.ignite.internal.BaseIgniteRestartTest;
import org.apache.ignite.internal.catalog.CatalogManager;
import org.apache.ignite.internal.catalog.CatalogManagerImpl;
import org.apache.ignite.internal.catalog.ClockWaiter;
import org.apache.ignite.internal.catalog.storage.UpdateLogImpl;
import org.apache.ignite.internal.cluster.management.ClusterManagementGroupManager;
import org.apache.ignite.internal.cluster.management.raft.TestClusterStateStorage;
import org.apache.ignite.internal.cluster.management.topology.LogicalTopologyImpl;
import org.apache.ignite.internal.cluster.management.topology.LogicalTopologyServiceImpl;
import org.apache.ignite.internal.cluster.management.topology.api.LogicalNode;
import org.apache.ignite.internal.configuration.ConfigurationManager;
import org.apache.ignite.internal.configuration.ConfigurationModules;
import org.apache.ignite.internal.configuration.ConfigurationRegistry;
import org.apache.ignite.internal.configuration.ConfigurationTreeGenerator;
import org.apache.ignite.internal.configuration.NodeConfigWriteException;
import org.apache.ignite.internal.configuration.storage.DistributedConfigurationStorage;
import org.apache.ignite.internal.configuration.storage.LocalFileConfigurationStorage;
import org.apache.ignite.internal.configuration.testframework.ConfigurationExtension;
import org.apache.ignite.internal.configuration.validation.ConfigurationValidatorImpl;
import org.apache.ignite.internal.distributionzones.DistributionZoneManager;
import org.apache.ignite.internal.distributionzones.DistributionZoneManager.ZoneState;
import org.apache.ignite.internal.distributionzones.DistributionZonesTestUtil;
import org.apache.ignite.internal.distributionzones.DistributionZonesUtil;
import org.apache.ignite.internal.distributionzones.Node;
import org.apache.ignite.internal.distributionzones.NodeWithAttributes;
<<<<<<< HEAD
=======
import org.apache.ignite.internal.distributionzones.configuration.DistributionZonesConfiguration;
>>>>>>> 39b34d9e
import org.apache.ignite.internal.hlc.HybridClockImpl;
import org.apache.ignite.internal.manager.IgniteComponent;
import org.apache.ignite.internal.metastorage.MetaStorageManager;
import org.apache.ignite.internal.metastorage.impl.StandaloneMetaStorageManager;
import org.apache.ignite.internal.metastorage.server.If;
import org.apache.ignite.internal.metastorage.server.TestRocksDbKeyValueStorage;
import org.apache.ignite.internal.metastorage.server.raft.MetaStorageWriteHandler;
import org.apache.ignite.internal.network.configuration.NetworkConfiguration;
import org.apache.ignite.internal.network.recovery.VaultStateIds;
import org.apache.ignite.internal.schema.configuration.TablesConfiguration;
import org.apache.ignite.internal.testframework.TestIgnitionManager;
import org.apache.ignite.internal.vault.VaultManager;
import org.apache.ignite.lang.ByteArray;
import org.apache.ignite.network.ClusterNodeImpl;
import org.apache.ignite.network.NettyBootstrapFactory;
import org.apache.ignite.network.NetworkAddress;
import org.apache.ignite.network.scalecube.TestScaleCubeClusterServiceFactory;
import org.jetbrains.annotations.Nullable;
import org.junit.jupiter.api.Disabled;
import org.junit.jupiter.api.Test;
import org.junit.jupiter.api.extension.ExtendWith;
import org.junit.jupiter.params.ParameterizedTest;
import org.junit.jupiter.params.provider.MethodSource;

/**
 * Tests for checking {@link DistributionZoneManager} behavior after node's restart.
 */
@ExtendWith(ConfigurationExtension.class)
public class ItIgniteDistributionZoneManagerNodeRestartTest extends BaseIgniteRestartTest {
    private static final LogicalNode A = new LogicalNode(
            new ClusterNodeImpl("1", "A", new NetworkAddress("localhost", 123)),
            Map.of("region", "US", "storage", "SSD", "dataRegionSize", "10")
    );

    private static final LogicalNode B = new LogicalNode(
            new ClusterNodeImpl("2", "B", new NetworkAddress("localhost", 123)),
            Map.of("region", "EU", "storage", "HHD", "dataRegionSize", "30")
    );

    private static final LogicalNode C = new LogicalNode(
            new ClusterNodeImpl("3", "C", new NetworkAddress("localhost", 123)),
            Map.of("region", "CN", "storage", "SSD", "dataRegionSize", "20")
    );

    private static final String ZONE_NAME = "zone1";

    private MetaStorageManager metaStorageMgr;

    /**
     * Start some of Ignite components that are able to serve as Ignite node for test purposes.
     *
     * @param idx Node index.
     * @return Partial node.
     */
    private PartialNode startPartialNode(int idx) {
        String name = testNodeName(testInfo, idx);

        Path dir = workDir.resolve(name);

        List<IgniteComponent> components = new ArrayList<>();

        VaultManager vault = createVault(name, dir);

        ConfigurationModules modules = loadConfigurationModules(log, Thread.currentThread().getContextClassLoader());

        Path configFile = workDir.resolve(TestIgnitionManager.DEFAULT_CONFIG_NAME);
        String configString = configurationString(idx);
        try {
            Files.writeString(configFile, configString);
        } catch (IOException e) {
            throw new NodeConfigWriteException("Failed to write config content to file.", e);
        }

        var localConfigurationGenerator = new ConfigurationTreeGenerator(
                modules.local().rootKeys(),
                modules.local().schemaExtensions(),
                modules.local().polymorphicSchemaExtensions()
        );

        var nodeCfgMgr = new ConfigurationManager(
                modules.local().rootKeys(),
                new LocalFileConfigurationStorage(configFile, localConfigurationGenerator),
                localConfigurationGenerator,
                ConfigurationValidatorImpl.withDefaultValidators(localConfigurationGenerator, modules.local().validators())
        );

        NetworkConfiguration networkConfiguration = nodeCfgMgr.configurationRegistry().getConfiguration(NetworkConfiguration.KEY);

        var nettyBootstrapFactory = new NettyBootstrapFactory(networkConfiguration, name);

        var clusterSvc = new TestScaleCubeClusterServiceFactory().createClusterService(
                name,
                networkConfiguration,
                nettyBootstrapFactory,
                defaultSerializationRegistry(),
                new VaultStateIds(vault)
        );

        var clusterStateStorage = new TestClusterStateStorage();

        var logicalTopology = new LogicalTopologyImpl(clusterStateStorage);

        var cmgManager = mock(ClusterManagementGroupManager.class);

        when(cmgManager.logicalTopology()).thenAnswer(invocation -> completedFuture(logicalTopology.getLogicalTopology()));

        metaStorageMgr = spy(StandaloneMetaStorageManager.create(
                vault,
                new TestRocksDbKeyValueStorage(name, workDir.resolve("metastorage"))
        ));

        Consumer<LongFunction<CompletableFuture<?>>> revisionUpdater = (LongFunction<CompletableFuture<?>> function) ->
                metaStorageMgr.registerRevisionUpdateListener(function::apply);

        var cfgStorage = new DistributedConfigurationStorage(metaStorageMgr);

        ConfigurationTreeGenerator distributedConfigurationGenerator = new ConfigurationTreeGenerator(
                modules.distributed().rootKeys(),
                modules.distributed().schemaExtensions(),
                modules.distributed().polymorphicSchemaExtensions()
        );

        var clusterCfgMgr = new ConfigurationManager(
                modules.distributed().rootKeys(),
                cfgStorage,
                distributedConfigurationGenerator,
                ConfigurationValidatorImpl.withDefaultValidators(distributedConfigurationGenerator, modules.distributed().validators())
        );

        ConfigurationRegistry clusterConfigRegistry = clusterCfgMgr.configurationRegistry();

        LogicalTopologyServiceImpl logicalTopologyService = new LogicalTopologyServiceImpl(logicalTopology, cmgManager);

        var clock = new HybridClockImpl();

        var clockWaiter = new ClockWaiter(name, clock);

        var catalogManager = new CatalogManagerImpl(new UpdateLogImpl(metaStorageMgr), clockWaiter);

        var clock = new HybridClockImpl();

        var clockWaiter = new ClockWaiter(name, clock);

        var catalogManager = new CatalogManagerImpl(new UpdateLogImpl(metaStorageMgr), clockWaiter);

        DistributionZoneManager distributionZoneManager = new DistributionZoneManager(
                name,
                revisionUpdater,
                mock(TablesConfiguration.class),
                metaStorageMgr,
                logicalTopologyService,
                vault,
                catalogManager
        );

        // Preparing the result map.

        components.add(vault);
        components.add(nodeCfgMgr);

        // Start.

        vault.start();
        vault.putName(name).join();

        nodeCfgMgr.start();

        // Start the remaining components.
        List<IgniteComponent> otherComponents = List.of(
                nettyBootstrapFactory,
                clusterSvc,
                clusterStateStorage,
                cmgManager,
                metaStorageMgr,
                clusterCfgMgr,
                clockWaiter,
                catalogManager,
                distributionZoneManager
        );

        for (IgniteComponent component : otherComponents) {
            component.start();

            components.add(component);
        }

        PartialNode partialNode = partialNode(
                nodeCfgMgr,
                clusterCfgMgr,
                metaStorageMgr,
                null,
                components,
                localConfigurationGenerator,
                logicalTopology,
                cfgStorage,
                distributedConfigurationGenerator,
                clusterConfigRegistry,
                clock
        );

        partialNodes.add(partialNode);

        return partialNode;
    }

    @Test
    public void testNodeAttributesRestoredAfterRestart() throws Exception {
        PartialNode partialNode = startPartialNode(0);

        partialNode.logicalTopology().putNode(A);
        partialNode.logicalTopology().putNode(B);
        partialNode.logicalTopology().putNode(C);

        createZone(partialNode, ZONE_NAME, IMMEDIATE_TIMER_VALUE, IMMEDIATE_TIMER_VALUE);
<<<<<<< HEAD

        int zoneId = getZoneId(partialNode, ZONE_NAME);

=======

        int zoneId = getZoneId(partialNode, ZONE_NAME);

>>>>>>> 39b34d9e
        DistributionZoneManager distributionZoneManager = getDistributionZoneManager(partialNode);

        assertDataNodesFromManager(distributionZoneManager, () -> metaStorageMgr.appliedRevision(), zoneId,
                Set.of(A, B, C), TIMEOUT_MILLIS);

        Map<String, Map<String, String>> nodeAttributesBeforeRestart = distributionZoneManager.nodesAttributes();

        partialNode.stop();

        partialNode = startPartialNode(0);

        distributionZoneManager = getDistributionZoneManager(partialNode);

        Map<String, Map<String, String>> nodeAttributesAfterRestart = distributionZoneManager.nodesAttributes();

        assertEquals(3, nodeAttributesAfterRestart.size());

        assertEquals(nodeAttributesBeforeRestart, nodeAttributesAfterRestart);
    }

    @Test
    public void testLogicalTopologyRestoredAfterRestart() throws Exception {
        PartialNode partialNode = startPartialNode(0);

        partialNode.logicalTopology().putNode(A);
        partialNode.logicalTopology().putNode(B);
        partialNode.logicalTopology().putNode(C);

        Set<NodeWithAttributes> logicalTopology = Set.of(A, B, C).stream()
                .map(n -> new NodeWithAttributes(n.name(), n.id(), n.nodeAttributes()))
                .collect(toSet());

        DistributionZoneManager distributionZoneManager = getDistributionZoneManager(partialNode);

        DistributionZoneManager finalDistributionZoneManager = distributionZoneManager;

        assertTrue(waitForCondition(() -> logicalTopology.equals(finalDistributionZoneManager.logicalTopology()), TIMEOUT_MILLIS));

        partialNode.stop();

        partialNode = startPartialNode(0);

        distributionZoneManager = getDistributionZoneManager(partialNode);

        assertEquals(logicalTopology, distributionZoneManager.logicalTopology());
    }

    @Test
    public void testGlobalStateRevisionUpdatedCorrectly() throws Exception {
        PartialNode partialNode = startPartialNode(0);

        partialNode.logicalTopology().putNode(A);
        partialNode.logicalTopology().putNode(B);
        partialNode.logicalTopology().putNode(C);

        DistributionZoneManager distributionZoneManager = getDistributionZoneManager(partialNode);

        int defaultZoneId = getZoneId(partialNode, DEFAULT_ZONE_NAME);

        assertDataNodesFromManager(distributionZoneManager, () -> metaStorageMgr.appliedRevision(), defaultZoneId,
                Set.of(A, B, C), TIMEOUT_MILLIS);

        MetaStorageManager metaStorageManager = findComponent(partialNode.startedComponents(), MetaStorageManager.class);

        long scaleUpChangeTriggerRevision = bytesToLong(
                metaStorageManager.get(zoneScaleUpChangeTriggerKey(defaultZoneId)).join().value()
        );

        VaultManager vaultManager = findComponent(partialNode.startedComponents(), VaultManager.class);

        long globalStateRevision = bytesToLong(vaultManager.get(zonesGlobalStateRevision()).join().value());

        assertEquals(scaleUpChangeTriggerRevision, globalStateRevision);
    }

    @ParameterizedTest
    @MethodSource("provideArgumentsRestartTests")
    public void testLocalDataNodesAreRestoredAfterRestart(String zoneName) throws Exception {
        PartialNode partialNode = startPartialNode(0);

        createZoneOrAlterDefaultZone(partialNode, zoneName, IMMEDIATE_TIMER_VALUE, IMMEDIATE_TIMER_VALUE);

        partialNode.logicalTopology().putNode(A);
        partialNode.logicalTopology().putNode(B);

        int zoneId = getZoneId(partialNode, zoneName);

        DistributionZoneManager distributionZoneManager = getDistributionZoneManager(partialNode);

        assertDataNodesFromManager(distributionZoneManager, () -> metaStorageMgr.appliedRevision(), zoneId, Set.of(A, B), TIMEOUT_MILLIS);

        partialNode.logicalTopology().removeNodes(Set.of(B));

        assertDataNodesFromManager(distributionZoneManager, () -> metaStorageMgr.appliedRevision(), zoneId, Set.of(A), TIMEOUT_MILLIS);

        long revisionBeforeRestart = metaStorageMgr.appliedRevision();

        partialNode.stop();

        partialNode = startPartialNode(0);

        distributionZoneManager = getDistributionZoneManager(partialNode);

        assertDataNodesFromManager(distributionZoneManager, () -> metaStorageMgr.appliedRevision(), zoneId, Set.of(A), TIMEOUT_MILLIS);
        assertDataNodesFromManager(distributionZoneManager, () -> revisionBeforeRestart, zoneId, Set.of(A), TIMEOUT_MILLIS);
    }

    @Disabled("https://issues.apache.org/jira/browse/IGNITE-20054")
    @ParameterizedTest
    @MethodSource("provideArgumentsRestartTests")
    public void testScaleUpTimerIsRestoredAfterRestart(String zoneName) throws Exception {
        PartialNode partialNode = startPartialNode(0);

        createZoneOrAlterDefaultZone(partialNode, zoneName, IMMEDIATE_TIMER_VALUE, IMMEDIATE_TIMER_VALUE);

        partialNode.logicalTopology().putNode(A);
        partialNode.logicalTopology().putNode(B);

        DistributionZoneManager distributionZoneManager = getDistributionZoneManager(partialNode);

        int zoneId = getZoneId(partialNode, zoneName);

        assertDataNodesFromManager(
                distributionZoneManager,
                () -> metaStorageMgr.appliedRevision(),
                zoneId,
                Set.of(A, B),
                TIMEOUT_MILLIS
        );

        MetaStorageManager metaStorageManager = findComponent(partialNode.startedComponents(), MetaStorageManager.class);

        // Block scale up
        blockUpdate(metaStorageManager, zoneScaleUpChangeTriggerKey(zoneId));

        partialNode.logicalTopology().putNode(C);
        partialNode.logicalTopology().removeNodes(Set.of(B));

        assertDataNodesFromManager(
                distributionZoneManager,
                () -> metaStorageMgr.appliedRevision(),
                zoneId,
                Set.of(A),
                TIMEOUT_MILLIS
        );

        partialNode.stop();

        partialNode = startPartialNode(0);

        distributionZoneManager = getDistributionZoneManager(partialNode);

        assertDataNodesFromManager(distributionZoneManager, () -> metaStorageMgr.appliedRevision(), zoneId, Set.of(A, C), TIMEOUT_MILLIS);
    }

    @Disabled("https://issues.apache.org/jira/browse/IGNITE-20054")
    @ParameterizedTest
    @MethodSource("provideArgumentsRestartTests")
    public void testScaleUpTriggeredByFilterUpdateIsRestoredAfterRestart(String zoneName) throws Exception {
        PartialNode partialNode = startPartialNode(0);

        createZoneOrAlterDefaultZone(partialNode, zoneName, IMMEDIATE_TIMER_VALUE, IMMEDIATE_TIMER_VALUE);

        partialNode.logicalTopology().putNode(A);

        int zoneId = getZoneId(partialNode, zoneName);

        DistributionZoneManager distributionZoneManager = getDistributionZoneManager(partialNode);

        assertDataNodesFromManager(distributionZoneManager, () -> metaStorageMgr.appliedRevision(), zoneId, Set.of(A), TIMEOUT_MILLIS);

        alterZone(partialNode, zoneName, INFINITE_TIMER_VALUE, null, null);

        partialNode.logicalTopology().putNode(B);

        assertDataNodesFromManager(distributionZoneManager, () -> metaStorageMgr.appliedRevision(), zoneId, Set.of(A), TIMEOUT_MILLIS);

        MetaStorageManager metaStorageManager = findComponent(partialNode.startedComponents(), MetaStorageManager.class);

        blockUpdate(metaStorageManager, zoneScaleUpChangeTriggerKey(zoneId));

        // Only Node B passes the filter
        String filter = "$[?(@.dataRegionSize > 10)]";

        alterZone(partialNode, zoneName, null, null, filter);

        assertDataNodesFromManager(distributionZoneManager, () -> metaStorageMgr.appliedRevision(), zoneId, Set.of(A), TIMEOUT_MILLIS);

        partialNode.stop();

        partialNode = startPartialNode(0);

        distributionZoneManager = getDistributionZoneManager(partialNode);

        assertDataNodesFromManager(distributionZoneManager, () -> metaStorageMgr.appliedRevision(), zoneId, Set.of(B), TIMEOUT_MILLIS);
    }

    @Disabled("https://issues.apache.org/jira/browse/IGNITE-20054")
    @ParameterizedTest
    @MethodSource("provideArgumentsRestartTests")
    public void testScaleUpsTriggeredByFilterUpdateAndNodeJoinAreRestoredAfterRestart(String zoneName) throws Exception {
        PartialNode partialNode = startPartialNode(0);

        createZoneOrAlterDefaultZone(partialNode, zoneName, IMMEDIATE_TIMER_VALUE, IMMEDIATE_TIMER_VALUE);

        partialNode.logicalTopology().putNode(A);

        int zoneId = getZoneId(partialNode, zoneName);

        DistributionZoneManager distributionZoneManager = getDistributionZoneManager(partialNode);

        assertDataNodesFromManager(distributionZoneManager, () -> metaStorageMgr.appliedRevision(), zoneId, Set.of(A), TIMEOUT_MILLIS);

        MetaStorageManager metaStorageManager = findComponent(partialNode.startedComponents(), MetaStorageManager.class);

        blockUpdate(metaStorageManager, zoneScaleUpChangeTriggerKey(zoneId));

        alterZone(partialNode, zoneName, 100, null, null);

        partialNode.logicalTopology().putNode(B);

        assertDataNodesFromManager(distributionZoneManager, () -> metaStorageMgr.appliedRevision(), zoneId, Set.of(A), TIMEOUT_MILLIS);

        // Only Node B and C passes the filter
        String filter = "$[?(@.dataRegionSize > 10)]";

        alterZone(partialNode, zoneName, null, null, filter);

        partialNode.logicalTopology().putNode(C);

        partialNode.logicalTopology().removeNodes(Set.of(A));

        assertDataNodesFromManager(distributionZoneManager, () -> metaStorageMgr.appliedRevision(), zoneId, Set.of(), TIMEOUT_MILLIS);

        partialNode.stop();

        partialNode = startPartialNode(0);

        distributionZoneManager = getDistributionZoneManager(partialNode);

        // Immediate timer triggered by filter update
        assertDataNodesFromManager(distributionZoneManager, () -> metaStorageMgr.appliedRevision(), zoneId, Set.of(B), TIMEOUT_MILLIS);

        ZoneState zoneState = distributionZoneManager.zonesState().get(zoneId);

        // Timer scheduled after join of the node C
        assertNotNull(zoneState.scaleUpTask());

        alterZone(partialNode, zoneName, IMMEDIATE_TIMER_VALUE, null, null);

        assertDataNodesFromManager(distributionZoneManager, () -> metaStorageMgr.appliedRevision(), zoneId, Set.of(B, C), TIMEOUT_MILLIS);
    }

    @Disabled("https://issues.apache.org/jira/browse/IGNITE-20054")
    @ParameterizedTest
    @MethodSource("provideArgumentsRestartTests")
    public void testScaleDownTimerIsRestoredAfterRestart(String zoneName) throws Exception {
        PartialNode partialNode = startPartialNode(0);

        createZoneOrAlterDefaultZone(partialNode, zoneName, IMMEDIATE_TIMER_VALUE, IMMEDIATE_TIMER_VALUE);

        MetaStorageManager metaStorageManager = findComponent(partialNode.startedComponents(), MetaStorageManager.class);

        int zoneId = getZoneId(partialNode, zoneName);

        // Block scale down
        blockUpdate(metaStorageManager, zoneScaleDownChangeTriggerKey(zoneId));

        partialNode.logicalTopology().putNode(A);
        partialNode.logicalTopology().putNode(B);
        partialNode.logicalTopology().removeNodes(Set.of(B));
        partialNode.logicalTopology().putNode(C);

        assertValueInStorage(
                metaStorageManager,
                zoneDataNodesKey(zoneId),
                (v) -> DistributionZonesUtil.dataNodes(fromBytes(v)).stream().map(Node::nodeName).collect(toSet()),
                Set.of(A.name(), B.name(), C.name()),
                TIMEOUT_MILLIS
        );

        partialNode.stop();

        partialNode = startPartialNode(0);

        DistributionZoneManager distributionZoneManager = getDistributionZoneManager(partialNode);

        assertDataNodesFromManager(distributionZoneManager, () -> metaStorageMgr.appliedRevision(), zoneId, Set.of(A, C), TIMEOUT_MILLIS);
    }

    private static String[] provideArgumentsRestartTests() {
        return new String[]{DEFAULT_ZONE_NAME, ZONE_NAME};
    }

    private static void createZoneOrAlterDefaultZone(
            PartialNode node,
            String zoneName,
            int scaleUp,
            int scaleDown
    ) throws Exception {
        if (zoneName.equals(DEFAULT_ZONE_NAME)) {
            alterZone(node, DEFAULT_ZONE_NAME, scaleUp, scaleDown, null);

            int defaultZoneId = getZoneId(node, DEFAULT_ZONE_NAME);

            ZoneState zoneState = getDistributionZoneManager(node).zonesState().get(defaultZoneId);

            // This is needed because we want to wait for the end of scale up/down triggered by altering delays.
            if (zoneState.scaleUpTask() != null) {
                assertTrue(waitForCondition(() -> zoneState.scaleUpTask().isDone(), TIMEOUT_MILLIS));
            }

            if (zoneState.scaleDownTask() != null) {
                assertTrue(waitForCondition(() -> zoneState.scaleDownTask().isDone(), TIMEOUT_MILLIS));
            }
        } else {
            createZone(node, ZONE_NAME, scaleUp, scaleDown);
        }
    }

    private static void blockUpdate(MetaStorageManager metaStorageManager, ByteArray key) {
        when(metaStorageManager.invoke(argThat(iif -> {
            If iif1 = MetaStorageWriteHandler.toIf(iif);

            byte[] keyScaleUp = key.bytes();

            return iif1.andThen().update().operations().stream().anyMatch(op -> Arrays.equals(keyScaleUp, op.key()));
        }))).thenThrow(new RuntimeException("Expected"));
    }

    private static int getZoneId(PartialNode node, String zoneName) {
<<<<<<< HEAD
        return DistributionZonesTestUtil.getZoneId(getCatalogManager(node), zoneName, node.clock().nowLong());
=======
        return getDistributionZoneManager(node).getZoneId(zoneName);
>>>>>>> 39b34d9e
    }

    private static void createZone(PartialNode node, String zoneName, int scaleUp, int scaleDown) {
        DistributionZonesTestUtil.createZone(getCatalogManager(node), zoneName, scaleUp, scaleDown, null);
<<<<<<< HEAD
=======

        DistributionZonesTestUtil.createZone(getDistributionZoneManager(node), zoneName, scaleUp, scaleDown, (String) null);
>>>>>>> 39b34d9e
    }

    private static void alterZone(
            PartialNode node,
            String zoneName,
            @Nullable Integer scaleUp,
            @Nullable Integer scaleDown,
            @Nullable String filter
    ) {
        DistributionZonesTestUtil.alterZone(getCatalogManager(node), zoneName, scaleUp, scaleDown, filter);
<<<<<<< HEAD
=======

        DistributionZonesTestUtil.alterZone(getDistributionZoneManager(node), zoneName, scaleUp, scaleDown, null);
>>>>>>> 39b34d9e
    }

    private static DistributionZoneManager getDistributionZoneManager(PartialNode node) {
        DistributionZoneManager distributionZoneManager = findComponent(node.startedComponents(), DistributionZoneManager.class);

        assertNotNull(distributionZoneManager);

        return distributionZoneManager;
    }

    private static CatalogManager getCatalogManager(PartialNode node) {
        CatalogManager catalogManager = findComponent(node.startedComponents(), CatalogManager.class);

        assertNotNull(catalogManager);

        return catalogManager;
    }
}<|MERGE_RESOLUTION|>--- conflicted
+++ resolved
@@ -77,10 +77,7 @@
 import org.apache.ignite.internal.distributionzones.DistributionZonesUtil;
 import org.apache.ignite.internal.distributionzones.Node;
 import org.apache.ignite.internal.distributionzones.NodeWithAttributes;
-<<<<<<< HEAD
-=======
-import org.apache.ignite.internal.distributionzones.configuration.DistributionZonesConfiguration;
->>>>>>> 39b34d9e
+import org.apache.ignite.internal.hlc.HybridClockImpl;
 import org.apache.ignite.internal.hlc.HybridClockImpl;
 import org.apache.ignite.internal.manager.IgniteComponent;
 import org.apache.ignite.internal.metastorage.MetaStorageManager;
@@ -220,12 +217,6 @@
 
         var catalogManager = new CatalogManagerImpl(new UpdateLogImpl(metaStorageMgr), clockWaiter);
 
-        var clock = new HybridClockImpl();
-
-        var clockWaiter = new ClockWaiter(name, clock);
-
-        var catalogManager = new CatalogManagerImpl(new UpdateLogImpl(metaStorageMgr), clockWaiter);
-
         DistributionZoneManager distributionZoneManager = new DistributionZoneManager(
                 name,
                 revisionUpdater,
@@ -295,15 +286,9 @@
         partialNode.logicalTopology().putNode(C);
 
         createZone(partialNode, ZONE_NAME, IMMEDIATE_TIMER_VALUE, IMMEDIATE_TIMER_VALUE);
-<<<<<<< HEAD
 
         int zoneId = getZoneId(partialNode, ZONE_NAME);
 
-=======
-
-        int zoneId = getZoneId(partialNode, ZONE_NAME);
-
->>>>>>> 39b34d9e
         DistributionZoneManager distributionZoneManager = getDistributionZoneManager(partialNode);
 
         assertDataNodesFromManager(distributionZoneManager, () -> metaStorageMgr.appliedRevision(), zoneId,
@@ -635,20 +620,11 @@
     }
 
     private static int getZoneId(PartialNode node, String zoneName) {
-<<<<<<< HEAD
         return DistributionZonesTestUtil.getZoneId(getCatalogManager(node), zoneName, node.clock().nowLong());
-=======
-        return getDistributionZoneManager(node).getZoneId(zoneName);
->>>>>>> 39b34d9e
     }
 
     private static void createZone(PartialNode node, String zoneName, int scaleUp, int scaleDown) {
         DistributionZonesTestUtil.createZone(getCatalogManager(node), zoneName, scaleUp, scaleDown, null);
-<<<<<<< HEAD
-=======
-
-        DistributionZonesTestUtil.createZone(getDistributionZoneManager(node), zoneName, scaleUp, scaleDown, (String) null);
->>>>>>> 39b34d9e
     }
 
     private static void alterZone(
@@ -659,11 +635,6 @@
             @Nullable String filter
     ) {
         DistributionZonesTestUtil.alterZone(getCatalogManager(node), zoneName, scaleUp, scaleDown, filter);
-<<<<<<< HEAD
-=======
-
-        DistributionZonesTestUtil.alterZone(getDistributionZoneManager(node), zoneName, scaleUp, scaleDown, null);
->>>>>>> 39b34d9e
     }
 
     private static DistributionZoneManager getDistributionZoneManager(PartialNode node) {
