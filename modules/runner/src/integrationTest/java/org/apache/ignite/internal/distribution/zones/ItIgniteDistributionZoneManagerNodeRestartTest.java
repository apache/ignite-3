/*
 * Licensed to the Apache Software Foundation (ASF) under one or more
 * contributor license agreements. See the NOTICE file distributed with
 * this work for additional information regarding copyright ownership.
 * The ASF licenses this file to You under the Apache License, Version 2.0
 * (the "License"); you may not use this file except in compliance with
 * the License. You may obtain a copy of the License at
 *
 *      http://www.apache.org/licenses/LICENSE-2.0
 *
 * Unless required by applicable law or agreed to in writing, software
 * distributed under the License is distributed on an "AS IS" BASIS,
 * WITHOUT WARRANTIES OR CONDITIONS OF ANY KIND, either express or implied.
 * See the License for the specific language governing permissions and
 * limitations under the License.
 */

package org.apache.ignite.internal.distribution.zones;

import static java.util.concurrent.CompletableFuture.completedFuture;
import static java.util.stream.Collectors.toSet;
<<<<<<< HEAD
import static org.apache.ignite.internal.catalog.CatalogService.DEFAULT_ZONE_NAME;
import static org.apache.ignite.internal.catalog.commands.CatalogUtils.IMMEDIATE_TIMER_VALUE;
import static org.apache.ignite.internal.catalog.commands.CatalogUtils.INFINITE_TIMER_VALUE;
=======
import static org.apache.ignite.internal.distributionzones.DistributionZoneManager.DEFAULT_ZONE_NAME;
import static org.apache.ignite.internal.distributionzones.DistributionZoneManager.IMMEDIATE_TIMER_VALUE;
import static org.apache.ignite.internal.distributionzones.DistributionZoneManager.INFINITE_TIMER_VALUE;
>>>>>>> 5295cd0d
import static org.apache.ignite.internal.distributionzones.DistributionZonesTestUtil.assertDataNodesFromManager;
import static org.apache.ignite.internal.distributionzones.DistributionZonesTestUtil.assertValueInStorage;
import static org.apache.ignite.internal.distributionzones.DistributionZonesUtil.zoneDataNodesKey;
import static org.apache.ignite.internal.distributionzones.DistributionZonesUtil.zoneScaleDownChangeTriggerKey;
import static org.apache.ignite.internal.distributionzones.DistributionZonesUtil.zoneScaleUpChangeTriggerKey;
import static org.apache.ignite.internal.distributionzones.DistributionZonesUtil.zonesGlobalStateRevision;
import static org.apache.ignite.internal.testframework.IgniteTestUtils.testNodeName;
import static org.apache.ignite.internal.testframework.IgniteTestUtils.waitForCondition;
import static org.apache.ignite.internal.util.ByteUtils.bytesToLong;
import static org.apache.ignite.internal.util.ByteUtils.fromBytes;
import static org.apache.ignite.utils.ClusterServiceTestUtils.defaultSerializationRegistry;
import static org.junit.jupiter.api.Assertions.assertEquals;
import static org.junit.jupiter.api.Assertions.assertNotNull;
import static org.junit.jupiter.api.Assertions.assertTrue;
import static org.mockito.ArgumentMatchers.argThat;
import static org.mockito.Mockito.mock;
import static org.mockito.Mockito.spy;
import static org.mockito.Mockito.when;

import java.io.IOException;
import java.nio.file.Files;
import java.nio.file.Path;
import java.util.ArrayList;
import java.util.Arrays;
import java.util.List;
import java.util.Map;
import java.util.Set;
import java.util.concurrent.CompletableFuture;
import java.util.function.Consumer;
import java.util.function.LongFunction;
<<<<<<< HEAD
=======
import java.util.stream.Stream;
>>>>>>> 5295cd0d
import org.apache.ignite.internal.BaseIgniteRestartTest;
import org.apache.ignite.internal.catalog.CatalogManager;
import org.apache.ignite.internal.catalog.CatalogManagerImpl;
import org.apache.ignite.internal.catalog.ClockWaiter;
import org.apache.ignite.internal.catalog.storage.UpdateLogImpl;
import org.apache.ignite.internal.cluster.management.ClusterManagementGroupManager;
import org.apache.ignite.internal.cluster.management.raft.TestClusterStateStorage;
import org.apache.ignite.internal.cluster.management.topology.LogicalTopologyImpl;
import org.apache.ignite.internal.cluster.management.topology.LogicalTopologyServiceImpl;
import org.apache.ignite.internal.cluster.management.topology.api.LogicalNode;
import org.apache.ignite.internal.configuration.ConfigurationManager;
import org.apache.ignite.internal.configuration.ConfigurationModules;
import org.apache.ignite.internal.configuration.ConfigurationRegistry;
import org.apache.ignite.internal.configuration.ConfigurationTreeGenerator;
import org.apache.ignite.internal.configuration.NodeConfigWriteException;
import org.apache.ignite.internal.configuration.storage.DistributedConfigurationStorage;
import org.apache.ignite.internal.configuration.storage.LocalFileConfigurationStorage;
import org.apache.ignite.internal.configuration.testframework.ConfigurationExtension;
import org.apache.ignite.internal.configuration.validation.ConfigurationValidatorImpl;
import org.apache.ignite.internal.distributionzones.DistributionZoneManager;
import org.apache.ignite.internal.distributionzones.DistributionZoneManager.ZoneState;
import org.apache.ignite.internal.distributionzones.DistributionZonesTestUtil;
import org.apache.ignite.internal.distributionzones.DistributionZonesUtil;
import org.apache.ignite.internal.distributionzones.Node;
import org.apache.ignite.internal.distributionzones.NodeWithAttributes;
import org.apache.ignite.internal.distributionzones.configuration.DistributionZonesConfiguration;
import org.apache.ignite.internal.hlc.HybridClockImpl;
import org.apache.ignite.internal.manager.IgniteComponent;
import org.apache.ignite.internal.metastorage.MetaStorageManager;
import org.apache.ignite.internal.metastorage.impl.StandaloneMetaStorageManager;
import org.apache.ignite.internal.metastorage.server.If;
import org.apache.ignite.internal.metastorage.server.TestRocksDbKeyValueStorage;
import org.apache.ignite.internal.metastorage.server.raft.MetaStorageWriteHandler;
import org.apache.ignite.internal.network.configuration.NetworkConfiguration;
import org.apache.ignite.internal.network.recovery.VaultStateIds;
import org.apache.ignite.internal.schema.configuration.TablesConfiguration;
import org.apache.ignite.internal.testframework.TestIgnitionManager;
import org.apache.ignite.internal.vault.VaultManager;
import org.apache.ignite.lang.ByteArray;
import org.apache.ignite.network.ClusterNodeImpl;
import org.apache.ignite.network.NettyBootstrapFactory;
import org.apache.ignite.network.NetworkAddress;
import org.apache.ignite.network.scalecube.TestScaleCubeClusterServiceFactory;
import org.jetbrains.annotations.Nullable;
import org.junit.jupiter.api.Disabled;
import org.junit.jupiter.api.Test;
import org.junit.jupiter.api.extension.ExtendWith;
import org.junit.jupiter.params.ParameterizedTest;
import org.junit.jupiter.params.provider.MethodSource;

/**
 * Tests for checking {@link DistributionZoneManager} behavior after node's restart.
 */
@ExtendWith(ConfigurationExtension.class)
public class ItIgniteDistributionZoneManagerNodeRestartTest extends BaseIgniteRestartTest {
    private static final LogicalNode A = new LogicalNode(
            new ClusterNodeImpl("1", "A", new NetworkAddress("localhost", 123)),
            Map.of("region", "US", "storage", "SSD", "dataRegionSize", "10")
    );

    private static final LogicalNode B = new LogicalNode(
            new ClusterNodeImpl("2", "B", new NetworkAddress("localhost", 123)),
            Map.of("region", "EU", "storage", "HHD", "dataRegionSize", "30")
    );

    private static final LogicalNode C = new LogicalNode(
            new ClusterNodeImpl("3", "C", new NetworkAddress("localhost", 123)),
            Map.of("region", "CN", "storage", "SSD", "dataRegionSize", "20")
    );

    private static final String ZONE_NAME = "zone1";

    private MetaStorageManager metastore;

    /**
     * Start some of Ignite components that are able to serve as Ignite node for test purposes.
     *
     * @param idx Node index.
     * @return Partial node.
     */
    private PartialNode startPartialNode(int idx) {
        String name = testNodeName(testInfo, idx);

        Path dir = workDir.resolve(name);

        List<IgniteComponent> components = new ArrayList<>();

        VaultManager vault = createVault(name, dir);

        ConfigurationModules modules = loadConfigurationModules(log, Thread.currentThread().getContextClassLoader());

        Path configFile = workDir.resolve(TestIgnitionManager.DEFAULT_CONFIG_NAME);
        String configString = configurationString(idx);
        try {
            Files.writeString(configFile, configString);
        } catch (IOException e) {
            throw new NodeConfigWriteException("Failed to write config content to file.", e);
        }

        var localConfigurationGenerator = new ConfigurationTreeGenerator(
                modules.local().rootKeys(),
                modules.local().schemaExtensions(),
                modules.local().polymorphicSchemaExtensions()
        );

        var nodeCfgMgr = new ConfigurationManager(
                modules.local().rootKeys(),
                new LocalFileConfigurationStorage(configFile, localConfigurationGenerator),
                localConfigurationGenerator,
                ConfigurationValidatorImpl.withDefaultValidators(localConfigurationGenerator, modules.local().validators())
        );

        NetworkConfiguration networkConfiguration = nodeCfgMgr.configurationRegistry().getConfiguration(NetworkConfiguration.KEY);

        var nettyBootstrapFactory = new NettyBootstrapFactory(networkConfiguration, name);

        var clusterSvc = new TestScaleCubeClusterServiceFactory().createClusterService(
                name,
                networkConfiguration,
                nettyBootstrapFactory,
                defaultSerializationRegistry(),
                new VaultStateIds(vault)
        );

        var clusterStateStorage = new TestClusterStateStorage();

        var logicalTopology = new LogicalTopologyImpl(clusterStateStorage);

        var cmgManager = mock(ClusterManagementGroupManager.class);

        when(cmgManager.logicalTopology()).thenAnswer(invocation -> completedFuture(logicalTopology.getLogicalTopology()));

        metastore = spy(StandaloneMetaStorageManager.create(
                vault,
                new TestRocksDbKeyValueStorage(name, workDir.resolve("metastorage"))
        ));

        Consumer<LongFunction<CompletableFuture<?>>> revisionUpdater = (LongFunction<CompletableFuture<?>> function) ->
                metastore.registerRevisionUpdateListener(function::apply);

        var cfgStorage = new DistributedConfigurationStorage(metastore);

        ConfigurationTreeGenerator distributedConfigurationGenerator = new ConfigurationTreeGenerator(
                modules.distributed().rootKeys(),
                modules.distributed().schemaExtensions(),
                modules.distributed().polymorphicSchemaExtensions()
        );

        var clusterCfgMgr = new ConfigurationManager(
                modules.distributed().rootKeys(),
                cfgStorage,
                distributedConfigurationGenerator,
                ConfigurationValidatorImpl.withDefaultValidators(distributedConfigurationGenerator, modules.distributed().validators())
        );

        ConfigurationRegistry clusterConfigRegistry = clusterCfgMgr.configurationRegistry();

        DistributionZonesConfiguration zonesConfiguration = clusterConfigRegistry.getConfiguration(DistributionZonesConfiguration.KEY);

        TablesConfiguration tablesConfiguration = clusterConfigRegistry.getConfiguration(TablesConfiguration.KEY);

        LogicalTopologyServiceImpl logicalTopologyService = new LogicalTopologyServiceImpl(logicalTopology, cmgManager);

        var clock = new HybridClockImpl();

        var clockWaiter = new ClockWaiter(name, clock);

        var catalogManager = new CatalogManagerImpl(new UpdateLogImpl(metaStorageMgr), clockWaiter);

        DistributionZoneManager distributionZoneManager = new DistributionZoneManager(
                name,
                revisionUpdater,
                zonesConfiguration,
                tablesConfiguration,
                metastore,
                logicalTopologyService,
                vault,
                catalogManager
        );

        // Preparing the result map.

        components.add(vault);
        components.add(nodeCfgMgr);

        // Start.

        vault.start();
        vault.putName(name).join();

        nodeCfgMgr.start();

        // Start the remaining components.
        List<IgniteComponent> otherComponents = List.of(
                nettyBootstrapFactory,
                clusterSvc,
                clusterStateStorage,
                cmgManager,
                metastore,
                clusterCfgMgr,
                clockWaiter,
                catalogManager,
                distributionZoneManager
        );

        for (IgniteComponent component : otherComponents) {
            component.start();

            components.add(component);
        }

        PartialNode partialNode = partialNode(
                nodeCfgMgr,
                clusterCfgMgr,
                metastore,
                null,
                components,
                localConfigurationGenerator,
                logicalTopology,
                cfgStorage,
                distributedConfigurationGenerator,
                clusterConfigRegistry
        );

        partialNodes.add(partialNode);

        return partialNode;
    }

    @Test
    public void testNodeAttributesRestoredAfterRestart() throws Exception {
        PartialNode node = startPartialNode(0);

<<<<<<< HEAD
        partialNode.logicalTopology().putNode(A);
        partialNode.logicalTopology().putNode(B);
        partialNode.logicalTopology().putNode(C);

        createZone(partialNode, ZONE_NAME, IMMEDIATE_TIMER_VALUE, IMMEDIATE_TIMER_VALUE);

        int zoneId = getZoneId(partialNode, ZONE_NAME);

        DistributionZoneManager distributionZoneManager = getDistributionZoneManager(partialNode);

        assertDataNodesFromManager(distributionZoneManager, () -> metaStorageMgr.appliedRevision(), zoneId,
                Set.of(A, B, C), TIMEOUT_MILLIS);
=======
        node.logicalTopology().putNode(A);
        node.logicalTopology().putNode(B);
        node.logicalTopology().putNode(C);

        createZone(node, ZONE_NAME, IMMEDIATE_TIMER_VALUE, IMMEDIATE_TIMER_VALUE);

        int zoneId = getZoneId(node, ZONE_NAME);

        DistributionZoneManager distributionZoneManager = getDistributionZoneManager(node);

        assertDataNodesFromManager(distributionZoneManager, metastore::appliedRevision, zoneId, Set.of(A, B, C), TIMEOUT_MILLIS);
>>>>>>> 5295cd0d

        Map<String, Map<String, String>> nodeAttributesBeforeRestart = distributionZoneManager.nodesAttributes();

        node.stop();

        node = startPartialNode(0);

<<<<<<< HEAD
        distributionZoneManager = getDistributionZoneManager(partialNode);
=======
        distributionZoneManager = getDistributionZoneManager(node);
>>>>>>> 5295cd0d

        Map<String, Map<String, String>> nodeAttributesAfterRestart = distributionZoneManager.nodesAttributes();

        assertEquals(3, nodeAttributesAfterRestart.size());

        assertEquals(nodeAttributesBeforeRestart, nodeAttributesAfterRestart);
    }

    @Test
    public void testLogicalTopologyRestoredAfterRestart() throws Exception {
        PartialNode node = startPartialNode(0);

        node.logicalTopology().putNode(A);
        node.logicalTopology().putNode(B);
        node.logicalTopology().putNode(C);

        Set<NodeWithAttributes> logicalTopology = Stream.of(A, B, C)
                .map(n -> new NodeWithAttributes(n.name(), n.id(), n.nodeAttributes()))
                .collect(toSet());
<<<<<<< HEAD

        DistributionZoneManager distributionZoneManager = getDistributionZoneManager(partialNode);
=======
>>>>>>> 5295cd0d

        DistributionZoneManager distributionZoneManager = getDistributionZoneManager(node);
        DistributionZoneManager finalDistributionZoneManager = distributionZoneManager;

        assertTrue(waitForCondition(() -> logicalTopology.equals(finalDistributionZoneManager.logicalTopology()), TIMEOUT_MILLIS));

        node.stop();

        node = startPartialNode(0);

<<<<<<< HEAD
        distributionZoneManager = getDistributionZoneManager(partialNode);
=======
        distributionZoneManager = getDistributionZoneManager(node);
>>>>>>> 5295cd0d

        assertEquals(logicalTopology, distributionZoneManager.logicalTopology());
    }

    @Test
    public void testGlobalStateRevisionUpdatedCorrectly() throws Exception {
        PartialNode node = startPartialNode(0);

<<<<<<< HEAD
        partialNode.logicalTopology().putNode(A);
        partialNode.logicalTopology().putNode(B);
        partialNode.logicalTopology().putNode(C);

        DistributionZoneManager distributionZoneManager = getDistributionZoneManager(partialNode);

        int defaultZoneId = getZoneId(partialNode, DEFAULT_ZONE_NAME);
=======
        node.logicalTopology().putNode(A);
        node.logicalTopology().putNode(B);
        node.logicalTopology().putNode(C);

        int zoneId = getZoneId(node, DEFAULT_ZONE_NAME);

        assertDataNodesFromManager(getDistributionZoneManager(node), metastore::appliedRevision, zoneId, Set.of(A, B, C), TIMEOUT_MILLIS);
>>>>>>> 5295cd0d

        long scaleUpChangeTriggerRevision = bytesToLong(metastore.get(zoneScaleUpChangeTriggerKey(zoneId)).join().value());

        VaultManager vaultManager = getStartedComponent(node, VaultManager.class);

        long globalStateRevision = bytesToLong(vaultManager.get(zonesGlobalStateRevision()).join().value());

        assertEquals(scaleUpChangeTriggerRevision, globalStateRevision);
    }

    @ParameterizedTest
    @MethodSource("provideArgumentsRestartTests")
    public void testLocalDataNodesAreRestoredAfterRestart(String zoneName) throws Exception {
        PartialNode node = startPartialNode(0);

<<<<<<< HEAD
        createZoneOrAlterDefaultZone(partialNode, zoneName, IMMEDIATE_TIMER_VALUE, IMMEDIATE_TIMER_VALUE);
=======
        createZoneOrAlterDefaultZone(node, zoneName, IMMEDIATE_TIMER_VALUE, IMMEDIATE_TIMER_VALUE);

        node.logicalTopology().putNode(A);
        node.logicalTopology().putNode(B);
>>>>>>> 5295cd0d

        int zoneId = getZoneId(node, zoneName);

<<<<<<< HEAD
        int zoneId = getZoneId(partialNode, zoneName);

        DistributionZoneManager distributionZoneManager = getDistributionZoneManager(partialNode);
=======
        DistributionZoneManager distributionZoneManager = getDistributionZoneManager(node);
>>>>>>> 5295cd0d

        assertDataNodesFromManager(distributionZoneManager, metastore::appliedRevision, zoneId, Set.of(A, B), TIMEOUT_MILLIS);

        node.logicalTopology().removeNodes(Set.of(B));

        assertDataNodesFromManager(distributionZoneManager, metastore::appliedRevision, zoneId, Set.of(A), TIMEOUT_MILLIS);

        long revisionBeforeRestart = metastore.appliedRevision();

        node.stop();

        node = startPartialNode(0);

<<<<<<< HEAD
        distributionZoneManager = getDistributionZoneManager(partialNode);
=======
        distributionZoneManager = getDistributionZoneManager(node);
>>>>>>> 5295cd0d

        assertDataNodesFromManager(distributionZoneManager, metastore::appliedRevision, zoneId, Set.of(A), TIMEOUT_MILLIS);
        assertDataNodesFromManager(distributionZoneManager, () -> revisionBeforeRestart, zoneId, Set.of(A), TIMEOUT_MILLIS);
    }

    @Disabled("https://issues.apache.org/jira/browse/IGNITE-20054")
    @ParameterizedTest
    @MethodSource("provideArgumentsRestartTests")
    public void testScaleUpTimerIsRestoredAfterRestart(String zoneName) throws Exception {
        PartialNode node = startPartialNode(0);

<<<<<<< HEAD
        createZoneOrAlterDefaultZone(partialNode, zoneName, IMMEDIATE_TIMER_VALUE, IMMEDIATE_TIMER_VALUE);
=======
        createZoneOrAlterDefaultZone(node, zoneName, IMMEDIATE_TIMER_VALUE, IMMEDIATE_TIMER_VALUE);

        node.logicalTopology().putNode(A);
        node.logicalTopology().putNode(B);
>>>>>>> 5295cd0d

        int zoneId = getZoneId(node, zoneName);

<<<<<<< HEAD
        DistributionZoneManager distributionZoneManager = getDistributionZoneManager(partialNode);

        int zoneId = getZoneId(partialNode, zoneName);
=======
        DistributionZoneManager distributionZoneManager = getDistributionZoneManager(node);
>>>>>>> 5295cd0d

        assertDataNodesFromManager(
                distributionZoneManager,
                metastore::appliedRevision,
                zoneId,
                Set.of(A, B),
                TIMEOUT_MILLIS
        );

        // Block scale up
        blockUpdate(metastore, zoneScaleUpChangeTriggerKey(zoneId));

        node.logicalTopology().putNode(C);
        node.logicalTopology().removeNodes(Set.of(B));

        assertDataNodesFromManager(
                distributionZoneManager,
                metastore::appliedRevision,
                zoneId,
                Set.of(A),
                TIMEOUT_MILLIS
        );

        node.stop();

        node = startPartialNode(0);

<<<<<<< HEAD
        distributionZoneManager = getDistributionZoneManager(partialNode);
=======
        distributionZoneManager = getDistributionZoneManager(node);
>>>>>>> 5295cd0d

        assertDataNodesFromManager(distributionZoneManager, metastore::appliedRevision, zoneId, Set.of(A, C), TIMEOUT_MILLIS);
    }

    @Disabled("https://issues.apache.org/jira/browse/IGNITE-20054")
    @ParameterizedTest
    @MethodSource("provideArgumentsRestartTests")
    public void testScaleUpTriggeredByFilterUpdateIsRestoredAfterRestart(String zoneName) throws Exception {
<<<<<<< HEAD
        PartialNode partialNode = startPartialNode(0);

        createZoneOrAlterDefaultZone(partialNode, zoneName, IMMEDIATE_TIMER_VALUE, IMMEDIATE_TIMER_VALUE);
=======
        PartialNode node = startPartialNode(0);

        createZoneOrAlterDefaultZone(node, zoneName, IMMEDIATE_TIMER_VALUE, IMMEDIATE_TIMER_VALUE);
>>>>>>> 5295cd0d

        node.logicalTopology().putNode(A);

<<<<<<< HEAD
        int zoneId = getZoneId(partialNode, zoneName);

        DistributionZoneManager distributionZoneManager = getDistributionZoneManager(partialNode);
=======
        int zoneId = getZoneId(node, zoneName);
>>>>>>> 5295cd0d

        DistributionZoneManager distributionZoneManager = getDistributionZoneManager(node);

<<<<<<< HEAD
        alterZone(partialNode, zoneName, INFINITE_TIMER_VALUE, null, null);
=======
        assertDataNodesFromManager(distributionZoneManager, metastore::appliedRevision, zoneId, Set.of(A), TIMEOUT_MILLIS);
>>>>>>> 5295cd0d

        alterZone(node, zoneName, INFINITE_TIMER_VALUE, null, null);

        node.logicalTopology().putNode(B);

        assertDataNodesFromManager(distributionZoneManager, metastore::appliedRevision, zoneId, Set.of(A), TIMEOUT_MILLIS);

        blockUpdate(metastore, zoneScaleUpChangeTriggerKey(zoneId));

        // Only Node B passes the filter
        String filter = "$[?(@.dataRegionSize > 10)]";

<<<<<<< HEAD
        alterZone(partialNode, zoneName, null, null, filter);
=======
        alterZone(node, zoneName, null, null, filter);
>>>>>>> 5295cd0d

        assertDataNodesFromManager(distributionZoneManager, metastore::appliedRevision, zoneId, Set.of(A), TIMEOUT_MILLIS);

        node.stop();

        node = startPartialNode(0);

<<<<<<< HEAD
        distributionZoneManager = getDistributionZoneManager(partialNode);
=======
        distributionZoneManager = getDistributionZoneManager(node);
>>>>>>> 5295cd0d

        assertDataNodesFromManager(distributionZoneManager, metastore::appliedRevision, zoneId, Set.of(B), TIMEOUT_MILLIS);
    }

    @Disabled("https://issues.apache.org/jira/browse/IGNITE-20054")
    @ParameterizedTest
    @MethodSource("provideArgumentsRestartTests")
    public void testScaleUpsTriggeredByFilterUpdateAndNodeJoinAreRestoredAfterRestart(String zoneName) throws Exception {
        PartialNode node = startPartialNode(0);

<<<<<<< HEAD
        createZoneOrAlterDefaultZone(partialNode, zoneName, IMMEDIATE_TIMER_VALUE, IMMEDIATE_TIMER_VALUE);
=======
        createZoneOrAlterDefaultZone(node, zoneName, IMMEDIATE_TIMER_VALUE, IMMEDIATE_TIMER_VALUE);

        node.logicalTopology().putNode(A);
>>>>>>> 5295cd0d

        int zoneId = getZoneId(node, zoneName);

<<<<<<< HEAD
        int zoneId = getZoneId(partialNode, zoneName);

        DistributionZoneManager distributionZoneManager = getDistributionZoneManager(partialNode);
=======
        DistributionZoneManager distributionZoneManager = getDistributionZoneManager(node);
>>>>>>> 5295cd0d

        assertDataNodesFromManager(distributionZoneManager, metastore::appliedRevision, zoneId, Set.of(A), TIMEOUT_MILLIS);

        blockUpdate(metastore, zoneScaleUpChangeTriggerKey(zoneId));

        alterZone(node, zoneName, 100, null, null);

<<<<<<< HEAD
        alterZone(partialNode, zoneName, 100, null, null);
=======
        node.logicalTopology().putNode(B);
>>>>>>> 5295cd0d

        assertDataNodesFromManager(distributionZoneManager, metastore::appliedRevision, zoneId, Set.of(A), TIMEOUT_MILLIS);

        // Only Node B and C passes the filter
        String filter = "$[?(@.dataRegionSize > 10)]";

<<<<<<< HEAD
        alterZone(partialNode, zoneName, null, null, filter);
=======
        alterZone(node, zoneName, null, null, filter);
>>>>>>> 5295cd0d

        node.logicalTopology().putNode(C);

        node.logicalTopology().removeNodes(Set.of(A));

        assertDataNodesFromManager(distributionZoneManager, metastore::appliedRevision, zoneId, Set.of(), TIMEOUT_MILLIS);

        node.stop();

        node = startPartialNode(0);

<<<<<<< HEAD
        distributionZoneManager = getDistributionZoneManager(partialNode);
=======
        distributionZoneManager = getDistributionZoneManager(node);
>>>>>>> 5295cd0d

        // Immediate timer triggered by filter update
        assertDataNodesFromManager(distributionZoneManager, metastore::appliedRevision, zoneId, Set.of(B), TIMEOUT_MILLIS);

        ZoneState zoneState = distributionZoneManager.zonesState().get(zoneId);

        // Timer scheduled after join of the node C
        assertNotNull(zoneState.scaleUpTask());

<<<<<<< HEAD
        alterZone(partialNode, zoneName, IMMEDIATE_TIMER_VALUE, null, null);
=======
        alterZone(node, zoneName, IMMEDIATE_TIMER_VALUE, null, null);
>>>>>>> 5295cd0d

        assertDataNodesFromManager(distributionZoneManager, metastore::appliedRevision, zoneId, Set.of(B, C), TIMEOUT_MILLIS);
    }

    @Disabled("https://issues.apache.org/jira/browse/IGNITE-20054")
    @ParameterizedTest
    @MethodSource("provideArgumentsRestartTests")
    public void testScaleDownTimerIsRestoredAfterRestart(String zoneName) throws Exception {
<<<<<<< HEAD
        PartialNode partialNode = startPartialNode(0);

        createZoneOrAlterDefaultZone(partialNode, zoneName, IMMEDIATE_TIMER_VALUE, IMMEDIATE_TIMER_VALUE);
=======
        PartialNode node = startPartialNode(0);
>>>>>>> 5295cd0d

        createZoneOrAlterDefaultZone(node, zoneName, IMMEDIATE_TIMER_VALUE, IMMEDIATE_TIMER_VALUE);

<<<<<<< HEAD
        int zoneId = getZoneId(partialNode, zoneName);
=======
        int zoneId = getZoneId(node, zoneName);
>>>>>>> 5295cd0d

        // Block scale down
        blockUpdate(metastore, zoneScaleDownChangeTriggerKey(zoneId));

        node.logicalTopology().putNode(A);
        node.logicalTopology().putNode(B);
        node.logicalTopology().removeNodes(Set.of(B));
        node.logicalTopology().putNode(C);

        assertValueInStorage(
                metastore,
                zoneDataNodesKey(zoneId),
                (v) -> DistributionZonesUtil.dataNodes(fromBytes(v)).stream().map(Node::nodeName).collect(toSet()),
                Set.of(A.name(), B.name(), C.name()),
                TIMEOUT_MILLIS
        );

        node.stop();

        node = startPartialNode(0);

<<<<<<< HEAD
        DistributionZoneManager distributionZoneManager = getDistributionZoneManager(partialNode);

        assertDataNodesFromManager(distributionZoneManager, () -> metaStorageMgr.appliedRevision(), zoneId, Set.of(A, C), TIMEOUT_MILLIS);
=======
        assertDataNodesFromManager(
                getDistributionZoneManager(node),
                metastore::appliedRevision,
                zoneId,
                Set.of(A, C),
                TIMEOUT_MILLIS
        );
>>>>>>> 5295cd0d
    }

    private static String[] provideArgumentsRestartTests() {
        return new String[]{DEFAULT_ZONE_NAME, ZONE_NAME};
    }

    private static void createZoneOrAlterDefaultZone(
            PartialNode node,
            String zoneName,
            int scaleUp,
            int scaleDown
    ) throws Exception {
        if (zoneName.equals(DEFAULT_ZONE_NAME)) {
            alterZone(node, DEFAULT_ZONE_NAME, scaleUp, scaleDown, null);

            int defaultZoneId = getZoneId(node, DEFAULT_ZONE_NAME);

            ZoneState zoneState = getDistributionZoneManager(node).zonesState().get(defaultZoneId);

            // This is needed because we want to wait for the end of scale up/down triggered by altering delays.
            if (zoneState.scaleUpTask() != null) {
                assertTrue(waitForCondition(() -> zoneState.scaleUpTask().isDone(), TIMEOUT_MILLIS));
            }

            if (zoneState.scaleDownTask() != null) {
                assertTrue(waitForCondition(() -> zoneState.scaleDownTask().isDone(), TIMEOUT_MILLIS));
            }
        } else {
            createZone(node, ZONE_NAME, scaleUp, scaleDown);
        }
    }

    private static void blockUpdate(MetaStorageManager metaStorageManager, ByteArray key) {
        when(metaStorageManager.invoke(argThat(iif -> {
            If iif1 = MetaStorageWriteHandler.toIf(iif);

            byte[] keyScaleUp = key.bytes();

            return iif1.andThen().update().operations().stream().anyMatch(op -> Arrays.equals(keyScaleUp, op.key()));
        }))).thenThrow(new RuntimeException("Expected"));
    }

<<<<<<< HEAD
=======
    private static <T extends IgniteComponent> T getStartedComponent(PartialNode node, Class<T> componentClass) {
        T component = findComponent(node.startedComponents(), componentClass);

        assertNotNull(component);

        return component;
    }

    private static DistributionZoneManager getDistributionZoneManager(PartialNode node) {
        return getStartedComponent(node, DistributionZoneManager.class);
    }

>>>>>>> 5295cd0d
    private static int getZoneId(PartialNode node, String zoneName) {
        return getDistributionZoneManager(node).getZoneId(zoneName);
    }

    private static void createZone(PartialNode node, String zoneName, int scaleUp, int scaleDown) {
<<<<<<< HEAD
        DistributionZonesTestUtil.createZone(getCatalogManager(node), zoneName, scaleUp, scaleDown, null);

=======
>>>>>>> 5295cd0d
        DistributionZonesTestUtil.createZone(getDistributionZoneManager(node), zoneName, scaleUp, scaleDown, (String) null);
    }

    private static void alterZone(
            PartialNode node,
            String zoneName,
            @Nullable Integer scaleUp,
            @Nullable Integer scaleDown,
            @Nullable String filter
    ) {
<<<<<<< HEAD
        DistributionZonesTestUtil.alterZone(getCatalogManager(node), zoneName, scaleUp, scaleDown, filter);

        DistributionZonesTestUtil.alterZone(getDistributionZoneManager(node), zoneName, scaleUp, scaleDown, null);
    }

    private static DistributionZoneManager getDistributionZoneManager(PartialNode node) {
        DistributionZoneManager distributionZoneManager = findComponent(node.startedComponents(), DistributionZoneManager.class);

        assertNotNull(distributionZoneManager);

        return distributionZoneManager;
    }

    private static CatalogManager getCatalogManager(PartialNode node) {
        CatalogManager catalogManager = findComponent(node.startedComponents(), CatalogManager.class);

        assertNotNull(catalogManager);

        return catalogManager;
=======
        DistributionZonesTestUtil.alterZone(getDistributionZoneManager(node), zoneName, scaleUp, scaleDown, filter);
>>>>>>> 5295cd0d
    }
}<|MERGE_RESOLUTION|>--- conflicted
+++ resolved
@@ -19,15 +19,9 @@
 
 import static java.util.concurrent.CompletableFuture.completedFuture;
 import static java.util.stream.Collectors.toSet;
-<<<<<<< HEAD
 import static org.apache.ignite.internal.catalog.CatalogService.DEFAULT_ZONE_NAME;
 import static org.apache.ignite.internal.catalog.commands.CatalogUtils.IMMEDIATE_TIMER_VALUE;
 import static org.apache.ignite.internal.catalog.commands.CatalogUtils.INFINITE_TIMER_VALUE;
-=======
-import static org.apache.ignite.internal.distributionzones.DistributionZoneManager.DEFAULT_ZONE_NAME;
-import static org.apache.ignite.internal.distributionzones.DistributionZoneManager.IMMEDIATE_TIMER_VALUE;
-import static org.apache.ignite.internal.distributionzones.DistributionZoneManager.INFINITE_TIMER_VALUE;
->>>>>>> 5295cd0d
 import static org.apache.ignite.internal.distributionzones.DistributionZonesTestUtil.assertDataNodesFromManager;
 import static org.apache.ignite.internal.distributionzones.DistributionZonesTestUtil.assertValueInStorage;
 import static org.apache.ignite.internal.distributionzones.DistributionZonesUtil.zoneDataNodesKey;
@@ -58,10 +52,7 @@
 import java.util.concurrent.CompletableFuture;
 import java.util.function.Consumer;
 import java.util.function.LongFunction;
-<<<<<<< HEAD
-=======
 import java.util.stream.Stream;
->>>>>>> 5295cd0d
 import org.apache.ignite.internal.BaseIgniteRestartTest;
 import org.apache.ignite.internal.catalog.CatalogManager;
 import org.apache.ignite.internal.catalog.CatalogManagerImpl;
@@ -295,20 +286,6 @@
     public void testNodeAttributesRestoredAfterRestart() throws Exception {
         PartialNode node = startPartialNode(0);
 
-<<<<<<< HEAD
-        partialNode.logicalTopology().putNode(A);
-        partialNode.logicalTopology().putNode(B);
-        partialNode.logicalTopology().putNode(C);
-
-        createZone(partialNode, ZONE_NAME, IMMEDIATE_TIMER_VALUE, IMMEDIATE_TIMER_VALUE);
-
-        int zoneId = getZoneId(partialNode, ZONE_NAME);
-
-        DistributionZoneManager distributionZoneManager = getDistributionZoneManager(partialNode);
-
-        assertDataNodesFromManager(distributionZoneManager, () -> metaStorageMgr.appliedRevision(), zoneId,
-                Set.of(A, B, C), TIMEOUT_MILLIS);
-=======
         node.logicalTopology().putNode(A);
         node.logicalTopology().putNode(B);
         node.logicalTopology().putNode(C);
@@ -320,7 +297,6 @@
         DistributionZoneManager distributionZoneManager = getDistributionZoneManager(node);
 
         assertDataNodesFromManager(distributionZoneManager, metastore::appliedRevision, zoneId, Set.of(A, B, C), TIMEOUT_MILLIS);
->>>>>>> 5295cd0d
 
         Map<String, Map<String, String>> nodeAttributesBeforeRestart = distributionZoneManager.nodesAttributes();
 
@@ -328,11 +304,7 @@
 
         node = startPartialNode(0);
 
-<<<<<<< HEAD
-        distributionZoneManager = getDistributionZoneManager(partialNode);
-=======
         distributionZoneManager = getDistributionZoneManager(node);
->>>>>>> 5295cd0d
 
         Map<String, Map<String, String>> nodeAttributesAfterRestart = distributionZoneManager.nodesAttributes();
 
@@ -352,11 +324,6 @@
         Set<NodeWithAttributes> logicalTopology = Stream.of(A, B, C)
                 .map(n -> new NodeWithAttributes(n.name(), n.id(), n.nodeAttributes()))
                 .collect(toSet());
-<<<<<<< HEAD
-
-        DistributionZoneManager distributionZoneManager = getDistributionZoneManager(partialNode);
-=======
->>>>>>> 5295cd0d
 
         DistributionZoneManager distributionZoneManager = getDistributionZoneManager(node);
         DistributionZoneManager finalDistributionZoneManager = distributionZoneManager;
@@ -367,11 +334,7 @@
 
         node = startPartialNode(0);
 
-<<<<<<< HEAD
-        distributionZoneManager = getDistributionZoneManager(partialNode);
-=======
         distributionZoneManager = getDistributionZoneManager(node);
->>>>>>> 5295cd0d
 
         assertEquals(logicalTopology, distributionZoneManager.logicalTopology());
     }
@@ -380,15 +343,6 @@
     public void testGlobalStateRevisionUpdatedCorrectly() throws Exception {
         PartialNode node = startPartialNode(0);
 
-<<<<<<< HEAD
-        partialNode.logicalTopology().putNode(A);
-        partialNode.logicalTopology().putNode(B);
-        partialNode.logicalTopology().putNode(C);
-
-        DistributionZoneManager distributionZoneManager = getDistributionZoneManager(partialNode);
-
-        int defaultZoneId = getZoneId(partialNode, DEFAULT_ZONE_NAME);
-=======
         node.logicalTopology().putNode(A);
         node.logicalTopology().putNode(B);
         node.logicalTopology().putNode(C);
@@ -396,7 +350,6 @@
         int zoneId = getZoneId(node, DEFAULT_ZONE_NAME);
 
         assertDataNodesFromManager(getDistributionZoneManager(node), metastore::appliedRevision, zoneId, Set.of(A, B, C), TIMEOUT_MILLIS);
->>>>>>> 5295cd0d
 
         long scaleUpChangeTriggerRevision = bytesToLong(metastore.get(zoneScaleUpChangeTriggerKey(zoneId)).join().value());
 
@@ -412,24 +365,14 @@
     public void testLocalDataNodesAreRestoredAfterRestart(String zoneName) throws Exception {
         PartialNode node = startPartialNode(0);
 
-<<<<<<< HEAD
-        createZoneOrAlterDefaultZone(partialNode, zoneName, IMMEDIATE_TIMER_VALUE, IMMEDIATE_TIMER_VALUE);
-=======
         createZoneOrAlterDefaultZone(node, zoneName, IMMEDIATE_TIMER_VALUE, IMMEDIATE_TIMER_VALUE);
 
         node.logicalTopology().putNode(A);
         node.logicalTopology().putNode(B);
->>>>>>> 5295cd0d
 
         int zoneId = getZoneId(node, zoneName);
 
-<<<<<<< HEAD
-        int zoneId = getZoneId(partialNode, zoneName);
-
-        DistributionZoneManager distributionZoneManager = getDistributionZoneManager(partialNode);
-=======
         DistributionZoneManager distributionZoneManager = getDistributionZoneManager(node);
->>>>>>> 5295cd0d
 
         assertDataNodesFromManager(distributionZoneManager, metastore::appliedRevision, zoneId, Set.of(A, B), TIMEOUT_MILLIS);
 
@@ -443,11 +386,7 @@
 
         node = startPartialNode(0);
 
-<<<<<<< HEAD
-        distributionZoneManager = getDistributionZoneManager(partialNode);
-=======
         distributionZoneManager = getDistributionZoneManager(node);
->>>>>>> 5295cd0d
 
         assertDataNodesFromManager(distributionZoneManager, metastore::appliedRevision, zoneId, Set.of(A), TIMEOUT_MILLIS);
         assertDataNodesFromManager(distributionZoneManager, () -> revisionBeforeRestart, zoneId, Set.of(A), TIMEOUT_MILLIS);
@@ -459,24 +398,14 @@
     public void testScaleUpTimerIsRestoredAfterRestart(String zoneName) throws Exception {
         PartialNode node = startPartialNode(0);
 
-<<<<<<< HEAD
-        createZoneOrAlterDefaultZone(partialNode, zoneName, IMMEDIATE_TIMER_VALUE, IMMEDIATE_TIMER_VALUE);
-=======
         createZoneOrAlterDefaultZone(node, zoneName, IMMEDIATE_TIMER_VALUE, IMMEDIATE_TIMER_VALUE);
 
         node.logicalTopology().putNode(A);
         node.logicalTopology().putNode(B);
->>>>>>> 5295cd0d
 
         int zoneId = getZoneId(node, zoneName);
 
-<<<<<<< HEAD
-        DistributionZoneManager distributionZoneManager = getDistributionZoneManager(partialNode);
-
-        int zoneId = getZoneId(partialNode, zoneName);
-=======
         DistributionZoneManager distributionZoneManager = getDistributionZoneManager(node);
->>>>>>> 5295cd0d
 
         assertDataNodesFromManager(
                 distributionZoneManager,
@@ -504,11 +433,7 @@
 
         node = startPartialNode(0);
 
-<<<<<<< HEAD
-        distributionZoneManager = getDistributionZoneManager(partialNode);
-=======
         distributionZoneManager = getDistributionZoneManager(node);
->>>>>>> 5295cd0d
 
         assertDataNodesFromManager(distributionZoneManager, metastore::appliedRevision, zoneId, Set.of(A, C), TIMEOUT_MILLIS);
     }
@@ -517,33 +442,17 @@
     @ParameterizedTest
     @MethodSource("provideArgumentsRestartTests")
     public void testScaleUpTriggeredByFilterUpdateIsRestoredAfterRestart(String zoneName) throws Exception {
-<<<<<<< HEAD
-        PartialNode partialNode = startPartialNode(0);
-
-        createZoneOrAlterDefaultZone(partialNode, zoneName, IMMEDIATE_TIMER_VALUE, IMMEDIATE_TIMER_VALUE);
-=======
         PartialNode node = startPartialNode(0);
 
         createZoneOrAlterDefaultZone(node, zoneName, IMMEDIATE_TIMER_VALUE, IMMEDIATE_TIMER_VALUE);
->>>>>>> 5295cd0d
-
-        node.logicalTopology().putNode(A);
-
-<<<<<<< HEAD
-        int zoneId = getZoneId(partialNode, zoneName);
-
-        DistributionZoneManager distributionZoneManager = getDistributionZoneManager(partialNode);
-=======
+
+        node.logicalTopology().putNode(A);
+
         int zoneId = getZoneId(node, zoneName);
->>>>>>> 5295cd0d
 
         DistributionZoneManager distributionZoneManager = getDistributionZoneManager(node);
 
-<<<<<<< HEAD
-        alterZone(partialNode, zoneName, INFINITE_TIMER_VALUE, null, null);
-=======
         assertDataNodesFromManager(distributionZoneManager, metastore::appliedRevision, zoneId, Set.of(A), TIMEOUT_MILLIS);
->>>>>>> 5295cd0d
 
         alterZone(node, zoneName, INFINITE_TIMER_VALUE, null, null);
 
@@ -556,11 +465,7 @@
         // Only Node B passes the filter
         String filter = "$[?(@.dataRegionSize > 10)]";
 
-<<<<<<< HEAD
-        alterZone(partialNode, zoneName, null, null, filter);
-=======
         alterZone(node, zoneName, null, null, filter);
->>>>>>> 5295cd0d
 
         assertDataNodesFromManager(distributionZoneManager, metastore::appliedRevision, zoneId, Set.of(A), TIMEOUT_MILLIS);
 
@@ -568,11 +473,7 @@
 
         node = startPartialNode(0);
 
-<<<<<<< HEAD
-        distributionZoneManager = getDistributionZoneManager(partialNode);
-=======
         distributionZoneManager = getDistributionZoneManager(node);
->>>>>>> 5295cd0d
 
         assertDataNodesFromManager(distributionZoneManager, metastore::appliedRevision, zoneId, Set.of(B), TIMEOUT_MILLIS);
     }
@@ -583,23 +484,13 @@
     public void testScaleUpsTriggeredByFilterUpdateAndNodeJoinAreRestoredAfterRestart(String zoneName) throws Exception {
         PartialNode node = startPartialNode(0);
 
-<<<<<<< HEAD
-        createZoneOrAlterDefaultZone(partialNode, zoneName, IMMEDIATE_TIMER_VALUE, IMMEDIATE_TIMER_VALUE);
-=======
         createZoneOrAlterDefaultZone(node, zoneName, IMMEDIATE_TIMER_VALUE, IMMEDIATE_TIMER_VALUE);
 
         node.logicalTopology().putNode(A);
->>>>>>> 5295cd0d
 
         int zoneId = getZoneId(node, zoneName);
 
-<<<<<<< HEAD
-        int zoneId = getZoneId(partialNode, zoneName);
-
-        DistributionZoneManager distributionZoneManager = getDistributionZoneManager(partialNode);
-=======
         DistributionZoneManager distributionZoneManager = getDistributionZoneManager(node);
->>>>>>> 5295cd0d
 
         assertDataNodesFromManager(distributionZoneManager, metastore::appliedRevision, zoneId, Set.of(A), TIMEOUT_MILLIS);
 
@@ -607,22 +498,14 @@
 
         alterZone(node, zoneName, 100, null, null);
 
-<<<<<<< HEAD
-        alterZone(partialNode, zoneName, 100, null, null);
-=======
-        node.logicalTopology().putNode(B);
->>>>>>> 5295cd0d
+        node.logicalTopology().putNode(B);
 
         assertDataNodesFromManager(distributionZoneManager, metastore::appliedRevision, zoneId, Set.of(A), TIMEOUT_MILLIS);
 
         // Only Node B and C passes the filter
         String filter = "$[?(@.dataRegionSize > 10)]";
 
-<<<<<<< HEAD
-        alterZone(partialNode, zoneName, null, null, filter);
-=======
         alterZone(node, zoneName, null, null, filter);
->>>>>>> 5295cd0d
 
         node.logicalTopology().putNode(C);
 
@@ -634,11 +517,7 @@
 
         node = startPartialNode(0);
 
-<<<<<<< HEAD
-        distributionZoneManager = getDistributionZoneManager(partialNode);
-=======
         distributionZoneManager = getDistributionZoneManager(node);
->>>>>>> 5295cd0d
 
         // Immediate timer triggered by filter update
         assertDataNodesFromManager(distributionZoneManager, metastore::appliedRevision, zoneId, Set.of(B), TIMEOUT_MILLIS);
@@ -648,11 +527,7 @@
         // Timer scheduled after join of the node C
         assertNotNull(zoneState.scaleUpTask());
 
-<<<<<<< HEAD
-        alterZone(partialNode, zoneName, IMMEDIATE_TIMER_VALUE, null, null);
-=======
         alterZone(node, zoneName, IMMEDIATE_TIMER_VALUE, null, null);
->>>>>>> 5295cd0d
 
         assertDataNodesFromManager(distributionZoneManager, metastore::appliedRevision, zoneId, Set.of(B, C), TIMEOUT_MILLIS);
     }
@@ -661,21 +536,11 @@
     @ParameterizedTest
     @MethodSource("provideArgumentsRestartTests")
     public void testScaleDownTimerIsRestoredAfterRestart(String zoneName) throws Exception {
-<<<<<<< HEAD
-        PartialNode partialNode = startPartialNode(0);
-
-        createZoneOrAlterDefaultZone(partialNode, zoneName, IMMEDIATE_TIMER_VALUE, IMMEDIATE_TIMER_VALUE);
-=======
-        PartialNode node = startPartialNode(0);
->>>>>>> 5295cd0d
+        PartialNode node = startPartialNode(0);
 
         createZoneOrAlterDefaultZone(node, zoneName, IMMEDIATE_TIMER_VALUE, IMMEDIATE_TIMER_VALUE);
 
-<<<<<<< HEAD
-        int zoneId = getZoneId(partialNode, zoneName);
-=======
         int zoneId = getZoneId(node, zoneName);
->>>>>>> 5295cd0d
 
         // Block scale down
         blockUpdate(metastore, zoneScaleDownChangeTriggerKey(zoneId));
@@ -697,11 +562,6 @@
 
         node = startPartialNode(0);
 
-<<<<<<< HEAD
-        DistributionZoneManager distributionZoneManager = getDistributionZoneManager(partialNode);
-
-        assertDataNodesFromManager(distributionZoneManager, () -> metaStorageMgr.appliedRevision(), zoneId, Set.of(A, C), TIMEOUT_MILLIS);
-=======
         assertDataNodesFromManager(
                 getDistributionZoneManager(node),
                 metastore::appliedRevision,
@@ -709,7 +569,6 @@
                 Set.of(A, C),
                 TIMEOUT_MILLIS
         );
->>>>>>> 5295cd0d
     }
 
     private static String[] provideArgumentsRestartTests() {
@@ -752,8 +611,6 @@
         }))).thenThrow(new RuntimeException("Expected"));
     }
 
-<<<<<<< HEAD
-=======
     private static <T extends IgniteComponent> T getStartedComponent(PartialNode node, Class<T> componentClass) {
         T component = findComponent(node.startedComponents(), componentClass);
 
@@ -766,17 +623,11 @@
         return getStartedComponent(node, DistributionZoneManager.class);
     }
 
->>>>>>> 5295cd0d
     private static int getZoneId(PartialNode node, String zoneName) {
         return getDistributionZoneManager(node).getZoneId(zoneName);
     }
 
     private static void createZone(PartialNode node, String zoneName, int scaleUp, int scaleDown) {
-<<<<<<< HEAD
-        DistributionZonesTestUtil.createZone(getCatalogManager(node), zoneName, scaleUp, scaleDown, null);
-
-=======
->>>>>>> 5295cd0d
         DistributionZonesTestUtil.createZone(getDistributionZoneManager(node), zoneName, scaleUp, scaleDown, (String) null);
     }
 
@@ -787,28 +638,6 @@
             @Nullable Integer scaleDown,
             @Nullable String filter
     ) {
-<<<<<<< HEAD
-        DistributionZonesTestUtil.alterZone(getCatalogManager(node), zoneName, scaleUp, scaleDown, filter);
-
-        DistributionZonesTestUtil.alterZone(getDistributionZoneManager(node), zoneName, scaleUp, scaleDown, null);
-    }
-
-    private static DistributionZoneManager getDistributionZoneManager(PartialNode node) {
-        DistributionZoneManager distributionZoneManager = findComponent(node.startedComponents(), DistributionZoneManager.class);
-
-        assertNotNull(distributionZoneManager);
-
-        return distributionZoneManager;
-    }
-
-    private static CatalogManager getCatalogManager(PartialNode node) {
-        CatalogManager catalogManager = findComponent(node.startedComponents(), CatalogManager.class);
-
-        assertNotNull(catalogManager);
-
-        return catalogManager;
-=======
         DistributionZonesTestUtil.alterZone(getDistributionZoneManager(node), zoneName, scaleUp, scaleDown, filter);
->>>>>>> 5295cd0d
     }
 }