--- conflicted
+++ resolved
@@ -134,13 +134,9 @@
 
         IgniteSql sql = startedNodes.get(0).sql();
 
-<<<<<<< HEAD
-        sql.execute(null,  "CREATE ZONE TEST_ZONE (REPLICAS 1, PARTITIONS 10) STORAGE PROFILES ['"
+        sql.execute(null,  "CREATE ZONE TEST_ZONE (REPLICAS 1, PARTITIONS " + PARTITIONS + ") STORAGE PROFILES ['"
                 + DEFAULT_STORAGE_PROFILE + "']");
-=======
-        sql.execute(null,  "CREATE ZONE TEST_ZONE WITH REPLICAS=1, PARTITIONS=" + PARTITIONS + ", STORAGE_PROFILES='"
-                + DEFAULT_STORAGE_PROFILE + "'");
->>>>>>> 1dfd79d2
+        
         sql.execute(null, "CREATE TABLE " + TABLE_NAME + "("
                 + COLUMN_KEY + " INT PRIMARY KEY, " + COLUMN_VAL + " VARCHAR) ZONE TEST_ZONE");
 
