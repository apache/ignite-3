/*
 * Licensed to the Apache Software Foundation (ASF) under one or more
 * contributor license agreements. See the NOTICE file distributed with
 * this work for additional information regarding copyright ownership.
 * The ASF licenses this file to You under the Apache License, Version 2.0
 * (the "License"); you may not use this file except in compliance with
 * the License. You may obtain a copy of the License at
 *
 *      http://www.apache.org/licenses/LICENSE-2.0
 *
 * Unless required by applicable law or agreed to in writing, software
 * distributed under the License is distributed on an "AS IS" BASIS,
 * WITHOUT WARRANTIES OR CONDITIONS OF ANY KIND, either express or implied.
 * See the License for the specific language governing permissions and
 * limitations under the License.
 */

package org.apache.ignite.internal.configuration.storage;

import static org.apache.ignite.internal.testframework.IgniteTestUtils.waitForCondition;
import static org.apache.ignite.internal.testframework.matchers.CompletableFutureMatcher.willBe;
import static org.apache.ignite.internal.testframework.matchers.CompletableFutureMatcher.willCompleteSuccessfully;
import static org.apache.ignite.internal.util.CompletableFutures.nullCompletedFuture;
import static org.apache.ignite.internal.util.IgniteUtils.startAsync;
import static org.apache.ignite.internal.util.IgniteUtils.stopAsync;
import static org.hamcrest.MatcherAssert.assertThat;
import static org.hamcrest.Matchers.equalTo;
import static org.junit.jupiter.api.Assertions.assertTrue;

import java.io.Serializable;
import java.nio.file.Path;
import java.util.List;
import java.util.Map;
import java.util.concurrent.CompletableFuture;
import org.apache.ignite.internal.cluster.management.ClusterInitializer;
import org.apache.ignite.internal.cluster.management.ClusterManagementGroupManager;
import org.apache.ignite.internal.cluster.management.NodeAttributesCollector;
import org.apache.ignite.internal.cluster.management.configuration.ClusterManagementConfiguration;
import org.apache.ignite.internal.cluster.management.configuration.NodeAttributesConfiguration;
import org.apache.ignite.internal.cluster.management.raft.TestClusterStateStorage;
import org.apache.ignite.internal.cluster.management.topology.LogicalTopologyImpl;
import org.apache.ignite.internal.cluster.management.topology.LogicalTopologyServiceImpl;
import org.apache.ignite.internal.configuration.testframework.ConfigurationExtension;
import org.apache.ignite.internal.configuration.testframework.InjectConfiguration;
import org.apache.ignite.internal.configuration.validation.TestConfigurationValidator;
import org.apache.ignite.internal.failure.FailureProcessor;
import org.apache.ignite.internal.hlc.HybridClock;
import org.apache.ignite.internal.hlc.HybridClockImpl;
import org.apache.ignite.internal.manager.ComponentContext;
import org.apache.ignite.internal.manager.IgniteComponent;
import org.apache.ignite.internal.metastorage.MetaStorageManager;
import org.apache.ignite.internal.metastorage.configuration.MetaStorageConfiguration;
import org.apache.ignite.internal.metastorage.impl.MetaStorageManagerImpl;
import org.apache.ignite.internal.metastorage.server.SimpleInMemoryKeyValueStorage;
import org.apache.ignite.internal.metrics.NoOpMetricManager;
import org.apache.ignite.internal.network.ClusterService;
import org.apache.ignite.internal.network.StaticNodeFinder;
import org.apache.ignite.internal.network.utils.ClusterServiceTestUtils;
import org.apache.ignite.internal.raft.Loza;
import org.apache.ignite.internal.raft.TestLozaFactory;
import org.apache.ignite.internal.raft.client.TopologyAwareRaftGroupServiceFactory;
import org.apache.ignite.internal.raft.configuration.RaftConfiguration;
import org.apache.ignite.internal.storage.configurations.StorageConfiguration;
import org.apache.ignite.internal.testframework.BaseIgniteAbstractTest;
import org.apache.ignite.internal.testframework.WorkDirectory;
import org.apache.ignite.internal.testframework.WorkDirectoryExtension;
import org.apache.ignite.internal.vault.VaultManager;
import org.apache.ignite.internal.vault.persistence.PersistentVaultService;
import org.apache.ignite.network.NetworkAddress;
import org.apache.ignite.raft.jraft.rpc.impl.RaftGroupEventsClientListener;
import org.junit.jupiter.api.Test;
import org.junit.jupiter.api.TestInfo;
import org.junit.jupiter.api.extension.ExtendWith;

/**
 * Tests for the {@link DistributedConfigurationStorage}.
 */
@ExtendWith(WorkDirectoryExtension.class)
@ExtendWith(ConfigurationExtension.class)
public class ItDistributedConfigurationStorageTest extends BaseIgniteAbstractTest {
    @InjectConfiguration
    private static RaftConfiguration raftConfiguration;

    @InjectConfiguration
    private static ClusterManagementConfiguration clusterManagementConfiguration;

    @InjectConfiguration
    private static NodeAttributesConfiguration nodeAttributes;

    @InjectConfiguration
    private static StorageConfiguration storageConfiguration;

    @InjectConfiguration
    private static MetaStorageConfiguration metaStorageConfiguration;

    /**
     * An emulation of an Ignite node, that only contains components necessary for tests.
     */
    private static class Node {
        private final VaultManager vaultManager;

        private final ClusterService clusterService;

        private final ClusterManagementGroupManager cmgManager;

        private final Loza raftManager;

        private final MetaStorageManager metaStorageManager;

        private final DistributedConfigurationStorage cfgStorage;

        /** The future have to be complete after the node start and all Meta storage watches are deployd. */
        private final CompletableFuture<Void> deployWatchesFut;

        private final FailureProcessor failureProcessor;

        /**
         * Constructor that simply creates a subset of components of this node.
         */
        Node(TestInfo testInfo, Path workDir) {
            var addr = new NetworkAddress("localhost", 10000);

            vaultManager = new VaultManager(new PersistentVaultService(workDir.resolve("vault")));

            clusterService = ClusterServiceTestUtils.clusterService(
                    testInfo,
                    addr.port(),
                    new StaticNodeFinder(List.of(addr))
            );

            HybridClock clock = new HybridClockImpl();

            var raftGroupEventsClientListener = new RaftGroupEventsClientListener();

            raftManager = TestLozaFactory.create(
                    clusterService,
                    raftConfiguration,
                    workDir,
                    clock,
                    raftGroupEventsClientListener
            );

            var clusterStateStorage = new TestClusterStateStorage();
            var logicalTopology = new LogicalTopologyImpl(clusterStateStorage);

            var clusterInitializer = new ClusterInitializer(
                    clusterService,
                    hocon -> hocon,
                    new TestConfigurationValidator()
            );

            this.failureProcessor = new FailureProcessor(clusterService.nodeName());

            cmgManager = new ClusterManagementGroupManager(
                    vaultManager,
                    clusterService,
                    clusterInitializer,
                    raftManager,
                    clusterStateStorage,
                    logicalTopology,
                    clusterManagementConfiguration,
                    new NodeAttributesCollector(nodeAttributes, storageConfiguration),
                    failureProcessor
            );

            var logicalTopologyService = new LogicalTopologyServiceImpl(logicalTopology, cmgManager);

            var topologyAwareRaftGroupServiceFactory = new TopologyAwareRaftGroupServiceFactory(
                    clusterService,
                    logicalTopologyService,
                    Loza.FACTORY,
                    raftGroupEventsClientListener
            );

            metaStorageManager = new MetaStorageManagerImpl(
                    clusterService,
                    cmgManager,
                    logicalTopologyService,
                    raftManager,
                    new SimpleInMemoryKeyValueStorage(name()),
                    clock,
                    topologyAwareRaftGroupServiceFactory,
                    new NoOpMetricManager(),
                    metaStorageConfiguration
            );

            deployWatchesFut = metaStorageManager.deployWatches();

            cfgStorage = new DistributedConfigurationStorage("test", metaStorageManager);
        }

        /**
         * Starts the created components.
         */
        void start() {
            assertThat(
<<<<<<< HEAD
                    startAsync(new ComponentContext(), vaultManager, clusterService, raftManager, cmgManager, metaStorageManager),
=======
                    startAsync(vaultManager, clusterService, raftManager, failureProcessor, cmgManager, metaStorageManager),
>>>>>>> 7286d7ac
                    willCompleteSuccessfully()
            );

            // this is needed to avoid assertion errors
            cfgStorage.registerConfigurationListener(changedEntries -> nullCompletedFuture());
        }

        /**
         * Waits for watches deployed.
         */
        void waitWatches() {
            assertThat("Watches were not deployed", deployWatchesFut, willCompleteSuccessfully());
        }

        /**
         * Stops the created components.
         */
        void stop() {
            var components =
                    List.of(metaStorageManager, cmgManager, failureProcessor, raftManager, clusterService, vaultManager);

            for (IgniteComponent igniteComponent : components) {
                igniteComponent.beforeNodeStop();
            }

            assertThat(stopAsync(new ComponentContext(), components), willCompleteSuccessfully());
        }

        String name() {
            return clusterService.nodeName();
        }
    }

    /**
     * Tests a scenario when a node is restarted with an existing PDS folder. A node is started and some data is written to the distributed
     * configuration storage. We then expect that the same data can be read by the node after restart.
     *
     * @see <a href="https://issues.apache.org/jira/browse/IGNITE-15213">IGNITE-15213</a>
     */
    @Test
    void testRestartWithPds(@WorkDirectory Path workDir, TestInfo testInfo) throws Exception {
        var node = new Node(testInfo, workDir);

        Map<String, Serializable> data = Map.of("foo", "bar");

        try {
            node.start();

            node.cmgManager.initCluster(List.of(node.name()), List.of(), "cluster");

            node.waitWatches();

            assertThat(node.cfgStorage.write(data, 0), willBe(equalTo(true)));

            assertTrue(waitForCondition(
                    () -> node.metaStorageManager.appliedRevision() != 0,
                    3000
            ));
        } finally {
            node.stop();
        }

        var node2 = new Node(testInfo, workDir);

        try {
            node2.start();

            node2.waitWatches();

            CompletableFuture<Data> storageData = node2.cfgStorage.readDataOnRecovery();

            assertThat(storageData.thenApply(Data::values), willBe(equalTo(data)));
        } finally {
            node2.stop();
        }
    }
}<|MERGE_RESOLUTION|>--- conflicted
+++ resolved
@@ -194,11 +194,8 @@
          */
         void start() {
             assertThat(
-<<<<<<< HEAD
-                    startAsync(new ComponentContext(), vaultManager, clusterService, raftManager, cmgManager, metaStorageManager),
-=======
-                    startAsync(vaultManager, clusterService, raftManager, failureProcessor, cmgManager, metaStorageManager),
->>>>>>> 7286d7ac
+                    startAsync(new ComponentContext(),
+                            vaultManager, clusterService, raftManager, failureProcessor, cmgManager, metaStorageManager),
                     willCompleteSuccessfully()
             );
 
