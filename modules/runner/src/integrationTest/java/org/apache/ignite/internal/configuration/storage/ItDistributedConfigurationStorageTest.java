--- conflicted
+++ resolved
@@ -91,11 +91,7 @@
                     new StaticNodeFinder(List.of(addr))
             );
 
-<<<<<<< HEAD
-            raftManager = new Loza(clusterService, workDir, new HybridClock());
-=======
-            raftManager = new Loza(clusterService, raftConfiguration, workDir);
->>>>>>> ab8d55f8
+            raftManager = new Loza(clusterService, raftConfiguration, workDir, new HybridClock());
 
             cmgManager = new ClusterManagementGroupManager(
                     vaultManager,
