--- conflicted
+++ resolved
@@ -20,10 +20,7 @@
 import static ca.seinesoftware.hamcrest.path.PathMatcher.exists;
 import static java.nio.charset.StandardCharsets.UTF_8;
 import static java.util.stream.Collectors.toList;
-<<<<<<< HEAD
-=======
 import static org.apache.ignite.internal.testframework.matchers.CompletableFutureMatcher.willCompleteSuccessfully;
->>>>>>> 5f1ac53b
 import static org.hamcrest.MatcherAssert.assertThat;
 import static org.hamcrest.Matchers.equalTo;
 import static org.hamcrest.Matchers.everyItem;
@@ -231,16 +228,6 @@
 
     @SuppressWarnings("resource")
     private void createTableWithMaxOneInMemoryEntryAllowed(String tableName) {
-<<<<<<< HEAD
-        String zoneName = "zone1";
-
-        executeSql(String.format("CREATE ZONE \"%s\" ENGINE aimem", zoneName));
-
-        executeSql(String.format(
-                "CREATE TABLE \"%s\"(id INTEGER PRIMARY KEY, name VARCHAR) WITH PRIMARY_ZONE='%s'",
-                tableName, zoneName
-        ));
-=======
         CompletableFuture<Void> configUpdateFuture = node(0).nodeConfiguration().getConfiguration(RaftConfiguration.KEY).change(cfg -> {
             cfg.changeVolatileRaft(change -> {
                 change.changeLogStorage(budgetChange -> budgetChange.convert(EntryCountBudgetChange.class).changeEntriesCountLimit(1));
@@ -252,6 +239,5 @@
             session.execute(null, "create zone zone1 engine aimem with partitions=1, replicas=1");
             session.execute(null, "create table " + tableName + " (id int primary key, name varchar) with primary_zone='ZONE1'");
         });
->>>>>>> 5f1ac53b
     }
 }