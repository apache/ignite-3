--- conflicted
+++ resolved
@@ -333,30 +333,10 @@
      * @param partitions Partitions count.
      */
     private static void createTableWithData(Ignite ignite, String name, int replicas, int partitions) throws InterruptedException {
-<<<<<<< HEAD
-        try (Session session = ignite.sql().createSession()) {
-            session.execute(null,
-                    String.format(
-                            "CREATE ZONE IF NOT EXISTS ZONE_%s WITH REPLICAS=%d, PARTITIONS=%d, STORAGE_PROFILES='%s'",
-                            name,
-                            replicas,
-                            partitions,
-                            DEFAULT_AIMEM_PROFILE_NAME
-                    )
-            );
-            session.execute(null, "CREATE TABLE " + name
-                    + " (id INT PRIMARY KEY, name VARCHAR)"
-                    + " WITH PRIMARY_ZONE='ZONE_" + name.toUpperCase() + "';");
-
-            for (int i = 0; i < 100; i++) {
-                session.execute(null, "INSERT INTO " + name + "(id, name) VALUES (?, ?)",
-                        i, VALUE_PRODUCER.apply(i));
-            }
-=======
         IgniteSql sql = ignite.sql();
 
-        sql.execute(null, String.format("CREATE ZONE IF NOT EXISTS ZONE_%s ENGINE aimem WITH REPLICAS=%d, PARTITIONS=%d",
-                name, replicas, partitions));
+        sql.execute(null, String.format("CREATE ZONE IF NOT EXISTS ZONE_%s WITH REPLICAS=%d, PARTITIONS=%d, STORAGE_PROFILES='%s'",
+                name, replicas, partitions, DEFAULT_AIMEM_PROFILE_NAME));
         sql.execute(null, "CREATE TABLE " + name
                 + " (id INT PRIMARY KEY, name VARCHAR)"
                 + " WITH PRIMARY_ZONE='ZONE_" + name.toUpperCase() + "';");
@@ -364,7 +344,6 @@
         for (int i = 0; i < 100; i++) {
             sql.execute(null, "INSERT INTO " + name + "(id, name) VALUES (?, ?)",
                     i, VALUE_PRODUCER.apply(i));
->>>>>>> 20d296db
         }
 
         var table = (TableViewInternal) ignite.tables().table(name);
