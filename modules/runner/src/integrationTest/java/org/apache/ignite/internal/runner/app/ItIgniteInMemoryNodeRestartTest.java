/*
 * Licensed to the Apache Software Foundation (ASF) under one or more
 * contributor license agreements. See the NOTICE file distributed with
 * this work for additional information regarding copyright ownership.
 * The ASF licenses this file to You under the Apache License, Version 2.0
 * (the "License"); you may not use this file except in compliance with
 * the License. You may obtain a copy of the License at
 *
 *      http://www.apache.org/licenses/LICENSE-2.0
 *
 * Unless required by applicable law or agreed to in writing, software
 * distributed under the License is distributed on an "AS IS" BASIS,
 * WITHOUT WARRANTIES OR CONDITIONS OF ANY KIND, either express or implied.
 * See the License for the specific language governing permissions and
 * limitations under the License.
 */

package org.apache.ignite.internal.runner.app;

import static org.apache.ignite.internal.TestDefaultProfilesNames.DEFAULT_AIMEM_PROFILE_NAME;
import static org.apache.ignite.internal.TestWrappers.unwrapTableViewInternal;
import static org.apache.ignite.internal.testframework.IgniteTestUtils.testNodeName;
import static org.apache.ignite.internal.testframework.IgniteTestUtils.waitForCondition;
import static org.apache.ignite.internal.testframework.matchers.CompletableFutureMatcher.willCompleteSuccessfully;
import static org.hamcrest.MatcherAssert.assertThat;
import static org.hamcrest.Matchers.is;
import static org.junit.jupiter.api.Assertions.assertEquals;
import static org.junit.jupiter.api.Assertions.assertNotNull;
import static org.junit.jupiter.api.Assertions.assertTrue;

import java.nio.file.Path;
import java.util.ArrayList;
import java.util.Collection;
import java.util.List;
<<<<<<< HEAD
import java.util.Objects;
import java.util.concurrent.CompletableFuture;
import java.util.concurrent.ExecutionException;
=======
import java.util.Map;
>>>>>>> 968e8f79
import java.util.concurrent.TimeUnit;
import java.util.concurrent.TimeoutException;
import java.util.function.IntFunction;
import java.util.stream.Collectors;
import java.util.stream.IntStream;
import java.util.stream.Stream;
import org.apache.ignite.Ignite;
import org.apache.ignite.IgniteServer;
import org.apache.ignite.InitParameters;
import org.apache.ignite.internal.BaseIgniteRestartTest;
import org.apache.ignite.internal.app.IgniteImpl;
import org.apache.ignite.internal.lang.IgniteBiTuple;
import org.apache.ignite.internal.raft.Loza;
import org.apache.ignite.internal.raft.Peer;
import org.apache.ignite.internal.raft.service.RaftGroupService;
import org.apache.ignite.internal.replicator.Replica;
import org.apache.ignite.internal.replicator.TablePartitionId;
import org.apache.ignite.internal.storage.RowId;
import org.apache.ignite.internal.table.TableViewInternal;
import org.apache.ignite.internal.table.distributed.storage.InternalTableImpl;
import org.apache.ignite.internal.testframework.IgniteTestUtils;
import org.apache.ignite.internal.testframework.TestIgnitionManager;
import org.apache.ignite.internal.util.IgniteUtils;
import org.apache.ignite.sql.IgniteSql;
import org.apache.ignite.table.Table;
import org.apache.ignite.table.Tuple;
import org.jetbrains.annotations.Nullable;
import org.junit.jupiter.api.AfterEach;
import org.junit.jupiter.api.Disabled;
import org.junit.jupiter.api.Test;
import org.junit.jupiter.api.TestInfo;

/**
 * These tests check in-memory node restart scenarios.
 */
public class ItIgniteInMemoryNodeRestartTest extends BaseIgniteRestartTest {

    /** Value producer for table data, is used to create data and check it later. */
    private static final IntFunction<String> VALUE_PRODUCER = i -> "val " + i;

    /** Test table name. */
    private static final String TABLE_NAME = "Table1";

    /** Cluster nodes. */
    private static final List<Ignite> CLUSTER_NODES = new ArrayList<>();

    /**
     * Stops all started nodes.
     */
    @AfterEach
    public void afterEach() throws Exception {
        var closeables = new ArrayList<AutoCloseable>();

        for (IgniteServer node : IGNITE_SERVERS) {
            if (node != null) {
                closeables.add(node::shutdown);
            }
        }

        IgniteUtils.closeAll(closeables);

        CLUSTER_NODES.clear();
    }

    /**
     * Start node with the given parameters.
     *
     * @param idx Node index, is used to stop the node later, see {@link #stopNode(int)}.
     * @param nodeName Node name.
     * @param cfgString Configuration string.
     * @param workDir Working directory.
     * @return Created node instance.
     */
    private static IgniteImpl startNode(int idx, String nodeName, @Nullable String cfgString, Path workDir) {
        assertTrue(CLUSTER_NODES.size() == idx || CLUSTER_NODES.get(idx) == null);
        assertTrue(IGNITE_SERVERS.size() == idx || IGNITE_SERVERS.get(idx) == null);

        IgniteServer node = TestIgnitionManager.start(nodeName, cfgString, workDir.resolve(nodeName));

        IGNITE_SERVERS.add(idx, node);

        if (CLUSTER_NODES.isEmpty()) {
            InitParameters initParameters = InitParameters.builder()
                    .metaStorageNodes(node)
                    .clusterName("cluster")
                    .build();

            TestIgnitionManager.init(node, initParameters);
        }

        assertThat(node.waitForInitAsync(), willCompleteSuccessfully());

        Ignite ignite = node.api();

        CLUSTER_NODES.add(idx, ignite);

        return (IgniteImpl) ignite;
    }

    /**
     * Start node with the given parameters.
     *
     * @param testInfo Test info.
     * @param idx Node index, is used to stop the node later, see {@link #stopNode(int)}.
     * @return Created node instance.
     */
    private IgniteImpl startNode(TestInfo testInfo, int idx) {
        int port = DEFAULT_NODE_PORT + idx;
        String nodeName = testNodeName(testInfo, port);
        String cfgString = configurationString(idx);

        return startNode(idx, nodeName, cfgString, workDir.resolve(nodeName));
    }

    /** {@inheritDoc} */
    @Override
    protected void stopNode(int idx) {
        IgniteServer node = IGNITE_SERVERS.get(idx);

        if (node != null) {
            node.shutdown();

            CLUSTER_NODES.set(idx, null);
            IGNITE_SERVERS.set(idx, null);
        }
    }

    /**
     * Restarts an in-memory node that is not a leader of the table's partition.
     */
    @Test
    public void inMemoryNodeRestartNotLeader(TestInfo testInfo) throws Exception {
        // Start three nodes, the first one is going to be CMG and MetaStorage leader.
        IgniteImpl ignite = startNode(testInfo, 0);
        startNode(testInfo, 1);
        startNode(testInfo, 2);

        // Create a table with replica on every node.
        createTableWithData(ignite, TABLE_NAME, 3, 1);

        TableViewInternal table = unwrapTableViewInternal(ignite.tables().table(TABLE_NAME));

        // Find the leader of the table's partition group.
        String leaderId = ignite.replicaManager()
                .replica(new TablePartitionId(table.tableId(), 0))
                .thenApply(replica -> replica.raftClient().leader().consistentId())
                .get(15, TimeUnit.SECONDS);

        log.info("Leader is {}", leaderId);

        // Find the index of any node that is not a leader of the partition group.
        int idxToStop = IntStream.range(1, 3)
                .filter(idx -> !leaderId.equals(ignite(idx).node().name()))
                .findFirst().getAsInt();

        log.info("Stopping node {}", idxToStop);

        // Restart the node.
        stopNode(idxToStop);

        IgniteImpl restartingNode = startNode(testInfo, idxToStop);

        log.info("Restarted node {}", restartingNode.name());

        Loza loza = restartingNode.raftManager();

        String restartingNodeConsistentId = restartingNode.name();

        TableViewInternal restartingTable = unwrapTableViewInternal(restartingNode.tables().table(TABLE_NAME));
        InternalTableImpl restartingInternalTable = (InternalTableImpl) restartingTable.internalTable();

        // Check that it restarts.
<<<<<<< HEAD
        assertTrue(waitForCondition(
                () -> isRaftNodeStarted(table, loza)
                        && solePartitionAssignmentsContain(restartingNode, restartingInternalTable, 0),
                TimeUnit.SECONDS.toMillis(10))
=======
        waitForCondition(
                () -> isRaftNodeStarted(table, loza) && solePartitionAssignmentsContain(restartingNodeConsistentId, internalTable),
                TimeUnit.SECONDS.toMillis(10)
        );

        assertTrue(isRaftNodeStarted(table, loza), "Raft node of the partition is not started on " + restartingNodeConsistentId);
        assertTrue(
                solePartitionAssignmentsContain(restartingNodeConsistentId, internalTable),
                "Assignments do not contain node " + restartingNodeConsistentId
>>>>>>> 968e8f79
        );

        // Check the data rebalanced correctly.
        checkTableWithData(restartingNode, TABLE_NAME);
    }

    private static boolean solePartitionAssignmentsContain(IgniteImpl restartingNode, InternalTableImpl table, int partId) {
        String restartingNodeConsistentId = restartingNode.name();

        TablePartitionId tablePartitionId = new TablePartitionId(table.tableId(), partId);

        CompletableFuture<Replica> replicaFut = restartingNode.replicaManager().replica(tablePartitionId);

        if (replicaFut == null) {
            return false;
        }

        try {
            RaftGroupService raftClient = replicaFut.get(15, TimeUnit.SECONDS).raftClient();

            return Stream.of(raftClient.peers(), raftClient.learners())
                    .filter(Objects::nonNull)
                    .flatMap(Collection::stream)
                    .map(Peer::consistentId)
                    .collect(Collectors.toList())
                    .contains(restartingNodeConsistentId);
        } catch (InterruptedException | ExecutionException | TimeoutException e) {
            return false;
        }
    }

    private static boolean isRaftNodeStarted(TableViewInternal table, Loza loza) {
        return loza.localNodes().stream().anyMatch(nodeId ->
                nodeId.groupId() instanceof TablePartitionId && ((TablePartitionId) nodeId.groupId()).tableId() == table.tableId());
    }

    /**
     * Restarts multiple nodes so the majority is lost.
     */
    @Disabled("https://issues.apache.org/jira/browse/IGNITE-17586")
    @Test
    public void inMemoryNodeRestartNoMajority(TestInfo testInfo) throws Exception {
        // Start three nodes, the first one is going to be CMG and MetaStorage leader.
        IgniteImpl ignite0 = startNode(testInfo, 0);
        startNode(testInfo, 1);
        startNode(testInfo, 2);

        // Create a table with replica on every node.
        createTableWithData(ignite0, TABLE_NAME, 3, 1);

        TableViewInternal table = (TableViewInternal) ignite0.tables().table(TABLE_NAME);

        // Lose the majority.
        stopNode(1);
        stopNode(2);

        IgniteImpl restartingNode = startNode(testInfo, 1);

        Loza loza = restartingNode.raftManager();

        // Check that it restarts.
        assertTrue(waitForCondition(
                () -> loza.localNodes().stream().anyMatch(nodeId -> {
                    if (nodeId.groupId() instanceof TablePartitionId) {
                        return ((TablePartitionId) nodeId.groupId()).tableId() == table.tableId();
                    }

                    return true;
                }),
                TimeUnit.SECONDS.toMillis(10)
        ));

        // Check the data rebalanced correctly.
        checkTableWithData(restartingNode, TABLE_NAME);
    }

    /**
     * Restarts all the nodes with the partition.
     */
    @Test
    public void inMemoryNodeFullPartitionRestart(TestInfo testInfo) throws Exception {
        // Start three nodes, the first one is going to be CMG and MetaStorage leader.
        IgniteImpl ignite0 = startNode(testInfo, 0);
        startNode(testInfo, 1);
        startNode(testInfo, 2);

        // Create a table with replicas on every node.
        createTableWithData(ignite0, TABLE_NAME, 3, 1);

        TableViewInternal table = unwrapTableViewInternal(ignite0.tables().table(TABLE_NAME));

        stopNode(0);
        stopNode(1);
        stopNode(2);

        startNode(testInfo, 0);
        startNode(testInfo, 1);
        startNode(testInfo, 2);

        // Check that full partition restart happens.
        for (int i = 0; i < 3; i++) {
            Loza loza = ignite(i).raftManager();

            assertTrue(waitForCondition(
                    () -> loza.localNodes().stream().anyMatch(nodeId -> {
                        if (nodeId.groupId() instanceof TablePartitionId) {
                            return ((TablePartitionId) nodeId.groupId()).tableId() == table.tableId();
                        }

                        return true;
                    }),
                    TimeUnit.SECONDS.toMillis(10)
            ));
        }
    }

    /**
     * Checks the table exists and validates all data in it.
     *
     * @param ignite Ignite.
     * @param name Table name.
     */
    private static void checkTableWithData(Ignite ignite, String name) {
        Table table = ignite.tables().table(name);

        assertNotNull(table);

        for (int i = 0; i < 100; i++) {
            Tuple row = table.keyValueView().get(null, Tuple.create().set("id", i));

            assertEquals(VALUE_PRODUCER.apply(i), row.stringValue("name"));
        }
    }

    /**
     * Creates a table and load data to it.
     *
     * @param ignite Ignite.
     * @param name Table name.
     * @param replicas Replica factor.
     * @param partitions Partitions count.
     */
    private static void createTableWithData(Ignite ignite, String name, int replicas, int partitions) throws InterruptedException {
        IgniteSql sql = ignite.sql();

        sql.execute(null, String.format("CREATE ZONE IF NOT EXISTS ZONE_%s WITH REPLICAS=%d, PARTITIONS=%d, STORAGE_PROFILES='%s'",
                name, replicas, partitions, DEFAULT_AIMEM_PROFILE_NAME));
        sql.execute(null, "CREATE TABLE " + name
                + " (id INT PRIMARY KEY, name VARCHAR)"
                + " WITH PRIMARY_ZONE='ZONE_" + name.toUpperCase() + "';");

        for (int i = 0; i < 100; i++) {
            sql.execute(null, "INSERT INTO " + name + "(id, name) VALUES (?, ?)",
                    i, VALUE_PRODUCER.apply(i));
        }

        TableViewInternal table = unwrapTableViewInternal(ignite.tables().table(name));

        assertThat(table.internalTable().storage().isVolatile(), is(true));

        waitTillTableDataPropagatesToAllNodes(name, partitions);
    }

    private static void waitTillTableDataPropagatesToAllNodes(String name, int partitions) throws InterruptedException {
        assertTrue(
                waitForCondition(() -> tableHasDataOnAllIgnites(name, partitions), TimeUnit.SECONDS.toMillis(10)),
                "Did not see tuples propagate to all Ignites in time"
        );
    }

    private static boolean tableHasDataOnAllIgnites(String name, int partitions) {
        return CLUSTER_NODES.stream()
                .allMatch(igniteNode -> tableHasAnyData(unwrapTableViewInternal(igniteNode.tables().table(name)), partitions));
    }

    private static boolean tableHasAnyData(TableViewInternal nodeTable, int partitions) {
        return IgniteTestUtils.bypassingThreadAssertions(() -> {
            return IntStream.range(0, partitions)
                    .mapToObj(partition -> new IgniteBiTuple<>(
                            partition, nodeTable.internalTable().storage().getMvPartition(partition)
                    ))
                    .filter(pair -> pair.get2() != null)
                    .anyMatch(pair -> pair.get2().closestRowId(RowId.lowestRowId(pair.get1())) != null);
        });
    }

    private static IgniteImpl ignite(int idx) {
        return (IgniteImpl) CLUSTER_NODES.get(idx);
    }
}<|MERGE_RESOLUTION|>--- conflicted
+++ resolved
@@ -32,13 +32,10 @@
 import java.util.ArrayList;
 import java.util.Collection;
 import java.util.List;
-<<<<<<< HEAD
+import java.util.Map;
 import java.util.Objects;
 import java.util.concurrent.CompletableFuture;
 import java.util.concurrent.ExecutionException;
-=======
-import java.util.Map;
->>>>>>> 968e8f79
 import java.util.concurrent.TimeUnit;
 import java.util.concurrent.TimeoutException;
 import java.util.function.IntFunction;
@@ -211,22 +208,15 @@
         InternalTableImpl restartingInternalTable = (InternalTableImpl) restartingTable.internalTable();
 
         // Check that it restarts.
-<<<<<<< HEAD
-        assertTrue(waitForCondition(
-                () -> isRaftNodeStarted(table, loza)
-                        && solePartitionAssignmentsContain(restartingNode, restartingInternalTable, 0),
-                TimeUnit.SECONDS.toMillis(10))
-=======
         waitForCondition(
-                () -> isRaftNodeStarted(table, loza) && solePartitionAssignmentsContain(restartingNodeConsistentId, internalTable),
+                () -> isRaftNodeStarted(table, loza) && solePartitionAssignmentsContain(restartingNode, restartingInternalTable, 0),
                 TimeUnit.SECONDS.toMillis(10)
         );
 
         assertTrue(isRaftNodeStarted(table, loza), "Raft node of the partition is not started on " + restartingNodeConsistentId);
         assertTrue(
-                solePartitionAssignmentsContain(restartingNodeConsistentId, internalTable),
+                solePartitionAssignmentsContain(restartingNode, restartingInternalTable, 0),
                 "Assignments do not contain node " + restartingNodeConsistentId
->>>>>>> 968e8f79
         );
 
         // Check the data rebalanced correctly.
@@ -251,7 +241,7 @@
                     .filter(Objects::nonNull)
                     .flatMap(Collection::stream)
                     .map(Peer::consistentId)
-                    .collect(Collectors.toList())
+                    .collect(Collectors.toSet())
                     .contains(restartingNodeConsistentId);
         } catch (InterruptedException | ExecutionException | TimeoutException e) {
             return false;
