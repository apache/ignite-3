/*
 * Licensed to the Apache Software Foundation (ASF) under one or more
 * contributor license agreements. See the NOTICE file distributed with
 * this work for additional information regarding copyright ownership.
 * The ASF licenses this file to You under the Apache License, Version 2.0
 * (the "License"); you may not use this file except in compliance with
 * the License. You may obtain a copy of the License at
 *
 *      http://www.apache.org/licenses/LICENSE-2.0
 *
 * Unless required by applicable law or agreed to in writing, software
 * distributed under the License is distributed on an "AS IS" BASIS,
 * WITHOUT WARRANTIES OR CONDITIONS OF ANY KIND, either express or implied.
 * See the License for the specific language governing permissions and
 * limitations under the License.
 */

package org.apache.ignite.internal.runner.app;

import static java.util.stream.Collectors.toList;
import static org.apache.ignite.internal.distributionzones.DistributionZonesTestUtil.createZone;
import static org.apache.ignite.internal.testframework.IgniteTestUtils.await;
import static org.apache.ignite.internal.testframework.IgniteTestUtils.escapeWindowsPath;
import static org.apache.ignite.internal.testframework.IgniteTestUtils.getResourcePath;

import java.io.IOException;
import java.nio.file.Files;
import java.nio.file.Path;
import java.util.Arrays;
import java.util.List;
import java.util.Map;
import java.util.concurrent.CompletableFuture;
import java.util.stream.Collectors;
import org.apache.ignite.Ignite;
import org.apache.ignite.IgnitionManager;
import org.apache.ignite.InitParameters;
import org.apache.ignite.compute.ComputeJob;
import org.apache.ignite.compute.JobExecutionContext;
import org.apache.ignite.internal.app.IgniteImpl;
import org.apache.ignite.internal.binarytuple.BinaryTupleReader;
import org.apache.ignite.internal.client.proto.ClientDataType;
import org.apache.ignite.internal.configuration.BasicAuthenticationProviderChange;
import org.apache.ignite.internal.configuration.SecurityConfiguration;
import org.apache.ignite.internal.schema.Column;
import org.apache.ignite.internal.schema.NativeTypes;
import org.apache.ignite.internal.schema.SchemaDescriptor;
import org.apache.ignite.internal.schema.marshaller.TupleMarshallerException;
import org.apache.ignite.internal.schema.marshaller.TupleMarshallerImpl;
import org.apache.ignite.internal.schema.row.Row;
import org.apache.ignite.internal.schema.testutils.SchemaConfigurationConverter;
import org.apache.ignite.internal.schema.testutils.builder.SchemaBuilders;
import org.apache.ignite.internal.schema.testutils.definition.ColumnType;
import org.apache.ignite.internal.schema.testutils.definition.ColumnType.TemporalColumnType;
import org.apache.ignite.internal.schema.testutils.definition.TableDefinition;
import org.apache.ignite.internal.table.distributed.TableManager;
import org.apache.ignite.internal.table.impl.DummySchemaManagerImpl;
import org.apache.ignite.internal.testframework.TestIgnitionManager;
import org.apache.ignite.internal.util.IgniteUtils;
import org.apache.ignite.sql.Session;
import org.apache.ignite.table.Tuple;
import org.jetbrains.annotations.NotNull;

/**
 * Helper class for non-Java platform tests (.NET, C++, Python, ...). Starts nodes, populates tables and data for tests.
 */
@SuppressWarnings("CallToSystemGetenv")
public class PlatformTestNodeRunner {
    /** Test node name. */
    private static final String NODE_NAME = PlatformTestNodeRunner.class.getCanonicalName();

    /** Test node name 2. */
    private static final String NODE_NAME2 = PlatformTestNodeRunner.class.getCanonicalName() + "_2";

    /** Test node name 3. */
    private static final String NODE_NAME3 = PlatformTestNodeRunner.class.getCanonicalName() + "_3";

    /** Test node name 4. */
    private static final String NODE_NAME4 = PlatformTestNodeRunner.class.getCanonicalName() + "_4";

    private static final String SCHEMA_NAME = "PUBLIC";

    private static final String TABLE_NAME = "TBL1";

    private static final String TABLE_NAME_ALL_COLUMNS = "tbl_all_columns";

    private static final String TABLE_NAME_ALL_COLUMNS_SQL = "tbl_all_columns_sql"; // All column types supported by SQL.

    private static final String ZONE_NAME = "zone1";

    /** Time to keep the node alive. */
    private static final int RUN_TIME_MINUTES = 30;

    /** Time to keep the node alive - env var. */
    private static final String RUN_TIME_MINUTES_ENV = "IGNITE_PLATFORM_TEST_NODE_RUNNER_RUN_TIME_MINUTES";

    /** Nodes bootstrap configuration. */
    private static final Map<String, String> nodesBootstrapCfg = Map.of(
            NODE_NAME, "{\n"
                    + "  \"clientConnector\":{\"port\": 10942,\"portRange\":1,\"idleTimeout\":3000,\""
                    + "sendServerExceptionStackTraceToClient\":true},"
                    + "  \"network\": {\n"
                    + "    \"port\":3344,\n"
                    + "    \"nodeFinder\": {\n"
                    + "      \"netClusterNodes\":[ \"localhost:3344\", \"localhost:3345\", \"localhost:3346\", \"localhost:3347\" ]\n"
                    + "    }\n"
                    + "  }\n"
                    + "}",

            NODE_NAME2, "{\n"
                    + "  \"clientConnector\":{\"port\": 10943,\"portRange\":1,\"idleTimeout\":3000,"
                    + "\"sendServerExceptionStackTraceToClient\":true},"
                    + "  \"network\": {\n"
                    + "    \"port\":3345,\n"
                    + "    \"nodeFinder\": {\n"
                    + "      \"netClusterNodes\":[ \"localhost:3344\", \"localhost:3345\", \"localhost:3346\", \"localhost:3347\" ]\n"
                    + "    }\n"
                    + "  }\n"
                    + "}",

            NODE_NAME3, "{\n"
                    + "  \"clientConnector\":{"
                    + "    \"port\": 10944,"
                    + "    \"portRange\":1,"
                    + "    \"idleTimeout\":3000,"
                    + "    \"sendServerExceptionStackTraceToClient\":true, "
                    + "    \"ssl\": {\n"
                    + "      enabled: true,\n"
                    + "      keyStore: {\n"
                    + "        path: \"KEYSTORE_PATH\",\n"
                    + "        password: \"SSL_STORE_PASS\"\n"
                    + "      }\n"
                    + "    }\n"
                    + "  },\n"
                    + "  \"network\": {\n"
                    + "    \"port\":3346,\n"
                    + "    \"nodeFinder\": {\n"
                    + "      \"netClusterNodes\":[ \"localhost:3344\", \"localhost:3345\", \"localhost:3346\", \"localhost:3347\" ]\n"
                    + "    }\n"
                    + "  }\n"
                    + "}",

            NODE_NAME4, "{\n"
                    + "  \"clientConnector\":{"
                    + "    \"port\": 10945,"
                    + "    \"portRange\":1,"
                    + "    \"idleTimeout\":3000,"
                    + "    \"sendServerExceptionStackTraceToClient\":true, "
                    + "    \"ssl\": {\n"
                    + "      enabled: true,\n"
                    + "      clientAuth: \"require\",\n"
                    + "      keyStore: {\n"
                    + "        path: \"KEYSTORE_PATH\",\n"
                    + "        password: \"SSL_STORE_PASS\"\n"
                    + "      },\n"
                    + "      trustStore: {\n"
                    + "        path: \"TRUSTSTORE_PATH\",\n"
                    + "        password: \"SSL_STORE_PASS\"\n"
                    + "      }\n"
                    + "    }\n"
                    + "  },\n"
                    + "  \"network\": {\n"
                    + "    \"port\":3347,\n"
                    + "    \"nodeFinder\": {\n"
                    + "      \"netClusterNodes\":[ \"localhost:3344\", \"localhost:3345\", \"localhost:3346\", \"localhost:3347\" ]\n"
                    + "    }\n"
                    + "  }\n"
                    + "}"
    );

    /** Base path for all temporary folders. */
    private static final Path BASE_PATH = Path.of("target", "work", "PlatformTestNodeRunner");

    /**
     * Entry point.
     *
     * @param args Args.
     */
    public static void main(String[] args) throws Exception {
        System.out.println("Starting test node runner...");

        for (int i = 0; i < args.length; i++) {
            System.out.println("Arg " + i + ": " + args[i]);
        }

        if (args.length > 0 && "dry-run".equals(args[0])) {
            System.out.println("Dry run succeeded.");
            return;
        }

        List<Ignite> startedNodes = startNodes(BASE_PATH, nodesBootstrapCfg);

        createTables(startedNodes.get(0));

        String ports = startedNodes.stream()
                .map(n -> String.valueOf(getPort((IgniteImpl) n)))
                .collect(Collectors.joining(","));

        System.out.println("THIN_CLIENT_PORTS=" + ports);

        long runTimeMinutes = getRunTimeMinutes();
        System.out.println("Nodes will be active for " + runTimeMinutes + " minutes.");

        Thread.sleep(runTimeMinutes * 60_000);
        System.out.println("Exiting after " + runTimeMinutes + " minutes.");

        for (Ignite node : startedNodes) {
            IgnitionManager.stop(node.name());
        }
    }

    /**
     * Start nodes.
     *
     * @param basePath Base path.
     * @param nodeCfg Node configuration.
     * @return Started nodes.
     */
    @NotNull
    static List<Ignite> startNodes(Path basePath, Map<String, String> nodeCfg) throws IOException {
        IgniteUtils.deleteIfExists(basePath);
        Files.createDirectories(basePath);

        var sslPassword = "123456";
        var trustStorePath = escapeWindowsPath(getResourcePath(PlatformTestNodeRunner.class, "ssl/trust.jks"));
        var keyStorePath = escapeWindowsPath(getResourcePath(PlatformTestNodeRunner.class, "ssl/server.jks"));

        List<CompletableFuture<Ignite>> igniteFutures = nodeCfg.entrySet().stream()
                .map(e -> {
                    String nodeName = e.getKey();
                    String config = e.getValue()
                            .replace("KEYSTORE_PATH", keyStorePath)
                            .replace("TRUSTSTORE_PATH", trustStorePath)
                            .replace("SSL_STORE_PASS", sslPassword);

                    return TestIgnitionManager.start(nodeName, config, basePath.resolve(nodeName));
                })
                .collect(toList());

        String metaStorageNodeName = nodeCfg.keySet().iterator().next();

        InitParameters initParameters = InitParameters.builder()
                .destinationNodeName(metaStorageNodeName)
                .metaStorageNodeNames(List.of(metaStorageNodeName))
                .clusterName("cluster")
                .build();
        IgnitionManager.init(initParameters);

        System.out.println("Initialization complete");

        List<Ignite> startedNodes = igniteFutures.stream().map(CompletableFuture::join).collect(toList());

        System.out.println("Ignite nodes started");

        return startedNodes;
    }

    private static void createTables(Ignite node) {
        var keyCol = "key";

        int zoneId = await(createZone(((IgniteImpl) node).distributionZoneManager(), ZONE_NAME, 10, 1));

        TableDefinition schTbl = SchemaBuilders.tableBuilder(SCHEMA_NAME, TABLE_NAME).columns(
                SchemaBuilders.column(keyCol, ColumnType.INT64).build(),
                SchemaBuilders.column("val", ColumnType.string()).asNullable(true).build()
        ).withPrimaryKey(keyCol).build();

        await(((TableManager) node.tables()).createTableAsync(schTbl.name(), ZONE_NAME, tblCh ->
                SchemaConfigurationConverter.convert(schTbl, tblCh)
        ));

        int maxTimePrecision = TemporalColumnType.MAX_TIME_PRECISION;

        TableDefinition schTblAll = SchemaBuilders.tableBuilder(SCHEMA_NAME, TABLE_NAME_ALL_COLUMNS).columns(
                SchemaBuilders.column(keyCol, ColumnType.INT64).build(),
                SchemaBuilders.column("str", ColumnType.string()).asNullable(true).build(),
                SchemaBuilders.column("int8", ColumnType.INT8).asNullable(true).build(),
                SchemaBuilders.column("int16", ColumnType.INT16).asNullable(true).build(),
                SchemaBuilders.column("int32", ColumnType.INT32).asNullable(true).build(),
                SchemaBuilders.column("int64", ColumnType.INT64).asNullable(true).build(),
                SchemaBuilders.column("float", ColumnType.FLOAT).asNullable(true).build(),
                SchemaBuilders.column("double", ColumnType.DOUBLE).asNullable(true).build(),
                SchemaBuilders.column("uuid", ColumnType.UUID).asNullable(true).build(),
                SchemaBuilders.column("date", ColumnType.DATE).asNullable(true).build(),
                SchemaBuilders.column("bitmask", ColumnType.bitmaskOf(64)).asNullable(true).build(),
                SchemaBuilders.column("time", ColumnType.time(maxTimePrecision)).asNullable(true).build(),
                SchemaBuilders.column("time2", ColumnType.time(2)).asNullable(true).build(),
                SchemaBuilders.column("datetime", ColumnType.datetime(maxTimePrecision)).asNullable(true).build(),
                SchemaBuilders.column("datetime2", ColumnType.datetime(3)).asNullable(true).build(),
                SchemaBuilders.column("timestamp", ColumnType.timestamp(maxTimePrecision)).asNullable(true).build(),
                SchemaBuilders.column("timestamp2", ColumnType.timestamp(4)).asNullable(true).build(),
                SchemaBuilders.column("blob", ColumnType.blob()).asNullable(true).build(),
                SchemaBuilders.column("decimal", ColumnType.decimal()).asNullable(true).build()
        ).withPrimaryKey(keyCol).build();

        await(((TableManager) node.tables()).createTableAsync(schTblAll.name(), ZONE_NAME, tblCh ->
                SchemaConfigurationConverter.convert(schTblAll, tblCh)
        ));

        // TODO IGNITE-18431 remove extra table, use TABLE_NAME_ALL_COLUMNS for SQL tests.
        TableDefinition schTblAllSql = SchemaBuilders.tableBuilder(SCHEMA_NAME, TABLE_NAME_ALL_COLUMNS_SQL).columns(
                SchemaBuilders.column(keyCol, ColumnType.INT64).build(),
                SchemaBuilders.column("str", ColumnType.string()).asNullable(true).build(),
                SchemaBuilders.column("int8", ColumnType.INT8).asNullable(true).build(),
                SchemaBuilders.column("int16", ColumnType.INT16).asNullable(true).build(),
                SchemaBuilders.column("int32", ColumnType.INT32).asNullable(true).build(),
                SchemaBuilders.column("int64", ColumnType.INT64).asNullable(true).build(),
                SchemaBuilders.column("float", ColumnType.FLOAT).asNullable(true).build(),
                SchemaBuilders.column("double", ColumnType.DOUBLE).asNullable(true).build(),
                SchemaBuilders.column("uuid", ColumnType.UUID).asNullable(true).build(),
                SchemaBuilders.column("date", ColumnType.DATE).asNullable(true).build(),
                SchemaBuilders.column("time", ColumnType.time(maxTimePrecision)).asNullable(true).build(),
                SchemaBuilders.column("time2", ColumnType.time(maxTimePrecision)).asNullable(true).build(),
                SchemaBuilders.column("datetime", ColumnType.datetime(maxTimePrecision)).asNullable(true).build(),
                SchemaBuilders.column("datetime2", ColumnType.datetime(maxTimePrecision)).asNullable(true).build(),
                SchemaBuilders.column("timestamp", ColumnType.timestamp(maxTimePrecision)).asNullable(true).build(),
                SchemaBuilders.column("timestamp2", ColumnType.timestamp(maxTimePrecision)).asNullable(true).build(),
                SchemaBuilders.column("blob", ColumnType.blob()).asNullable(true).build(),
                SchemaBuilders.column("decimal", ColumnType.decimal()).asNullable(true).build()
        ).withPrimaryKey(keyCol).build();

        await(((TableManager) node.tables()).createTableAsync(schTblAllSql.name(), ZONE_NAME, tblCh ->
                SchemaConfigurationConverter.convert(schTblAllSql, tblCh)
        ));

<<<<<<< HEAD
        createTwoColumnTable(node, ColumnType.INT8);
        createTwoColumnTable(node, ColumnType.INT16);
        createTwoColumnTable(node, ColumnType.INT32);
        createTwoColumnTable(node, ColumnType.INT64);
        createTwoColumnTable(node, ColumnType.FLOAT);
        createTwoColumnTable(node, ColumnType.DOUBLE);
        createTwoColumnTable(node, ColumnType.decimal());
        createTwoColumnTable(node, ColumnType.string());
        createTwoColumnTable(node, ColumnType.DATE);
        createTwoColumnTable(node, ColumnType.datetime());
        createTwoColumnTable(node, ColumnType.time());
        createTwoColumnTable(node, ColumnType.timestamp());
        createTwoColumnTable(node, ColumnType.number());
        createTwoColumnTable(node, ColumnType.blob());
        createTwoColumnTable(node, ColumnType.bitmaskOf(32));
=======
        createTwoColumnTable(node, ColumnType.INT8, zoneId);
        createTwoColumnTable(node, ColumnType.INT16, zoneId);
        createTwoColumnTable(node, ColumnType.INT32, zoneId);
        createTwoColumnTable(node, ColumnType.INT64, zoneId);
        createTwoColumnTable(node, ColumnType.FLOAT, zoneId);
        createTwoColumnTable(node, ColumnType.DOUBLE, zoneId);
        createTwoColumnTable(node, ColumnType.UUID, zoneId);
        createTwoColumnTable(node, ColumnType.decimal(), zoneId);
        createTwoColumnTable(node, ColumnType.string(), zoneId);
        createTwoColumnTable(node, ColumnType.DATE, zoneId);
        createTwoColumnTable(node, ColumnType.datetime(), zoneId);
        createTwoColumnTable(node, ColumnType.time(), zoneId);
        createTwoColumnTable(node, ColumnType.timestamp(), zoneId);
        createTwoColumnTable(node, ColumnType.number(), zoneId);
        createTwoColumnTable(node, ColumnType.blob(), zoneId);
        createTwoColumnTable(node, ColumnType.bitmaskOf(32), zoneId);
>>>>>>> 071cf1d5
    }

    private static void createTwoColumnTable(Ignite node, ColumnType type) {
        var keyCol = "key";

        TableDefinition schTbl = SchemaBuilders.tableBuilder(SCHEMA_NAME, "tbl_" + type.typeSpec().name()).columns(
                SchemaBuilders.column(keyCol, type).build(),
                SchemaBuilders.column("val", type).asNullable(true).build()
        ).withPrimaryKey(keyCol).build();

        await(((TableManager) node.tables()).createTableAsync(schTbl.name(), ZONE_NAME, tblCh ->
                SchemaConfigurationConverter.convert(schTbl, tblCh)
        ));
    }

    /**
     * Gets the thin client port.
     *
     * @param node Node.
     * @return Port number.
     */
    private static int getPort(IgniteImpl node) {
        return node.clientAddress().port();
    }

    /**
     * Gets run time limit, in minutes.
     *
     * @return Node run time limit, in minutes.
     */
    private static long getRunTimeMinutes() {
        String runTimeMinutesFromEnv = System.getenv(RUN_TIME_MINUTES_ENV);

        if (runTimeMinutesFromEnv == null) {
            return RUN_TIME_MINUTES;
        }

        try {
            return Long.parseLong(runTimeMinutesFromEnv);
        } catch (Exception ignored) {
            // No-op.
        }

        return RUN_TIME_MINUTES;
    }

    /**
     * Compute job that creates a table.
     */
    @SuppressWarnings({"unused"}) // Used by platform tests.
    private static class CreateTableJob implements ComputeJob<String> {
        @Override
        public String execute(JobExecutionContext context, Object... args) {
            String tableName = (String) args[0];

            try (Session session = context.ignite().sql().createSession()) {
                session.execute(null, "CREATE TABLE " + tableName + "(key BIGINT PRIMARY KEY, val INT)");
            }

            return tableName;
        }
    }

    /**
     * Compute job that drops a table.
     */
    @SuppressWarnings({"unused"}) // Used by platform tests.
    private static class DropTableJob implements ComputeJob<String> {
        @Override
        public String execute(JobExecutionContext context, Object... args) {
            String tableName = (String) args[0];
            try (Session session = context.ignite().sql().createSession()) {
                session.execute(null, "DROP TABLE " + tableName + "");
            }

            return tableName;
        }
    }

    /**
     * Compute job that throws an exception.
     */
    @SuppressWarnings({"unused"}) // Used by platform tests.
    private static class ExceptionJob implements ComputeJob<String> {
        @Override
        public String execute(JobExecutionContext context, Object... args) {
            throw new RuntimeException("Test exception: " + args[0]);
        }
    }

    /**
     * Compute job that computes row colocation hash.
     */
    @SuppressWarnings({"unused"}) // Used by platform tests.
    private static class ColocationHashJob implements ComputeJob<Integer> {
        @Override
        public Integer execute(JobExecutionContext context, Object... args) {
            var columnCount = (int) args[0];
            var buf = (byte[]) args[1];
            var timePrecision = (int) args[2];
            var timestampPrecision = (int) args[3];

            var columns = new Column[columnCount];
            var tuple = Tuple.create(columnCount);
            var reader = new BinaryTupleReader(columnCount * 3, buf);

            for (int i = 0; i < columnCount; i++) {
                var type = reader.intValue(i * 3);
                var scale = reader.intValue(i * 3 + 1);
                var valIdx = i * 3 + 2;

                String colName = "col" + i;

                switch (type) {
                    case ClientDataType.INT8:
                        columns[i] = new Column(i, colName, NativeTypes.INT8, false);
                        tuple.set(colName, reader.byteValue(valIdx));
                        break;

                    case ClientDataType.INT16:
                        columns[i] = new Column(i, colName, NativeTypes.INT16, false);
                        tuple.set(colName, reader.shortValue(valIdx));
                        break;

                    case ClientDataType.INT32:
                        columns[i] = new Column(i, colName, NativeTypes.INT32, false);
                        tuple.set(colName, reader.intValue(valIdx));
                        break;

                    case ClientDataType.INT64:
                        columns[i] = new Column(i, colName, NativeTypes.INT64, false);
                        tuple.set(colName, reader.longValue(valIdx));
                        break;

                    case ClientDataType.FLOAT:
                        columns[i] = new Column(i, colName, NativeTypes.FLOAT, false);
                        tuple.set(colName, reader.floatValue(valIdx));
                        break;

                    case ClientDataType.DOUBLE:
                        columns[i] = new Column(i, colName, NativeTypes.DOUBLE, false);
                        tuple.set(colName, reader.doubleValue(valIdx));
                        break;

                    case ClientDataType.DECIMAL:
                        columns[i] = new Column(i, colName, NativeTypes.decimalOf(100, scale), false);
                        tuple.set(colName, reader.decimalValue(valIdx, scale));
                        break;

                    case ClientDataType.STRING:
                        columns[i] = new Column(i, colName, NativeTypes.STRING, false);
                        tuple.set(colName, reader.stringValue(valIdx));
                        break;

                    case ClientDataType.UUID:
                        columns[i] = new Column(i, colName, NativeTypes.UUID, false);
                        tuple.set(colName, reader.uuidValue(valIdx));
                        break;

                    case ClientDataType.NUMBER:
                        columns[i] = new Column(i, colName, NativeTypes.numberOf(255), false);
                        tuple.set(colName, reader.numberValue(valIdx));
                        break;

                    case ClientDataType.BITMASK:
                        columns[i] = new Column(i, colName, NativeTypes.bitmaskOf(32), false);
                        tuple.set(colName, reader.bitmaskValue(valIdx));
                        break;

                    case ClientDataType.DATE:
                        columns[i] = new Column(i, colName, NativeTypes.DATE, false);
                        tuple.set(colName, reader.dateValue(valIdx));
                        break;

                    case ClientDataType.TIME:
                        columns[i] = new Column(i, colName, NativeTypes.time(timePrecision), false);
                        tuple.set(colName, reader.timeValue(valIdx));
                        break;

                    case ClientDataType.DATETIME:
                        columns[i] = new Column(i, colName, NativeTypes.datetime(timePrecision), false);
                        tuple.set(colName, reader.dateTimeValue(valIdx));
                        break;

                    case ClientDataType.TIMESTAMP:
                        columns[i] = new Column(i, colName, NativeTypes.timestamp(timestampPrecision), false);
                        tuple.set(colName, reader.timestampValue(valIdx));
                        break;

                    default:
                        throw new IllegalArgumentException("Unsupported type: " + type);
                }
            }

            var colocationColumns = Arrays.stream(columns).map(Column::name).toArray(String[]::new);
            var schema = new SchemaDescriptor(1, columns, colocationColumns, new Column[0]);

            var marsh = new TupleMarshallerImpl(new DummySchemaManagerImpl(schema));

            try {
                Row row = marsh.marshal(tuple);

                return row.colocationHash();
            } catch (TupleMarshallerException e) {
                throw new RuntimeException(e);
            }
        }
    }

    /**
     * Compute job that enables or disables client authentication.
     */
    @SuppressWarnings({"unused"}) // Used by platform tests.
    private static class EnableAuthenticationJob implements ComputeJob<Void> {
        @Override
        public Void execute(JobExecutionContext context, Object... args) {
            boolean enable = ((Integer) args[0]) != 0;
            @SuppressWarnings("resource") IgniteImpl ignite = (IgniteImpl) context.ignite();

            ignite.clusterConfiguration().change(
                    root -> root.changeRoot(SecurityConfiguration.KEY).changeAuthentication(
                            change -> {
                                change.changeEnabled(enable);
                                change.changeProviders().delete("basic");

                                if (enable) {
                                    change.changeProviders().create("basic", authenticationProviderChange -> {
                                        authenticationProviderChange.convert(BasicAuthenticationProviderChange.class)
                                                .changeUsername("user-1")
                                                .changePassword("password-1")
                                                .changeName("basic");
                                    });
                                }
                            }
                    )).join();

            return null;
        }
    }
}<|MERGE_RESOLUTION|>--- conflicted
+++ resolved
@@ -322,13 +322,13 @@
                 SchemaConfigurationConverter.convert(schTblAllSql, tblCh)
         ));
 
-<<<<<<< HEAD
         createTwoColumnTable(node, ColumnType.INT8);
         createTwoColumnTable(node, ColumnType.INT16);
         createTwoColumnTable(node, ColumnType.INT32);
         createTwoColumnTable(node, ColumnType.INT64);
         createTwoColumnTable(node, ColumnType.FLOAT);
         createTwoColumnTable(node, ColumnType.DOUBLE);
+        createTwoColumnTable(node, ColumnType.UUID);
         createTwoColumnTable(node, ColumnType.decimal());
         createTwoColumnTable(node, ColumnType.string());
         createTwoColumnTable(node, ColumnType.DATE);
@@ -338,24 +338,6 @@
         createTwoColumnTable(node, ColumnType.number());
         createTwoColumnTable(node, ColumnType.blob());
         createTwoColumnTable(node, ColumnType.bitmaskOf(32));
-=======
-        createTwoColumnTable(node, ColumnType.INT8, zoneId);
-        createTwoColumnTable(node, ColumnType.INT16, zoneId);
-        createTwoColumnTable(node, ColumnType.INT32, zoneId);
-        createTwoColumnTable(node, ColumnType.INT64, zoneId);
-        createTwoColumnTable(node, ColumnType.FLOAT, zoneId);
-        createTwoColumnTable(node, ColumnType.DOUBLE, zoneId);
-        createTwoColumnTable(node, ColumnType.UUID, zoneId);
-        createTwoColumnTable(node, ColumnType.decimal(), zoneId);
-        createTwoColumnTable(node, ColumnType.string(), zoneId);
-        createTwoColumnTable(node, ColumnType.DATE, zoneId);
-        createTwoColumnTable(node, ColumnType.datetime(), zoneId);
-        createTwoColumnTable(node, ColumnType.time(), zoneId);
-        createTwoColumnTable(node, ColumnType.timestamp(), zoneId);
-        createTwoColumnTable(node, ColumnType.number(), zoneId);
-        createTwoColumnTable(node, ColumnType.blob(), zoneId);
-        createTwoColumnTable(node, ColumnType.bitmaskOf(32), zoneId);
->>>>>>> 071cf1d5
     }
 
     private static void createTwoColumnTable(Ignite node, ColumnType type) {
