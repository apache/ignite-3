/*
 * Licensed to the Apache Software Foundation (ASF) under one or more
 * contributor license agreements. See the NOTICE file distributed with
 * this work for additional information regarding copyright ownership.
 * The ASF licenses this file to You under the Apache License, Version 2.0
 * (the "License"); you may not use this file except in compliance with
 * the License. You may obtain a copy of the License at
 *
 *      http://www.apache.org/licenses/LICENSE-2.0
 *
 * Unless required by applicable law or agreed to in writing, software
 * distributed under the License is distributed on an "AS IS" BASIS,
 * WITHOUT WARRANTIES OR CONDITIONS OF ANY KIND, either express or implied.
 * See the License for the specific language governing permissions and
 * limitations under the License.
 */

package org.apache.ignite.internal.runner.app;

import static java.util.stream.Collectors.toList;
import static org.apache.ignite.internal.catalog.CatalogService.DEFAULT_SCHEMA_NAME;
import static org.apache.ignite.internal.distributionzones.DistributionZonesTestUtil.createZone;
import static org.apache.ignite.internal.table.TableTestUtils.createTable;
import static org.apache.ignite.internal.testframework.IgniteTestUtils.escapeWindowsPath;
import static org.apache.ignite.internal.testframework.IgniteTestUtils.getResourcePath;
import static org.apache.ignite.internal.testframework.matchers.CompletableFutureMatcher.willCompleteSuccessfully;
import static org.apache.ignite.sql.ColumnType.BITMASK;
import static org.apache.ignite.sql.ColumnType.BOOLEAN;
import static org.apache.ignite.sql.ColumnType.BYTE_ARRAY;
import static org.apache.ignite.sql.ColumnType.DATE;
import static org.apache.ignite.sql.ColumnType.DATETIME;
import static org.apache.ignite.sql.ColumnType.DECIMAL;
import static org.apache.ignite.sql.ColumnType.DOUBLE;
import static org.apache.ignite.sql.ColumnType.FLOAT;
import static org.apache.ignite.sql.ColumnType.INT16;
import static org.apache.ignite.sql.ColumnType.INT32;
import static org.apache.ignite.sql.ColumnType.INT64;
import static org.apache.ignite.sql.ColumnType.INT8;
import static org.apache.ignite.sql.ColumnType.NUMBER;
import static org.apache.ignite.sql.ColumnType.STRING;
import static org.apache.ignite.sql.ColumnType.TIME;
import static org.apache.ignite.sql.ColumnType.TIMESTAMP;
import static org.apache.ignite.sql.ColumnType.UUID;
import static org.hamcrest.MatcherAssert.assertThat;
import static org.junit.jupiter.api.Assertions.assertEquals;

import io.netty.util.ResourceLeakDetector;
import java.io.IOException;
import java.nio.file.Files;
import java.nio.file.Path;
import java.util.Arrays;
import java.util.List;
import java.util.Map;
import java.util.concurrent.CompletableFuture;
import java.util.stream.Collectors;
import org.apache.ignite.Ignite;
import org.apache.ignite.IgnitionManager;
import org.apache.ignite.InitParameters;
import org.apache.ignite.compute.ComputeJob;
import org.apache.ignite.compute.JobExecutionContext;
import org.apache.ignite.internal.app.IgniteImpl;
import org.apache.ignite.internal.binarytuple.BinaryTupleReader;
import org.apache.ignite.internal.catalog.CatalogCommand;
import org.apache.ignite.internal.catalog.commands.ColumnParams;
<<<<<<< HEAD
=======
import org.apache.ignite.internal.catalog.commands.CreateTableCommand;
>>>>>>> d6bb0cda
import org.apache.ignite.internal.client.proto.ColumnTypeConverter;
import org.apache.ignite.internal.configuration.BasicAuthenticationProviderChange;
import org.apache.ignite.internal.configuration.SecurityConfiguration;
import org.apache.ignite.internal.schema.Column;
import org.apache.ignite.internal.schema.NativeTypes;
import org.apache.ignite.internal.schema.SchemaDescriptor;
import org.apache.ignite.internal.schema.marshaller.TupleMarshallerException;
import org.apache.ignite.internal.schema.marshaller.TupleMarshallerImpl;
import org.apache.ignite.internal.schema.row.Row;
import org.apache.ignite.internal.schema.testutils.definition.ColumnType.TemporalColumnType;
import org.apache.ignite.internal.table.RecordBinaryViewImpl;
import org.apache.ignite.internal.table.impl.DummySchemaManagerImpl;
import org.apache.ignite.internal.testframework.IgniteTestUtils;
import org.apache.ignite.internal.testframework.TestIgnitionManager;
import org.apache.ignite.internal.util.IgniteUtils;
import org.apache.ignite.sql.Session;
import org.apache.ignite.table.Table;
import org.apache.ignite.table.Tuple;

/**
 * Helper class for non-Java platform tests (.NET, C++, Python, ...). Starts nodes, populates tables and data for tests.
 */
@SuppressWarnings("CallToSystemGetenv")
public class PlatformTestNodeRunner {
    /** Test node name. */
    private static final String NODE_NAME = PlatformTestNodeRunner.class.getCanonicalName();

    /** Test node name 2. */
    private static final String NODE_NAME2 = PlatformTestNodeRunner.class.getCanonicalName() + "_2";

    /** Test node name 3. */
    private static final String NODE_NAME3 = PlatformTestNodeRunner.class.getCanonicalName() + "_3";

    /** Test node name 4. */
    private static final String NODE_NAME4 = PlatformTestNodeRunner.class.getCanonicalName() + "_4";

    private static final String TABLE_NAME = "TBL1";

    private static final String TABLE_NAME_ALL_COLUMNS = "TBL_ALL_COLUMNS";

    private static final String TABLE_NAME_ALL_COLUMNS_SQL = "TBL_ALL_COLUMNS_SQL"; // All column types supported by SQL.

    private static final String ZONE_NAME = "zone1";

    /** Time to keep the node alive. */
    private static final int RUN_TIME_MINUTES = 30;

    /** Time to keep the node alive - env var. */
    private static final String RUN_TIME_MINUTES_ENV = "IGNITE_PLATFORM_TEST_NODE_RUNNER_RUN_TIME_MINUTES";

    /** Nodes bootstrap configuration. */
    private static final Map<String, String> nodesBootstrapCfg = Map.of(
            NODE_NAME, "{\n"
                    + "  \"clientConnector\":{\"port\": 10942,\"idleTimeout\":3000,\""
                    + "sendServerExceptionStackTraceToClient\":true},"
                    + "  \"network\": {\n"
                    + "    \"port\":3344,\n"
                    + "    \"nodeFinder\": {\n"
                    + "      \"netClusterNodes\":[ \"localhost:3344\", \"localhost:3345\", \"localhost:3346\", \"localhost:3347\" ]\n"
                    + "    }\n"
                    + "  }\n"
                    + "}",

            NODE_NAME2, "{\n"
                    + "  \"clientConnector\":{\"port\": 10943,\"idleTimeout\":3000,"
                    + "\"sendServerExceptionStackTraceToClient\":true},"
                    + "  \"network\": {\n"
                    + "    \"port\":3345,\n"
                    + "    \"nodeFinder\": {\n"
                    + "      \"netClusterNodes\":[ \"localhost:3344\", \"localhost:3345\", \"localhost:3346\", \"localhost:3347\" ]\n"
                    + "    }\n"
                    + "  }\n"
                    + "}",

            NODE_NAME3, "{\n"
                    + "  \"clientConnector\":{"
                    + "    \"port\": 10944,"
                    + "    \"idleTimeout\":3000,"
                    + "    \"sendServerExceptionStackTraceToClient\":true, "
                    + "    \"ssl\": {\n"
                    + "      enabled: true,\n"
                    + "      keyStore: {\n"
                    + "        path: \"KEYSTORE_PATH\",\n"
                    + "        password: \"SSL_STORE_PASS\"\n"
                    + "      }\n"
                    + "    }\n"
                    + "  },\n"
                    + "  \"network\": {\n"
                    + "    \"port\":3346,\n"
                    + "    \"nodeFinder\": {\n"
                    + "      \"netClusterNodes\":[ \"localhost:3344\", \"localhost:3345\", \"localhost:3346\", \"localhost:3347\" ]\n"
                    + "    }\n"
                    + "  }\n"
                    + "}",

            NODE_NAME4, "{\n"
                    + "  \"clientConnector\":{"
                    + "    \"port\": 10945,"
                    + "    \"idleTimeout\":3000,"
                    + "    \"sendServerExceptionStackTraceToClient\":true, "
                    + "    \"ssl\": {\n"
                    + "      enabled: true,\n"
                    + "      clientAuth: \"require\",\n"
                    + "      keyStore: {\n"
                    + "        path: \"KEYSTORE_PATH\",\n"
                    + "        password: \"SSL_STORE_PASS\"\n"
                    + "      },\n"
                    + "      trustStore: {\n"
                    + "        path: \"TRUSTSTORE_PATH\",\n"
                    + "        password: \"SSL_STORE_PASS\"\n"
                    + "      }\n"
                    + "    }\n"
                    + "  },\n"
                    + "  \"network\": {\n"
                    + "    \"port\":3347,\n"
                    + "    \"nodeFinder\": {\n"
                    + "      \"netClusterNodes\":[ \"localhost:3344\", \"localhost:3345\", \"localhost:3346\", \"localhost:3347\" ]\n"
                    + "    }\n"
                    + "  }\n"
                    + "}"
    );

    /** Base path for all temporary folders. */
    private static final Path BASE_PATH = Path.of("target", "work", "PlatformTestNodeRunner");

    /**
     * Entry point.
     *
     * @param args Args.
     */
    public static void main(String[] args) throws Exception {
        System.out.println("Starting test node runner...");
        ResourceLeakDetector.setLevel(ResourceLeakDetector.Level.PARANOID);

        for (int i = 0; i < args.length; i++) {
            System.out.println("Arg " + i + ": " + args[i]);
        }

        if (args.length > 0 && "dry-run".equals(args[0])) {
            System.out.println("Dry run succeeded.");
            return;
        }

        List<Ignite> startedNodes = startNodes(BASE_PATH, nodesBootstrapCfg);

        createTables(startedNodes.get(0));

        String ports = startedNodes.stream()
                .map(n -> String.valueOf(getPort((IgniteImpl) n)))
                .collect(Collectors.joining(","));

        System.out.println("THIN_CLIENT_PORTS=" + ports);

        long runTimeMinutes = getRunTimeMinutes();
        System.out.println("Nodes will be active for " + runTimeMinutes + " minutes.");

        Thread.sleep(runTimeMinutes * 60_000);
        System.out.println("Exiting after " + runTimeMinutes + " minutes.");

        for (Ignite node : startedNodes) {
            IgnitionManager.stop(node.name());
        }
    }

    /**
     * Start nodes.
     *
     * @param basePath Base path.
     * @param nodeCfg Node configuration.
     * @return Started nodes.
     */
    static List<Ignite> startNodes(Path basePath, Map<String, String> nodeCfg) throws IOException {
        IgniteUtils.deleteIfExists(basePath);
        Files.createDirectories(basePath);

        var sslPassword = "123456";
        var trustStorePath = escapeWindowsPath(getResourcePath(PlatformTestNodeRunner.class, "ssl/trust.jks"));
        var keyStorePath = escapeWindowsPath(getResourcePath(PlatformTestNodeRunner.class, "ssl/server.jks"));

        List<CompletableFuture<Ignite>> igniteFutures = nodeCfg.entrySet().stream()
                .map(e -> {
                    String nodeName = e.getKey();
                    String config = e.getValue()
                            .replace("KEYSTORE_PATH", keyStorePath)
                            .replace("TRUSTSTORE_PATH", trustStorePath)
                            .replace("SSL_STORE_PASS", sslPassword);

                    return TestIgnitionManager.start(nodeName, config, basePath.resolve(nodeName));
                })
                .collect(toList());

        String metaStorageNodeName = nodeCfg.keySet().iterator().next();

        InitParameters initParameters = InitParameters.builder()
                .destinationNodeName(metaStorageNodeName)
                .metaStorageNodeNames(List.of(metaStorageNodeName))
                .clusterName("cluster")
                .build();
        TestIgnitionManager.init(initParameters);

        System.out.println("Initialization complete");

        List<Ignite> startedNodes = igniteFutures.stream().map(CompletableFuture::join).collect(toList());

        System.out.println("Ignite nodes started");

        return startedNodes;
    }

    private static void createTables(Ignite node) {
        var keyCol = "KEY";

        IgniteImpl ignite = ((IgniteImpl) node);

<<<<<<< HEAD
        createZone(ignite.catalogManager(), ZONE_NAME, 10, 1);

        createTable(
                ignite.catalogManager(),
                DEFAULT_SCHEMA_NAME,
                ZONE_NAME,
                TABLE_NAME,
                List.of(
                        ColumnParams.builder().name(keyCol).type(INT64).build(),
                        ColumnParams.builder().name("VAL").type(STRING).nullable(true).build()
                ),
                List.of(keyCol)
        );

        int maxTimePrecision = TemporalColumnType.MAX_TIME_PRECISION;

        createTable(
                ignite.catalogManager(),
                DEFAULT_SCHEMA_NAME,
                ZONE_NAME,
                TABLE_NAME_ALL_COLUMNS,
                List.of(
                        ColumnParams.builder().name(keyCol).type(INT64).build(),
                        ColumnParams.builder().name("STR").type(STRING).nullable(true).build(),
                        ColumnParams.builder().name("INT8").type(INT8).nullable(true).build(),
                        ColumnParams.builder().name("INT16").type(INT16).nullable(true).build(),
                        ColumnParams.builder().name("INT32").type(INT32).nullable(true).build(),
                        ColumnParams.builder().name("INT64").type(INT64).nullable(true).build(),
                        ColumnParams.builder().name("FLOAT").type(FLOAT).nullable(true).build(),
                        ColumnParams.builder().name("DOUBLE").type(DOUBLE).nullable(true).build(),
                        ColumnParams.builder().name("UUID").type(UUID).nullable(true).build(),
                        ColumnParams.builder().name("DATE").type(DATE).nullable(true).build(),
                        ColumnParams.builder().name("BITMASK").type(BITMASK).length(64).nullable(true).build(),
                        ColumnParams.builder().name("TIME").type(TIME).precision(maxTimePrecision).nullable(true).build(),
                        ColumnParams.builder().name("TIME2").type(TIME).precision(2).nullable(true).build(),
                        ColumnParams.builder().name("DATETIME").type(DATETIME).precision(maxTimePrecision).nullable(true).build(),
                        ColumnParams.builder().name("DATETIME2").type(DATETIME).precision(3).nullable(true).build(),
                        ColumnParams.builder().name("TIMESTAMP").type(TIMESTAMP).precision(maxTimePrecision).nullable(true).build(),
                        ColumnParams.builder().name("TIMESTAMP2").type(TIMESTAMP).precision(4).nullable(true).build(),
                        ColumnParams.builder().name("BLOB").type(BYTE_ARRAY).nullable(true).build(),
                        ColumnParams.builder().name("DECIMAL").type(DECIMAL).precision(19).scale(3).nullable(true).build(),
                        ColumnParams.builder().name("BOOLEAN").type(BOOLEAN).nullable(true).build()
                ),
                List.of(keyCol)
        );

        // TODO IGNITE-18431 remove extra table, use TABLE_NAME_ALL_COLUMNS for SQL tests.
        createTable(
                ignite.catalogManager(),
                DEFAULT_SCHEMA_NAME,
                ZONE_NAME,
                TABLE_NAME_ALL_COLUMNS_SQL,
                List.of(
                        ColumnParams.builder().name(keyCol).type(INT64).build(),
                        ColumnParams.builder().name("STR").type(STRING).nullable(true).build(),
                        ColumnParams.builder().name("INT8").type(INT8).nullable(true).build(),
                        ColumnParams.builder().name("INT16").type(INT16).nullable(true).build(),
                        ColumnParams.builder().name("INT32").type(INT32).nullable(true).build(),
                        ColumnParams.builder().name("INT64").type(INT64).nullable(true).build(),
                        ColumnParams.builder().name("FLOAT").type(FLOAT).nullable(true).build(),
                        ColumnParams.builder().name("DOUBLE").type(DOUBLE).nullable(true).build(),
                        ColumnParams.builder().name("UUID").type(UUID).nullable(true).build(),
                        ColumnParams.builder().name("DATE").type(DATE).nullable(true).build(),
                        ColumnParams.builder().name("TIME").type(TIME).precision(maxTimePrecision).nullable(true).build(),
                        ColumnParams.builder().name("TIME2").type(TIME).precision(maxTimePrecision).nullable(true).build(),
                        ColumnParams.builder().name("DATETIME").type(DATETIME).precision(maxTimePrecision).nullable(true).build(),
                        ColumnParams.builder().name("DATETIME2").type(DATETIME).precision(maxTimePrecision).nullable(true).build(),
                        ColumnParams.builder().name("TIMESTAMP").type(TIMESTAMP).precision(maxTimePrecision).nullable(true).build(),
                        ColumnParams.builder().name("TIMESTAMP2").type(TIMESTAMP).precision(maxTimePrecision).nullable(true).build(),
                        ColumnParams.builder().name("BLOB").type(BYTE_ARRAY).nullable(true).build(),
                        ColumnParams.builder().name("DECIMAL").type(DECIMAL).precision(19).scale(3).nullable(true).build(),
                        ColumnParams.builder().name("BOOLEAN").type(BOOLEAN).nullable(true).build()
                ),
                List.of(keyCol)
        );
=======
        TableDefinition schTbl = SchemaBuilders.tableBuilder(DEFAULT_SCHEMA_NAME, TABLE_NAME).columns(
                SchemaBuilders.column(keyCol, ColumnType.INT64).build(),
                SchemaBuilders.column("val", ColumnType.string()).asNullable(true).build()
        ).withPrimaryKey(keyCol).build();

        await(((TableManager) node.tables()).createTableAsync(schTbl.name(), ZONE_NAME, tblCh ->
                SchemaConfigurationConverter.convert(schTbl, tblCh)
        ));

        CatalogCommand createTableCommand = CreateTableCommand.builder()
                .schemaName(DEFAULT_SCHEMA_NAME)
                .zone(ZONE_NAME)
                .tableName(TABLE_NAME)
                .columns(List.of(
                        ColumnParams.builder().name(keyCol).type(org.apache.ignite.sql.ColumnType.INT64).build(),
                        ColumnParams.builder().name("VAL").type(org.apache.ignite.sql.ColumnType.STRING).nullable(true).build()
                ))
                .primaryKeyColumns(List.of(keyCol))
                .build();

        assertThat(ignite.catalogManager().execute(createTableCommand), willBe(nullValue()));

        int maxTimePrecision = TemporalColumnType.MAX_TIME_PRECISION;

        TableDefinition schTblAll = SchemaBuilders.tableBuilder(DEFAULT_SCHEMA_NAME, TABLE_NAME_ALL_COLUMNS).columns(
                SchemaBuilders.column(keyCol, ColumnType.INT64).build(),
                SchemaBuilders.column("str", ColumnType.string()).asNullable(true).build(),
                SchemaBuilders.column("int8", ColumnType.INT8).asNullable(true).build(),
                SchemaBuilders.column("int16", ColumnType.INT16).asNullable(true).build(),
                SchemaBuilders.column("int32", ColumnType.INT32).asNullable(true).build(),
                SchemaBuilders.column("int64", ColumnType.INT64).asNullable(true).build(),
                SchemaBuilders.column("float", ColumnType.FLOAT).asNullable(true).build(),
                SchemaBuilders.column("double", ColumnType.DOUBLE).asNullable(true).build(),
                SchemaBuilders.column("uuid", ColumnType.UUID).asNullable(true).build(),
                SchemaBuilders.column("date", ColumnType.DATE).asNullable(true).build(),
                SchemaBuilders.column("bitmask", ColumnType.bitmaskOf(64)).asNullable(true).build(),
                SchemaBuilders.column("time", ColumnType.time(maxTimePrecision)).asNullable(true).build(),
                SchemaBuilders.column("time2", ColumnType.time(2)).asNullable(true).build(),
                SchemaBuilders.column("datetime", ColumnType.datetime(maxTimePrecision)).asNullable(true).build(),
                SchemaBuilders.column("datetime2", ColumnType.datetime(3)).asNullable(true).build(),
                SchemaBuilders.column("timestamp", ColumnType.timestamp(maxTimePrecision)).asNullable(true).build(),
                SchemaBuilders.column("timestamp2", ColumnType.timestamp(4)).asNullable(true).build(),
                SchemaBuilders.column("blob", ColumnType.blob()).asNullable(true).build(),
                SchemaBuilders.column("decimal", ColumnType.decimal()).asNullable(true).build(),
                SchemaBuilders.column("boolean", ColumnType.BOOLEAN).asNullable(true).build()
        ).withPrimaryKey(keyCol).build();

        await(((TableManager) node.tables()).createTableAsync(schTblAll.name(), ZONE_NAME, tblCh ->
                SchemaConfigurationConverter.convert(schTblAll, tblCh)
        ));

        CatalogCommand createTableCommandAll = CreateTableCommand.builder()
                .schemaName(DEFAULT_SCHEMA_NAME)
                .zone(ZONE_NAME)
                .tableName(TABLE_NAME_ALL_COLUMNS)
                .columns(List.of(
                        ColumnParams.builder().name(keyCol).type(org.apache.ignite.sql.ColumnType.INT64).build(),
                        ColumnParams.builder().name("STR").type(org.apache.ignite.sql.ColumnType.STRING).nullable(true).build(),
                        ColumnParams.builder().name("INT8").type(org.apache.ignite.sql.ColumnType.INT8).nullable(true).build(),
                        ColumnParams.builder().name("INT16").type(org.apache.ignite.sql.ColumnType.INT16).nullable(true).build(),
                        ColumnParams.builder().name("INT32").type(org.apache.ignite.sql.ColumnType.INT32).nullable(true).build(),
                        ColumnParams.builder().name("INT64").type(org.apache.ignite.sql.ColumnType.INT64).nullable(true).build(),
                        ColumnParams.builder().name("FLOAT").type(org.apache.ignite.sql.ColumnType.FLOAT).nullable(true).build(),
                        ColumnParams.builder().name("DOUBLE").type(org.apache.ignite.sql.ColumnType.DOUBLE).nullable(true).build(),
                        ColumnParams.builder().name("UUID").type(org.apache.ignite.sql.ColumnType.UUID).nullable(true).build(),
                        ColumnParams.builder().name("DATE").type(org.apache.ignite.sql.ColumnType.DATE).nullable(true).build(),
                        ColumnParams.builder().name("BITMASK").type(org.apache.ignite.sql.ColumnType.BITMASK).length(64).nullable(true)
                                .build(),
                        ColumnParams.builder().name("TIME").type(org.apache.ignite.sql.ColumnType.TIME).precision(maxTimePrecision)
                                .nullable(true).build(),
                        ColumnParams.builder().name("TIME2").type(org.apache.ignite.sql.ColumnType.TIME).precision(2).nullable(true)
                                .build(),
                        ColumnParams.builder().name("DATETIME").type(org.apache.ignite.sql.ColumnType.DATETIME).precision(maxTimePrecision)
                                .nullable(true).build(),
                        ColumnParams.builder().name("DATETIME2").type(org.apache.ignite.sql.ColumnType.DATETIME).precision(3).nullable(true)
                                .build(),
                        ColumnParams.builder().name("TIMESTAMP").type(org.apache.ignite.sql.ColumnType.DATETIME).precision(maxTimePrecision)
                                .nullable(true).build(),
                        ColumnParams.builder().name("TIMESTAMP2").type(org.apache.ignite.sql.ColumnType.DATETIME).precision(4)
                                .nullable(true).build(),
                        ColumnParams.builder().name("BLOB").type(org.apache.ignite.sql.ColumnType.BYTE_ARRAY).nullable(true)
                                .build(),
                        ColumnParams.builder().name("DECIMAL").type(org.apache.ignite.sql.ColumnType.DECIMAL).precision(19).scale(3)
                                .nullable(true).build(),
                        ColumnParams.builder().name("BOOLEAN").type(org.apache.ignite.sql.ColumnType.BOOLEAN).nullable(true).build()
                ))
                .primaryKeyColumns(List.of(keyCol))
                .build();

        assertThat(ignite.catalogManager().execute(createTableCommandAll), willBe(nullValue()));

        // TODO IGNITE-18431 remove extra table, use TABLE_NAME_ALL_COLUMNS for SQL tests.
        TableDefinition schTblAllSql = SchemaBuilders.tableBuilder(DEFAULT_SCHEMA_NAME, TABLE_NAME_ALL_COLUMNS_SQL).columns(
                SchemaBuilders.column(keyCol, ColumnType.INT64).build(),
                SchemaBuilders.column("str", ColumnType.string()).asNullable(true).build(),
                SchemaBuilders.column("int8", ColumnType.INT8).asNullable(true).build(),
                SchemaBuilders.column("int16", ColumnType.INT16).asNullable(true).build(),
                SchemaBuilders.column("int32", ColumnType.INT32).asNullable(true).build(),
                SchemaBuilders.column("int64", ColumnType.INT64).asNullable(true).build(),
                SchemaBuilders.column("float", ColumnType.FLOAT).asNullable(true).build(),
                SchemaBuilders.column("double", ColumnType.DOUBLE).asNullable(true).build(),
                SchemaBuilders.column("uuid", ColumnType.UUID).asNullable(true).build(),
                SchemaBuilders.column("date", ColumnType.DATE).asNullable(true).build(),
                SchemaBuilders.column("time", ColumnType.time(maxTimePrecision)).asNullable(true).build(),
                SchemaBuilders.column("time2", ColumnType.time(maxTimePrecision)).asNullable(true).build(),
                SchemaBuilders.column("datetime", ColumnType.datetime(maxTimePrecision)).asNullable(true).build(),
                SchemaBuilders.column("datetime2", ColumnType.datetime(maxTimePrecision)).asNullable(true).build(),
                SchemaBuilders.column("timestamp", ColumnType.timestamp(maxTimePrecision)).asNullable(true).build(),
                SchemaBuilders.column("timestamp2", ColumnType.timestamp(maxTimePrecision)).asNullable(true).build(),
                SchemaBuilders.column("blob", ColumnType.blob()).asNullable(true).build(),
                SchemaBuilders.column("decimal", ColumnType.decimal()).asNullable(true).build(),
                SchemaBuilders.column("boolean", ColumnType.BOOLEAN).asNullable(true).build()
        ).withPrimaryKey(keyCol).build();

        await(((TableManager) node.tables()).createTableAsync(schTblAllSql.name(), ZONE_NAME, tblCh ->
                SchemaConfigurationConverter.convert(schTblAllSql, tblCh)
        ));

        CatalogCommand createTableCommandAllSql = CreateTableCommand.builder()
                .schemaName(DEFAULT_SCHEMA_NAME)
                .zone(ZONE_NAME)
                .tableName(TABLE_NAME_ALL_COLUMNS_SQL)
                .columns(List.of(
                        ColumnParams.builder().name(keyCol).type(org.apache.ignite.sql.ColumnType.INT64).build(),
                        ColumnParams.builder().name("STR").type(org.apache.ignite.sql.ColumnType.STRING).nullable(true).build(),
                        ColumnParams.builder().name("INT8").type(org.apache.ignite.sql.ColumnType.INT8).nullable(true).build(),
                        ColumnParams.builder().name("INT16").type(org.apache.ignite.sql.ColumnType.INT16).nullable(true).build(),
                        ColumnParams.builder().name("INT32").type(org.apache.ignite.sql.ColumnType.INT32).nullable(true).build(),
                        ColumnParams.builder().name("INT64").type(org.apache.ignite.sql.ColumnType.INT64).nullable(true).build(),
                        ColumnParams.builder().name("FLOAT").type(org.apache.ignite.sql.ColumnType.FLOAT).nullable(true).build(),
                        ColumnParams.builder().name("DOUBLE").type(org.apache.ignite.sql.ColumnType.DOUBLE).nullable(true).build(),
                        ColumnParams.builder().name("UUID").type(org.apache.ignite.sql.ColumnType.UUID).nullable(true).build(),
                        ColumnParams.builder().name("DATE").type(org.apache.ignite.sql.ColumnType.DATE).nullable(true).build(),
                        ColumnParams.builder().name("TIME").type(org.apache.ignite.sql.ColumnType.TIME).precision(maxTimePrecision)
                                .nullable(true).build(),
                        ColumnParams.builder().name("TIME2").type(org.apache.ignite.sql.ColumnType.TIME).precision(maxTimePrecision)
                                .nullable(true).build(),
                        ColumnParams.builder().name("DATETIME").type(org.apache.ignite.sql.ColumnType.DATETIME).precision(maxTimePrecision)
                                .nullable(true).build(),
                        ColumnParams.builder().name("DATETIME2").type(org.apache.ignite.sql.ColumnType.DATETIME).precision(maxTimePrecision)
                                .nullable(true).build(),
                        ColumnParams.builder().name("TIMESTAMP").type(org.apache.ignite.sql.ColumnType.TIMESTAMP)
                                .precision(maxTimePrecision).nullable(true).build(),
                        ColumnParams.builder().name("TIMESTAMP2").type(org.apache.ignite.sql.ColumnType.TIMESTAMP)
                                .precision(maxTimePrecision).nullable(true).build(),
                        ColumnParams.builder().name("BLOB").type(org.apache.ignite.sql.ColumnType.BYTE_ARRAY).nullable(true)
                                .build(),
                        ColumnParams.builder().name("DECIMAL").type(org.apache.ignite.sql.ColumnType.DECIMAL).precision(19).scale(3)
                                .nullable(true).build(),
                        ColumnParams.builder().name("BOOLEAN").type(org.apache.ignite.sql.ColumnType.BOOLEAN).nullable(true).build()
                ))
                .primaryKeyColumns(List.of(keyCol))
                .build();

        assertThat(ignite.catalogManager().execute(createTableCommandAllSql), willBe(nullValue()));

        createTwoColumnTable(node, ColumnType.INT8);
        createTwoColumnTable(node, ColumnType.BOOLEAN);
        createTwoColumnTable(node, ColumnType.INT16);
        createTwoColumnTable(node, ColumnType.INT32);
        createTwoColumnTable(node, ColumnType.INT64);
        createTwoColumnTable(node, ColumnType.FLOAT);
        createTwoColumnTable(node, ColumnType.DOUBLE);
        createTwoColumnTable(node, ColumnType.UUID);
        createTwoColumnTable(node, ColumnType.decimal());
        createTwoColumnTable(node, ColumnType.string());
        createTwoColumnTable(node, ColumnType.DATE);
        createTwoColumnTable(node, ColumnType.datetime());
        createTwoColumnTable(node, ColumnType.time());
        createTwoColumnTable(node, ColumnType.timestamp());
        createTwoColumnTable(node, ColumnType.number());
        createTwoColumnTable(node, ColumnType.blob());
        createTwoColumnTable(node, ColumnType.bitmaskOf(32));
>>>>>>> d6bb0cda

        createTwoColumnTable(
                ignite,
                ColumnParams.builder().name("KEY").type(INT8).build(),
                ColumnParams.builder().name("VAL").type(INT8).nullable(true).build()
        );

        createTwoColumnTable(
                ignite,
                ColumnParams.builder().name("KEY").type(BOOLEAN).build(),
                ColumnParams.builder().name("VAL").type(BOOLEAN).nullable(true).build()
        );

        createTwoColumnTable(
                ignite,
                ColumnParams.builder().name("KEY").type(INT16).build(),
                ColumnParams.builder().name("VAL").type(INT16).nullable(true).build()
        );

        createTwoColumnTable(
                ignite,
                ColumnParams.builder().name("KEY").type(INT32).build(),
                ColumnParams.builder().name("VAL").type(INT32).nullable(true).build()
        );

        createTwoColumnTable(
                ignite,
                ColumnParams.builder().name("KEY").type(INT64).build(),
                ColumnParams.builder().name("VAL").type(INT64).nullable(true).build()
        );

        createTwoColumnTable(
                ignite,
                ColumnParams.builder().name("KEY").type(FLOAT).build(),
                ColumnParams.builder().name("VAL").type(FLOAT).nullable(true).build()
        );

        createTwoColumnTable(
                ignite,
                ColumnParams.builder().name("KEY").type(DOUBLE).build(),
                ColumnParams.builder().name("VAL").type(DOUBLE).nullable(true).build()
        );

        createTwoColumnTable(
                ignite,
                ColumnParams.builder().name("KEY").type(UUID).build(),
                ColumnParams.builder().name("VAL").type(UUID).nullable(true).build()
        );

        createTwoColumnTable(
                ignite,
                ColumnParams.builder().name("KEY").type(DECIMAL).precision(19).scale(3).build(),
                ColumnParams.builder().name("VAL").type(DECIMAL).precision(19).scale(3).nullable(true).build()
        );

        createTwoColumnTable(
                ignite,
                ColumnParams.builder().name("KEY").type(STRING).build(),
                ColumnParams.builder().name("VAL").type(STRING).nullable(true).build()
        );

        createTwoColumnTable(
                ignite,
                ColumnParams.builder().name("KEY").type(DATE).build(),
                ColumnParams.builder().name("VAL").type(DATE).nullable(true).build()
        );

        createTwoColumnTable(
                ignite,
                ColumnParams.builder().name("KEY").type(DATETIME).precision(6).build(),
                ColumnParams.builder().name("VAL").type(DATETIME).precision(6).nullable(true).build()
        );

        createTwoColumnTable(
                ignite,
                ColumnParams.builder().name("KEY").type(TIME).precision(6).build(),
                ColumnParams.builder().name("VAL").type(TIME).precision(6).nullable(true).build()
        );

        createTwoColumnTable(
                ignite,
                ColumnParams.builder().name("KEY").type(TIMESTAMP).precision(6).build(),
                ColumnParams.builder().name("VAL").type(TIMESTAMP).precision(6).nullable(true).build()
        );

        createTwoColumnTable(
                ignite,
                ColumnParams.builder().name("KEY").type(NUMBER).precision(Integer.MAX_VALUE).build(),
                ColumnParams.builder().name("VAL").type(NUMBER).precision(Integer.MAX_VALUE).nullable(true).build()
        );

        createTwoColumnTable(
                ignite,
                ColumnParams.builder().name("KEY").type(BYTE_ARRAY).build(),
                ColumnParams.builder().name("VAL").type(BYTE_ARRAY).nullable(true).build()
        );

        createTwoColumnTable(
                ignite,
                ColumnParams.builder().name("KEY").type(BITMASK).length(32).build(),
                ColumnParams.builder().name("VAL").type(BITMASK).length(32).nullable(true).build()
        );
    }

    private static void createTwoColumnTable(IgniteImpl ignite, ColumnParams keyColumnParams, ColumnParams valueColumnParams) {
        assertEquals(keyColumnParams.type(), valueColumnParams.type());

<<<<<<< HEAD
        createTable(
                ignite.catalogManager(),
                DEFAULT_SCHEMA_NAME,
                ZONE_NAME,
                ("tbl_" + keyColumnParams.type().name()).toUpperCase(),
                List.of(keyColumnParams, valueColumnParams),
                List.of(keyColumnParams.name())
        );
=======
        // TODO: IGNITE-19499 We need to use only the column type used in the catalog
        String tableNamePostfix = keyColumnParams.type() == org.apache.ignite.sql.ColumnType.BYTE_ARRAY
                ? ColumnType.blob().typeSpec().name()
                : keyColumnParams.type().name();

        CatalogCommand createTableCommand = CreateTableCommand.builder()
                .schemaName(DEFAULT_SCHEMA_NAME)
                .zone(ZONE_NAME)
                .tableName(("tbl_" + tableNamePostfix).toUpperCase())
                .columns(List.of(keyColumnParams, valueColumnParams))
                .primaryKeyColumns(List.of(keyColumnParams.name()))
                .build();

        assertThat(ignite.catalogManager().execute(createTableCommand), willBe(nullValue()));
>>>>>>> d6bb0cda
    }

    /**
     * Gets the thin client port.
     *
     * @param node Node.
     * @return Port number.
     */
    private static int getPort(IgniteImpl node) {
        return node.clientAddress().port();
    }

    /**
     * Gets run time limit, in minutes.
     *
     * @return Node run time limit, in minutes.
     */
    private static long getRunTimeMinutes() {
        String runTimeMinutesFromEnv = System.getenv(RUN_TIME_MINUTES_ENV);

        if (runTimeMinutesFromEnv == null) {
            return RUN_TIME_MINUTES;
        }

        try {
            return Long.parseLong(runTimeMinutesFromEnv);
        } catch (Exception ignored) {
            // No-op.
        }

        return RUN_TIME_MINUTES;
    }

    /**
     * Compute job that creates a table.
     */
    @SuppressWarnings("unused") // Used by platform tests.
    private static class CreateTableJob implements ComputeJob<String> {
        @Override
        public String execute(JobExecutionContext context, Object... args) {
            String tableName = (String) args[0];

            try (Session session = context.ignite().sql().createSession()) {
                session.execute(null, "CREATE TABLE " + tableName + "(key BIGINT PRIMARY KEY, val INT)");
            }

            return tableName;
        }
    }

    /**
     * Compute job that drops a table.
     */
    @SuppressWarnings("unused") // Used by platform tests.
    private static class DropTableJob implements ComputeJob<String> {
        @Override
        public String execute(JobExecutionContext context, Object... args) {
            String tableName = (String) args[0];
            try (Session session = context.ignite().sql().createSession()) {
                session.execute(null, "DROP TABLE " + tableName + "");
            }

            return tableName;
        }
    }

    /**
     * Compute job that throws an exception.
     */
    @SuppressWarnings("unused") // Used by platform tests.
    private static class ExceptionJob implements ComputeJob<String> {
        @Override
        public String execute(JobExecutionContext context, Object... args) {
            throw new RuntimeException("Test exception: " + args[0]);
        }
    }

    /**
     * Compute job that computes row colocation hash.
     */
    @SuppressWarnings("unused") // Used by platform tests.
    private static class ColocationHashJob implements ComputeJob<Integer> {
        @Override
        public Integer execute(JobExecutionContext context, Object... args) {
            var columnCount = (int) args[0];
            var buf = (byte[]) args[1];
            var timePrecision = (int) args[2];
            var timestampPrecision = (int) args[3];

            var columns = new Column[columnCount];
            var tuple = Tuple.create(columnCount);
            var reader = new BinaryTupleReader(columnCount * 3, buf);

            for (int i = 0; i < columnCount; i++) {
                var type = ColumnTypeConverter.fromOrdinalOrThrow(reader.intValue(i * 3));
                var scale = reader.intValue(i * 3 + 1);
                var valIdx = i * 3 + 2;

                String colName = "col" + i;

                switch (type) {
                    case BOOLEAN:
                        columns[i] = new Column(i, colName, NativeTypes.BOOLEAN, false);
                        tuple.set(colName, reader.booleanValue(valIdx));
                        break;

                    case INT8:
                        columns[i] = new Column(i, colName, NativeTypes.INT8, false);
                        tuple.set(colName, reader.byteValue(valIdx));
                        break;

                    case INT16:
                        columns[i] = new Column(i, colName, NativeTypes.INT16, false);
                        tuple.set(colName, reader.shortValue(valIdx));
                        break;

                    case INT32:
                        columns[i] = new Column(i, colName, NativeTypes.INT32, false);
                        tuple.set(colName, reader.intValue(valIdx));
                        break;

                    case INT64:
                        columns[i] = new Column(i, colName, NativeTypes.INT64, false);
                        tuple.set(colName, reader.longValue(valIdx));
                        break;

                    case FLOAT:
                        columns[i] = new Column(i, colName, NativeTypes.FLOAT, false);
                        tuple.set(colName, reader.floatValue(valIdx));
                        break;

                    case DOUBLE:
                        columns[i] = new Column(i, colName, NativeTypes.DOUBLE, false);
                        tuple.set(colName, reader.doubleValue(valIdx));
                        break;

                    case DECIMAL:
                        columns[i] = new Column(i, colName, NativeTypes.decimalOf(100, scale), false);
                        tuple.set(colName, reader.decimalValue(valIdx, scale));
                        break;

                    case STRING:
                        columns[i] = new Column(i, colName, NativeTypes.STRING, false);
                        tuple.set(colName, reader.stringValue(valIdx));
                        break;

                    case UUID:
                        columns[i] = new Column(i, colName, NativeTypes.UUID, false);
                        tuple.set(colName, reader.uuidValue(valIdx));
                        break;

                    case NUMBER:
                        columns[i] = new Column(i, colName, NativeTypes.numberOf(255), false);
                        tuple.set(colName, reader.numberValue(valIdx));
                        break;

                    case BITMASK:
                        columns[i] = new Column(i, colName, NativeTypes.bitmaskOf(32), false);
                        tuple.set(colName, reader.bitmaskValue(valIdx));
                        break;

                    case DATE:
                        columns[i] = new Column(i, colName, NativeTypes.DATE, false);
                        tuple.set(colName, reader.dateValue(valIdx));
                        break;

                    case TIME:
                        columns[i] = new Column(i, colName, NativeTypes.time(timePrecision), false);
                        tuple.set(colName, reader.timeValue(valIdx));
                        break;

                    case DATETIME:
                        columns[i] = new Column(i, colName, NativeTypes.datetime(timePrecision), false);
                        tuple.set(colName, reader.dateTimeValue(valIdx));
                        break;

                    case TIMESTAMP:
                        columns[i] = new Column(i, colName, NativeTypes.timestamp(timestampPrecision), false);
                        tuple.set(colName, reader.timestampValue(valIdx));
                        break;

                    default:
                        throw new IllegalArgumentException("Unsupported type: " + type);
                }
            }

            var colocationColumns = Arrays.stream(columns).map(Column::name).toArray(String[]::new);
            var schema = new SchemaDescriptor(1, columns, colocationColumns, new Column[0]);

            var marsh = new TupleMarshallerImpl(new DummySchemaManagerImpl(schema));

            try {
                Row row = marsh.marshal(tuple);

                return row.colocationHash();
            } catch (TupleMarshallerException e) {
                throw new RuntimeException(e);
            }
        }
    }

    /**
     * Compute job that computes row colocation hash according to the current table schema.
     */
    @SuppressWarnings("unused") // Used by platform tests.
    private static class TableRowColocationHashJob implements ComputeJob<Integer> {
        @Override
        public Integer execute(JobExecutionContext context, Object... args) {
            String tableName = (String) args[0];
            int i = (int) args[1];
            Tuple key = Tuple.create().set("id", 1 + i).set("id0", 2L + i).set("id1", "3" + i);

            @SuppressWarnings("resource")
            Table table = context.ignite().tables().table(tableName);
            RecordBinaryViewImpl view = (RecordBinaryViewImpl) table.recordView();
            TupleMarshallerImpl marsh = IgniteTestUtils.getFieldValue(view, "marsh");

            try {
                return marsh.marshal(key).colocationHash();
            } catch (TupleMarshallerException e) {
                throw new RuntimeException(e);
            }
        }
    }

    /**
     * Compute job that enables or disables client authentication.
     */
    @SuppressWarnings("unused") // Used by platform tests.
    private static class EnableAuthenticationJob implements ComputeJob<Void> {
        @Override
        public Void execute(JobExecutionContext context, Object... args) {
            boolean enable = ((Integer) args[0]) != 0;
            @SuppressWarnings("resource") IgniteImpl ignite = (IgniteImpl) context.ignite();

            CompletableFuture<Void> changeFuture = ignite.clusterConfiguration().change(
                    root -> root.changeRoot(SecurityConfiguration.KEY).changeAuthentication(
                            change -> {
                                change.changeEnabled(enable);
                                change.changeProviders().delete("basic");

                                if (enable) {
                                    change.changeProviders().create("basic", authenticationProviderChange -> {
                                        authenticationProviderChange.convert(BasicAuthenticationProviderChange.class)
                                                .changeUsername("user-1")
                                                .changePassword("password-1");
                                    });
                                }
                            }
                    ));

            assertThat(changeFuture, willCompleteSuccessfully());

            return null;
        }
    }
}<|MERGE_RESOLUTION|>--- conflicted
+++ resolved
@@ -60,12 +60,7 @@
 import org.apache.ignite.compute.JobExecutionContext;
 import org.apache.ignite.internal.app.IgniteImpl;
 import org.apache.ignite.internal.binarytuple.BinaryTupleReader;
-import org.apache.ignite.internal.catalog.CatalogCommand;
 import org.apache.ignite.internal.catalog.commands.ColumnParams;
-<<<<<<< HEAD
-=======
-import org.apache.ignite.internal.catalog.commands.CreateTableCommand;
->>>>>>> d6bb0cda
 import org.apache.ignite.internal.client.proto.ColumnTypeConverter;
 import org.apache.ignite.internal.configuration.BasicAuthenticationProviderChange;
 import org.apache.ignite.internal.configuration.SecurityConfiguration;
@@ -280,7 +275,6 @@
 
         IgniteImpl ignite = ((IgniteImpl) node);
 
-<<<<<<< HEAD
         createZone(ignite.catalogManager(), ZONE_NAME, 10, 1);
 
         createTable(
@@ -356,181 +350,6 @@
                 ),
                 List.of(keyCol)
         );
-=======
-        TableDefinition schTbl = SchemaBuilders.tableBuilder(DEFAULT_SCHEMA_NAME, TABLE_NAME).columns(
-                SchemaBuilders.column(keyCol, ColumnType.INT64).build(),
-                SchemaBuilders.column("val", ColumnType.string()).asNullable(true).build()
-        ).withPrimaryKey(keyCol).build();
-
-        await(((TableManager) node.tables()).createTableAsync(schTbl.name(), ZONE_NAME, tblCh ->
-                SchemaConfigurationConverter.convert(schTbl, tblCh)
-        ));
-
-        CatalogCommand createTableCommand = CreateTableCommand.builder()
-                .schemaName(DEFAULT_SCHEMA_NAME)
-                .zone(ZONE_NAME)
-                .tableName(TABLE_NAME)
-                .columns(List.of(
-                        ColumnParams.builder().name(keyCol).type(org.apache.ignite.sql.ColumnType.INT64).build(),
-                        ColumnParams.builder().name("VAL").type(org.apache.ignite.sql.ColumnType.STRING).nullable(true).build()
-                ))
-                .primaryKeyColumns(List.of(keyCol))
-                .build();
-
-        assertThat(ignite.catalogManager().execute(createTableCommand), willBe(nullValue()));
-
-        int maxTimePrecision = TemporalColumnType.MAX_TIME_PRECISION;
-
-        TableDefinition schTblAll = SchemaBuilders.tableBuilder(DEFAULT_SCHEMA_NAME, TABLE_NAME_ALL_COLUMNS).columns(
-                SchemaBuilders.column(keyCol, ColumnType.INT64).build(),
-                SchemaBuilders.column("str", ColumnType.string()).asNullable(true).build(),
-                SchemaBuilders.column("int8", ColumnType.INT8).asNullable(true).build(),
-                SchemaBuilders.column("int16", ColumnType.INT16).asNullable(true).build(),
-                SchemaBuilders.column("int32", ColumnType.INT32).asNullable(true).build(),
-                SchemaBuilders.column("int64", ColumnType.INT64).asNullable(true).build(),
-                SchemaBuilders.column("float", ColumnType.FLOAT).asNullable(true).build(),
-                SchemaBuilders.column("double", ColumnType.DOUBLE).asNullable(true).build(),
-                SchemaBuilders.column("uuid", ColumnType.UUID).asNullable(true).build(),
-                SchemaBuilders.column("date", ColumnType.DATE).asNullable(true).build(),
-                SchemaBuilders.column("bitmask", ColumnType.bitmaskOf(64)).asNullable(true).build(),
-                SchemaBuilders.column("time", ColumnType.time(maxTimePrecision)).asNullable(true).build(),
-                SchemaBuilders.column("time2", ColumnType.time(2)).asNullable(true).build(),
-                SchemaBuilders.column("datetime", ColumnType.datetime(maxTimePrecision)).asNullable(true).build(),
-                SchemaBuilders.column("datetime2", ColumnType.datetime(3)).asNullable(true).build(),
-                SchemaBuilders.column("timestamp", ColumnType.timestamp(maxTimePrecision)).asNullable(true).build(),
-                SchemaBuilders.column("timestamp2", ColumnType.timestamp(4)).asNullable(true).build(),
-                SchemaBuilders.column("blob", ColumnType.blob()).asNullable(true).build(),
-                SchemaBuilders.column("decimal", ColumnType.decimal()).asNullable(true).build(),
-                SchemaBuilders.column("boolean", ColumnType.BOOLEAN).asNullable(true).build()
-        ).withPrimaryKey(keyCol).build();
-
-        await(((TableManager) node.tables()).createTableAsync(schTblAll.name(), ZONE_NAME, tblCh ->
-                SchemaConfigurationConverter.convert(schTblAll, tblCh)
-        ));
-
-        CatalogCommand createTableCommandAll = CreateTableCommand.builder()
-                .schemaName(DEFAULT_SCHEMA_NAME)
-                .zone(ZONE_NAME)
-                .tableName(TABLE_NAME_ALL_COLUMNS)
-                .columns(List.of(
-                        ColumnParams.builder().name(keyCol).type(org.apache.ignite.sql.ColumnType.INT64).build(),
-                        ColumnParams.builder().name("STR").type(org.apache.ignite.sql.ColumnType.STRING).nullable(true).build(),
-                        ColumnParams.builder().name("INT8").type(org.apache.ignite.sql.ColumnType.INT8).nullable(true).build(),
-                        ColumnParams.builder().name("INT16").type(org.apache.ignite.sql.ColumnType.INT16).nullable(true).build(),
-                        ColumnParams.builder().name("INT32").type(org.apache.ignite.sql.ColumnType.INT32).nullable(true).build(),
-                        ColumnParams.builder().name("INT64").type(org.apache.ignite.sql.ColumnType.INT64).nullable(true).build(),
-                        ColumnParams.builder().name("FLOAT").type(org.apache.ignite.sql.ColumnType.FLOAT).nullable(true).build(),
-                        ColumnParams.builder().name("DOUBLE").type(org.apache.ignite.sql.ColumnType.DOUBLE).nullable(true).build(),
-                        ColumnParams.builder().name("UUID").type(org.apache.ignite.sql.ColumnType.UUID).nullable(true).build(),
-                        ColumnParams.builder().name("DATE").type(org.apache.ignite.sql.ColumnType.DATE).nullable(true).build(),
-                        ColumnParams.builder().name("BITMASK").type(org.apache.ignite.sql.ColumnType.BITMASK).length(64).nullable(true)
-                                .build(),
-                        ColumnParams.builder().name("TIME").type(org.apache.ignite.sql.ColumnType.TIME).precision(maxTimePrecision)
-                                .nullable(true).build(),
-                        ColumnParams.builder().name("TIME2").type(org.apache.ignite.sql.ColumnType.TIME).precision(2).nullable(true)
-                                .build(),
-                        ColumnParams.builder().name("DATETIME").type(org.apache.ignite.sql.ColumnType.DATETIME).precision(maxTimePrecision)
-                                .nullable(true).build(),
-                        ColumnParams.builder().name("DATETIME2").type(org.apache.ignite.sql.ColumnType.DATETIME).precision(3).nullable(true)
-                                .build(),
-                        ColumnParams.builder().name("TIMESTAMP").type(org.apache.ignite.sql.ColumnType.DATETIME).precision(maxTimePrecision)
-                                .nullable(true).build(),
-                        ColumnParams.builder().name("TIMESTAMP2").type(org.apache.ignite.sql.ColumnType.DATETIME).precision(4)
-                                .nullable(true).build(),
-                        ColumnParams.builder().name("BLOB").type(org.apache.ignite.sql.ColumnType.BYTE_ARRAY).nullable(true)
-                                .build(),
-                        ColumnParams.builder().name("DECIMAL").type(org.apache.ignite.sql.ColumnType.DECIMAL).precision(19).scale(3)
-                                .nullable(true).build(),
-                        ColumnParams.builder().name("BOOLEAN").type(org.apache.ignite.sql.ColumnType.BOOLEAN).nullable(true).build()
-                ))
-                .primaryKeyColumns(List.of(keyCol))
-                .build();
-
-        assertThat(ignite.catalogManager().execute(createTableCommandAll), willBe(nullValue()));
-
-        // TODO IGNITE-18431 remove extra table, use TABLE_NAME_ALL_COLUMNS for SQL tests.
-        TableDefinition schTblAllSql = SchemaBuilders.tableBuilder(DEFAULT_SCHEMA_NAME, TABLE_NAME_ALL_COLUMNS_SQL).columns(
-                SchemaBuilders.column(keyCol, ColumnType.INT64).build(),
-                SchemaBuilders.column("str", ColumnType.string()).asNullable(true).build(),
-                SchemaBuilders.column("int8", ColumnType.INT8).asNullable(true).build(),
-                SchemaBuilders.column("int16", ColumnType.INT16).asNullable(true).build(),
-                SchemaBuilders.column("int32", ColumnType.INT32).asNullable(true).build(),
-                SchemaBuilders.column("int64", ColumnType.INT64).asNullable(true).build(),
-                SchemaBuilders.column("float", ColumnType.FLOAT).asNullable(true).build(),
-                SchemaBuilders.column("double", ColumnType.DOUBLE).asNullable(true).build(),
-                SchemaBuilders.column("uuid", ColumnType.UUID).asNullable(true).build(),
-                SchemaBuilders.column("date", ColumnType.DATE).asNullable(true).build(),
-                SchemaBuilders.column("time", ColumnType.time(maxTimePrecision)).asNullable(true).build(),
-                SchemaBuilders.column("time2", ColumnType.time(maxTimePrecision)).asNullable(true).build(),
-                SchemaBuilders.column("datetime", ColumnType.datetime(maxTimePrecision)).asNullable(true).build(),
-                SchemaBuilders.column("datetime2", ColumnType.datetime(maxTimePrecision)).asNullable(true).build(),
-                SchemaBuilders.column("timestamp", ColumnType.timestamp(maxTimePrecision)).asNullable(true).build(),
-                SchemaBuilders.column("timestamp2", ColumnType.timestamp(maxTimePrecision)).asNullable(true).build(),
-                SchemaBuilders.column("blob", ColumnType.blob()).asNullable(true).build(),
-                SchemaBuilders.column("decimal", ColumnType.decimal()).asNullable(true).build(),
-                SchemaBuilders.column("boolean", ColumnType.BOOLEAN).asNullable(true).build()
-        ).withPrimaryKey(keyCol).build();
-
-        await(((TableManager) node.tables()).createTableAsync(schTblAllSql.name(), ZONE_NAME, tblCh ->
-                SchemaConfigurationConverter.convert(schTblAllSql, tblCh)
-        ));
-
-        CatalogCommand createTableCommandAllSql = CreateTableCommand.builder()
-                .schemaName(DEFAULT_SCHEMA_NAME)
-                .zone(ZONE_NAME)
-                .tableName(TABLE_NAME_ALL_COLUMNS_SQL)
-                .columns(List.of(
-                        ColumnParams.builder().name(keyCol).type(org.apache.ignite.sql.ColumnType.INT64).build(),
-                        ColumnParams.builder().name("STR").type(org.apache.ignite.sql.ColumnType.STRING).nullable(true).build(),
-                        ColumnParams.builder().name("INT8").type(org.apache.ignite.sql.ColumnType.INT8).nullable(true).build(),
-                        ColumnParams.builder().name("INT16").type(org.apache.ignite.sql.ColumnType.INT16).nullable(true).build(),
-                        ColumnParams.builder().name("INT32").type(org.apache.ignite.sql.ColumnType.INT32).nullable(true).build(),
-                        ColumnParams.builder().name("INT64").type(org.apache.ignite.sql.ColumnType.INT64).nullable(true).build(),
-                        ColumnParams.builder().name("FLOAT").type(org.apache.ignite.sql.ColumnType.FLOAT).nullable(true).build(),
-                        ColumnParams.builder().name("DOUBLE").type(org.apache.ignite.sql.ColumnType.DOUBLE).nullable(true).build(),
-                        ColumnParams.builder().name("UUID").type(org.apache.ignite.sql.ColumnType.UUID).nullable(true).build(),
-                        ColumnParams.builder().name("DATE").type(org.apache.ignite.sql.ColumnType.DATE).nullable(true).build(),
-                        ColumnParams.builder().name("TIME").type(org.apache.ignite.sql.ColumnType.TIME).precision(maxTimePrecision)
-                                .nullable(true).build(),
-                        ColumnParams.builder().name("TIME2").type(org.apache.ignite.sql.ColumnType.TIME).precision(maxTimePrecision)
-                                .nullable(true).build(),
-                        ColumnParams.builder().name("DATETIME").type(org.apache.ignite.sql.ColumnType.DATETIME).precision(maxTimePrecision)
-                                .nullable(true).build(),
-                        ColumnParams.builder().name("DATETIME2").type(org.apache.ignite.sql.ColumnType.DATETIME).precision(maxTimePrecision)
-                                .nullable(true).build(),
-                        ColumnParams.builder().name("TIMESTAMP").type(org.apache.ignite.sql.ColumnType.TIMESTAMP)
-                                .precision(maxTimePrecision).nullable(true).build(),
-                        ColumnParams.builder().name("TIMESTAMP2").type(org.apache.ignite.sql.ColumnType.TIMESTAMP)
-                                .precision(maxTimePrecision).nullable(true).build(),
-                        ColumnParams.builder().name("BLOB").type(org.apache.ignite.sql.ColumnType.BYTE_ARRAY).nullable(true)
-                                .build(),
-                        ColumnParams.builder().name("DECIMAL").type(org.apache.ignite.sql.ColumnType.DECIMAL).precision(19).scale(3)
-                                .nullable(true).build(),
-                        ColumnParams.builder().name("BOOLEAN").type(org.apache.ignite.sql.ColumnType.BOOLEAN).nullable(true).build()
-                ))
-                .primaryKeyColumns(List.of(keyCol))
-                .build();
-
-        assertThat(ignite.catalogManager().execute(createTableCommandAllSql), willBe(nullValue()));
-
-        createTwoColumnTable(node, ColumnType.INT8);
-        createTwoColumnTable(node, ColumnType.BOOLEAN);
-        createTwoColumnTable(node, ColumnType.INT16);
-        createTwoColumnTable(node, ColumnType.INT32);
-        createTwoColumnTable(node, ColumnType.INT64);
-        createTwoColumnTable(node, ColumnType.FLOAT);
-        createTwoColumnTable(node, ColumnType.DOUBLE);
-        createTwoColumnTable(node, ColumnType.UUID);
-        createTwoColumnTable(node, ColumnType.decimal());
-        createTwoColumnTable(node, ColumnType.string());
-        createTwoColumnTable(node, ColumnType.DATE);
-        createTwoColumnTable(node, ColumnType.datetime());
-        createTwoColumnTable(node, ColumnType.time());
-        createTwoColumnTable(node, ColumnType.timestamp());
-        createTwoColumnTable(node, ColumnType.number());
-        createTwoColumnTable(node, ColumnType.blob());
-        createTwoColumnTable(node, ColumnType.bitmaskOf(32));
->>>>>>> d6bb0cda
 
         createTwoColumnTable(
                 ignite,
@@ -576,8 +395,8 @@
 
         createTwoColumnTable(
                 ignite,
-                ColumnParams.builder().name("KEY").type(UUID).build(),
-                ColumnParams.builder().name("VAL").type(UUID).nullable(true).build()
+                ColumnParams.builder().name("KEY").type(org.apache.ignite.sql.ColumnType.UUID).build(),
+                ColumnParams.builder().name("VAL").type(org.apache.ignite.sql.ColumnType.UUID).nullable(true).build()
         );
 
         createTwoColumnTable(
@@ -638,7 +457,6 @@
     private static void createTwoColumnTable(IgniteImpl ignite, ColumnParams keyColumnParams, ColumnParams valueColumnParams) {
         assertEquals(keyColumnParams.type(), valueColumnParams.type());
 
-<<<<<<< HEAD
         createTable(
                 ignite.catalogManager(),
                 DEFAULT_SCHEMA_NAME,
@@ -647,22 +465,6 @@
                 List.of(keyColumnParams, valueColumnParams),
                 List.of(keyColumnParams.name())
         );
-=======
-        // TODO: IGNITE-19499 We need to use only the column type used in the catalog
-        String tableNamePostfix = keyColumnParams.type() == org.apache.ignite.sql.ColumnType.BYTE_ARRAY
-                ? ColumnType.blob().typeSpec().name()
-                : keyColumnParams.type().name();
-
-        CatalogCommand createTableCommand = CreateTableCommand.builder()
-                .schemaName(DEFAULT_SCHEMA_NAME)
-                .zone(ZONE_NAME)
-                .tableName(("tbl_" + tableNamePostfix).toUpperCase())
-                .columns(List.of(keyColumnParams, valueColumnParams))
-                .primaryKeyColumns(List.of(keyColumnParams.name()))
-                .build();
-
-        assertThat(ignite.catalogManager().execute(createTableCommand), willBe(nullValue()));
->>>>>>> d6bb0cda
     }
 
     /**
