--- conflicted
+++ resolved
@@ -35,43 +35,23 @@
 import org.apache.ignite.schema.definition.TableDefinition;
 
 /**
- * Helper class for non-Java platform tests (.NET, C++, Python, ...). Starts nodes, populates tables and data for tests.
+ * Helper class for non-Java platform tests (.NET, C++, Python, ...).
+ * Starts nodes, populates tables and data for tests.
  */
 public class PlatformTestNodeRunner {
     /** Test node name. */
     private static final String NODE_NAME = PlatformTestNodeRunner.class.getCanonicalName();
 
-    /**
-     *
-     */
+    /** */
     private static final String SCHEMA_NAME = "PUB";
 
-    /**
-     *
-     */
+    /** */
     private static final String TABLE_NAME = "tbl1";
 
     /** Time to keep the node alive. */
     private static final int RUN_TIME_MINUTES = 30;
 
     /** Nodes bootstrap configuration. */
-<<<<<<< HEAD
-    private static final Map<String, String> nodesBootstrapCfg = new LinkedHashMap<>() {
-        {
-            put(NODE_NAME,
-                    "{\n"
-                            + "  \"node\": {\n"
-                            + "    \"metastorageNodes\":[ \"" + NODE_NAME + "\" ]\n"
-                            + "  },\n"
-                            + "  \"clientConnector\":{\"port\": 10942,\"portRange\":10},"
-                            + "  \"network\": {\n"
-                            + "    \"port\":3344,\n"
-                            + "    \"netClusterNodes\":[ \"localhost:3344\", \"localhost:3345\" ]\n"
-                            + "  }\n"
-                            + "}");
-        }
-    };
-=======
     private static final Map<String, String> nodesBootstrapCfg = new LinkedHashMap<>() {{
         put(NODE_NAME, "{\n" +
                 "  \"node\": {\n" +
@@ -86,14 +66,12 @@
                 "  }\n" +
                 "}");
     }};
->>>>>>> c086555b
 
     /** Base path for all temporary folders. */
     private static final Path BASE_PATH = Path.of("target", "work", "PlatformTestNodeRunner");
 
     /**
      * Entry point.
-     *
      * @param args Args.
      */
     public static void main(String[] args) throws Exception {
@@ -103,7 +81,8 @@
             System.out.println("Arg " + i + ": " + args[i]);
         }
 
-        if (args.length > 0 && "dry-run".equals(args[0])) {
+        if (args.length > 0 && "dry-run".equals(args[0]))
+        {
             System.out.println("Dry run succeeded.");
             return;
         }
@@ -132,7 +111,7 @@
         );
 
         String ports = startedNodes.stream()
-                .map(n -> String.valueOf(getPort((IgniteImpl) n)))
+                .map(n -> String.valueOf(getPort((IgniteImpl)n)))
                 .collect(Collectors.joining(","));
 
         System.out.println("THIN_CLIENT_PORTS=" + ports);
@@ -144,11 +123,10 @@
 
     /**
      * Gets the thin client port.
-     *
      * @param node Node.
      * @return Port number.
      */
     private static int getPort(IgniteImpl node) {
-        return ((InetSocketAddress) node.clientHandlerModule().localAddress()).getPort();
+        return ((InetSocketAddress)node.clientHandlerModule().localAddress()).getPort();
     }
 }