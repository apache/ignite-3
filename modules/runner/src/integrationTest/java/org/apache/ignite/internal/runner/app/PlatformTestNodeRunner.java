/*
 * Licensed to the Apache Software Foundation (ASF) under one or more
 * contributor license agreements. See the NOTICE file distributed with
 * this work for additional information regarding copyright ownership.
 * The ASF licenses this file to You under the Apache License, Version 2.0
 * (the "License"); you may not use this file except in compliance with
 * the License. You may obtain a copy of the License at
 *
 *      http://www.apache.org/licenses/LICENSE-2.0
 *
 * Unless required by applicable law or agreed to in writing, software
 * distributed under the License is distributed on an "AS IS" BASIS,
 * WITHOUT WARRANTIES OR CONDITIONS OF ANY KIND, either express or implied.
 * See the License for the specific language governing permissions and
 * limitations under the License.
 */

package org.apache.ignite.internal.runner.app;

import static java.util.stream.Collectors.toList;
import static org.apache.ignite.internal.distributionzones.DistributionZonesTestUtil.createZone;
import static org.apache.ignite.internal.testframework.IgniteTestUtils.await;
import static org.apache.ignite.internal.testframework.IgniteTestUtils.escapeWindowsPath;
import static org.apache.ignite.internal.testframework.IgniteTestUtils.getResourcePath;

import java.io.IOException;
import java.nio.file.Files;
import java.nio.file.Path;
import java.util.Arrays;
import java.util.List;
import java.util.Map;
import java.util.concurrent.CompletableFuture;
import java.util.stream.Collectors;
import org.apache.ignite.Ignite;
import org.apache.ignite.IgnitionManager;
import org.apache.ignite.InitParameters;
import org.apache.ignite.compute.ComputeJob;
import org.apache.ignite.compute.JobExecutionContext;
import org.apache.ignite.internal.app.IgniteImpl;
import org.apache.ignite.internal.binarytuple.BinaryTupleReader;
import org.apache.ignite.internal.client.proto.ClientDataType;
import org.apache.ignite.internal.configuration.BasicAuthenticationProviderChange;
import org.apache.ignite.internal.configuration.SecurityConfiguration;
import org.apache.ignite.internal.schema.Column;
import org.apache.ignite.internal.schema.NativeTypes;
import org.apache.ignite.internal.schema.SchemaDescriptor;
import org.apache.ignite.internal.schema.marshaller.TupleMarshallerException;
import org.apache.ignite.internal.schema.marshaller.TupleMarshallerImpl;
import org.apache.ignite.internal.schema.row.Row;
import org.apache.ignite.internal.schema.testutils.SchemaConfigurationConverter;
import org.apache.ignite.internal.schema.testutils.builder.SchemaBuilders;
import org.apache.ignite.internal.schema.testutils.definition.ColumnType;
import org.apache.ignite.internal.schema.testutils.definition.ColumnType.TemporalColumnType;
import org.apache.ignite.internal.schema.testutils.definition.TableDefinition;
import org.apache.ignite.internal.table.distributed.TableManager;
import org.apache.ignite.internal.table.impl.DummySchemaManagerImpl;
import org.apache.ignite.internal.testframework.TestIgnitionManager;
import org.apache.ignite.internal.util.IgniteUtils;
import org.apache.ignite.sql.Session;
import org.apache.ignite.table.Tuple;
import org.jetbrains.annotations.NotNull;

/**
 * Helper class for non-Java platform tests (.NET, C++, Python, ...). Starts nodes, populates tables and data for tests.
 */
@SuppressWarnings("CallToSystemGetenv")
public class PlatformTestNodeRunner {
    /** Test node name. */
    private static final String NODE_NAME = PlatformTestNodeRunner.class.getCanonicalName();

    /** Test node name 2. */
    private static final String NODE_NAME2 = PlatformTestNodeRunner.class.getCanonicalName() + "_2";

    /** Test node name 3. */
    private static final String NODE_NAME3 = PlatformTestNodeRunner.class.getCanonicalName() + "_3";

    /** Test node name 4. */
    private static final String NODE_NAME4 = PlatformTestNodeRunner.class.getCanonicalName() + "_4";

    private static final String SCHEMA_NAME = "PUBLIC";

    private static final String TABLE_NAME = "TBL1";

    private static final String TABLE_NAME_ALL_COLUMNS = "tbl_all_columns";

    private static final String TABLE_NAME_ALL_COLUMNS_SQL = "tbl_all_columns_sql"; // All column types supported by SQL.

    /** Time to keep the node alive. */
    private static final int RUN_TIME_MINUTES = 30;

    /** Time to keep the node alive - env var. */
    private static final String RUN_TIME_MINUTES_ENV = "IGNITE_PLATFORM_TEST_NODE_RUNNER_RUN_TIME_MINUTES";

    /** Nodes bootstrap configuration. */
    private static final Map<String, String> nodesBootstrapCfg = Map.of(
            NODE_NAME, "{\n"
                    + "  \"clientConnector\":{\"port\": 10942,\"portRange\":1,\"idleTimeout\":3000,\""
                    + "sendServerExceptionStackTraceToClient\":true},"
                    + "  \"network\": {\n"
                    + "    \"port\":3344,\n"
                    + "    \"nodeFinder\": {\n"
                    + "      \"netClusterNodes\":[ \"localhost:3344\", \"localhost:3345\", \"localhost:3346\", \"localhost:3347\" ]\n"
                    + "    }\n"
                    + "  }\n"
                    + "}",

            NODE_NAME2, "{\n"
                    + "  \"clientConnector\":{\"port\": 10943,\"portRange\":1,\"idleTimeout\":3000,"
                    + "\"sendServerExceptionStackTraceToClient\":true},"
                    + "  \"network\": {\n"
                    + "    \"port\":3345,\n"
                    + "    \"nodeFinder\": {\n"
                    + "      \"netClusterNodes\":[ \"localhost:3344\", \"localhost:3345\", \"localhost:3346\", \"localhost:3347\" ]\n"
                    + "    }\n"
                    + "  }\n"
                    + "}",

            NODE_NAME3, "{\n"
                    + "  \"clientConnector\":{"
                    + "    \"port\": 10944,"
                    + "    \"portRange\":1,"
                    + "    \"idleTimeout\":3000,"
                    + "    \"sendServerExceptionStackTraceToClient\":true, "
                    + "    \"ssl\": {\n"
                    + "      enabled: true,\n"
                    + "      keyStore: {\n"
                    + "        path: \"KEYSTORE_PATH\",\n"
                    + "        password: \"SSL_STORE_PASS\"\n"
                    + "      }\n"
                    + "    }\n"
                    + "  },\n"
                    + "  \"network\": {\n"
                    + "    \"port\":3346,\n"
                    + "    \"nodeFinder\": {\n"
                    + "      \"netClusterNodes\":[ \"localhost:3344\", \"localhost:3345\", \"localhost:3346\", \"localhost:3347\" ]\n"
                    + "    }\n"
                    + "  }\n"
                    + "}",

            NODE_NAME4, "{\n"
                    + "  \"clientConnector\":{"
                    + "    \"port\": 10945,"
                    + "    \"portRange\":1,"
                    + "    \"idleTimeout\":3000,"
                    + "    \"sendServerExceptionStackTraceToClient\":true, "
                    + "    \"ssl\": {\n"
                    + "      enabled: true,\n"
                    + "      clientAuth: \"require\",\n"
                    + "      keyStore: {\n"
                    + "        path: \"KEYSTORE_PATH\",\n"
                    + "        password: \"SSL_STORE_PASS\"\n"
                    + "      },\n"
                    + "      trustStore: {\n"
                    + "        path: \"TRUSTSTORE_PATH\",\n"
                    + "        password: \"SSL_STORE_PASS\"\n"
                    + "      }\n"
                    + "    }\n"
                    + "  },\n"
                    + "  \"network\": {\n"
                    + "    \"port\":3347,\n"
                    + "    \"nodeFinder\": {\n"
                    + "      \"netClusterNodes\":[ \"localhost:3344\", \"localhost:3345\", \"localhost:3346\", \"localhost:3347\" ]\n"
                    + "    }\n"
                    + "  }\n"
                    + "}"
    );

    /** Base path for all temporary folders. */
    private static final Path BASE_PATH = Path.of("target", "work", "PlatformTestNodeRunner");

    /**
     * Entry point.
     *
     * @param args Args.
     */
    public static void main(String[] args) throws Exception {
        System.out.println("Starting test node runner...");

        for (int i = 0; i < args.length; i++) {
            System.out.println("Arg " + i + ": " + args[i]);
        }

        if (args.length > 0 && "dry-run".equals(args[0])) {
            System.out.println("Dry run succeeded.");
            return;
        }

        List<Ignite> startedNodes = startNodes(BASE_PATH, nodesBootstrapCfg);

        createTables(startedNodes.get(0));

        String ports = startedNodes.stream()
                .map(n -> String.valueOf(getPort((IgniteImpl) n)))
                .collect(Collectors.joining(","));

        System.out.println("THIN_CLIENT_PORTS=" + ports);

        long runTimeMinutes = getRunTimeMinutes();
        System.out.println("Nodes will be active for " + runTimeMinutes + " minutes.");

        Thread.sleep(runTimeMinutes * 60_000);
        System.out.println("Exiting after " + runTimeMinutes + " minutes.");

        for (Ignite node : startedNodes) {
            IgnitionManager.stop(node.name());
        }
    }

    /**
     * Start nodes.
     *
     * @param basePath Base path.
     * @param nodeCfg Node configuration.
     * @return Started nodes.
     */
    @NotNull
    static List<Ignite> startNodes(Path basePath, Map<String, String> nodeCfg) throws IOException {
        IgniteUtils.deleteIfExists(basePath);
        Files.createDirectories(basePath);

        var sslPassword = "123456";
        var trustStorePath = escapeWindowsPath(getResourcePath(PlatformTestNodeRunner.class, "ssl/trust.jks"));
        var keyStorePath = escapeWindowsPath(getResourcePath(PlatformTestNodeRunner.class, "ssl/server.jks"));

        List<CompletableFuture<Ignite>> igniteFutures = nodeCfg.entrySet().stream()
                .map(e -> {
                    String nodeName = e.getKey();
                    String config = e.getValue()
                            .replace("KEYSTORE_PATH", keyStorePath)
                            .replace("TRUSTSTORE_PATH", trustStorePath)
                            .replace("SSL_STORE_PASS", sslPassword);

                    return TestIgnitionManager.start(nodeName, config, basePath.resolve(nodeName));
                })
                .collect(toList());

        String metaStorageNodeName = nodeCfg.keySet().iterator().next();

        InitParameters initParameters = InitParameters.builder()
                .destinationNodeName(metaStorageNodeName)
                .metaStorageNodeNames(List.of(metaStorageNodeName))
                .clusterName("cluster")
                .build();
        IgnitionManager.init(initParameters);

        System.out.println("Initialization complete");

        List<Ignite> startedNodes = igniteFutures.stream().map(CompletableFuture::join).collect(toList());

        System.out.println("Ignite nodes started");

        return startedNodes;
    }

    private static void createTables(Ignite node) {
        var keyCol = "key";

        int zoneId = await(createZone(((IgniteImpl) node).distributionZoneManager(), "zone1", 10, 1));

        TableDefinition schTbl = SchemaBuilders.tableBuilder(SCHEMA_NAME, TABLE_NAME).columns(
                SchemaBuilders.column(keyCol, ColumnType.INT64).build(),
                SchemaBuilders.column("val", ColumnType.string()).asNullable(true).build()
        ).withPrimaryKey(keyCol).build();

        await(((TableManager) node.tables()).createTableAsync(schTbl.name(), tblCh ->
                SchemaConfigurationConverter.convert(schTbl, tblCh)
                        .changeZoneId(zoneId)
        ));

        int maxTimePrecision = TemporalColumnType.MAX_TIME_PRECISION;

        TableDefinition schTblAll = SchemaBuilders.tableBuilder(SCHEMA_NAME, TABLE_NAME_ALL_COLUMNS).columns(
                SchemaBuilders.column(keyCol, ColumnType.INT64).build(),
                SchemaBuilders.column("str", ColumnType.string()).asNullable(true).build(),
                SchemaBuilders.column("int8", ColumnType.INT8).asNullable(true).build(),
                SchemaBuilders.column("int16", ColumnType.INT16).asNullable(true).build(),
                SchemaBuilders.column("int32", ColumnType.INT32).asNullable(true).build(),
                SchemaBuilders.column("int64", ColumnType.INT64).asNullable(true).build(),
                SchemaBuilders.column("float", ColumnType.FLOAT).asNullable(true).build(),
                SchemaBuilders.column("double", ColumnType.DOUBLE).asNullable(true).build(),
                SchemaBuilders.column("uuid", ColumnType.UUID).asNullable(true).build(),
                SchemaBuilders.column("date", ColumnType.DATE).asNullable(true).build(),
                SchemaBuilders.column("bitmask", ColumnType.bitmaskOf(64)).asNullable(true).build(),
                SchemaBuilders.column("time", ColumnType.time(maxTimePrecision)).asNullable(true).build(),
                SchemaBuilders.column("time2", ColumnType.time(2)).asNullable(true).build(),
                SchemaBuilders.column("datetime", ColumnType.datetime(maxTimePrecision)).asNullable(true).build(),
                SchemaBuilders.column("datetime2", ColumnType.datetime(3)).asNullable(true).build(),
                SchemaBuilders.column("timestamp", ColumnType.timestamp(maxTimePrecision)).asNullable(true).build(),
                SchemaBuilders.column("timestamp2", ColumnType.timestamp(4)).asNullable(true).build(),
                SchemaBuilders.column("blob", ColumnType.blob()).asNullable(true).build(),
                SchemaBuilders.column("decimal", ColumnType.decimal()).asNullable(true).build()
        ).withPrimaryKey(keyCol).build();

        await(((TableManager) node.tables()).createTableAsync(schTblAll.name(), tblCh ->
                SchemaConfigurationConverter.convert(schTblAll, tblCh)
                        .changeZoneId(zoneId)
        ));

        // TODO IGNITE-18431 remove extra table, use TABLE_NAME_ALL_COLUMNS for SQL tests.
        TableDefinition schTblAllSql = SchemaBuilders.tableBuilder(SCHEMA_NAME, TABLE_NAME_ALL_COLUMNS_SQL).columns(
                SchemaBuilders.column(keyCol, ColumnType.INT64).build(),
                SchemaBuilders.column("str", ColumnType.string()).asNullable(true).build(),
                SchemaBuilders.column("int8", ColumnType.INT8).asNullable(true).build(),
                SchemaBuilders.column("int16", ColumnType.INT16).asNullable(true).build(),
                SchemaBuilders.column("int32", ColumnType.INT32).asNullable(true).build(),
                SchemaBuilders.column("int64", ColumnType.INT64).asNullable(true).build(),
                SchemaBuilders.column("float", ColumnType.FLOAT).asNullable(true).build(),
                SchemaBuilders.column("double", ColumnType.DOUBLE).asNullable(true).build(),
                SchemaBuilders.column("uuid", ColumnType.UUID).asNullable(true).build(),
                SchemaBuilders.column("date", ColumnType.DATE).asNullable(true).build(),
                SchemaBuilders.column("time", ColumnType.time(maxTimePrecision)).asNullable(true).build(),
                SchemaBuilders.column("time2", ColumnType.time(maxTimePrecision)).asNullable(true).build(),
                SchemaBuilders.column("datetime", ColumnType.datetime(maxTimePrecision)).asNullable(true).build(),
                SchemaBuilders.column("datetime2", ColumnType.datetime(maxTimePrecision)).asNullable(true).build(),
                SchemaBuilders.column("timestamp", ColumnType.timestamp(maxTimePrecision)).asNullable(true).build(),
                SchemaBuilders.column("timestamp2", ColumnType.timestamp(maxTimePrecision)).asNullable(true).build(),
                SchemaBuilders.column("blob", ColumnType.blob()).asNullable(true).build(),
                SchemaBuilders.column("decimal", ColumnType.decimal()).asNullable(true).build()
        ).withPrimaryKey(keyCol).build();

        await(((TableManager) node.tables()).createTableAsync(schTblAllSql.name(), tblCh ->
                SchemaConfigurationConverter.convert(schTblAllSql, tblCh)
                        .changeZoneId(zoneId)
        ));

<<<<<<< HEAD
        createTwoColumnTable(node, ColumnType.INT8);
        createTwoColumnTable(node, ColumnType.INT16);
        createTwoColumnTable(node, ColumnType.INT32);
        createTwoColumnTable(node, ColumnType.INT64);
        createTwoColumnTable(node, ColumnType.FLOAT);
        createTwoColumnTable(node, ColumnType.DOUBLE);
        createTwoColumnTable(node, ColumnType.UUID);
        createTwoColumnTable(node, ColumnType.decimal());
        createTwoColumnTable(node, ColumnType.string());
        createTwoColumnTable(node, ColumnType.DATE);
        createTwoColumnTable(node, ColumnType.datetime());
        createTwoColumnTable(node, ColumnType.time());
        createTwoColumnTable(node, ColumnType.timestamp());
        createTwoColumnTable(node, ColumnType.number());
        createTwoColumnTable(node, ColumnType.blob());
        createTwoColumnTable(node, ColumnType.bitmaskOf(32));
=======
        createTwoColumnTable(node, ColumnType.INT8, zoneId);
        createTwoColumnTable(node, ColumnType.INT16, zoneId);
        createTwoColumnTable(node, ColumnType.INT32, zoneId);
        createTwoColumnTable(node, ColumnType.INT64, zoneId);
        createTwoColumnTable(node, ColumnType.FLOAT, zoneId);
        createTwoColumnTable(node, ColumnType.DOUBLE, zoneId);
        createTwoColumnTable(node, ColumnType.decimal(), zoneId);
        createTwoColumnTable(node, ColumnType.string(), zoneId);
        createTwoColumnTable(node, ColumnType.DATE, zoneId);
        createTwoColumnTable(node, ColumnType.datetime(), zoneId);
        createTwoColumnTable(node, ColumnType.time(), zoneId);
        createTwoColumnTable(node, ColumnType.timestamp(), zoneId);
        createTwoColumnTable(node, ColumnType.number(), zoneId);
        createTwoColumnTable(node, ColumnType.blob(), zoneId);
        createTwoColumnTable(node, ColumnType.bitmaskOf(32), zoneId);
>>>>>>> 4fd5c8e5
    }

    private static void createTwoColumnTable(Ignite node, ColumnType type, int zoneId) {
        var keyCol = "key";

        TableDefinition schTbl = SchemaBuilders.tableBuilder(SCHEMA_NAME, "tbl_" + type.typeSpec().name()).columns(
                SchemaBuilders.column(keyCol, type).build(),
                SchemaBuilders.column("val", type).asNullable(true).build()
        ).withPrimaryKey(keyCol).build();

        await(((TableManager) node.tables()).createTableAsync(schTbl.name(), tblCh ->
                SchemaConfigurationConverter.convert(schTbl, tblCh)
                        .changeZoneId(zoneId)
        ));
    }

    /**
     * Gets the thin client port.
     *
     * @param node Node.
     * @return Port number.
     */
    private static int getPort(IgniteImpl node) {
        return node.clientAddress().port();
    }

    /**
     * Gets run time limit, in minutes.
     *
     * @return Node run time limit, in minutes.
     */
    private static long getRunTimeMinutes() {
        String runTimeMinutesFromEnv = System.getenv(RUN_TIME_MINUTES_ENV);

        if (runTimeMinutesFromEnv == null) {
            return RUN_TIME_MINUTES;
        }

        try {
            return Long.parseLong(runTimeMinutesFromEnv);
        } catch (Exception ignored) {
            // No-op.
        }

        return RUN_TIME_MINUTES;
    }

    /**
     * Compute job that creates a table.
     */
    @SuppressWarnings({"unused"}) // Used by platform tests.
    private static class CreateTableJob implements ComputeJob<String> {
        @Override
        public String execute(JobExecutionContext context, Object... args) {
            String tableName = (String) args[0];

            try (Session session = context.ignite().sql().createSession()) {
                session.execute(null, "CREATE TABLE " + tableName + "(key BIGINT PRIMARY KEY, val INT)");
            }

            return tableName;
        }
    }

    /**
     * Compute job that drops a table.
     */
    @SuppressWarnings({"unused"}) // Used by platform tests.
    private static class DropTableJob implements ComputeJob<String> {
        @Override
        public String execute(JobExecutionContext context, Object... args) {
            String tableName = (String) args[0];
            try (Session session = context.ignite().sql().createSession()) {
                session.execute(null, "DROP TABLE " + tableName + "");
            }

            return tableName;
        }
    }

    /**
     * Compute job that throws an exception.
     */
    @SuppressWarnings({"unused"}) // Used by platform tests.
    private static class ExceptionJob implements ComputeJob<String> {
        @Override
        public String execute(JobExecutionContext context, Object... args) {
            throw new RuntimeException("Test exception: " + args[0]);
        }
    }

    /**
     * Compute job that computes row colocation hash.
     */
    @SuppressWarnings({"unused"}) // Used by platform tests.
    private static class ColocationHashJob implements ComputeJob<Integer> {
        @Override
        public Integer execute(JobExecutionContext context, Object... args) {
            var columnCount = (int) args[0];
            var buf = (byte[]) args[1];
            var timePrecision = (int) args[2];
            var timestampPrecision = (int) args[3];

            var columns = new Column[columnCount];
            var tuple = Tuple.create(columnCount);
            var reader = new BinaryTupleReader(columnCount * 3, buf);

            for (int i = 0; i < columnCount; i++) {
                var type = reader.intValue(i * 3);
                var scale = reader.intValue(i * 3 + 1);
                var valIdx = i * 3 + 2;

                String colName = "col" + i;

                switch (type) {
                    case ClientDataType.INT8:
                        columns[i] = new Column(i, colName, NativeTypes.INT8, false);
                        tuple.set(colName, reader.byteValue(valIdx));
                        break;

                    case ClientDataType.INT16:
                        columns[i] = new Column(i, colName, NativeTypes.INT16, false);
                        tuple.set(colName, reader.shortValue(valIdx));
                        break;

                    case ClientDataType.INT32:
                        columns[i] = new Column(i, colName, NativeTypes.INT32, false);
                        tuple.set(colName, reader.intValue(valIdx));
                        break;

                    case ClientDataType.INT64:
                        columns[i] = new Column(i, colName, NativeTypes.INT64, false);
                        tuple.set(colName, reader.longValue(valIdx));
                        break;

                    case ClientDataType.FLOAT:
                        columns[i] = new Column(i, colName, NativeTypes.FLOAT, false);
                        tuple.set(colName, reader.floatValue(valIdx));
                        break;

                    case ClientDataType.DOUBLE:
                        columns[i] = new Column(i, colName, NativeTypes.DOUBLE, false);
                        tuple.set(colName, reader.doubleValue(valIdx));
                        break;

                    case ClientDataType.DECIMAL:
                        columns[i] = new Column(i, colName, NativeTypes.decimalOf(100, scale), false);
                        tuple.set(colName, reader.decimalValue(valIdx, scale));
                        break;

                    case ClientDataType.STRING:
                        columns[i] = new Column(i, colName, NativeTypes.STRING, false);
                        tuple.set(colName, reader.stringValue(valIdx));
                        break;

                    case ClientDataType.UUID:
                        columns[i] = new Column(i, colName, NativeTypes.UUID, false);
                        tuple.set(colName, reader.uuidValue(valIdx));
                        break;

                    case ClientDataType.NUMBER:
                        columns[i] = new Column(i, colName, NativeTypes.numberOf(255), false);
                        tuple.set(colName, reader.numberValue(valIdx));
                        break;

                    case ClientDataType.BITMASK:
                        columns[i] = new Column(i, colName, NativeTypes.bitmaskOf(32), false);
                        tuple.set(colName, reader.bitmaskValue(valIdx));
                        break;

                    case ClientDataType.DATE:
                        columns[i] = new Column(i, colName, NativeTypes.DATE, false);
                        tuple.set(colName, reader.dateValue(valIdx));
                        break;

                    case ClientDataType.TIME:
                        columns[i] = new Column(i, colName, NativeTypes.time(timePrecision), false);
                        tuple.set(colName, reader.timeValue(valIdx));
                        break;

                    case ClientDataType.DATETIME:
                        columns[i] = new Column(i, colName, NativeTypes.datetime(timePrecision), false);
                        tuple.set(colName, reader.dateTimeValue(valIdx));
                        break;

                    case ClientDataType.TIMESTAMP:
                        columns[i] = new Column(i, colName, NativeTypes.timestamp(timestampPrecision), false);
                        tuple.set(colName, reader.timestampValue(valIdx));
                        break;

                    default:
                        throw new IllegalArgumentException("Unsupported type: " + type);
                }
            }

            var colocationColumns = Arrays.stream(columns).map(Column::name).toArray(String[]::new);
            var schema = new SchemaDescriptor(1, columns, colocationColumns, new Column[0]);

            var marsh = new TupleMarshallerImpl(new DummySchemaManagerImpl(schema));

            try {
                Row row = marsh.marshal(tuple);

                return row.colocationHash();
            } catch (TupleMarshallerException e) {
                throw new RuntimeException(e);
            }
        }
    }

    /**
     * Compute job that enables or disables client authentication.
     */
    @SuppressWarnings({"unused"}) // Used by platform tests.
    private static class EnableAuthenticationJob implements ComputeJob<Void> {
        @Override
        public Void execute(JobExecutionContext context, Object... args) {
            boolean enable = ((Integer) args[0]) != 0;
            @SuppressWarnings("resource") IgniteImpl ignite = (IgniteImpl) context.ignite();

            ignite.clusterConfiguration().change(
                    root -> root.changeRoot(SecurityConfiguration.KEY).changeAuthentication(
                            change -> {
                                change.changeEnabled(enable);
                                change.changeProviders().delete("basic");

                                if (enable) {
                                    change.changeProviders().create("basic", authenticationProviderChange -> {
                                        authenticationProviderChange.convert(BasicAuthenticationProviderChange.class)
                                                .changeUsername("user-1")
                                                .changePassword("password-1")
                                                .changeName("basic");
                                    });
                                }
                            }
                    )).join();

            return null;
        }
    }
}<|MERGE_RESOLUTION|>--- conflicted
+++ resolved
@@ -323,30 +323,13 @@
                         .changeZoneId(zoneId)
         ));
 
-<<<<<<< HEAD
-        createTwoColumnTable(node, ColumnType.INT8);
-        createTwoColumnTable(node, ColumnType.INT16);
-        createTwoColumnTable(node, ColumnType.INT32);
-        createTwoColumnTable(node, ColumnType.INT64);
-        createTwoColumnTable(node, ColumnType.FLOAT);
-        createTwoColumnTable(node, ColumnType.DOUBLE);
-        createTwoColumnTable(node, ColumnType.UUID);
-        createTwoColumnTable(node, ColumnType.decimal());
-        createTwoColumnTable(node, ColumnType.string());
-        createTwoColumnTable(node, ColumnType.DATE);
-        createTwoColumnTable(node, ColumnType.datetime());
-        createTwoColumnTable(node, ColumnType.time());
-        createTwoColumnTable(node, ColumnType.timestamp());
-        createTwoColumnTable(node, ColumnType.number());
-        createTwoColumnTable(node, ColumnType.blob());
-        createTwoColumnTable(node, ColumnType.bitmaskOf(32));
-=======
         createTwoColumnTable(node, ColumnType.INT8, zoneId);
         createTwoColumnTable(node, ColumnType.INT16, zoneId);
         createTwoColumnTable(node, ColumnType.INT32, zoneId);
         createTwoColumnTable(node, ColumnType.INT64, zoneId);
         createTwoColumnTable(node, ColumnType.FLOAT, zoneId);
         createTwoColumnTable(node, ColumnType.DOUBLE, zoneId);
+        createTwoColumnTable(node, ColumnType.UUID, zoneId);
         createTwoColumnTable(node, ColumnType.decimal(), zoneId);
         createTwoColumnTable(node, ColumnType.string(), zoneId);
         createTwoColumnTable(node, ColumnType.DATE, zoneId);
@@ -356,7 +339,6 @@
         createTwoColumnTable(node, ColumnType.number(), zoneId);
         createTwoColumnTable(node, ColumnType.blob(), zoneId);
         createTwoColumnTable(node, ColumnType.bitmaskOf(32), zoneId);
->>>>>>> 4fd5c8e5
     }
 
     private static void createTwoColumnTable(Ignite node, ColumnType type, int zoneId) {
