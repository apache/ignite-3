--- conflicted
+++ resolved
@@ -265,27 +265,10 @@
     private static void createTables(Ignite node) {
         var keyCol = "KEY";
 
-<<<<<<< HEAD
         createZone(((IgniteImpl) node).catalogManager(), ZONE_NAME, 10, 1);
 
         IgniteImpl ignite = ((IgniteImpl) node);
 
-=======
-        IgniteImpl ignite = ((IgniteImpl) node);
-
-        CreateZoneParams createZoneParams = CreateZoneParams.builder()
-                .zoneName(ZONE_NAME)
-                .partitions(10)
-                .replicas(1)
-                .dataNodesAutoAdjustScaleUp(IMMEDIATE_TIMER_VALUE)
-                .dataNodesAutoAdjustScaleDown(IMMEDIATE_TIMER_VALUE)
-                .build();
-
-        assertThat(ignite.catalogManager().createZone(createZoneParams), willBe(nullValue()));
-
-        createZone(((IgniteImpl) node).distributionZoneManager(), ZONE_NAME, 10, 1);
-
->>>>>>> 39b34d9e
         TableDefinition schTbl = SchemaBuilders.tableBuilder(DEFAULT_SCHEMA_NAME, TABLE_NAME).columns(
                 SchemaBuilders.column(keyCol, ColumnType.INT64).build(),
                 SchemaBuilders.column("val", ColumnType.string()).asNullable(true).build()
