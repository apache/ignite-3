--- conflicted
+++ resolved
@@ -267,7 +267,7 @@
     private static void createTables(Ignite node) {
         var keyCol = "KEY";
 
-        await(createZone(((IgniteImpl) node).distributionZoneManager(), ZONE_NAME, 10, 1));
+        createZone(((IgniteImpl) node).distributionZoneManager(), ZONE_NAME, 10, 1);
 
         IgniteImpl ignite = ((IgniteImpl) node);
 
@@ -279,11 +279,7 @@
                 .dataNodesAutoAdjustScaleDown(IMMEDIATE_TIMER_VALUE)
                 .build();
 
-<<<<<<< HEAD
         assertThat(ignite.catalogManager().createZone(createZoneParams), willBe(nullValue()));
-=======
-        createZone(((IgniteImpl) node).distributionZoneManager(), ZONE_NAME, 10, 1);
->>>>>>> dfdc132f
 
         TableDefinition schTbl = SchemaBuilders.tableBuilder(DEFAULT_SCHEMA_NAME, TABLE_NAME).columns(
                 SchemaBuilders.column(keyCol, ColumnType.INT64).build(),
