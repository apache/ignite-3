--- conflicted
+++ resolved
@@ -25,6 +25,7 @@
 import static org.apache.ignite.internal.testframework.IgniteTestUtils.getResourcePath;
 import static org.apache.ignite.internal.testframework.matchers.CompletableFutureMatcher.willCompleteSuccessfully;
 import static org.apache.ignite.sql.ColumnType.BITMASK;
+import static org.apache.ignite.sql.ColumnType.BOOLEAN;
 import static org.apache.ignite.sql.ColumnType.BYTE_ARRAY;
 import static org.apache.ignite.sql.ColumnType.DATE;
 import static org.apache.ignite.sql.ColumnType.DATETIME;
@@ -292,7 +293,6 @@
 
         int maxTimePrecision = TemporalColumnType.MAX_TIME_PRECISION;
 
-<<<<<<< HEAD
         createTable(
                 ignite.catalogManager(),
                 DEFAULT_SCHEMA_NAME,
@@ -316,7 +316,8 @@
                         ColumnParams.builder().name("TIMESTAMP").type(DATETIME).precision(maxTimePrecision).nullable(true).build(),
                         ColumnParams.builder().name("TIMESTAMP2").type(DATETIME).precision(4).nullable(true).build(),
                         ColumnParams.builder().name("BLOB").type(BYTE_ARRAY).nullable(true).build(),
-                        ColumnParams.builder().name("DECIMAL").type(DECIMAL).precision(19).scale(3).nullable(true).build()
+                        ColumnParams.builder().name("DECIMAL").type(DECIMAL).precision(19).scale(3).nullable(true).build(),
+                        ColumnParams.builder().name("BOOLEAN").type(BOOLEAN).nullable(true).build()
                 ),
                 List.of(keyCol)
         );
@@ -345,159 +346,9 @@
                         ColumnParams.builder().name("TIMESTAMP2").type(TIMESTAMP).precision(maxTimePrecision).nullable(true).build(),
                         ColumnParams.builder().name("BLOB").type(BYTE_ARRAY).nullable(true).build(),
                         ColumnParams.builder().name("DECIMAL").type(DECIMAL).precision(19).scale(3).nullable(true).build()),
+                ColumnParams.builder().name("BOOLEAN").type(BOOLEAN).nullable(true).build()
                 List.of(keyCol)
         );
-=======
-        TableDefinition schTblAll = SchemaBuilders.tableBuilder(DEFAULT_SCHEMA_NAME, TABLE_NAME_ALL_COLUMNS).columns(
-                SchemaBuilders.column(keyCol, ColumnType.INT64).build(),
-                SchemaBuilders.column("str", ColumnType.string()).asNullable(true).build(),
-                SchemaBuilders.column("int8", ColumnType.INT8).asNullable(true).build(),
-                SchemaBuilders.column("int16", ColumnType.INT16).asNullable(true).build(),
-                SchemaBuilders.column("int32", ColumnType.INT32).asNullable(true).build(),
-                SchemaBuilders.column("int64", ColumnType.INT64).asNullable(true).build(),
-                SchemaBuilders.column("float", ColumnType.FLOAT).asNullable(true).build(),
-                SchemaBuilders.column("double", ColumnType.DOUBLE).asNullable(true).build(),
-                SchemaBuilders.column("uuid", ColumnType.UUID).asNullable(true).build(),
-                SchemaBuilders.column("date", ColumnType.DATE).asNullable(true).build(),
-                SchemaBuilders.column("bitmask", ColumnType.bitmaskOf(64)).asNullable(true).build(),
-                SchemaBuilders.column("time", ColumnType.time(maxTimePrecision)).asNullable(true).build(),
-                SchemaBuilders.column("time2", ColumnType.time(2)).asNullable(true).build(),
-                SchemaBuilders.column("datetime", ColumnType.datetime(maxTimePrecision)).asNullable(true).build(),
-                SchemaBuilders.column("datetime2", ColumnType.datetime(3)).asNullable(true).build(),
-                SchemaBuilders.column("timestamp", ColumnType.timestamp(maxTimePrecision)).asNullable(true).build(),
-                SchemaBuilders.column("timestamp2", ColumnType.timestamp(4)).asNullable(true).build(),
-                SchemaBuilders.column("blob", ColumnType.blob()).asNullable(true).build(),
-                SchemaBuilders.column("decimal", ColumnType.decimal()).asNullable(true).build(),
-                SchemaBuilders.column("boolean", ColumnType.BOOLEAN).asNullable(true).build()
-        ).withPrimaryKey(keyCol).build();
-
-        await(((TableManager) node.tables()).createTableAsync(schTblAll.name(), ZONE_NAME, tblCh ->
-                SchemaConfigurationConverter.convert(schTblAll, tblCh)
-        ));
-
-        CreateTableParams createTableParamsAll = CreateTableParams.builder()
-                .schemaName(DEFAULT_SCHEMA_NAME)
-                .zone(ZONE_NAME)
-                .tableName(TABLE_NAME_ALL_COLUMNS)
-                .columns(List.of(
-                        ColumnParams.builder().name(keyCol).type(org.apache.ignite.sql.ColumnType.INT64).build(),
-                        ColumnParams.builder().name("STR").type(org.apache.ignite.sql.ColumnType.STRING).nullable(true).build(),
-                        ColumnParams.builder().name("INT8").type(org.apache.ignite.sql.ColumnType.INT8).nullable(true).build(),
-                        ColumnParams.builder().name("INT16").type(org.apache.ignite.sql.ColumnType.INT16).nullable(true).build(),
-                        ColumnParams.builder().name("INT32").type(org.apache.ignite.sql.ColumnType.INT32).nullable(true).build(),
-                        ColumnParams.builder().name("INT64").type(org.apache.ignite.sql.ColumnType.INT64).nullable(true).build(),
-                        ColumnParams.builder().name("FLOAT").type(org.apache.ignite.sql.ColumnType.FLOAT).nullable(true).build(),
-                        ColumnParams.builder().name("DOUBLE").type(org.apache.ignite.sql.ColumnType.DOUBLE).nullable(true).build(),
-                        ColumnParams.builder().name("UUID").type(org.apache.ignite.sql.ColumnType.UUID).nullable(true).build(),
-                        ColumnParams.builder().name("DATE").type(org.apache.ignite.sql.ColumnType.DATE).nullable(true).build(),
-                        ColumnParams.builder().name("BITMASK").type(org.apache.ignite.sql.ColumnType.BITMASK).length(64).nullable(true)
-                                .build(),
-                        ColumnParams.builder().name("TIME").type(org.apache.ignite.sql.ColumnType.TIME).precision(maxTimePrecision)
-                                .nullable(true).build(),
-                        ColumnParams.builder().name("TIME2").type(org.apache.ignite.sql.ColumnType.TIME).precision(2).nullable(true)
-                                .build(),
-                        ColumnParams.builder().name("DATETIME").type(org.apache.ignite.sql.ColumnType.DATETIME).precision(maxTimePrecision)
-                                .nullable(true).build(),
-                        ColumnParams.builder().name("DATETIME2").type(org.apache.ignite.sql.ColumnType.DATETIME).precision(3).nullable(true)
-                                .build(),
-                        ColumnParams.builder().name("TIMESTAMP").type(org.apache.ignite.sql.ColumnType.DATETIME).precision(maxTimePrecision)
-                                .nullable(true).build(),
-                        ColumnParams.builder().name("TIMESTAMP2").type(org.apache.ignite.sql.ColumnType.DATETIME).precision(4)
-                                .nullable(true).build(),
-                        ColumnParams.builder().name("BLOB").type(org.apache.ignite.sql.ColumnType.BYTE_ARRAY).nullable(true)
-                                .build(),
-                        ColumnParams.builder().name("DECIMAL").type(org.apache.ignite.sql.ColumnType.DECIMAL).precision(19).scale(3)
-                                .nullable(true).build(),
-                        ColumnParams.builder().name("BOOLEAN").type(org.apache.ignite.sql.ColumnType.BOOLEAN).nullable(true).build()
-                ))
-                .primaryKeyColumns(List.of(keyCol))
-                .build();
-
-        assertThat(ignite.catalogManager().createTable(createTableParamsAll), willBe(nullValue()));
-
-        // TODO IGNITE-18431 remove extra table, use TABLE_NAME_ALL_COLUMNS for SQL tests.
-        TableDefinition schTblAllSql = SchemaBuilders.tableBuilder(DEFAULT_SCHEMA_NAME, TABLE_NAME_ALL_COLUMNS_SQL).columns(
-                SchemaBuilders.column(keyCol, ColumnType.INT64).build(),
-                SchemaBuilders.column("str", ColumnType.string()).asNullable(true).build(),
-                SchemaBuilders.column("int8", ColumnType.INT8).asNullable(true).build(),
-                SchemaBuilders.column("int16", ColumnType.INT16).asNullable(true).build(),
-                SchemaBuilders.column("int32", ColumnType.INT32).asNullable(true).build(),
-                SchemaBuilders.column("int64", ColumnType.INT64).asNullable(true).build(),
-                SchemaBuilders.column("float", ColumnType.FLOAT).asNullable(true).build(),
-                SchemaBuilders.column("double", ColumnType.DOUBLE).asNullable(true).build(),
-                SchemaBuilders.column("uuid", ColumnType.UUID).asNullable(true).build(),
-                SchemaBuilders.column("date", ColumnType.DATE).asNullable(true).build(),
-                SchemaBuilders.column("time", ColumnType.time(maxTimePrecision)).asNullable(true).build(),
-                SchemaBuilders.column("time2", ColumnType.time(maxTimePrecision)).asNullable(true).build(),
-                SchemaBuilders.column("datetime", ColumnType.datetime(maxTimePrecision)).asNullable(true).build(),
-                SchemaBuilders.column("datetime2", ColumnType.datetime(maxTimePrecision)).asNullable(true).build(),
-                SchemaBuilders.column("timestamp", ColumnType.timestamp(maxTimePrecision)).asNullable(true).build(),
-                SchemaBuilders.column("timestamp2", ColumnType.timestamp(maxTimePrecision)).asNullable(true).build(),
-                SchemaBuilders.column("blob", ColumnType.blob()).asNullable(true).build(),
-                SchemaBuilders.column("decimal", ColumnType.decimal()).asNullable(true).build(),
-                SchemaBuilders.column("boolean", ColumnType.BOOLEAN).asNullable(true).build()
-        ).withPrimaryKey(keyCol).build();
-
-        await(((TableManager) node.tables()).createTableAsync(schTblAllSql.name(), ZONE_NAME, tblCh ->
-                SchemaConfigurationConverter.convert(schTblAllSql, tblCh)
-        ));
-
-        CreateTableParams createTableParamsAllSql = CreateTableParams.builder()
-                .schemaName(DEFAULT_SCHEMA_NAME)
-                .zone(ZONE_NAME)
-                .tableName(TABLE_NAME_ALL_COLUMNS_SQL)
-                .columns(List.of(
-                        ColumnParams.builder().name(keyCol).type(org.apache.ignite.sql.ColumnType.INT64).build(),
-                        ColumnParams.builder().name("STR").type(org.apache.ignite.sql.ColumnType.STRING).nullable(true).build(),
-                        ColumnParams.builder().name("INT8").type(org.apache.ignite.sql.ColumnType.INT8).nullable(true).build(),
-                        ColumnParams.builder().name("INT16").type(org.apache.ignite.sql.ColumnType.INT16).nullable(true).build(),
-                        ColumnParams.builder().name("INT32").type(org.apache.ignite.sql.ColumnType.INT32).nullable(true).build(),
-                        ColumnParams.builder().name("INT64").type(org.apache.ignite.sql.ColumnType.INT64).nullable(true).build(),
-                        ColumnParams.builder().name("FLOAT").type(org.apache.ignite.sql.ColumnType.FLOAT).nullable(true).build(),
-                        ColumnParams.builder().name("DOUBLE").type(org.apache.ignite.sql.ColumnType.DOUBLE).nullable(true).build(),
-                        ColumnParams.builder().name("UUID").type(org.apache.ignite.sql.ColumnType.UUID).nullable(true).build(),
-                        ColumnParams.builder().name("DATE").type(org.apache.ignite.sql.ColumnType.DATE).nullable(true).build(),
-                        ColumnParams.builder().name("TIME").type(org.apache.ignite.sql.ColumnType.TIME).precision(maxTimePrecision)
-                                .nullable(true).build(),
-                        ColumnParams.builder().name("TIME2").type(org.apache.ignite.sql.ColumnType.TIME).precision(maxTimePrecision)
-                                .nullable(true).build(),
-                        ColumnParams.builder().name("DATETIME").type(org.apache.ignite.sql.ColumnType.DATETIME).precision(maxTimePrecision)
-                                .nullable(true).build(),
-                        ColumnParams.builder().name("DATETIME2").type(org.apache.ignite.sql.ColumnType.DATETIME).precision(maxTimePrecision)
-                                .nullable(true).build(),
-                        ColumnParams.builder().name("TIMESTAMP").type(org.apache.ignite.sql.ColumnType.TIMESTAMP)
-                                .precision(maxTimePrecision).nullable(true).build(),
-                        ColumnParams.builder().name("TIMESTAMP2").type(org.apache.ignite.sql.ColumnType.TIMESTAMP)
-                                .precision(maxTimePrecision).nullable(true).build(),
-                        ColumnParams.builder().name("BLOB").type(org.apache.ignite.sql.ColumnType.BYTE_ARRAY).nullable(true)
-                                .build(),
-                        ColumnParams.builder().name("DECIMAL").type(org.apache.ignite.sql.ColumnType.DECIMAL).precision(19).scale(3)
-                                .nullable(true).build(),
-                        ColumnParams.builder().name("BOOLEAN").type(org.apache.ignite.sql.ColumnType.BOOLEAN).nullable(true).build()
-                ))
-                .primaryKeyColumns(List.of(keyCol))
-                .build();
-
-        assertThat(ignite.catalogManager().createTable(createTableParamsAllSql), willBe(nullValue()));
-
-        createTwoColumnTable(node, ColumnType.INT8);
-        createTwoColumnTable(node, ColumnType.BOOLEAN);
-        createTwoColumnTable(node, ColumnType.INT16);
-        createTwoColumnTable(node, ColumnType.INT32);
-        createTwoColumnTable(node, ColumnType.INT64);
-        createTwoColumnTable(node, ColumnType.FLOAT);
-        createTwoColumnTable(node, ColumnType.DOUBLE);
-        createTwoColumnTable(node, ColumnType.UUID);
-        createTwoColumnTable(node, ColumnType.decimal());
-        createTwoColumnTable(node, ColumnType.string());
-        createTwoColumnTable(node, ColumnType.DATE);
-        createTwoColumnTable(node, ColumnType.datetime());
-        createTwoColumnTable(node, ColumnType.time());
-        createTwoColumnTable(node, ColumnType.timestamp());
-        createTwoColumnTable(node, ColumnType.number());
-        createTwoColumnTable(node, ColumnType.blob());
-        createTwoColumnTable(node, ColumnType.bitmaskOf(32));
->>>>>>> fad87b03
 
         createTwoColumnTable(
                 ignite,
