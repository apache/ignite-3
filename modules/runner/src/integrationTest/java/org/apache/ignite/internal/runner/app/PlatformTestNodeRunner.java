--- conflicted
+++ resolved
@@ -587,7 +587,6 @@
     // TODO: https://issues.apache.org/jira/browse/IGNITE-22508
     private static class ColocationHashJob implements ComputeJob<byte[], Integer> {
         @Override
-<<<<<<< HEAD
         public Integer execute(JobExecutionContext context, byte[] args) {
             throw new IllegalStateException("https://issues.apache.org/jira/browse/IGNITE-22508");
 //            var columnCount = (int) args[0];
@@ -604,7 +603,7 @@
 //                var scale = reader.intValue(i * 3 + 1);
 //                var valIdx = i * 3 + 2;
 //
-//                String colName = "col" + i;
+//                String colName = "COL" + i;
 //
 //                switch (type) {
 //                    case BOOLEAN:
@@ -704,123 +703,6 @@
 //            } catch (TupleMarshallerException e) {
 //                throw new RuntimeException(e);
 //            }
-=======
-        public Integer execute(JobExecutionContext context, Object... args) {
-            var columnCount = (int) args[0];
-            var buf = (byte[]) args[1];
-            var timePrecision = (int) args[2];
-            var timestampPrecision = (int) args[3];
-
-            List<Column> columns = new ArrayList<>(columnCount);
-            var tuple = Tuple.create(columnCount);
-            var reader = new BinaryTupleReader(columnCount * 3, buf);
-
-            for (int i = 0; i < columnCount; i++) {
-                var type = ColumnTypeConverter.fromIdOrThrow(reader.intValue(i * 3));
-                var scale = reader.intValue(i * 3 + 1);
-                var valIdx = i * 3 + 2;
-
-                String colName = "COL" + i;
-
-                switch (type) {
-                    case BOOLEAN:
-                        columns.add(new Column(colName, NativeTypes.BOOLEAN, false));
-                        tuple.set(colName, reader.booleanValue(valIdx));
-                        break;
-
-                    case INT8:
-                        columns.add(new Column(colName, NativeTypes.INT8, false));
-                        tuple.set(colName, reader.byteValue(valIdx));
-                        break;
-
-                    case INT16:
-                        columns.add(new Column(colName, NativeTypes.INT16, false));
-                        tuple.set(colName, reader.shortValue(valIdx));
-                        break;
-
-                    case INT32:
-                        columns.add(new Column(colName, NativeTypes.INT32, false));
-                        tuple.set(colName, reader.intValue(valIdx));
-                        break;
-
-                    case INT64:
-                        columns.add(new Column(colName, NativeTypes.INT64, false));
-                        tuple.set(colName, reader.longValue(valIdx));
-                        break;
-
-                    case FLOAT:
-                        columns.add(new Column(colName, NativeTypes.FLOAT, false));
-                        tuple.set(colName, reader.floatValue(valIdx));
-                        break;
-
-                    case DOUBLE:
-                        columns.add(new Column(colName, NativeTypes.DOUBLE, false));
-                        tuple.set(colName, reader.doubleValue(valIdx));
-                        break;
-
-                    case DECIMAL:
-                        columns.add(new Column(colName, NativeTypes.decimalOf(100, scale), false));
-                        tuple.set(colName, reader.decimalValue(valIdx, scale));
-                        break;
-
-                    case STRING:
-                        columns.add(new Column(colName, NativeTypes.STRING, false));
-                        tuple.set(colName, reader.stringValue(valIdx));
-                        break;
-
-                    case UUID:
-                        columns.add(new Column(colName, NativeTypes.UUID, false));
-                        tuple.set(colName, reader.uuidValue(valIdx));
-                        break;
-
-                    case NUMBER:
-                        columns.add(new Column(colName, NativeTypes.numberOf(255), false));
-                        tuple.set(colName, reader.numberValue(valIdx));
-                        break;
-
-                    case BITMASK:
-                        columns.add(new Column(colName, NativeTypes.bitmaskOf(32), false));
-                        tuple.set(colName, reader.bitmaskValue(valIdx));
-                        break;
-
-                    case DATE:
-                        columns.add(new Column(colName, NativeTypes.DATE, false));
-                        tuple.set(colName, reader.dateValue(valIdx));
-                        break;
-
-                    case TIME:
-                        columns.add(new Column(colName, NativeTypes.time(timePrecision), false));
-                        tuple.set(colName, reader.timeValue(valIdx));
-                        break;
-
-                    case DATETIME:
-                        columns.add(new Column(colName, NativeTypes.datetime(timePrecision), false));
-                        tuple.set(colName, reader.dateTimeValue(valIdx));
-                        break;
-
-                    case TIMESTAMP:
-                        columns.add(new Column(colName, NativeTypes.timestamp(timestampPrecision), false));
-                        tuple.set(colName, reader.timestampValue(valIdx));
-                        break;
-
-                    default:
-                        throw new IllegalArgumentException("Unsupported type: " + type);
-                }
-            }
-
-            List<String> colocationColumns = columns.stream().map(Column::name).collect(toList());
-            var schema = new SchemaDescriptor(1, columns, colocationColumns, null);
-
-            var marsh = new TupleMarshallerImpl(schema);
-
-            try {
-                Row row = marsh.marshal(tuple);
-
-                return row.colocationHash();
-            } catch (TupleMarshallerException e) {
-                throw new RuntimeException(e);
-            }
->>>>>>> d8fd384a
         }
     }
 
