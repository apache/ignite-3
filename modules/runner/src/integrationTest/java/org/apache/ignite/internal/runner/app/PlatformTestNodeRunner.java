--- conflicted
+++ resolved
@@ -228,11 +228,7 @@
                             .replace("TRUSTSTORE_PATH", trustStorePath)
                             .replace("SSL_STORE_PASS", sslPassword);
 
-<<<<<<< HEAD
-                    return TestIgnitionManager.start(nodeName, config, BASE_PATH.resolve(nodeName));
-=======
-                    return IgnitionManager.start(nodeName, config, basePath.resolve(nodeName));
->>>>>>> 60b53b3c
+                    return TestIgnitionManager.start(nodeName, config, basePath.resolve(nodeName));
                 })
                 .collect(toList());
 
