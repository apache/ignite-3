/*
 * Licensed to the Apache Software Foundation (ASF) under one or more
 * contributor license agreements. See the NOTICE file distributed with
 * this work for additional information regarding copyright ownership.
 * The ASF licenses this file to You under the Apache License, Version 2.0
 * (the "License"); you may not use this file except in compliance with
 * the License. You may obtain a copy of the License at
 *
 *      http://www.apache.org/licenses/LICENSE-2.0
 *
 * Unless required by applicable law or agreed to in writing, software
 * distributed under the License is distributed on an "AS IS" BASIS,
 * WITHOUT WARRANTIES OR CONDITIONS OF ANY KIND, either express or implied.
 * See the License for the specific language governing permissions and
 * limitations under the License.
 */

package org.apache.ignite.internal.runner.app;

import static java.util.stream.Collectors.toList;
import static org.apache.ignite.internal.testframework.IgniteTestUtils.await;

import java.nio.file.Files;
import java.nio.file.Path;
import java.util.List;
import java.util.Map;
import java.util.concurrent.CompletableFuture;
import java.util.stream.Collectors;
import org.apache.ignite.Ignite;
import org.apache.ignite.IgnitionManager;
import org.apache.ignite.compute.ComputeJob;
import org.apache.ignite.compute.JobExecutionContext;
import org.apache.ignite.internal.app.IgniteImpl;
import org.apache.ignite.internal.schema.testutils.SchemaConfigurationConverter;
import org.apache.ignite.internal.schema.testutils.builder.SchemaBuilders;
import org.apache.ignite.internal.schema.testutils.definition.ColumnType;
import org.apache.ignite.internal.schema.testutils.definition.TableDefinition;
import org.apache.ignite.internal.table.distributed.TableManager;
import org.apache.ignite.internal.util.IgniteUtils;
import org.apache.ignite.sql.Session;

/**
 * Helper class for non-Java platform tests (.NET, C++, Python, ...). Starts nodes, populates tables and data for tests.
 */
public class PlatformTestNodeRunner {
    /** Test node name. */
    private static final String NODE_NAME = PlatformTestNodeRunner.class.getCanonicalName();

    /** Test node name 2. */
    private static final String NODE_NAME2 = PlatformTestNodeRunner.class.getCanonicalName() + "_2";

    private static final String SCHEMA_NAME = "PUBLIC";

    private static final String TABLE_NAME = "TBL1";

    private static final String TABLE_NAME_ALL_COLUMNS = "tbl_all_columns";

    /** Time to keep the node alive. */
    private static final int RUN_TIME_MINUTES = 30;

    /** Nodes bootstrap configuration. */
    private static final Map<String, String> nodesBootstrapCfg = Map.of(
            NODE_NAME, "{\n"
<<<<<<< HEAD
                    + "  \"clientConnector\":{\"port\": 10942,\"portRange\":10,\"idleTimeout\":1000,\""
                    + "sendServerExceptionStackTraceToClient\":true},"
=======
                    + "  \"clientConnector\":{\"port\": 10942,\"portRange\":10,\"idleTimeout\":3000},"
>>>>>>> 0cb65d09
                    + "  \"network\": {\n"
                    + "    \"port\":3344,\n"
                    + "    \"nodeFinder\": {\n"
                    + "      \"netClusterNodes\":[ \"localhost:3344\", \"localhost:3345\" ]\n"
                    + "    }\n"
                    + "  }\n"
                    + "}",

            NODE_NAME2, "{\n"
<<<<<<< HEAD
                    + "  \"clientConnector\":{\"port\": 10942,\"portRange\":10,\"idleTimeout\":1000,"
                    + "\"sendServerExceptionStackTraceToClient\":true},"
=======
                    + "  \"clientConnector\":{\"port\": 10942,\"portRange\":10,\"idleTimeout\":3000},"
>>>>>>> 0cb65d09
                    + "  \"network\": {\n"
                    + "    \"port\":3345,\n"
                    + "    \"nodeFinder\": {\n"
                    + "      \"netClusterNodes\":[ \"localhost:3344\", \"localhost:3345\" ]\n"
                    + "    }\n"
                    + "  }\n"
                    + "}"
    );

    /** Base path for all temporary folders. */
    private static final Path BASE_PATH = Path.of("target", "work", "PlatformTestNodeRunner");

    /**
     * Entry point.
     *
     * @param args Args.
     */
    public static void main(String[] args) throws Exception {
        System.out.println("Starting test node runner...");

        for (int i = 0; i < args.length; i++) {
            System.out.println("Arg " + i + ": " + args[i]);
        }

        if (args.length > 0 && "dry-run".equals(args[0])) {
            System.out.println("Dry run succeeded.");
            return;
        }

        IgniteUtils.deleteIfExists(BASE_PATH);
        Files.createDirectories(BASE_PATH);

        List<CompletableFuture<Ignite>> igniteFutures = nodesBootstrapCfg.entrySet().stream()
                .map(e -> {
                    String nodeName = e.getKey();
                    String config = e.getValue();

                    return IgnitionManager.start(nodeName, config, BASE_PATH.resolve(nodeName));
                })
                .collect(toList());

        String metaStorageNodeName = nodesBootstrapCfg.keySet().iterator().next();

        IgnitionManager.init(metaStorageNodeName, List.of(metaStorageNodeName), "cluster");

        System.out.println("Initialization complete");

        List<Ignite> startedNodes = igniteFutures.stream().map(CompletableFuture::join).collect(toList());

        System.out.println("Ignite nodes started");

        createTables(startedNodes.get(0));

        String ports = startedNodes.stream()
                .map(n -> String.valueOf(getPort((IgniteImpl) n)))
                .collect(Collectors.joining(","));

        System.out.println("THIN_CLIENT_PORTS=" + ports);

        Thread.sleep(RUN_TIME_MINUTES * 60_000);

        System.out.println("Exiting after " + RUN_TIME_MINUTES + " minutes.");
    }

    private static void createTables(Ignite node) {
        var keyCol = "key";

        TableDefinition schTbl = SchemaBuilders.tableBuilder(SCHEMA_NAME, TABLE_NAME).columns(
                SchemaBuilders.column(keyCol, ColumnType.INT64).build(),
                SchemaBuilders.column("val", ColumnType.string()).asNullable(true).build()
        ).withPrimaryKey(keyCol).build();

        await(((TableManager) node.tables()).createTableAsync(schTbl.name(), tblCh ->
                SchemaConfigurationConverter.convert(schTbl, tblCh)
                        .changeReplicas(1)
                        .changePartitions(10)
        ));

        TableDefinition schTbl2 = SchemaBuilders.tableBuilder(SCHEMA_NAME, TABLE_NAME_ALL_COLUMNS).columns(
                SchemaBuilders.column(keyCol, ColumnType.INT64).build(),
                SchemaBuilders.column("str", ColumnType.string()).asNullable(true).build(),
                SchemaBuilders.column("int8", ColumnType.INT8).asNullable(true).build(),
                SchemaBuilders.column("int16", ColumnType.INT16).asNullable(true).build(),
                SchemaBuilders.column("int32", ColumnType.INT32).asNullable(true).build(),
                SchemaBuilders.column("int64", ColumnType.INT64).asNullable(true).build(),
                SchemaBuilders.column("float", ColumnType.FLOAT).asNullable(true).build(),
                SchemaBuilders.column("double", ColumnType.DOUBLE).asNullable(true).build(),
                SchemaBuilders.column("uuid", ColumnType.UUID).asNullable(true).build(),
                SchemaBuilders.column("date", ColumnType.DATE).asNullable(true).build(),
                SchemaBuilders.column("bitmask", ColumnType.bitmaskOf(64)).asNullable(true).build(),
                SchemaBuilders.column("time", ColumnType.time(ColumnType.TemporalColumnType.MAX_TIME_PRECISION))
                        .asNullable(true).build(),
                SchemaBuilders.column("datetime", ColumnType.datetime(ColumnType.TemporalColumnType.MAX_TIME_PRECISION))
                        .asNullable(true).build(),
                SchemaBuilders.column("timestamp", ColumnType.timestamp(ColumnType.TemporalColumnType.MAX_TIME_PRECISION))
                        .asNullable(true).build(),
                SchemaBuilders.column("blob", ColumnType.blob()).asNullable(true).build(),
                SchemaBuilders.column("decimal", ColumnType.decimal()).asNullable(true).build()
        ).withPrimaryKey(keyCol).build();

        await(((TableManager) node.tables()).createTableAsync(schTbl2.name(), tblCh ->
                SchemaConfigurationConverter.convert(schTbl2, tblCh)
                        .changeReplicas(1)
                        .changePartitions(10)
        ));
    }

    /**
     * Gets the thin client port.
     *
     * @param node Node.
     * @return Port number.
     */
    private static int getPort(IgniteImpl node) {
        return node.clientAddress().port();
    }

    /**
     * Compute job that creates a table.
     */
    @SuppressWarnings({"unused"}) // Used by platform tests.
    private static class CreateTableJob implements ComputeJob<String> {
        @Override
        public String execute(JobExecutionContext context, Object... args) {
            String tableName = (String) args[0];

            try (Session session = context.ignite().sql().createSession()) {
                session.execute(null, "CREATE TABLE " + tableName + "(key BIGINT PRIMARY KEY, val INT)");
            }

            return tableName;
        }
    }

    /**
     * Compute job that drops a table.
     */
    @SuppressWarnings({"unused"}) // Used by platform tests.
    private static class DropTableJob implements ComputeJob<String> {
        @Override
        public String execute(JobExecutionContext context, Object... args) {
            String tableName = (String) args[0];
            try (Session session = context.ignite().sql().createSession()) {
                session.execute(null, "DROP TABLE " + tableName + "");
            }

            return tableName;
        }
    }
}<|MERGE_RESOLUTION|>--- conflicted
+++ resolved
@@ -61,12 +61,8 @@
     /** Nodes bootstrap configuration. */
     private static final Map<String, String> nodesBootstrapCfg = Map.of(
             NODE_NAME, "{\n"
-<<<<<<< HEAD
-                    + "  \"clientConnector\":{\"port\": 10942,\"portRange\":10,\"idleTimeout\":1000,\""
+                    + "  \"clientConnector\":{\"port\": 10942,\"portRange\":10,\"idleTimeout\":3000,\""
                     + "sendServerExceptionStackTraceToClient\":true},"
-=======
-                    + "  \"clientConnector\":{\"port\": 10942,\"portRange\":10,\"idleTimeout\":3000},"
->>>>>>> 0cb65d09
                     + "  \"network\": {\n"
                     + "    \"port\":3344,\n"
                     + "    \"nodeFinder\": {\n"
@@ -76,12 +72,8 @@
                     + "}",
 
             NODE_NAME2, "{\n"
-<<<<<<< HEAD
-                    + "  \"clientConnector\":{\"port\": 10942,\"portRange\":10,\"idleTimeout\":1000,"
+                    + "  \"clientConnector\":{\"port\": 10942,\"portRange\":10,\"idleTimeout\":3000,"
                     + "\"sendServerExceptionStackTraceToClient\":true},"
-=======
-                    + "  \"clientConnector\":{\"port\": 10942,\"portRange\":10,\"idleTimeout\":3000},"
->>>>>>> 0cb65d09
                     + "  \"network\": {\n"
                     + "    \"port\":3345,\n"
                     + "    \"nodeFinder\": {\n"
