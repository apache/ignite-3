/*
 * Licensed to the Apache Software Foundation (ASF) under one or more
 * contributor license agreements. See the NOTICE file distributed with
 * this work for additional information regarding copyright ownership.
 * The ASF licenses this file to You under the Apache License, Version 2.0
 * (the "License"); you may not use this file except in compliance with
 * the License. You may obtain a copy of the License at
 *
 *      http://www.apache.org/licenses/LICENSE-2.0
 *
 * Unless required by applicable law or agreed to in writing, software
 * distributed under the License is distributed on an "AS IS" BASIS,
 * WITHOUT WARRANTIES OR CONDITIONS OF ANY KIND, either express or implied.
 * See the License for the specific language governing permissions and
 * limitations under the License.
 */

package org.apache.ignite.internal.table;

import static org.apache.ignite.internal.affinity.AffinityUtils.calculateAssignmentForPartition;
import static org.apache.ignite.internal.catalog.CatalogService.DEFAULT_STORAGE_PROFILE;
import static org.apache.ignite.internal.storage.index.SortedIndexStorage.GREATER_OR_EQUAL;
import static org.apache.ignite.internal.storage.index.SortedIndexStorage.LESS_OR_EQUAL;
import static org.apache.ignite.internal.testframework.IgniteTestUtils.runRace;
import static org.apache.ignite.internal.testframework.IgniteTestUtils.waitForCondition;
import static org.apache.ignite.internal.testframework.flow.TestFlowUtils.subscribeToPublisher;
import static org.apache.ignite.internal.testframework.matchers.CompletableFutureMatcher.willCompleteSuccessfully;
import static org.hamcrest.MatcherAssert.assertThat;
import static org.hamcrest.Matchers.containsString;
import static org.hamcrest.Matchers.hasSize;
import static org.junit.jupiter.api.Assertions.assertEquals;
import static org.junit.jupiter.api.Assertions.assertFalse;
import static org.junit.jupiter.api.Assertions.assertNotNull;
import static org.junit.jupiter.api.Assertions.assertNull;
import static org.junit.jupiter.api.Assertions.assertThrows;
import static org.junit.jupiter.api.Assertions.assertTrue;
import static org.junit.jupiter.api.Assertions.fail;

import java.util.ArrayList;
import java.util.List;
import java.util.Set;
import java.util.concurrent.CompletableFuture;
import java.util.concurrent.Flow.Publisher;
import java.util.concurrent.Flow.Subscription;
import java.util.concurrent.TimeUnit;
import java.util.function.Function;
import java.util.function.IntFunction;
import java.util.stream.Collectors;
import java.util.stream.IntStream;
import org.apache.ignite.internal.affinity.Assignment;
import org.apache.ignite.internal.app.IgniteImpl;
import org.apache.ignite.internal.binarytuple.BinaryTupleBuilder;
import org.apache.ignite.internal.catalog.CatalogManager;
import org.apache.ignite.internal.catalog.descriptors.CatalogObjectDescriptor;
import org.apache.ignite.internal.lang.IgniteBiTuple;
import org.apache.ignite.internal.lang.IgniteStringFormatter;
import org.apache.ignite.internal.lang.RunnableX;
import org.apache.ignite.internal.placementdriver.PlacementDriver;
import org.apache.ignite.internal.placementdriver.ReplicaMeta;
import org.apache.ignite.internal.replicator.TablePartitionId;
import org.apache.ignite.internal.schema.BinaryRow;
import org.apache.ignite.internal.schema.BinaryTuple;
import org.apache.ignite.internal.schema.BinaryTuplePrefix;
import org.apache.ignite.internal.schema.SchemaDescriptor;
import org.apache.ignite.internal.schema.row.Row;
import org.apache.ignite.internal.schema.row.RowAssembler;
import org.apache.ignite.internal.sql.BaseSqlIntegrationTest;
import org.apache.ignite.internal.storage.impl.TestMvPartitionStorage;
import org.apache.ignite.internal.storage.impl.TestStorageEngine;
import org.apache.ignite.internal.storage.index.impl.TestSortedIndexStorage;
import org.apache.ignite.internal.testframework.IgniteTestUtils;
import org.apache.ignite.internal.tx.InternalTransaction;
import org.apache.ignite.internal.utils.PrimaryReplica;
import org.apache.ignite.network.ClusterNode;
import org.apache.ignite.table.KeyValueView;
import org.apache.ignite.table.Tuple;
import org.apache.ignite.tx.IgniteTransactions;
import org.apache.ignite.tx.TransactionException;
import org.apache.ignite.tx.TransactionOptions;
import org.junit.jupiter.api.AfterEach;
import org.junit.jupiter.api.BeforeEach;
import org.junit.jupiter.api.Disabled;
import org.junit.jupiter.api.Test;
import org.junit.jupiter.params.ParameterizedTest;
import org.junit.jupiter.params.provider.CsvSource;
import org.junit.jupiter.params.provider.ValueSource;

/**
 * Tests to check a scan internal command.
 */
public class ItTableScanTest extends BaseSqlIntegrationTest {
    /** Table name. */
    private static final String TABLE_NAME = "test";

    /** Sorted index name. */
    private static final String SORTED_IDX = "sorted_idx";

    /** Ids to insert. */
    private static final List<Integer> ROW_IDS = List.of(1, 2, 5, 6, 7, 10, 53);

    /** The only partition in the table. */
    private static final int PART_ID = 0;

    private static final int AWAIT_TIMEOUT_MILLIS = 10_000;

    private SchemaDescriptor schema;

    private TableViewInternal table;

    private InternalTable internalTable;

    @BeforeEach
    public void beforeTest() {
        table = getOrCreateTable();

        internalTable = table.internalTable();

        schema = table.schemaView().lastKnownSchema();

        loadData(table);
    }

    @AfterEach
    public void afterTest() {
        CLUSTER.runningNodes().forEach(this::checkResourcesAreReleased);

        clearData(table);
    }

    /**
     * Checks all transaction resources are released (cursors and locks).
     *
     * @param ignite Ignite instance.
     */
    private void checkResourcesAreReleased(IgniteImpl ignite) {
        checkCursorsAreClosed(ignite);

        assertTrue(ignite.txManager().lockManager().isEmpty());
    }

    /**
     * Checks all transaction cursors are closed.
     *
     * @param ignite Ignite instance.
     */
    private void checkCursorsAreClosed(IgniteImpl ignite) {
        int sortedIdxId = getIndexId(ignite, SORTED_IDX);

        var partitionStorage = (TestMvPartitionStorage) ((TableViewInternal) ignite.tables().table(TABLE_NAME))
                .internalTable().storage().getMvPartition(PART_ID);
        var sortedIdxStorage = (TestSortedIndexStorage) ((TableViewInternal) ignite.tables().table(TABLE_NAME))
                .internalTable().storage().getIndex(PART_ID, sortedIdxId);

        try {
            assertTrue(
                    waitForCondition(() -> partitionStorage.pendingCursors() == 0, AWAIT_TIMEOUT_MILLIS),
                    "Alive versioned storage cursors: " + partitionStorage.pendingCursors()
            );

            assertTrue(
                    waitForCondition(() -> sortedIdxStorage.pendingCursors() == 0, AWAIT_TIMEOUT_MILLIS),
                    "Alive index storage cursors: " + sortedIdxStorage.pendingCursors()
            );
        } catch (InterruptedException e) {
            fail("Waiting cursors close was interrupted.");
        }
    }

    /**
     * Gets index id by name.
     *
     * @param idxName Index name.
     * @return Index id.
     */
    private int getIndexId(IgniteImpl ignite, String idxName) {
        CatalogManager catalogManager = ignite.catalogManager();

        int catalogVersion = catalogManager.latestCatalogVersion();

        return catalogManager.indexes(catalogVersion).stream()
                .filter(index -> {
                    log.info("Scanned idx " + index.name());

                    return idxName.equalsIgnoreCase(index.name());
                })
                .mapToInt(CatalogObjectDescriptor::id)
                .findFirst()
                .getAsInt();
    }

    @Test
    public void testInsertWaitScanComplete() throws Exception {
        IgniteTransactions transactions = igniteTx();

        InternalTransaction tx0 = (InternalTransaction) transactions.begin();
        InternalTransaction tx1 = startTxWithEnlistedPartition(PART_ID, false);

        int sortedIndexId = getSortedIndexId();

        List<BinaryRow> scannedRows = new ArrayList<>();

        PrimaryReplica recipient = getPrimaryReplica(PART_ID, tx1);

        Publisher<BinaryRow> publisher = new RollbackTxOnErrorPublisher<>(
                tx1,
                internalTable.scan(
                        PART_ID,
                        tx1.id(),
                        tx1.commitPartition(),
                        tx1.coordinatorId(),
                        recipient,
                        sortedIndexId,
                        null,
                        null,
                        0,
                        null
                )
        );

        CompletableFuture<Void> scanned = new CompletableFuture<>();

        Subscription subscription = subscribeToPublisher(scannedRows, publisher, scanned);

        subscription.request(2);

        assertTrue(waitForCondition(() -> scannedRows.size() == 2, AWAIT_TIMEOUT_MILLIS));

        assertFalse(scanned.isDone());

        CompletableFuture<Void> updateKey2Fut = table.keyValueView()
                .putAsync(tx0, Tuple.create().set("key", 2), Tuple.create().set("valInt", 2).set("valStr", "New_2"));

        assertFalse(updateKey2Fut.isDone());

        subscription.request(1_000); // Request so  many entries here to close the publisher.

        assertThat(scanned, willCompleteSuccessfully());

        CompletableFuture<Void> insertKey99Fut = table.keyValueView()
                .putAsync(tx0, Tuple.create().set("key", 99), Tuple.create().set("valInt", 99).set("valStr", "New_99"));

        assertFalse(insertKey99Fut.isDone());

        log.info("Result: " + scannedRows.stream().map(this::rowToString).collect(Collectors.joining(", ")));

        assertEquals(ROW_IDS.size(), scannedRows.size());

        tx1.commit();

        assertThat(updateKey2Fut, willCompleteSuccessfully());
        assertThat(insertKey99Fut, willCompleteSuccessfully());

        tx0.commit();
    }

    @Test
    public void testInsertDuringScan() throws Exception {
        int sortedIndexId = getSortedIndexId();

        List<BinaryRow> scannedRows = new ArrayList<>();

        Publisher<BinaryRow> publisher = internalTable.scan(PART_ID, null, sortedIndexId, null, null, 0, null);

        CompletableFuture<Void> scanned = new CompletableFuture<>();

        Subscription subscription = subscribeToPublisher(scannedRows, publisher, scanned);

        subscription.request(1);

        assertTrue(waitForCondition(() -> !scannedRows.isEmpty(), AWAIT_TIMEOUT_MILLIS));

        assertEquals(1, scannedRows.size());

        assertFalse(scanned.isDone());

        table.keyValueView().put(null, Tuple.create().set("key", 3), Tuple.create().set("valInt", 3).set("valStr", "New_3"));

        subscription.request(1_000); // Request so many entries here to close the publisher.

        IgniteTestUtils.await(scanned);

        log.info("Result: " + scannedRows.stream().map(this::rowToString).collect(Collectors.joining(", ")));

        assertEquals(ROW_IDS.size() + 1, scannedRows.size());
    }

    @Test
    public void testUpsertDuringPureTableScan() throws Exception {
        pureTableScan(tx -> internalTable.upsert(createKeyValueRow(3), tx)
                .thenApply(unused -> 1)
        );
    }

    @Test
    public void testUpsertAllDuringPureTableScan() throws Exception {
        pureTableScan(tx -> internalTable.upsertAll(List.of(createKeyValueRow(3), createKeyValueRow(60)), tx)
                .thenApply(unused -> 2)
        );
    }

    @Test
    public void testGetAndUpsertDuringPureTableScan() throws Exception {
        pureTableScan(tx -> internalTable.getAndUpsert(createKeyValueRow(3), tx)
                .thenApply(previous -> {
                    assertNull(previous);

                    return 1;
                })
        );
    }

    @Test
    public void testInsertDuringPureTableScan() throws Exception {
        pureTableScan(tx -> internalTable.insert(createKeyValueRow(3), tx)
                .thenApply(inserted -> {
                    assertTrue(inserted);

                    return 1;
                })
        );
    }

    @Test
    public void testInsertAllDuringPureTableScan() throws Exception {
        pureTableScan(tx -> internalTable.insertAll(List.of(createKeyValueRow(3), createKeyValueRow(60)), tx)
                .thenApply(notInsertedRows -> {
                    assertTrue(notInsertedRows.isEmpty());

                    return 2;
                })
        );
    }

    @Test
    public void testReplaceDuringPureTableScan() throws Exception {
        pureTableScan(tx -> internalTable.replace(createKeyValueRow(6), tx)
                .thenApply(inserted -> {
                    assertTrue(inserted);

                    return 0;
                })
        );
    }

    @Test
    @Disabled("IGNITE-18299 Value comparison in table operations")
    public void testReplaceOldDuringPureTableScan() throws Exception {
        pureTableScan(tx -> internalTable.replace(createOldKeyValueRow(6), createKeyValueRow(6), tx)
                .thenApply(inserted -> {
                    assertTrue(inserted);

                    return 0;
                })
        );
    }

    @Test
    public void testGetAndReplaceDuringPureTableScan() throws Exception {
        pureTableScan(tx -> internalTable.getAndReplace(createKeyValueRow(6), tx)
                .thenApply(previous -> {
                    assertNotNull(previous);

                    return 0;
                })
        );
    }

    @Test
    public void testDeleteDuringPureTableScan() throws Exception {
        pureTableScan(tx -> internalTable.delete(createKeyRow(6), tx)
                .thenApply(deleted -> {
                    assertTrue(deleted);

                    return -1;
                })
        );
    }

    @Test
    public void testDeleteAllDuringPureTableScan() throws Exception {
        pureTableScan(tx -> internalTable.deleteAll(List.of(createKeyRow(6), createKeyRow(10)), tx)
                .thenApply(deletedRows -> {
                    assertEquals(0, deletedRows.size());

                    return -2;
                })
        );
    }

    @Test
    @Disabled("IGNITE-18299 Value comparison in table operations")
    public void testDeleteExactDuringPureTableScan() throws Exception {
        pureTableScan(tx -> internalTable.deleteExact(createOldKeyValueRow(6), tx)
                .thenApply(deleted -> {
                    assertTrue(deleted);

                    return -1;
                })
        );
    }

    @Test
    @Disabled("IGNITE-18299 Value comparison in table operations")
    public void testDeleteAllExactDuringPureTableScan() throws Exception {
        pureTableScan(tx -> internalTable.deleteAllExact(List.of(createOldKeyValueRow(6), createOldKeyValueRow(10)), tx)
                .thenApply(deletedRows -> {
                    assertEquals(2, deletedRows.size());

                    return -2;
                })
        );
    }

    @Test
    public void testGetAndDeleteDuringPureTableScan() throws Exception {
        pureTableScan(tx -> internalTable.getAndDelete(createKeyRow(6), tx)
                .thenApply(deleted -> {
                    assertNotNull(deleted);

                    return -1;
                })
        );
    }

    /**
     * The method executes an operation, encapsulated in closure, during a pure table scan.
     *
     * @param txOperationAction A closure to apply during the scan operation.
     * @throws Exception If failed.
     */
    public void pureTableScan(Function<InternalTransaction, CompletableFuture<Integer>> txOperationAction) throws Exception {
        InternalTransaction tx = (InternalTransaction) CLUSTER.aliveNode().transactions().begin();

        log.info("Old transaction [id={}]", tx.id());

        List<BinaryRow> scannedRows = new ArrayList<>();

        Publisher<BinaryRow> publisher = internalTable.scan(PART_ID, null, null, null, null, 0, null);

        CompletableFuture<Void> scanned = new CompletableFuture<>();

        Subscription subscription = subscribeToPublisher(scannedRows, publisher, scanned);

        subscription.request(1);

        assertTrue(waitForCondition(() -> !scannedRows.isEmpty(), AWAIT_TIMEOUT_MILLIS));

        assertEquals(1, scannedRows.size());
        assertFalse(scanned.isDone());

        var txOpFut = txOperationAction.apply(tx);

        assertFalse(txOpFut.isDone());

        subscription.request(2);

        assertTrue(waitForCondition(() -> scannedRows.size() == 3, AWAIT_TIMEOUT_MILLIS));

        assertFalse(scanned.isDone());
        assertFalse(txOpFut.isDone());

        subscription.request(1_000); // Request so many entries here to close the publisher.

        IgniteTestUtils.await(scanned);

        log.info("Result: " + scannedRows.stream().map(this::rowToString).collect(Collectors.joining(", ")));

        assertThat(txOpFut, willCompleteSuccessfully());

        tx.commit();

        assertEquals(ROW_IDS.size(), scannedRows.size());

        var pub = internalTable.scan(PART_ID, null, null, null, null, 0, null);

        assertEquals(ROW_IDS.size() + txOpFut.get(), scanAllRows(pub).size());
    }

    @Test
    public void testTwiceScanInTransaction() throws Exception {
        KeyValueView<Tuple, Tuple> kvView = table.keyValueView();

        int sortedIndexId = getSortedIndexId();

        List<BinaryRow> scannedRows = new ArrayList<>();

        InternalTransaction tx = startTxWithEnlistedPartition(PART_ID, false);

        PrimaryReplica recipient = getPrimaryReplica(PART_ID, tx);

        Publisher<BinaryRow> publisher = new RollbackTxOnErrorPublisher<>(
                tx,
                internalTable.scan(
                        PART_ID,
                        tx.id(),
                        tx.commitPartition(),
                        tx.coordinatorId(),
                        recipient,
                        sortedIndexId,
                        null,
                        null,
                        0,
                        null
                )
        );

        CompletableFuture<Void> scanned = new CompletableFuture<>();

        Subscription subscription = subscribeToPublisher(scannedRows, publisher, scanned);

        subscription.request(3);

        assertTrue(waitForCondition(() -> scannedRows.size() == 3, AWAIT_TIMEOUT_MILLIS));

        assertFalse(scanned.isDone());

        assertThrows(TransactionException.class,
                () -> kvView.put(null, Tuple.create().set("key", 3), Tuple.create().set("valInt", 3).set("valStr", "New_3")));

        kvView.put(null, Tuple.create().set("key", 8), Tuple.create().set("valInt", 8).set("valStr", "New_8"));

        subscription.request(1_000); // Request so many entries here to close the publisher.

        IgniteTestUtils.await(scanned);

        log.info("Result: " + scannedRows.stream().map(this::rowToString).collect(Collectors.joining(", ")));

        assertEquals(ROW_IDS.size() + 1, scannedRows.size());

        Publisher<BinaryRow> publisher1 = new RollbackTxOnErrorPublisher<>(
                tx,
                internalTable.scan(
                        PART_ID,
                        tx.id(),
                        tx.commitPartition(),
                        tx.coordinatorId(),
                        recipient,
                        sortedIndexId,
                        null,
                        null,
                        0,
                        null
                )
        );

        assertEquals(scanAllRows(publisher1).size(), scannedRows.size());

        assertTrue(scanned.isDone());

        tx.commit();

        kvView.put(null, Tuple.create().set("key", 3), Tuple.create().set("valInt", 3).set("valStr", "New_3"));
    }

    @Test
    public void testScanWithUpperBound() throws Exception {
        KeyValueView<Tuple, Tuple> kvView = table.keyValueView();

        BinaryTuplePrefix lowBound = BinaryTuplePrefix.fromBinaryTuple(new BinaryTuple(1,
                new BinaryTupleBuilder(1).appendInt(5).build()));
        BinaryTuplePrefix upperBound = BinaryTuplePrefix.fromBinaryTuple(new BinaryTuple(1,
                new BinaryTupleBuilder(1).appendInt(9).build()));

        int soredIndexId = getSortedIndexId();

        InternalTransaction tx = startTxWithEnlistedPartition(PART_ID, false);
        PrimaryReplica recipient = getPrimaryReplica(PART_ID, tx);

        Publisher<BinaryRow> publisher = new RollbackTxOnErrorPublisher<>(
                tx,
                internalTable.scan(
                        PART_ID,
                        tx.id(),
                        tx.commitPartition(),
                        tx.coordinatorId(),
                        recipient,
                        soredIndexId,
                        lowBound,
                        upperBound,
                        LESS_OR_EQUAL | GREATER_OR_EQUAL,
                        null
                )
        );

        List<BinaryRow> scannedRows = scanAllRows(publisher);

        log.info("Result of scanning in old transaction: " + scannedRows.stream().map(this::rowToString)
                .collect(Collectors.joining(", ")));

        assertEquals(3, scannedRows.size());

        assertThrows(TransactionException.class, () ->
                kvView.put(null, Tuple.create().set("key", 8), Tuple.create().set("valInt", 8).set("valStr", "New_8")));
        assertThrows(TransactionException.class, () ->
                kvView.put(null, Tuple.create().set("key", 9), Tuple.create().set("valInt", 9).set("valStr", "New_9")));

        Publisher<BinaryRow> publisher1 = new RollbackTxOnErrorPublisher<>(
                tx,
                internalTable.scan(
                        PART_ID,
                        tx.id(),
                        tx.commitPartition(),
                        tx.coordinatorId(),
                        recipient,
                        soredIndexId,
                        lowBound,
                        upperBound,
                        LESS_OR_EQUAL | GREATER_OR_EQUAL,
                        null
                )
        );

        List<BinaryRow> scannedRows1 = scanAllRows(publisher1);

        tx.commit();

        assertEquals(scannedRows.size(), scannedRows1.size());

        kvView.put(null, Tuple.create().set("key", 8), Tuple.create().set("valInt", 8).set("valStr", "New_8"));

        kvView.put(null, Tuple.create().set("key", 9), Tuple.create().set("valInt", 9).set("valStr", "New_9"));

        Publisher<BinaryRow> publisher2 = internalTable.scan(
                PART_ID,
                null,
                soredIndexId,
                lowBound,
                upperBound,
                LESS_OR_EQUAL | GREATER_OR_EQUAL,
                null
        );

        List<BinaryRow> scannedRows2 = scanAllRows(publisher2);

        assertEquals(5, scannedRows2.size());

        log.info("Result of scanning after insert rows: " + scannedRows2.stream().map(this::rowToString)
                .collect(Collectors.joining(", ")));
    }

    @Test
    public void testPhantomReads() throws Exception {
        int iterations = 10;

        // "for" is better at detecting data races than RepeatedTest.
        for (int i = 0; i < iterations; i++) {
            KeyValueView<Tuple, Tuple> kvView = table.keyValueView();

            int sortedIndexId = getSortedIndexId();

            InternalTransaction tx = startTxWithEnlistedPartition(PART_ID, false);

            try {
                PrimaryReplica recipient = getPrimaryReplica(PART_ID, tx);

                Publisher<BinaryRow> publisher = new RollbackTxOnErrorPublisher<>(
                        tx,
                        internalTable.scan(
                                PART_ID,
                                tx.id(),
                                tx.commitPartition(),
                                tx.coordinatorId(),
                                recipient,
                                sortedIndexId,
                                null,
                                null,
                                0,
                                null
                        )
                );

                // Non-thread-safe collection is fine, HB is guaranteed by "Thread#join" inside of "runRace".
                List<BinaryRow> scannedRows = new ArrayList<>();

                IntFunction<RunnableX> put = intValue -> () -> {
                    try {
                        kvView.put(null, Tuple.create().set("key", intValue),
                                Tuple.create().set("valInt", intValue).set("valStr", "Str_" + intValue));
                    } catch (TransactionException e) {
                        // May happen, this is a race after all.
                        assertThat(e.getMessage(), containsString("Failed to acquire a lock"));
                    }
                };

                runRace(
                        put.apply(3),
                        put.apply(4),
                        put.apply(8),
                        put.apply(9),
                        () -> scannedRows.addAll(scanAllRows(publisher))
                );

                Publisher<BinaryRow> publisher1 = new RollbackTxOnErrorPublisher<>(
                        tx,
                        internalTable.scan(
                                PART_ID,
                                tx.id(),
                                tx.commitPartition(),
                                tx.coordinatorId(),
                                recipient,
                                sortedIndexId,
                                null,
                                null,
                                0,
                                null
                        )
                );

                assertEquals(scanAllRows(publisher1).size(), scannedRows.size());
            } finally {
                tx.commit();
            }

            clearData(table);

            if (i != iterations - 1) {
                loadData(table);
            }
        }
    }

    /**
     * Ensures that multiple consecutive scan requests with different requested rows amount
     * return the expected total number of requested rows.
     *
     * @param requestAmount1 Number of rows in the first request.
     * @param requestAmount2 Number of rows in the second request.
     * @param readOnly If true, RO transaction is initiated, otherwise, RW transaction is initiated.
     * @param implicit If false, an explicit transaction is initiated, otherwise, an implicit one.
     *
     * @throws Exception If failed.
     */
    @ParameterizedTest
    @CsvSource({"3, 1, false, false", "1, 3, false, false", "3, 1, true, false", "1, 3, true, false", "3, 1, false, true",
            "1, 3, false, true"})
    public void testCompositeScanRequest(int requestAmount1, int requestAmount2, boolean readOnly, boolean implicit) throws Exception {
        List<BinaryRow> scannedRows = new ArrayList<>();

        Publisher<BinaryRow> publisher;

        InternalTransaction tx = null;

        if (readOnly) {
            IgniteImpl ignite = CLUSTER.aliveNode();

            var tablePartId = new TablePartitionId(internalTable.tableId(), PART_ID);

            ReplicaMeta primaryReplica = IgniteTestUtils.await(
                    ignite.placementDriver().awaitPrimaryReplica(tablePartId, ignite.clock().now(), 30, TimeUnit.SECONDS));

            ClusterNode recipientNode = ignite.clusterNodes().stream().filter(node -> node.name().equals(primaryReplica.getLeaseholder()))
                    .findFirst().get();

            publisher = internalTable.scan(PART_ID, ignite.clock().now(), recipientNode);
        } else {
            if (!implicit) {
                tx = (InternalTransaction) CLUSTER.aliveNode().transactions().begin();
            }

            publisher = internalTable.scan(PART_ID, tx, null, null, null, 0, null);
        }

        CompletableFuture<Void> scanned = new CompletableFuture<>();
        Subscription subscription = subscribeToPublisher(scannedRows, publisher, scanned);

        subscription.request(requestAmount1);
        subscription.request(requestAmount2);

        int total = requestAmount1 + requestAmount2;
        assertTrue(waitForCondition(() -> scannedRows.size() == total, AWAIT_TIMEOUT_MILLIS),
                "expected=" + total + ", actual=" + scannedRows.size());

        subscription.cancel();

        CLUSTER.runningNodes().forEach(this::checkCursorsAreClosed);

        if (tx != null) {
            tx.rollback();
        }

        assertThat(scanned, willCompleteSuccessfully());
    }

    @ParameterizedTest
    @ValueSource(booleans = {false, true})
    public void testMvScan(boolean readOnly) throws Exception {
        KeyValueView<Tuple, Tuple> kvView = table.keyValueView();

        kvView.remove(null, Tuple.create().set("key", ROW_IDS.get(0)));
        kvView.remove(null, Tuple.create().set("key", ROW_IDS.get(1)));
        kvView.put(null, Tuple.create().set("key", ROW_IDS.get(2)), Tuple.create().set("valInt", 999).set("valStr", "Str_999"));

        int sortedIndexId = getSortedIndexId();

        InternalTransaction tx = startTxWithEnlistedPartition(PART_ID, readOnly);

        try {
            Publisher<BinaryRow> publisher;

            if (readOnly) {
                // Any node from assignments will do it.
                Set<Assignment> assignments = calculateAssignmentForPartition(CLUSTER.aliveNode().clusterNodes().stream().map(
                        ClusterNode::name).collect(Collectors.toList()), 0, 1);

                assertFalse(assignments.isEmpty());

                String consId = assignments.iterator().next().consistentId();

                ClusterNode node0 = CLUSTER.aliveNode().clusterNodes().stream().filter(n -> n.name().equals(consId)).findAny()
                        .orElseThrow();

                //noinspection DataFlowIssue
                publisher = internalTable.scan(PART_ID, tx.readTimestamp(), node0, sortedIndexId, null, null, 0, null);
            } else {
                PrimaryReplica recipient = getPrimaryReplica(PART_ID, tx);

                publisher = new RollbackTxOnErrorPublisher<>(
                        tx,
                        internalTable.scan(
                                PART_ID,
                                tx.id(),
                                tx.commitPartition(),
                                tx.coordinatorId(),
                                recipient,
                                sortedIndexId,
                                null,
                                null,
                                0,
                                null
                        )
                );
            }

            List<BinaryRow> scannedRows = scanAllRows(publisher);

            // Two rows are removed, one changed.
            assertThat(scannedRows, hasSize(ROW_IDS.size() - 2));
        } finally {
            tx.commit();
        }
    }

    private PrimaryReplica getPrimaryReplica(int partId, InternalTransaction tx) {
        IgniteBiTuple<ClusterNode, Long> primaryReplica = tx.enlistedNodeAndConsistencyToken(new TablePartitionId(table.tableId(), partId));

        return new PrimaryReplica(primaryReplica.get1(), primaryReplica.get2());
    }

    /**
     * Represents a binary row as a string.
     *
     * @param binaryRow Binary row.
     * @return String representation.
     */
    private String rowToString(BinaryRow binaryRow) {
        Row row = Row.wrapBinaryRow(schema, binaryRow);

        return IgniteStringFormatter.format("[{}, {}, {}]", row.intValue(0), row.intValue(1), row.stringValue(2));
    }

    /**
     * Scans all rows form given publisher.
     *
     * @param publisher Publisher.
     * @return List of scanned rows.
     * @throws Exception If failed.
     */
    private List<BinaryRow> scanAllRows(Publisher<BinaryRow> publisher) throws Exception {
        List<BinaryRow> scannedRows = new ArrayList<>();
        CompletableFuture<Void> scanned = new CompletableFuture<>();

        Subscription subscription = subscribeToPublisher(scannedRows, publisher, scanned);

        subscription.request(1_000); // Request so many entries here to close the publisher.

        assertTrue(waitForCondition(() -> scanned.isDone(), AWAIT_TIMEOUT_MILLIS));

        return scannedRows;
    }

    /**
     * Loads data.
     *
     * @param table Ignite table.
     */
    private static void loadData(TableViewInternal table) {
        ROW_IDS.forEach(id -> insertRow(id));

        for (Integer rowId : ROW_IDS) {
            Tuple row = table.keyValueView().get(null, Tuple.create().set("key", rowId));

            assertNotNull(row);
            assertEquals("Str_" + rowId, row.value("valStr"));
            assertEquals(rowId, row.value("valInt"));
        }
    }

    /**
     * Clears data with primary keys for 0 to 100.
     *
     * @param table Ignite table.
     */
    private static void clearData(TableViewInternal table) {
        ArrayList<Tuple> keysToRemove = new ArrayList<>(100);

        IntStream.range(0, 100).forEach(rowId -> keysToRemove.add(Tuple.create().set("key", rowId)));

        table.keyValueView().removeAll(null, keysToRemove);
    }

    /**
     * Gets an index id.
     */
    private static int getSortedIndexId() {
        CatalogManager catalogManager = (CLUSTER.aliveNode()).catalogManager();

        int catalogVersion = catalogManager.latestCatalogVersion();

        return catalogManager.indexes(catalogVersion).stream()
                .filter(index -> SORTED_IDX.equalsIgnoreCase(index.name()))
                .mapToInt(CatalogObjectDescriptor::id)
                .findFirst()
                .getAsInt();
    }

    /**
     * Creates or gets, if the table already exists, a table with the sorted index.
     *
     * @return Ignite table.
     */
    private static TableViewInternal getOrCreateTable() {
<<<<<<< HEAD
        sql("CREATE ZONE IF NOT EXISTS ZONE1 WITH REPLICAS=1, PARTITIONS=1, STORAGE_PROFILES='" + DEFAULT_STORAGE_PROFILE + "'");
=======
        sql("CREATE ZONE IF NOT EXISTS ZONE1 ENGINE " + TestStorageEngine.ENGINE_NAME + " WITH REPLICAS=1, PARTITIONS=1;");
>>>>>>> 6729811f

        sql("CREATE TABLE IF NOT EXISTS " + TABLE_NAME
                + " (key INTEGER PRIMARY KEY, valInt INTEGER NOT NULL, valStr VARCHAR NOT NULL) WITH PRIMARY_ZONE='ZONE1';");

        sql("CREATE INDEX IF NOT EXISTS " + SORTED_IDX + " ON " + TABLE_NAME + " USING TREE (valInt)");

        return (TableViewInternal) CLUSTER.aliveNode().tables().table(TABLE_NAME);
    }

    /**
     * Adds a new row to the table.
     *
     * @param rowId Primary key of the new row.
     */
    private static void insertRow(int rowId) {
        sql(IgniteStringFormatter.format("INSERT INTO {} (key, valInt, valStr) VALUES ({}, {}, '{}');",
                TABLE_NAME, rowId, rowId, "Str_" + rowId));
    }

    /**
     * Creates an entire row with new value.
     *
     * @param id Primary key.
     * @return Entire row.
     */
    private Row createKeyValueRow(int id) {
        RowAssembler rowBuilder = new RowAssembler(schema);

        rowBuilder.appendInt(id);
        rowBuilder.appendInt(id);
        rowBuilder.appendString("StrNew_" + id);

        return Row.wrapBinaryRow(schema, rowBuilder.build());
    }

    /**
     * Creates an entire row with old value.
     *
     * @param id Primary key.
     * @return Entire row.
     */
    private Row createOldKeyValueRow(int id) {
        RowAssembler rowBuilder = new RowAssembler(schema);

        rowBuilder.appendInt(id);
        rowBuilder.appendInt(id);
        rowBuilder.appendString("Str_" + id);

        return Row.wrapBinaryRow(schema, rowBuilder.build());
    }

    /**
     * Creates a key row from primary key.
     *
     * @param id Primary key.
     * @return Key row.
     */
    private Row createKeyRow(int id) {
        RowAssembler rowBuilder = RowAssembler.keyAssembler(schema);

        rowBuilder.appendInt(id);

        return Row.wrapKeyOnlyBinaryRow(schema, rowBuilder.build());
    }

    /**
     * Starts an RW transaction and enlists the specified partition in it.
     *
     * @param partId Partition ID.
     * @param readOnly Read-only flag for transaction.
     * @return Transaction.
     */
    private InternalTransaction startTxWithEnlistedPartition(int partId, boolean readOnly) {
        IgniteImpl ignite = CLUSTER.aliveNode();

        InternalTransaction tx = (InternalTransaction) ignite.transactions().begin(new TransactionOptions().readOnly(readOnly));

        InternalTable table = ((TableViewInternal) ignite.tables().table(TABLE_NAME)).internalTable();
        TablePartitionId tblPartId = new TablePartitionId(table.tableId(), partId);

        PlacementDriver placementDriver = ignite.placementDriver();
        ReplicaMeta primaryReplica = IgniteTestUtils.await(
                placementDriver.awaitPrimaryReplica(tblPartId, ignite.clock().now(), 30, TimeUnit.SECONDS));

        tx.enlist(
                tblPartId,
                new IgniteBiTuple<>(
                        ignite.clusterNodes().stream().filter(n -> n.name().equals(primaryReplica.getLeaseholder()))
                                .findFirst().orElseThrow(),
                        primaryReplica.getStartTime().longValue()
                )
        );

        tx.assignCommitPartition(tblPartId);

        return tx;
    }
}<|MERGE_RESOLUTION|>--- conflicted
+++ resolved
@@ -929,11 +929,7 @@
      * @return Ignite table.
      */
     private static TableViewInternal getOrCreateTable() {
-<<<<<<< HEAD
-        sql("CREATE ZONE IF NOT EXISTS ZONE1 WITH REPLICAS=1, PARTITIONS=1, STORAGE_PROFILES='" + DEFAULT_STORAGE_PROFILE + "'");
-=======
-        sql("CREATE ZONE IF NOT EXISTS ZONE1 ENGINE " + TestStorageEngine.ENGINE_NAME + " WITH REPLICAS=1, PARTITIONS=1;");
->>>>>>> 6729811f
+        sql("CREATE ZONE IF NOT EXISTS ZONE1 ENGINE " + TestStorageEngine.ENGINE_NAME + " WITH REPLICAS=1, PARTITIONS=1, STORAGE_PROFILES='" + DEFAULT_STORAGE_PROFILE + "'");
 
         sql("CREATE TABLE IF NOT EXISTS " + TABLE_NAME
                 + " (key INTEGER PRIMARY KEY, valInt INTEGER NOT NULL, valStr VARCHAR NOT NULL) WITH PRIMARY_ZONE='ZONE1';");
