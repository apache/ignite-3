--- conflicted
+++ resolved
@@ -135,22 +135,19 @@
 
         ReplicaMeta recipient = getLeaderRecipient(PART_ID, tx1);
 
-<<<<<<< HEAD
-        Publisher<BinaryRow> publisher = internalTable.scan(
-                PART_ID,
-                tx1.id(),
-                recipient.getLeaseholder(),
-                recipient.getStartTime().longValue(),
-                sortedIndexId,
-                null,
-                null,
-                0,
-                null
-=======
         Publisher<BinaryRow> publisher = new RollbackTxOnErrorPublisher<>(
                 tx1,
-                internalTable.scan(PART_ID, tx1.id(), recipient, sortedIndexId, null, null, 0, null)
->>>>>>> c67ad9d9
+                internalTable.scan(
+                        PART_ID,
+                        tx1.id(),
+                        recipient.getLeaseholder(),
+                        recipient.getStartTime().longValue(),
+                        sortedIndexId,
+                        null,
+                        null,
+                        0,
+                        null
+                )
         );
 
         CompletableFuture<Void> scanned = new CompletableFuture<>();
@@ -424,199 +421,9 @@
 
         ReplicaMeta recipient = getLeaderRecipient(PART_ID, tx);
 
-<<<<<<< HEAD
-        Publisher<BinaryRow> publisher = internalTable.scan(
-                PART_ID,
-                tx.id(),
-                recipient.getLeaseholder(),
-                recipient.getStartTime().longValue(),
-                sortedIndexId,
-                null,
-                null,
-                0,
-                null
-=======
-        Publisher<BinaryRow> publisher = new RollbackTxOnErrorPublisher<>(
-                tx,
-                internalTable.scan(PART_ID, tx.id(), recipient, sortedIndexId, null, null, 0, null)
->>>>>>> c67ad9d9
-        );
-
-        CompletableFuture<Void> scanned = new CompletableFuture<>();
-
-        Subscription subscription = subscribeToPublisher(scannedRows, publisher, scanned);
-
-        subscription.request(3);
-
-        assertTrue(waitForCondition(() -> scannedRows.size() == 3, 10_000));
-
-        assertFalse(scanned.isDone());
-
-        assertThrows(TransactionException.class,
-                () -> kvView.put(null, Tuple.create().set("key", 3), Tuple.create().set("valInt", 3).set("valStr", "New_3")));
-
-        kvView.put(null, Tuple.create().set("key", 8), Tuple.create().set("valInt", 8).set("valStr", "New_8"));
-
-        subscription.request(1_000); // Request so much entries here to close the publisher.
-
-        IgniteTestUtils.await(scanned);
-
-        log.info("Result: " + scannedRows.stream().map(ItTableScanTest::rowToString).collect(Collectors.joining(", ")));
-
-        assertEquals(ROW_IDS.size() + 1, scannedRows.size());
-
-<<<<<<< HEAD
-        Publisher<BinaryRow> publisher1 = internalTable.scan(
-                PART_ID,
-                tx.id(),
-                recipient.getLeaseholder(),
-                recipient.getStartTime().longValue(),
-                sortedIndexId,
-                null,
-                null,
-                0,
-                null
-=======
-        Publisher<BinaryRow> publisher1 = new RollbackTxOnErrorPublisher<>(
-                tx,
-                internalTable.scan(PART_ID, tx.id(), recipient, sortedIndexId, null, null, 0, null)
->>>>>>> c67ad9d9
-        );
-
-        assertEquals(scanAllRows(publisher1).size(), scannedRows.size());
-
-        assertTrue(scanned.isDone());
-
-        tx.commit();
-
-        kvView.put(null, Tuple.create().set("key", 3), Tuple.create().set("valInt", 3).set("valStr", "New_3"));
-    }
-
-    @Test
-    public void testScanWithUpperBound() throws Exception {
-        KeyValueView<Tuple, Tuple> kvView = table.keyValueView();
-
-        BinaryTuplePrefix lowBound = BinaryTuplePrefix.fromBinaryTuple(new BinaryTuple(1,
-                new BinaryTupleBuilder(1).appendInt(5).build()));
-        BinaryTuplePrefix upperBound = BinaryTuplePrefix.fromBinaryTuple(new BinaryTuple(1,
-                new BinaryTupleBuilder(1).appendInt(9).build()));
-
-        int soredIndexId = getSortedIndexId();
-
-        InternalTransaction tx = startTxWithEnlistedPartition(PART_ID, false);
-        ReplicaMeta recipient = getLeaderRecipient(PART_ID, tx);
-
-<<<<<<< HEAD
-        Publisher<BinaryRow> publisher = internalTable.scan(
-                PART_ID,
-                tx.id(),
-                recipient.getLeaseholder(),
-                recipient.getStartTime().longValue(),
-                soredIndexId,
-                lowBound,
-                upperBound,
-                INCLUDE_LEFT | INCLUDE_RIGHT,
-                null
-=======
         Publisher<BinaryRow> publisher = new RollbackTxOnErrorPublisher<>(
                 tx,
                 internalTable.scan(
-                        PART_ID,
-                        tx.id(),
-                        recipient,
-                        soredIndexId,
-                        lowBound,
-                        upperBound,
-                        INCLUDE_LEFT | INCLUDE_RIGHT,
-                        null
-                )
->>>>>>> c67ad9d9
-        );
-
-        List<BinaryRow> scannedRows = scanAllRows(publisher);
-
-        log.info("Result of scanning in old transaction: " + scannedRows.stream().map(ItTableScanTest::rowToString)
-                .collect(Collectors.joining(", ")));
-
-        assertEquals(3, scannedRows.size());
-
-        assertThrows(TransactionException.class, () ->
-                kvView.put(null, Tuple.create().set("key", 8), Tuple.create().set("valInt", 8).set("valStr", "New_8")));
-        assertThrows(TransactionException.class, () ->
-                kvView.put(null, Tuple.create().set("key", 9), Tuple.create().set("valInt", 9).set("valStr", "New_9")));
-
-<<<<<<< HEAD
-        Publisher<BinaryRow> publisher1 = internalTable.scan(
-                PART_ID,
-                tx.id(),
-                recipient.getLeaseholder(),
-                recipient.getStartTime().longValue(),
-                soredIndexId,
-                lowBound,
-                upperBound,
-                INCLUDE_LEFT | INCLUDE_RIGHT,
-                null
-=======
-        Publisher<BinaryRow> publisher1 = new RollbackTxOnErrorPublisher<>(
-                tx,
-                internalTable.scan(
-                        PART_ID,
-                        tx.id(),
-                        recipient,
-                        soredIndexId,
-                        lowBound,
-                        upperBound,
-                        INCLUDE_LEFT | INCLUDE_RIGHT,
-                        null
-                )
->>>>>>> c67ad9d9
-        );
-
-        List<BinaryRow> scannedRows1 = scanAllRows(publisher1);
-
-        tx.commit();
-
-        assertEquals(scannedRows.size(), scannedRows1.size());
-
-        kvView.put(null, Tuple.create().set("key", 8), Tuple.create().set("valInt", 8).set("valStr", "New_8"));
-
-        kvView.put(null, Tuple.create().set("key", 9), Tuple.create().set("valInt", 9).set("valStr", "New_9"));
-
-        Publisher<BinaryRow> publisher2 = internalTable.scan(
-                PART_ID,
-                null,
-                soredIndexId,
-                lowBound,
-                upperBound,
-                INCLUDE_LEFT | INCLUDE_RIGHT,
-                null
-        );
-
-        List<BinaryRow> scannedRows2 = scanAllRows(publisher2);
-
-        assertEquals(5, scannedRows2.size());
-
-        log.info("Result of scanning after insert rows: " + scannedRows2.stream().map(ItTableScanTest::rowToString)
-                .collect(Collectors.joining(", ")));
-    }
-
-    @Test
-    public void testPhantomReads() throws Exception {
-        int iterations = 10;
-
-        // "for" is better at detecting data races than RepeatedTest.
-        for (int i = 0; i < iterations; i++) {
-            KeyValueView<Tuple, Tuple> kvView = table.keyValueView();
-
-            int sortedIndexId = getSortedIndexId();
-
-            InternalTransaction tx = startTxWithEnlistedPartition(PART_ID, false);
-
-            try {
-<<<<<<< HEAD
-                ReplicaMeta recipient = getLeaderRecipient(PART_ID, tx);
-
-                Publisher<BinaryRow> publisher = internalTable.scan(
                         PART_ID,
                         tx.id(),
                         recipient.getLeaseholder(),
@@ -626,13 +433,168 @@
                         null,
                         0,
                         null
-=======
-                PrimaryReplica recipient = getLeaderRecipient(PART_ID, tx);
+                )
+        );
+
+        CompletableFuture<Void> scanned = new CompletableFuture<>();
+
+        Subscription subscription = subscribeToPublisher(scannedRows, publisher, scanned);
+
+        subscription.request(3);
+
+        assertTrue(waitForCondition(() -> scannedRows.size() == 3, 10_000));
+
+        assertFalse(scanned.isDone());
+
+        assertThrows(TransactionException.class,
+                () -> kvView.put(null, Tuple.create().set("key", 3), Tuple.create().set("valInt", 3).set("valStr", "New_3")));
+
+        kvView.put(null, Tuple.create().set("key", 8), Tuple.create().set("valInt", 8).set("valStr", "New_8"));
+
+        subscription.request(1_000); // Request so much entries here to close the publisher.
+
+        IgniteTestUtils.await(scanned);
+
+        log.info("Result: " + scannedRows.stream().map(ItTableScanTest::rowToString).collect(Collectors.joining(", ")));
+
+        assertEquals(ROW_IDS.size() + 1, scannedRows.size());
+
+        Publisher<BinaryRow> publisher1 = new RollbackTxOnErrorPublisher<>(
+                tx,
+                internalTable.scan(
+                        PART_ID,
+                        tx.id(),
+                        recipient.getLeaseholder(),
+                        recipient.getStartTime().longValue(),
+                        sortedIndexId,
+                        null,
+                        null,
+                        0,
+                        null
+                )
+        );
+
+        assertEquals(scanAllRows(publisher1).size(), scannedRows.size());
+
+        assertTrue(scanned.isDone());
+
+        tx.commit();
+
+        kvView.put(null, Tuple.create().set("key", 3), Tuple.create().set("valInt", 3).set("valStr", "New_3"));
+    }
+
+    @Test
+    public void testScanWithUpperBound() throws Exception {
+        KeyValueView<Tuple, Tuple> kvView = table.keyValueView();
+
+        BinaryTuplePrefix lowBound = BinaryTuplePrefix.fromBinaryTuple(new BinaryTuple(1,
+                new BinaryTupleBuilder(1).appendInt(5).build()));
+        BinaryTuplePrefix upperBound = BinaryTuplePrefix.fromBinaryTuple(new BinaryTuple(1,
+                new BinaryTupleBuilder(1).appendInt(9).build()));
+
+        int soredIndexId = getSortedIndexId();
+
+        InternalTransaction tx = startTxWithEnlistedPartition(PART_ID, false);
+        ReplicaMeta recipient = getLeaderRecipient(PART_ID, tx);
+
+        Publisher<BinaryRow> publisher = new RollbackTxOnErrorPublisher<>(
+                tx,
+                internalTable.scan(
+                        PART_ID,
+                        tx.id(),
+                        recipient.getLeaseholder(),
+                        recipient.getStartTime().longValue(),
+                        soredIndexId,
+                        lowBound,
+                        upperBound,
+                        INCLUDE_LEFT | INCLUDE_RIGHT,
+                        null
+                )
+        );
+
+        List<BinaryRow> scannedRows = scanAllRows(publisher);
+
+        log.info("Result of scanning in old transaction: " + scannedRows.stream().map(ItTableScanTest::rowToString)
+                .collect(Collectors.joining(", ")));
+
+        assertEquals(3, scannedRows.size());
+
+        assertThrows(TransactionException.class, () ->
+                kvView.put(null, Tuple.create().set("key", 8), Tuple.create().set("valInt", 8).set("valStr", "New_8")));
+        assertThrows(TransactionException.class, () ->
+                kvView.put(null, Tuple.create().set("key", 9), Tuple.create().set("valInt", 9).set("valStr", "New_9")));
+
+        Publisher<BinaryRow> publisher1 = new RollbackTxOnErrorPublisher<>(
+                tx,
+                internalTable.scan(
+                        PART_ID,
+                        tx.id(),
+                        recipient.getLeaseholder(),
+                        recipient.getStartTime().longValue(),
+                        soredIndexId,
+                        lowBound,
+                        upperBound,
+                        INCLUDE_LEFT | INCLUDE_RIGHT,
+                        null
+                )
+        );
+
+        List<BinaryRow> scannedRows1 = scanAllRows(publisher1);
+
+        tx.commit();
+
+        assertEquals(scannedRows.size(), scannedRows1.size());
+
+        kvView.put(null, Tuple.create().set("key", 8), Tuple.create().set("valInt", 8).set("valStr", "New_8"));
+
+        kvView.put(null, Tuple.create().set("key", 9), Tuple.create().set("valInt", 9).set("valStr", "New_9"));
+
+        Publisher<BinaryRow> publisher2 = internalTable.scan(
+                PART_ID,
+                null,
+                soredIndexId,
+                lowBound,
+                upperBound,
+                INCLUDE_LEFT | INCLUDE_RIGHT,
+                null
+        );
+
+        List<BinaryRow> scannedRows2 = scanAllRows(publisher2);
+
+        assertEquals(5, scannedRows2.size());
+
+        log.info("Result of scanning after insert rows: " + scannedRows2.stream().map(ItTableScanTest::rowToString)
+                .collect(Collectors.joining(", ")));
+    }
+
+    @Test
+    public void testPhantomReads() throws Exception {
+        int iterations = 10;
+
+        // "for" is better at detecting data races than RepeatedTest.
+        for (int i = 0; i < iterations; i++) {
+            KeyValueView<Tuple, Tuple> kvView = table.keyValueView();
+
+            int sortedIndexId = getSortedIndexId();
+
+            InternalTransaction tx = startTxWithEnlistedPartition(PART_ID, false);
+
+            try {
+                ReplicaMeta recipient = getLeaderRecipient(PART_ID, tx);
 
                 Publisher<BinaryRow> publisher = new RollbackTxOnErrorPublisher<>(
                         tx,
-                        internalTable.scan(PART_ID, tx.id(), recipient, sortedIndexId, null, null, 0, null)
->>>>>>> c67ad9d9
+                        internalTable.scan(
+                                PART_ID,
+                                tx.id(),
+                                recipient.getLeaseholder(),
+                                recipient.getStartTime().longValue(),
+                                sortedIndexId,
+                                null,
+                                null,
+                                0,
+                                null
+                        )
                 );
 
                 // Non-thread-safe collection is fine, HB is guaranteed by "Thread#join" inside of "runRace".
@@ -656,22 +618,19 @@
                         () -> scannedRows.addAll(scanAllRows(publisher))
                 );
 
-<<<<<<< HEAD
-                Publisher<BinaryRow> publisher1 = internalTable.scan(
-                        PART_ID,
-                        tx.id(),
-                        recipient.getLeaseholder(),
-                        recipient.getStartTime().longValue(),
-                        sortedIndexId,
-                        null,
-                        null,
-                        0,
-                        null
-=======
                 Publisher<BinaryRow> publisher1 = new RollbackTxOnErrorPublisher<>(
                         tx,
-                        internalTable.scan(PART_ID, tx.id(), recipient, sortedIndexId, null, null, 0, null)
->>>>>>> c67ad9d9
+                        internalTable.scan(
+                                PART_ID,
+                                tx.id(),
+                                recipient.getLeaseholder(),
+                                recipient.getStartTime().longValue(),
+                                sortedIndexId,
+                                null,
+                                null,
+                                0,
+                                null
+                        )
                 );
 
                 assertEquals(scanAllRows(publisher1).size(), scannedRows.size());
@@ -744,26 +703,21 @@
                 //noinspection DataFlowIssue
                 publisher = internalTable.scan(PART_ID, tx.readTimestamp(), node0, sortedIndexId, null, null, 0, null);
             } else {
-<<<<<<< HEAD
                 ReplicaMeta recipient = getLeaderRecipient(PART_ID, tx);
-
-                publisher = internalTable.scan(
-                        PART_ID,
-                        tx.id(),
-                        recipient.getLeaseholder(),
-                        recipient.getStartTime().longValue(),
-                        sortedIndexId,
-                        null,
-                        null,
-                        0,
-                        null
-=======
-                PrimaryReplica recipient = getLeaderRecipient(PART_ID, tx);
 
                 publisher = new RollbackTxOnErrorPublisher<>(
                         tx,
-                        internalTable.scan(PART_ID, tx.id(), recipient, sortedIndexId, null, null, 0, null)
->>>>>>> c67ad9d9
+                        internalTable.scan(
+                                PART_ID,
+                                tx.id(),
+                                recipient.getLeaseholder(),
+                                recipient.getStartTime().longValue(),
+                                sortedIndexId,
+                                null,
+                                null,
+                                0,
+                                null
+                        )
                 );
             }
 
