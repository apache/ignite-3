/*
 * Licensed to the Apache Software Foundation (ASF) under one or more
 * contributor license agreements. See the NOTICE file distributed with
 * this work for additional information regarding copyright ownership.
 * The ASF licenses this file to You under the Apache License, Version 2.0
 * (the "License"); you may not use this file except in compliance with
 * the License. You may obtain a copy of the License at
 *
 *      http://www.apache.org/licenses/LICENSE-2.0
 *
 * Unless required by applicable law or agreed to in writing, software
 * distributed under the License is distributed on an "AS IS" BASIS,
 * WITHOUT WARRANTIES OR CONDITIONS OF ANY KIND, either express or implied.
 * See the License for the specific language governing permissions and
 * limitations under the License.
 */

package org.apache.ignite.internal.sql.engine;

import static org.apache.ignite.lang.IgniteStringFormatter.format;
import static org.hamcrest.MatcherAssert.assertThat;
import static org.hamcrest.Matchers.containsString;
import static org.junit.jupiter.api.Assertions.assertThrows;
import static org.junit.jupiter.api.Assertions.assertTrue;

import java.sql.Date;
import java.time.LocalDate;
import java.util.List;
import java.util.concurrent.ThreadLocalRandom;
import org.apache.calcite.runtime.CalciteContextException;
import org.apache.ignite.internal.sql.engine.util.MetadataMatcher;
<<<<<<< HEAD
import org.apache.ignite.internal.sql.engine.util.NativeTypeValues;
=======
import org.apache.ignite.internal.sql.util.SqlTestUtils;
>>>>>>> 17d53e99
import org.apache.ignite.internal.testframework.IgniteTestUtils;
import org.apache.ignite.sql.ColumnType;
import org.apache.ignite.sql.SqlException;
import org.jetbrains.annotations.Nullable;
import org.junit.jupiter.api.AfterEach;
import org.junit.jupiter.api.BeforeEach;
import org.junit.jupiter.api.Test;
import org.junit.jupiter.params.ParameterizedTest;
import org.junit.jupiter.params.provider.CsvSource;
import org.junit.jupiter.params.provider.EnumSource;
import org.junit.jupiter.params.provider.EnumSource.Mode;

/** Dynamic parameters checks. */
public class ItDynamicParameterTest extends ClusterPerClassIntegrationTest {
    private static final ThreadLocalRandom RND = ThreadLocalRandom.current();

    @BeforeEach
    public void createTable() {
        sql("CREATE TABLE t1 (id INTEGER PRIMARY KEY, val1 INTEGER NOT NULL, val2 INTEGER)");
    }

    @AfterEach
    public void dropTables() {
        sql("DROP TABLE IF EXISTS t1");
    }

    @ParameterizedTest
    @EnumSource(value = ColumnType.class,
            //    https://issues.apache.org/jira/browse/IGNITE-18414
            names = {"NUMBER", "BITMASK", "DURATION", "PERIOD"},
            mode = Mode.EXCLUDE
    )
    void testMetadataTypesForDynamicParameters(ColumnType type) {
        Object param = SqlTestUtils.generateValueByType(type);
        List<List<Object>> ret = sql("SELECT typeof(?)", param);
        String type0 = (String) ret.get(0).get(0);

        assertTrue(type0.startsWith(SqlTestUtils.toSqlType(type)));
        assertQuery("SELECT ?").withParams(param).returns(param).columnMetadata(new MetadataMatcher().type(type)).check();
    }

    @Test
    public void testDynamicParameters() {
        assertQuery("SELECT COALESCE(null, ?)").withParams(13).returns(13).check();
        assertQuery("SELECT LOWER(?)").withParams("ASD").returns("asd").check();
        assertQuery("SELECT POWER(?, ?)").withParams(2, 3).returns(8d).check();
        assertQuery("SELECT SQRT(?)").withParams(4d).returns(2d).check();
        assertQuery("SELECT ?").withParams("asd").returns("asd").check();
        assertQuery("SELECT ? % ?").withParams(11, 10).returns(1).check();
        assertQuery("SELECT ? + ?, LOWER(?) ").withParams(2, 2, "TeSt").returns(4, "test").check();
        assertQuery("SELECT LOWER(?), ? + ? ").withParams("TeSt", 2, 2).returns("test", 4).check();

        createAndPopulateTable();
        assertQuery("SELECT name LIKE '%' || ? || '%' FROM person where name is not null").withParams("go").returns(true).returns(false)
                .returns(false).returns(false).check();

        assertQuery("SELECT id FROM person WHERE name LIKE ? ORDER BY id LIMIT ?").withParams("I%", 1).returns(0).check();
        assertQuery("SELECT id FROM person WHERE name LIKE ? ORDER BY id LIMIT ? OFFSET ?").withParams("I%", 1, 1).returns(2).check();
        assertQuery("SELECT id from person WHERE salary<? and id<?").withParams(15, 3).returns(0).check();

        IgniteTestUtils.assertThrowsWithCause(() -> sql("SELECT LAST_DAY(?)", Date.valueOf("2022-01-01")),
                SqlException.class, "Unsupported dynamic parameter defined");

        LocalDate date1 = LocalDate.parse("2022-01-01");
        LocalDate date2 = LocalDate.parse("2022-01-31");

        assertQuery("SELECT LAST_DAY(?)").withParams(date1).returns(date2).check();
    }

    /**
     * Tests a nested CASE WHEN statement using various combinations of dynamic parameter values,
     * including the {@code NULL} value for different operands.
     */
    @Test
    public void testNestedCase() {
        sql("CREATE TABLE TBL1(ID INT PRIMARY KEY, VAL VARCHAR, NUM INT)");

        assertTrue(sql(
                "select case when (_T0.VAL is not distinct from ?) then 0 else (case when (_T0.VAL > ?) then 1 else -1 end) end "
                        + "from PUBLIC.TBL1 as _T0", "abc", "abc").isEmpty());

        sql("INSERT INTO TBL1 VALUES"
                + " (0, 'abc', 0),"
                + " (1, 'abc', NULL),"
                + " (2, NULL, 0)");

        String sql = "select case when (VAL = ?) then 0 else (case when (NUM = ?) then ? else ? end) end ";
        assertQuery(sql + "from TBL1").withParams("abc", 0, 1, null).returns(0).returns(0).returns(1).check();
        assertQuery(sql + "IS NULL from TBL1").withParams("abc", 0, 1, null).returns(false).returns(false).returns(false).check();

        sql = "select case when (VAL = ?) then 0 else (case when (NUM IS NULL) then ? else ? end) end ";
        // NULL in THEN operand.
        assertQuery(sql + "from TBL1").withParams("diff", null, 1).returns(1).returns((Object) null).returns(1).check();
        assertQuery(sql + "IS NULL from TBL1").withParams("diff", null, 1).returns(false).returns(true).returns(false).check();
        // NULL in ELSE operand.
        assertQuery(sql + "from TBL1").withParams("diff", 1, null).returns((Object) null).returns(1).returns((Object) null).check();
        assertQuery(sql + "IS NULL from TBL1").withParams("diff", 1, null).returns(true).returns(false).returns(true).check();

        sql = "select case when (VAL is not distinct from ?) then '0' else (case when (NUM is not distinct from ?) then ? else ? end) end ";
        assertQuery(sql + "from TBL1").withParams(null, null, "1", null).returns((Object) null).returns("1").returns("0").check();
        assertQuery(sql + "IS NULL from TBL1").withParams(null, null, "1", null).returns(true).returns(false).returns(false).check();
    }

    /** Need to test the same query with different type of parameters to cover case with check right plans cache work. **/
    @Test
    public void testWithDifferentParametersTypes() {
        assertQuery("SELECT ? + ?, LOWER(?) ").withParams(2, 2, "TeSt").returns(4, "test").check();
        assertQuery("SELECT ? + ?, LOWER(?) ").withParams(2.2, 2.2, "TeSt").returns(4.4, "test").check();

        assertQuery("SELECT COALESCE(?, ?)").withParams(null, null).returns(null).check();
        assertQuery("SELECT COALESCE(?, ?)").withParams(null, 13).returns(13).check();
        assertQuery("SELECT COALESCE(?, ?)").withParams("a", "b").returns("a").check();
        assertQuery("SELECT COALESCE(?, ?)").withParams(22, 33).returns(22).check();

        assertQuery("SELECT UPPER(TYPEOF(?))").withParams(1).returns("INTEGER").check();
        assertQuery("SELECT UPPER(TYPEOF(?))").withParams(1d).returns("DOUBLE").check();

        assertQuery("SELECT ?::INTEGER = '8'").withParams(8).returns(true).check();
    }

    /**
     * SQL 2016, clause 9.5: Mixing types in CASE/COALESCE expressions is illegal.
     */
    @Test
    public void testWithDifferentParametersTypesMismatch() {
        assertThrows(CalciteContextException.class, () -> assertQuery("SELECT COALESCE(12.2, ?)").withParams("b").check());
        assertThrows(CalciteContextException.class, () -> assertQuery("SELECT COALESCE(?, ?)").withParams(12.2, "b").check());
    }

    @Test
    public void testUnspecifiedDynamicParameterInExplain() {
        assertUnexpectedNumberOfParameters("EXPLAIN PLAN FOR SELECT * FROM t1 WHERE id > ?");
    }

    @Test
    public void testNullExprs() {
        Object[] rowNull = {null};

        assertQuery("SELECT 1 + NULL").returns(rowNull).check();
        assertQuery("SELECT 1 * NULL").returns(rowNull).check();

        assertQuery("SELECT 1 + ?").withParams(rowNull).returns(rowNull).check();
        assertQuery("SELECT ? + 1").withParams(rowNull).returns(rowNull).check();

        assertQuery("SELECT ? + ?").withParams(1, null).returns(rowNull).check();
        assertQuery("SELECT ? + ?").withParams(null, 1).returns(rowNull).check();
        assertQuery("SELECT ? + ?").withParams(null, null).returns(rowNull).check();
    }

    @Test
    public void testDynamicParametersInExplain() {
        sql("EXPLAIN PLAN FOR SELECT * FROM t1 WHERE id > ?", 1);
    }

    @Test
    public void testUnspecifiedDynamicParameterInSelectList() {
        assertUnexpectedNumberOfParameters("SELECT COALESCE(?)");
        assertUnexpectedNumberOfParameters("SELECT * FROM (VALUES(1, 2, ?)) t1");
    }

    @Test
    public void testUnspecifiedDynamicParameterInInsert() {
        assertUnexpectedNumberOfParameters("INSERT INTO t1 VALUES(1, 2, ?)");
    }

    @Test
    public void testUnspecifiedDynamicParameterInUpdate() {
        // column value
        assertUnexpectedNumberOfParameters("UPDATE t1 SET val1=? WHERE id = 1");
        // predicate
        assertUnexpectedNumberOfParameters("UPDATE t1 SET val1=10 WHERE id = ?");
    }

    @Test
    public void testUnspecifiedDynamicParameterInDelete() {
        assertUnexpectedNumberOfParameters("DELETE FROM t1 WHERE id = ? AND val1=1");
    }

    @Test
    public void testUnexpectedNumberOfParametersInSelectList() {
        assertUnexpectedNumberOfParameters("SELECT 1", 1);
        assertUnexpectedNumberOfParameters("SELECT ?", 1, 2);
    }

    @Test
    public void testUnexpectedNumberOfParametersInSelectInInsert() {
        assertUnexpectedNumberOfParameters("INSERT INTO t1 VALUES(1, 2, 3)", 1);
        assertUnexpectedNumberOfParameters("INSERT INTO t1 VALUES(1, 2, ?)", 1, 2);
    }

    @Test
    public void testUnexpectedNumberOfParametersInDelete() {
        assertUnexpectedNumberOfParameters("DELETE FROM t1 WHERE id = 1 AND val1=1", 1);
        assertUnexpectedNumberOfParameters("DELETE FROM t1 WHERE id = ? AND val1=1", 1, 2);
    }

    @Test
    public void testUnspecifiedDynamicParameterInLimitOffset() {
        assertUnexpectedNumberOfParameters("SELECT * FROM t1 LIMIT 1", 1);
        assertUnexpectedNumberOfParameters("SELECT * FROM t1 LIMIT ?", 1, 2);

        assertUnexpectedNumberOfParameters("SELECT * FROM t1 LIMIT 1 OFFSET 1", 1);
        assertUnexpectedNumberOfParameters("SELECT * FROM t1 LIMIT 1 OFFSET ?", 1, 2);

        assertUnexpectedNumberOfParameters("SELECT * FROM t1 OFFSET 1", 1);
        assertUnexpectedNumberOfParameters("SELECT * FROM t1 OFFSET ?", 1, 2);
    }

<<<<<<< HEAD
    /** var char casts. */
    @ParameterizedTest
    @CsvSource({
            //input, type, result
            "abcde, VARCHAR, abcde",
            "abcde, VARCHAR(3), abc",
            "abcde, CHAR(3), abc",
            "abcde, CHAR, a",
    })
    public void testVarcharCasts(String param, String type, String expected) {
        String q1 = format("SELECT CAST('{}' AS {})", param, type);
        assertQuery(q1).returns(expected).check();

        String q2 = format("SELECT CAST(? AS {})", type);
        assertQuery(q2).withParams(param).returns(expected).check();
    }

    @Nullable
    private static Object generateValueByType(int i, ColumnType type) {
        return NativeTypeValues.value(i, type);
    }

    private static String toSqlType(ColumnType columnType) {
        switch (columnType) {
            case BOOLEAN:
                return SqlTypeName.BOOLEAN.getName();
            case INT8:
                return SqlTypeName.TINYINT.getName();
            case INT16:
                return SqlTypeName.SMALLINT.getName();
            case INT32:
                return SqlTypeName.INTEGER.getName();
            case INT64:
                return SqlTypeName.BIGINT.getName();
            case FLOAT:
                return SqlTypeName.REAL.getName();
            case DOUBLE:
                return SqlTypeName.DOUBLE.getName();
            case DECIMAL:
                return SqlTypeName.DECIMAL.getName();
            case DATE:
                return SqlTypeName.DATE.getName();
            case TIME:
                return SqlTypeName.TIME.getName();
            case DATETIME:
                return SqlTypeName.TIMESTAMP.getName();
            case TIMESTAMP:
                return SqlTypeName.TIMESTAMP_WITH_LOCAL_TIME_ZONE.getName();
            case UUID:
                return UuidType.NAME;
            case STRING:
                return SqlTypeName.VARCHAR.getName();
            case BYTE_ARRAY:
                return SqlTypeName.VARBINARY.getName();
            case NUMBER:
                return SqlTypeName.INTEGER.getName();
            case NULL:
                return SqlTypeName.NULL.getName();
            default:
                throw new IllegalArgumentException("Unsupported type " + columnType);
        }
    }

=======
>>>>>>> 17d53e99
    private static void assertUnexpectedNumberOfParameters(String query, Object... params) {
        SqlException err = assertThrows(SqlException.class, () -> {
            assertQuery(query).withParams(params).check();
        }, "query: " + query);

        assertThat("query: " + query, err.getMessage(), containsString("Unexpected number of query parameters"));
    }
}<|MERGE_RESOLUTION|>--- conflicted
+++ resolved
@@ -29,11 +29,7 @@
 import java.util.concurrent.ThreadLocalRandom;
 import org.apache.calcite.runtime.CalciteContextException;
 import org.apache.ignite.internal.sql.engine.util.MetadataMatcher;
-<<<<<<< HEAD
-import org.apache.ignite.internal.sql.engine.util.NativeTypeValues;
-=======
 import org.apache.ignite.internal.sql.util.SqlTestUtils;
->>>>>>> 17d53e99
 import org.apache.ignite.internal.testframework.IgniteTestUtils;
 import org.apache.ignite.sql.ColumnType;
 import org.apache.ignite.sql.SqlException;
@@ -242,7 +238,6 @@
         assertUnexpectedNumberOfParameters("SELECT * FROM t1 OFFSET ?", 1, 2);
     }
 
-<<<<<<< HEAD
     /** var char casts. */
     @ParameterizedTest
     @CsvSource({
@@ -265,49 +260,6 @@
         return NativeTypeValues.value(i, type);
     }
 
-    private static String toSqlType(ColumnType columnType) {
-        switch (columnType) {
-            case BOOLEAN:
-                return SqlTypeName.BOOLEAN.getName();
-            case INT8:
-                return SqlTypeName.TINYINT.getName();
-            case INT16:
-                return SqlTypeName.SMALLINT.getName();
-            case INT32:
-                return SqlTypeName.INTEGER.getName();
-            case INT64:
-                return SqlTypeName.BIGINT.getName();
-            case FLOAT:
-                return SqlTypeName.REAL.getName();
-            case DOUBLE:
-                return SqlTypeName.DOUBLE.getName();
-            case DECIMAL:
-                return SqlTypeName.DECIMAL.getName();
-            case DATE:
-                return SqlTypeName.DATE.getName();
-            case TIME:
-                return SqlTypeName.TIME.getName();
-            case DATETIME:
-                return SqlTypeName.TIMESTAMP.getName();
-            case TIMESTAMP:
-                return SqlTypeName.TIMESTAMP_WITH_LOCAL_TIME_ZONE.getName();
-            case UUID:
-                return UuidType.NAME;
-            case STRING:
-                return SqlTypeName.VARCHAR.getName();
-            case BYTE_ARRAY:
-                return SqlTypeName.VARBINARY.getName();
-            case NUMBER:
-                return SqlTypeName.INTEGER.getName();
-            case NULL:
-                return SqlTypeName.NULL.getName();
-            default:
-                throw new IllegalArgumentException("Unsupported type " + columnType);
-        }
-    }
-
-=======
->>>>>>> 17d53e99
     private static void assertUnexpectedNumberOfParameters(String query, Object... params) {
         SqlException err = assertThrows(SqlException.class, () -> {
             assertQuery(query).withParams(params).check();
