/*
 * Licensed to the Apache Software Foundation (ASF) under one or more
 * contributor license agreements. See the NOTICE file distributed with
 * this work for additional information regarding copyright ownership.
 * The ASF licenses this file to You under the Apache License, Version 2.0
 * (the "License"); you may not use this file except in compliance with
 * the License. You may obtain a copy of the License at
 *
 *      http://www.apache.org/licenses/LICENSE-2.0
 *
 * Unless required by applicable law or agreed to in writing, software
 * distributed under the License is distributed on an "AS IS" BASIS,
 * WITHOUT WARRANTIES OR CONDITIONS OF ANY KIND, either express or implied.
 * See the License for the specific language governing permissions and
 * limitations under the License.
 */

package org.apache.ignite.internal;

<<<<<<< HEAD
import org.apache.ignite.Ignite;
=======
>>>>>>> fff5713c
import org.apache.ignite.internal.junit.StopAllIgnitesAfterTests;
import org.apache.ignite.internal.testframework.BaseIgniteAbstractTest;
import org.apache.ignite.internal.testframework.WorkDirectoryExtension;
import org.junit.jupiter.api.extension.ExtendWith;

/**
 * A test that starts some Ignite instances (and cleans them up later if they are forgotten).
 */
// The order is important here.
@ExtendWith({WorkDirectoryExtension.class, StopAllIgnitesAfterTests.class})
public abstract class IgniteIntegrationTest extends BaseIgniteAbstractTest {
<<<<<<< HEAD
    /** Forcibly destroys partitions for dropped tables and indexes via triggering catalog compaction to the latest catalog version. */
    // TODO: IGNITE-21771 Deal with the case of catalog compaction
    public static void forceCleanupAbandonedResources(Ignite node) {
        // IgniteImpl node0 = (IgniteImpl) node;
        // CatalogManagerImpl catalogManager = (CatalogManagerImpl) node0.catalogManager();

        // catalogManager.compactCatalog(Long.MAX_VALUE);
    }
=======
>>>>>>> fff5713c
}<|MERGE_RESOLUTION|>--- conflicted
+++ resolved
@@ -17,10 +17,6 @@
 
 package org.apache.ignite.internal;
 
-<<<<<<< HEAD
-import org.apache.ignite.Ignite;
-=======
->>>>>>> fff5713c
 import org.apache.ignite.internal.junit.StopAllIgnitesAfterTests;
 import org.apache.ignite.internal.testframework.BaseIgniteAbstractTest;
 import org.apache.ignite.internal.testframework.WorkDirectoryExtension;
@@ -32,15 +28,4 @@
 // The order is important here.
 @ExtendWith({WorkDirectoryExtension.class, StopAllIgnitesAfterTests.class})
 public abstract class IgniteIntegrationTest extends BaseIgniteAbstractTest {
-<<<<<<< HEAD
-    /** Forcibly destroys partitions for dropped tables and indexes via triggering catalog compaction to the latest catalog version. */
-    // TODO: IGNITE-21771 Deal with the case of catalog compaction
-    public static void forceCleanupAbandonedResources(Ignite node) {
-        // IgniteImpl node0 = (IgniteImpl) node;
-        // CatalogManagerImpl catalogManager = (CatalogManagerImpl) node0.catalogManager();
-
-        // catalogManager.compactCatalog(Long.MAX_VALUE);
-    }
-=======
->>>>>>> fff5713c
 }