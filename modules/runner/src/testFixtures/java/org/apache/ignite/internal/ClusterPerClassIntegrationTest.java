--- conflicted
+++ resolved
@@ -184,8 +184,8 @@
      */
     protected static void createZoneOnlyIfNotExists(String zoneName, int replicas, int partitions, @Nullable String storageEngine) {
         sql(format(
-                "CREATE ZONE IF NOT EXISTS {} ENGINE {} WITH REPLICAS={}, PARTITIONS={};",
-                zoneName, Objects.requireNonNullElse(storageEngine, DEFAULT_STORAGE_ENGINE), replicas, partitions
+                "CREATE ZONE IF NOT EXISTS {} ENGINE {} WITH REPLICAS={}, PARTITIONS={}, STORAGE_PROFILES='{}';",
+                zoneName, Objects.requireNonNullElse(storageEngine, DEFAULT_STORAGE_ENGINE), replicas, partitions, DUMMY_STORAGE_PROFILE
         ));
     }
 
@@ -198,14 +198,7 @@
      * @param partitions Partitions count.
      */
     protected static Table createZoneAndTable(String zoneName, String tableName, int replicas, int partitions) {
-<<<<<<< HEAD
-        sql(format(
-                "CREATE ZONE IF NOT EXISTS {} WITH REPLICAS={}, PARTITIONS={}, STORAGE_PROFILES='{}';",
-                zoneName, replicas, partitions, DUMMY_STORAGE_PROFILE
-        ));
-=======
         createZoneOnlyIfNotExists(zoneName, replicas, partitions, null);
->>>>>>> 96f420de
 
         return createTableOnly(tableName, zoneName);
     }
