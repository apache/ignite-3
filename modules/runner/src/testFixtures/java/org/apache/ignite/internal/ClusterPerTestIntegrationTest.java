--- conflicted
+++ resolved
@@ -253,7 +253,10 @@
                 .orElseThrow(() -> new AssertionError("node not found"));
     }
 
-<<<<<<< HEAD
+    protected final IgniteImpl anyNode() {
+        return runningNodes().map(TestWrappers::unwrapIgniteImpl).findFirst().orElseThrow();
+    }
+
     protected static String aggressiveLowWatermarkIncreaseClusterConfig() {
         return "{\n"
                 + "  ignite.gc.lowWatermark {\n"
@@ -261,10 +264,6 @@
                 + "    updateIntervalMillis: 100\n"
                 + "  },\n"
                 + "}";
-=======
-    protected final IgniteImpl anyNode() {
-        return runningNodes().map(TestWrappers::unwrapIgniteImpl).findFirst().orElseThrow();
->>>>>>> fbf86d06
     }
 
     /** Ad-hoc registered extension for dumping cluster state in case of test failure. */
