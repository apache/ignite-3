--- conflicted
+++ resolved
@@ -130,23 +130,13 @@
                 
                 // Meta Storage should not return nulls as values
                 assert value != null;
-<<<<<<< HEAD
-
+                
                 if (key.equals(MASTER_KEY)) {
                     continue;
                 }
-
+                
                 String dataKey = key.toString().substring(DISTRIBUTED_PREFIX.length());
-
-=======
-                
-                if (key.equals(MASTER_KEY)) {
-                    continue;
-                }
-                
-                String dataKey = key.toString().substring(DISTRIBUTED_PREFIX.length());
-                
->>>>>>> a323c22d
+                
                 data.put(dataKey, (Serializable) ByteUtils.fromBytes(value));
             }
         } catch (Exception e) {
@@ -172,23 +162,13 @@
                 
                 // vault iterator should not return nulls as values
                 assert value != null;
-<<<<<<< HEAD
-
+                
                 if (key.equals(MASTER_KEY)) {
                     continue;
                 }
-
+                
                 String dataKey = key.toString().substring(DISTRIBUTED_PREFIX.length());
-
-=======
-                
-                if (key.equals(MASTER_KEY)) {
-                    continue;
-                }
-                
-                String dataKey = key.toString().substring(DISTRIBUTED_PREFIX.length());
-                
->>>>>>> a323c22d
+                
                 data.put(dataKey, (Serializable) ByteUtils.fromBytes(value));
             }
         } catch (Exception e) {
@@ -207,31 +187,19 @@
     public CompletableFuture<Boolean> write(Map<String, ? extends Serializable> newValues, long curChangeId) {
         assert curChangeId <= changeId.get();
         assert lsnr != null : "Configuration listener must be initialized before write.";
-<<<<<<< HEAD
-
-=======
-        
->>>>>>> a323c22d
+        
         if (curChangeId < changeId.get()) {
             // This means that curChangeId is less than version and other node has already updated configuration and
             // write should be retried. Actual version will be set when watch and corresponding configuration listener
             // updates configuration.
             return CompletableFuture.completedFuture(false);
         }
-<<<<<<< HEAD
-
-=======
-        
->>>>>>> a323c22d
+        
         Set<Operation> operations = new HashSet<>();
         
         for (Map.Entry<String, ? extends Serializable> entry : newValues.entrySet()) {
             ByteArray key = new ByteArray(DISTRIBUTED_PREFIX + entry.getKey());
-<<<<<<< HEAD
-
-=======
             
->>>>>>> a323c22d
             if (entry.getValue() != null) {
                 // TODO: investigate overhead when serialize int, long, double, boolean, string, arrays of above
                 // TODO: https://issues.apache.org/jira/browse/IGNITE-14698
@@ -263,11 +231,7 @@
         Condition condition = curChangeId == 0L
                 ? Conditions.notExists(MASTER_KEY)
                 : Conditions.revision(MASTER_KEY).le(curChangeId);
-<<<<<<< HEAD
-
-=======
-        
->>>>>>> a323c22d
+        
         return metaStorageMgr.invoke(condition, operations, Set.of(Operations.noop()));
     }
     
@@ -288,24 +252,14 @@
                     
                     for (EntryEvent event : events.entryEvents()) {
                         Entry e = event.newEntry();
-<<<<<<< HEAD
-
-=======
                         
->>>>>>> a323c22d
                         if (e.key().equals(MASTER_KEY)) {
                             masterKeyEntry = e;
                         } else {
                             String key = e.key().toString().substring(DISTRIBUTED_PREFIX.length());
-<<<<<<< HEAD
-
-                            Serializable value = e.value() == null ? null : (Serializable) ByteUtils.fromBytes(e.value());
-
-=======
                             
                             Serializable value = e.value() == null ? null : (Serializable) ByteUtils.fromBytes(e.value());
                             
->>>>>>> a323c22d
                             data.put(key, value);
                         }
                     }
@@ -325,11 +279,7 @@
                     
                     return true;
                 }
-<<<<<<< HEAD
-
-=======
-                
->>>>>>> a323c22d
+                
                 @Override
                 public void onError(@NotNull Throwable e) {
                     // TODO: need to handle this case and there should some mechanism for registering new watch as far as
@@ -366,11 +316,7 @@
      */
     private static String incrementLastChar(String str) {
         char lastChar = str.charAt(str.length() - 1);
-<<<<<<< HEAD
-
-=======
-        
->>>>>>> a323c22d
+        
         return str.substring(0, str.length() - 1) + (char) (lastChar + 1);
     }
 }