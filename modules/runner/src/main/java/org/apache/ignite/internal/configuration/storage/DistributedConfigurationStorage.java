--- conflicted
+++ resolved
@@ -298,15 +298,11 @@
         return ConfigurationType.DISTRIBUTED;
     }
 
-<<<<<<< HEAD
     /** {@inheritDoc} */
     @Override
     public CompletableFuture<Long> revisionLatest() {
         return metaStorageMgr.get(MASTER_KEY).thenApply(Entry::revision);
     }
-
-=======
->>>>>>> a42b6d68
     /**
      * Method that returns all distributed configuration keys from the meta storage that were stored in the vault filtered out by the
      * current applied revision as an upper bound. Applied revision is a revision of the last successful vault update.
