--- conflicted
+++ resolved
@@ -66,11 +66,8 @@
 import org.apache.ignite.internal.logger.Loggers;
 import org.apache.ignite.internal.thread.NamedThreadFactory;
 import org.apache.ignite.internal.util.IgniteUtils;
-<<<<<<< HEAD
 import org.jetbrains.annotations.Nullable;
-=======
 import org.jetbrains.annotations.TestOnly;
->>>>>>> 2d4880ef
 
 /**
  * Implementation of {@link ConfigurationStorage} based on local file configuration storage.
@@ -115,12 +112,9 @@
      * @param generator Configuration tree generator.
      * @param module Configuration module, which provides configuration patches.
      */
-<<<<<<< HEAD
+    @TestOnly
     public LocalFileConfigurationStorage(Path configPath, ConfigurationTreeGenerator generator, @Nullable ConfigurationModule module) {
-=======
-    @TestOnly
-    public LocalFileConfigurationStorage(Path configPath, ConfigurationTreeGenerator generator) {
-        this("test", configPath, generator);
+        this("test", configPath, generator, module);
     }
 
     /**
@@ -128,9 +122,10 @@
      *
      * @param configPath Path to node bootstrap configuration file.
      * @param generator Configuration tree generator.
+     * @param module Configuration module, which provides configuration patches.
      */
-    public LocalFileConfigurationStorage(String nodeName, Path configPath, ConfigurationTreeGenerator generator) {
->>>>>>> 2d4880ef
+    public LocalFileConfigurationStorage(
+            String nodeName, Path configPath, ConfigurationTreeGenerator generator, @Nullable ConfigurationModule module) {
         this.configPath = configPath;
         this.generator = generator;
         this.tempConfigPath = configPath.resolveSibling(configPath.getFileName() + ".tmp");
