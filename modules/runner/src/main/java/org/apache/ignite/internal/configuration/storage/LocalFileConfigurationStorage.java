--- conflicted
+++ resolved
@@ -186,16 +186,12 @@
         checkAndRestoreConfigFile();
 
         try {
-<<<<<<< HEAD
-            var confString = Files.readString(configPath.toAbsolutePath());
-
-            return ConfigFactory.parseString(patch(confString, module), ConfigParseOptions.defaults().setAllowMissing(false));
+            String confString = Files.readString(configPath.toAbsolutePath());
+
+            ConfigParseOptions parseOptions = ConfigParseOptions.defaults().setSyntax(ConfigSyntax.CONF).setAllowMissing(false);
+
+            return ConfigFactory.parseString(patch(confString, module), parseOptions);
         } catch (Parse | ConfigurationValidationException | IOException e) {
-=======
-            ConfigParseOptions parseOptions = ConfigParseOptions.defaults().setSyntax(ConfigSyntax.CONF).setAllowMissing(false);
-            return ConfigFactory.parseFile(configPath.toFile(), parseOptions);
-        } catch (ConfigException.Parse e) {
->>>>>>> 20d296db
             throw new NodeConfigParseException("Failed to parse config content from file " + configPath, e);
         }
     }
