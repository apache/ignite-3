/*
 * Licensed to the Apache Software Foundation (ASF) under one or more
 * contributor license agreements. See the NOTICE file distributed with
 * this work for additional information regarding copyright ownership.
 * The ASF licenses this file to You under the Apache License, Version 2.0
 * (the "License"); you may not use this file except in compliance with
 * the License. You may obtain a copy of the License at
 *
 *      http://www.apache.org/licenses/LICENSE-2.0
 *
 * Unless required by applicable law or agreed to in writing, software
 * distributed under the License is distributed on an "AS IS" BASIS,
 * WITHOUT WARRANTIES OR CONDITIONS OF ANY KIND, either express or implied.
 * See the License for the specific language governing permissions and
 * limitations under the License.
 */

package org.apache.ignite.internal.restart;

import java.util.Collection;
import java.util.concurrent.CompletableFuture;
import org.apache.ignite.Ignite;
import org.apache.ignite.compute.BroadcastExecution;
import org.apache.ignite.compute.BroadcastJobTarget;
import org.apache.ignite.compute.IgniteCompute;
import org.apache.ignite.compute.JobDescriptor;
import org.apache.ignite.compute.JobExecution;
import org.apache.ignite.compute.JobTarget;
import org.apache.ignite.compute.TaskDescriptor;
import org.apache.ignite.compute.task.TaskExecution;
import org.apache.ignite.internal.wrapper.Wrapper;
import org.apache.ignite.internal.wrapper.Wrappers;
import org.apache.ignite.lang.CancellationToken;
import org.jetbrains.annotations.Nullable;

/**
 * Reference to {@link IgniteCompute} under a swappable {@link Ignite} instance. When a restart happens, this switches to
 * the new Ignite instance.
 *
 * <p>API operations on this are linearized with respect to node restarts. Normally (except for situations when timeouts trigger), user
 * operations will not interact with detached objects.
 */
// TODO; IGNITE-23166 - make returned executions restart-proof.
class RestartProofIgniteCompute implements IgniteCompute, Wrapper {
    private final IgniteAttachmentLock attachmentLock;

    RestartProofIgniteCompute(IgniteAttachmentLock attachmentLock) {
        this.attachmentLock = attachmentLock;
    }

    @Override
    public <T, R> CompletableFuture<JobExecution<R>> submitAsync(
            JobTarget target,
            JobDescriptor<T, R> descriptor,
<<<<<<< HEAD
            @Nullable CancellationToken cancellationToken,
            @Nullable T arg
    ) {
        return attachmentLock.attached(ignite -> ignite.compute().submitAsync(target, descriptor, cancellationToken, arg));
=======
            @Nullable T arg,
            @Nullable CancellationToken cancellationToken
    ) {
        return attachmentLock.attachedAsync(ignite -> ignite.compute().submitAsync(target, descriptor, arg, cancellationToken));
>>>>>>> 85d36ec3
    }

    @Override
    public <T, R> CompletableFuture<BroadcastExecution<R>> submitAsync(
            BroadcastJobTarget target,
            JobDescriptor<T, R> descriptor,
<<<<<<< HEAD
            @Nullable CancellationToken cancellationToken,
            @Nullable T arg
    ) {
        return attachmentLock.attachedAsync(ignite -> ignite.compute().submitAsync(target, descriptor, cancellationToken, arg));
    }

    @Override
    public <T, R> CompletableFuture<R> executeAsync(
            JobTarget target,
            JobDescriptor<T, R> descriptor,
            @Nullable CancellationToken cancellationToken,
            @Nullable T arg
    ) {
        return attachmentLock.attachedAsync(ignite -> ignite.compute().executeAsync(target, descriptor, cancellationToken, arg));
    }

    @Override
    public <T, R> R execute(
            JobTarget target,
            JobDescriptor<T, R> descriptor,
            @Nullable CancellationToken cancellationToken,
            @Nullable T arg
    ) {
        return attachmentLock.attached(ignite -> ignite.compute().execute(target, descriptor, cancellationToken, arg));
    }

    @Override
    public <T, R> Collection<R> execute(
            BroadcastJobTarget target,
            JobDescriptor<T, R> descriptor,
            @Nullable CancellationToken cancellationToken,
            @Nullable T arg
    ) {
        return attachmentLock.attached(ignite -> ignite.compute().execute(target, descriptor, cancellationToken, arg));
    }

    @Override
    public <T, R> TaskExecution<R> submitMapReduce(
            TaskDescriptor<T, R> taskDescriptor,
            @Nullable CancellationToken cancellationToken,
            @Nullable T arg
    ) {
        return attachmentLock.attached(ignite -> ignite.compute().submitMapReduce(taskDescriptor, cancellationToken, arg));
    }

    @Override
    public <T, R> R executeMapReduce(TaskDescriptor<T, R> taskDescriptor, @Nullable CancellationToken cancellationToken, @Nullable T arg) {
        return attachmentLock.attached(ignite -> ignite.compute().executeMapReduce(taskDescriptor, cancellationToken, arg));
=======
            @Nullable T arg,
            @Nullable CancellationToken cancellationToken
    ) {
        return attachmentLock.attachedAsync(ignite -> ignite.compute().submitAsync(target, descriptor, arg, cancellationToken));
    }

    @Override
    public <T, R> R execute(
            JobTarget target,
            JobDescriptor<T, R> descriptor,
            @Nullable T arg,
            @Nullable CancellationToken cancellationToken
    ) {
        return attachmentLock.attached(ignite -> ignite.compute().execute(target, descriptor, arg, cancellationToken));
    }

    @Override
    public <T, R> Collection<R> execute(
            BroadcastJobTarget target,
            JobDescriptor<T, R> descriptor,
            @Nullable T arg,
            @Nullable CancellationToken cancellationToken
    ) {
        return attachmentLock.attached(ignite -> ignite.compute().execute(target, descriptor, arg, cancellationToken));
    }

    @Override
    public <T, R> TaskExecution<R> submitMapReduce(
            TaskDescriptor<T, R> taskDescriptor,
            @Nullable T arg,
            @Nullable CancellationToken cancellationToken
    ) {
        return attachmentLock.attached(ignite -> ignite.compute().submitMapReduce(taskDescriptor, arg, cancellationToken));
    }

    @Override
    public <T, R> CompletableFuture<R> executeMapReduceAsync(
            TaskDescriptor<T, R> taskDescriptor,
            @Nullable T arg,
            @Nullable CancellationToken cancellationToken
    ) {
        return attachmentLock.attachedAsync(ignite -> ignite.compute().executeMapReduceAsync(taskDescriptor, arg, cancellationToken));
    }

    @Override
    public <T, R> R executeMapReduce(
            TaskDescriptor<T, R> taskDescriptor,
            @Nullable T arg,
            @Nullable CancellationToken cancellationToken
    ) {
        return attachmentLock.attached(ignite -> ignite.compute().executeMapReduce(taskDescriptor, arg, cancellationToken));
>>>>>>> 85d36ec3
    }

    @Override
    public <T> T unwrap(Class<T> classToUnwrap) {
        return attachmentLock.attached(ignite -> Wrappers.unwrap(ignite.compute(), classToUnwrap));
    }
}<|MERGE_RESOLUTION|>--- conflicted
+++ resolved
@@ -52,73 +52,16 @@
     public <T, R> CompletableFuture<JobExecution<R>> submitAsync(
             JobTarget target,
             JobDescriptor<T, R> descriptor,
-<<<<<<< HEAD
-            @Nullable CancellationToken cancellationToken,
-            @Nullable T arg
-    ) {
-        return attachmentLock.attached(ignite -> ignite.compute().submitAsync(target, descriptor, cancellationToken, arg));
-=======
             @Nullable T arg,
             @Nullable CancellationToken cancellationToken
     ) {
         return attachmentLock.attachedAsync(ignite -> ignite.compute().submitAsync(target, descriptor, arg, cancellationToken));
->>>>>>> 85d36ec3
     }
 
     @Override
     public <T, R> CompletableFuture<BroadcastExecution<R>> submitAsync(
             BroadcastJobTarget target,
             JobDescriptor<T, R> descriptor,
-<<<<<<< HEAD
-            @Nullable CancellationToken cancellationToken,
-            @Nullable T arg
-    ) {
-        return attachmentLock.attachedAsync(ignite -> ignite.compute().submitAsync(target, descriptor, cancellationToken, arg));
-    }
-
-    @Override
-    public <T, R> CompletableFuture<R> executeAsync(
-            JobTarget target,
-            JobDescriptor<T, R> descriptor,
-            @Nullable CancellationToken cancellationToken,
-            @Nullable T arg
-    ) {
-        return attachmentLock.attachedAsync(ignite -> ignite.compute().executeAsync(target, descriptor, cancellationToken, arg));
-    }
-
-    @Override
-    public <T, R> R execute(
-            JobTarget target,
-            JobDescriptor<T, R> descriptor,
-            @Nullable CancellationToken cancellationToken,
-            @Nullable T arg
-    ) {
-        return attachmentLock.attached(ignite -> ignite.compute().execute(target, descriptor, cancellationToken, arg));
-    }
-
-    @Override
-    public <T, R> Collection<R> execute(
-            BroadcastJobTarget target,
-            JobDescriptor<T, R> descriptor,
-            @Nullable CancellationToken cancellationToken,
-            @Nullable T arg
-    ) {
-        return attachmentLock.attached(ignite -> ignite.compute().execute(target, descriptor, cancellationToken, arg));
-    }
-
-    @Override
-    public <T, R> TaskExecution<R> submitMapReduce(
-            TaskDescriptor<T, R> taskDescriptor,
-            @Nullable CancellationToken cancellationToken,
-            @Nullable T arg
-    ) {
-        return attachmentLock.attached(ignite -> ignite.compute().submitMapReduce(taskDescriptor, cancellationToken, arg));
-    }
-
-    @Override
-    public <T, R> R executeMapReduce(TaskDescriptor<T, R> taskDescriptor, @Nullable CancellationToken cancellationToken, @Nullable T arg) {
-        return attachmentLock.attached(ignite -> ignite.compute().executeMapReduce(taskDescriptor, cancellationToken, arg));
-=======
             @Nullable T arg,
             @Nullable CancellationToken cancellationToken
     ) {
@@ -170,7 +113,6 @@
             @Nullable CancellationToken cancellationToken
     ) {
         return attachmentLock.attached(ignite -> ignite.compute().executeMapReduce(taskDescriptor, arg, cancellationToken));
->>>>>>> 85d36ec3
     }
 
     @Override
