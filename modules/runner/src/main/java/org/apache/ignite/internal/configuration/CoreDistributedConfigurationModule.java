--- conflicted
+++ resolved
@@ -56,14 +56,9 @@
         return List.of(
                 HashIndexConfigurationSchema.class,
                 SortedIndexConfigurationSchema.class,
-<<<<<<< HEAD
-                PartialIndexConfigurationSchema.class,
                 UnknownDataStorageConfigurationSchema.class,
                 UnlimitedBudgetConfigurationSchema.class,
                 EntryCountBudgetConfigurationSchema.class
-=======
-                UnknownDataStorageConfigurationSchema.class
->>>>>>> a5662cc2
         );
     }
 
