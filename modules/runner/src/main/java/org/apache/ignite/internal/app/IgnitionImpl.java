/*
 * Licensed to the Apache Software Foundation (ASF) under one or more
 * contributor license agreements.  See the NOTICE file distributed with
 * this work for additional information regarding copyright ownership.
 * The ASF licenses this file to You under the Apache License, Version 2.0
 * (the "License"); you may not use this file except in compliance with
 * the License.  You may obtain a copy of the License at
 *
 *      http://www.apache.org/licenses/LICENSE-2.0
 *
 * Unless required by applicable law or agreed to in writing, software
 * distributed under the License is distributed on an "AS IS" BASIS,
 * WITHOUT WARRANTIES OR CONDITIONS OF ANY KIND, either express or implied.
 * See the License for the specific language governing permissions and
 * limitations under the License.
 */

package org.apache.ignite.internal.app;

import java.io.IOException;
import java.io.InputStream;
import java.nio.charset.StandardCharsets;
import java.nio.file.Files;
import java.nio.file.Path;
import java.util.Map;
import java.util.concurrent.ConcurrentHashMap;
import org.apache.ignite.app.Ignite;
import org.apache.ignite.app.Ignition;
import org.apache.ignite.lang.IgniteException;
import org.apache.ignite.lang.IgniteLogger;
import org.apache.ignite.lang.LoggerMessageHelper;
import org.apache.ignite.utils.IgniteProperties;
import org.jetbrains.annotations.NotNull;
import org.jetbrains.annotations.Nullable;

/**
 * Implementation of an entry point for handling grid lifecycle.
 */
public class IgnitionImpl implements Ignition {
    /** The logger. */
    private static final IgniteLogger LOG = IgniteLogger.forClass(IgnitionImpl.class);

    /** */
    private static final String[] BANNER = {
        "",
        "           #              ___                         __",
        "         ###             /   |   ____   ____ _ _____ / /_   ___",
        "     #  #####           / /| |  / __ \\ / __ `// ___// __ \\ / _ \\",
        "   ###  ######         / ___ | / /_/ // /_/ // /__ / / / // ___/",
        "  #####  #######      /_/  |_|/ .___/ \\__,_/ \\___//_/ /_/ \\___/",
        "  #######  ######            /_/",
        "    ########  ####        ____               _  __           _____",
        "   #  ########  ##       /  _/____ _ ____   (_)/ /_ ___     |__  /",
        "  ####  #######  #       / / / __ `// __ \\ / // __// _ \\     /_ <",
        "   #####  #####        _/ / / /_/ // / / // // /_ / ___/   ___/ /",
        "     ####  ##         /___/ \\__, //_/ /_//_/ \\__/ \\___/   /____/",
        "       ##                  /____/\n"
    };

    /** */
    private static final String VER_KEY = "version";

    /**
     * Node name to node instance mapping.
     * Please pay attention, that nodes in given map might be in any state: STARTING, STARTED, STOPPED.
     */
    private static Map<String, IgniteImpl> nodes = new ConcurrentHashMap<>();

    /** {@inheritDoc} */
    @Override public Ignite start(@NotNull String nodeName, @Nullable Path cfgPath, @NotNull Path workDir) {
        try {
            return doStart(
                nodeName,
                cfgPath == null ? null : Files.readString(cfgPath),
                workDir
            );
        }
        catch (IOException e) {
            LOG.warn("Unable to read user specific configuration, default configuration will be used: "
                + e.getMessage());
            return start(nodeName, workDir);
        }
    }

    /** {@inheritDoc} */
    @Override public Ignite start(@NotNull String name, @Nullable InputStream cfg, @NotNull Path workDir) {
        try {
            return doStart(
                name,
                cfg == null ? null : new String(cfg.readAllBytes(), StandardCharsets.UTF_8),
                workDir
            );
        }
        catch (IOException e) {
            LOG.warn("Unable to read user specific configuration, default configuration will be used: "
                + e.getMessage());
            return start(name, workDir);
        }
    }

    /** {@inheritDoc} */
    @Override public Ignite start(@NotNull String name, @NotNull Path workDir) {
        return doStart(name, null, workDir);
    }

    /** {@inheritDoc} */
    @Override public void stop(@NotNull String name) {
        nodes.computeIfPresent(name, (nodeName, node) -> {
            node.stop();

            return null;
        });
    }

    /**
     * Starts an Ignite node with an optional bootstrap configuration from a HOCON file.
     *
     * @param nodeName Name of the node. Must not be {@code null}.
     * @param cfgContent Node configuration in the HOCON format. Can be {@code null}.
     * @param workDir Work directory for the started node. Must not be {@code null}.
     * @return Started Ignite node.
     */
    private static Ignite doStart(String nodeName, @Nullable String cfgContent, Path workDir) {
        if (nodeName.isEmpty())
            throw new IllegalArgumentException("Node name must not be null or empty.");

        IgniteImpl nodeToStart = new IgniteImpl(nodeName, workDir);

        IgniteImpl prevNode = nodes.putIfAbsent(nodeName, nodeToStart);

        if (prevNode != null) {
            String errMsg = "Node with name=[" + nodeName + "] already exists.";

            LOG.error(errMsg);

            throw new IgniteException(errMsg);
        }

        ackBanner();

<<<<<<< HEAD
        List<IgniteComponent> startedComponents = new ArrayList<>();

        try {
            // Vault startup.
            VaultManager vaultMgr = doStartComponent(
                nodeName,
                startedComponents,
                createVault(workDir)
            );

            vaultMgr.putName(nodeName).join();

            List<RootKey<?, ?>> nodeRootKeys = List.of(
                NetworkConfiguration.KEY,
                NodeConfiguration.KEY,
                RestConfiguration.KEY,
                ClientConnectorConfiguration.KEY
            );

            // Bootstrap node configuration manager.
            ConfigurationManager nodeCfgMgr = doStartComponent(
                nodeName,
                startedComponents,
                new ConfigurationManager(
                    nodeRootKeys,
                    Map.of(),
                    new LocalConfigurationStorage(vaultMgr),
                    List.of()
                )
            );

            if (cfgContent != null) {
                try {
                    nodeCfgMgr.bootstrap(cfgContent);
                }
                catch (Exception e) {
                    LOG.warn("Unable to parse user-specific configuration, default configuration will be used: {}", e.getMessage());
                }
            }
            else
                nodeCfgMgr.configurationRegistry().initializeDefaults();

            NetworkView netConfigurationView =
                nodeCfgMgr.configurationRegistry().getConfiguration(NetworkConfiguration.KEY).value();

            var serializationRegistry = new MessageSerializationRegistryImpl();

            var nodeFinder = StaticNodeFinder.fromConfiguration(netConfigurationView);

            // Network startup.
            ClusterService clusterNetSvc = doStartComponent(
                nodeName,
                startedComponents,
                new ScaleCubeClusterServiceFactory().createClusterService(
                    new ClusterLocalConfiguration(
                        nodeName,
                        netConfigurationView.port(),
                        nodeFinder,
                        serializationRegistry
                    )
                )
            );

            // Raft Component startup.
            Loza raftMgr = doStartComponent(
                nodeName,
                startedComponents,
                new Loza(clusterNetSvc, workDir)
            );

            // Meta storage Component startup.
            MetaStorageManager metaStorageMgr = doStartComponent(
                nodeName,
                startedComponents,
                new MetaStorageManager(
                    vaultMgr,
                    nodeCfgMgr,
                    clusterNetSvc,
                    raftMgr
                )
            );

            // TODO IGNITE-14578 Bootstrap configuration manager with distributed configuration.

            List<RootKey<?, ?>> clusterRootKeys = List.of(
                ClusterConfiguration.KEY,
                TablesConfiguration.KEY
            );

            // Start cluster configuration manager.
            ConfigurationManager clusterCfgMgr = doStartComponent(
                nodeName,
                startedComponents,
                new ConfigurationManager(
                    clusterRootKeys,
                    Map.of(TableValidator.class, Set.of(SchemaTableValidatorImpl.INSTANCE)),
                    new DistributedConfigurationStorage(metaStorageMgr, vaultMgr),
                    List.of()
                )
            );

            // Baseline manager startup.
            BaselineManager baselineMgr = doStartComponent(
                nodeName,
                startedComponents,
                new BaselineManager(
                    clusterCfgMgr,
                    metaStorageMgr,
                    clusterNetSvc
                )
            );

            // Affinity manager startup.
            AffinityManager affinityMgr = doStartComponent(
                nodeName,
                startedComponents,
                new AffinityManager(
                    clusterCfgMgr,
                    metaStorageMgr,
                    baselineMgr
                )
            );

            // Schema manager startup.
            SchemaManager schemaMgr = doStartComponent(
                nodeName,
                startedComponents,
                new SchemaManager(
                    clusterCfgMgr,
                    metaStorageMgr,
                    vaultMgr
                )
            );

            // Distributed table manager startup.
            TableManager distributedTblMgr = doStartComponent(
                nodeName,
                startedComponents,
                new TableManager(
                    nodeCfgMgr,
                    clusterCfgMgr,
                    metaStorageMgr,
                    schemaMgr,
                    affinityMgr,
                    raftMgr,
                    getPartitionsStorePath(workDir)
                )
            );

            SqlQueryProcessor qryProc = doStartComponent(
                nodeName,
                startedComponents,
                new SqlQueryProcessor(
                    clusterNetSvc,
                    distributedTblMgr
                )
            );

            doStartComponent(
                nodeName,
                startedComponents,
                new RestModule(nodeCfgMgr, clusterCfgMgr)
            );

            doStartComponent(
                nodeName,
                startedComponents,
                new ClientHandlerModule(distributedTblMgr, nodeCfgMgr.configurationRegistry()));

            // Deploy all resisted watches cause all components are ready and have registered their listeners.
            metaStorageMgr.deployWatches();

            AtomicBoolean explicitStop = new AtomicBoolean();

            nodesStatus.computeIfPresent(nodeName, (name, state) -> {
                switch (state) {
                    case STARTING:
                        nodesStartedComponents.put(name, startedComponents);

                        return NodeState.STARTED;
                    case STOPPING:
                        explicitStop.set(true);
                }

                return state;
            });

            if (explicitStop.get())
                throw new NodeStoppingException();

            ackSuccessStart();

            return new IgniteImpl(
                nodeName,
                distributedTblMgr,
                qryProc,
                nodeCfgMgr,
                clusterCfgMgr
            );
        }
        catch (Exception e) {
            String errMsg = "Unable to start node=[" + nodeName + "].";

            LOG.error(errMsg, e);
=======
        nodeToStart.start(cfgContent);
>>>>>>> 3da73114

        ackSuccessStart();

        return nodeToStart;
    }

    /** */
    private static void ackSuccessStart() {
        LOG.info("Apache Ignite started successfully!");
    }

    /** */
    private static void ackBanner() {
        String ver = IgniteProperties.get(VER_KEY);

        String banner = String.join("\n", BANNER);

        LOG.info(() ->
                LoggerMessageHelper.format("{}\n" + " ".repeat(22) + "Apache Ignite ver. {}\n", banner, ver),
            null);
    }
}<|MERGE_RESOLUTION|>--- conflicted
+++ resolved
@@ -138,214 +138,7 @@
 
         ackBanner();
 
-<<<<<<< HEAD
-        List<IgniteComponent> startedComponents = new ArrayList<>();
-
-        try {
-            // Vault startup.
-            VaultManager vaultMgr = doStartComponent(
-                nodeName,
-                startedComponents,
-                createVault(workDir)
-            );
-
-            vaultMgr.putName(nodeName).join();
-
-            List<RootKey<?, ?>> nodeRootKeys = List.of(
-                NetworkConfiguration.KEY,
-                NodeConfiguration.KEY,
-                RestConfiguration.KEY,
-                ClientConnectorConfiguration.KEY
-            );
-
-            // Bootstrap node configuration manager.
-            ConfigurationManager nodeCfgMgr = doStartComponent(
-                nodeName,
-                startedComponents,
-                new ConfigurationManager(
-                    nodeRootKeys,
-                    Map.of(),
-                    new LocalConfigurationStorage(vaultMgr),
-                    List.of()
-                )
-            );
-
-            if (cfgContent != null) {
-                try {
-                    nodeCfgMgr.bootstrap(cfgContent);
-                }
-                catch (Exception e) {
-                    LOG.warn("Unable to parse user-specific configuration, default configuration will be used: {}", e.getMessage());
-                }
-            }
-            else
-                nodeCfgMgr.configurationRegistry().initializeDefaults();
-
-            NetworkView netConfigurationView =
-                nodeCfgMgr.configurationRegistry().getConfiguration(NetworkConfiguration.KEY).value();
-
-            var serializationRegistry = new MessageSerializationRegistryImpl();
-
-            var nodeFinder = StaticNodeFinder.fromConfiguration(netConfigurationView);
-
-            // Network startup.
-            ClusterService clusterNetSvc = doStartComponent(
-                nodeName,
-                startedComponents,
-                new ScaleCubeClusterServiceFactory().createClusterService(
-                    new ClusterLocalConfiguration(
-                        nodeName,
-                        netConfigurationView.port(),
-                        nodeFinder,
-                        serializationRegistry
-                    )
-                )
-            );
-
-            // Raft Component startup.
-            Loza raftMgr = doStartComponent(
-                nodeName,
-                startedComponents,
-                new Loza(clusterNetSvc, workDir)
-            );
-
-            // Meta storage Component startup.
-            MetaStorageManager metaStorageMgr = doStartComponent(
-                nodeName,
-                startedComponents,
-                new MetaStorageManager(
-                    vaultMgr,
-                    nodeCfgMgr,
-                    clusterNetSvc,
-                    raftMgr
-                )
-            );
-
-            // TODO IGNITE-14578 Bootstrap configuration manager with distributed configuration.
-
-            List<RootKey<?, ?>> clusterRootKeys = List.of(
-                ClusterConfiguration.KEY,
-                TablesConfiguration.KEY
-            );
-
-            // Start cluster configuration manager.
-            ConfigurationManager clusterCfgMgr = doStartComponent(
-                nodeName,
-                startedComponents,
-                new ConfigurationManager(
-                    clusterRootKeys,
-                    Map.of(TableValidator.class, Set.of(SchemaTableValidatorImpl.INSTANCE)),
-                    new DistributedConfigurationStorage(metaStorageMgr, vaultMgr),
-                    List.of()
-                )
-            );
-
-            // Baseline manager startup.
-            BaselineManager baselineMgr = doStartComponent(
-                nodeName,
-                startedComponents,
-                new BaselineManager(
-                    clusterCfgMgr,
-                    metaStorageMgr,
-                    clusterNetSvc
-                )
-            );
-
-            // Affinity manager startup.
-            AffinityManager affinityMgr = doStartComponent(
-                nodeName,
-                startedComponents,
-                new AffinityManager(
-                    clusterCfgMgr,
-                    metaStorageMgr,
-                    baselineMgr
-                )
-            );
-
-            // Schema manager startup.
-            SchemaManager schemaMgr = doStartComponent(
-                nodeName,
-                startedComponents,
-                new SchemaManager(
-                    clusterCfgMgr,
-                    metaStorageMgr,
-                    vaultMgr
-                )
-            );
-
-            // Distributed table manager startup.
-            TableManager distributedTblMgr = doStartComponent(
-                nodeName,
-                startedComponents,
-                new TableManager(
-                    nodeCfgMgr,
-                    clusterCfgMgr,
-                    metaStorageMgr,
-                    schemaMgr,
-                    affinityMgr,
-                    raftMgr,
-                    getPartitionsStorePath(workDir)
-                )
-            );
-
-            SqlQueryProcessor qryProc = doStartComponent(
-                nodeName,
-                startedComponents,
-                new SqlQueryProcessor(
-                    clusterNetSvc,
-                    distributedTblMgr
-                )
-            );
-
-            doStartComponent(
-                nodeName,
-                startedComponents,
-                new RestModule(nodeCfgMgr, clusterCfgMgr)
-            );
-
-            doStartComponent(
-                nodeName,
-                startedComponents,
-                new ClientHandlerModule(distributedTblMgr, nodeCfgMgr.configurationRegistry()));
-
-            // Deploy all resisted watches cause all components are ready and have registered their listeners.
-            metaStorageMgr.deployWatches();
-
-            AtomicBoolean explicitStop = new AtomicBoolean();
-
-            nodesStatus.computeIfPresent(nodeName, (name, state) -> {
-                switch (state) {
-                    case STARTING:
-                        nodesStartedComponents.put(name, startedComponents);
-
-                        return NodeState.STARTED;
-                    case STOPPING:
-                        explicitStop.set(true);
-                }
-
-                return state;
-            });
-
-            if (explicitStop.get())
-                throw new NodeStoppingException();
-
-            ackSuccessStart();
-
-            return new IgniteImpl(
-                nodeName,
-                distributedTblMgr,
-                qryProc,
-                nodeCfgMgr,
-                clusterCfgMgr
-            );
-        }
-        catch (Exception e) {
-            String errMsg = "Unable to start node=[" + nodeName + "].";
-
-            LOG.error(errMsg, e);
-=======
         nodeToStart.start(cfgContent);
->>>>>>> 3da73114
 
         ackSuccessStart();
 
