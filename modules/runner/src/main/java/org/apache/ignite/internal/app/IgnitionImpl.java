/*
 * Licensed to the Apache Software Foundation (ASF) under one or more
 * contributor license agreements.  See the NOTICE file distributed with
 * this work for additional information regarding copyright ownership.
 * The ASF licenses this file to You under the Apache License, Version 2.0
 * (the "License"); you may not use this file except in compliance with
 * the License.  You may obtain a copy of the License at
 *
 *      http://www.apache.org/licenses/LICENSE-2.0
 *
 * Unless required by applicable law or agreed to in writing, software
 * distributed under the License is distributed on an "AS IS" BASIS,
 * WITHOUT WARRANTIES OR CONDITIONS OF ANY KIND, either express or implied.
 * See the License for the specific language governing permissions and
 * limitations under the License.
 */

package org.apache.ignite.internal.app;

import java.io.IOException;
import java.io.InputStream;
import java.nio.charset.StandardCharsets;
import java.nio.file.Files;
import java.nio.file.Path;
import java.nio.file.Paths;
import java.util.ArrayList;
import java.util.List;
import java.util.ListIterator;
import java.util.Map;
import java.util.Set;
import java.util.concurrent.ConcurrentHashMap;
import java.util.concurrent.atomic.AtomicBoolean;
import org.apache.ignite.app.Ignite;
import org.apache.ignite.app.Ignition;
import org.apache.ignite.client.handler.ClientHandlerModule;
import org.apache.ignite.configuration.RootKey;
<<<<<<< HEAD
import org.apache.ignite.configuration.annotation.ConfigurationType;
import org.apache.ignite.configuration.schemas.clientconnector.ClientConnectorConfiguration;
=======
>>>>>>> da4d47fa
import org.apache.ignite.configuration.schemas.network.NetworkConfiguration;
import org.apache.ignite.configuration.schemas.network.NetworkView;
import org.apache.ignite.configuration.schemas.rest.RestConfiguration;
import org.apache.ignite.configuration.schemas.runner.ClusterConfiguration;
import org.apache.ignite.configuration.schemas.runner.NodeConfiguration;
import org.apache.ignite.configuration.schemas.table.TableValidator;
import org.apache.ignite.configuration.schemas.table.TablesConfiguration;
import org.apache.ignite.internal.affinity.AffinityManager;
import org.apache.ignite.internal.baseline.BaselineManager;
import org.apache.ignite.internal.configuration.ConfigurationManager;
import org.apache.ignite.internal.manager.IgniteComponent;
import org.apache.ignite.internal.metastorage.MetaStorageManager;
import org.apache.ignite.internal.processors.query.calcite.SqlQueryProcessor;
import org.apache.ignite.internal.raft.Loza;
import org.apache.ignite.internal.schema.SchemaManager;
import org.apache.ignite.internal.schema.configuration.SchemaTableValidatorImpl;
import org.apache.ignite.internal.storage.DistributedConfigurationStorage;
import org.apache.ignite.internal.storage.LocalConfigurationStorage;
import org.apache.ignite.internal.table.distributed.TableManager;
import org.apache.ignite.internal.vault.VaultManager;
import org.apache.ignite.internal.vault.VaultService;
import org.apache.ignite.internal.vault.persistence.PersistentVaultService;
import org.apache.ignite.lang.IgniteException;
import org.apache.ignite.lang.IgniteInternalException;
import org.apache.ignite.lang.IgniteLogger;
import org.apache.ignite.lang.LoggerMessageHelper;
import org.apache.ignite.lang.NodeStoppingException;
import org.apache.ignite.network.ClusterLocalConfiguration;
import org.apache.ignite.network.ClusterService;
import org.apache.ignite.network.MessageSerializationRegistryImpl;
import org.apache.ignite.network.StaticNodeFinder;
import org.apache.ignite.network.scalecube.ScaleCubeClusterServiceFactory;
import org.apache.ignite.rest.RestModule;
import org.apache.ignite.utils.IgniteProperties;
import org.jetbrains.annotations.NotNull;
import org.jetbrains.annotations.Nullable;

/**
 * Implementation of an entry point for handling grid lifecycle.
 */
public class IgnitionImpl implements Ignition {
    /** The logger. */
    private static final IgniteLogger LOG = IgniteLogger.forClass(IgnitionImpl.class);

    /**
     * Path to the persistent storage used by the {@link VaultService} component.
     */
    private static final Path VAULT_DB_PATH = Paths.get("vault");

    /**
     * Path for the partitions persistent storage.
     */
    private static final Path PARTITIONS_STORE_PATH = Paths.get("db");

    /** */
    private static final String[] BANNER = {
        "",
        "           #              ___                         __",
        "         ###             /   |   ____   ____ _ _____ / /_   ___",
        "     #  #####           / /| |  / __ \\ / __ `// ___// __ \\ / _ \\",
        "   ###  ######         / ___ | / /_/ // /_/ // /__ / / / // ___/",
        "  #####  #######      /_/  |_|/ .___/ \\__,_/ \\___//_/ /_/ \\___/",
        "  #######  ######            /_/",
        "    ########  ####        ____               _  __           _____",
        "   #  ########  ##       /  _/____ _ ____   (_)/ /_ ___     |__  /",
        "  ####  #######  #       / / / __ `// __ \\ / // __// _ \\     /_ <",
        "   #####  #####        _/ / / /_/ // / / // // /_ / ___/   ___/ /",
        "     ####  ##         /___/ \\__, //_/ /_//_/ \\__/ \\___/   /____/",
        "       ##                  /____/\n"
    };

    /** */
    private static final String VER_KEY = "version";

    /** Mapping of a node name to a node status, e.g. node0 -> starting or node1 -> stopping. */
    private static Map<String, NodeState> nodesStatus = new ConcurrentHashMap<>();

    /**
     * Mapping of a node name to a started node components list.
     * Given map helps to stop node by stopping all it's components in an appropriate order both
     * when node is already started which means that all components are ready and
     * if node is in a middle of a startup process which means that only part of its components are prepared.
     */
    private static final Map<String, List<IgniteComponent>> nodesStartedComponents = new ConcurrentHashMap<>();

    /** {@inheritDoc} */
    @Override public Ignite start(@NotNull String nodeName, @Nullable Path cfgPath, @NotNull Path workDir) {
        try {
            return doStart(
                nodeName,
                cfgPath == null ? null : Files.readString(cfgPath),
                workDir
            );
        }
        catch (IOException e) {
            LOG.warn("Unable to read user specific configuration, default configuration will be used: " + e.getMessage());
            return start(nodeName, workDir);
        }
    }

    /** {@inheritDoc} */
    @Override public Ignite start(@NotNull String name, @Nullable InputStream config, @NotNull Path workDir) {
        try {
            return doStart(
                name,
                config == null ? null : new String(config.readAllBytes(), StandardCharsets.UTF_8),
                workDir
            );
        }
        catch (IOException e) {
            LOG.warn("Unable to read user specific configuration, default configuration will be used: " + e.getMessage());
            return start(name, workDir);
        }
    }

    /** {@inheritDoc} */
    @Override public Ignite start(@NotNull String name, @NotNull Path workDir) {
        return doStart(name, null, workDir);
    }

    /** {@inheritDoc} */
    @Override public void stop(@NotNull String name) {
        AtomicBoolean explicitStop = new AtomicBoolean();

        nodesStatus.computeIfPresent(name, (nodeName, state) -> {
            if (state == NodeState.STARTED)
                explicitStop.set(true);

            return NodeState.STOPPING;
        });

        if (explicitStop.get()) {
            List<IgniteComponent> startedComponents = nodesStartedComponents.get(name);

            doStopNode(name, startedComponents);
        }
    }

    /**
     * Starts an Ignite node with an optional bootstrap configuration from a HOCON file.
     *
     * @param nodeName Name of the node. Must not be {@code null}.
     * @param cfgContent Node configuration in the HOCON format. Can be {@code null}.
     * @param workDir Work directory for the started node. Must not be {@code null}.
     * @return Started Ignite node.
     */
    private static Ignite doStart(String nodeName, @Nullable String cfgContent, Path workDir) {
        if (nodeName.isEmpty())
            throw new IllegalArgumentException("Node name must not be null or empty.");

        NodeState prevNodeState = nodesStatus.putIfAbsent(nodeName, NodeState.STARTING);

        if (prevNodeState != null) {
            String errMsg = "Node with name=[" + nodeName + "] already exists in state=[" + prevNodeState + "].";

            LOG.error(errMsg);

            throw new IgniteException(errMsg);
        }

        ackBanner();

        List<IgniteComponent> startedComponents = new ArrayList<>();

        try {
            // Vault startup.
            VaultManager vaultMgr = doStartComponent(
                nodeName,
                startedComponents,
                createVault(workDir)
            );

            vaultMgr.putName(nodeName).join();

            List<RootKey<?, ?>> nodeRootKeys = List.of(
                NetworkConfiguration.KEY,
                NodeConfiguration.KEY,
<<<<<<< HEAD
                ClusterConfiguration.KEY,
                TablesConfiguration.KEY,
                RestConfiguration.KEY,
                ClientConnectorConfiguration.KEY
=======
                RestConfiguration.KEY
>>>>>>> da4d47fa
            );

            // Bootstrap node configuration manager.
            ConfigurationManager nodeCfgMgr = doStartComponent(
                nodeName,
                startedComponents,
                new ConfigurationManager(
                    nodeRootKeys,
                    Map.of(),
                    new LocalConfigurationStorage(vaultMgr)
                )
            );

            if (cfgContent != null) {
                try {
                    nodeCfgMgr.bootstrap(cfgContent);
                }
                catch (Exception e) {
                    LOG.warn("Unable to parse user-specific configuration, default configuration will be used: {}", e.getMessage());
                }
            }
            else
                nodeCfgMgr.configurationRegistry().initializeDefaults();

            NetworkView netConfigurationView =
                nodeCfgMgr.configurationRegistry().getConfiguration(NetworkConfiguration.KEY).value();

            var serializationRegistry = new MessageSerializationRegistryImpl();

            var nodeFinder = StaticNodeFinder.fromConfiguration(netConfigurationView);

            // Network startup.
            ClusterService clusterNetSvc = doStartComponent(
                nodeName,
                startedComponents,
                new ScaleCubeClusterServiceFactory().createClusterService(
                    new ClusterLocalConfiguration(
                        nodeName,
                        netConfigurationView.port(),
                        nodeFinder,
                        serializationRegistry
                    )
                )
            );

            // Raft Component startup.
            Loza raftMgr = doStartComponent(
                nodeName,
                startedComponents,
                new Loza(clusterNetSvc, workDir)
            );

            // Meta storage Component startup.
            MetaStorageManager metaStorageMgr = doStartComponent(
                nodeName,
                startedComponents,
                new MetaStorageManager(
                    vaultMgr,
                    nodeCfgMgr,
                    clusterNetSvc,
                    raftMgr
                )
            );

            // TODO IGNITE-14578 Bootstrap configuration manager with distributed configuration.

            List<RootKey<?, ?>> clusterRootKeys = List.of(
                ClusterConfiguration.KEY,
                TablesConfiguration.KEY
            );

            // Start cluster configuration manager.
            ConfigurationManager clusterCfgMgr = doStartComponent(
                nodeName,
                startedComponents,
                new ConfigurationManager(
                    clusterRootKeys,
                    Map.of(TableValidator.class, Set.of(SchemaTableValidatorImpl.INSTANCE)),
                    new DistributedConfigurationStorage(metaStorageMgr, vaultMgr)
                )
            );

            // Baseline manager startup.
            BaselineManager baselineMgr = doStartComponent(
                nodeName,
                startedComponents,
                new BaselineManager(
                    clusterCfgMgr,
                    metaStorageMgr,
                    clusterNetSvc
                )
            );

            // Affinity manager startup.
            AffinityManager affinityMgr = doStartComponent(
                nodeName,
                startedComponents,
                new AffinityManager(
                    clusterCfgMgr,
                    metaStorageMgr,
                    baselineMgr
                )
            );

            // Schema manager startup.
            SchemaManager schemaMgr = doStartComponent(
                nodeName,
                startedComponents,
                new SchemaManager(
                    clusterCfgMgr,
                    metaStorageMgr,
                    vaultMgr
                )
            );

            // Distributed table manager startup.
            TableManager distributedTblMgr = doStartComponent(
                nodeName,
                startedComponents,
                new TableManager(
                    nodeCfgMgr,
                    clusterCfgMgr,
                    metaStorageMgr,
                    schemaMgr,
                    affinityMgr,
                    raftMgr,
                    getPartitionsStorePath(workDir)
                )
            );

            SqlQueryProcessor qryProc = doStartComponent(
                nodeName,
                startedComponents,
                new SqlQueryProcessor(
                    clusterNetSvc,
                    distributedTblMgr
                )
            );

            doStartComponent(
                nodeName,
                startedComponents,
                new RestModule(nodeCfgMgr, clusterCfgMgr)
            );

            doStartComponent(
                nodeName,
                startedComponents,
                new ClientHandlerModule(distributedTblMgr, nodeConfigurationMgr.configurationRegistry()));

            // Deploy all resisted watches cause all components are ready and have registered their listeners.
            metaStorageMgr.deployWatches();

            AtomicBoolean explicitStop = new AtomicBoolean();

            nodesStatus.computeIfPresent(nodeName, (name, state) -> {
                switch (state) {
                    case STARTING:
                        nodesStartedComponents.put(name, startedComponents);

                        return NodeState.STARTED;
                    case STOPPING:
                        explicitStop.set(true);
                }

                return state;
            });

            if (explicitStop.get())
                throw new NodeStoppingException();

            ackSuccessStart();

            return new IgniteImpl(
                nodeName,
                distributedTblMgr,
                qryProc,
                nodeCfgMgr,
                clusterCfgMgr
            );
        }
        catch (Exception e) {
            String errMsg = "Unable to start node=[" + nodeName + "].";

            LOG.error(errMsg, e);

            doStopNode(nodeName, startedComponents);

            throw new IgniteException(errMsg, e);
        }
    }

    /**
     * Returns a path to the partitions store directory.
     * Creates a directory if it doesn't exist.
     *
     * @param workDir Ignite work directory.
     * @return Partitions store path.
     */
    @NotNull
    private static Path getPartitionsStorePath(Path workDir) {
        Path partitionsStore = workDir.resolve(PARTITIONS_STORE_PATH);

        try {
            Files.createDirectories(partitionsStore);
        } catch (IOException e) {
            throw new IgniteInternalException("Failed to create directory for partitions storage: " + e.getMessage(), e);
        }

        return partitionsStore;
    }

    /**
     * Starts the Vault component.
     */
    private static VaultManager createVault(Path workDir) {
        Path vaultPath = workDir.resolve(VAULT_DB_PATH);

        try {
            Files.createDirectories(vaultPath);
        }
        catch (IOException e) {
            throw new IgniteInternalException(e);
        }

        var vaultMgr = new VaultManager(new PersistentVaultService(vaultPath));

        return vaultMgr;
    }

    /**
     * Checks node status. If it's STOPPING then prevents further starting and throws NodeStoppingException
     * that will lead to stopping already started components later on,
     * otherwise starts component and add it to started components list.
     *
     * @param nodeName Node name.
     * @param startedComponents List of already started components for given node.
     * @param component Ignite component to start.
     * @param <T> Ignite component type.
     * @return Started ignite component.
     * @throws NodeStoppingException If node stopping intention was detected.
     */
    private static <T extends IgniteComponent> T doStartComponent(
        @NotNull String nodeName,
        @NotNull List<IgniteComponent> startedComponents,
        @NotNull T component
    ) throws NodeStoppingException {
        if (nodesStatus.get(nodeName) == NodeState.STOPPING)
            throw new NodeStoppingException("Node=[" + nodeName + "] was stopped.");
        else {
            startedComponents.add(component);

            component.start();

            return component;
        }
    }

    /**
     * Calls {@link IgniteComponent#beforeNodeStop()} and then {@link IgniteComponent#stop()} for all components
     * in start-reverse-order. Cleanups node started components map and node status map.
     *
     * @param nodeName Node name.
     * @param startedComponents List of already started components for given node.
     */
    private static void doStopNode(@NotNull String nodeName, @NotNull List<IgniteComponent> startedComponents) {
        ListIterator<IgniteComponent> beforeStopIter =
            startedComponents.listIterator(startedComponents.size() - 1);

        while (beforeStopIter.hasPrevious()) {
            IgniteComponent componentToExecuteBeforeNodeStop = beforeStopIter.previous();

            try {
                componentToExecuteBeforeNodeStop.beforeNodeStop();
            }
            catch (Exception e) {
                LOG.error("Unable to execute before node stop on the component=[" +
                    componentToExecuteBeforeNodeStop + "] within node=[" + nodeName + ']', e);
            }
        }

        ListIterator<IgniteComponent> stopIter =
            startedComponents.listIterator(startedComponents.size() - 1);

        while (stopIter.hasPrevious()) {
            IgniteComponent componentToStop = stopIter.previous();

            try {
                componentToStop.stop();
            }
            catch (Exception e) {
                LOG.error("Unable to stop component=[" + componentToStop + "] within node=[" + nodeName + ']', e);
            }
        }

        nodesStartedComponents.remove(nodeName);

        nodesStatus.remove(nodeName);
    }

    /** */
    private static void ackSuccessStart() {
        LOG.info("Apache Ignite started successfully!");
    }

    /** */
    private static void ackBanner() {
        String ver = IgniteProperties.get(VER_KEY);

        String banner = String.join("\n", BANNER);

        LOG.info(() ->
            LoggerMessageHelper.format("{}\n" + " ".repeat(22) + "Apache Ignite ver. {}\n", banner, ver),
            null);
    }

    /**
     * Node state.
     */
    private enum NodeState {
        /** */
        STARTING,

        /** */
        STARTED,

        /** */
        STOPPING
    }
}<|MERGE_RESOLUTION|>--- conflicted
+++ resolved
@@ -32,13 +32,8 @@
 import java.util.concurrent.atomic.AtomicBoolean;
 import org.apache.ignite.app.Ignite;
 import org.apache.ignite.app.Ignition;
-import org.apache.ignite.client.handler.ClientHandlerModule;
 import org.apache.ignite.configuration.RootKey;
-<<<<<<< HEAD
-import org.apache.ignite.configuration.annotation.ConfigurationType;
 import org.apache.ignite.configuration.schemas.clientconnector.ClientConnectorConfiguration;
-=======
->>>>>>> da4d47fa
 import org.apache.ignite.configuration.schemas.network.NetworkConfiguration;
 import org.apache.ignite.configuration.schemas.network.NetworkView;
 import org.apache.ignite.configuration.schemas.rest.RestConfiguration;
@@ -216,14 +211,8 @@
             List<RootKey<?, ?>> nodeRootKeys = List.of(
                 NetworkConfiguration.KEY,
                 NodeConfiguration.KEY,
-<<<<<<< HEAD
-                ClusterConfiguration.KEY,
-                TablesConfiguration.KEY,
                 RestConfiguration.KEY,
                 ClientConnectorConfiguration.KEY
-=======
-                RestConfiguration.KEY
->>>>>>> da4d47fa
             );
 
             // Bootstrap node configuration manager.
