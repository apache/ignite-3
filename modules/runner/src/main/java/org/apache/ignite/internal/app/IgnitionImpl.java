/*
 * Licensed to the Apache Software Foundation (ASF) under one or more
 * contributor license agreements.  See the NOTICE file distributed with
 * this work for additional information regarding copyright ownership.
 * The ASF licenses this file to You under the Apache License, Version 2.0
 * (the "License"); you may not use this file except in compliance with
 * the License.  You may obtain a copy of the License at
 *
 *      http://www.apache.org/licenses/LICENSE-2.0
 *
 * Unless required by applicable law or agreed to in writing, software
 * distributed under the License is distributed on an "AS IS" BASIS,
 * WITHOUT WARRANTIES OR CONDITIONS OF ANY KIND, either express or implied.
 * See the License for the specific language governing permissions and
 * limitations under the License.
 */

package org.apache.ignite.internal.app;

import java.io.IOException;
import java.io.InputStream;
import java.nio.charset.StandardCharsets;
import java.nio.file.Files;
import java.nio.file.Path;
import java.nio.file.Paths;
import java.util.ArrayList;
import java.util.Arrays;
import java.util.Collections;
import java.util.List;
import java.util.ListIterator;
import java.util.Map;
import java.util.concurrent.ConcurrentHashMap;
import java.util.concurrent.atomic.AtomicBoolean;
import java.util.stream.Collectors;
import org.apache.ignite.app.Ignite;
import org.apache.ignite.app.Ignition;
import org.apache.ignite.configuration.RootKey;
import org.apache.ignite.configuration.annotation.ConfigurationType;
import org.apache.ignite.configuration.schemas.network.NetworkConfiguration;
import org.apache.ignite.configuration.schemas.network.NetworkView;
import org.apache.ignite.configuration.schemas.runner.ClusterConfiguration;
import org.apache.ignite.configuration.schemas.runner.NodeConfiguration;
import org.apache.ignite.configuration.schemas.table.TablesConfiguration;
import org.apache.ignite.internal.affinity.AffinityManager;
import org.apache.ignite.internal.baseline.BaselineManager;
import org.apache.ignite.internal.configuration.ConfigurationManager;
import org.apache.ignite.internal.configuration.storage.ConfigurationStorage;
import org.apache.ignite.internal.manager.IgniteComponent;
import org.apache.ignite.internal.metastorage.MetaStorageManager;
import org.apache.ignite.internal.raft.Loza;
import org.apache.ignite.internal.schema.SchemaManager;
import org.apache.ignite.internal.storage.DistributedConfigurationStorage;
import org.apache.ignite.internal.storage.LocalConfigurationStorage;
import org.apache.ignite.internal.table.distributed.TableManager;
import org.apache.ignite.internal.vault.VaultManager;
import org.apache.ignite.internal.vault.VaultService;
import org.apache.ignite.internal.vault.persistence.PersistentVaultService;
import org.apache.ignite.lang.IgniteException;
import org.apache.ignite.lang.IgniteInternalException;
import org.apache.ignite.lang.IgniteLogger;
import org.apache.ignite.lang.LoggerMessageHelper;
import org.apache.ignite.lang.NodeStoppingException;
import org.apache.ignite.network.ClusterLocalConfiguration;
import org.apache.ignite.network.ClusterService;
import org.apache.ignite.network.MessageSerializationRegistryImpl;
import org.apache.ignite.network.NetworkAddress;
import org.apache.ignite.network.scalecube.ScaleCubeClusterServiceFactory;
import org.apache.ignite.table.manager.IgniteTables;
import org.apache.ignite.utils.IgniteProperties;
import org.jetbrains.annotations.NotNull;
import org.jetbrains.annotations.Nullable;

/**
 * Implementation of an entry point for handling grid lifecycle.
 */
public class IgnitionImpl implements Ignition {
    /** The logger. */
    private static final IgniteLogger LOG = IgniteLogger.forClass(IgnitionImpl.class);

    /**
     * Path to the persistent storage used by the {@link VaultService} component.
     */
    private static final Path VAULT_DB_PATH = Paths.get("vault");

    /** */
    private static final String[] BANNER = {
        "",
        "           #              ___                         __",
        "         ###             /   |   ____   ____ _ _____ / /_   ___",
        "     #  #####           / /| |  / __ \\ / __ `// ___// __ \\ / _ \\",
        "   ###  ######         / ___ | / /_/ // /_/ // /__ / / / // ___/",
        "  #####  #######      /_/  |_|/ .___/ \\__,_/ \\___//_/ /_/ \\___/",
        "  #######  ######            /_/",
        "    ########  ####        ____               _  __           _____",
        "   #  ########  ##       /  _/____ _ ____   (_)/ /_ ___     |__  /",
        "  ####  #######  #       / / / __ `// __ \\ / // __// _ \\     /_ <",
        "   #####  #####        _/ / / /_/ // / / // // /_ / ___/   ___/ /",
        "     ####  ##         /___/ \\__, //_/ /_//_/ \\__/ \\___/   /____/",
        "       ##                  /____/\n"
    };

    /** */
    private static final String VER_KEY = "version";

    /** Mapping of a node name to a node status, e.g. node0 -> starting or node1 -> stopping. */
    private Map<String, NodeState> nodesStatus = new ConcurrentHashMap<>();

    /**
     * Mapping of a node name to a started node components list.
     * Given map helps to stop node by stopping all it's components in an appropriate order both
     * when node is already started which means that all components are ready and
     * if node is in a middle of a startup process which means that only part of it's components are prepared.
     */
    private Map<String, List<IgniteComponent>> nodesStartedComponents = new ConcurrentHashMap<>();

    /** {@inheritDoc} */
    @Override public Ignite start(@NotNull String nodeName, @Nullable Path cfgPath, @NotNull Path workDir) {
        try {
            return doStart(
                nodeName,
                cfgPath == null ? null : Files.readString(cfgPath),
                workDir
            );
        }
        catch (IOException e) {
            LOG.warn("Unable to read user specific configuration, default configuration will be used: " + e.getMessage());
            return start(nodeName, workDir);
        }
    }

    /** {@inheritDoc} */
    @Override public Ignite start(@NotNull String name, @Nullable InputStream config, @NotNull Path workDir) {
        try {
            return doStart(
                name,
                config == null ? null : new String(config.readAllBytes(), StandardCharsets.UTF_8),
                workDir
            );
        }
        catch (IOException e) {
            LOG.warn("Unable to read user specific configuration, default configuration will be used: " + e.getMessage());
            return start(name, workDir);
        }
    }

    /** {@inheritDoc} */
    @Override public Ignite start(@NotNull String name, @NotNull Path workDir) {
        return doStart(name, null, workDir);
    }

    /** {@inheritDoc} */
    @Override public void stop(@NotNull String name) {
        AtomicBoolean explicitStop = new AtomicBoolean();

        nodesStatus.computeIfPresent(name, (nodeName, state) -> {
            if (state == NodeState.STARTED)
                explicitStop.set(true);

            return NodeState.STOPPING;
        });

        if (explicitStop.get()) {
            List<IgniteComponent> startedComponents = nodesStartedComponents.get(name);

            doStopNode(name, startedComponents);
        }
    }

    /**
     * Starts an Ignite node with an optional bootstrap configuration from a HOCON file.
     *
     * @param nodeName Name of the node. Must not be {@code null}.
     * @param cfgContent Node configuration in the HOCON format. Can be {@code null}.
     * @param workDir Work directory for the started node. Must not be {@code null}.
     * @return Started Ignite node.
     */
    private static Ignite doStart(String nodeName, @Nullable String cfgContent, Path workDir) {
        if (nodeName.isEmpty())
            throw new IllegalArgumentException("Node name must not be null or empty.");

        NodeState prevNodeState = nodesStatus.putIfAbsent(nodeName, NodeState.STARTING);

<<<<<<< HEAD
        if (prevNodeState != null) {
            String errMsg = "Node with name=[" + nodeName + "] already exists in state=[" + prevNodeState + "].";
=======
        VaultManager vaultMgr = createVault(nodeName, workDir);
>>>>>>> 3adc3d7f

            LOG.error(errMsg);

            throw new IgniteException(errMsg);
        }

        ackBanner();

        List<IgniteComponent> startedComponents = new ArrayList<>();

        try {
            // Vault startup.
            VaultManager vaultMgr = doStartComponent(
                nodeName,
                startedComponents,
                createVault(nodeName)
            );

            vaultMgr.putName(nodeName).join();

            boolean cfgBootstrappedFromPds = vaultMgr.bootstrapped();

            List<RootKey<?, ?>> rootKeys = Arrays.asList(
                NetworkConfiguration.KEY,
                NodeConfiguration.KEY,
                ClusterConfiguration.KEY,
                TablesConfiguration.KEY
            );

            List<ConfigurationStorage> cfgStorages =
                new ArrayList<>(Collections.singletonList(new LocalConfigurationStorage(vaultMgr)));

            // Bootstrap local configuration manager.
            ConfigurationManager locConfigurationMgr = doStartComponent(
                nodeName,
                startedComponents,
                new ConfigurationManager(rootKeys, cfgStorages)
            );

            if (!cfgBootstrappedFromPds && cfgContent != null)
                try {
                    locConfigurationMgr.bootstrap(cfgContent, ConfigurationType.LOCAL);
                }
                catch (Exception e) {
                    LOG.warn("Unable to parse user-specific configuration, default configuration will be used: {}", e.getMessage());
                }
            else if (cfgContent != null)
                LOG.warn("User specific configuration will be ignored, cause vault was bootstrapped with pds configuration");
            else
                locConfigurationMgr.configurationRegistry().startStorageConfigurations(ConfigurationType.LOCAL);

            NetworkView netConfigurationView =
                locConfigurationMgr.configurationRegistry().getConfiguration(NetworkConfiguration.KEY).value();

            var serializationRegistry = new MessageSerializationRegistryImpl();

            List<NetworkAddress> peers = Arrays.stream(netConfigurationView.netClusterNodes())
                .map(NetworkAddress::from)
                .collect(Collectors.toUnmodifiableList());

            // Network startup.
            ClusterService clusterNetSvc = doStartComponent(
                nodeName,
                startedComponents,
                new ScaleCubeClusterServiceFactory().createClusterService(
                    new ClusterLocalConfiguration(
                        nodeName,
                        netConfigurationView.port(),
                        peers,
                        serializationRegistry
                    )
                )
            );

            // Raft Component startup.
            Loza raftMgr = doStartComponent(
                nodeName,
                startedComponents,
                new Loza(clusterNetSvc)
            );

            // Meta storage Component startup.
            MetaStorageManager metaStorageMgr = doStartComponent(
                nodeName,
                startedComponents,
                new MetaStorageManager(
                    vaultMgr,
                    locConfigurationMgr,
                    clusterNetSvc,
                    raftMgr
                )
            );

            // TODO IGNITE-14578 Bootstrap configuration manager with distributed configuration.
            cfgStorages.add(new DistributedConfigurationStorage(metaStorageMgr, vaultMgr));

            // Start configuration manager.
            ConfigurationManager configurationMgr = doStartComponent(
                nodeName,
                startedComponents,
                new ConfigurationManager(rootKeys, cfgStorages)
            );

            // Baseline manager startup.
            BaselineManager baselineMgr = doStartComponent(
                nodeName,
                startedComponents,
                new BaselineManager(
                    configurationMgr,
                    metaStorageMgr,
                    clusterNetSvc
                )
            );

            // Affinity manager startup.
            AffinityManager affinityMgr = doStartComponent(
                nodeName,
                startedComponents,
                new AffinityManager(
                    configurationMgr,
                    metaStorageMgr,
                    baselineMgr
                )
            );

            // Schema manager startup.
            SchemaManager schemaMgr = doStartComponent(
                nodeName,
                startedComponents,
                new SchemaManager(
                    configurationMgr,
                    metaStorageMgr,
                    vaultMgr
                )
            );

            // Distributed table manager startup.
            IgniteTables distributedTblMgr = doStartComponent(
                nodeName,
                startedComponents,
                new TableManager(
                    configurationMgr,
                    metaStorageMgr,
                    schemaMgr,
                    affinityMgr,
                    raftMgr
                )
            );

            // TODO IGNITE-14579 Start rest manager.

            // Deploy all resisted watches cause all components are ready and have registered their listeners.
            metaStorageMgr.deployWatches();

            AtomicBoolean explicitStop = new AtomicBoolean();

            nodesStatus.computeIfPresent(nodeName, (name, state) -> {
                switch (state) {
                    case STARTING:
                        nodesStartedComponents.put(name, startedComponents);

                        return NodeState.STARTED;
                    case STOPPING:
                        explicitStop.set(true);
                }

                return state;
            });

            if (explicitStop.get())
                throw new NodeStoppingException();

            ackSuccessStart();

            return new IgniteImpl(distributedTblMgr, vaultMgr);
        }
        catch (Exception e) {
            String errMsg = "Unable to start node=[" + nodeName + "].";

            LOG.error(errMsg, e);

            doStopNode(nodeName, startedComponents);

            throw new IgniteException(errMsg, e);
        }
    }

    /**
     * Starts the Vault component.
     */
    private static VaultManager createVault(String nodeName, Path workDir) {
        Path vaultPath = workDir.resolve(VAULT_DB_PATH);

        try {
            Files.createDirectories(vaultPath);
        }
        catch (IOException e) {
            throw new IgniteInternalException(e);
        }

        var vaultMgr = new VaultManager(new PersistentVaultService(vaultPath));

        return vaultMgr;
    }

    /**
     * Checks node status. If it's STOPPING then prevents further starting and throws NodeStoppingException
     * that will lead to stopping already started components later on,
     * otherwise starts component and add it to started components list.
     *
     * @param nodeName Node name.
     * @param startedComponents List of already started components for given node.
     * @param component Ignite component to start.
     * @param <T> Ignite component type.
     * @return Started ignite component.
     * @throws NodeStoppingException If node stopping intention was detected.
     */
    private <T extends IgniteComponent> T doStartComponent(
        @NotNull String nodeName,
        @NotNull List<IgniteComponent> startedComponents,
        @NotNull T component
    ) throws NodeStoppingException {
        if (nodesStatus.get(nodeName) == NodeState.STOPPING)
            throw new NodeStoppingException("Node=[" + nodeName + "] was stopped.");
        else {
            startedComponents.add(component);

            component.start();

            return component;
        }
    }

    /**
     * Calls {@link IgniteComponent#beforeNodeStop()} and then {@link IgniteComponent#stop()} for all components
     * in start-reverse-order. Cleanups node started components map and node status map.
     *
     * @param nodeName Node name.
     * @param startedComponents List of already started components for given node.
     */
    private void doStopNode(@NotNull String nodeName, @NotNull List<IgniteComponent> startedComponents) {
        ListIterator<IgniteComponent> componentsonNodeStopIter =
            startedComponents.listIterator(startedComponents.size() - 1);

        while (componentsonNodeStopIter.hasPrevious()) {
            IgniteComponent componentToExecuteBeforeNodeStop = componentsonNodeStopIter.previous();

            try {
                componentToExecuteBeforeNodeStop.beforeNodeStop();
            }
            catch (Exception e) {
                LOG.error("Unable to execute before node stop on the component=[" +
                    componentToExecuteBeforeNodeStop + "] within node=[" + nodeName + ']', e);
                e.printStackTrace();
            }
        }

        ListIterator<IgniteComponent> componentsStopIter =
            startedComponents.listIterator(startedComponents.size() - 1);

        while (componentsStopIter.hasPrevious()) {
            IgniteComponent componentToStop = componentsStopIter.previous();

            try {
                componentToStop.stop();
            }
            catch (Exception e) {
                LOG.error("Unable to stop component=[" + componentToStop + "] within node=[" + nodeName + ']' , e);
            }
        }

        nodesStartedComponents.remove(nodeName);

        nodesStatus.remove(nodeName);
    }

    /** */
    private static void ackSuccessStart() {
        LOG.info("Apache Ignite started successfully!");
    }

    /** */
    private static void ackBanner() {
        String ver = IgniteProperties.get(VER_KEY);

        String banner = String.join("\n", BANNER);

        LOG.info(() ->
            LoggerMessageHelper.format("{}\n" + " ".repeat(22) + "Apache Ignite ver. {}\n", banner, ver),
            null);
    }

    /**
     * Node state.
     */
    private enum NodeState {
        /** */
        STARTING,

        /** */
        STARTED,

        /** */
        STOPPING
    }
}<|MERGE_RESOLUTION|>--- conflicted
+++ resolved
@@ -180,12 +180,8 @@
 
         NodeState prevNodeState = nodesStatus.putIfAbsent(nodeName, NodeState.STARTING);
 
-<<<<<<< HEAD
         if (prevNodeState != null) {
             String errMsg = "Node with name=[" + nodeName + "] already exists in state=[" + prevNodeState + "].";
-=======
-        VaultManager vaultMgr = createVault(nodeName, workDir);
->>>>>>> 3adc3d7f
 
             LOG.error(errMsg);
 
@@ -201,7 +197,7 @@
             VaultManager vaultMgr = doStartComponent(
                 nodeName,
                 startedComponents,
-                createVault(nodeName)
+                createVault(nodeName, workDir)
             );
 
             vaultMgr.putName(nodeName).join();
