--- conflicted
+++ resolved
@@ -207,14 +207,8 @@
 
             List<RootKey<?, ?>> nodeRootKeys = List.of(
                 NetworkConfiguration.KEY,
-<<<<<<< HEAD
-                NodeConfiguration.KEY
-=======
                 NodeConfiguration.KEY,
-                ClusterConfiguration.KEY,
-                TablesConfiguration.KEY,
                 RestConfiguration.KEY
->>>>>>> cd6d8638
             );
 
             // Bootstrap node configuration manager.
@@ -349,7 +343,8 @@
             doStartComponent(
                 nodeName,
                 startedComponents,
-                new RestModule(nodeConfigurationMgr));
+                new RestModule(nodeCfgMgr, clusterCfgMgr)
+            );
 
             // Deploy all resisted watches cause all components are ready and have registered their listeners.
             metaStorageMgr.deployWatches();
