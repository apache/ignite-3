/*
 * Licensed to the Apache Software Foundation (ASF) under one or more
 * contributor license agreements.  See the NOTICE file distributed with
 * this work for additional information regarding copyright ownership.
 * The ASF licenses this file to You under the Apache License, Version 2.0
 * (the "License"); you may not use this file except in compliance with
 * the License.  You may obtain a copy of the License at
 *
 *      http://www.apache.org/licenses/LICENSE-2.0
 *
 * Unless required by applicable law or agreed to in writing, software
 * distributed under the License is distributed on an "AS IS" BASIS,
 * WITHOUT WARRANTIES OR CONDITIONS OF ANY KIND, either express or implied.
 * See the License for the specific language governing permissions and
 * limitations under the License.
 */

package org.apache.ignite.app;

import java.nio.file.Path;
import org.apache.ignite.internal.app.IgnitionImpl;
import picocli.CommandLine;

import static picocli.CommandLine.Model.*;

/**
 * The main entry point for run new Ignite node from CLI toolchain.
 */
public class IgniteCliRunner {
    /**
     * Main method for run new Ignite node.
     *
     * Usage:
     * IgniteCliRunner [--config=configPath] --work-dir=workDir nodeName
     *
     * @param args CLI args to start new node.
     */
    public static void main(String[] args) {
        try {
            start(args);
        } catch (CommandLine.ParameterException e) {
            System.out.println(e.getMessage());

            e.getCommandLine().usage(System.out);

            System.exit(1);
        }
    }

    public static Ignite start(String[] args) {
        CommandSpec spec = CommandSpec.create();

        spec.addOption(
            OptionSpec
                .builder("--config")
                .paramLabel("configPath")
                .type(Path.class)
                .description("Path to node configuration file in HOCON format.")
                .build()
        );

        spec.addOption(
            OptionSpec
                .builder("--work-dir")
                .paramLabel("workDir")
                .type(Path.class)
                .description("Path to node working directory.")
                .required(true)
                .build()
        );

        spec.addPositional(
            PositionalParamSpec
                .builder()
                .paramLabel("nodeName")
                .type(String.class)
                .description("Node name.")
                .required(true)
                .build()
        );

        var cmd = new CommandLine(spec);

        var pr = cmd.parseArgs(args);

        var parsedArgs = new Args(
            pr.matchedPositionalValue(0, null),
            pr.matchedOptionValue("--config", null),
            pr.matchedOptionValue("--work-dir", null)
        );

        var ignition = new IgnitionImpl();

<<<<<<< HEAD
        if (parsedArgs.config != null)
            return ignition.start(parsedArgs.nodeName, parsedArgs.config.toAbsolutePath(), parsedArgs.nodeWorkDir);
        else
            return ignition.start(parsedArgs.nodeName, parsedArgs.nodeWorkDir);
=======
        // TODO use the work dir provided as a parameter: https://issues.apache.org/jira/browse/IGNITE-15060
        ignition.start(
            parsedArgs.nodeName,
            parsedArgs.config != null ? parsedArgs.config.toAbsolutePath() : null,
            Path.of("work", parsedArgs.nodeName));
>>>>>>> 4760f677
    }

    /**
     * Simple value object with parsed CLI args of ignite runner.
     */
    private static class Args {
        /** Name of the node. */
        private final String nodeName;

        /** Path to config file. */
        private final Path config;

        /** Path to node work directory. */
        private final Path nodeWorkDir;

        /**
         * Creates new instance with parsed arguments.
         *
         * @param nodeName Name of the node.
         * @param config Path to config file.
         */
        private Args(String nodeName, Path config, Path nodeWorkDir) {
            this.nodeName = nodeName;
            this.config = config;
            this.nodeWorkDir = nodeWorkDir;
        }
    }
}<|MERGE_RESOLUTION|>--- conflicted
+++ resolved
@@ -17,8 +17,11 @@
 
 package org.apache.ignite.app;
 
+import java.io.IOException;
+import java.nio.file.InvalidPathException;
 import java.nio.file.Path;
 import org.apache.ignite.internal.app.IgnitionImpl;
+import org.apache.ignite.lang.IgniteInternalCheckedException;
 import picocli.CommandLine;
 
 import static picocli.CommandLine.Model.*;
@@ -27,19 +30,31 @@
  * The main entry point for run new Ignite node from CLI toolchain.
  */
 public class IgniteCliRunner {
+    /** CLI usage message. */
+    private static final String USAGE = "IgniteCliRunner [--config conf] nodeName";
+
     /**
      * Main method for run new Ignite node.
+     *
+     * For CLI args info see {@link IgniteCliRunner#USAGE}
      *
      * Usage:
      * IgniteCliRunner [--config=configPath] --work-dir=workDir nodeName
      *
      * @param args CLI args to start new node.
+     * @throws IOException if any issues with reading config file.
      */
-    public static void main(String[] args) {
+    public static void main(String[] args) throws IOException {
+        Args parsedArgs = null;
+
         try {
+            parsedArgs = Args.parseArgs(args);
+
             start(args);
-        } catch (CommandLine.ParameterException e) {
-            System.out.println(e.getMessage());
+        }
+        catch (Args.ParseException || CommandLine.ParameterException e) {
+            if (e.getMessage() != null)
+                System.out.println(e.getMessage() + "\n");
 
             e.getCommandLine().usage(System.out);
 
@@ -91,18 +106,11 @@
 
         var ignition = new IgnitionImpl();
 
-<<<<<<< HEAD
-        if (parsedArgs.config != null)
-            return ignition.start(parsedArgs.nodeName, parsedArgs.config.toAbsolutePath(), parsedArgs.nodeWorkDir);
-        else
-            return ignition.start(parsedArgs.nodeName, parsedArgs.nodeWorkDir);
-=======
         // TODO use the work dir provided as a parameter: https://issues.apache.org/jira/browse/IGNITE-15060
         ignition.start(
             parsedArgs.nodeName,
             parsedArgs.config != null ? parsedArgs.config.toAbsolutePath() : null,
             Path.of("work", parsedArgs.nodeName));
->>>>>>> 4760f677
     }
 
     /**
@@ -129,5 +137,51 @@
             this.config = config;
             this.nodeWorkDir = nodeWorkDir;
         }
+
+        /**
+         * Simple CLI arguments parser.
+         *
+         * @param args CLI arguments.
+         * @return Parsed arguments.
+         * @throws ParseException if required args are absent.
+         */
+        private static Args parseArgs(String[] args) throws ParseException {
+            if (args.length == 1)
+                return new Args(args[0], null);
+            else if (args.length == 3) {
+                if ("--config".equals(args[0])) {
+                    try {
+                        return new Args(args[2], Path.of(args[1]));
+                    }
+                    catch (InvalidPathException e) {
+                        throw new ParseException("Couldn't parse configuration path.");
+                    }
+                }
+                else
+                    throw new ParseException();
+            }
+            else
+                throw new ParseException();
+        }
+
+        /**
+         * Exception for indicate any problems with parsing CLI args.
+         */
+        private static class ParseException extends IgniteInternalCheckedException {
+            /**
+             * Creates new exception of parsing.
+             *
+             * @param msg Message.
+             */
+            private ParseException(String msg) {
+                super(msg);
+            }
+
+            /**
+             * Creates new exception of parsing.
+             */
+            private ParseException() {
+            }
+        }
     }
 }