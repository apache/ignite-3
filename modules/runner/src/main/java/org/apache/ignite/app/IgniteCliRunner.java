/*
 * Licensed to the Apache Software Foundation (ASF) under one or more
 * contributor license agreements.  See the NOTICE file distributed with
 * this work for additional information regarding copyright ownership.
 * The ASF licenses this file to You under the Apache License, Version 2.0
 * (the "License"); you may not use this file except in compliance with
 * the License.  You may obtain a copy of the License at
 *
 *      http://www.apache.org/licenses/LICENSE-2.0
 *
 * Unless required by applicable law or agreed to in writing, software
 * distributed under the License is distributed on an "AS IS" BASIS,
 * WITHOUT WARRANTIES OR CONDITIONS OF ANY KIND, either express or implied.
 * See the License for the specific language governing permissions and
 * limitations under the License.
 */

package org.apache.ignite.app;

import java.io.IOException;
import java.nio.file.InvalidPathException;
import java.nio.file.Path;
import org.apache.ignite.internal.app.IgnitionImpl;
import org.apache.ignite.lang.IgniteInternalCheckedException;

/**
 * The main entry point for run new Ignite node from CLI toolchain.
 */
public class IgniteCliRunner {
    /** CLI usage message. */
    private static final String USAGE = "IgniteCliRunner [--config conf] nodeName";
    
    /**
     * Main method for run new Ignite node.
     *
     * <p>For CLI args info see {@link IgniteCliRunner#USAGE}
     *
     * @param args CLI args to start new node.
     * @throws IOException if any issues with reading config file.
     */
    public static void main(String[] args) throws IOException {
        Args parsedArgs = null;
        
        try {
            parsedArgs = Args.parseArgs(args);
        } catch (Args.ParseException e) {
            if (e.getMessage() != null) {
                System.out.println(e.getMessage() + "\n");
            }
<<<<<<< HEAD

=======
            
>>>>>>> a323c22d
            System.out.println(USAGE);
            
            System.exit(1);
        }
        
        var ignition = new IgnitionImpl();
        
        // TODO use the work dir provided as a parameter: https://issues.apache.org/jira/browse/IGNITE-15060
        ignition.start(
                parsedArgs.nodeName,
                parsedArgs.config != null ? parsedArgs.config.toAbsolutePath() : null,
                Path.of("work", parsedArgs.nodeName));
    }
    
    /**
     * Simple value object with parsed CLI args of ignite runner.
     */
    private static class Args {
        /** Name of the node. */
        private final String nodeName;
        
        /** Path to config file. */
        private final Path config;
        
        /**
         * Creates new instance with parsed arguments.
         *
         * @param nodeName Name of the node.
         * @param config   Path to config file.
         */
        private Args(String nodeName, Path config) {
            this.nodeName = nodeName;
            this.config = config;
        }
        
        /**
         * Simple CLI arguments parser.
         *
         * @param args CLI arguments.
         * @return Parsed arguments.
         * @throws ParseException if required args are absent.
         */
        private static Args parseArgs(String[] args) throws ParseException {
            if (args.length == 1) {
                return new Args(args[0], null);
            } else if (args.length == 3) {
                if ("--config".equals(args[0])) {
                    try {
                        return new Args(args[2], Path.of(args[1]));
                    } catch (InvalidPathException e) {
                        throw new ParseException("Couldn't parse configuration path.");
                    }
                } else {
                    throw new ParseException();
                }
            } else {
                throw new ParseException();
            }
        }
        
        /**
         * Exception for indicate any problems with parsing CLI args.
         */
        private static class ParseException extends IgniteInternalCheckedException {
            /**
             * Creates new exception of parsing.
             *
             * @param msg Message.
             */
            private ParseException(String msg) {
                super(msg);
            }
            
            /**
             * Creates new exception of parsing.
             */
            private ParseException() {
            }
        }
    }
}<|MERGE_RESOLUTION|>--- conflicted
+++ resolved
@@ -47,11 +47,7 @@
             if (e.getMessage() != null) {
                 System.out.println(e.getMessage() + "\n");
             }
-<<<<<<< HEAD
-
-=======
             
->>>>>>> a323c22d
             System.out.println(USAGE);
             
             System.exit(1);
