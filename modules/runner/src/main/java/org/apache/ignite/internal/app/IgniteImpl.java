--- conflicted
+++ resolved
@@ -822,11 +822,8 @@
                 resourcesRegistry,
                 lowWatermark,
                 transactionInflights,
-<<<<<<< HEAD
+                indexMetaStorage,
                 partitionReplicaLifecycleManager
-=======
-                indexMetaStorage
->>>>>>> dd5fe832
         );
 
         disasterRecoveryManager = new DisasterRecoveryManager(
