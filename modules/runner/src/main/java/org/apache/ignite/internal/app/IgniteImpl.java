--- conflicted
+++ resolved
@@ -1058,16 +1058,11 @@
             metricManager.enable(osMetrics);
 
             // Start the components that are required to join the cluster.
-<<<<<<< HEAD
             return lifecycleManager.startComponentsAsync(
                     componentContext,
                     longJvmPauseDetector,
                     vaultMgr,
                     nodeCfgMgr,
-=======
-            lifecycleManager.startComponents(
-                    componentContext,
->>>>>>> 914f9426
                     threadPoolsManager,
                     clockWaiter,
                     failureProcessor,
@@ -1081,7 +1076,6 @@
                     clusterStateStorage,
                     cmgMgr,
                     lowWatermark
-<<<<<<< HEAD
             ).thenRun(() -> {
                 try {
                     vaultMgr.putName(name);
@@ -1097,113 +1091,6 @@
                 }
                 LOG.info("Components started");
             });
-=======
-            );
-
-            clusterSvc.updateMetadata(new NodeMetadata(restComponent.hostName(), restComponent.httpPort(), restComponent.httpsPort()));
-
-            restAddressReporter.writeReport(restHttpAddress(), restHttpsAddress());
-
-            LOG.info("Components started, joining the cluster");
-
-            return cmgMgr.joinFuture()
-                    // Disable REST component during initialization.
-                    .thenAcceptAsync(unused -> restComponent.disable(), startupExecutor)
-                    .thenComposeAsync(unused -> {
-                        LOG.info("Join complete, starting MetaStorage");
-
-                        try {
-                            lifecycleManager.startComponent(metaStorageMgr, componentContext);
-                        } catch (NodeStoppingException e) {
-                            throw new CompletionException(e);
-                        }
-
-                        return metaStorageMgr.recoveryFinishedFuture();
-                    }, startupExecutor)
-                    .thenComposeAsync(unused -> initializeClusterConfiguration(startupExecutor), startupExecutor)
-                    .thenRunAsync(() -> {
-                        LOG.info("MetaStorage started, starting the remaining components");
-
-                        // Start all other components after the join request has completed and the node has been validated.
-                        try {
-                            lifecycleManager.startComponents(
-                                    componentContext,
-                                    catalogManager,
-                                    indexMetaStorage,
-                                    clusterCfgMgr,
-                                    authenticationManager,
-                                    placementDriverMgr,
-                                    metricManager,
-                                    distributionZoneManager,
-                                    computeComponent,
-                                    replicaMgr,
-                                    indexNodeFinishedRwTransactionsChecker,
-                                    txManager,
-                                    dataStorageMgr,
-                                    schemaManager,
-                                    volatileLogStorageFactoryCreator,
-                                    outgoingSnapshotsManager,
-                                    partitionReplicaLifecycleManager,
-                                    distributedTblMgr,
-                                    disasterRecoveryManager,
-                                    indexManager,
-                                    indexBuildingManager,
-                                    qryEngine,
-                                    clientHandlerModule,
-                                    deploymentManager,
-                                    sql,
-                                    resourceVacuumManager
-                            );
-
-                            // The system view manager comes last because other components
-                            // must register system views before it starts.
-                            lifecycleManager.startComponent(systemViewManager, componentContext);
-                        } catch (NodeStoppingException e) {
-                            throw new CompletionException(e);
-                        }
-                    }, startupExecutor)
-                    .thenComposeAsync(v -> {
-                        LOG.info("Components started, performing recovery");
-
-                        return recoverComponentsStateOnStart(startupExecutor, lifecycleManager.allComponentsStartFuture());
-                    }, startupExecutor)
-                    .thenComposeAsync(v -> clusterCfgMgr.configurationRegistry().onDefaultsPersisted(), startupExecutor)
-                    // Signal that local recovery is complete and the node is ready to join the cluster.
-                    .thenComposeAsync(v -> {
-                        LOG.info("Recovery complete, finishing join");
-
-                        return cmgMgr.onJoinReady();
-                    }, startupExecutor)
-                    .thenComposeAsync(ignored -> awaitSelfInLocalLogicalTopology(), startupExecutor)
-                    .thenCompose(ignored -> catalogManager.catalogInitializationFuture())
-                    .thenRunAsync(() -> {
-                        try {
-                            // Enable watermark events.
-                            lowWatermark.scheduleUpdates();
-
-                            // Enable client requests handling on start complete.
-                            clientHandlerModule.enable();
-
-                            // Enable REST component on start complete.
-                            restComponent.enable();
-                            // Transfer the node to the STARTED state.
-                            lifecycleManager.onStartComplete();
-                        } catch (NodeStoppingException e) {
-                            throw new CompletionException(e);
-                        }
-                    }, startupExecutor)
-                    .handleAsync((v, e) -> {
-                        if (e != null) {
-                            throw handleStartException(e);
-                        }
-
-                        return (Ignite) this;
-                    }, startupExecutor)
-                    // Moving to the common pool on purpose to close the startup pool and proceed user's code in the common pool.
-                    .whenCompleteAsync((res, ex) -> {
-                        startupExecutor.shutdownNow();
-                    });
->>>>>>> 914f9426
         } catch (Throwable e) {
             startupExecutor.shutdownNow();
 
@@ -1247,6 +1134,7 @@
                         lifecycleManager.startComponentsAsync(
                                 componentContext,
                                 catalogManager,
+                                indexMetaStorage,
                                 clusterCfgMgr,
                                 authenticationManager,
                                 placementDriverMgr,
@@ -1260,7 +1148,7 @@
                                 schemaManager,
                                 volatileLogStorageFactoryCreator,
                                 outgoingSnapshotsManager,
-                                replicaLifecycleManager,
+                                partitionReplicaLifecycleManager,
                                 distributedTblMgr,
                                 disasterRecoveryManager,
                                 indexManager,
@@ -1298,7 +1186,10 @@
                         // Enable watermark events.
                         lowWatermark.scheduleUpdates();
 
-                        // Enable REST component on start complete.
+                        // Enable client requests handling on start complete.
+                            clientHandlerModule.enable();
+
+                            // Enable REST component on start complete.
                         restComponent.enable();
                         // Transfer the node to the STARTED state.
                         lifecycleManager.onStartComplete();
