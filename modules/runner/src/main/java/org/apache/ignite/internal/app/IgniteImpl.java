--- conflicted
+++ resolved
@@ -18,12 +18,9 @@
 package org.apache.ignite.internal.app;
 
 import org.apache.ignite.app.Ignite;
-<<<<<<< HEAD
 import org.apache.ignite.app.IgnitionManager;
-=======
 import org.apache.ignite.internal.vault.VaultManager;
 import org.apache.ignite.internal.processors.query.calcite.SqlQueryProcessor;
->>>>>>> 268213e2
 import org.apache.ignite.table.manager.IgniteTables;
 import org.apache.ignite.tx.IgniteTransactions;
 
@@ -40,26 +37,18 @@
     private final SqlQueryProcessor qryEngine;
 
     /**
-<<<<<<< HEAD
      * @param name Ignite instance name.
      * @param tblMgr Table manager.
+     * @param qryEngine Query processor.
      */
     IgniteImpl(
         String name,
-        IgniteTables tblMgr
+        IgniteTables tblMgr,
+        SqlQueryProcessor qryEngine
     ) {
         this.name = name;
         this.distributedTblMgr = tblMgr;
-=======
-     * @param tableManager Table manager.
-     * @param vaultManager Vault manager.
-     * @param qryEngine Query processor.
-     */
-    IgniteImpl(IgniteTables tableManager, VaultManager vaultManager, SqlQueryProcessor qryEngine) {
-        this.distributedTableManager = tableManager;
-        this.vaultManager = vaultManager;
         this.qryEngine = qryEngine;
->>>>>>> 268213e2
     }
 
     /** {@inheritDoc} */
