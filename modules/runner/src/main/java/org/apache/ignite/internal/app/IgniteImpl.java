/*
 * Licensed to the Apache Software Foundation (ASF) under one or more
 * contributor license agreements.  See the NOTICE file distributed with
 * this work for additional information regarding copyright ownership.
 * The ASF licenses this file to You under the Apache License, Version 2.0
 * (the "License"); you may not use this file except in compliance with
 * the License.  You may obtain a copy of the License at
 *
 *      http://www.apache.org/licenses/LICENSE-2.0
 *
 * Unless required by applicable law or agreed to in writing, software
 * distributed under the License is distributed on an "AS IS" BASIS,
 * WITHOUT WARRANTIES OR CONDITIONS OF ANY KIND, either express or implied.
 * See the License for the specific language governing permissions and
 * limitations under the License.
 */

package org.apache.ignite.internal.app;

import java.io.IOException;
import java.nio.file.Files;
import java.nio.file.Path;
import java.nio.file.Paths;
import java.util.ArrayList;
import java.util.List;
import java.util.ListIterator;
import java.util.Set;
import java.util.concurrent.CompletableFuture;
import java.util.concurrent.atomic.AtomicReference;
import java.util.function.Consumer;
import org.apache.ignite.Ignite;
import org.apache.ignite.IgnitionManager;
import org.apache.ignite.client.handler.ClientHandlerModule;
import org.apache.ignite.compute.IgniteCompute;
import org.apache.ignite.configuration.schemas.compute.ComputeConfiguration;
import org.apache.ignite.configuration.schemas.network.NetworkConfiguration;
import org.apache.ignite.configuration.schemas.store.DataStorageConfiguration;
import org.apache.ignite.configuration.schemas.table.TablesConfiguration;
import org.apache.ignite.internal.baseline.BaselineManager;
import org.apache.ignite.internal.components.LongJvmPauseDetector;
import org.apache.ignite.internal.compute.ComputeComponent;
import org.apache.ignite.internal.compute.ComputeComponentImpl;
import org.apache.ignite.internal.compute.ComputeMessagesSerializationRegistryInitializer;
import org.apache.ignite.internal.compute.IgniteComputeImpl;
import org.apache.ignite.internal.configuration.ConfigurationManager;
import org.apache.ignite.internal.configuration.ConfigurationModule;
import org.apache.ignite.internal.configuration.ConfigurationModules;
import org.apache.ignite.internal.configuration.ConfigurationRegistry;
import org.apache.ignite.internal.configuration.ServiceLoaderModulesProvider;
import org.apache.ignite.internal.configuration.notifications.ConfigurationStorageRevisionListener;
import org.apache.ignite.internal.configuration.rest.ConfigurationHttpHandlers;
import org.apache.ignite.internal.configuration.storage.ConfigurationStorage;
import org.apache.ignite.internal.configuration.storage.DistributedConfigurationStorage;
import org.apache.ignite.internal.configuration.storage.LocalConfigurationStorage;
import org.apache.ignite.internal.manager.IgniteComponent;
import org.apache.ignite.internal.metastorage.MetaStorageManager;
import org.apache.ignite.internal.metastorage.server.persistence.RocksDbKeyValueStorage;
import org.apache.ignite.internal.raft.Loza;
import org.apache.ignite.internal.recovery.ConfigurationCatchUpListener;
import org.apache.ignite.internal.recovery.RecoveryCompletionFutureFactory;
import org.apache.ignite.internal.rest.RestComponent;
import org.apache.ignite.internal.sql.engine.QueryProcessor;
import org.apache.ignite.internal.sql.engine.SqlQueryProcessor;
import org.apache.ignite.internal.sql.engine.message.SqlQueryMessagesSerializationRegistryInitializer;
import org.apache.ignite.internal.table.distributed.TableManager;
import org.apache.ignite.internal.table.distributed.TableTxManagerImpl;
import org.apache.ignite.internal.tx.TxManager;
import org.apache.ignite.internal.tx.impl.HeapLockManager;
import org.apache.ignite.internal.tx.impl.IgniteTransactionsImpl;
import org.apache.ignite.internal.tx.message.TxMessagesSerializationRegistryInitializer;
import org.apache.ignite.internal.vault.VaultManager;
import org.apache.ignite.internal.vault.VaultService;
import org.apache.ignite.internal.vault.persistence.PersistentVaultService;
import org.apache.ignite.lang.IgniteException;
import org.apache.ignite.lang.IgniteInternalException;
import org.apache.ignite.lang.IgniteLogger;
import org.apache.ignite.lang.IgniteStringFormatter;
import org.apache.ignite.lang.NodeStoppingException;
import org.apache.ignite.network.ClusterLocalConfiguration;
import org.apache.ignite.network.ClusterNode;
import org.apache.ignite.network.ClusterService;
import org.apache.ignite.network.MessageSerializationRegistryImpl;
import org.apache.ignite.network.NettyBootstrapFactory;
import org.apache.ignite.network.scalecube.ScaleCubeClusterServiceFactory;
import org.apache.ignite.raft.jraft.RaftMessagesSerializationRegistryInitializer;
import org.apache.ignite.table.manager.IgniteTables;
import org.apache.ignite.tx.IgniteTransactions;
import org.jetbrains.annotations.NotNull;
import org.jetbrains.annotations.Nullable;
import org.jetbrains.annotations.TestOnly;

/**
 * Ignite internal implementation.
 */
public class IgniteImpl implements Ignite {
    /** The logger. */
    private static final IgniteLogger LOG = IgniteLogger.forClass(IgniteImpl.class);

    /**
     * Path to the persistent storage used by the {@link VaultService} component.
     */
    private static final Path VAULT_DB_PATH = Paths.get("vault");

    /**
     * Path to the persistent storage used by the {@link MetaStorageManager} component.
     */
    private static final Path METASTORAGE_DB_PATH = Paths.get("metastorage");

    /**
     * Path for the partitions persistent storage.
     */
    private static final Path PARTITIONS_STORE_PATH = Paths.get("db");

    /**
     * Difference between the local node applied revision and distributed data storage revision on start.
     * TODO: IGNITE-16488 Move the property to configuration.
     */
    private static final int CONFIGURATION_DIFFERENCE = 100;

    /** Ignite node name. */
    private final String name;

    /** Vault manager. */
    private final VaultManager vaultMgr;

    /** Sql query engine. */
    private final SqlQueryProcessor qryEngine;

    /** Configuration manager that handles node (local) configuration. */
    private final ConfigurationManager nodeCfgMgr;

    /** Cluster service (cluster network manager). */
    private final ClusterService clusterSvc;

    private final ComputeComponent computeComponent;

    /** Netty bootstrap factory. */
    private final NettyBootstrapFactory nettyBootstrapFactory;

    /** Raft manager. */
    private final Loza raftMgr;

    /** Meta storage manager. */
    private final MetaStorageManager metaStorageMgr;

    /** Configuration manager that handles cluster (distributed) configuration. */
    private final ConfigurationManager clusterCfgMgr;

    /** Baseline manager. */
    private final BaselineManager baselineMgr;

    /** Transactions manager. */
    private final TxManager txManager;

    /** Distributed table manager. */
    private final TableManager distributedTblMgr;

    /** Rest module. */
    private final RestComponent restComponent;

    /** Client handler module. */
    private final ClientHandlerModule clientHandlerModule;

    /** Node status. Adds ability to stop currently starting node. */
    private final AtomicReference<Status> status = new AtomicReference<>(Status.STARTING);

    /** Distributed configuration storage. */
    private final ConfigurationStorage cfgStorage;

    @Nullable
    private transient IgniteCompute compute;

    /** JVM pause detector. */
    private final LongJvmPauseDetector longJvmPauseDetector;

    /**
     * The Constructor.
     *
     * @param name                       Ignite node name.
     * @param workDir                    Work directory for the started node. Must not be {@code null}.
     * @param serviceProviderClassLoader The class loader to be used to load provider-configuration files and provider
     *                                   classes, or {@code null} if the system class loader (or, failing that
     *                                   the bootstrap class loader) is to be used
     */
    IgniteImpl(
            String name,
            Path workDir,
            ClassLoader serviceProviderClassLoader
    ) {
        this.name = name;

        vaultMgr = createVault(workDir);

        ConfigurationModules modules = loadConfigurationModules(serviceProviderClassLoader);

        nodeCfgMgr = new ConfigurationManager(
                modules.local().rootKeys(),
                modules.local().validators(),
                new LocalConfigurationStorage(vaultMgr),
                modules.local().internalSchemaExtensions(),
                modules.local().polymorphicSchemaExtensions()
        );

        NetworkConfiguration networkConfiguration = nodeCfgMgr.configurationRegistry().getConfiguration(NetworkConfiguration.KEY);

        MessageSerializationRegistryImpl serializationRegistry = new MessageSerializationRegistryImpl();
        RaftMessagesSerializationRegistryInitializer.registerFactories(serializationRegistry);
        SqlQueryMessagesSerializationRegistryInitializer.registerFactories(serializationRegistry);
        TxMessagesSerializationRegistryInitializer.registerFactories(serializationRegistry);
        ComputeMessagesSerializationRegistryInitializer.registerFactories(serializationRegistry);

        var clusterLocalConfiguration = new ClusterLocalConfiguration(name, serializationRegistry);

        nettyBootstrapFactory = new NettyBootstrapFactory(networkConfiguration, clusterLocalConfiguration.getName());

        restComponent = new RestComponent(nodeCfgMgr, nettyBootstrapFactory);

        clusterSvc = new ScaleCubeClusterServiceFactory().createClusterService(
                clusterLocalConfiguration,
                networkConfiguration,
                nettyBootstrapFactory
        );

        computeComponent = new ComputeComponentImpl(this, clusterSvc.messagingService(),
                nodeCfgMgr.configurationRegistry().getConfiguration(ComputeConfiguration.KEY));

        raftMgr = new Loza(clusterSvc, workDir);

        txManager = new TableTxManagerImpl(clusterSvc, new HeapLockManager());

        metaStorageMgr = new MetaStorageManager(
                vaultMgr,
                nodeCfgMgr,
                clusterSvc,
                raftMgr,
                new RocksDbKeyValueStorage(workDir.resolve(METASTORAGE_DB_PATH))
        );

        this.cfgStorage = new DistributedConfigurationStorage(metaStorageMgr, vaultMgr);

        clusterCfgMgr = new ConfigurationManager(
                modules.distributed().rootKeys(),
                modules.distributed().validators(),
                cfgStorage,
                modules.distributed().internalSchemaExtensions(),
                modules.distributed().polymorphicSchemaExtensions()
        );

        new ConfigurationHttpHandlers(nodeCfgMgr, clusterCfgMgr).registerHandlers(restComponent);

        baselineMgr = new BaselineManager(
                clusterCfgMgr,
                metaStorageMgr,
                clusterSvc
        );

        Consumer<Consumer<Long>> registry = (c) -> {
            clusterCfgMgr.configurationRegistry().listenUpdateStorageRevision(newStorageRevision -> {
                c.accept(newStorageRevision);

                return CompletableFuture.completedFuture(null);
            });
        };

        distributedTblMgr = new TableManager(
                registry,
                clusterCfgMgr.configurationRegistry().getConfiguration(TablesConfiguration.KEY),
                clusterCfgMgr.configurationRegistry().getConfiguration(DataStorageConfiguration.KEY),
                raftMgr,
                baselineMgr,
                clusterSvc.topologyService(),
                getPartitionsStorePath(workDir),
                txManager
        );

        qryEngine = new SqlQueryProcessor(
                registry,
                clusterSvc,
                distributedTblMgr
        );

        clientHandlerModule = new ClientHandlerModule(
                qryEngine,
                distributedTblMgr,
                new IgniteTransactionsImpl(txManager),
                nodeCfgMgr.configurationRegistry(),
                nettyBootstrapFactory
        );

        longJvmPauseDetector = new LongJvmPauseDetector(name);
    }

    private ConfigurationModules loadConfigurationModules(ClassLoader classLoader) {
        var modulesProvider = new ServiceLoaderModulesProvider();
        List<ConfigurationModule> modules = modulesProvider.modules(classLoader);

        if (LOG.isInfoEnabled()) {
            LOG.info("Configuration modules loaded: {}", modules);
        }

        if (modules.isEmpty()) {
            throw new IllegalStateException("No configuration modules were loaded, this means Ignite cannot start. "
                    + "Please make sure that the classloader for loading services is correct.");
        }

        var configModules = new ConfigurationModules(modules);

        if (LOG.isInfoEnabled()) {
            LOG.info("Local root keys: {}", configModules.local().rootKeys());
            LOG.info("Distributed root keys: {}", configModules.distributed().rootKeys());
        }

        return configModules;
    }

    /**
     * Starts ignite node.
     *
     * @param cfg Optional node configuration based on {@link org.apache.ignite.configuration.schemas.runner.NodeConfigurationSchema} and
     *            {@link org.apache.ignite.configuration.schemas.network.NetworkConfigurationSchema}. Following rules are used for applying
     *            the configuration properties:
     *            <ol>
     *            <li>Specified property overrides existing one or just applies itself if it wasn't
     *            previously specified.</li>
     *            <li>All non-specified properties either use previous value or use default one from
     *            corresponding configuration schema.</li>
     *            </ol>
     *            So that, in case of initial node start (first start ever) specified configuration, supplemented with defaults, is
     *            used. If no configuration was provided defaults are used for all configuration properties. In case of node
     *            restart, specified properties override existing ones, non specified properties that also weren't specified
     *            previously use default values. Please pay attention that previously specified properties are searched in the
     *            {@code workDir} specified by the user.
     */
    public void start(@Nullable String cfg) {
        List<IgniteComponent> startedComponents = new ArrayList<>();

        try {
            doStartComponent(
                    name,
                    startedComponents,
                    longJvmPauseDetector
            );

            // Vault startup.
            doStartComponent(
                    name,
                    startedComponents,
                    vaultMgr
            );

            vaultMgr.putName(name).join();

            // Node configuration manager startup.
            doStartComponent(
                    name,
                    startedComponents,
                    nodeCfgMgr);

            // Node configuration manager bootstrap.
            if (cfg != null) {
                try {
                    nodeCfgMgr.bootstrap(cfg);
                } catch (Exception e) {
                    throw new IgniteException("Unable to parse user-specific configuration.", e);
                }
            } else {
                nodeCfgMgr.configurationRegistry().initializeDefaults();
            }

            waitForJoinPermission();

            // Start the remaining components.
            List<IgniteComponent> otherComponents = List.of(
                    nettyBootstrapFactory,
                    clusterSvc,
                    computeComponent,
                    raftMgr,
                    txManager,
                    metaStorageMgr,
                    clusterCfgMgr,
                    baselineMgr,
                    distributedTblMgr,
                    qryEngine,
                    restComponent,
                    clientHandlerModule
            );

            for (IgniteComponent component : otherComponents) {
                doStartComponent(name, startedComponents, component);
            }

<<<<<<< HEAD
            CompletableFuture<Void> configurationCatchUpFuture = configurationCatchUpFuture();
=======
            CompletableFuture<Void> configurationCatchUpFuture = RecoveryCompletionFutureFactory.create(
                    metaStorageMgr,
                    clusterCfgMgr,
                    fut -> new ConfigurationCatchUpListener(cfgStorage, fut, LOG)
            );
>>>>>>> aba9926e

            notifyConfigurationListeners();

            // Deploy all registered watches because all components are ready and have registered their listeners.
            metaStorageMgr.deployWatches();

            configurationCatchUpFuture.join();

            if (!status.compareAndSet(Status.STARTING, Status.STARTED)) {
                throw new NodeStoppingException();
            }
        } catch (Exception e) {
            String errMsg = "Unable to start node=[" + name + "].";

            LOG.error(errMsg, e);

            doStopNode(startedComponents);

            throw new IgniteException(errMsg, e);
        }
    }

    /**
     * Awaits for a permission to join the cluster, i.e. node join response from Cluster Management group.
     * After the completion of this method, the node is considered as validated.
     */
    private void waitForJoinPermission() {
        // TODO https://issues.apache.org/jira/browse/IGNITE-15114
    }

    /**
<<<<<<< HEAD
     * Creates a listener for configuration updates and a future which will be completed when configuration is up-to-date enough
     * to complete the local recovery.
     *
     * @return Future, which completes when the local configuration is close enough to distributed one.
     */
    private CompletableFuture<Void> configurationCatchUpFuture() {
        //TODO: IGNITE-15114 This is a temporary solution until full process of the node join is implemented.
        if (!metaStorageMgr.isMetaStorageInitializedOnStart()) {
            return CompletableFuture.completedFuture(null);
        }

        CompletableFuture<Void> catchUpFuture = new CompletableFuture<>();

        ConfigurationStorageRevisionListener listener =
                new ConfigurationCatchUpListener(cfgStorage.lastRevision().join(), catchUpFuture);

        catchUpFuture.thenRun(() -> clusterCfgMgr.configurationRegistry().stopListenUpdateStorageRevision(listener));

        clusterCfgMgr.configurationRegistry().listenUpdateStorageRevision(listener);

        return catchUpFuture;
    }

    /**
     * Checks the node up to date by distributed configuration.
     *
     * @param cfgRevision Configuration revision.
     * @param appliedRevision Last applied node revision.
     * @return True when the applied revision is great enough for node recovery to complete, false otherwise.
     */
    private boolean isConfigurationUpToDate(long cfgRevision, long appliedRevision) {
        return cfgRevision - CONFIGURATION_DIFFERENCE <= appliedRevision;
    }

    /**
=======
>>>>>>> aba9926e
     * Stops ignite node.
     */
    public void stop() {
        if (status.getAndSet(Status.STOPPING) == Status.STARTED) {
            doStopNode(List.of(longJvmPauseDetector, vaultMgr, nodeCfgMgr, clusterSvc, computeComponent, raftMgr, txManager, metaStorageMgr,
                    clusterCfgMgr, baselineMgr, distributedTblMgr, qryEngine, restComponent, clientHandlerModule, nettyBootstrapFactory));
        }
    }

    /** {@inheritDoc} */
    @Override
    public IgniteTables tables() {
        return distributedTblMgr;
    }

    public QueryProcessor queryEngine() {
        return qryEngine;
    }

    /** {@inheritDoc} */
    @Override
    public IgniteTransactions transactions() {
        return new IgniteTransactionsImpl(txManager);
    }

    /** {@inheritDoc} */
    @Override
    public void close() {
        IgnitionManager.stop(name);
    }

    /** {@inheritDoc} */
    @Override
    public String name() {
        return name;
    }

    /** {@inheritDoc} */
    @Override
    public void setBaseline(Set<String> baselineNodes) {
        try {
            distributedTblMgr.setBaseline(baselineNodes);
        } catch (NodeStoppingException e) {
            throw new IgniteException(e);
        }
    }

    /** {@inheritDoc} */
    @Override
    public IgniteCompute compute() {
        if (compute == null) {
            compute = new IgniteComputeImpl(clusterSvc.topologyService(), computeComponent);
        }
        return compute;
    }

    /**
     * Returns node configuration.
     */
    public ConfigurationRegistry nodeConfiguration() {
        return nodeCfgMgr.configurationRegistry();
    }

    /**
     * Returns cluster configuration.
     */
    public ConfigurationRegistry clusterConfiguration() {
        return clusterCfgMgr.configurationRegistry();
    }

    /**
     * Returns client handler module.
     */
    public ClientHandlerModule clientHandlerModule() {
        return clientHandlerModule;
    }

    /**
     * Returns the id of the current node.
     */
    public String id() {
        return clusterSvc.topologyService().localMember().id();
    }

    /**
     * Checks node status. If it's {@link Status#STOPPING} then prevents further starting and throws NodeStoppingException that will lead to
     * stopping already started components later on, otherwise starts component and add it to started components list.
     *
     * @param nodeName          Node name.
     * @param startedComponents List of already started components for given node.
     * @param component         Ignite component to start.
     * @param <T>               Ignite component type.
     * @throws NodeStoppingException If node stopping intention was detected.
     */
    private <T extends IgniteComponent> void doStartComponent(
            @NotNull String nodeName,
            @NotNull List<IgniteComponent> startedComponents,
            @NotNull T component
    ) throws NodeStoppingException {
        if (status.get() == Status.STOPPING) {
            throw new NodeStoppingException("Node=[" + nodeName + "] was stopped.");
        } else {
            startedComponents.add(component);

            component.start();
        }
    }

    /**
     * Calls {@link IgniteComponent#beforeNodeStop()} and then {@link IgniteComponent#stop()} for all components in start-reverse-order.
     * Cleanups node started components map and node status map.
     *
     * @param startedComponents List of already started components for given node.
     */
    private void doStopNode(@NotNull List<IgniteComponent> startedComponents) {
        ListIterator<IgniteComponent> beforeStopIter =
                startedComponents.listIterator(startedComponents.size());

        while (beforeStopIter.hasPrevious()) {
            IgniteComponent componentToExecBeforeNodeStop = beforeStopIter.previous();

            try {
                componentToExecBeforeNodeStop.beforeNodeStop();
            } catch (Exception e) {
                LOG.error("Unable to execute before node stop on the component=["
                        + componentToExecBeforeNodeStop + "] within node=[" + name + ']', e);
            }
        }

        ListIterator<IgniteComponent> stopIter =
                startedComponents.listIterator(startedComponents.size());

        while (stopIter.hasPrevious()) {
            IgniteComponent componentToStop = stopIter.previous();

            try {
                componentToStop.stop();
            } catch (Exception e) {
                LOG.error("Unable to stop component=[" + componentToStop + "] within node=[" + name + ']', e);
            }
        }
    }

    /**
     * Notify all listeners of current configurations.
     *
     * @throws Exception If failed.
     */
    private void notifyConfigurationListeners() throws Exception {
        CompletableFuture.allOf(
                nodeConfiguration().notifyCurrentConfigurationListeners(),
                clusterConfiguration().notifyCurrentConfigurationListeners()
        ).get();
    }

    /**
     * Starts the Vault component.
     */
    private static VaultManager createVault(Path workDir) {
        Path vaultPath = workDir.resolve(VAULT_DB_PATH);

        try {
            Files.createDirectories(vaultPath);
        } catch (IOException e) {
            throw new IgniteInternalException(e);
        }

        return new VaultManager(new PersistentVaultService(vaultPath));
    }

    /**
     * Returns a path to the partitions store directory. Creates a directory if it doesn't exist.
     *
     * @param workDir Ignite work directory.
     * @return Partitions store path.
     */
    @NotNull
    private static Path getPartitionsStorePath(Path workDir) {
        Path partitionsStore = workDir.resolve(PARTITIONS_STORE_PATH);

        try {
            Files.createDirectories(partitionsStore);
        } catch (IOException e) {
            throw new IgniteInternalException("Failed to create directory for partitions storage: " + e.getMessage(), e);
        }

        return partitionsStore;
    }

    @TestOnly
    public ClusterNode node() {
        return clusterSvc.topologyService().localMember();
    }

    /**
     * Node state.
     */
    private enum Status {
        STARTING,

        STARTED,

        STOPPING
    }

    /**
     * Configuration listener class that is intended to complete catch-up future during recovery when configuration
     * is up-to-date.
     */
    private class ConfigurationCatchUpListener implements ConfigurationStorageRevisionListener {
        /** Revision to catch up. */
        private long cfgRevision;

        /** Catch-up future. */
        private final CompletableFuture<Void> catchUpFuture;

        /**
         * Constructor.
         *
         * @param cfgRevision Revision to catch up.
         * @param catchUpFuture Catch-up future.
         */
        public ConfigurationCatchUpListener(long cfgRevision, CompletableFuture<Void> catchUpFuture) {
            this.cfgRevision = cfgRevision;
            this.catchUpFuture = catchUpFuture;
        }

        /** {@inheritDoc} */
        @Override public CompletableFuture<?> onUpdate(long cfgUpdateRevision) {
            assert cfgRevision >= cfgUpdateRevision : IgniteStringFormatter.format(
                "Configuration revision must be greater than local node applied revision [msRev={}, appliedRev={}",
                cfgRevision, cfgUpdateRevision);

            if (isConfigurationUpToDate(cfgRevision, cfgUpdateRevision)) {
                cfgRevision = cfgStorage.lastRevision().join();

                if (isConfigurationUpToDate(cfgRevision, cfgUpdateRevision)) {
                    catchUpFuture.complete(null);
                }
            }

            return CompletableFuture.completedFuture(null);
        }
    }
}<|MERGE_RESOLUTION|>--- conflicted
+++ resolved
@@ -47,7 +47,6 @@
 import org.apache.ignite.internal.configuration.ConfigurationModules;
 import org.apache.ignite.internal.configuration.ConfigurationRegistry;
 import org.apache.ignite.internal.configuration.ServiceLoaderModulesProvider;
-import org.apache.ignite.internal.configuration.notifications.ConfigurationStorageRevisionListener;
 import org.apache.ignite.internal.configuration.rest.ConfigurationHttpHandlers;
 import org.apache.ignite.internal.configuration.storage.ConfigurationStorage;
 import org.apache.ignite.internal.configuration.storage.DistributedConfigurationStorage;
@@ -74,7 +73,6 @@
 import org.apache.ignite.lang.IgniteException;
 import org.apache.ignite.lang.IgniteInternalException;
 import org.apache.ignite.lang.IgniteLogger;
-import org.apache.ignite.lang.IgniteStringFormatter;
 import org.apache.ignite.lang.NodeStoppingException;
 import org.apache.ignite.network.ClusterLocalConfiguration;
 import org.apache.ignite.network.ClusterNode;
@@ -110,12 +108,6 @@
      * Path for the partitions persistent storage.
      */
     private static final Path PARTITIONS_STORE_PATH = Paths.get("db");
-
-    /**
-     * Difference between the local node applied revision and distributed data storage revision on start.
-     * TODO: IGNITE-16488 Move the property to configuration.
-     */
-    private static final int CONFIGURATION_DIFFERENCE = 100;
 
     /** Ignite node name. */
     private final String name;
@@ -389,15 +381,11 @@
                 doStartComponent(name, startedComponents, component);
             }
 
-<<<<<<< HEAD
-            CompletableFuture<Void> configurationCatchUpFuture = configurationCatchUpFuture();
-=======
             CompletableFuture<Void> configurationCatchUpFuture = RecoveryCompletionFutureFactory.create(
                     metaStorageMgr,
                     clusterCfgMgr,
                     fut -> new ConfigurationCatchUpListener(cfgStorage, fut, LOG)
             );
->>>>>>> aba9926e
 
             notifyConfigurationListeners();
 
@@ -429,44 +417,6 @@
     }
 
     /**
-<<<<<<< HEAD
-     * Creates a listener for configuration updates and a future which will be completed when configuration is up-to-date enough
-     * to complete the local recovery.
-     *
-     * @return Future, which completes when the local configuration is close enough to distributed one.
-     */
-    private CompletableFuture<Void> configurationCatchUpFuture() {
-        //TODO: IGNITE-15114 This is a temporary solution until full process of the node join is implemented.
-        if (!metaStorageMgr.isMetaStorageInitializedOnStart()) {
-            return CompletableFuture.completedFuture(null);
-        }
-
-        CompletableFuture<Void> catchUpFuture = new CompletableFuture<>();
-
-        ConfigurationStorageRevisionListener listener =
-                new ConfigurationCatchUpListener(cfgStorage.lastRevision().join(), catchUpFuture);
-
-        catchUpFuture.thenRun(() -> clusterCfgMgr.configurationRegistry().stopListenUpdateStorageRevision(listener));
-
-        clusterCfgMgr.configurationRegistry().listenUpdateStorageRevision(listener);
-
-        return catchUpFuture;
-    }
-
-    /**
-     * Checks the node up to date by distributed configuration.
-     *
-     * @param cfgRevision Configuration revision.
-     * @param appliedRevision Last applied node revision.
-     * @return True when the applied revision is great enough for node recovery to complete, false otherwise.
-     */
-    private boolean isConfigurationUpToDate(long cfgRevision, long appliedRevision) {
-        return cfgRevision - CONFIGURATION_DIFFERENCE <= appliedRevision;
-    }
-
-    /**
-=======
->>>>>>> aba9926e
      * Stops ignite node.
      */
     public void stop() {
@@ -671,44 +621,4 @@
 
         STOPPING
     }
-
-    /**
-     * Configuration listener class that is intended to complete catch-up future during recovery when configuration
-     * is up-to-date.
-     */
-    private class ConfigurationCatchUpListener implements ConfigurationStorageRevisionListener {
-        /** Revision to catch up. */
-        private long cfgRevision;
-
-        /** Catch-up future. */
-        private final CompletableFuture<Void> catchUpFuture;
-
-        /**
-         * Constructor.
-         *
-         * @param cfgRevision Revision to catch up.
-         * @param catchUpFuture Catch-up future.
-         */
-        public ConfigurationCatchUpListener(long cfgRevision, CompletableFuture<Void> catchUpFuture) {
-            this.cfgRevision = cfgRevision;
-            this.catchUpFuture = catchUpFuture;
-        }
-
-        /** {@inheritDoc} */
-        @Override public CompletableFuture<?> onUpdate(long cfgUpdateRevision) {
-            assert cfgRevision >= cfgUpdateRevision : IgniteStringFormatter.format(
-                "Configuration revision must be greater than local node applied revision [msRev={}, appliedRev={}",
-                cfgRevision, cfgUpdateRevision);
-
-            if (isConfigurationUpToDate(cfgRevision, cfgUpdateRevision)) {
-                cfgRevision = cfgStorage.lastRevision().join();
-
-                if (isConfigurationUpToDate(cfgRevision, cfgUpdateRevision)) {
-                    catchUpFuture.complete(null);
-                }
-            }
-
-            return CompletableFuture.completedFuture(null);
-        }
-    }
 }