--- conflicted
+++ resolved
@@ -928,12 +928,8 @@
                 volatileLogStorageFactoryCreator,
                 threadPoolsManager.tableIoExecutor(),
                 replicaGrpId -> metaStorageMgr.get(pendingPartAssignmentsQueueKey((TablePartitionId) replicaGrpId))
-<<<<<<< HEAD
-                        .thenApply(entry -> new IgniteBiTuple<>(entry.value(), entry.revision()))
-=======
-                        .thenApply(org.apache.ignite.internal.metastorage.Entry::value),
+                        .thenApply(entry -> new IgniteBiTuple<>(entry.value(), entry.revision())),
                 threadPoolsManager.commonScheduler()
->>>>>>> ef37739b
         );
 
         metricManager.configure(
