/*
 * Licensed to the Apache Software Foundation (ASF) under one or more
 * contributor license agreements. See the NOTICE file distributed with
 * this work for additional information regarding copyright ownership.
 * The ASF licenses this file to You under the Apache License, Version 2.0
 * (the "License"); you may not use this file except in compliance with
 * the License. You may obtain a copy of the License at
 *
 *      http://www.apache.org/licenses/LICENSE-2.0
 *
 * Unless required by applicable law or agreed to in writing, software
 * distributed under the License is distributed on an "AS IS" BASIS,
 * WITHOUT WARRANTIES OR CONDITIONS OF ANY KIND, either express or implied.
 * See the License for the specific language governing permissions and
 * limitations under the License.
 */

package org.apache.ignite.internal.app;

import java.io.IOException;
import java.nio.file.Files;
import java.nio.file.Path;
import java.nio.file.Paths;
import java.util.Collection;
import java.util.List;
import java.util.ServiceLoader;
import java.util.Set;
import java.util.concurrent.CompletableFuture;
import java.util.concurrent.CompletionException;
import java.util.concurrent.ExecutorService;
import java.util.concurrent.Executors;
import java.util.function.BiPredicate;
import java.util.function.Consumer;
import java.util.function.LongFunction;
import java.util.function.LongSupplier;
import java.util.function.Supplier;
import org.apache.ignite.Ignite;
import org.apache.ignite.IgnitionManager;
import org.apache.ignite.client.handler.ClientHandlerMetricSource;
import org.apache.ignite.client.handler.ClientHandlerModule;
import org.apache.ignite.compute.IgniteCompute;
import org.apache.ignite.configuration.ConfigurationModule;
import org.apache.ignite.internal.baseline.BaselineManager;
import org.apache.ignite.internal.catalog.CatalogManager;
import org.apache.ignite.internal.catalog.CatalogManagerImpl;
import org.apache.ignite.internal.catalog.ClockWaiter;
import org.apache.ignite.internal.catalog.configuration.SchemaSynchronizationConfiguration;
import org.apache.ignite.internal.catalog.storage.UpdateLogImpl;
import org.apache.ignite.internal.cluster.management.ClusterManagementGroupManager;
import org.apache.ignite.internal.cluster.management.configuration.ClusterManagementConfiguration;
import org.apache.ignite.internal.cluster.management.configuration.NodeAttributesConfiguration;
import org.apache.ignite.internal.cluster.management.raft.ClusterStateStorage;
import org.apache.ignite.internal.cluster.management.raft.RocksDbClusterStateStorage;
import org.apache.ignite.internal.cluster.management.topology.LogicalTopologyImpl;
import org.apache.ignite.internal.cluster.management.topology.LogicalTopologyServiceImpl;
import org.apache.ignite.internal.cluster.management.topology.api.LogicalTopologyService;
import org.apache.ignite.internal.component.RestAddressReporter;
import org.apache.ignite.internal.components.LongJvmPauseDetector;
import org.apache.ignite.internal.compute.ComputeComponent;
import org.apache.ignite.internal.compute.ComputeComponentImpl;
import org.apache.ignite.internal.compute.IgniteComputeImpl;
import org.apache.ignite.internal.compute.configuration.ComputeConfiguration;
import org.apache.ignite.internal.compute.loader.JobClassLoaderFactory;
import org.apache.ignite.internal.compute.loader.JobContextManager;
import org.apache.ignite.internal.configuration.AuthenticationConfiguration;
import org.apache.ignite.internal.configuration.ConfigurationManager;
import org.apache.ignite.internal.configuration.ConfigurationModules;
import org.apache.ignite.internal.configuration.ConfigurationRegistry;
import org.apache.ignite.internal.configuration.ConfigurationTreeGenerator;
import org.apache.ignite.internal.configuration.DistributedConfigurationUpdater;
import org.apache.ignite.internal.configuration.SecurityConfiguration;
import org.apache.ignite.internal.configuration.ServiceLoaderModulesProvider;
import org.apache.ignite.internal.configuration.presentation.HoconPresentation;
import org.apache.ignite.internal.configuration.storage.ConfigurationStorage;
import org.apache.ignite.internal.configuration.storage.DistributedConfigurationStorage;
import org.apache.ignite.internal.configuration.storage.LocalFileConfigurationStorage;
import org.apache.ignite.internal.configuration.validation.ConfigurationValidator;
import org.apache.ignite.internal.configuration.validation.ConfigurationValidatorImpl;
import org.apache.ignite.internal.deployunit.DeploymentManagerImpl;
import org.apache.ignite.internal.deployunit.IgniteDeployment;
import org.apache.ignite.internal.deployunit.configuration.DeploymentConfiguration;
import org.apache.ignite.internal.deployunit.metastore.DeploymentUnitStoreImpl;
import org.apache.ignite.internal.distributionzones.DistributionZoneManager;
import org.apache.ignite.internal.distributionzones.configuration.DistributionZonesConfiguration;
import org.apache.ignite.internal.hlc.HybridClock;
import org.apache.ignite.internal.hlc.HybridClockImpl;
import org.apache.ignite.internal.index.IndexManager;
import org.apache.ignite.internal.logger.IgniteLogger;
import org.apache.ignite.internal.logger.Loggers;
import org.apache.ignite.internal.metastorage.MetaStorageManager;
import org.apache.ignite.internal.metastorage.configuration.MetaStorageConfiguration;
import org.apache.ignite.internal.metastorage.impl.MetaStorageManagerImpl;
import org.apache.ignite.internal.metastorage.server.persistence.RocksDbKeyValueStorage;
import org.apache.ignite.internal.metastorage.server.raft.MetastorageGroupId;
import org.apache.ignite.internal.metrics.MetricManager;
import org.apache.ignite.internal.metrics.configuration.MetricConfiguration;
import org.apache.ignite.internal.metrics.sources.JvmMetricSource;
import org.apache.ignite.internal.network.configuration.NetworkConfiguration;
import org.apache.ignite.internal.network.configuration.NetworkConfigurationSchema;
import org.apache.ignite.internal.network.recovery.VaultStateIds;
import org.apache.ignite.internal.placementdriver.PlacementDriver;
import org.apache.ignite.internal.placementdriver.PlacementDriverManager;
import org.apache.ignite.internal.raft.Loza;
import org.apache.ignite.internal.raft.client.TopologyAwareRaftGroupServiceFactory;
import org.apache.ignite.internal.raft.configuration.RaftConfiguration;
import org.apache.ignite.internal.raft.storage.impl.VolatileLogStorageFactoryCreator;
import org.apache.ignite.internal.replicator.ReplicaManager;
import org.apache.ignite.internal.replicator.ReplicaService;
import org.apache.ignite.internal.rest.RestComponent;
import org.apache.ignite.internal.rest.RestFactory;
import org.apache.ignite.internal.rest.authentication.AuthenticationProviderFactory;
import org.apache.ignite.internal.rest.cluster.ClusterManagementRestFactory;
import org.apache.ignite.internal.rest.configuration.ConfigurationValidatorFactory;
import org.apache.ignite.internal.rest.configuration.PresentationsFactory;
import org.apache.ignite.internal.rest.configuration.RestConfiguration;
import org.apache.ignite.internal.rest.deployment.CodeDeploymentRestFactory;
import org.apache.ignite.internal.rest.metrics.MetricRestFactory;
import org.apache.ignite.internal.rest.node.NodeManagementRestFactory;
import org.apache.ignite.internal.schema.SchemaManager;
import org.apache.ignite.internal.schema.configuration.GcConfiguration;
import org.apache.ignite.internal.schema.configuration.TablesConfiguration;
import org.apache.ignite.internal.security.authentication.AuthenticationManager;
import org.apache.ignite.internal.security.authentication.AuthenticationManagerImpl;
import org.apache.ignite.internal.sql.api.IgniteSqlImpl;
import org.apache.ignite.internal.sql.engine.QueryProcessor;
import org.apache.ignite.internal.sql.engine.SqlQueryProcessor;
import org.apache.ignite.internal.storage.DataStorageManager;
import org.apache.ignite.internal.storage.DataStorageModule;
import org.apache.ignite.internal.storage.DataStorageModules;
import org.apache.ignite.internal.table.distributed.TableManager;
import org.apache.ignite.internal.table.distributed.TableMessageGroup;
import org.apache.ignite.internal.table.distributed.raft.snapshot.outgoing.OutgoingSnapshotsManager;
import org.apache.ignite.internal.table.distributed.schema.CheckCatalogVersionOnActionRequest;
import org.apache.ignite.internal.table.distributed.schema.CheckCatalogVersionOnAppendEntries;
import org.apache.ignite.internal.table.distributed.schema.SchemaSyncService;
import org.apache.ignite.internal.table.distributed.schema.SchemaSyncServiceImpl;
import org.apache.ignite.internal.thread.NamedThreadFactory;
import org.apache.ignite.internal.tx.HybridTimestampTracker;
import org.apache.ignite.internal.tx.LockManager;
import org.apache.ignite.internal.tx.TxManager;
import org.apache.ignite.internal.tx.impl.HeapLockManager;
import org.apache.ignite.internal.tx.impl.IgniteTransactionsImpl;
import org.apache.ignite.internal.tx.impl.TransactionIdGenerator;
import org.apache.ignite.internal.tx.impl.TxManagerImpl;
import org.apache.ignite.internal.tx.message.TxMessageGroup;
import org.apache.ignite.internal.vault.VaultManager;
import org.apache.ignite.internal.vault.VaultService;
import org.apache.ignite.internal.vault.persistence.PersistentVaultService;
import org.apache.ignite.lang.IgniteException;
import org.apache.ignite.lang.IgniteInternalException;
import org.apache.ignite.lang.NodeStoppingException;
import org.apache.ignite.network.ClusterNode;
import org.apache.ignite.network.ClusterService;
import org.apache.ignite.network.DefaultMessagingService;
import org.apache.ignite.network.MessageSerializationRegistryImpl;
import org.apache.ignite.network.NettyBootstrapFactory;
import org.apache.ignite.network.NetworkAddress;
import org.apache.ignite.network.NetworkMessage;
import org.apache.ignite.network.NodeMetadata;
import org.apache.ignite.network.scalecube.ScaleCubeClusterServiceFactory;
import org.apache.ignite.network.serialization.MessageSerializationRegistry;
import org.apache.ignite.network.serialization.SerializationRegistryServiceLoader;
import org.apache.ignite.raft.jraft.rpc.impl.RaftGroupEventsClientListener;
import org.apache.ignite.sql.IgniteSql;
import org.apache.ignite.table.manager.IgniteTables;
import org.apache.ignite.tx.IgniteTransactions;
import org.jetbrains.annotations.Nullable;
import org.jetbrains.annotations.TestOnly;

/**
 * Ignite internal implementation.
 */
public class IgniteImpl implements Ignite {
    /** The logger. */
    private static final IgniteLogger LOG = Loggers.forClass(IgniteImpl.class);

    /**
     * Path to the persistent storage used by the {@link VaultService} component.
     */
    private static final Path VAULT_DB_PATH = Paths.get("vault");

    /**
     * Path to the persistent storage used by the {@link MetaStorageManager} component.
     */
    private static final Path METASTORAGE_DB_PATH = Paths.get("metastorage");

    /**
     * Path to the persistent storage used by the {@link ClusterManagementGroupManager} component.
     */
    private static final Path CMG_DB_PATH = Paths.get("cmg");

    /**
     * Path for the partitions persistent storage.
     */
    private static final Path PARTITIONS_STORE_PATH = Paths.get("db");

    /** Ignite node name. */
    private final String name;

    /** Lifecycle manager. */
    private final LifecycleManager lifecycleManager;

    /** Vault manager. */
    private final VaultManager vaultMgr;

    /** Sql query engine. */
    private final SqlQueryProcessor qryEngine;

    /** Sql API facade. */
    private final IgniteSql sql;

    /** Configuration manager that handles node (local) configuration. */
    private final ConfigurationManager nodeCfgMgr;

    /** Cluster service (cluster network manager). */
    private final ClusterService clusterSvc;

    private final ComputeComponent computeComponent;

    /** Netty bootstrap factory. */
    private final NettyBootstrapFactory nettyBootstrapFactory;

    /** Raft manager. */
    private final Loza raftMgr;

    /** Meta storage manager. */
    private final MetaStorageManagerImpl metaStorageMgr;

    /** Placement driver manager. */
    private final PlacementDriverManager placementDriverMgr;

    /** Distributed configuration validator. */
    private final ConfigurationValidator distributedConfigurationValidator;

    /** Configuration manager that handles cluster (distributed) configuration. */
    private final ConfigurationManager clusterCfgMgr;

    /** Baseline manager. */
    private final BaselineManager baselineMgr;

    /** Replica manager. */
    private final ReplicaManager replicaMgr;

    /** Transactions manager. */
    private final TxManager txManager;

    /** Distributed table manager. */
    private final TableManager distributedTblMgr;

    private final IndexManager indexManager;

    /** Rest module. */
    private final RestComponent restComponent;

    private final ClusterStateStorage clusterStateStorage;

    private final ClusterManagementGroupManager cmgMgr;

    private final LogicalTopologyService logicalTopologyService;

    /** Client handler module. */
    private final ClientHandlerModule clientHandlerModule;

    /** Distributed configuration storage. */
    private final ConfigurationStorage cfgStorage;

    /** Compute. */
    private final IgniteCompute compute;

    /** JVM pause detector. */
    private final LongJvmPauseDetector longJvmPauseDetector;

    /** Data storage manager. */
    private final DataStorageManager dataStorageMgr;

    /** Schema manager. */
    private final SchemaManager schemaManager;

    /** Metric manager. */
    private final MetricManager metricManager;

    private final IgniteDeployment deploymentManager;

    private final DistributionZoneManager distributionZoneManager;

    /** Creator for volatile {@link org.apache.ignite.internal.raft.storage.LogStorageFactory} instances. */
    private final VolatileLogStorageFactoryCreator volatileLogStorageFactoryCreator;

    /** A hybrid logical clock. */
    private final HybridClock clock;

    private final ClockWaiter clockWaiter;

    private final OutgoingSnapshotsManager outgoingSnapshotsManager;

    private final RestAddressReporter restAddressReporter;

    private final DistributedConfigurationUpdater distributedConfigurationUpdater;
    private final CatalogManager catalogManager;

    private final AuthenticationManager authenticationManager;

    /** Timestamp tracker for embedded transactions. */
    private final HybridTimestampTracker observableTimestampTracker = new HybridTimestampTracker();

    /**
     * The Constructor.
     *
     * @param name Ignite node name.
     * @param configPath Path to node configuration in the HOCON format.
     * @param workDir Work directory for the started node. Must not be {@code null}.
     * @param serviceProviderClassLoader The class loader to be used to load provider-configuration files and provider classes, or
     *         {@code null} if the system class loader (or, failing that the bootstrap class loader) is to be used.
     */
    IgniteImpl(String name, Path configPath, Path workDir, @Nullable ClassLoader serviceProviderClassLoader) {
        this.name = name;

        longJvmPauseDetector = new LongJvmPauseDetector(name);

        lifecycleManager = new LifecycleManager(name);

        vaultMgr = createVault(name, workDir);

        metricManager = new MetricManager();

        ConfigurationModules modules = loadConfigurationModules(serviceProviderClassLoader);

        ConfigurationTreeGenerator localConfigurationGenerator = new ConfigurationTreeGenerator(
                modules.local().rootKeys(),
                modules.local().schemaExtensions(),
                modules.local().polymorphicSchemaExtensions()
        );

        LocalFileConfigurationStorage localFileConfigurationStorage = new LocalFileConfigurationStorage(
                configPath,
                localConfigurationGenerator
        );

        ConfigurationValidator localConfigurationValidator =
                ConfigurationValidatorImpl.withDefaultValidators(localConfigurationGenerator, modules.local().validators());

        nodeCfgMgr = new ConfigurationManager(
                modules.local().rootKeys(),
                localFileConfigurationStorage,
                localConfigurationGenerator,
                localConfigurationValidator
        );

        ConfigurationRegistry nodeConfigRegistry = nodeCfgMgr.configurationRegistry();

        NetworkConfiguration networkConfiguration = nodeConfigRegistry.getConfiguration(NetworkConfiguration.KEY);

        MessageSerializationRegistry serializationRegistry = createSerializationRegistry(serviceProviderClassLoader);

        nettyBootstrapFactory = new NettyBootstrapFactory(networkConfiguration, name);

        clusterSvc = new ScaleCubeClusterServiceFactory().createClusterService(
                name,
                networkConfiguration,
                nettyBootstrapFactory,
                serializationRegistry,
                new VaultStateIds(vaultMgr)
        );

        clock = new HybridClockImpl();

        clockWaiter = new ClockWaiter(name, clock);

        RaftConfiguration raftConfiguration = nodeConfigRegistry.getConfiguration(RaftConfiguration.KEY);

        // TODO https://issues.apache.org/jira/browse/IGNITE-19051
        RaftGroupEventsClientListener raftGroupEventsClientListener = new RaftGroupEventsClientListener();

        raftMgr = new Loza(
                clusterSvc,
                raftConfiguration,
                workDir,
                clock,
                raftGroupEventsClientListener
        );

        LockManager lockMgr = new HeapLockManager();

        ReplicaService replicaSvc = new ReplicaService(clusterSvc.messagingService(), clock);

        // TODO: IGNITE-19344 - use nodeId that is validated on join (and probably generated differently).
        txManager = new TxManagerImpl(
                replicaSvc,
                lockMgr,
                clock,
                new TransactionIdGenerator(() -> clusterSvc.nodeName().hashCode()),
                () -> clusterSvc.topologyService().localMember().id()
        );

        // TODO: IGNITE-16841 - use common RocksDB instance to store cluster state as well.
        clusterStateStorage = new RocksDbClusterStateStorage(workDir.resolve(CMG_DB_PATH));

        var logicalTopology = new LogicalTopologyImpl(clusterStateStorage);

        ConfigurationTreeGenerator distributedConfigurationGenerator = new ConfigurationTreeGenerator(
                modules.distributed().rootKeys(),
                modules.distributed().schemaExtensions(),
                modules.distributed().polymorphicSchemaExtensions()
        );

        distributedConfigurationValidator =
                ConfigurationValidatorImpl.withDefaultValidators(distributedConfigurationGenerator, modules.distributed().validators());

        cmgMgr = new ClusterManagementGroupManager(
                vaultMgr,
                clusterSvc,
                raftMgr,
                clusterStateStorage,
                logicalTopology,
                nodeConfigRegistry.getConfiguration(ClusterManagementConfiguration.KEY),
                nodeConfigRegistry.getConfiguration(NodeAttributesConfiguration.KEY),
                distributedConfigurationValidator);

        replicaMgr = new ReplicaManager(
                name,
                clusterSvc,
                cmgMgr,
                clock,
                Set.of(TableMessageGroup.class, TxMessageGroup.class)
        );

        logicalTopologyService = new LogicalTopologyServiceImpl(logicalTopology, cmgMgr);

        var topologyAwareRaftGroupServiceFactory = new TopologyAwareRaftGroupServiceFactory(
                clusterSvc,
                logicalTopologyService,
                Loza.FACTORY,
                raftGroupEventsClientListener
        );

        metaStorageMgr = new MetaStorageManagerImpl(
                vaultMgr,
                clusterSvc,
                cmgMgr,
                logicalTopologyService,
                raftMgr,
                new RocksDbKeyValueStorage(name, workDir.resolve(METASTORAGE_DB_PATH)),
                clock,
                topologyAwareRaftGroupServiceFactory
        );

        this.cfgStorage = new DistributedConfigurationStorage(metaStorageMgr);

        clusterCfgMgr = new ConfigurationManager(
                modules.distributed().rootKeys(),
                cfgStorage,
                distributedConfigurationGenerator,
                distributedConfigurationValidator
        );

        ConfigurationRegistry clusterConfigRegistry = clusterCfgMgr.configurationRegistry();

        DistributionZonesConfiguration zonesConfig = clusterConfigRegistry.getConfiguration(DistributionZonesConfiguration.KEY);

        TablesConfiguration tablesConfig = clusterConfigRegistry.getConfiguration(TablesConfiguration.KEY);

        distributedConfigurationUpdater = new DistributedConfigurationUpdater(
                cmgMgr,
                new HoconPresentation(clusterCfgMgr.configurationRegistry())
        );

        metaStorageMgr.configure(clusterConfigRegistry.getConfiguration(MetaStorageConfiguration.KEY));

        placementDriverMgr = new PlacementDriverManager(
                name,
                metaStorageMgr,
                MetastorageGroupId.INSTANCE,
                clusterSvc,
                cmgMgr::metaStorageNodes,
                logicalTopologyService,
                raftMgr,
                topologyAwareRaftGroupServiceFactory,
                clock
        );

        metricManager.configure(clusterConfigRegistry.getConfiguration(MetricConfiguration.KEY));

        restAddressReporter = new RestAddressReporter(workDir);

        baselineMgr = new BaselineManager(
                clusterCfgMgr,
                metaStorageMgr,
                clusterSvc
        );

        Consumer<LongFunction<CompletableFuture<?>>> registry = c -> metaStorageMgr.registerRevisionUpdateListener(c::apply);

        DataStorageModules dataStorageModules = new DataStorageModules(
                ServiceLoader.load(DataStorageModule.class, serviceProviderClassLoader)
        );

        Path storagePath = getPartitionsStorePath(workDir);

        GcConfiguration gcConfig = clusterConfigRegistry.getConfiguration(GcConfiguration.KEY);

        dataStorageMgr = new DataStorageManager(
                zonesConfig,
                dataStorageModules.createStorageEngines(
                        name,
                        clusterConfigRegistry,
                        storagePath,
                        longJvmPauseDetector
                )
        );

        schemaManager = new SchemaManager(registry, tablesConfig, metaStorageMgr);

        distributionZoneManager = new DistributionZoneManager(
                registry,
                zonesConfig,
                tablesConfig,
                metaStorageMgr,
                logicalTopologyService,
                vaultMgr,
                name
        );

        volatileLogStorageFactoryCreator = new VolatileLogStorageFactoryCreator(workDir.resolve("volatile-log-spillout"));

        outgoingSnapshotsManager = new OutgoingSnapshotsManager(clusterSvc.messagingService());

        SchemaSynchronizationConfiguration schemaSyncConfig = clusterConfigRegistry.getConfiguration(
                SchemaSynchronizationConfiguration.KEY
        );

        LongSupplier delayDurationMsSupplier = () -> schemaSyncConfig.delayDuration().value();

        catalogManager = new CatalogManagerImpl(
                new UpdateLogImpl(metaStorageMgr),
                clockWaiter,
                delayDurationMsSupplier
        );

        raftMgr.appendEntriesRequestInterceptor(new CheckCatalogVersionOnAppendEntries(catalogManager));
        raftMgr.actionRequestInterceptor(new CheckCatalogVersionOnActionRequest(catalogManager));

        SchemaSyncService schemaSyncService = new SchemaSyncServiceImpl(metaStorageMgr.clusterTime(), delayDurationMsSupplier);

        distributedTblMgr = new TableManager(
                name,
                registry,
                tablesConfig,
                zonesConfig,
                gcConfig,
                clusterSvc,
                raftMgr,
                replicaMgr,
                lockMgr,
                replicaSvc,
                baselineMgr,
                clusterSvc.topologyService(),
                txManager,
                dataStorageMgr,
                storagePath,
                metaStorageMgr,
                schemaManager,
                volatileLogStorageFactoryCreator,
                clock,
                outgoingSnapshotsManager,
                topologyAwareRaftGroupServiceFactory,
                vaultMgr,
                cmgMgr,
                distributionZoneManager,
<<<<<<< HEAD
                placementDriverMgr.placementDriver()
=======
                schemaSyncService,
                catalogManager,
                observableTimestampTracker
>>>>>>> 91dbe869
        );

        indexManager = new IndexManager(tablesConfig, schemaManager, distributedTblMgr);

        qryEngine = new SqlQueryProcessor(
                registry,
                clusterSvc,
                distributedTblMgr,
                indexManager,
                schemaManager,
                dataStorageMgr,
                distributionZoneManager,
                () -> dataStorageModules.collectSchemasFields(modules.distributed().polymorphicSchemaExtensions()),
                replicaSvc,
                clock,
                catalogManager,
                metricManager
        );

        sql = new IgniteSqlImpl(qryEngine, new IgniteTransactionsImpl(txManager, observableTimestampTracker));

        var deploymentManagerImpl = new DeploymentManagerImpl(
                clusterSvc,
                new DeploymentUnitStoreImpl(metaStorageMgr),
                logicalTopologyService,
                workDir,
                nodeConfigRegistry.getConfiguration(DeploymentConfiguration.KEY),
                cmgMgr,
                name
        );
        deploymentManager = deploymentManagerImpl;

        computeComponent = new ComputeComponentImpl(
                this,
                clusterSvc.messagingService(),
                nodeConfigRegistry.getConfiguration(ComputeConfiguration.KEY),
                new JobContextManager(deploymentManagerImpl, deploymentManagerImpl.deploymentUnitAccessor(), new JobClassLoaderFactory())
        );

        compute = new IgniteComputeImpl(clusterSvc.topologyService(), distributedTblMgr, computeComponent);

        authenticationManager = createAuthenticationManager();

        AuthenticationConfiguration authenticationConfiguration = clusterConfigRegistry.getConfiguration(SecurityConfiguration.KEY)
                .authentication();

        clientHandlerModule = new ClientHandlerModule(
                qryEngine,
                distributedTblMgr,
                //TODO: IGNITE-20232 The observable timestamp should be different for each client.
                new IgniteTransactionsImpl(txManager, new HybridTimestampTracker()),
                nodeConfigRegistry,
                compute,
                clusterSvc,
                nettyBootstrapFactory,
                sql,
                () -> cmgMgr.clusterState().thenApply(s -> s.clusterTag().clusterId()),
                metricManager,
                new ClientHandlerMetricSource(),
                authenticationManager,
                authenticationConfiguration,
                clock
                );

        restComponent = createRestComponent(name);
    }

    private AuthenticationManager createAuthenticationManager() {
        AuthenticationConfiguration authConfiguration = clusterCfgMgr.configurationRegistry()
                .getConfiguration(SecurityConfiguration.KEY)
                .authentication();

        AuthenticationManager manager = new AuthenticationManagerImpl();
        authConfiguration.listen(manager);
        return manager;
    }

    private RestComponent createRestComponent(String name) {
        Supplier<RestFactory> presentationsFactory = () -> new PresentationsFactory(nodeCfgMgr, clusterCfgMgr);
        Supplier<RestFactory> clusterManagementRestFactory = () -> new ClusterManagementRestFactory(clusterSvc, cmgMgr);
        Supplier<RestFactory> nodeManagementRestFactory = () -> new NodeManagementRestFactory(lifecycleManager, () -> name);
        Supplier<RestFactory> nodeMetricRestFactory = () -> new MetricRestFactory(metricManager);
        Supplier<RestFactory> authProviderFactory = () -> new AuthenticationProviderFactory(authenticationManager);
        Supplier<RestFactory> deploymentCodeRestFactory = () -> new CodeDeploymentRestFactory(deploymentManager);
        Supplier<RestFactory> configurationValidatorFactory = () -> new ConfigurationValidatorFactory(distributedConfigurationValidator);
        RestConfiguration restConfiguration = nodeCfgMgr.configurationRegistry().getConfiguration(RestConfiguration.KEY);
        return new RestComponent(
                List.of(presentationsFactory,
                        clusterManagementRestFactory,
                        nodeManagementRestFactory,
                        nodeMetricRestFactory,
                        deploymentCodeRestFactory,
                        authProviderFactory,
                        configurationValidatorFactory),
                restConfiguration
        );
    }

    private static MessageSerializationRegistry createSerializationRegistry(@Nullable ClassLoader classLoader) {
        var serviceLoader = new SerializationRegistryServiceLoader(classLoader);

        var serializationRegistry = new MessageSerializationRegistryImpl();

        serviceLoader.registerSerializationFactories(serializationRegistry);

        return serializationRegistry;
    }

    private static ConfigurationModules loadConfigurationModules(@Nullable ClassLoader classLoader) {
        var modulesProvider = new ServiceLoaderModulesProvider();
        List<ConfigurationModule> modules = modulesProvider.modules(classLoader);

        if (modules.isEmpty()) {
            throw new IllegalStateException("No configuration modules were loaded, this means Ignite cannot start. "
                    + "Please make sure that the classloader for loading services is correct.");
        }

        var configModules = new ConfigurationModules(modules);

        LOG.info("Configuration modules loaded [modules={}, localRoots={}, distRoots={}]",
                modules, configModules.local().rootKeys(), configModules.distributed().rootKeys());

        return configModules;
    }

    /**
     * Starts ignite node.
     *
     * <p>When this method returns, the node is partially started and ready to accept the init command (that is, its
     * REST endpoint is functional).
     *
     * @param configPath Node configuration based on
     *         {@link NetworkConfigurationSchema}. Following rules are used for applying the
     *         configuration properties:
     *
     *         <ol>
     *             <li>Specified property overrides existing one or just applies itself if it wasn't
     *             previously specified.</li>
     *             <li>All non-specified properties either use previous value or use default one from
     *             corresponding configuration schema.</li>
     *         </ol>
     *
     *         So that, in case of initial node start (first start ever) specified configuration, supplemented with defaults, is
     *         used. If no configuration was provided defaults are used for all configuration properties. In case of node
     *         restart, specified properties override existing ones, non specified properties that also weren't specified
     *         previously use default values. Please pay attention that previously specified properties are searched in the
     *         {@code workDir} specified by the user.
     */
    public CompletableFuture<Ignite> start(Path configPath) {
        ExecutorService startupExecutor = Executors.newSingleThreadExecutor(NamedThreadFactory.create(name, "start", LOG));

        try {
            metricManager.registerSource(new JvmMetricSource());

            lifecycleManager.startComponent(longJvmPauseDetector);

            lifecycleManager.startComponent(vaultMgr);

            vaultMgr.putName(name).get();

            // Node configuration manager startup.
            lifecycleManager.startComponent(nodeCfgMgr);

            // Start the components that are required to join the cluster.
            lifecycleManager.startComponents(
                    clockWaiter,
                    nettyBootstrapFactory,
                    clusterSvc,
                    restComponent,
                    raftMgr,
                    clusterStateStorage,
                    cmgMgr
            );

            clusterSvc.updateMetadata(new NodeMetadata(restComponent.host(), restComponent.httpPort(), restComponent.httpsPort()));

            restAddressReporter.writeReport(restHttpAddress(), restHttpsAddress());

            LOG.info("Components started, joining the cluster");

            return cmgMgr.joinFuture()
                    .thenComposeAsync(unused -> {
                        LOG.info("Join complete, starting MetaStorage");

                        try {
                            lifecycleManager.startComponent(metaStorageMgr);
                        } catch (NodeStoppingException e) {
                            throw new CompletionException(e);
                        }

                        return metaStorageMgr.recoveryFinishedFuture();
                    }, startupExecutor)
                    .thenRunAsync(() -> {
                        LOG.info("MetaStorage started, starting the remaining components");

                        // Start all other components after the join request has completed and the node has been validated.
                        try {
                            lifecycleManager.startComponents(
                                    clusterCfgMgr,
                                    placementDriverMgr,
                                    metricManager,
                                    catalogManager,
                                    distributionZoneManager,
                                    computeComponent,
                                    replicaMgr,
                                    txManager,
                                    baselineMgr,
                                    dataStorageMgr,
                                    schemaManager,
                                    volatileLogStorageFactoryCreator,
                                    outgoingSnapshotsManager,
                                    distributedTblMgr,
                                    indexManager,
                                    qryEngine,
                                    clientHandlerModule,
                                    deploymentManager
                            );
                        } catch (NodeStoppingException e) {
                            throw new CompletionException(e);
                        }
                    }, startupExecutor)
                    .thenComposeAsync(v -> {
                        LOG.info("Components started, performing recovery");

                        return recoverComponentsStateOnStart(startupExecutor);
                    }, startupExecutor)
                    .thenComposeAsync(v -> clusterCfgMgr.configurationRegistry().onDefaultsPersisted(), startupExecutor)
                    .thenRunAsync(() -> {
                        try {
                            lifecycleManager.startComponent(distributedConfigurationUpdater);
                        } catch (NodeStoppingException e) {
                            throw new CompletionException(e);
                        }
                    }, startupExecutor)
                    // Signal that local recovery is complete and the node is ready to join the cluster.
                    .thenComposeAsync(v -> {
                        LOG.info("Recovery complete, finishing join");

                        return cmgMgr.onJoinReady();
                    }, startupExecutor)
                    .thenRunAsync(() -> {
                        try {
                            // Transfer the node to the STARTED state.
                            lifecycleManager.onStartComplete();
                        } catch (NodeStoppingException e) {
                            throw new CompletionException(e);
                        }
                    }, startupExecutor)
                    .handleAsync((v, e) -> {
                        if (e != null) {
                            throw handleStartException(e);
                        }

                        return (Ignite) this;
                    }, startupExecutor)
                    // Moving to the common pool on purpose to close the startup pool and proceed user's code in the common pool.
                    .whenCompleteAsync((res, ex) -> {
                        startupExecutor.shutdownNow();
                    });
        } catch (Throwable e) {
            startupExecutor.shutdownNow();

            throw handleStartException(e);
        }
    }

    private RuntimeException handleStartException(Throwable e) {
        String errMsg = "Unable to start [node=" + name + "]";

        LOG.debug(errMsg, e);

        lifecycleManager.stopNode();

        return new IgniteException(errMsg, e);
    }

    /**
     * Stops ignite node.
     */
    public void stop() {
        lifecycleManager.stopNode();
        restAddressReporter.removeReport();
    }

    /** {@inheritDoc} */
    @Override
    public IgniteTables tables() {
        return distributedTblMgr;
    }

    public QueryProcessor queryEngine() {
        return qryEngine;
    }

    @TestOnly
    public IndexManager indexManager() {
        return indexManager;
    }

    @TestOnly
    public MetaStorageManager metaStorageManager() {
        return metaStorageMgr;
    }

    /** {@inheritDoc} */
    @Override
    public IgniteTransactions transactions() {
        return new IgniteTransactionsImpl(txManager, observableTimestampTracker);
    }

    /** {@inheritDoc} */
    @Override
    public IgniteSql sql() {
        return sql;
    }

    /** {@inheritDoc} */
    @Override
    public void close() {
        IgnitionManager.stop(name);
    }

    /** {@inheritDoc} */
    @Override
    public String name() {
        return name;
    }

    /** {@inheritDoc} */
    @Override
    public IgniteCompute compute() {
        return compute;
    }

    /** {@inheritDoc} */
    @Override
    public Collection<ClusterNode> clusterNodes() {
        return clusterSvc.topologyService().allMembers();
    }

    /** {@inheritDoc} */
    @Override
    public CompletableFuture<Collection<ClusterNode>> clusterNodesAsync() {
        return CompletableFuture.completedFuture(clusterNodes());
    }

    /**
     * Returns node configuration.
     */
    public ConfigurationRegistry nodeConfiguration() {
        return nodeCfgMgr.configurationRegistry();
    }

    /**
     * Returns cluster configuration.
     */
    public ConfigurationRegistry clusterConfiguration() {
        return clusterCfgMgr.configurationRegistry();
    }

    /**
     * Returns the id of the current node.
     */
    // TODO: should be encapsulated in local properties, see https://issues.apache.org/jira/browse/IGNITE-15131
    public String id() {
        return clusterSvc.topologyService().localMember().id();
    }

    /**
     * Returns the local HTTP address of REST endpoints.
     *
     * @return address or null if HTTP is not enabled.
     * @throws IgniteInternalException if the REST module is not started.
     */
    // TODO: should be encapsulated in local properties, see https://issues.apache.org/jira/browse/IGNITE-15131
    @Nullable
    public NetworkAddress restHttpAddress() {
        String host = restComponent.host();
        int port = restComponent.httpPort();
        if (port != -1) {
            return new NetworkAddress(host, port);
        } else {
            return null;
        }
    }

    /**
     * Returns the local HTTPS address of REST endpoints.
     *
     * @return address or null if HTTPS is not enabled.
     * @throws IgniteInternalException if the REST module is not started.
     */
    // TODO: should be encapsulated in local properties, see https://issues.apache.org/jira/browse/IGNITE-15131
    public NetworkAddress restHttpsAddress() {
        String host = restComponent.host();
        int port = restComponent.httpsPort();
        if (port != -1) {
            return new NetworkAddress(host, port);
        } else {
            return null;
        }
    }

    /**
     * Returns the local address of the Thin Client.
     *
     * @throws IgniteInternalException if the Client module is not started.
     */
    // TODO: should be encapsulated in local properties, see https://issues.apache.org/jira/browse/IGNITE-15131
    public NetworkAddress clientAddress() {
        return NetworkAddress.from(clientHandlerModule.localAddress());
    }

    /**
     * Initializes the cluster that this node is present in.
     *
     * @param metaStorageNodeNames names of nodes that will host the Meta Storage.
     * @param cmgNodeNames         names of nodes that will host the CMG.
     * @param clusterName Human-readable name of a cluster.
     * @param clusterConfiguration cluster configuration, that will be applied after init.
     * @throws NodeStoppingException If node stopping intention was detected.
     */
    public void init(
            Collection<String> metaStorageNodeNames,
            Collection<String> cmgNodeNames,
            String clusterName,
            String clusterConfiguration
    ) throws NodeStoppingException {
        cmgMgr.initCluster(metaStorageNodeNames, cmgNodeNames, clusterName, clusterConfiguration);
    }

    /**
     * Recovers components state on start by invoking configuration listeners ({@link #notifyConfigurationListeners()}
     * and deploying watches after that.
     */
    private CompletableFuture<?> recoverComponentsStateOnStart(ExecutorService startupExecutor) {
        CompletableFuture<Void> startupConfigurationUpdate = notifyConfigurationListeners();
        CompletableFuture<Void> startupRevisionUpdate = metaStorageMgr.notifyRevisionUpdateListenerOnStart();

        return CompletableFuture.allOf(startupConfigurationUpdate, startupRevisionUpdate)
                .thenComposeAsync(t -> {
                    // Deploy all registered watches because all components are ready and have registered their listeners.
                    return metaStorageMgr.deployWatches();
                }, startupExecutor);
    }

    /**
     * Notify all listeners of current configurations.
     */
    private CompletableFuture<Void> notifyConfigurationListeners() {
        return CompletableFuture.allOf(
                nodeConfiguration().notifyCurrentConfigurationListeners(),
                clusterConfiguration().notifyCurrentConfigurationListeners()
        );
    }

    /**
     * Starts the Vault component.
     */
    private static VaultManager createVault(String nodeName, Path workDir) {
        Path vaultPath = workDir.resolve(VAULT_DB_PATH);

        try {
            Files.createDirectories(vaultPath);
        } catch (IOException e) {
            throw new IgniteInternalException(e);
        }

        return new VaultManager(new PersistentVaultService(nodeName, vaultPath));
    }

    /**
     * Returns a path to the partitions store directory. Creates a directory if it doesn't exist.
     *
     * @param workDir Ignite work directory.
     * @return Partitions store path.
     */
    private static Path getPartitionsStorePath(Path workDir) {
        Path partitionsStore = workDir.resolve(PARTITIONS_STORE_PATH);

        try {
            Files.createDirectories(partitionsStore);
        } catch (IOException e) {
            throw new IgniteInternalException("Failed to create directory for partitions storage: " + e.getMessage(), e);
        }

        return partitionsStore;
    }

    @TestOnly
    public Loza raftManager() {
        return raftMgr;
    }

    @TestOnly
    public ClusterNode node() {
        return clusterSvc.topologyService().localMember();
    }

    @TestOnly
    public DistributionZoneManager distributionZoneManager() {
        return distributionZoneManager;
    }

    @TestOnly
    public LogicalTopologyService logicalTopologyService() {
        return logicalTopologyService;
    }

    @TestOnly
    public IgniteDeployment deployment() {
        return deploymentManager;
    }

    // TODO: IGNITE-18493 - remove/move this
    @TestOnly
    public void dropMessages(BiPredicate<String, NetworkMessage> predicate) {
        ((DefaultMessagingService) clusterSvc.messagingService()).dropMessages(predicate);
    }

    // TODO: IGNITE-18493 - remove/move this
    @TestOnly
    @Nullable
    public BiPredicate<String, NetworkMessage> dropMessagesPredicate() {
        return ((DefaultMessagingService) clusterSvc.messagingService()).dropMessagesPredicate();
    }

    // TODO: IGNITE-18493 - remove/move this
    @TestOnly
    public void stopDroppingMessages() {
        ((DefaultMessagingService) clusterSvc.messagingService()).stopDroppingMessages();
    }

    /**
     * Returns the node's hybrid clock.
     *
     * @return Hybrid clock.
     */
    @TestOnly
    public HybridClock clock() {
        return clock;
    }

    /**
     * Returns the node's transaction manager.
     *
     * @return Transaction manager.
     */
    @TestOnly
    public TxManager txManager() {
        return txManager;
    }

    /**
     * Returns the node's placement driver service.
     *
     * @return Placement driver service
     */
    @TestOnly
    public PlacementDriver placementDriver() {
        return placementDriverMgr.placementDriver();
    }
}<|MERGE_RESOLUTION|>--- conflicted
+++ resolved
@@ -566,13 +566,10 @@
                 vaultMgr,
                 cmgMgr,
                 distributionZoneManager,
-<<<<<<< HEAD
-                placementDriverMgr.placementDriver()
-=======
                 schemaSyncService,
                 catalogManager,
-                observableTimestampTracker
->>>>>>> 91dbe869
+                observableTimestampTracker,
+                placementDriverMgr.placementDriver()
         );
 
         indexManager = new IndexManager(tablesConfig, schemaManager, distributedTblMgr);
