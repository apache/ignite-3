/*
 * Licensed to the Apache Software Foundation (ASF) under one or more
 * contributor license agreements.  See the NOTICE file distributed with
 * this work for additional information regarding copyright ownership.
 * The ASF licenses this file to You under the Apache License, Version 2.0
 * (the "License"); you may not use this file except in compliance with
 * the License.  You may obtain a copy of the License at
 *
 *      http://www.apache.org/licenses/LICENSE-2.0
 *
 * Unless required by applicable law or agreed to in writing, software
 * distributed under the License is distributed on an "AS IS" BASIS,
 * WITHOUT WARRANTIES OR CONDITIONS OF ANY KIND, either express or implied.
 * See the License for the specific language governing permissions and
 * limitations under the License.
 */

package org.apache.ignite.internal.app;

import java.io.IOException;
import java.nio.file.Files;
import java.nio.file.Path;
import java.nio.file.Paths;
import java.util.ArrayList;
import java.util.Collection;
import java.util.List;
import java.util.ListIterator;
import java.util.Set;
import java.util.concurrent.CompletableFuture;
import java.util.concurrent.atomic.AtomicReference;
import java.util.function.Consumer;
import org.apache.ignite.Ignite;
import org.apache.ignite.IgnitionManager;
import org.apache.ignite.client.handler.ClientHandlerModule;
import org.apache.ignite.configuration.schemas.network.NetworkConfiguration;
import org.apache.ignite.configuration.schemas.store.DataStorageConfiguration;
import org.apache.ignite.configuration.schemas.table.TablesConfiguration;
import org.apache.ignite.internal.baseline.BaselineManager;
import org.apache.ignite.internal.cluster.management.ClusterManagementGroupManager;
import org.apache.ignite.internal.cluster.management.messages.CmgMessagesSerializationRegistryInitializer;
import org.apache.ignite.internal.configuration.ConfigurationManager;
import org.apache.ignite.internal.configuration.ConfigurationModule;
import org.apache.ignite.internal.configuration.ConfigurationModules;
import org.apache.ignite.internal.configuration.ConfigurationRegistry;
import org.apache.ignite.internal.configuration.ServiceLoaderModulesProvider;
import org.apache.ignite.internal.configuration.rest.ConfigurationHttpHandlers;
import org.apache.ignite.internal.configuration.storage.ConfigurationStorage;
import org.apache.ignite.internal.configuration.storage.DistributedConfigurationStorage;
import org.apache.ignite.internal.configuration.storage.LocalConfigurationStorage;
import org.apache.ignite.internal.manager.IgniteComponent;
import org.apache.ignite.internal.metastorage.MetaStorageManager;
import org.apache.ignite.internal.metastorage.server.persistence.RocksDbKeyValueStorage;
import org.apache.ignite.internal.raft.Loza;
import org.apache.ignite.internal.rest.RestComponent;
import org.apache.ignite.internal.sql.engine.QueryProcessor;
import org.apache.ignite.internal.sql.engine.SqlQueryProcessor;
import org.apache.ignite.internal.sql.engine.message.SqlQueryMessagesSerializationRegistryInitializer;
import org.apache.ignite.internal.table.distributed.TableManager;
import org.apache.ignite.internal.table.distributed.TableTxManagerImpl;
import org.apache.ignite.internal.tx.TxManager;
import org.apache.ignite.internal.tx.impl.HeapLockManager;
import org.apache.ignite.internal.tx.impl.IgniteTransactionsImpl;
import org.apache.ignite.internal.tx.message.TxMessagesSerializationRegistryInitializer;
import org.apache.ignite.internal.vault.VaultManager;
import org.apache.ignite.internal.vault.VaultService;
import org.apache.ignite.internal.vault.persistence.PersistentVaultService;
import org.apache.ignite.lang.IgniteException;
import org.apache.ignite.lang.IgniteInternalException;
import org.apache.ignite.lang.IgniteLogger;
import org.apache.ignite.lang.NodeStoppingException;
import org.apache.ignite.network.ClusterLocalConfiguration;
import org.apache.ignite.network.ClusterService;
import org.apache.ignite.network.MessageSerializationRegistryImpl;
import org.apache.ignite.network.NettyBootstrapFactory;
import org.apache.ignite.network.NetworkAddress;
import org.apache.ignite.network.scalecube.ScaleCubeClusterServiceFactory;
import org.apache.ignite.raft.jraft.RaftMessagesSerializationRegistryInitializer;
import org.apache.ignite.table.manager.IgniteTables;
import org.apache.ignite.tx.IgniteTransactions;
import org.intellij.lang.annotations.Language;
import org.jetbrains.annotations.NotNull;
import org.jetbrains.annotations.Nullable;

/**
 * Ignite internal implementation.
 */
public class IgniteImpl implements Ignite {
    /** The logger. */
    private static final IgniteLogger LOG = IgniteLogger.forClass(IgniteImpl.class);

    /**
     * Path to the persistent storage used by the {@link VaultService} component.
     */
    private static final Path VAULT_DB_PATH = Paths.get("vault");

    /**
     * Path to the persistent storage used by the {@link MetaStorageManager} component.
     */
    private static final Path METASTORAGE_DB_PATH = Paths.get("metastorage");

    /**
     * Path for the partitions persistent storage.
     */
    private static final Path PARTITIONS_STORE_PATH = Paths.get("db");

    /** Ignite node name. */
    private final String name;

    /** Vault manager. */
    private final VaultManager vaultMgr;

    /** Sql query engine. */
    private final SqlQueryProcessor qryEngine;

    /** Configuration manager that handles node (local) configuration. */
    private final ConfigurationManager nodeCfgMgr;

    /** Cluster service (cluster network manager). */
    private final ClusterService clusterSvc;

    /** Netty bootstrap factory. */
    private final NettyBootstrapFactory nettyBootstrapFactory;

    /** Raft manager. */
    private final Loza raftMgr;

    /** Meta storage manager. */
    private final MetaStorageManager metaStorageMgr;

    /** Configuration manager that handles cluster (distributed) configuration. */
    private final ConfigurationManager clusterCfgMgr;

    /** Baseline manager. */
    private final BaselineManager baselineMgr;

    /** Transactions manager. */
    private final TxManager txManager;

    /** Distributed table manager. */
    private final TableManager distributedTblMgr;

    /** Rest module. */
    private final RestComponent restComponent;

    private final ClusterManagementGroupManager cmgMgr;

    /** Client handler module. */
    private final ClientHandlerModule clientHandlerModule;

    /** Node status. Adds ability to stop currently starting node. */
    private final AtomicReference<Status> status = new AtomicReference<>(Status.STARTING);

    /**
     * The Constructor.
     *
     * @param name Ignite node name.
     * @param workDir Work directory for the started node. Must not be {@code null}.
     * @param serviceProviderClassLoader The class loader to be used to load provider-configuration files and provider classes, or
     *      {@code null} if the system class loader (or, failing that the bootstrap class loader) is to be used.
     */
    IgniteImpl(String name, Path workDir, ClassLoader serviceProviderClassLoader) {
        this.name = name;

        vaultMgr = createVault(workDir);

        ConfigurationModules modules = loadConfigurationModules(serviceProviderClassLoader);

        nodeCfgMgr = new ConfigurationManager(
                modules.local().rootKeys(),
                modules.local().validators(),
                new LocalConfigurationStorage(vaultMgr),
                modules.local().internalSchemaExtensions(),
                modules.local().polymorphicSchemaExtensions()
        );

        NetworkConfiguration networkConfiguration = nodeCfgMgr.configurationRegistry().getConfiguration(NetworkConfiguration.KEY);

        MessageSerializationRegistryImpl serializationRegistry = new MessageSerializationRegistryImpl();

        CmgMessagesSerializationRegistryInitializer.registerFactories(serializationRegistry);
        RaftMessagesSerializationRegistryInitializer.registerFactories(serializationRegistry);
        SqlQueryMessagesSerializationRegistryInitializer.registerFactories(serializationRegistry);
        TxMessagesSerializationRegistryInitializer.registerFactories(serializationRegistry);

        var clusterLocalConfiguration = new ClusterLocalConfiguration(name, serializationRegistry);

        nettyBootstrapFactory = new NettyBootstrapFactory(networkConfiguration, clusterLocalConfiguration.getName());

        restComponent = new RestComponent(nodeCfgMgr, nettyBootstrapFactory);

        clusterSvc = new ScaleCubeClusterServiceFactory().createClusterService(
                clusterLocalConfiguration,
                networkConfiguration,
                nettyBootstrapFactory
        );

        raftMgr = new Loza(clusterSvc, workDir);

        txManager = new TableTxManagerImpl(clusterSvc, new HeapLockManager());

        metaStorageMgr = new MetaStorageManager(
                vaultMgr,
                clusterSvc,
                raftMgr,
                new RocksDbKeyValueStorage(workDir.resolve(METASTORAGE_DB_PATH))
        );

        ConfigurationStorage cfgStorage = new DistributedConfigurationStorage(metaStorageMgr, vaultMgr);

        clusterCfgMgr = new ConfigurationManager(
                modules.distributed().rootKeys(),
                modules.distributed().validators(),
                cfgStorage,
                modules.distributed().internalSchemaExtensions(),
                modules.distributed().polymorphicSchemaExtensions()
        );

        new ConfigurationHttpHandlers(nodeCfgMgr, clusterCfgMgr).registerHandlers(restComponent);

        baselineMgr = new BaselineManager(
                clusterCfgMgr,
                metaStorageMgr,
                clusterSvc
        );

        Consumer<Consumer<Long>> registry = (c) -> {
            clusterCfgMgr.configurationRegistry().listenUpdateStorageRevision(newStorageRevision -> {
                c.accept(newStorageRevision);

                return CompletableFuture.completedFuture(null);
            });
        };

        distributedTblMgr = new TableManager(
                registry,
                clusterCfgMgr.configurationRegistry().getConfiguration(TablesConfiguration.KEY),
                clusterCfgMgr.configurationRegistry().getConfiguration(DataStorageConfiguration.KEY),
                raftMgr,
                baselineMgr,
                clusterSvc.topologyService(),
                getPartitionsStorePath(workDir),
                txManager
        );

        qryEngine = new SqlQueryProcessor(
                registry,
                clusterSvc,
                distributedTblMgr
        );

<<<<<<< HEAD
        restModule = new RestModule(nodeCfgMgr, clusterCfgMgr, nettyBootstrapFactory);

        cmgMgr = new ClusterManagementGroupManager(clusterSvc, raftMgr, restModule);

=======
>>>>>>> 157a8f09
        clientHandlerModule = new ClientHandlerModule(
                qryEngine,
                distributedTblMgr,
                new IgniteTransactionsImpl(txManager),
                nodeCfgMgr.configurationRegistry(),
                nettyBootstrapFactory
        );
    }

    private static ConfigurationModules loadConfigurationModules(ClassLoader classLoader) {
        var modulesProvider = new ServiceLoaderModulesProvider();
        List<ConfigurationModule> modules = modulesProvider.modules(classLoader);

        if (LOG.isInfoEnabled()) {
            LOG.info("Configuration modules loaded: {}", modules);
        }

        if (modules.isEmpty()) {
            throw new IllegalStateException("No configuration modules were loaded, this means Ignite cannot start. "
                    + "Please make sure that the classloader for loading services is correct.");
        }

        var configModules = new ConfigurationModules(modules);

        if (LOG.isInfoEnabled()) {
            LOG.info("Local root keys: {}", configModules.local().rootKeys());
            LOG.info("Distributed root keys: {}", configModules.distributed().rootKeys());
        }

        return configModules;
    }

    /**
     * Starts ignite node.
     *
     * @param cfg Optional node configuration based on {@link org.apache.ignite.configuration.schemas.network.NetworkConfigurationSchema}.
     *      Following rules are used for applying the configuration properties:
     *      <ol>
     *      <li>Specified property overrides existing one or just applies itself if it wasn't
     *      previously specified.</li>
     *      <li>All non-specified properties either use previous value or use default one from
     *      corresponding configuration schema.</li>
     *      </ol>
     *      So that, in case of initial node start (first start ever) specified configuration, supplemented with defaults, is
     *      used. If no configuration was provided defaults are used for all configuration properties. In case of node
     *      restart, specified properties override existing ones, non specified properties that also weren't specified
     *      previously use default values. Please pay attention that previously specified properties are searched in the
     *      {@code workDir} specified by the user.
     */
    public void start(@Language("HOCON") @Nullable String cfg) {
        List<IgniteComponent> startedComponents = new ArrayList<>();

        try {
            // Vault startup.
            doStartComponent(
                    name,
                    startedComponents,
                    vaultMgr
            );

            vaultMgr.putName(name).join();

            // Node configuration manager startup.
            doStartComponent(name, startedComponents, nodeCfgMgr);

            // Node configuration manager bootstrap.
            if (cfg != null) {
                try {
                    nodeCfgMgr.bootstrap(cfg);
                } catch (Exception e) {
                    throw new IgniteException("Unable to parse user-specific configuration.", e);
                }
            } else {
                nodeCfgMgr.configurationRegistry().initializeDefaults();
            }

            // Start the remaining components.
            List<IgniteComponent> otherComponents = List.of(
                    nettyBootstrapFactory,
                    clusterSvc,
                    raftMgr,
                    txManager,
                    clusterCfgMgr,
                    metaStorageMgr,
                    baselineMgr,
                    distributedTblMgr,
                    qryEngine,
<<<<<<< HEAD
                    restModule,
                    cmgMgr,
=======
                    restComponent,
>>>>>>> 157a8f09
                    clientHandlerModule
            );

            for (IgniteComponent component : otherComponents) {
                doStartComponent(name, startedComponents, component);
            }

            notifyConfigurationListeners();

            // Deploy all registered watches because all components are ready and have registered their listeners.
            metaStorageMgr.deployWatches();

            if (!status.compareAndSet(Status.STARTING, Status.STARTED)) {
                throw new NodeStoppingException();
            }
        } catch (Exception e) {
            String errMsg = "Unable to start node=[" + name + "].";

            LOG.error(errMsg, e);

            doStopNode(startedComponents);

            throw new IgniteException(errMsg, e);
        }
    }

    /**
     * Stops ignite node.
     */
    public void stop() {
        if (status.getAndSet(Status.STOPPING) == Status.STARTED) {
<<<<<<< HEAD
            doStopNode(List.of(nettyBootstrapFactory, vaultMgr, nodeCfgMgr, clusterSvc, raftMgr, txManager, clusterCfgMgr, metaStorageMgr,
                    baselineMgr, distributedTblMgr, qryEngine, restModule, cmgMgr, clientHandlerModule));
=======
            doStopNode(List.of(vaultMgr, nodeCfgMgr, clusterSvc, raftMgr, txManager, metaStorageMgr, clusterCfgMgr, baselineMgr,
                    distributedTblMgr, qryEngine, restComponent, clientHandlerModule, nettyBootstrapFactory));
>>>>>>> 157a8f09
        }
    }

    /** {@inheritDoc} */
    @Override
    public IgniteTables tables() {
        return distributedTblMgr;
    }

    public QueryProcessor queryEngine() {
        return qryEngine;
    }

    /** {@inheritDoc} */
    @Override
    public IgniteTransactions transactions() {
        return new IgniteTransactionsImpl(txManager);
    }

    /** {@inheritDoc} */
    @Override
    public void close() {
        IgnitionManager.stop(name);
    }

    /** {@inheritDoc} */
    @Override
    public String name() {
        return name;
    }

    /** {@inheritDoc} */
    @Override
    public void setBaseline(Set<String> baselineNodes) {
        try {
            distributedTblMgr.setBaseline(baselineNodes);
        } catch (NodeStoppingException e) {
            throw new IgniteException(e);
        }
    }

    /**
     * Returns node configuration.
     */
    public ConfigurationRegistry nodeConfiguration() {
        return nodeCfgMgr.configurationRegistry();
    }

    /**
     * Returns cluster configuration.
     */
    public ConfigurationRegistry clusterConfiguration() {
        return clusterCfgMgr.configurationRegistry();
    }

    /**
     * Returns the id of the current node.
     */
    // TODO: should be encapsulated in local properties, see https://issues.apache.org/jira/browse/IGNITE-15131
    public String id() {
        return clusterSvc.topologyService().localMember().id();
    }

    /**
     * Returns the local address of REST endpoints.
     *
     * @throws IgniteInternalException if the REST module is not started.
     */
    // TODO: should be encapsulated in local properties, see https://issues.apache.org/jira/browse/IGNITE-15131
    public NetworkAddress restAddress() {
        return NetworkAddress.from(restModule.localAddress());
    }

    /**
     * Returns the local address of the Thin Client.
     *
     * @throws IgniteInternalException if the Client module is not started.
     */
    // TODO: should be encapsulated in local properties, see https://issues.apache.org/jira/browse/IGNITE-15131
    public NetworkAddress clientAddress() {
        return NetworkAddress.from(clientHandlerModule.localAddress());
    }

    /**
     * Initializes the cluster that this node is present in.
     *
     * @param metaStorageNodeNames names of nodes that will host the Meta Storage and the CMG.
     * @throws NodeStoppingException If node stopping intention was detected.
     */
    public void init(Collection<String> metaStorageNodeNames) throws NodeStoppingException {
        init(metaStorageNodeNames, List.of());
    }

    /**
     * Initializes the cluster that this node is present in.
     *
     * @param metaStorageNodeNames names of nodes that will host the Meta Storage.
     * @param cmgNodeNames names of nodes that will host the CMG.
     * @throws NodeStoppingException If node stopping intention was detected.
     */
    public void init(Collection<String> metaStorageNodeNames, Collection<String> cmgNodeNames) throws NodeStoppingException {
        cmgMgr.initCluster(metaStorageNodeNames, cmgNodeNames);
    }

    /**
     * Checks node status. If it's {@link Status#STOPPING} then prevents further starting and throws NodeStoppingException that will lead to
     * stopping already started components later on, otherwise starts component and add it to started components list.
     *
     * @param nodeName Node name.
     * @param startedComponents List of already started components for given node.
     * @param component Ignite component to start.
     * @param <T> Ignite component type.
     * @throws NodeStoppingException If node stopping intention was detected.
     */
    private <T extends IgniteComponent> void doStartComponent(
            @NotNull String nodeName,
            @NotNull List<IgniteComponent> startedComponents,
            @NotNull T component
    ) throws NodeStoppingException {
        if (status.get() == Status.STOPPING) {
            throw new NodeStoppingException("Node=[" + nodeName + "] was stopped.");
        } else {
            startedComponents.add(component);

            component.start();
        }
    }

    /**
     * Calls {@link IgniteComponent#beforeNodeStop()} and then {@link IgniteComponent#stop()} for all components in start-reverse-order.
     * Cleanups node started components map and node status map.
     *
     * @param startedComponents List of already started components for given node.
     */
    private void doStopNode(@NotNull List<IgniteComponent> startedComponents) {
        ListIterator<IgniteComponent> beforeStopIter =
                startedComponents.listIterator(startedComponents.size());

        while (beforeStopIter.hasPrevious()) {
            IgniteComponent componentToExecBeforeNodeStop = beforeStopIter.previous();

            try {
                componentToExecBeforeNodeStop.beforeNodeStop();
            } catch (Exception e) {
                LOG.error("Unable to execute before node stop on the component=["
                        + componentToExecBeforeNodeStop + "] within node=[" + name + ']', e);
            }
        }

        ListIterator<IgniteComponent> stopIter =
                startedComponents.listIterator(startedComponents.size());

        while (stopIter.hasPrevious()) {
            IgniteComponent componentToStop = stopIter.previous();

            try {
                componentToStop.stop();
            } catch (Exception e) {
                LOG.error("Unable to stop component=[" + componentToStop + "] within node=[" + name + ']', e);
            }
        }
    }

    /**
     * Notify all listeners of current configurations.
     *
     * @throws Exception If failed.
     */
    private void notifyConfigurationListeners() throws Exception {
        CompletableFuture.allOf(
                nodeConfiguration().notifyCurrentConfigurationListeners(),
                clusterConfiguration().notifyCurrentConfigurationListeners()
        ).get();
    }

    /**
     * Starts the Vault component.
     */
    private static VaultManager createVault(Path workDir) {
        Path vaultPath = workDir.resolve(VAULT_DB_PATH);

        try {
            Files.createDirectories(vaultPath);
        } catch (IOException e) {
            throw new IgniteInternalException(e);
        }

        return new VaultManager(new PersistentVaultService(vaultPath));
    }

    /**
     * Returns a path to the partitions store directory. Creates a directory if it doesn't exist.
     *
     * @param workDir Ignite work directory.
     * @return Partitions store path.
     */
    @NotNull
    private static Path getPartitionsStorePath(Path workDir) {
        Path partitionsStore = workDir.resolve(PARTITIONS_STORE_PATH);

        try {
            Files.createDirectories(partitionsStore);
        } catch (IOException e) {
            throw new IgniteInternalException("Failed to create directory for partitions storage: " + e.getMessage(), e);
        }

        return partitionsStore;
    }

    /**
     * Node state.
     */
    private enum Status {
        STARTING,

        STARTED,

        STOPPING
    }
}<|MERGE_RESOLUTION|>--- conflicted
+++ resolved
@@ -248,13 +248,8 @@
                 distributedTblMgr
         );
 
-<<<<<<< HEAD
-        restModule = new RestModule(nodeCfgMgr, clusterCfgMgr, nettyBootstrapFactory);
-
-        cmgMgr = new ClusterManagementGroupManager(clusterSvc, raftMgr, restModule);
-
-=======
->>>>>>> 157a8f09
+        cmgMgr = new ClusterManagementGroupManager(clusterSvc, raftMgr, restComponent);
+
         clientHandlerModule = new ClientHandlerModule(
                 qryEngine,
                 distributedTblMgr,
@@ -342,12 +337,8 @@
                     baselineMgr,
                     distributedTblMgr,
                     qryEngine,
-<<<<<<< HEAD
-                    restModule,
+                    restComponent,
                     cmgMgr,
-=======
-                    restComponent,
->>>>>>> 157a8f09
                     clientHandlerModule
             );
 
@@ -379,13 +370,8 @@
      */
     public void stop() {
         if (status.getAndSet(Status.STOPPING) == Status.STARTED) {
-<<<<<<< HEAD
             doStopNode(List.of(nettyBootstrapFactory, vaultMgr, nodeCfgMgr, clusterSvc, raftMgr, txManager, clusterCfgMgr, metaStorageMgr,
-                    baselineMgr, distributedTblMgr, qryEngine, restModule, cmgMgr, clientHandlerModule));
-=======
-            doStopNode(List.of(vaultMgr, nodeCfgMgr, clusterSvc, raftMgr, txManager, metaStorageMgr, clusterCfgMgr, baselineMgr,
-                    distributedTblMgr, qryEngine, restComponent, clientHandlerModule, nettyBootstrapFactory));
->>>>>>> 157a8f09
+                    baselineMgr, distributedTblMgr, qryEngine, restComponent, cmgMgr, clientHandlerModule));
         }
     }
 
@@ -456,7 +442,7 @@
      */
     // TODO: should be encapsulated in local properties, see https://issues.apache.org/jira/browse/IGNITE-15131
     public NetworkAddress restAddress() {
-        return NetworkAddress.from(restModule.localAddress());
+        return NetworkAddress.from(restComponent.localAddress());
     }
 
     /**
