--- conflicted
+++ resolved
@@ -650,10 +650,6 @@
                 threadPoolsManager.commonScheduler()
         );
 
-<<<<<<< HEAD
-=======
-        LongSupplier partitionIdleSafeTimePropagationPeriodMsSupplier = partitionIdleSafeTimePropagationPeriodMsSupplier(replicationConfig);
-
         ScheduledExecutorService rebalanceScheduler = new ScheduledThreadPoolExecutor(REBALANCE_SCHEDULER_POOL_SIZE,
                 NamedThreadFactory.create(name, "rebalance-scheduler", LOG));
 
@@ -662,7 +658,6 @@
 
         volatileLogStorageFactoryCreator = new VolatileLogStorageFactoryCreator(name, workDir.resolve("volatile-log-spillout"));
 
->>>>>>> 596ef0b5
         replicaMgr = new ReplicaManager(
                 name,
                 clusterSvc,
