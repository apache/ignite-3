--- conflicted
+++ resolved
@@ -1263,7 +1263,6 @@
         return clusterCfgMgr.configurationRegistry();
     }
 
-<<<<<<< HEAD
     /**
      * Returns {@link NettyBootstrapFactory}.
      */
@@ -1272,12 +1271,7 @@
         return nettyBootstrapFactory;
     }
 
-    /**
-     * Returns the {@link ClusterService}.
-     */
-=======
     /** Returns cluster service (cluster network manager). */
->>>>>>> 7f1ff909
     @TestOnly
     public ClusterService clusterService() {
         return clusterSvc;
