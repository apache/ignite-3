--- conflicted
+++ resolved
@@ -579,11 +579,8 @@
                 schemaSyncService,
                 catalogManager,
                 observableTimestampTracker,
-<<<<<<< HEAD
+                placementDriverMgr.placementDriver(),
                 indexBuildController
-=======
-                placementDriverMgr.placementDriver()
->>>>>>> 39a3ac4b
         );
 
         indexManager = new IndexManager(tablesConfig, schemaManager, distributedTblMgr, indexBuildController);
