/*
 * Licensed to the Apache Software Foundation (ASF) under one or more
 * contributor license agreements. See the NOTICE file distributed with
 * this work for additional information regarding copyright ownership.
 * The ASF licenses this file to You under the Apache License, Version 2.0
 * (the "License"); you may not use this file except in compliance with
 * the License. You may obtain a copy of the License at
 *
 *      http://www.apache.org/licenses/LICENSE-2.0
 *
 * Unless required by applicable law or agreed to in writing, software
 * distributed under the License is distributed on an "AS IS" BASIS,
 * WITHOUT WARRANTIES OR CONDITIONS OF ANY KIND, either express or implied.
 * See the License for the specific language governing permissions and
 * limitations under the License.
 */

package org.apache.ignite.internal.app;

import static java.util.concurrent.CompletableFuture.completedFuture;
import static java.util.concurrent.TimeUnit.MINUTES;
import static java.util.stream.Collectors.toSet;
import static org.apache.ignite.internal.configuration.IgnitePaths.cmgPath;
import static org.apache.ignite.internal.configuration.IgnitePaths.metastoragePath;
import static org.apache.ignite.internal.configuration.IgnitePaths.partitionsPath;
import static org.apache.ignite.internal.configuration.IgnitePaths.vaultPath;
import static org.apache.ignite.internal.distributionzones.rebalance.RebalanceUtil.REBALANCE_SCHEDULER_POOL_SIZE;
import static org.apache.ignite.internal.distributionzones.rebalance.RebalanceUtil.pendingPartAssignmentsKey;
import static org.apache.ignite.internal.thread.ThreadOperation.STORAGE_READ;
import static org.apache.ignite.internal.thread.ThreadOperation.STORAGE_WRITE;
import static org.apache.ignite.internal.util.CompletableFutures.copyStateTo;
import static org.apache.ignite.internal.util.CompletableFutures.nullCompletedFuture;
import static org.apache.ignite.lang.ErrorGroups.Common.INTERNAL_ERR;

import com.typesafe.config.Config;
import com.typesafe.config.ConfigFactory;
import java.nio.file.Path;
import java.util.Collection;
import java.util.HashMap;
import java.util.List;
import java.util.Map;
import java.util.Map.Entry;
import java.util.ServiceLoader;
import java.util.Set;
import java.util.UUID;
import java.util.concurrent.CompletableFuture;
import java.util.concurrent.CompletionException;
import java.util.concurrent.ExecutionException;
import java.util.concurrent.Executor;
import java.util.concurrent.ExecutorService;
import java.util.concurrent.Executors;
import java.util.concurrent.ScheduledExecutorService;
import java.util.concurrent.ScheduledThreadPoolExecutor;
import java.util.concurrent.atomic.AtomicBoolean;
import java.util.function.BiPredicate;
import java.util.function.LongSupplier;
import java.util.function.Supplier;
import org.apache.ignite.Ignite;
import org.apache.ignite.IgniteServer;
import org.apache.ignite.catalog.IgniteCatalog;
import org.apache.ignite.client.handler.ClientHandlerMetricSource;
import org.apache.ignite.client.handler.ClientHandlerModule;
import org.apache.ignite.client.handler.ClientInboundMessageHandler;
import org.apache.ignite.client.handler.ClusterInfo;
import org.apache.ignite.client.handler.configuration.ClientConnectorConfiguration;
import org.apache.ignite.client.handler.configuration.ClientConnectorExtensionConfiguration;
import org.apache.ignite.compute.IgniteCompute;
import org.apache.ignite.configuration.ConfigurationDynamicDefaultsPatcher;
import org.apache.ignite.configuration.ConfigurationModule;
import org.apache.ignite.internal.catalog.CatalogManager;
import org.apache.ignite.internal.catalog.CatalogManagerImpl;
import org.apache.ignite.internal.catalog.compaction.CatalogCompactionRunner;
import org.apache.ignite.internal.catalog.configuration.SchemaSynchronizationConfiguration;
import org.apache.ignite.internal.catalog.configuration.SchemaSynchronizationExtensionConfiguration;
import org.apache.ignite.internal.catalog.sql.IgniteCatalogSqlImpl;
import org.apache.ignite.internal.catalog.storage.UpdateLogImpl;
import org.apache.ignite.internal.cluster.management.ClusterInitializer;
import org.apache.ignite.internal.cluster.management.ClusterManagementGroupManager;
import org.apache.ignite.internal.cluster.management.ClusterState;
import org.apache.ignite.internal.cluster.management.CmgGroupId;
import org.apache.ignite.internal.cluster.management.NodeAttributesCollector;
import org.apache.ignite.internal.cluster.management.configuration.NodeAttributesExtensionConfiguration;
import org.apache.ignite.internal.cluster.management.raft.ClusterStateStorage;
import org.apache.ignite.internal.cluster.management.raft.ClusterStateStorageManager;
import org.apache.ignite.internal.cluster.management.raft.RocksDbClusterStateStorage;
import org.apache.ignite.internal.cluster.management.raft.ValidationManager;
import org.apache.ignite.internal.cluster.management.topology.LogicalTopologyImpl;
import org.apache.ignite.internal.cluster.management.topology.LogicalTopologyServiceImpl;
import org.apache.ignite.internal.cluster.management.topology.api.LogicalNode;
import org.apache.ignite.internal.cluster.management.topology.api.LogicalTopologyEventListener;
import org.apache.ignite.internal.cluster.management.topology.api.LogicalTopologyService;
import org.apache.ignite.internal.cluster.management.topology.api.LogicalTopologySnapshot;
import org.apache.ignite.internal.components.LongJvmPauseDetector;
import org.apache.ignite.internal.compute.AntiHijackIgniteCompute;
import org.apache.ignite.internal.compute.ComputeComponentImpl;
import org.apache.ignite.internal.compute.IgniteComputeImpl;
import org.apache.ignite.internal.compute.IgniteComputeInternal;
import org.apache.ignite.internal.compute.configuration.ComputeConfiguration;
import org.apache.ignite.internal.compute.configuration.ComputeExtensionConfiguration;
import org.apache.ignite.internal.compute.executor.ComputeExecutorImpl;
import org.apache.ignite.internal.compute.loader.JobClassLoaderFactory;
import org.apache.ignite.internal.compute.loader.JobContextManager;
import org.apache.ignite.internal.compute.state.InMemoryComputeStateMachine;
import org.apache.ignite.internal.configuration.ComponentWorkingDir;
import org.apache.ignite.internal.configuration.ConfigurationDynamicDefaultsPatcherImpl;
import org.apache.ignite.internal.configuration.ConfigurationManager;
import org.apache.ignite.internal.configuration.ConfigurationModules;
import org.apache.ignite.internal.configuration.ConfigurationRegistry;
import org.apache.ignite.internal.configuration.ConfigurationTreeGenerator;
import org.apache.ignite.internal.configuration.JdbcPortProviderImpl;
import org.apache.ignite.internal.configuration.RaftGroupOptionsConfigHelper;
import org.apache.ignite.internal.configuration.ServiceLoaderModulesProvider;
import org.apache.ignite.internal.configuration.SystemDistributedConfiguration;
import org.apache.ignite.internal.configuration.SystemDistributedExtensionConfiguration;
import org.apache.ignite.internal.configuration.SystemLocalConfiguration;
import org.apache.ignite.internal.configuration.SystemLocalExtensionConfiguration;
import org.apache.ignite.internal.configuration.hocon.HoconConverter;
import org.apache.ignite.internal.configuration.storage.ConfigurationStorage;
import org.apache.ignite.internal.configuration.storage.DistributedConfigurationStorage;
import org.apache.ignite.internal.configuration.storage.LocalFileConfigurationStorage;
import org.apache.ignite.internal.configuration.tree.ConfigurationSource;
import org.apache.ignite.internal.configuration.validation.ConfigurationValidator;
import org.apache.ignite.internal.configuration.validation.ConfigurationValidatorImpl;
import org.apache.ignite.internal.deployunit.DeploymentManagerImpl;
import org.apache.ignite.internal.deployunit.IgniteDeployment;
import org.apache.ignite.internal.deployunit.configuration.DeploymentExtensionConfiguration;
import org.apache.ignite.internal.deployunit.metastore.DeploymentUnitStoreImpl;
import org.apache.ignite.internal.disaster.system.ClusterIdService;
import org.apache.ignite.internal.disaster.system.MetastorageRepairImpl;
import org.apache.ignite.internal.disaster.system.ServerRestarter;
import org.apache.ignite.internal.disaster.system.SystemDisasterRecoveryManager;
import org.apache.ignite.internal.disaster.system.SystemDisasterRecoveryManagerImpl;
import org.apache.ignite.internal.disaster.system.SystemDisasterRecoveryStorage;
import org.apache.ignite.internal.distributionzones.DistributionZoneManager;
import org.apache.ignite.internal.distributionzones.rebalance.RebalanceMinimumRequiredTimeProviderImpl;
import org.apache.ignite.internal.eventlog.api.EventLog;
import org.apache.ignite.internal.eventlog.config.schema.EventLogExtensionConfiguration;
import org.apache.ignite.internal.eventlog.impl.EventLogImpl;
import org.apache.ignite.internal.failure.FailureManager;
import org.apache.ignite.internal.failure.configuration.FailureProcessorConfiguration;
import org.apache.ignite.internal.failure.configuration.FailureProcessorExtensionConfiguration;
import org.apache.ignite.internal.hlc.ClockService;
import org.apache.ignite.internal.hlc.ClockServiceImpl;
import org.apache.ignite.internal.hlc.ClockWaiter;
import org.apache.ignite.internal.hlc.HybridClock;
import org.apache.ignite.internal.hlc.HybridClockImpl;
import org.apache.ignite.internal.hlc.HybridTimestampTracker;
import org.apache.ignite.internal.index.IndexBuildingManager;
import org.apache.ignite.internal.index.IndexManager;
import org.apache.ignite.internal.index.IndexNodeFinishedRwTransactionsChecker;
import org.apache.ignite.internal.lang.IgniteInternalException;
import org.apache.ignite.internal.lang.NodeStoppingException;
import org.apache.ignite.internal.logger.IgniteLogger;
import org.apache.ignite.internal.logger.Loggers;
import org.apache.ignite.internal.lowwatermark.LowWatermarkImpl;
import org.apache.ignite.internal.lowwatermark.event.ChangeLowWatermarkEventParameters;
import org.apache.ignite.internal.lowwatermark.event.LowWatermarkEvent;
import org.apache.ignite.internal.manager.ComponentContext;
import org.apache.ignite.internal.metastorage.MetaStorageManager;
import org.apache.ignite.internal.metastorage.cache.IdempotentCacheVacuumizer;
import org.apache.ignite.internal.metastorage.configuration.MetaStorageExtensionConfiguration;
import org.apache.ignite.internal.metastorage.impl.MetaStorageCompactionTrigger;
import org.apache.ignite.internal.metastorage.impl.MetaStorageManagerImpl;
import org.apache.ignite.internal.metastorage.impl.MetaStorageRevisionListenerRegistry;
import org.apache.ignite.internal.metastorage.server.ReadOperationForCompactionTracker;
import org.apache.ignite.internal.metastorage.server.persistence.RocksDbKeyValueStorage;
import org.apache.ignite.internal.metastorage.server.raft.MetastorageGroupId;
import org.apache.ignite.internal.metrics.MetricManager;
import org.apache.ignite.internal.metrics.MetricManagerImpl;
import org.apache.ignite.internal.metrics.configuration.MetricExtensionConfiguration;
import org.apache.ignite.internal.metrics.messaging.MetricMessaging;
import org.apache.ignite.internal.metrics.sources.JvmMetricSource;
import org.apache.ignite.internal.metrics.sources.OsMetricSource;
import org.apache.ignite.internal.network.ChannelType;
import org.apache.ignite.internal.network.ChannelTypeRegistryProvider;
import org.apache.ignite.internal.network.ClusterService;
import org.apache.ignite.internal.network.DefaultMessagingService;
import org.apache.ignite.internal.network.MessageSerializationRegistryImpl;
import org.apache.ignite.internal.network.MessagingService;
import org.apache.ignite.internal.network.NettyBootstrapFactory;
import org.apache.ignite.internal.network.NettyWorkersRegistrar;
import org.apache.ignite.internal.network.NetworkMessage;
import org.apache.ignite.internal.network.configuration.NetworkConfiguration;
import org.apache.ignite.internal.network.configuration.NetworkExtensionConfiguration;
import org.apache.ignite.internal.network.recovery.VaultStaleIds;
import org.apache.ignite.internal.network.scalecube.ScaleCubeClusterServiceFactory;
import org.apache.ignite.internal.network.serialization.MessageSerializationRegistry;
import org.apache.ignite.internal.network.serialization.SerializationRegistryServiceLoader;
import org.apache.ignite.internal.network.wrapper.JumpToExecutorByConsistentIdAfterSend;
import org.apache.ignite.internal.partition.replicator.PartitionReplicaLifecycleManager;
import org.apache.ignite.internal.partition.replicator.network.PartitionReplicationMessageGroup;
import org.apache.ignite.internal.partition.replicator.raft.MinimumRequiredTimeCollectorServiceImpl;
import org.apache.ignite.internal.partition.replicator.raft.snapshot.outgoing.OutgoingSnapshotsManager;
import org.apache.ignite.internal.placementdriver.PlacementDriver;
import org.apache.ignite.internal.placementdriver.PlacementDriverManager;
import org.apache.ignite.internal.raft.Loza;
import org.apache.ignite.internal.raft.Marshaller;
import org.apache.ignite.internal.raft.RaftGroupOptionsConfigurer;
import org.apache.ignite.internal.raft.client.TopologyAwareRaftGroupServiceFactory;
import org.apache.ignite.internal.raft.configuration.RaftConfiguration;
import org.apache.ignite.internal.raft.configuration.RaftExtensionConfiguration;
import org.apache.ignite.internal.raft.server.impl.GroupStoragesContextResolver;
import org.apache.ignite.internal.raft.storage.GroupStoragesDestructionIntents;
import org.apache.ignite.internal.raft.storage.LogStorageFactory;
import org.apache.ignite.internal.raft.storage.impl.VaultGroupStoragesDestructionIntents;
import org.apache.ignite.internal.raft.storage.impl.VolatileLogStorageFactoryCreator;
import org.apache.ignite.internal.raft.util.SharedLogStorageFactoryUtils;
import org.apache.ignite.internal.replicator.PartitionGroupId;
import org.apache.ignite.internal.replicator.ReplicaManager;
import org.apache.ignite.internal.replicator.ReplicaService;
import org.apache.ignite.internal.replicator.TablePartitionId;
import org.apache.ignite.internal.replicator.configuration.ReplicationConfiguration;
import org.apache.ignite.internal.replicator.configuration.ReplicationExtensionConfiguration;
import org.apache.ignite.internal.rest.RestComponent;
import org.apache.ignite.internal.rest.RestFactory;
import org.apache.ignite.internal.rest.RestManager;
import org.apache.ignite.internal.rest.RestManagerFactory;
import org.apache.ignite.internal.rest.authentication.AuthenticationProviderFactory;
import org.apache.ignite.internal.rest.cluster.ClusterManagementRestFactory;
import org.apache.ignite.internal.rest.compute.ComputeRestFactory;
import org.apache.ignite.internal.rest.configuration.PresentationsFactory;
import org.apache.ignite.internal.rest.configuration.RestConfiguration;
import org.apache.ignite.internal.rest.configuration.RestExtensionConfiguration;
import org.apache.ignite.internal.rest.deployment.CodeDeploymentRestFactory;
import org.apache.ignite.internal.rest.metrics.MetricRestFactory;
import org.apache.ignite.internal.rest.node.NodeManagementRestFactory;
import org.apache.ignite.internal.rest.recovery.DisasterRecoveryFactory;
import org.apache.ignite.internal.rest.recovery.system.SystemDisasterRecoveryFactory;
import org.apache.ignite.internal.rest.sql.SqlQueryRestFactory;
import org.apache.ignite.internal.schema.SchemaManager;
import org.apache.ignite.internal.schema.SchemaSyncService;
import org.apache.ignite.internal.schema.configuration.GcConfiguration;
import org.apache.ignite.internal.schema.configuration.GcExtensionConfiguration;
import org.apache.ignite.internal.schema.configuration.StorageUpdateConfiguration;
import org.apache.ignite.internal.schema.configuration.StorageUpdateExtensionConfiguration;
import org.apache.ignite.internal.security.authentication.AuthenticationManager;
import org.apache.ignite.internal.security.authentication.AuthenticationManagerImpl;
import org.apache.ignite.internal.security.configuration.SecurityConfiguration;
import org.apache.ignite.internal.security.configuration.SecurityExtensionConfiguration;
import org.apache.ignite.internal.sql.api.IgniteSqlImpl;
import org.apache.ignite.internal.sql.api.PublicApiThreadingIgniteSql;
import org.apache.ignite.internal.sql.configuration.distributed.SqlClusterExtensionConfiguration;
import org.apache.ignite.internal.sql.configuration.local.SqlNodeExtensionConfiguration;
import org.apache.ignite.internal.sql.engine.QueryProcessor;
import org.apache.ignite.internal.sql.engine.SqlQueryProcessor;
import org.apache.ignite.internal.sql.engine.exec.kill.KillCommandHandler;
import org.apache.ignite.internal.storage.DataStorageManager;
import org.apache.ignite.internal.storage.DataStorageModule;
import org.apache.ignite.internal.storage.DataStorageModules;
import org.apache.ignite.internal.storage.configurations.StorageExtensionConfiguration;
import org.apache.ignite.internal.storage.engine.StorageEngine;
import org.apache.ignite.internal.storage.engine.ThreadAssertingStorageEngine;
import org.apache.ignite.internal.systemview.SystemViewManagerImpl;
import org.apache.ignite.internal.systemview.api.SystemViewManager;
import org.apache.ignite.internal.table.distributed.PublicApiThreadingIgniteTables;
import org.apache.ignite.internal.table.distributed.TableManager;
import org.apache.ignite.internal.table.distributed.disaster.DisasterRecoveryManager;
import org.apache.ignite.internal.table.distributed.index.IndexMetaStorage;
import org.apache.ignite.internal.table.distributed.schema.CheckCatalogVersionOnActionRequest;
import org.apache.ignite.internal.table.distributed.schema.CheckCatalogVersionOnAppendEntries;
import org.apache.ignite.internal.table.distributed.schema.SchemaSyncServiceImpl;
import org.apache.ignite.internal.table.distributed.schema.ThreadLocalPartitionCommandsMarshaller;
import org.apache.ignite.internal.thread.IgniteThreadFactory;
import org.apache.ignite.internal.thread.NamedThreadFactory;
import org.apache.ignite.internal.threading.PublicApiThreadingIgniteCatalog;
import org.apache.ignite.internal.tx.LockManager;
import org.apache.ignite.internal.tx.TxManager;
import org.apache.ignite.internal.tx.configuration.TransactionConfiguration;
import org.apache.ignite.internal.tx.configuration.TransactionExtensionConfiguration;
import org.apache.ignite.internal.tx.impl.HeapLockManager;
import org.apache.ignite.internal.tx.impl.IgniteTransactionsImpl;
import org.apache.ignite.internal.tx.impl.PublicApiThreadingIgniteTransactions;
import org.apache.ignite.internal.tx.impl.RemotelyTriggeredResourceRegistry;
import org.apache.ignite.internal.tx.impl.ResourceVacuumManager;
import org.apache.ignite.internal.tx.impl.TransactionIdGenerator;
import org.apache.ignite.internal.tx.impl.TransactionInflights;
import org.apache.ignite.internal.tx.impl.TxManagerImpl;
import org.apache.ignite.internal.tx.message.TxMessageGroup;
import org.apache.ignite.internal.tx.storage.state.rocksdb.TxStateRocksDbSharedStorage;
import org.apache.ignite.internal.util.CollectionUtils;
import org.apache.ignite.internal.vault.VaultManager;
import org.apache.ignite.internal.vault.persistence.PersistentVaultService;
import org.apache.ignite.internal.worker.CriticalWorkerWatchdog;
import org.apache.ignite.internal.worker.ThreadAssertions;
import org.apache.ignite.internal.worker.configuration.CriticalWorkersConfiguration;
import org.apache.ignite.internal.worker.configuration.CriticalWorkersExtensionConfiguration;
import org.apache.ignite.lang.IgniteException;
import org.apache.ignite.network.ClusterNode;
import org.apache.ignite.network.NetworkAddress;
import org.apache.ignite.network.NodeMetadata;
import org.apache.ignite.raft.jraft.rpc.impl.RaftGroupEventsClientListener;
import org.apache.ignite.sql.IgniteSql;
import org.apache.ignite.table.IgniteTables;
import org.apache.ignite.tx.IgniteTransactions;
import org.jetbrains.annotations.Nullable;
import org.jetbrains.annotations.TestOnly;

/**
 * Ignite internal implementation.
 */
public class IgniteImpl implements Ignite {
    /** The logger. */
    private static final IgniteLogger LOG = Loggers.forClass(IgniteImpl.class);

    /** Used for durable destruction purposes. */
    private static final String PARTITION_GROUP_NAME = "partition";

    /** Name of a transaction state directory. */
    private static final String TX_STATE_DIR = "tx-state";

    /** Ignite node name. */
    private final String name;

    private final Path workDir;

    /** Lifecycle manager. */
    private final LifecycleManager lifecycleManager;

    private final ThreadPoolsManager threadPoolsManager;

    /** Vault manager. */
    private final VaultManager vaultMgr;

    /** Sql query engine. */
    private final SqlQueryProcessor qryEngine;

    /** Sql API facade. */
    private final IgniteSqlImpl sql;

    /** Configuration manager that handles node (local) configuration. */
    private final ConfigurationManager nodeCfgMgr;

    private final ClusterIdService clusterIdService;

    /** Cluster service (cluster network manager). */
    private final ClusterService clusterSvc;

    private final ComputeComponentImpl computeComponent;

    private final CriticalWorkerWatchdog criticalWorkerRegistry;

    /** Failure processor. */
    private final FailureManager failureManager;

    /** Netty bootstrap factory. */
    private final NettyBootstrapFactory nettyBootstrapFactory;

    private final NettyWorkersRegistrar nettyWorkersRegistrar;

    /** Raft manager. */
    private final Loza raftMgr;

    /** Meta storage manager. */
    private final MetaStorageManagerImpl metaStorageMgr;

    /** Metastorage compaction trigger. */
    private final MetaStorageCompactionTrigger metaStorageCompactionTrigger;

    /** Placement driver manager. */
    private final PlacementDriverManager placementDriverMgr;

    /** Configuration manager that handles cluster (distributed) configuration. */
    private final ConfigurationManager clusterCfgMgr;

    /** Idempotent cache vacuumizer. */
    private final IdempotentCacheVacuumizer idempotentCacheVacuumizer;

    /** Cluster initializer. */
    private final ClusterInitializer clusterInitializer;

    /** Replica manager. */
    private final ReplicaManager replicaMgr;

    /** Transactions manager. */
    private final TxManagerImpl txManager;

    /** Distributed table manager. */
    private final TableManager distributedTblMgr;

    private final TxStateRocksDbSharedStorage sharedTxStateStorage;

    /** Disaster recovery manager. */
    private final DisasterRecoveryManager disasterRecoveryManager;

    private final IndexManager indexManager;

    /** Rest module. */
    private final RestComponent restComponent;

    private final ClusterStateStorage clusterStateStorage;

    private final ClusterManagementGroupManager cmgMgr;

    private final LogicalTopologyService logicalTopologyService;

    private final ComponentWorkingDir partitionsWorkDir;

    private final ComponentWorkingDir metastorageWorkDir;

    private final ComponentWorkingDir cmgWorkDir;

    /** Client handler module. */
    private final ClientHandlerModule clientHandlerModule;

    /** Distributed configuration storage. */
    private final ConfigurationStorage cfgStorage;

    /** Compute. */
    private final IgniteComputeInternal compute;

    /** JVM pause detector. */
    private final LongJvmPauseDetector longJvmPauseDetector;

    /** Data storage manager. */
    private final DataStorageManager dataStorageMgr;

    /** Schema manager. */
    private final SchemaManager schemaManager;

    /** Metric manager. */
    private final MetricManager metricManager;

    /** Metric messaging. */
    private final MetricMessaging metricMessaging;

    private final IgniteDeployment deploymentManager;

    private final DistributionZoneManager distributionZoneManager;

    private final PartitionReplicaLifecycleManager partitionReplicaLifecycleManager;

    /** Creator for volatile {@link LogStorageFactory} instances. */
    private final VolatileLogStorageFactoryCreator volatileLogStorageFactoryCreator;

    /** A hybrid logical clock. */
    private final HybridClock clock;

    private final ClockWaiter clockWaiter;

    private final ClockService clockService;

    private final LowWatermarkImpl lowWatermark;

    private final OutgoingSnapshotsManager outgoingSnapshotsManager;

    private final CatalogManager catalogManager;

    private final CatalogCompactionRunner catalogCompactionRunner;

    private final AuthenticationManager authenticationManager;

    /** Timestamp tracker for embedded transactions. */
    private final HybridTimestampTracker observableTimestampTracker = HybridTimestampTracker.atomicTracker(null);

    /** System views manager. */
    private final SystemViewManagerImpl systemViewManager;

    /** Index building manager. */
    private final IndexBuildingManager indexBuildingManager;

    /** Local node RW transaction completion checker for indexes. */
    private final IndexNodeFinishedRwTransactionsChecker indexNodeFinishedRwTransactionsChecker;

    /** Cleanup manager for tx resources. */
    private final ResourceVacuumManager resourceVacuumManager;

    /** Remote triggered resources registry. */
    private final RemotelyTriggeredResourceRegistry resourcesRegistry;

    private final SystemDisasterRecoveryManagerImpl systemDisasterRecoveryManager;

    private final IgniteTables publicTables;
    private final IgniteTransactions publicTransactions;
    private final IgniteSql publicSql;
    private final IgniteCompute publicCompute;
    private final IgniteCatalog publicCatalog;

    /** Partitions log storage factory for raft. */
    private final LogStorageFactory partitionsLogStorageFactory;

    private final LogStorageFactory msLogStorageFactory;

    private final LogStorageFactory cmgLogStorageFactory;

    private final RaftGroupOptionsConfigurer partitionRaftConfigurer;

    private final IndexMetaStorage indexMetaStorage;

    private final EventLog eventLog;

    private final KillCommandHandler killCommandHandler;

    private final AtomicBoolean stopGuard = new AtomicBoolean();

    private final CompletableFuture<Void> stopFuture = new CompletableFuture<>();

    /**
     * The Constructor.
     *
     * @param node Embedded node.
     * @param configPath Path to node configuration in the HOCON format.
     * @param workDir Work directory for the started node. Must not be {@code null}.
     * @param serviceProviderClassLoader The class loader to be used to load provider-configuration files and provider classes, or
     *         {@code null} if the system class loader (or, failing that the bootstrap class loader) is to be used.
     * @param asyncContinuationExecutor Executor in which user-facing futures will be completed.
     */
    IgniteImpl(
            IgniteServer node,
            ServerRestarter restarter,
            Path configPath,
            Path workDir,
            @Nullable ClassLoader serviceProviderClassLoader,
            Executor asyncContinuationExecutor
    ) {
        this.name = node.name();
        this.workDir = workDir;

        longJvmPauseDetector = new LongJvmPauseDetector(name);

        lifecycleManager = new LifecycleManager(name);

        threadPoolsManager = new ThreadPoolsManager(name);

        vaultMgr = new VaultManager(new PersistentVaultService(vaultPath(workDir)));

        metricManager = new MetricManagerImpl();

        ConfigurationModules modules = loadConfigurationModules(serviceProviderClassLoader);

        ConfigurationTreeGenerator localConfigurationGenerator = new ConfigurationTreeGenerator(
                modules.local().rootKeys(),
                modules.local().schemaExtensions(),
                modules.local().polymorphicSchemaExtensions()
        );

        LocalFileConfigurationStorage localFileConfigurationStorage = new LocalFileConfigurationStorage(
                name,
                configPath,
                localConfigurationGenerator,
                modules.local()
        );

        ConfigurationValidator localConfigurationValidator =
                ConfigurationValidatorImpl.withDefaultValidators(localConfigurationGenerator, modules.local().validators());

        nodeCfgMgr = new ConfigurationManager(
                modules.local().rootKeys(),
                localFileConfigurationStorage,
                localConfigurationGenerator,
                localConfigurationValidator
        );

        // Start local configuration to be able to read all local properties.
        try {
            lifecycleManager.startComponentsAsync(new ComponentContext(), nodeCfgMgr);
        } catch (NodeStoppingException e) {
            assert false : "Unexpected exception: " + e;
        }

        ConfigurationRegistry nodeConfigRegistry = nodeCfgMgr.configurationRegistry();

        NetworkConfiguration networkConfiguration = nodeConfigRegistry.getConfiguration(NetworkExtensionConfiguration.KEY).network();

        MessageSerializationRegistry serializationRegistry = createSerializationRegistry(serviceProviderClassLoader);

        FailureProcessorConfiguration failureProcessorConfiguration = nodeConfigRegistry.getConfiguration(
                FailureProcessorExtensionConfiguration.KEY).failureHandler();
        failureManager = new FailureManager(node::shutdown, failureProcessorConfiguration);

        CriticalWorkersConfiguration criticalWorkersConfiguration = nodeConfigRegistry
                .getConfiguration(CriticalWorkersExtensionConfiguration.KEY).criticalWorkers();

        SystemLocalConfiguration systemConfiguration = nodeConfigRegistry.getConfiguration(SystemLocalExtensionConfiguration.KEY).system();

        cmgWorkDir = cmgPath(systemConfiguration, workDir);

        // TODO: IGNITE-16841 - use common RocksDB instance to store cluster state as well.
        clusterStateStorage = new RocksDbClusterStateStorage(cmgWorkDir.dbPath(), name);

        clusterIdService = new ClusterIdService(vaultMgr);

        criticalWorkerRegistry = new CriticalWorkerWatchdog(
                criticalWorkersConfiguration,
                threadPoolsManager.commonScheduler(),
                failureManager
        );

        nettyBootstrapFactory = new NettyBootstrapFactory(networkConfiguration, name);
        nettyWorkersRegistrar = new NettyWorkersRegistrar(
                criticalWorkerRegistry,
                threadPoolsManager.commonScheduler(),
                nettyBootstrapFactory,
                criticalWorkersConfiguration,
                failureManager
        );

        clusterSvc = new ScaleCubeClusterServiceFactory().createClusterService(
                name,
                networkConfiguration,
                nettyBootstrapFactory,
                serializationRegistry,
                new VaultStaleIds(vaultMgr),
                clusterIdService,
                criticalWorkerRegistry,
                failureManager,
                ChannelTypeRegistryProvider.loadByServiceLoader(serviceProviderClassLoader)
        );

        clock = new HybridClockImpl();

        clockWaiter = new ClockWaiter(name, clock, threadPoolsManager.commonScheduler());

        RaftConfiguration raftConfiguration = nodeConfigRegistry.getConfiguration(RaftExtensionConfiguration.KEY).raft();

        // TODO https://issues.apache.org/jira/browse/IGNITE-19051
        RaftGroupEventsClientListener raftGroupEventsClientListener = new RaftGroupEventsClientListener();

        partitionsWorkDir = partitionsPath(systemConfiguration, workDir);

        partitionsLogStorageFactory = SharedLogStorageFactoryUtils.create(
                "table data log",
                clusterSvc.nodeName(),
                partitionsWorkDir.raftLogPath(),
                raftConfiguration.fsync().value()
        );

        metastorageWorkDir = metastoragePath(systemConfiguration, workDir);

        msLogStorageFactory = SharedLogStorageFactoryUtils.create(
                "meta-storage log",
                clusterSvc.nodeName(),
                metastorageWorkDir.raftLogPath(),
                // If it changes, then it will be necessary to set LogSyncer to RocksDbKeyValueStorage.
                true
        );

        cmgLogStorageFactory = SharedLogStorageFactoryUtils.create(
                "cluster-management-group log",
                clusterSvc.nodeName(),
                cmgWorkDir.raftLogPath(),
                true
        );

        RaftGroupOptionsConfigurer cmgRaftConfigurer =
                RaftGroupOptionsConfigHelper.configureProperties(cmgLogStorageFactory, cmgWorkDir.metaPath());

        RaftGroupOptionsConfigurer msRaftConfigurer =
                RaftGroupOptionsConfigHelper.configureProperties(msLogStorageFactory, metastorageWorkDir.metaPath());

        partitionRaftConfigurer =
                RaftGroupOptionsConfigHelper.configureProperties(partitionsLogStorageFactory, partitionsWorkDir.metaPath());

        GroupStoragesContextResolver groupStoragesContextResolver = createGroupStoragesContextResolver();

        GroupStoragesDestructionIntents groupStoragesDestructionIntents = new VaultGroupStoragesDestructionIntents(vaultMgr);

        raftMgr = new Loza(
                clusterSvc,
                metricManager,
                raftConfiguration,
                clock,
                raftGroupEventsClientListener,
                failureManager,
                groupStoragesDestructionIntents,
                groupStoragesContextResolver
        );

        MessagingService messagingServiceReturningToStorageOperationsPool = new JumpToExecutorByConsistentIdAfterSend(
                clusterSvc.messagingService(),
                name,
                message -> threadPoolsManager.partitionOperationsExecutor()
        );

        var logicalTopology = new LogicalTopologyImpl(clusterStateStorage);

        ConfigurationTreeGenerator distributedConfigurationGenerator = new ConfigurationTreeGenerator(
                modules.distributed().rootKeys(),
                modules.distributed().schemaExtensions(),
                modules.distributed().polymorphicSchemaExtensions()
        );

        ConfigurationValidator distributedCfgValidator = ConfigurationValidatorImpl.withDefaultValidators(
                distributedConfigurationGenerator,
                modules.distributed().validators()
        );

        ConfigurationDynamicDefaultsPatcher clusterCfgDynamicDefaultsPatcher = new ConfigurationDynamicDefaultsPatcherImpl(
                modules.distributed(),
                distributedConfigurationGenerator
        );

        clusterInitializer = new ClusterInitializer(
                clusterSvc,
                clusterCfgDynamicDefaultsPatcher,
                distributedCfgValidator
        );

        NodeAttributesCollector nodeAttributesCollector =
                new NodeAttributesCollector(
                        nodeConfigRegistry.getConfiguration(NodeAttributesExtensionConfiguration.KEY).nodeAttributes(),
                        nodeConfigRegistry.getConfiguration(StorageExtensionConfiguration.KEY).storage()
                );

        var clusterStateStorageMgr =  new ClusterStateStorageManager(clusterStateStorage);
        var validationManager = new ValidationManager(clusterStateStorageMgr, logicalTopology);

        SystemDisasterRecoveryStorage systemDisasterRecoveryStorage = new SystemDisasterRecoveryStorage(vaultMgr);
        cmgMgr = new ClusterManagementGroupManager(
                vaultMgr,
                systemDisasterRecoveryStorage,
                clusterSvc,
                clusterInitializer,
                raftMgr,
                clusterStateStorageMgr,
                logicalTopology,
                validationManager,
                nodeAttributesCollector,
                failureManager,
                clusterIdService,
                cmgRaftConfigurer
        );

        logicalTopologyService = new LogicalTopologyServiceImpl(logicalTopology, cmgMgr);

        var topologyAwareRaftGroupServiceFactory = new TopologyAwareRaftGroupServiceFactory(
                clusterSvc,
                logicalTopologyService,
                Loza.FACTORY,
                raftGroupEventsClientListener
        );

        var readOperationForCompactionTracker = new ReadOperationForCompactionTracker();

        var storage = new RocksDbKeyValueStorage(
                name,
                metastorageWorkDir.dbPath(),
                failureManager,
                readOperationForCompactionTracker,
                threadPoolsManager.commonScheduler()
        );

        metaStorageMgr = new MetaStorageManagerImpl(
                clusterSvc,
                cmgMgr,
                logicalTopologyService,
                raftMgr,
                storage,
                clock,
                topologyAwareRaftGroupServiceFactory,
                metricManager,
                systemDisasterRecoveryStorage,
                new MetastorageRepairImpl(clusterSvc.messagingService(), logicalTopology, cmgMgr),
                msRaftConfigurer,
                readOperationForCompactionTracker,
                threadPoolsManager.tableIoExecutor()
        );

        cfgStorage = new DistributedConfigurationStorage(name, metaStorageMgr);

        clusterCfgMgr = new ConfigurationManager(
                modules.distributed().rootKeys(),
                cfgStorage,
                distributedConfigurationGenerator,
                distributedCfgValidator
        );

        ConfigurationRegistry clusterConfigRegistry = clusterCfgMgr.configurationRegistry();

        eventLog = new EventLogImpl(clusterConfigRegistry.getConfiguration(EventLogExtensionConfiguration.KEY).eventlog(),
                () -> CollectionUtils.last(clusterInfo(clusterStateStorageMgr).idHistory()), name);

        metaStorageMgr.configure(clusterConfigRegistry.getConfiguration(MetaStorageExtensionConfiguration.KEY).metaStorage());

        systemDisasterRecoveryManager = new SystemDisasterRecoveryManagerImpl(
                name,
                clusterSvc.topologyService(),
                clusterSvc.messagingService(),
                vaultMgr,
                restarter,
                metaStorageMgr,
                cmgMgr,
                clusterIdService
        );

        metaStorageCompactionTrigger = new MetaStorageCompactionTrigger(
                name,
                storage,
                metaStorageMgr,
                readOperationForCompactionTracker,
                clusterConfigRegistry.getConfiguration(SystemDistributedExtensionConfiguration.KEY).system()
        );

        SchemaSynchronizationConfiguration schemaSyncConfig = clusterConfigRegistry
                .getConfiguration(SchemaSynchronizationExtensionConfiguration.KEY).schemaSync();

        clockService = new ClockServiceImpl(clock, clockWaiter, () -> schemaSyncConfig.maxClockSkew().value());

        idempotentCacheVacuumizer = new IdempotentCacheVacuumizer(
                name,
                threadPoolsManager.commonScheduler(),
                metaStorageMgr::evictIdempotentCommandsCache,
                raftConfiguration.retryTimeout(),
                clockService,
                1,
                1,
                MINUTES
        );

        metaStorageMgr.addElectionListener(idempotentCacheVacuumizer);

        var registry = new MetaStorageRevisionListenerRegistry(metaStorageMgr);

        ReplicationConfiguration replicationConfig = clusterConfigRegistry
                .getConfiguration(ReplicationExtensionConfiguration.KEY).replication();

        placementDriverMgr = new PlacementDriverManager(
                name,
                metaStorageMgr,
                MetastorageGroupId.INSTANCE,
                clusterSvc,
                cmgMgr::metaStorageNodes,
                logicalTopologyService,
                raftMgr,
                topologyAwareRaftGroupServiceFactory,
                clockService,
                replicationConfig
        );

        TransactionConfiguration txConfig = clusterConfigRegistry.getConfiguration(TransactionExtensionConfiguration.KEY).transaction();

        ReplicaService replicaSvc = new ReplicaService(
                messagingServiceReturningToStorageOperationsPool,
                clock,
                threadPoolsManager.partitionOperationsExecutor(),
                replicationConfig,
                threadPoolsManager.commonScheduler()
        );

        LongSupplier partitionIdleSafeTimePropagationPeriodMsSupplier = partitionIdleSafeTimePropagationPeriodMsSupplier(replicationConfig);

        ScheduledExecutorService rebalanceScheduler = new ScheduledThreadPoolExecutor(REBALANCE_SCHEDULER_POOL_SIZE,
                NamedThreadFactory.create(name, "rebalance-scheduler", LOG));

        // TODO: IGNITE-22222 this instantiation should be moved inside ReplicaManager's constructor
        Marshaller raftMarshaller = new ThreadLocalPartitionCommandsMarshaller(clusterSvc.serializationRegistry());

        volatileLogStorageFactoryCreator = new VolatileLogStorageFactoryCreator(name, workDir.resolve("volatile-log-spillout"));

        replicaMgr = new ReplicaManager(
                name,
                clusterSvc,
                cmgMgr,
                clockService,
                Set.of(PartitionReplicationMessageGroup.class, TxMessageGroup.class),
                placementDriverMgr.placementDriver(),
                threadPoolsManager.partitionOperationsExecutor(),
                partitionIdleSafeTimePropagationPeriodMsSupplier,
                failureManager,
                raftMarshaller,
                topologyAwareRaftGroupServiceFactory,
                raftMgr,
                partitionRaftConfigurer,
                volatileLogStorageFactoryCreator,
                threadPoolsManager.tableIoExecutor(),
                replicaGrpId -> metaStorageMgr.get(pendingPartAssignmentsKey((TablePartitionId) replicaGrpId))
                        .thenApply(org.apache.ignite.internal.metastorage.Entry::value)
        );

        metricManager.configure(
                clusterConfigRegistry.getConfiguration(MetricExtensionConfiguration.KEY).metrics(),
                () -> CollectionUtils.last(clusterInfo(clusterStateStorageMgr).idHistory()),
                name
        );

        DataStorageModules dataStorageModules = new DataStorageModules(
                ServiceLoader.load(DataStorageModule.class, serviceProviderClassLoader)
        );

        Path storagePath = partitionsWorkDir.dbPath();

        GcConfiguration gcConfig = clusterConfigRegistry.getConfiguration(GcExtensionConfiguration.KEY).gc();

        Map<String, StorageEngine> storageEngines = dataStorageModules.createStorageEngines(
                name,
                nodeConfigRegistry,
                storagePath,
                longJvmPauseDetector,
                failureManager,
                partitionsLogStorageFactory,
                clock,
                threadPoolsManager.commonScheduler()
        );

        dataStorageMgr = new DataStorageManager(
                applyThreadAssertionsIfNeeded(storageEngines),
                nodeConfigRegistry.getConfiguration(StorageExtensionConfiguration.KEY).storage()
        );

        outgoingSnapshotsManager = new OutgoingSnapshotsManager(name, clusterSvc.messagingService());

        LongSupplier delayDurationMsSupplier = delayDurationMsSupplier(schemaSyncConfig);

        CatalogManagerImpl catalogManager = new CatalogManagerImpl(
                new UpdateLogImpl(metaStorageMgr),
                clockService,
                delayDurationMsSupplier
        );

        systemViewManager = new SystemViewManagerImpl(name, catalogManager);
        nodeAttributesCollector.register(systemViewManager);
        logicalTopology.addEventListener(systemViewManager);
        systemViewManager.register(catalogManager);

        this.catalogManager = catalogManager;

        lowWatermark = new LowWatermarkImpl(
                name,
                gcConfig.lowWatermark(),
                clockService,
                vaultMgr,
                failureManager,
                clusterSvc.messagingService()
        );

        this.indexMetaStorage = new IndexMetaStorage(catalogManager, lowWatermark, metaStorageMgr);

        raftMgr.appendEntriesRequestInterceptor(new CheckCatalogVersionOnAppendEntries(catalogManager));
        raftMgr.actionRequestInterceptor(new CheckCatalogVersionOnActionRequest(catalogManager));

        SchemaSyncService schemaSyncService = new SchemaSyncServiceImpl(metaStorageMgr.clusterTime(), delayDurationMsSupplier);

        schemaManager = new SchemaManager(registry, catalogManager);

        SystemDistributedConfiguration systemDistributedConfiguration =
                clusterConfigRegistry.getConfiguration(SystemDistributedExtensionConfiguration.KEY).system();

        distributionZoneManager = new DistributionZoneManager(
                name,
                registry,
                metaStorageMgr,
                logicalTopologyService,
                catalogManager,
                rebalanceScheduler,
                systemDistributedConfiguration
        );

<<<<<<< HEAD
        sharedTxStateStorage = new TxStateRocksDbSharedStorage(
                storagePath.resolve(TX_STATE_DIR),
                threadPoolsManager.commonScheduler(),
                threadPoolsManager.tableIoExecutor(),
                partitionsLogStorageFactory
        );

        MinimumRequiredTimeCollectorServiceImpl minTimeCollectorService = new MinimumRequiredTimeCollectorServiceImpl();

        partitionReplicaLifecycleManager = new PartitionReplicaLifecycleManager(
                catalogManager,
                replicaMgr,
                distributionZoneManager,
                metaStorageMgr,
                clusterSvc.topologyService(),
                lowWatermark,
                threadPoolsManager.tableIoExecutor(),
                rebalanceScheduler,
                threadPoolsManager.partitionOperationsExecutor(),
                clockService,
                placementDriverMgr.placementDriver(),
                schemaSyncService,
                systemDistributedConfiguration,
                sharedTxStateStorage,
                minTimeCollectorService
        );

=======
>>>>>>> 9e3d7c4c
        indexNodeFinishedRwTransactionsChecker = new IndexNodeFinishedRwTransactionsChecker(
                catalogManager,
                clusterSvc.messagingService(),
                clock
        );

        CatalogCompactionRunner catalogCompactionRunner = new CatalogCompactionRunner(
                name,
                catalogManager,
                clusterSvc.messagingService(),
                logicalTopologyService,
                placementDriverMgr.placementDriver(),
                replicaSvc,
                clockService,
                schemaSyncService,
                clusterSvc.topologyService(),
                threadPoolsManager.commonScheduler(),
                indexNodeFinishedRwTransactionsChecker,
                minTimeCollectorService,
                new RebalanceMinimumRequiredTimeProviderImpl(metaStorageMgr, catalogManager)
        );

        metaStorageMgr.addElectionListener(catalogCompactionRunner::updateCoordinator);
        this.catalogCompactionRunner = catalogCompactionRunner;

        killCommandHandler = new KillCommandHandler(name, logicalTopologyService, clusterSvc.messagingService());

        lowWatermark.listen(LowWatermarkEvent.LOW_WATERMARK_CHANGED,
                params -> catalogCompactionRunner.onLowWatermarkChanged(((ChangeLowWatermarkEventParameters) params).newLowWatermark()));

        resourcesRegistry = new RemotelyTriggeredResourceRegistry();

        var transactionInflights = new TransactionInflights(placementDriverMgr.placementDriver(), clockService);

        LockManager lockMgr = new HeapLockManager(systemConfiguration);

        // TODO: IGNITE-19344 - use nodeId that is validated on join (and probably generated differently).
        txManager = new TxManagerImpl(
                name,
                txConfig,
                messagingServiceReturningToStorageOperationsPool,
                clusterSvc.topologyService(),
                replicaSvc,
                lockMgr,
                clockService,
                new TransactionIdGenerator(() -> clusterSvc.nodeName().hashCode()),
                placementDriverMgr.placementDriver(),
                partitionIdleSafeTimePropagationPeriodMsSupplier,
                indexNodeFinishedRwTransactionsChecker,
                threadPoolsManager.partitionOperationsExecutor(),
                resourcesRegistry,
                transactionInflights,
                lowWatermark,
                threadPoolsManager.commonScheduler()
        );

        sharedTxStateStorage = new TxStateRocksDbSharedStorage(
                storagePath.resolve(TX_STATE_DIR),
                threadPoolsManager.commonScheduler(),
                threadPoolsManager.tableIoExecutor(),
                partitionsLogStorageFactory
        );

        partitionReplicaLifecycleManager = new PartitionReplicaLifecycleManager(
                catalogManager,
                replicaMgr,
                distributionZoneManager,
                metaStorageMgr,
                clusterSvc.topologyService(),
                lowWatermark,
                threadPoolsManager.tableIoExecutor(),
                rebalanceScheduler,
                threadPoolsManager.partitionOperationsExecutor(),
                clockService,
                placementDriverMgr.placementDriver(),
                schemaSyncService,
                systemDistributedConfiguration,
                sharedTxStateStorage,
                txManager,
                schemaManager
        );

        systemViewManager.register(txManager);

        resourceVacuumManager = new ResourceVacuumManager(
                name,
                resourcesRegistry,
                clusterSvc.topologyService(),
                messagingServiceReturningToStorageOperationsPool,
                transactionInflights,
                txManager,
                lowWatermark
        );

        StorageUpdateConfiguration storageUpdateConfiguration = clusterConfigRegistry
                .getConfiguration(StorageUpdateExtensionConfiguration.KEY).storageUpdate();

        distributedTblMgr = new TableManager(
                name,
                registry,
                gcConfig,
                txConfig,
                storageUpdateConfiguration,
                messagingServiceReturningToStorageOperationsPool,
                clusterSvc.topologyService(),
                clusterSvc.serializationRegistry(),
                replicaMgr,
                lockMgr,
                replicaSvc,
                txManager,
                dataStorageMgr,
                sharedTxStateStorage,
                metaStorageMgr,
                schemaManager,
                threadPoolsManager.tableIoExecutor(),
                threadPoolsManager.partitionOperationsExecutor(),
                rebalanceScheduler,
                threadPoolsManager.commonScheduler(),
                clockService,
                outgoingSnapshotsManager,
                distributionZoneManager,
                schemaSyncService,
                catalogManager,
                observableTimestampTracker,
                placementDriverMgr.placementDriver(),
                this::bareSql,
                resourcesRegistry,
                lowWatermark,
                transactionInflights,
                indexMetaStorage,
                partitionsLogStorageFactory,
                partitionReplicaLifecycleManager,
                minTimeCollectorService,
                systemDistributedConfiguration
        );

        disasterRecoveryManager = new DisasterRecoveryManager(
                threadPoolsManager.tableIoExecutor(),
                messagingServiceReturningToStorageOperationsPool,
                metaStorageMgr,
                catalogManager,
                distributionZoneManager,
                raftMgr,
                clusterSvc.topologyService(),
                distributedTblMgr,
                metricManager
        );

        systemViewManager.register(disasterRecoveryManager);

        indexManager = new IndexManager(
                schemaManager,
                distributedTblMgr,
                catalogManager,
                threadPoolsManager.tableIoExecutor(),
                registry,
                lowWatermark
        );

        indexBuildingManager = new IndexBuildingManager(
                name,
                replicaSvc,
                catalogManager,
                metaStorageMgr,
                indexManager,
                indexMetaStorage,
                placementDriverMgr.placementDriver(),
                clusterSvc,
                logicalTopologyService,
                clockService
        );

        qryEngine = new SqlQueryProcessor(
                clusterSvc,
                logicalTopologyService,
                distributedTblMgr,
                schemaManager,
                dataStorageMgr,
                replicaSvc,
                clockService,
                schemaSyncService,
                catalogManager,
                metricManager,
                systemViewManager,
                failureManager,
                placementDriverMgr.placementDriver(),
                clusterConfigRegistry.getConfiguration(SqlClusterExtensionConfiguration.KEY).sql(),
                nodeConfigRegistry.getConfiguration(SqlNodeExtensionConfiguration.KEY).sql(),
                transactionInflights,
                txManager,
                lowWatermark,
                threadPoolsManager.commonScheduler(),
                killCommandHandler,
                eventLog
        );

        systemViewManager.register(qryEngine);

        sql = new IgniteSqlImpl(qryEngine, observableTimestampTracker);

        var deploymentManagerImpl = new DeploymentManagerImpl(
                clusterSvc,
                new DeploymentUnitStoreImpl(metaStorageMgr),
                logicalTopologyService,
                workDir,
                nodeConfigRegistry.getConfiguration(DeploymentExtensionConfiguration.KEY).deployment(),
                cmgMgr,
                name
        );
        deploymentManager = deploymentManagerImpl;

        ComputeConfiguration computeCfg = nodeConfigRegistry.getConfiguration(ComputeExtensionConfiguration.KEY).compute();
        InMemoryComputeStateMachine stateMachine = new InMemoryComputeStateMachine(computeCfg, name);
        computeComponent = new ComputeComponentImpl(
                name,
                clusterSvc.messagingService(),
                clusterSvc.topologyService(),
                logicalTopologyService,
                new JobContextManager(deploymentManagerImpl, deploymentManagerImpl.deploymentUnitAccessor(), new JobClassLoaderFactory()),
                new ComputeExecutorImpl(this, stateMachine, computeCfg, clusterSvc.topologyService()),
                computeCfg
        );

        systemViewManager.register(computeComponent);

        compute = new IgniteComputeImpl(
                placementDriverMgr.placementDriver(),
                clusterSvc.topologyService(),
                distributedTblMgr,
                computeComponent,
                clock
        );

        killCommandHandler.register(((IgniteComputeImpl) compute).killHandler());

        authenticationManager = createAuthenticationManager();

        ClientConnectorConfiguration clientConnectorConfiguration = nodeConfigRegistry
                .getConfiguration(ClientConnectorExtensionConfiguration.KEY).clientConnector();

        clientHandlerModule = new ClientHandlerModule(
                qryEngine,
                distributedTblMgr,
                txManager,
                compute,
                clusterSvc,
                nettyBootstrapFactory,
                () -> clusterInfo(clusterStateStorageMgr),
                metricManager,
                new ClientHandlerMetricSource(),
                authenticationManager,
                clockService,
                schemaSyncService,
                catalogManager,
                placementDriverMgr.placementDriver(),
                clientConnectorConfiguration,
                lowWatermark,
                threadPoolsManager.partitionOperationsExecutor()
        );

        metricMessaging = new MetricMessaging(metricManager, clusterSvc.messagingService(), clusterSvc.topologyService());

        restComponent = createRestComponent(name);

        publicTables = new PublicApiThreadingIgniteTables(distributedTblMgr, asyncContinuationExecutor);
        publicTransactions = new PublicApiThreadingIgniteTransactions(
                new IgniteTransactionsImpl(txManager, observableTimestampTracker), asyncContinuationExecutor
        );
        publicSql = new PublicApiThreadingIgniteSql(sql, asyncContinuationExecutor);
        publicCompute = new AntiHijackIgniteCompute(compute, asyncContinuationExecutor);
        publicCatalog = new PublicApiThreadingIgniteCatalog(new IgniteCatalogSqlImpl(sql, distributedTblMgr), asyncContinuationExecutor);
    }

    private GroupStoragesContextResolver createGroupStoragesContextResolver() {
        Map<String, LogStorageFactory> logStorageFactoryByGroupName = Map.of(
                PARTITION_GROUP_NAME, partitionsLogStorageFactory,
                MetastorageGroupId.INSTANCE.toString(), msLogStorageFactory,
                CmgGroupId.INSTANCE.toString(), cmgLogStorageFactory
        );

        Map<String, Path> serverDataPathByGroupName = Map.of(
                PARTITION_GROUP_NAME, partitionsWorkDir.metaPath(),
                MetastorageGroupId.INSTANCE.toString(), metastorageWorkDir.metaPath(),
                CmgGroupId.INSTANCE.toString(), cmgWorkDir.metaPath()
        );

        return new GroupStoragesContextResolver(
                replicationGroupId -> replicationGroupId instanceof PartitionGroupId ? PARTITION_GROUP_NAME : replicationGroupId.toString(),
                serverDataPathByGroupName,
                logStorageFactoryByGroupName
        );
    }

    private static ClusterInfo clusterInfo(ClusterStateStorageManager clusterStateStorageManager) {
        // It is safe to read cluster state from CMG state as it can only be read when the node is initialized and fully started,
        // and in those moments the cluster state is already available in the CMG state storage.

        ClusterState clusterState = clusterStateStorageManager.getClusterState();

        assert clusterState != null : "Cluster state cannot be null at the moment when a client connects";

        return new ClusterInfo(clusterState.clusterTag(), clusterState.clusterIdHistory());
    }

    private static Map<String, StorageEngine> applyThreadAssertionsIfNeeded(Map<String, StorageEngine> storageEngines) {
        boolean enabled = ThreadAssertions.enabled();

        LOG.info("Thread assertions enablement status: {}", enabled);

        if (!enabled) {
            return storageEngines;
        }

        Map<String, StorageEngine> decoratedEngines = new HashMap<>();

        for (Entry<String, StorageEngine> entry : storageEngines.entrySet()) {
            decoratedEngines.put(entry.getKey(), new ThreadAssertingStorageEngine(entry.getValue()));
        }

        return Map.copyOf(decoratedEngines);
    }

    private static LongSupplier delayDurationMsSupplier(SchemaSynchronizationConfiguration schemaSyncConfig) {
        return () -> schemaSyncConfig.delayDuration().value();
    }

    private static LongSupplier partitionIdleSafeTimePropagationPeriodMsSupplier(ReplicationConfiguration replicationConfig) {
        return () -> replicationConfig.idleSafeTimePropagationDuration().value();
    }

    private AuthenticationManager createAuthenticationManager() {
        SecurityConfiguration securityConfiguration = clusterCfgMgr.configurationRegistry()
                .getConfiguration(SecurityExtensionConfiguration.KEY).security();

        return new AuthenticationManagerImpl(securityConfiguration, eventLog);
    }

    private RestComponent createRestComponent(String name) {
        RestManager restManager = new RestManager();
        Supplier<RestFactory> presentationsFactory = () -> new PresentationsFactory(nodeCfgMgr, clusterCfgMgr);
        Supplier<RestFactory> clusterManagementRestFactory = () -> new ClusterManagementRestFactory(clusterSvc, clusterInitializer, cmgMgr);
        Supplier<RestFactory> nodeManagementRestFactory = () -> new NodeManagementRestFactory(lifecycleManager, () -> name,
                new JdbcPortProviderImpl(nodeCfgMgr.configurationRegistry()));
        Supplier<RestFactory> metricRestFactory = () -> new MetricRestFactory(metricManager, metricMessaging);
        Supplier<RestFactory> authProviderFactory = () -> new AuthenticationProviderFactory(authenticationManager);
        Supplier<RestFactory> deploymentCodeRestFactory = () -> new CodeDeploymentRestFactory(deploymentManager);
        Supplier<RestFactory> restManagerFactory = () -> new RestManagerFactory(restManager);
        Supplier<RestFactory> computeRestFactory = () -> new ComputeRestFactory(compute);
        Supplier<RestFactory> disasterRecoveryFactory = () -> new DisasterRecoveryFactory(disasterRecoveryManager);
        Supplier<RestFactory> systemDisasterRecoveryFactory = () -> new SystemDisasterRecoveryFactory(systemDisasterRecoveryManager);
        Supplier<RestFactory> sqlQueryRestFactory = () -> new SqlQueryRestFactory(sql, killCommandHandler);

        RestConfiguration restConfiguration = nodeCfgMgr.configurationRegistry().getConfiguration(RestExtensionConfiguration.KEY).rest();

        return new RestComponent(
                List.of(presentationsFactory,
                        clusterManagementRestFactory,
                        nodeManagementRestFactory,
                        metricRestFactory,
                        deploymentCodeRestFactory,
                        authProviderFactory,
                        restManagerFactory,
                        computeRestFactory,
                        disasterRecoveryFactory,
                        systemDisasterRecoveryFactory,
                        sqlQueryRestFactory
                ),
                restManager,
                restConfiguration
        );
    }

    private static MessageSerializationRegistry createSerializationRegistry(@Nullable ClassLoader classLoader) {
        var serviceLoader = new SerializationRegistryServiceLoader(classLoader);

        var serializationRegistry = new MessageSerializationRegistryImpl();

        serviceLoader.registerSerializationFactories(serializationRegistry);

        return serializationRegistry;
    }

    private static ConfigurationModules loadConfigurationModules(@Nullable ClassLoader classLoader) {
        var modulesProvider = new ServiceLoaderModulesProvider();
        List<ConfigurationModule> modules = modulesProvider.modules(classLoader);

        if (modules.isEmpty()) {
            throw new IllegalStateException("No configuration modules were loaded, this means Ignite cannot start. "
                    + "Please make sure that the classloader for loading services is correct.");
        }

        var configModules = new ConfigurationModules(modules);

        LOG.info("Configuration modules loaded [modules={}, localRoots={}, distRoots={}]",
                modules, configModules.local().rootKeys(), configModules.distributed().rootKeys());

        return configModules;
    }

    /**
     * Starts ignite node.
     *
     * <p>When the returned future completes, the node is partially started and ready to accept the init command (that is, its
     * REST endpoint is functional).
     *
     * @return Future that will be completed when the node is started.
     */
    CompletableFuture<Void> startAsync() {
        ExecutorService startupExecutor = Executors.newSingleThreadExecutor(
                IgniteThreadFactory.create(name, "start", LOG, STORAGE_READ, STORAGE_WRITE)
        );
        ComponentContext componentContext = new ComponentContext(startupExecutor);

        try {
            JvmMetricSource jvmMetrics = new JvmMetricSource();
            metricManager.registerSource(jvmMetrics);
            metricManager.enable(jvmMetrics);

            OsMetricSource osMetrics = new OsMetricSource();
            metricManager.registerSource(osMetrics);
            metricManager.enable(osMetrics);

            // Start the components that are required to join the cluster.
            // TODO https://issues.apache.org/jira/browse/IGNITE-22570
            CompletableFuture<Void> componentsStartFuture = lifecycleManager.startComponentsAsync(
                    componentContext,
                    longJvmPauseDetector,
                    vaultMgr,
                    threadPoolsManager,
                    clockWaiter,
                    failureManager,
                    clusterStateStorage,
                    clusterIdService,
                    systemDisasterRecoveryManager,
                    criticalWorkerRegistry,
                    nettyBootstrapFactory,
                    nettyWorkersRegistrar,
                    clusterSvc,
                    restComponent,
                    partitionsLogStorageFactory,
                    msLogStorageFactory,
                    cmgLogStorageFactory,
                    raftMgr,
                    cmgMgr,
                    lowWatermark
            );

            return componentsStartFuture
                    .thenRunAsync(() -> {
                        vaultMgr.putName(name);

                        clusterSvc.updateMetadata(
                                new NodeMetadata(restComponent.hostName(), restComponent.httpPort(), restComponent.httpsPort()));

                        LOG.info("Components started");
                    }, startupExecutor)
                    .handleAsync((v, e) -> {
                        if (e != null) {
                            throw handleStartException(e);
                        }

                        return v;
                    }, startupExecutor)
                    // Moving to the common pool on purpose to close the join pool and proceed with user's code in the common pool.
                    .whenCompleteAsync((res, ex) -> startupExecutor.shutdownNow());
        } catch (Throwable e) {
            startupExecutor.shutdownNow();

            throw handleStartException(e);
        }
    }

    /**
     * Continues the join process, returns the Ignite API future which will be completed when node is joined the logical topology.
     *
     * @return Ignite API future.
     */
    CompletableFuture<Ignite> joinClusterAsync() {
        LOG.info("Joining the cluster");

        ExecutorService joinExecutor = Executors.newSingleThreadExecutor(
                IgniteThreadFactory.create(name, "join", LOG, STORAGE_READ, STORAGE_WRITE)
        );
        ComponentContext componentContext = new ComponentContext(joinExecutor);

        return cmgMgr.joinFuture()
                .thenComposeAsync(unused -> cmgMgr.clusterState(), joinExecutor)
                .thenAcceptAsync(systemDisasterRecoveryManager::saveClusterState, joinExecutor)
                // Disable REST component during initialization.
                .thenAcceptAsync(unused -> restComponent.disable(), joinExecutor)
                .thenComposeAsync(unused -> {
                    LOG.info("Join complete, starting MetaStorage");

                    try {
                        lifecycleManager.startComponentAsync(metaStorageMgr, componentContext);
                    } catch (NodeStoppingException e) {
                        throw new CompletionException(e);
                    }

                    return metaStorageMgr.recoveryFinishedFuture();
                }, joinExecutor)
                .thenComposeAsync(unused -> initializeClusterConfiguration(joinExecutor), joinExecutor)
                .thenRunAsync(() -> {
                    LOG.info("MetaStorage started, starting the remaining components");

                    // Start all other components after the join request has completed and the node has been validated.
                    try {
                        lifecycleManager.startComponentsAsync(
                                componentContext,
                                catalogManager,
                                catalogCompactionRunner,
                                indexMetaStorage,
                                clusterCfgMgr,
                                idempotentCacheVacuumizer,
                                authenticationManager,
                                placementDriverMgr,
                                metricManager,
                                metricMessaging,
                                distributionZoneManager,
                                computeComponent,
                                volatileLogStorageFactoryCreator,
                                replicaMgr,
                                indexNodeFinishedRwTransactionsChecker,
                                txManager,
                                dataStorageMgr,
                                schemaManager,
                                outgoingSnapshotsManager,
                                sharedTxStateStorage,
                                partitionReplicaLifecycleManager,
                                distributedTblMgr,
                                disasterRecoveryManager,
                                indexManager,
                                indexBuildingManager,
                                qryEngine,
                                clientHandlerModule,
                                deploymentManager,
                                sql,
                                resourceVacuumManager,
                                metaStorageCompactionTrigger
                        );

                        // The system view manager comes last because other components
                        // must register system views before it starts.
                        lifecycleManager.startComponentAsync(systemViewManager, componentContext);
                    } catch (NodeStoppingException e) {
                        throw new CompletionException(e);
                    }
                }, joinExecutor)
                .thenComposeAsync(v -> {
                    LOG.info("Components started, performing recovery");

                    return recoverComponentsStateOnStart(joinExecutor, lifecycleManager.allComponentsStartFuture());
                }, joinExecutor)
                .thenComposeAsync(v -> clusterCfgMgr.configurationRegistry().onDefaultsPersisted(), joinExecutor)
                // Signal that local recovery is complete and the node is ready to join the cluster.
                .thenComposeAsync(v -> {
                    LOG.info("Recovery complete, finishing join");

                    return cmgMgr.onJoinReady();
                }, joinExecutor)
                .thenComposeAsync(ignored -> awaitSelfInLocalLogicalTopology(), joinExecutor)
                .thenCompose(ignored -> catalogManager.catalogInitializationFuture())
                .thenRunAsync(() -> {
                    try {
                        // Enable watermark events.
                        lowWatermark.scheduleUpdates();

                        // Enable client requests handling on start complete.
                        clientHandlerModule.enable();

                        // Enable REST component on start complete.
                        restComponent.enable();
                        // Transfer the node to the STARTED state.
                        lifecycleManager.onStartComplete();
                    } catch (NodeStoppingException e) {
                        throw new CompletionException(e);
                    }
                }, joinExecutor)
                .handleAsync((v, e) -> {
                    if (e != null) {
                        throw handleStartException(e);
                    }

                    return (Ignite) this;
                }, joinExecutor)
                // Moving to the common pool on purpose to close the join pool and proceed with user's code in the common pool.
                .whenCompleteAsync((res, ex) -> joinExecutor.shutdownNow());
    }

    private CompletableFuture<Void> awaitSelfInLocalLogicalTopology() {
        CompletableFuture<Void> awaitSelfInLogicalTopologyFuture = new CompletableFuture<>();

        LogicalTopologyEventListener awaitSelfListener = new LogicalTopologyEventListener() {
            @Override
            public void onNodeJoined(LogicalNode joinedNode, LogicalTopologySnapshot newTopology) {
                checkSelfInTopology(newTopology, awaitSelfInLogicalTopologyFuture, this);
            }

            @Override
            public void onTopologyLeap(LogicalTopologySnapshot newTopology) {
                checkSelfInTopology(newTopology, awaitSelfInLogicalTopologyFuture, this);
            }
        };

        logicalTopologyService.addEventListener(awaitSelfListener);

        checkSelfInTopology(logicalTopologyService.localLogicalTopology(), awaitSelfInLogicalTopologyFuture, awaitSelfListener);

        return awaitSelfInLogicalTopologyFuture;
    }

    private void checkSelfInTopology(
            LogicalTopologySnapshot logicalTopologySnapshot,
            CompletableFuture<Void> awaitSelfInLogicalTopologyFuture,
            LogicalTopologyEventListener awaitSelfListener
    ) {
        if (logicalTopologySnapshot.nodes().stream().map(LogicalNode::id).collect(toSet()).contains(id())) {
            awaitSelfInLogicalTopologyFuture.complete(null);
            logicalTopologyService.removeEventListener(awaitSelfListener);
        }
    }

    private RuntimeException handleStartException(Throwable e) {
        String errMsg = "Unable to start [node=" + name + "]";

        IgniteException igniteException = new IgniteException(INTERNAL_ERR, errMsg, e);

        ExecutorService lifecycleExecutor = stopExecutor();

        try {
            lifecycleManager.stopNode(new ComponentContext(lifecycleExecutor)).get();
        } catch (Exception ex) {
            igniteException.addSuppressed(ex);
        } finally {
            lifecycleExecutor.shutdownNow();
        }

        return igniteException;
    }

    /**
     * Synchronously stops ignite node.
     */
    public void stop() throws ExecutionException, InterruptedException {
        stopAsync().get();
    }

    /**
     * Asynchronously stops ignite node.
     */
    public CompletableFuture<Void> stopAsync() {
        if (!stopGuard.compareAndSet(false, true)) {
            return stopFuture;
        }

        ExecutorService lifecycleExecutor = stopExecutor();

        // TODO https://issues.apache.org/jira/browse/IGNITE-22570
        lifecycleManager.stopNode(new ComponentContext(lifecycleExecutor))
                // Moving to the common pool on purpose to close the stop pool and proceed user's code in the common pool.
                .whenCompleteAsync((res, ex) -> lifecycleExecutor.shutdownNow())
                .whenCompleteAsync(copyStateTo(stopFuture));

        return stopFuture;
    }

    private ExecutorService stopExecutor() {
        return Executors.newSingleThreadExecutor(
                IgniteThreadFactory.create(name, "stop", LOG, STORAGE_READ, STORAGE_WRITE)
        );
    }

    /** {@inheritDoc} */
    @Override
    public IgniteTables tables() {
        return publicTables;
    }

    public DisasterRecoveryManager disasterRecoveryManager() {
        return disasterRecoveryManager;
    }

    @TestOnly
    public VaultManager vault() {
        return vaultMgr;
    }

    @TestOnly
    public ClusterManagementGroupManager clusterManagementGroupManager() {
        return cmgMgr;
    }

    @TestOnly
    public QueryProcessor queryEngine() {
        return qryEngine;
    }

    @TestOnly
    public SystemViewManager systemViewManager() {
        return systemViewManager;
    }

    @TestOnly
    public MetaStorageManager metaStorageManager() {
        return metaStorageMgr;
    }

    @TestOnly
    public FailureManager failureProcessor() {
        return failureManager;
    }

    @TestOnly
    public MetricManager metricManager() {
        return metricManager;
    }

    @TestOnly
    public TableManager distributedTableManager() {
        return distributedTblMgr;
    }

    /** {@inheritDoc} */
    @Override
    public IgniteTransactions transactions() {
        return publicTransactions;
    }

    private IgniteSql bareSql() {
        return sql;
    }

    /** {@inheritDoc} */
    @Override
    public IgniteSql sql() {
        return publicSql;
    }

    /** {@inheritDoc} */
    @Override
    public String name() {
        return name;
    }

    /** {@inheritDoc} */
    @Override
    public IgniteCompute compute() {
        return publicCompute;
    }

    /** {@inheritDoc} */
    @Override
    public Collection<ClusterNode> clusterNodes() {
        return clusterSvc.topologyService().allMembers();
    }

    /** {@inheritDoc} */
    @Override
    public CompletableFuture<Collection<ClusterNode>> clusterNodesAsync() {
        return completedFuture(clusterNodes());
    }

    @Override
    public IgniteCatalog catalog() {
        return publicCatalog;
    }

    public Path workDir() {
        return workDir;
    }

    /**
     * Returns node configuration.
     */
    public ConfigurationRegistry nodeConfiguration() {
        return nodeCfgMgr.configurationRegistry();
    }

    /**
     * Returns cluster configuration.
     */
    public ConfigurationRegistry clusterConfiguration() {
        return clusterCfgMgr.configurationRegistry();
    }

    public HybridTimestampTracker observableTimeTracker() {
        return observableTimestampTracker;
    }

    /**
     * Returns the id of the current node.
     */
    // TODO: should be encapsulated in local properties, see https://issues.apache.org/jira/browse/IGNITE-15131
    public UUID id() {
        return clusterSvc.topologyService().localMember().id();
    }

    /**
     * Returns the local HTTP address of REST endpoints.
     *
     * @return address or null if HTTP is not enabled.
     * @throws IgniteInternalException if the REST module is not started.
     */
    // TODO: should be encapsulated in local properties, see https://issues.apache.org/jira/browse/IGNITE-15131
    @Nullable
    public NetworkAddress restHttpAddress() {
        String host = restComponent.hostName();
        int port = restComponent.httpPort();
        if (port != -1) {
            return new NetworkAddress(host, port);
        } else {
            return null;
        }
    }

    /**
     * Returns the local HTTPS address of REST endpoints.
     *
     * @return address or null if HTTPS is not enabled.
     * @throws IgniteInternalException if the REST module is not started.
     */
    // TODO: should be encapsulated in local properties, see https://issues.apache.org/jira/browse/IGNITE-15131
    @Nullable
    public NetworkAddress restHttpsAddress() {
        String host = restComponent.hostName();
        int port = restComponent.httpsPort();
        if (port != -1) {
            return new NetworkAddress(host, port);
        } else {
            return null;
        }
    }

    /**
     * Returns the local address of the Thin Client.
     *
     * @throws IgniteInternalException if the Client module is not started.
     */
    // TODO: should be encapsulated in local properties, see https://issues.apache.org/jira/browse/IGNITE-15131
    public NetworkAddress clientAddress() {
        return NetworkAddress.from(clientHandlerModule.localAddress());
    }

    /**
     * Initializes the cluster that this node is present in.
     *
     * @param metaStorageNodeNames names of nodes that will host the Meta Storage.
     * @param cmgNodeNames names of nodes that will host the CMG.
     * @param clusterName Human-readable name of a cluster.
     * @param clusterConfiguration cluster configuration, that will be applied after init.
     * @return Completable future which completes when the cluster is initialized.
     * @throws NodeStoppingException If node stopping intention was detected.
     */
    CompletableFuture<Void> initClusterAsync(
            Collection<String> metaStorageNodeNames,
            Collection<String> cmgNodeNames,
            String clusterName,
            String clusterConfiguration
    ) throws NodeStoppingException {
        return cmgMgr.initClusterAsync(metaStorageNodeNames, cmgNodeNames, clusterName, clusterConfiguration);
    }

    /**
     * Checks if the local revision is {@code 0} and initializes the cluster configuration with the specified user-provided configuration
     * upon cluster initialization. If the local revision is not {@code 0}, does nothing.
     */
    private CompletableFuture<Void> initializeClusterConfiguration(ExecutorService startupExecutor) {
        return cfgStorage.localRevision()
                .thenComposeAsync(appliedRevision -> {
                    if (appliedRevision != 0) {
                        return nullCompletedFuture();
                    } else {
                        return cmgMgr.initialClusterConfigurationFuture()
                                .thenAcceptAsync(initialConfigHocon -> {
                                    if (initialConfigHocon == null) {
                                        return;
                                    }

                                    Config config = ConfigFactory.parseString(initialConfigHocon);
                                    ConfigurationSource hoconSource = HoconConverter.hoconSource(config.root());
                                    clusterCfgMgr.configurationRegistry().initializeConfigurationWith(hoconSource);
                                }, startupExecutor);
                    }
                }, startupExecutor)
                .thenRunAsync(systemDisasterRecoveryManager::markInitConfigApplied, startupExecutor);
    }

    /**
     * Recovers components state on start by invoking configuration listeners ({@link #notifyConfigurationListeners()} and deploying watches
     * after that.
     */
    private CompletableFuture<?> recoverComponentsStateOnStart(ExecutorService startupExecutor, CompletableFuture<Void> startFuture) {
        CompletableFuture<Void> startupConfigurationUpdate = notifyConfigurationListeners();
        CompletableFuture<Void> startupRevisionUpdate = metaStorageMgr.notifyRevisionUpdateListenerOnStart();

        return CompletableFuture.allOf(startupConfigurationUpdate, startupRevisionUpdate, startFuture)
                .thenComposeAsync(unused -> {
                    // Deploy all registered watches because all components are ready and have registered their listeners.
                    return metaStorageMgr.deployWatches();
                }, startupExecutor);
    }

    /**
     * Notify all listeners of current configurations.
     */
    private CompletableFuture<Void> notifyConfigurationListeners() {
        return CompletableFuture.allOf(
                nodeConfiguration().notifyCurrentConfigurationListeners(),
                clusterConfiguration().notifyCurrentConfigurationListeners()
        );
    }

    @TestOnly
    public Loza raftManager() {
        return raftMgr;
    }

    @TestOnly
    public ClusterNode node() {
        return clusterSvc.topologyService().localMember();
    }

    @TestOnly
    public DistributionZoneManager distributionZoneManager() {
        return distributionZoneManager;
    }

    @TestOnly
    public LogicalTopologyService logicalTopologyService() {
        return logicalTopologyService;
    }

    @TestOnly
    public IgniteDeployment deployment() {
        return deploymentManager;
    }

    // TODO: IGNITE-18493 - remove/move this
    @TestOnly
    public void dropMessages(BiPredicate<@Nullable String, NetworkMessage> predicate) {
        ((DefaultMessagingService) clusterSvc.messagingService()).dropMessages(predicate);
    }

    // TODO: IGNITE-18493 - remove/move this
    @TestOnly
    @Nullable
    public BiPredicate<String, NetworkMessage> dropMessagesPredicate() {
        return ((DefaultMessagingService) clusterSvc.messagingService()).dropMessagesPredicate();
    }

    // TODO IGNITE-18493 - remove/move this
    @TestOnly
    public void sendFakeMessage(String recipientConsistentId, NetworkMessage msg) {
        clusterSvc.messagingService().send(recipientConsistentId, ChannelType.DEFAULT, msg);
    }

    // TODO: IGNITE-18493 - remove/move this
    @TestOnly
    public void stopDroppingMessages() {
        ((DefaultMessagingService) clusterSvc.messagingService()).stopDroppingMessages();
    }

    /** Returns the node's hybrid clock. */
    @TestOnly
    public HybridClock clock() {
        return clock;
    }

    @TestOnly
    public ClockService clockService() {
        return clockService;
    }

    @TestOnly
    public ComponentWorkingDir partitionsWorkDir() {
        return partitionsWorkDir;
    }

    @TestOnly
    public ComponentWorkingDir metastorageWorkDir() {
        return metastorageWorkDir;
    }

    @TestOnly
    public LogStorageFactory partitionsLogStorageFactory() {
        return partitionsLogStorageFactory;
    }

    /** Returns the node's transaction manager. */
    @TestOnly
    public TxManager txManager() {
        return txManager;
    }

    @TestOnly
    public ClientInboundMessageHandler clientInboundMessageHandler() {
        return clientHandlerModule.handler();
    }

    /** Returns the node's placement driver service. */
    @TestOnly
    public PlacementDriver placementDriver() {
        return placementDriverMgr.placementDriver();
    }

    /** Returns the node's catalog manager. */
    @TestOnly
    public CatalogManager catalogManager() {
        return catalogManager;
    }

    /** Returns the node's catalog compaction runner. */
    @TestOnly
    public CatalogCompactionRunner catalogCompactionRunner() {
        return catalogCompactionRunner;
    }

    /** Returns {@link NettyBootstrapFactory}. */
    @TestOnly
    public NettyBootstrapFactory nettyBootstrapFactory() {
        return nettyBootstrapFactory;
    }

    /** Returns cluster service (cluster network manager). */
    @TestOnly
    public ClusterService clusterService() {
        return clusterSvc;
    }

    @TestOnly
    public ClusterIdService clusterIdService() {
        return clusterIdService;
    }

    /** Returns resources registry. */
    @TestOnly
    public RemotelyTriggeredResourceRegistry resourcesRegistry() {
        return resourcesRegistry;
    }

    /** Returns low watermark. */
    @TestOnly
    public LowWatermarkImpl lowWatermark() {
        return lowWatermark;
    }

    /** Returns replicas manager. */
    @TestOnly
    public ReplicaManager replicaManager() {
        return replicaMgr;
    }

    /** Returns disaster recovery manager for system groups. */
    @TestOnly
    public SystemDisasterRecoveryManager systemDisasterRecoveryManager() {
        return systemDisasterRecoveryManager;
    }
}<|MERGE_RESOLUTION|>--- conflicted
+++ resolved
@@ -944,36 +944,8 @@
                 systemDistributedConfiguration
         );
 
-<<<<<<< HEAD
-        sharedTxStateStorage = new TxStateRocksDbSharedStorage(
-                storagePath.resolve(TX_STATE_DIR),
-                threadPoolsManager.commonScheduler(),
-                threadPoolsManager.tableIoExecutor(),
-                partitionsLogStorageFactory
-        );
-
         MinimumRequiredTimeCollectorServiceImpl minTimeCollectorService = new MinimumRequiredTimeCollectorServiceImpl();
 
-        partitionReplicaLifecycleManager = new PartitionReplicaLifecycleManager(
-                catalogManager,
-                replicaMgr,
-                distributionZoneManager,
-                metaStorageMgr,
-                clusterSvc.topologyService(),
-                lowWatermark,
-                threadPoolsManager.tableIoExecutor(),
-                rebalanceScheduler,
-                threadPoolsManager.partitionOperationsExecutor(),
-                clockService,
-                placementDriverMgr.placementDriver(),
-                schemaSyncService,
-                systemDistributedConfiguration,
-                sharedTxStateStorage,
-                minTimeCollectorService
-        );
-
-=======
->>>>>>> 9e3d7c4c
         indexNodeFinishedRwTransactionsChecker = new IndexNodeFinishedRwTransactionsChecker(
                 catalogManager,
                 clusterSvc.messagingService(),
@@ -1053,7 +1025,8 @@
                 systemDistributedConfiguration,
                 sharedTxStateStorage,
                 txManager,
-                schemaManager
+                schemaManager,
+                minTimeCollectorService
         );
 
         systemViewManager.register(txManager);
