/*
 * Licensed to the Apache Software Foundation (ASF) under one or more
 * contributor license agreements.  See the NOTICE file distributed with
 * this work for additional information regarding copyright ownership.
 * The ASF licenses this file to You under the Apache License, Version 2.0
 * (the "License"); you may not use this file except in compliance with
 * the License.  You may obtain a copy of the License at
 *
 *      http://www.apache.org/licenses/LICENSE-2.0
 *
 * Unless required by applicable law or agreed to in writing, software
 * distributed under the License is distributed on an "AS IS" BASIS,
 * WITHOUT WARRANTIES OR CONDITIONS OF ANY KIND, either express or implied.
 * See the License for the specific language governing permissions and
 * limitations under the License.
 */

package org.apache.ignite.internal.app;

import java.io.IOException;
import java.nio.file.Files;
import java.nio.file.Path;
import java.nio.file.Paths;
import java.util.ArrayList;
import java.util.Collection;
import java.util.List;
import java.util.ListIterator;
import java.util.Set;
import java.util.concurrent.CompletableFuture;
import java.util.concurrent.atomic.AtomicReference;
import java.util.function.Consumer;
import org.apache.ignite.Ignite;
import org.apache.ignite.IgnitionManager;
import org.apache.ignite.client.handler.ClientHandlerModule;
import org.apache.ignite.compute.IgniteCompute;
import org.apache.ignite.configuration.schemas.compute.ComputeConfiguration;
import org.apache.ignite.configuration.schemas.network.NetworkConfiguration;
import org.apache.ignite.configuration.schemas.store.DataStorageConfiguration;
import org.apache.ignite.configuration.schemas.table.TablesConfiguration;
import org.apache.ignite.internal.baseline.BaselineManager;
import org.apache.ignite.internal.components.LongJvmPauseDetector;
import org.apache.ignite.internal.compute.ComputeComponent;
import org.apache.ignite.internal.compute.ComputeComponentImpl;
import org.apache.ignite.internal.compute.ComputeMessagesSerializationRegistryInitializer;
import org.apache.ignite.internal.compute.IgniteComputeImpl;
import org.apache.ignite.internal.configuration.ConfigurationManager;
import org.apache.ignite.internal.configuration.ConfigurationModule;
import org.apache.ignite.internal.configuration.ConfigurationModules;
import org.apache.ignite.internal.configuration.ConfigurationRegistry;
import org.apache.ignite.internal.configuration.ServiceLoaderModulesProvider;
import org.apache.ignite.internal.configuration.rest.ConfigurationHttpHandlers;
import org.apache.ignite.internal.configuration.storage.ConfigurationStorage;
import org.apache.ignite.internal.configuration.storage.DistributedConfigurationStorage;
import org.apache.ignite.internal.configuration.storage.LocalConfigurationStorage;
import org.apache.ignite.internal.manager.IgniteComponent;
import org.apache.ignite.internal.metastorage.MetaStorageManager;
import org.apache.ignite.internal.metastorage.server.persistence.RocksDbKeyValueStorage;
import org.apache.ignite.internal.raft.Loza;
import org.apache.ignite.internal.recovery.ConfigurationCatchUpListener;
import org.apache.ignite.internal.recovery.RecoveryCompletionFutureFactory;
import org.apache.ignite.internal.rest.RestComponent;
import org.apache.ignite.internal.sql.engine.QueryProcessor;
import org.apache.ignite.internal.sql.engine.SqlQueryProcessor;
import org.apache.ignite.internal.sql.engine.message.SqlQueryMessagesSerializationRegistryInitializer;
import org.apache.ignite.internal.table.distributed.TableManager;
import org.apache.ignite.internal.table.distributed.TableTxManagerImpl;
import org.apache.ignite.internal.tx.TxManager;
import org.apache.ignite.internal.tx.impl.HeapLockManager;
import org.apache.ignite.internal.tx.impl.IgniteTransactionsImpl;
import org.apache.ignite.internal.tx.message.TxMessagesSerializationRegistryInitializer;
import org.apache.ignite.internal.vault.VaultManager;
import org.apache.ignite.internal.vault.VaultService;
import org.apache.ignite.internal.vault.persistence.PersistentVaultService;
import org.apache.ignite.lang.IgniteException;
import org.apache.ignite.lang.IgniteInternalException;
import org.apache.ignite.lang.IgniteLogger;
import org.apache.ignite.lang.NodeStoppingException;
import org.apache.ignite.network.ClusterLocalConfiguration;
import org.apache.ignite.network.ClusterNode;
import org.apache.ignite.network.ClusterService;
import org.apache.ignite.network.MessageSerializationRegistryImpl;
import org.apache.ignite.network.NettyBootstrapFactory;
import org.apache.ignite.network.scalecube.ScaleCubeClusterServiceFactory;
import org.apache.ignite.raft.jraft.RaftMessagesSerializationRegistryInitializer;
import org.apache.ignite.table.manager.IgniteTables;
import org.apache.ignite.tx.IgniteTransactions;
import org.jetbrains.annotations.NotNull;
import org.jetbrains.annotations.Nullable;
import org.jetbrains.annotations.TestOnly;

/**
 * Ignite internal implementation.
 */
public class IgniteImpl implements Ignite {
    /** The logger. */
    private static final IgniteLogger LOG = IgniteLogger.forClass(IgniteImpl.class);

    /**
     * Path to the persistent storage used by the {@link VaultService} component.
     */
    private static final Path VAULT_DB_PATH = Paths.get("vault");

    /**
     * Path to the persistent storage used by the {@link MetaStorageManager} component.
     */
    private static final Path METASTORAGE_DB_PATH = Paths.get("metastorage");

    /**
     * Path for the partitions persistent storage.
     */
    private static final Path PARTITIONS_STORE_PATH = Paths.get("db");

    /** Ignite node name. */
    private final String name;

    /** Vault manager. */
    private final VaultManager vaultMgr;

    /** Sql query engine. */
    private final SqlQueryProcessor qryEngine;

    /** Configuration manager that handles node (local) configuration. */
    private final ConfigurationManager nodeCfgMgr;

    /** Cluster service (cluster network manager). */
    private final ClusterService clusterSvc;

    private final ComputeComponent computeComponent;

    /** Netty bootstrap factory. */
    private final NettyBootstrapFactory nettyBootstrapFactory;

    /** Raft manager. */
    private final Loza raftMgr;

    /** Meta storage manager. */
    private final MetaStorageManager metaStorageMgr;

    /** Configuration manager that handles cluster (distributed) configuration. */
    private final ConfigurationManager clusterCfgMgr;

    /** Baseline manager. */
    private final BaselineManager baselineMgr;

    /** Transactions manager. */
    private final TxManager txManager;

    /** Distributed table manager. */
    private final TableManager distributedTblMgr;

    /** Rest module. */
    private final RestComponent restComponent;

    /** Client handler module. */
    private final ClientHandlerModule clientHandlerModule;

    /** Node status. Adds ability to stop currently starting node. */
    private final AtomicReference<Status> status = new AtomicReference<>(Status.STARTING);

<<<<<<< HEAD
    private final IgniteCompute compute;
=======
    /** Distributed configuration storage. */
    private final ConfigurationStorage cfgStorage;

    @Nullable
    private transient IgniteCompute compute;
>>>>>>> aba9926e

    /** JVM pause detector. */
    private final LongJvmPauseDetector longJvmPauseDetector;

    /**
     * The Constructor.
     *
     * @param name                       Ignite node name.
     * @param workDir                    Work directory for the started node. Must not be {@code null}.
     * @param serviceProviderClassLoader The class loader to be used to load provider-configuration files and provider
     *                                   classes, or {@code null} if the system class loader (or, failing that
     *                                   the bootstrap class loader) is to be used
     */
    IgniteImpl(
            String name,
            Path workDir,
            ClassLoader serviceProviderClassLoader
    ) {
        this.name = name;

        vaultMgr = createVault(workDir);

        ConfigurationModules modules = loadConfigurationModules(serviceProviderClassLoader);

        nodeCfgMgr = new ConfigurationManager(
                modules.local().rootKeys(),
                modules.local().validators(),
                new LocalConfigurationStorage(vaultMgr),
                modules.local().internalSchemaExtensions(),
                modules.local().polymorphicSchemaExtensions()
        );

        NetworkConfiguration networkConfiguration = nodeCfgMgr.configurationRegistry().getConfiguration(NetworkConfiguration.KEY);

        MessageSerializationRegistryImpl serializationRegistry = new MessageSerializationRegistryImpl();
        RaftMessagesSerializationRegistryInitializer.registerFactories(serializationRegistry);
        SqlQueryMessagesSerializationRegistryInitializer.registerFactories(serializationRegistry);
        TxMessagesSerializationRegistryInitializer.registerFactories(serializationRegistry);
        ComputeMessagesSerializationRegistryInitializer.registerFactories(serializationRegistry);

        var clusterLocalConfiguration = new ClusterLocalConfiguration(name, serializationRegistry);

        nettyBootstrapFactory = new NettyBootstrapFactory(networkConfiguration, clusterLocalConfiguration.getName());

        restComponent = new RestComponent(nodeCfgMgr, nettyBootstrapFactory);

        clusterSvc = new ScaleCubeClusterServiceFactory().createClusterService(
                clusterLocalConfiguration,
                networkConfiguration,
                nettyBootstrapFactory
        );

        computeComponent = new ComputeComponentImpl(this, clusterSvc.messagingService(),
                nodeCfgMgr.configurationRegistry().getConfiguration(ComputeConfiguration.KEY));

        raftMgr = new Loza(clusterSvc, workDir);

        txManager = new TableTxManagerImpl(clusterSvc, new HeapLockManager());

        metaStorageMgr = new MetaStorageManager(
                vaultMgr,
                nodeCfgMgr,
                clusterSvc,
                raftMgr,
                new RocksDbKeyValueStorage(workDir.resolve(METASTORAGE_DB_PATH))
        );

        this.cfgStorage = new DistributedConfigurationStorage(metaStorageMgr, vaultMgr);

        clusterCfgMgr = new ConfigurationManager(
                modules.distributed().rootKeys(),
                modules.distributed().validators(),
                cfgStorage,
                modules.distributed().internalSchemaExtensions(),
                modules.distributed().polymorphicSchemaExtensions()
        );

        new ConfigurationHttpHandlers(nodeCfgMgr, clusterCfgMgr).registerHandlers(restComponent);

        baselineMgr = new BaselineManager(
                clusterCfgMgr,
                metaStorageMgr,
                clusterSvc
        );

        Consumer<Consumer<Long>> registry = (c) -> {
            clusterCfgMgr.configurationRegistry().listenUpdateStorageRevision(newStorageRevision -> {
                c.accept(newStorageRevision);

                return CompletableFuture.completedFuture(null);
            });
        };

        distributedTblMgr = new TableManager(
                registry,
                clusterCfgMgr.configurationRegistry().getConfiguration(TablesConfiguration.KEY),
                clusterCfgMgr.configurationRegistry().getConfiguration(DataStorageConfiguration.KEY),
                raftMgr,
                baselineMgr,
                clusterSvc.topologyService(),
                getPartitionsStorePath(workDir),
                txManager
        );

        qryEngine = new SqlQueryProcessor(
                registry,
                clusterSvc,
                distributedTblMgr
        );

        compute = new IgniteComputeImpl(clusterSvc.topologyService(), computeComponent);

        clientHandlerModule = new ClientHandlerModule(
                qryEngine,
                distributedTblMgr,
                new IgniteTransactionsImpl(txManager),
                nodeCfgMgr.configurationRegistry(),
                compute,
                clusterSvc,
                nettyBootstrapFactory
        );

        longJvmPauseDetector = new LongJvmPauseDetector(name);
    }

    private ConfigurationModules loadConfigurationModules(ClassLoader classLoader) {
        var modulesProvider = new ServiceLoaderModulesProvider();
        List<ConfigurationModule> modules = modulesProvider.modules(classLoader);

        if (LOG.isInfoEnabled()) {
            LOG.info("Configuration modules loaded: {}", modules);
        }

        if (modules.isEmpty()) {
            throw new IllegalStateException("No configuration modules were loaded, this means Ignite cannot start. "
                    + "Please make sure that the classloader for loading services is correct.");
        }

        var configModules = new ConfigurationModules(modules);

        if (LOG.isInfoEnabled()) {
            LOG.info("Local root keys: {}", configModules.local().rootKeys());
            LOG.info("Distributed root keys: {}", configModules.distributed().rootKeys());
        }

        return configModules;
    }

    /**
     * Starts ignite node.
     *
     * @param cfg Optional node configuration based on {@link org.apache.ignite.configuration.schemas.runner.NodeConfigurationSchema} and
     *            {@link org.apache.ignite.configuration.schemas.network.NetworkConfigurationSchema}. Following rules are used for applying
     *            the configuration properties:
     *            <ol>
     *            <li>Specified property overrides existing one or just applies itself if it wasn't
     *            previously specified.</li>
     *            <li>All non-specified properties either use previous value or use default one from
     *            corresponding configuration schema.</li>
     *            </ol>
     *            So that, in case of initial node start (first start ever) specified configuration, supplemented with defaults, is
     *            used. If no configuration was provided defaults are used for all configuration properties. In case of node
     *            restart, specified properties override existing ones, non specified properties that also weren't specified
     *            previously use default values. Please pay attention that previously specified properties are searched in the
     *            {@code workDir} specified by the user.
     */
    public void start(@Nullable String cfg) {
        List<IgniteComponent> startedComponents = new ArrayList<>();

        try {
            doStartComponent(
                    name,
                    startedComponents,
                    longJvmPauseDetector
            );

            // Vault startup.
            doStartComponent(
                    name,
                    startedComponents,
                    vaultMgr
            );

            vaultMgr.putName(name).join();

            // Node configuration manager startup.
            doStartComponent(
                    name,
                    startedComponents,
                    nodeCfgMgr);

            // Node configuration manager bootstrap.
            if (cfg != null) {
                try {
                    nodeCfgMgr.bootstrap(cfg);
                } catch (Exception e) {
                    throw new IgniteException("Unable to parse user-specific configuration.", e);
                }
            } else {
                nodeCfgMgr.configurationRegistry().initializeDefaults();
            }

            waitForJoinPermission();

            // Start the remaining components.
            List<IgniteComponent> otherComponents = List.of(
                    nettyBootstrapFactory,
                    clusterSvc,
                    computeComponent,
                    raftMgr,
                    txManager,
                    metaStorageMgr,
                    clusterCfgMgr,
                    baselineMgr,
                    distributedTblMgr,
                    qryEngine,
                    restComponent,
                    clientHandlerModule
            );

            for (IgniteComponent component : otherComponents) {
                doStartComponent(name, startedComponents, component);
            }

            CompletableFuture<Void> configurationCatchUpFuture = RecoveryCompletionFutureFactory.create(
                    metaStorageMgr,
                    clusterCfgMgr,
                    fut -> new ConfigurationCatchUpListener(cfgStorage, fut, LOG)
            );

            notifyConfigurationListeners();

            // Deploy all registered watches because all components are ready and have registered their listeners.
            metaStorageMgr.deployWatches();

            configurationCatchUpFuture.join();

            if (!status.compareAndSet(Status.STARTING, Status.STARTED)) {
                throw new NodeStoppingException();
            }
        } catch (Exception e) {
            String errMsg = "Unable to start node=[" + name + "].";

            LOG.error(errMsg, e);

            doStopNode(startedComponents);

            throw new IgniteException(errMsg, e);
        }
    }

    /**
     * Awaits for a permission to join the cluster, i.e. node join response from Cluster Management group.
     * After the completion of this method, the node is considered as validated.
     */
    private void waitForJoinPermission() {
        // TODO https://issues.apache.org/jira/browse/IGNITE-15114
    }

    /**
     * Stops ignite node.
     */
    public void stop() {
        if (status.getAndSet(Status.STOPPING) == Status.STARTED) {
            doStopNode(List.of(longJvmPauseDetector, vaultMgr, nodeCfgMgr, clusterSvc, computeComponent, raftMgr, txManager, metaStorageMgr,
                    clusterCfgMgr, baselineMgr, distributedTblMgr, qryEngine, restComponent, clientHandlerModule, nettyBootstrapFactory));
        }
    }

    /** {@inheritDoc} */
    @Override
    public IgniteTables tables() {
        return distributedTblMgr;
    }

    public QueryProcessor queryEngine() {
        return qryEngine;
    }

    /** {@inheritDoc} */
    @Override
    public IgniteTransactions transactions() {
        return new IgniteTransactionsImpl(txManager);
    }

    /** {@inheritDoc} */
    @Override
    public void close() {
        IgnitionManager.stop(name);
    }

    /** {@inheritDoc} */
    @Override
    public String name() {
        return name;
    }

    /** {@inheritDoc} */
    @Override
    public void setBaseline(Set<String> baselineNodes) {
        try {
            distributedTblMgr.setBaseline(baselineNodes);
        } catch (NodeStoppingException e) {
            throw new IgniteException(e);
        }
    }

    /** {@inheritDoc} */
    @Override
    public IgniteCompute compute() {
        return compute;
    }

    /** {@inheritDoc} */
    @Override
    public Collection<ClusterNode> clusterNodes() {
        return clusterSvc.topologyService().allMembers();
    }

    /** {@inheritDoc} */
    @Override
    public CompletableFuture<Collection<ClusterNode>> clusterNodesAsync() {
        return CompletableFuture.completedFuture(clusterNodes());
    }

    /**
     * Returns node configuration.
     */
    public ConfigurationRegistry nodeConfiguration() {
        return nodeCfgMgr.configurationRegistry();
    }

    /**
     * Returns cluster configuration.
     */
    public ConfigurationRegistry clusterConfiguration() {
        return clusterCfgMgr.configurationRegistry();
    }

    /**
     * Returns client handler module.
     */
    public ClientHandlerModule clientHandlerModule() {
        return clientHandlerModule;
    }

    /**
     * Returns the id of the current node.
     */
    public String id() {
        return clusterSvc.topologyService().localMember().id();
    }

    /**
     * Checks node status. If it's {@link Status#STOPPING} then prevents further starting and throws NodeStoppingException that will lead to
     * stopping already started components later on, otherwise starts component and add it to started components list.
     *
     * @param nodeName          Node name.
     * @param startedComponents List of already started components for given node.
     * @param component         Ignite component to start.
     * @param <T>               Ignite component type.
     * @throws NodeStoppingException If node stopping intention was detected.
     */
    private <T extends IgniteComponent> void doStartComponent(
            @NotNull String nodeName,
            @NotNull List<IgniteComponent> startedComponents,
            @NotNull T component
    ) throws NodeStoppingException {
        if (status.get() == Status.STOPPING) {
            throw new NodeStoppingException("Node=[" + nodeName + "] was stopped.");
        } else {
            startedComponents.add(component);

            component.start();
        }
    }

    /**
     * Calls {@link IgniteComponent#beforeNodeStop()} and then {@link IgniteComponent#stop()} for all components in start-reverse-order.
     * Cleanups node started components map and node status map.
     *
     * @param startedComponents List of already started components for given node.
     */
    private void doStopNode(@NotNull List<IgniteComponent> startedComponents) {
        ListIterator<IgniteComponent> beforeStopIter =
                startedComponents.listIterator(startedComponents.size());

        while (beforeStopIter.hasPrevious()) {
            IgniteComponent componentToExecBeforeNodeStop = beforeStopIter.previous();

            try {
                componentToExecBeforeNodeStop.beforeNodeStop();
            } catch (Exception e) {
                LOG.error("Unable to execute before node stop on the component=["
                        + componentToExecBeforeNodeStop + "] within node=[" + name + ']', e);
            }
        }

        ListIterator<IgniteComponent> stopIter =
                startedComponents.listIterator(startedComponents.size());

        while (stopIter.hasPrevious()) {
            IgniteComponent componentToStop = stopIter.previous();

            try {
                componentToStop.stop();
            } catch (Exception e) {
                LOG.error("Unable to stop component=[" + componentToStop + "] within node=[" + name + ']', e);
            }
        }
    }

    /**
     * Notify all listeners of current configurations.
     *
     * @throws Exception If failed.
     */
    private void notifyConfigurationListeners() throws Exception {
        CompletableFuture.allOf(
                nodeConfiguration().notifyCurrentConfigurationListeners(),
                clusterConfiguration().notifyCurrentConfigurationListeners()
        ).get();
    }

    /**
     * Starts the Vault component.
     */
    private static VaultManager createVault(Path workDir) {
        Path vaultPath = workDir.resolve(VAULT_DB_PATH);

        try {
            Files.createDirectories(vaultPath);
        } catch (IOException e) {
            throw new IgniteInternalException(e);
        }

        return new VaultManager(new PersistentVaultService(vaultPath));
    }

    /**
     * Returns a path to the partitions store directory. Creates a directory if it doesn't exist.
     *
     * @param workDir Ignite work directory.
     * @return Partitions store path.
     */
    @NotNull
    private static Path getPartitionsStorePath(Path workDir) {
        Path partitionsStore = workDir.resolve(PARTITIONS_STORE_PATH);

        try {
            Files.createDirectories(partitionsStore);
        } catch (IOException e) {
            throw new IgniteInternalException("Failed to create directory for partitions storage: " + e.getMessage(), e);
        }

        return partitionsStore;
    }

    @TestOnly
    public ClusterNode node() {
        return clusterSvc.topologyService().localMember();
    }

    /**
     * Node state.
     */
    private enum Status {
        STARTING,

        STARTED,

        STOPPING
    }
}<|MERGE_RESOLUTION|>--- conflicted
+++ resolved
@@ -157,15 +157,11 @@
     /** Node status. Adds ability to stop currently starting node. */
     private final AtomicReference<Status> status = new AtomicReference<>(Status.STARTING);
 
-<<<<<<< HEAD
-    private final IgniteCompute compute;
-=======
     /** Distributed configuration storage. */
     private final ConfigurationStorage cfgStorage;
 
-    @Nullable
-    private transient IgniteCompute compute;
->>>>>>> aba9926e
+    /** Compute. */
+    private final IgniteCompute compute;
 
     /** JVM pause detector. */
     private final LongJvmPauseDetector longJvmPauseDetector;
