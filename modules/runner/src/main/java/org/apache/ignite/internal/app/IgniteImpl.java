/*
 * Licensed to the Apache Software Foundation (ASF) under one or more
 * contributor license agreements. See the NOTICE file distributed with
 * this work for additional information regarding copyright ownership.
 * The ASF licenses this file to You under the Apache License, Version 2.0
 * (the "License"); you may not use this file except in compliance with
 * the License. You may obtain a copy of the License at
 *
 *      http://www.apache.org/licenses/LICENSE-2.0
 *
 * Unless required by applicable law or agreed to in writing, software
 * distributed under the License is distributed on an "AS IS" BASIS,
 * WITHOUT WARRANTIES OR CONDITIONS OF ANY KIND, either express or implied.
 * See the License for the specific language governing permissions and
 * limitations under the License.
 */

package org.apache.ignite.internal.app;

import java.io.IOException;
import java.nio.file.Files;
import java.nio.file.Path;
import java.nio.file.Paths;
import java.util.Collection;
import java.util.List;
import java.util.ServiceLoader;
import java.util.Set;
import java.util.concurrent.CompletableFuture;
import java.util.concurrent.CompletionException;
import java.util.concurrent.ExecutorService;
import java.util.concurrent.Executors;
import java.util.function.BiPredicate;
import java.util.function.Consumer;
import java.util.function.LongFunction;
import java.util.function.LongSupplier;
import java.util.function.Supplier;
import org.apache.ignite.Ignite;
import org.apache.ignite.IgnitionManager;
import org.apache.ignite.client.handler.ClientHandlerMetricSource;
import org.apache.ignite.client.handler.ClientHandlerModule;
import org.apache.ignite.compute.IgniteCompute;
import org.apache.ignite.configuration.ConfigurationModule;
import org.apache.ignite.internal.baseline.BaselineManager;
import org.apache.ignite.internal.catalog.CatalogManager;
import org.apache.ignite.internal.catalog.CatalogManagerImpl;
import org.apache.ignite.internal.catalog.ClockWaiter;
import org.apache.ignite.internal.catalog.configuration.SchemaSynchronizationConfiguration;
import org.apache.ignite.internal.catalog.storage.UpdateLogImpl;
import org.apache.ignite.internal.cluster.management.ClusterManagementGroupManager;
import org.apache.ignite.internal.cluster.management.configuration.ClusterManagementConfiguration;
import org.apache.ignite.internal.cluster.management.configuration.NodeAttributesConfiguration;
import org.apache.ignite.internal.cluster.management.raft.ClusterStateStorage;
import org.apache.ignite.internal.cluster.management.raft.RocksDbClusterStateStorage;
import org.apache.ignite.internal.cluster.management.topology.LogicalTopologyImpl;
import org.apache.ignite.internal.cluster.management.topology.LogicalTopologyServiceImpl;
import org.apache.ignite.internal.cluster.management.topology.api.LogicalTopologyService;
import org.apache.ignite.internal.component.RestAddressReporter;
import org.apache.ignite.internal.components.LongJvmPauseDetector;
import org.apache.ignite.internal.compute.ComputeComponent;
import org.apache.ignite.internal.compute.ComputeComponentImpl;
import org.apache.ignite.internal.compute.IgniteComputeImpl;
import org.apache.ignite.internal.compute.configuration.ComputeConfiguration;
import org.apache.ignite.internal.compute.loader.JobClassLoaderFactory;
import org.apache.ignite.internal.compute.loader.JobContextManager;
import org.apache.ignite.internal.configuration.AuthenticationConfiguration;
import org.apache.ignite.internal.configuration.ConfigurationManager;
import org.apache.ignite.internal.configuration.ConfigurationModules;
import org.apache.ignite.internal.configuration.ConfigurationRegistry;
import org.apache.ignite.internal.configuration.ConfigurationTreeGenerator;
import org.apache.ignite.internal.configuration.DistributedConfigurationUpdater;
import org.apache.ignite.internal.configuration.SecurityConfiguration;
import org.apache.ignite.internal.configuration.ServiceLoaderModulesProvider;
import org.apache.ignite.internal.configuration.presentation.HoconPresentation;
import org.apache.ignite.internal.configuration.storage.ConfigurationStorage;
import org.apache.ignite.internal.configuration.storage.DistributedConfigurationStorage;
import org.apache.ignite.internal.configuration.storage.LocalFileConfigurationStorage;
import org.apache.ignite.internal.configuration.validation.ConfigurationValidator;
import org.apache.ignite.internal.configuration.validation.ConfigurationValidatorImpl;
import org.apache.ignite.internal.deployunit.DeploymentManagerImpl;
import org.apache.ignite.internal.deployunit.IgniteDeployment;
import org.apache.ignite.internal.deployunit.configuration.DeploymentConfiguration;
import org.apache.ignite.internal.deployunit.metastore.DeploymentUnitStoreImpl;
import org.apache.ignite.internal.distributionzones.DistributionZoneManager;
import org.apache.ignite.internal.hlc.HybridClock;
import org.apache.ignite.internal.hlc.HybridClockImpl;
import org.apache.ignite.internal.index.IndexManager;
import org.apache.ignite.internal.logger.IgniteLogger;
import org.apache.ignite.internal.logger.Loggers;
import org.apache.ignite.internal.metastorage.MetaStorageManager;
import org.apache.ignite.internal.metastorage.configuration.MetaStorageConfiguration;
import org.apache.ignite.internal.metastorage.impl.MetaStorageManagerImpl;
import org.apache.ignite.internal.metastorage.server.persistence.RocksDbKeyValueStorage;
import org.apache.ignite.internal.metastorage.server.raft.MetastorageGroupId;
import org.apache.ignite.internal.metrics.MetricManager;
import org.apache.ignite.internal.metrics.configuration.MetricConfiguration;
import org.apache.ignite.internal.metrics.sources.JvmMetricSource;
import org.apache.ignite.internal.network.configuration.NetworkConfiguration;
import org.apache.ignite.internal.network.configuration.NetworkConfigurationSchema;
import org.apache.ignite.internal.network.recovery.VaultStateIds;
import org.apache.ignite.internal.placementdriver.PlacementDriver;
import org.apache.ignite.internal.placementdriver.PlacementDriverManager;
import org.apache.ignite.internal.raft.Loza;
import org.apache.ignite.internal.raft.client.TopologyAwareRaftGroupServiceFactory;
import org.apache.ignite.internal.raft.configuration.RaftConfiguration;
import org.apache.ignite.internal.raft.storage.impl.VolatileLogStorageFactoryCreator;
import org.apache.ignite.internal.replicator.ReplicaManager;
import org.apache.ignite.internal.replicator.ReplicaService;
import org.apache.ignite.internal.rest.RestComponent;
import org.apache.ignite.internal.rest.RestFactory;
import org.apache.ignite.internal.rest.authentication.AuthenticationProviderFactory;
import org.apache.ignite.internal.rest.cluster.ClusterManagementRestFactory;
import org.apache.ignite.internal.rest.configuration.ConfigurationValidatorFactory;
import org.apache.ignite.internal.rest.configuration.PresentationsFactory;
import org.apache.ignite.internal.rest.configuration.RestConfiguration;
import org.apache.ignite.internal.rest.deployment.CodeDeploymentRestFactory;
import org.apache.ignite.internal.rest.metrics.MetricRestFactory;
import org.apache.ignite.internal.rest.node.NodeManagementRestFactory;
import org.apache.ignite.internal.schema.CatalogSchemaManager;
import org.apache.ignite.internal.schema.configuration.GcConfiguration;
import org.apache.ignite.internal.security.authentication.AuthenticationManager;
import org.apache.ignite.internal.security.authentication.AuthenticationManagerImpl;
import org.apache.ignite.internal.sql.api.IgniteSqlImpl;
import org.apache.ignite.internal.sql.engine.QueryProcessor;
import org.apache.ignite.internal.sql.engine.SqlQueryProcessor;
import org.apache.ignite.internal.storage.DataStorageManager;
import org.apache.ignite.internal.storage.DataStorageModule;
import org.apache.ignite.internal.storage.DataStorageModules;
import org.apache.ignite.internal.table.distributed.TableManager;
import org.apache.ignite.internal.table.distributed.TableMessageGroup;
import org.apache.ignite.internal.table.distributed.raft.snapshot.outgoing.OutgoingSnapshotsManager;
import org.apache.ignite.internal.table.distributed.schema.CheckCatalogVersionOnActionRequest;
import org.apache.ignite.internal.table.distributed.schema.CheckCatalogVersionOnAppendEntries;
import org.apache.ignite.internal.table.distributed.schema.SchemaSyncService;
import org.apache.ignite.internal.table.distributed.schema.SchemaSyncServiceImpl;
import org.apache.ignite.internal.thread.NamedThreadFactory;
import org.apache.ignite.internal.tx.HybridTimestampTracker;
import org.apache.ignite.internal.tx.LockManager;
import org.apache.ignite.internal.tx.TxManager;
import org.apache.ignite.internal.tx.impl.HeapLockManager;
import org.apache.ignite.internal.tx.impl.IgniteTransactionsImpl;
import org.apache.ignite.internal.tx.impl.TransactionIdGenerator;
import org.apache.ignite.internal.tx.impl.TxManagerImpl;
import org.apache.ignite.internal.tx.message.TxMessageGroup;
import org.apache.ignite.internal.vault.VaultManager;
import org.apache.ignite.internal.vault.VaultService;
import org.apache.ignite.internal.vault.persistence.PersistentVaultService;
import org.apache.ignite.lang.IgniteException;
import org.apache.ignite.lang.IgniteInternalException;
import org.apache.ignite.lang.NodeStoppingException;
import org.apache.ignite.network.ClusterNode;
import org.apache.ignite.network.ClusterService;
import org.apache.ignite.network.DefaultMessagingService;
import org.apache.ignite.network.MessageSerializationRegistryImpl;
import org.apache.ignite.network.NettyBootstrapFactory;
import org.apache.ignite.network.NetworkAddress;
import org.apache.ignite.network.NetworkMessage;
import org.apache.ignite.network.NodeMetadata;
import org.apache.ignite.network.scalecube.ScaleCubeClusterServiceFactory;
import org.apache.ignite.network.serialization.MessageSerializationRegistry;
import org.apache.ignite.network.serialization.SerializationRegistryServiceLoader;
import org.apache.ignite.raft.jraft.rpc.impl.RaftGroupEventsClientListener;
import org.apache.ignite.sql.IgniteSql;
import org.apache.ignite.table.manager.IgniteTables;
import org.apache.ignite.tx.IgniteTransactions;
import org.jetbrains.annotations.Nullable;
import org.jetbrains.annotations.TestOnly;

/**
 * Ignite internal implementation.
 */
public class IgniteImpl implements Ignite {
    /** The logger. */
    private static final IgniteLogger LOG = Loggers.forClass(IgniteImpl.class);

    /**
     * Path to the persistent storage used by the {@link VaultService} component.
     */
    private static final Path VAULT_DB_PATH = Paths.get("vault");

    /**
     * Path to the persistent storage used by the {@link MetaStorageManager} component.
     */
    private static final Path METASTORAGE_DB_PATH = Paths.get("metastorage");

    /**
     * Path to the persistent storage used by the {@link ClusterManagementGroupManager} component.
     */
    private static final Path CMG_DB_PATH = Paths.get("cmg");

    /**
     * Path for the partitions persistent storage.
     */
    private static final Path PARTITIONS_STORE_PATH = Paths.get("db");

    /** Ignite node name. */
    private final String name;

    /** Lifecycle manager. */
    private final LifecycleManager lifecycleManager;

    /** Vault manager. */
    private final VaultManager vaultMgr;

    /** Sql query engine. */
    private final SqlQueryProcessor qryEngine;

    /** Sql API facade. */
    private final IgniteSql sql;

    /** Configuration manager that handles node (local) configuration. */
    private final ConfigurationManager nodeCfgMgr;

    /** Cluster service (cluster network manager). */
    private final ClusterService clusterSvc;

    private final ComputeComponent computeComponent;

    /** Netty bootstrap factory. */
    private final NettyBootstrapFactory nettyBootstrapFactory;

    /** Raft manager. */
    private final Loza raftMgr;

    /** Meta storage manager. */
    private final MetaStorageManagerImpl metaStorageMgr;

    /** Placement driver manager. */
    private final PlacementDriverManager placementDriverMgr;

    /** Distributed configuration validator. */
    private final ConfigurationValidator distributedConfigurationValidator;

    /** Configuration manager that handles cluster (distributed) configuration. */
    private final ConfigurationManager clusterCfgMgr;

    /** Baseline manager. */
    private final BaselineManager baselineMgr;

    /** Replica manager. */
    private final ReplicaManager replicaMgr;

    /** Transactions manager. */
    private final TxManager txManager;

    /** Distributed table manager. */
    private final TableManager distributedTblMgr;

    private final IndexManager indexManager;

    /** Rest module. */
    private final RestComponent restComponent;

    private final ClusterStateStorage clusterStateStorage;

    private final ClusterManagementGroupManager cmgMgr;

    private final LogicalTopologyService logicalTopologyService;

    /** Client handler module. */
    private final ClientHandlerModule clientHandlerModule;

    /** Distributed configuration storage. */
    private final ConfigurationStorage cfgStorage;

    /** Compute. */
    private final IgniteCompute compute;

    /** JVM pause detector. */
    private final LongJvmPauseDetector longJvmPauseDetector;

    /** Data storage manager. */
    private final DataStorageManager dataStorageMgr;

    /** Schema manager. */
    private final CatalogSchemaManager schemaManager;

    /** Metric manager. */
    private final MetricManager metricManager;

    private final IgniteDeployment deploymentManager;

    private final DistributionZoneManager distributionZoneManager;

    /** Creator for volatile {@link org.apache.ignite.internal.raft.storage.LogStorageFactory} instances. */
    private final VolatileLogStorageFactoryCreator volatileLogStorageFactoryCreator;

    /** A hybrid logical clock. */
    private final HybridClock clock;

    private final ClockWaiter clockWaiter;

    private final OutgoingSnapshotsManager outgoingSnapshotsManager;

    private final RestAddressReporter restAddressReporter;

    private final DistributedConfigurationUpdater distributedConfigurationUpdater;

    private final CatalogManager catalogManager;

    private final AuthenticationManager authenticationManager;

    /** Timestamp tracker for embedded transactions. */
    private final HybridTimestampTracker observableTimestampTracker = new HybridTimestampTracker();

    /**
     * The Constructor.
     *
     * @param name Ignite node name.
     * @param configPath Path to node configuration in the HOCON format.
     * @param workDir Work directory for the started node. Must not be {@code null}.
     * @param serviceProviderClassLoader The class loader to be used to load provider-configuration files and provider classes, or
     *         {@code null} if the system class loader (or, failing that the bootstrap class loader) is to be used.
     */
    IgniteImpl(String name, Path configPath, Path workDir, @Nullable ClassLoader serviceProviderClassLoader) {
        this.name = name;

        longJvmPauseDetector = new LongJvmPauseDetector(name);

        lifecycleManager = new LifecycleManager(name);

        vaultMgr = createVault(name, workDir);

        metricManager = new MetricManager();

        ConfigurationModules modules = loadConfigurationModules(serviceProviderClassLoader);

        ConfigurationTreeGenerator localConfigurationGenerator = new ConfigurationTreeGenerator(
                modules.local().rootKeys(),
                modules.local().schemaExtensions(),
                modules.local().polymorphicSchemaExtensions()
        );

        LocalFileConfigurationStorage localFileConfigurationStorage = new LocalFileConfigurationStorage(
                configPath,
                localConfigurationGenerator
        );

        ConfigurationValidator localConfigurationValidator =
                ConfigurationValidatorImpl.withDefaultValidators(localConfigurationGenerator, modules.local().validators());

        nodeCfgMgr = new ConfigurationManager(
                modules.local().rootKeys(),
                localFileConfigurationStorage,
                localConfigurationGenerator,
                localConfigurationValidator
        );

        ConfigurationRegistry nodeConfigRegistry = nodeCfgMgr.configurationRegistry();

        NetworkConfiguration networkConfiguration = nodeConfigRegistry.getConfiguration(NetworkConfiguration.KEY);

        MessageSerializationRegistry serializationRegistry = createSerializationRegistry(serviceProviderClassLoader);

        nettyBootstrapFactory = new NettyBootstrapFactory(networkConfiguration, name);

        clusterSvc = new ScaleCubeClusterServiceFactory().createClusterService(
                name,
                networkConfiguration,
                nettyBootstrapFactory,
                serializationRegistry,
                new VaultStateIds(vaultMgr)
        );

        clock = new HybridClockImpl();

        clockWaiter = new ClockWaiter(name, clock);

        RaftConfiguration raftConfiguration = nodeConfigRegistry.getConfiguration(RaftConfiguration.KEY);

        // TODO https://issues.apache.org/jira/browse/IGNITE-19051
        RaftGroupEventsClientListener raftGroupEventsClientListener = new RaftGroupEventsClientListener();

        raftMgr = new Loza(
                clusterSvc,
                raftConfiguration,
                workDir,
                clock,
                raftGroupEventsClientListener
        );

        LockManager lockMgr = new HeapLockManager();

        ReplicaService replicaSvc = new ReplicaService(clusterSvc.messagingService(), clock);

        // TODO: IGNITE-19344 - use nodeId that is validated on join (and probably generated differently).
        txManager = new TxManagerImpl(
                replicaSvc,
                lockMgr,
                clock,
                new TransactionIdGenerator(() -> clusterSvc.nodeName().hashCode()),
                () -> clusterSvc.topologyService().localMember().id()
        );

        // TODO: IGNITE-16841 - use common RocksDB instance to store cluster state as well.
        clusterStateStorage = new RocksDbClusterStateStorage(workDir.resolve(CMG_DB_PATH));

        var logicalTopology = new LogicalTopologyImpl(clusterStateStorage);

        ConfigurationTreeGenerator distributedConfigurationGenerator = new ConfigurationTreeGenerator(
                modules.distributed().rootKeys(),
                modules.distributed().schemaExtensions(),
                modules.distributed().polymorphicSchemaExtensions()
        );

        distributedConfigurationValidator =
                ConfigurationValidatorImpl.withDefaultValidators(distributedConfigurationGenerator, modules.distributed().validators());

        cmgMgr = new ClusterManagementGroupManager(
                vaultMgr,
                clusterSvc,
                raftMgr,
                clusterStateStorage,
                logicalTopology,
                nodeConfigRegistry.getConfiguration(ClusterManagementConfiguration.KEY),
                nodeConfigRegistry.getConfiguration(NodeAttributesConfiguration.KEY),
                distributedConfigurationValidator);

        replicaMgr = new ReplicaManager(
                name,
                clusterSvc,
                cmgMgr,
                clock,
                Set.of(TableMessageGroup.class, TxMessageGroup.class)
        );

        logicalTopologyService = new LogicalTopologyServiceImpl(logicalTopology, cmgMgr);

        var topologyAwareRaftGroupServiceFactory = new TopologyAwareRaftGroupServiceFactory(
                clusterSvc,
                logicalTopologyService,
                Loza.FACTORY,
                raftGroupEventsClientListener
        );

        metaStorageMgr = new MetaStorageManagerImpl(
                vaultMgr,
                clusterSvc,
                cmgMgr,
                logicalTopologyService,
                raftMgr,
                new RocksDbKeyValueStorage(name, workDir.resolve(METASTORAGE_DB_PATH)),
                clock,
                topologyAwareRaftGroupServiceFactory
        );

        this.cfgStorage = new DistributedConfigurationStorage(metaStorageMgr);

        clusterCfgMgr = new ConfigurationManager(
                modules.distributed().rootKeys(),
                cfgStorage,
                distributedConfigurationGenerator,
                distributedConfigurationValidator
        );

        ConfigurationRegistry clusterConfigRegistry = clusterCfgMgr.configurationRegistry();

        distributedConfigurationUpdater = new DistributedConfigurationUpdater(
                cmgMgr,
                new HoconPresentation(clusterCfgMgr.configurationRegistry())
        );

        metaStorageMgr.configure(clusterConfigRegistry.getConfiguration(MetaStorageConfiguration.KEY));

        placementDriverMgr = new PlacementDriverManager(
                name,
                metaStorageMgr,
                MetastorageGroupId.INSTANCE,
                clusterSvc,
                cmgMgr::metaStorageNodes,
                logicalTopologyService,
                raftMgr,
                topologyAwareRaftGroupServiceFactory,
                clock
        );

        metricManager.configure(clusterConfigRegistry.getConfiguration(MetricConfiguration.KEY));

        restAddressReporter = new RestAddressReporter(workDir);

        baselineMgr = new BaselineManager(
                clusterCfgMgr,
                metaStorageMgr,
                clusterSvc
        );

        Consumer<LongFunction<CompletableFuture<?>>> registry = c -> metaStorageMgr.registerRevisionUpdateListener(c::apply);

        DataStorageModules dataStorageModules = new DataStorageModules(
                ServiceLoader.load(DataStorageModule.class, serviceProviderClassLoader)
        );

        Path storagePath = getPartitionsStorePath(workDir);

        GcConfiguration gcConfig = clusterConfigRegistry.getConfiguration(GcConfiguration.KEY);

        dataStorageMgr = new DataStorageManager(
                dataStorageModules.createStorageEngines(
                        name,
                        clusterConfigRegistry,
                        storagePath,
                        longJvmPauseDetector
                )
        );

        volatileLogStorageFactoryCreator = new VolatileLogStorageFactoryCreator(workDir.resolve("volatile-log-spillout"));

        outgoingSnapshotsManager = new OutgoingSnapshotsManager(clusterSvc.messagingService());

        SchemaSynchronizationConfiguration schemaSyncConfig = clusterConfigRegistry.getConfiguration(
                SchemaSynchronizationConfiguration.KEY
        );

        LongSupplier delayDurationMsSupplier = () -> schemaSyncConfig.delayDuration().value();

        catalogManager = new CatalogManagerImpl(
                new UpdateLogImpl(metaStorageMgr),
                clockWaiter,
                delayDurationMsSupplier
        );

        raftMgr.appendEntriesRequestInterceptor(new CheckCatalogVersionOnAppendEntries(catalogManager));
        raftMgr.actionRequestInterceptor(new CheckCatalogVersionOnActionRequest(catalogManager));

        SchemaSyncService schemaSyncService = new SchemaSyncServiceImpl(metaStorageMgr.clusterTime(), delayDurationMsSupplier);

        schemaManager = new CatalogSchemaManager(registry, catalogManager, metaStorageMgr);

        distributionZoneManager = new DistributionZoneManager(
                name,
                registry,
                metaStorageMgr,
                logicalTopologyService,
                vaultMgr,
                catalogManager
        );

        distributedTblMgr = new TableManager(
                name,
                registry,
                gcConfig,
                clusterSvc,
                raftMgr,
                replicaMgr,
                lockMgr,
                replicaSvc,
                baselineMgr,
                clusterSvc.topologyService(),
                txManager,
                dataStorageMgr,
                storagePath,
                metaStorageMgr,
                schemaManager,
                volatileLogStorageFactoryCreator,
                clock,
                outgoingSnapshotsManager,
                topologyAwareRaftGroupServiceFactory,
                vaultMgr,
                distributionZoneManager,
                schemaSyncService,
                catalogManager,
                observableTimestampTracker,
                placementDriverMgr.placementDriver()
        );

        indexManager = new IndexManager(schemaManager, distributedTblMgr, catalogManager, metaStorageMgr, registry);

        qryEngine = new SqlQueryProcessor(
                registry,
                clusterSvc,
                distributedTblMgr,
                indexManager,
                schemaManager,
                dataStorageMgr,
                () -> dataStorageModules.collectSchemasFields(modules.distributed().polymorphicSchemaExtensions()),
                replicaSvc,
                clock,
                catalogManager,
                metricManager
        );

        sql = new IgniteSqlImpl(qryEngine, new IgniteTransactionsImpl(txManager, observableTimestampTracker));

        var deploymentManagerImpl = new DeploymentManagerImpl(
                clusterSvc,
                new DeploymentUnitStoreImpl(metaStorageMgr),
                logicalTopologyService,
                workDir,
                nodeConfigRegistry.getConfiguration(DeploymentConfiguration.KEY),
                cmgMgr,
                name
        );
        deploymentManager = deploymentManagerImpl;

        computeComponent = new ComputeComponentImpl(
                this,
                clusterSvc.messagingService(),
                nodeConfigRegistry.getConfiguration(ComputeConfiguration.KEY),
                new JobContextManager(deploymentManagerImpl, deploymentManagerImpl.deploymentUnitAccessor(), new JobClassLoaderFactory())
        );

        compute = new IgniteComputeImpl(clusterSvc.topologyService(), distributedTblMgr, computeComponent);

        authenticationManager = createAuthenticationManager();

        AuthenticationConfiguration authenticationConfiguration = clusterConfigRegistry.getConfiguration(SecurityConfiguration.KEY)
                .authentication();

        clientHandlerModule = new ClientHandlerModule(
                qryEngine,
                distributedTblMgr,
                //TODO: IGNITE-20232 The observable timestamp should be different for each client.
                new IgniteTransactionsImpl(txManager, new HybridTimestampTracker()),
                nodeConfigRegistry,
                compute,
                clusterSvc,
                nettyBootstrapFactory,
                sql,
                () -> cmgMgr.clusterState().thenApply(s -> s.clusterTag().clusterId()),
                metricManager,
                new ClientHandlerMetricSource(),
                authenticationManager,
                authenticationConfiguration,
                clock
                );

        restComponent = createRestComponent(name);
    }

    private AuthenticationManager createAuthenticationManager() {
        AuthenticationConfiguration authConfiguration = clusterCfgMgr.configurationRegistry()
                .getConfiguration(SecurityConfiguration.KEY)
                .authentication();

        AuthenticationManager manager = new AuthenticationManagerImpl();
        authConfiguration.listen(manager);
        return manager;
    }

    private RestComponent createRestComponent(String name) {
        Supplier<RestFactory> presentationsFactory = () -> new PresentationsFactory(nodeCfgMgr, clusterCfgMgr);
        Supplier<RestFactory> clusterManagementRestFactory = () -> new ClusterManagementRestFactory(clusterSvc, cmgMgr);
        Supplier<RestFactory> nodeManagementRestFactory = () -> new NodeManagementRestFactory(lifecycleManager, () -> name);
        Supplier<RestFactory> nodeMetricRestFactory = () -> new MetricRestFactory(metricManager);
        Supplier<RestFactory> authProviderFactory = () -> new AuthenticationProviderFactory(authenticationManager);
        Supplier<RestFactory> deploymentCodeRestFactory = () -> new CodeDeploymentRestFactory(deploymentManager);
        Supplier<RestFactory> configurationValidatorFactory = () -> new ConfigurationValidatorFactory(distributedConfigurationValidator);
        RestConfiguration restConfiguration = nodeCfgMgr.configurationRegistry().getConfiguration(RestConfiguration.KEY);
        return new RestComponent(
                List.of(presentationsFactory,
                        clusterManagementRestFactory,
                        nodeManagementRestFactory,
                        nodeMetricRestFactory,
                        deploymentCodeRestFactory,
                        authProviderFactory,
                        configurationValidatorFactory),
                restConfiguration
        );
    }

    private static MessageSerializationRegistry createSerializationRegistry(@Nullable ClassLoader classLoader) {
        var serviceLoader = new SerializationRegistryServiceLoader(classLoader);

        var serializationRegistry = new MessageSerializationRegistryImpl();

        serviceLoader.registerSerializationFactories(serializationRegistry);

        return serializationRegistry;
    }

    private static ConfigurationModules loadConfigurationModules(@Nullable ClassLoader classLoader) {
        var modulesProvider = new ServiceLoaderModulesProvider();
        List<ConfigurationModule> modules = modulesProvider.modules(classLoader);

        if (modules.isEmpty()) {
            throw new IllegalStateException("No configuration modules were loaded, this means Ignite cannot start. "
                    + "Please make sure that the classloader for loading services is correct.");
        }

        var configModules = new ConfigurationModules(modules);

        LOG.info("Configuration modules loaded [modules={}, localRoots={}, distRoots={}]",
                modules, configModules.local().rootKeys(), configModules.distributed().rootKeys());

        return configModules;
    }

    /**
     * Starts ignite node.
     *
     * <p>When this method returns, the node is partially started and ready to accept the init command (that is, its
     * REST endpoint is functional).
     *
     * @param configPath Node configuration based on
     *         {@link NetworkConfigurationSchema}. Following rules are used for applying the
     *         configuration properties:
     *
     *         <ol>
     *             <li>Specified property overrides existing one or just applies itself if it wasn't
     *             previously specified.</li>
     *             <li>All non-specified properties either use previous value or use default one from
     *             corresponding configuration schema.</li>
     *         </ol>
     *
     *         So that, in case of initial node start (first start ever) specified configuration, supplemented with defaults, is
     *         used. If no configuration was provided defaults are used for all configuration properties. In case of node
     *         restart, specified properties override existing ones, non specified properties that also weren't specified
     *         previously use default values. Please pay attention that previously specified properties are searched in the
     *         {@code workDir} specified by the user.
     */
    public CompletableFuture<Ignite> start(Path configPath) {
        ExecutorService startupExecutor = Executors.newSingleThreadExecutor(NamedThreadFactory.create(name, "start", LOG));

        try {
            metricManager.registerSource(new JvmMetricSource());

            lifecycleManager.startComponent(longJvmPauseDetector);

            lifecycleManager.startComponent(vaultMgr);

            vaultMgr.putName(name).get();

            // Node configuration manager startup.
            lifecycleManager.startComponent(nodeCfgMgr);

            // Start the components that are required to join the cluster.
            lifecycleManager.startComponents(
                    clockWaiter,
                    nettyBootstrapFactory,
                    clusterSvc,
                    restComponent,
                    raftMgr,
                    clusterStateStorage,
                    cmgMgr
            );

            clusterSvc.updateMetadata(new NodeMetadata(restComponent.host(), restComponent.httpPort(), restComponent.httpsPort()));

            restAddressReporter.writeReport(restHttpAddress(), restHttpsAddress());

            LOG.info("Components started, joining the cluster");

            return cmgMgr.joinFuture()
                    .thenComposeAsync(unused -> {
                        LOG.info("Join complete, starting MetaStorage");

                        try {
                            lifecycleManager.startComponent(metaStorageMgr);
                        } catch (NodeStoppingException e) {
                            throw new CompletionException(e);
                        }

                        return metaStorageMgr.recoveryFinishedFuture();
                    }, startupExecutor)
                    .thenRunAsync(() -> {
                        LOG.info("MetaStorage started, starting the remaining components");

                        // Start all other components after the join request has completed and the node has been validated.
                        try {
                            lifecycleManager.startComponents(
                                    clusterCfgMgr,
                                    placementDriverMgr,
                                    metricManager,
                                    catalogManager,
                                    distributionZoneManager,
                                    computeComponent,
                                    replicaMgr,
                                    txManager,
                                    baselineMgr,
                                    dataStorageMgr,
                                    schemaManager,
                                    volatileLogStorageFactoryCreator,
                                    outgoingSnapshotsManager,
                                    distributedTblMgr,
                                    indexManager,
                                    qryEngine,
                                    clientHandlerModule,
                                    deploymentManager
                            );
                        } catch (NodeStoppingException e) {
                            throw new CompletionException(e);
                        }
                    }, startupExecutor)
                    .thenComposeAsync(v -> {
                        LOG.info("Components started, performing recovery");

                        return recoverComponentsStateOnStart(startupExecutor);
                    }, startupExecutor)
                    .thenComposeAsync(v -> clusterCfgMgr.configurationRegistry().onDefaultsPersisted(), startupExecutor)
                    .thenRunAsync(() -> {
                        try {
                            lifecycleManager.startComponent(distributedConfigurationUpdater);
                        } catch (NodeStoppingException e) {
                            throw new CompletionException(e);
                        }
                    }, startupExecutor)
                    // Signal that local recovery is complete and the node is ready to join the cluster.
                    .thenComposeAsync(v -> {
                        LOG.info("Recovery complete, finishing join");

                        return cmgMgr.onJoinReady();
                    }, startupExecutor)
                    .thenRunAsync(() -> {
                        try {
                            // Transfer the node to the STARTED state.
                            lifecycleManager.onStartComplete();
                        } catch (NodeStoppingException e) {
                            throw new CompletionException(e);
                        }
                    }, startupExecutor)
                    .handleAsync((v, e) -> {
                        if (e != null) {
                            throw handleStartException(e);
                        }

                        return (Ignite) this;
                    }, startupExecutor)
                    // Moving to the common pool on purpose to close the startup pool and proceed user's code in the common pool.
                    .whenCompleteAsync((res, ex) -> {
                        startupExecutor.shutdownNow();
                    });
        } catch (Throwable e) {
            startupExecutor.shutdownNow();

            throw handleStartException(e);
        }
    }

    private RuntimeException handleStartException(Throwable e) {
        String errMsg = "Unable to start [node=" + name + "]";

        LOG.debug(errMsg, e);

        lifecycleManager.stopNode();

        return new IgniteException(errMsg, e);
    }

    /**
     * Stops ignite node.
     */
    public void stop() {
        lifecycleManager.stopNode();
        restAddressReporter.removeReport();
    }

    /** {@inheritDoc} */
    @Override
    public IgniteTables tables() {
        return distributedTblMgr;
    }

    public QueryProcessor queryEngine() {
        return qryEngine;
    }

    @TestOnly
    public IndexManager indexManager() {
        return indexManager;
    }

    @TestOnly
    public MetaStorageManager metaStorageManager() {
        return metaStorageMgr;
    }

    /** {@inheritDoc} */
    @Override
    public IgniteTransactions transactions() {
        return new IgniteTransactionsImpl(txManager, observableTimestampTracker);
    }

    /** {@inheritDoc} */
    @Override
    public IgniteSql sql() {
        return sql;
    }

    /** {@inheritDoc} */
    @Override
    public void close() {
        IgnitionManager.stop(name);
    }

    /** {@inheritDoc} */
    @Override
    public String name() {
        return name;
    }

    /** {@inheritDoc} */
    @Override
    public IgniteCompute compute() {
        return compute;
    }

    /** {@inheritDoc} */
    @Override
    public Collection<ClusterNode> clusterNodes() {
        return clusterSvc.topologyService().allMembers();
    }

    /** {@inheritDoc} */
    @Override
    public CompletableFuture<Collection<ClusterNode>> clusterNodesAsync() {
        return CompletableFuture.completedFuture(clusterNodes());
    }

    /**
     * Returns node configuration.
     */
    public ConfigurationRegistry nodeConfiguration() {
        return nodeCfgMgr.configurationRegistry();
    }

    /**
     * Returns cluster configuration.
     */
    public ConfigurationRegistry clusterConfiguration() {
        return clusterCfgMgr.configurationRegistry();
    }

    /**
     * Returns the id of the current node.
     */
    // TODO: should be encapsulated in local properties, see https://issues.apache.org/jira/browse/IGNITE-15131
    public String id() {
        return clusterSvc.topologyService().localMember().id();
    }

    /**
     * Returns the local HTTP address of REST endpoints.
     *
     * @return address or null if HTTP is not enabled.
     * @throws IgniteInternalException if the REST module is not started.
     */
    // TODO: should be encapsulated in local properties, see https://issues.apache.org/jira/browse/IGNITE-15131
    @Nullable
    public NetworkAddress restHttpAddress() {
        String host = restComponent.host();
        int port = restComponent.httpPort();
        if (port != -1) {
            return new NetworkAddress(host, port);
        } else {
            return null;
        }
    }

    /**
     * Returns the local HTTPS address of REST endpoints.
     *
     * @return address or null if HTTPS is not enabled.
     * @throws IgniteInternalException if the REST module is not started.
     */
    // TODO: should be encapsulated in local properties, see https://issues.apache.org/jira/browse/IGNITE-15131
    public NetworkAddress restHttpsAddress() {
        String host = restComponent.host();
        int port = restComponent.httpsPort();
        if (port != -1) {
            return new NetworkAddress(host, port);
        } else {
            return null;
        }
    }

    /**
     * Returns the local address of the Thin Client.
     *
     * @throws IgniteInternalException if the Client module is not started.
     */
    // TODO: should be encapsulated in local properties, see https://issues.apache.org/jira/browse/IGNITE-15131
    public NetworkAddress clientAddress() {
        return NetworkAddress.from(clientHandlerModule.localAddress());
    }

    /**
     * Initializes the cluster that this node is present in.
     *
     * @param metaStorageNodeNames names of nodes that will host the Meta Storage.
     * @param cmgNodeNames         names of nodes that will host the CMG.
     * @param clusterName Human-readable name of a cluster.
     * @param clusterConfiguration cluster configuration, that will be applied after init.
     * @throws NodeStoppingException If node stopping intention was detected.
     */
    public void init(
            Collection<String> metaStorageNodeNames,
            Collection<String> cmgNodeNames,
            String clusterName,
            String clusterConfiguration
    ) throws NodeStoppingException {
        cmgMgr.initCluster(metaStorageNodeNames, cmgNodeNames, clusterName, clusterConfiguration);
    }

    /**
     * Recovers components state on start by invoking configuration listeners ({@link #notifyConfigurationListeners()}
     * and deploying watches after that.
     */
    private CompletableFuture<?> recoverComponentsStateOnStart(ExecutorService startupExecutor) {
        CompletableFuture<Void> startupConfigurationUpdate = notifyConfigurationListeners();
        CompletableFuture<Void> startupRevisionUpdate = metaStorageMgr.notifyRevisionUpdateListenerOnStart();

        return CompletableFuture.allOf(startupConfigurationUpdate, startupRevisionUpdate)
                .thenComposeAsync(t -> {
                    // Deploy all registered watches because all components are ready and have registered their listeners.
                    return metaStorageMgr.deployWatches();
                }, startupExecutor);
    }

    /**
     * Notify all listeners of current configurations.
     */
    private CompletableFuture<Void> notifyConfigurationListeners() {
        return CompletableFuture.allOf(
                nodeConfiguration().notifyCurrentConfigurationListeners(),
                clusterConfiguration().notifyCurrentConfigurationListeners()
        );
    }

    /**
     * Starts the Vault component.
     */
    private static VaultManager createVault(String nodeName, Path workDir) {
        Path vaultPath = workDir.resolve(VAULT_DB_PATH);

        try {
            Files.createDirectories(vaultPath);
        } catch (IOException e) {
            throw new IgniteInternalException(e);
        }

        return new VaultManager(new PersistentVaultService(nodeName, vaultPath));
    }

    /**
     * Returns a path to the partitions store directory. Creates a directory if it doesn't exist.
     *
     * @param workDir Ignite work directory.
     * @return Partitions store path.
     */
    private static Path getPartitionsStorePath(Path workDir) {
        Path partitionsStore = workDir.resolve(PARTITIONS_STORE_PATH);

        try {
            Files.createDirectories(partitionsStore);
        } catch (IOException e) {
            throw new IgniteInternalException("Failed to create directory for partitions storage: " + e.getMessage(), e);
        }

        return partitionsStore;
    }

    @TestOnly
    public Loza raftManager() {
        return raftMgr;
    }

    @TestOnly
    public ClusterNode node() {
        return clusterSvc.topologyService().localMember();
    }

    @TestOnly
    public DistributionZoneManager distributionZoneManager() {
        return distributionZoneManager;
    }

    @TestOnly
    public LogicalTopologyService logicalTopologyService() {
        return logicalTopologyService;
    }

    @TestOnly
    public IgniteDeployment deployment() {
        return deploymentManager;
    }

    // TODO: IGNITE-18493 - remove/move this
    @TestOnly
    public void dropMessages(BiPredicate<String, NetworkMessage> predicate) {
        ((DefaultMessagingService) clusterSvc.messagingService()).dropMessages(predicate);
    }

    // TODO: IGNITE-18493 - remove/move this
    @TestOnly
    @Nullable
    public BiPredicate<String, NetworkMessage> dropMessagesPredicate() {
        return ((DefaultMessagingService) clusterSvc.messagingService()).dropMessagesPredicate();
    }

    // TODO: IGNITE-18493 - remove/move this
    @TestOnly
    public void stopDroppingMessages() {
        ((DefaultMessagingService) clusterSvc.messagingService()).stopDroppingMessages();
    }

    /**
     * Returns the node's hybrid clock.
     *
     * @return Hybrid clock.
     */
    @TestOnly
    public HybridClock clock() {
        return clock;
    }

    /**
     * Returns the node's transaction manager.
     *
     * @return Transaction manager.
     */
    @TestOnly
    public TxManager txManager() {
        return txManager;
    }

<<<<<<< HEAD
    /** Returns the node's catalog manager. */
=======
    /**
     * Returns the node's placement driver service.
     *
     * @return Placement driver service
     */
    @TestOnly
    public PlacementDriver placementDriver() {
        return placementDriverMgr.placementDriver();
    }

    /**
     * Returns the CatalogManager.
     *
     * @return Catalog manager.
     */
>>>>>>> 5f1ac53b
    @TestOnly
    public CatalogManager catalogManager() {
        return catalogManager;
    }
}<|MERGE_RESOLUTION|>--- conflicted
+++ resolved
@@ -1092,45 +1092,25 @@
         ((DefaultMessagingService) clusterSvc.messagingService()).stopDroppingMessages();
     }
 
-    /**
-     * Returns the node's hybrid clock.
-     *
-     * @return Hybrid clock.
-     */
+    /** Returns the node's hybrid clock. */
     @TestOnly
     public HybridClock clock() {
         return clock;
     }
 
-    /**
-     * Returns the node's transaction manager.
-     *
-     * @return Transaction manager.
-     */
+    /** Returns the node's transaction manager. */
     @TestOnly
     public TxManager txManager() {
         return txManager;
     }
 
-<<<<<<< HEAD
-    /** Returns the node's catalog manager. */
-=======
-    /**
-     * Returns the node's placement driver service.
-     *
-     * @return Placement driver service
-     */
+    /** Returns the node's placement driver service. */
     @TestOnly
     public PlacementDriver placementDriver() {
         return placementDriverMgr.placementDriver();
     }
 
-    /**
-     * Returns the CatalogManager.
-     *
-     * @return Catalog manager.
-     */
->>>>>>> 5f1ac53b
+    /** Returns the node's catalog manager. */
     @TestOnly
     public CatalogManager catalogManager() {
         return catalogManager;
