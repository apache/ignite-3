/*
 * Licensed to the Apache Software Foundation (ASF) under one or more
 * contributor license agreements. See the NOTICE file distributed with
 * this work for additional information regarding copyright ownership.
 * The ASF licenses this file to You under the Apache License, Version 2.0
 * (the "License"); you may not use this file except in compliance with
 * the License. You may obtain a copy of the License at
 *
 *      http://www.apache.org/licenses/LICENSE-2.0
 *
 * Unless required by applicable law or agreed to in writing, software
 * distributed under the License is distributed on an "AS IS" BASIS,
 * WITHOUT WARRANTIES OR CONDITIONS OF ANY KIND, either express or implied.
 * See the License for the specific language governing permissions and
 * limitations under the License.
 */

package org.apache.ignite.internal.app;

import static java.util.concurrent.CompletableFuture.completedFuture;
import static java.util.stream.Collectors.toSet;
import static org.apache.ignite.internal.thread.ThreadOperation.STORAGE_READ;
import static org.apache.ignite.internal.thread.ThreadOperation.STORAGE_WRITE;
import static org.apache.ignite.internal.util.CompletableFutures.nullCompletedFuture;

import com.typesafe.config.Config;
import com.typesafe.config.ConfigFactory;
import java.io.IOException;
import java.nio.file.Files;
import java.nio.file.Path;
import java.nio.file.Paths;
import java.util.Collection;
import java.util.HashMap;
import java.util.List;
import java.util.Map;
import java.util.Map.Entry;
import java.util.ServiceLoader;
import java.util.Set;
import java.util.concurrent.CompletableFuture;
import java.util.concurrent.CompletionException;
import java.util.concurrent.ExecutorService;
import java.util.concurrent.Executors;
import java.util.function.BiPredicate;
import java.util.function.Consumer;
import java.util.function.LongFunction;
import java.util.function.LongSupplier;
import java.util.function.Supplier;
import org.apache.ignite.Ignite;
import org.apache.ignite.IgnitionManager;
import org.apache.ignite.client.handler.ClientHandlerMetricSource;
import org.apache.ignite.client.handler.ClientHandlerModule;
import org.apache.ignite.compute.IgniteCompute;
import org.apache.ignite.configuration.ConfigurationDynamicDefaultsPatcher;
import org.apache.ignite.configuration.ConfigurationModule;
import org.apache.ignite.internal.catalog.CatalogManager;
import org.apache.ignite.internal.catalog.CatalogManagerImpl;
import org.apache.ignite.internal.catalog.ClockWaiter;
import org.apache.ignite.internal.catalog.configuration.SchemaSynchronizationConfiguration;
import org.apache.ignite.internal.catalog.storage.UpdateLogImpl;
import org.apache.ignite.internal.cluster.management.ClusterInitializer;
import org.apache.ignite.internal.cluster.management.ClusterManagementGroupManager;
import org.apache.ignite.internal.cluster.management.NodeAttributesCollector;
import org.apache.ignite.internal.cluster.management.configuration.ClusterManagementConfiguration;
import org.apache.ignite.internal.cluster.management.configuration.NodeAttributesConfiguration;
import org.apache.ignite.internal.cluster.management.configuration.StorageProfilesConfiguration;
import org.apache.ignite.internal.cluster.management.raft.ClusterStateStorage;
import org.apache.ignite.internal.cluster.management.raft.RocksDbClusterStateStorage;
import org.apache.ignite.internal.cluster.management.topology.LogicalTopologyImpl;
import org.apache.ignite.internal.cluster.management.topology.LogicalTopologyServiceImpl;
import org.apache.ignite.internal.cluster.management.topology.api.LogicalNode;
import org.apache.ignite.internal.cluster.management.topology.api.LogicalTopologyEventListener;
import org.apache.ignite.internal.cluster.management.topology.api.LogicalTopologyService;
import org.apache.ignite.internal.cluster.management.topology.api.LogicalTopologySnapshot;
import org.apache.ignite.internal.component.RestAddressReporter;
import org.apache.ignite.internal.components.LongJvmPauseDetector;
import org.apache.ignite.internal.compute.ComputeComponent;
import org.apache.ignite.internal.compute.ComputeComponentImpl;
import org.apache.ignite.internal.compute.IgniteComputeImpl;
import org.apache.ignite.internal.compute.IgniteComputeInternal;
import org.apache.ignite.internal.compute.configuration.ComputeConfiguration;
import org.apache.ignite.internal.compute.executor.ComputeExecutorImpl;
import org.apache.ignite.internal.compute.loader.JobClassLoaderFactory;
import org.apache.ignite.internal.compute.loader.JobContextManager;
import org.apache.ignite.internal.compute.state.InMemoryComputeStateMachine;
import org.apache.ignite.internal.configuration.ConfigurationDynamicDefaultsPatcherImpl;
import org.apache.ignite.internal.configuration.ConfigurationManager;
import org.apache.ignite.internal.configuration.ConfigurationModules;
import org.apache.ignite.internal.configuration.ConfigurationRegistry;
import org.apache.ignite.internal.configuration.ConfigurationTreeGenerator;
import org.apache.ignite.internal.configuration.JdbcPortProviderImpl;
import org.apache.ignite.internal.configuration.ServiceLoaderModulesProvider;
import org.apache.ignite.internal.configuration.hocon.HoconConverter;
import org.apache.ignite.internal.configuration.storage.ConfigurationStorage;
import org.apache.ignite.internal.configuration.storage.DistributedConfigurationStorage;
import org.apache.ignite.internal.configuration.storage.LocalFileConfigurationStorage;
import org.apache.ignite.internal.configuration.tree.ConfigurationSource;
import org.apache.ignite.internal.configuration.validation.ConfigurationValidator;
import org.apache.ignite.internal.configuration.validation.ConfigurationValidatorImpl;
import org.apache.ignite.internal.deployunit.DeploymentManagerImpl;
import org.apache.ignite.internal.deployunit.IgniteDeployment;
import org.apache.ignite.internal.deployunit.configuration.DeploymentConfiguration;
import org.apache.ignite.internal.deployunit.metastore.DeploymentUnitStoreImpl;
import org.apache.ignite.internal.distributionzones.DistributionZoneManager;
import org.apache.ignite.internal.failure.FailureProcessor;
import org.apache.ignite.internal.hlc.HybridClock;
import org.apache.ignite.internal.hlc.HybridClockImpl;
import org.apache.ignite.internal.index.IndexBuildingManager;
import org.apache.ignite.internal.index.IndexManager;
import org.apache.ignite.internal.index.IndexNodeFinishedRwTransactionsChecker;
import org.apache.ignite.internal.lang.IgniteInternalException;
import org.apache.ignite.internal.lang.NodeStoppingException;
import org.apache.ignite.internal.logger.IgniteLogger;
import org.apache.ignite.internal.logger.Loggers;
import org.apache.ignite.internal.metastorage.MetaStorageManager;
import org.apache.ignite.internal.metastorage.configuration.MetaStorageConfiguration;
import org.apache.ignite.internal.metastorage.impl.MetaStorageManagerImpl;
import org.apache.ignite.internal.metastorage.server.persistence.RocksDbKeyValueStorage;
import org.apache.ignite.internal.metastorage.server.raft.MetastorageGroupId;
import org.apache.ignite.internal.metrics.MetricManager;
import org.apache.ignite.internal.metrics.configuration.MetricConfiguration;
import org.apache.ignite.internal.metrics.sources.JvmMetricSource;
import org.apache.ignite.internal.network.ChannelType;
import org.apache.ignite.internal.network.ClusterService;
import org.apache.ignite.internal.network.DefaultMessagingService;
import org.apache.ignite.internal.network.MessageSerializationRegistryImpl;
import org.apache.ignite.internal.network.NettyBootstrapFactory;
import org.apache.ignite.internal.network.NettyWorkersRegistrar;
import org.apache.ignite.internal.network.NetworkMessage;
import org.apache.ignite.internal.network.configuration.NetworkConfiguration;
import org.apache.ignite.internal.network.configuration.NetworkConfigurationSchema;
import org.apache.ignite.internal.network.recovery.VaultStaleIds;
import org.apache.ignite.internal.network.scalecube.ScaleCubeClusterServiceFactory;
import org.apache.ignite.internal.network.serialization.MessageSerializationRegistry;
import org.apache.ignite.internal.network.serialization.SerializationRegistryServiceLoader;
import org.apache.ignite.internal.placementdriver.PlacementDriver;
import org.apache.ignite.internal.placementdriver.PlacementDriverManager;
import org.apache.ignite.internal.raft.Loza;
import org.apache.ignite.internal.raft.client.TopologyAwareRaftGroupServiceFactory;
import org.apache.ignite.internal.raft.configuration.RaftConfiguration;
import org.apache.ignite.internal.raft.storage.impl.VolatileLogStorageFactoryCreator;
import org.apache.ignite.internal.replicator.ReplicaManager;
import org.apache.ignite.internal.replicator.ReplicaService;
import org.apache.ignite.internal.replicator.configuration.ReplicationConfiguration;
import org.apache.ignite.internal.rest.RestComponent;
import org.apache.ignite.internal.rest.RestFactory;
import org.apache.ignite.internal.rest.RestManager;
import org.apache.ignite.internal.rest.RestManagerFactory;
import org.apache.ignite.internal.rest.authentication.AuthenticationProviderFactory;
import org.apache.ignite.internal.rest.cluster.ClusterManagementRestFactory;
import org.apache.ignite.internal.rest.compute.ComputeRestFactory;
import org.apache.ignite.internal.rest.configuration.PresentationsFactory;
import org.apache.ignite.internal.rest.configuration.RestConfiguration;
import org.apache.ignite.internal.rest.deployment.CodeDeploymentRestFactory;
import org.apache.ignite.internal.rest.metrics.MetricRestFactory;
import org.apache.ignite.internal.rest.node.NodeManagementRestFactory;
import org.apache.ignite.internal.schema.SchemaManager;
import org.apache.ignite.internal.schema.configuration.GcConfiguration;
import org.apache.ignite.internal.schema.configuration.StorageUpdateConfiguration;
import org.apache.ignite.internal.security.authentication.AuthenticationManager;
import org.apache.ignite.internal.security.authentication.AuthenticationManagerImpl;
import org.apache.ignite.internal.security.configuration.SecurityConfiguration;
import org.apache.ignite.internal.sql.api.IgniteSqlImpl;
import org.apache.ignite.internal.sql.configuration.distributed.SqlDistributedConfiguration;
import org.apache.ignite.internal.sql.configuration.local.SqlLocalConfiguration;
import org.apache.ignite.internal.sql.engine.QueryProcessor;
import org.apache.ignite.internal.sql.engine.SqlQueryProcessor;
import org.apache.ignite.internal.storage.DataStorageManager;
import org.apache.ignite.internal.storage.DataStorageModule;
import org.apache.ignite.internal.storage.DataStorageModules;
import org.apache.ignite.internal.storage.engine.StorageEngine;
import org.apache.ignite.internal.storage.engine.ThreadAssertingStorageEngine;
import org.apache.ignite.internal.systemview.SystemViewManagerImpl;
import org.apache.ignite.internal.systemview.api.SystemViewManager;
import org.apache.ignite.internal.table.distributed.TableManager;
import org.apache.ignite.internal.table.distributed.TableMessageGroup;
import org.apache.ignite.internal.table.distributed.raft.snapshot.outgoing.OutgoingSnapshotsManager;
import org.apache.ignite.internal.table.distributed.schema.CheckCatalogVersionOnActionRequest;
import org.apache.ignite.internal.table.distributed.schema.CheckCatalogVersionOnAppendEntries;
import org.apache.ignite.internal.table.distributed.schema.SchemaSyncService;
import org.apache.ignite.internal.table.distributed.schema.SchemaSyncServiceImpl;
import org.apache.ignite.internal.thread.IgniteThreadFactory;
import org.apache.ignite.internal.tx.HybridTimestampTracker;
import org.apache.ignite.internal.tx.LockManager;
import org.apache.ignite.internal.tx.TxManager;
import org.apache.ignite.internal.tx.configuration.TransactionConfiguration;
import org.apache.ignite.internal.tx.impl.CursorManager;
import org.apache.ignite.internal.tx.impl.HeapLockManager;
import org.apache.ignite.internal.tx.impl.IgniteTransactionsImpl;
import org.apache.ignite.internal.tx.impl.RemotelyTriggeredResourceRegistry;
import org.apache.ignite.internal.tx.impl.TransactionIdGenerator;
import org.apache.ignite.internal.tx.impl.TxManagerImpl;
import org.apache.ignite.internal.tx.impl.TxResourceCleanupManager;
import org.apache.ignite.internal.tx.message.TxMessageGroup;
import org.apache.ignite.internal.vault.VaultManager;
import org.apache.ignite.internal.vault.VaultService;
import org.apache.ignite.internal.vault.persistence.PersistentVaultService;
import org.apache.ignite.internal.worker.CriticalWorkerWatchdog;
import org.apache.ignite.internal.worker.ThreadAssertions;
import org.apache.ignite.internal.worker.configuration.CriticalWorkersConfiguration;
import org.apache.ignite.lang.IgniteException;
import org.apache.ignite.network.ClusterNode;
import org.apache.ignite.network.NetworkAddress;
import org.apache.ignite.network.NodeMetadata;
import org.apache.ignite.raft.jraft.rpc.impl.RaftGroupEventsClientListener;
import org.apache.ignite.sql.IgniteSql;
import org.apache.ignite.table.manager.IgniteTables;
import org.apache.ignite.tx.IgniteTransactions;
import org.jetbrains.annotations.Nullable;
import org.jetbrains.annotations.TestOnly;

/**
 * Ignite internal implementation.
 */
public class IgniteImpl implements Ignite {
    /** The logger. */
    private static final IgniteLogger LOG = Loggers.forClass(IgniteImpl.class);

    /**
     * Path to the persistent storage used by the {@link VaultService} component.
     */
    private static final Path VAULT_DB_PATH = Paths.get("vault");

    /**
     * Path to the persistent storage used by the {@link MetaStorageManager} component.
     */
    private static final Path METASTORAGE_DB_PATH = Paths.get("metastorage");

    /**
     * Path to the persistent storage used by the {@link ClusterManagementGroupManager} component.
     */
    private static final Path CMG_DB_PATH = Paths.get("cmg");

    /**
     * Path for the partitions persistent storage.
     */
    private static final Path PARTITIONS_STORE_PATH = Paths.get("db");

    /** Ignite node name. */
    private final String name;

    /** Lifecycle manager. */
    private final LifecycleManager lifecycleManager;

    private final ThreadPoolsManager threadPoolsManager;

    /** Vault manager. */
    private final VaultManager vaultMgr;

    /** Sql query engine. */
    private final SqlQueryProcessor qryEngine;

    /** Sql API facade. */
    private final IgniteSqlImpl sql;

    /** Configuration manager that handles node (local) configuration. */
    private final ConfigurationManager nodeCfgMgr;

    /** Cluster service (cluster network manager). */
    private final ClusterService clusterSvc;

    private final ComputeComponent computeComponent;

    private final CriticalWorkerWatchdog criticalWorkerRegistry;

    /** Failure processor. */
    private final FailureProcessor failureProcessor;

    /** Netty bootstrap factory. */
    private final NettyBootstrapFactory nettyBootstrapFactory;

    private final NettyWorkersRegistrar nettyWorkersRegistrar;

    /** Raft manager. */
    private final Loza raftMgr;

    /** Meta storage manager. */
    private final MetaStorageManagerImpl metaStorageMgr;

    /** Placement driver manager. */
    private final PlacementDriverManager placementDriverMgr;

    /** Configuration manager that handles cluster (distributed) configuration. */
    private final ConfigurationManager clusterCfgMgr;

    /** Cluster initializer. */
    private final ClusterInitializer clusterInitializer;

    /** Replica manager. */
    private final ReplicaManager replicaMgr;

    /** Transactions manager. */
    private final TxManager txManager;

    /** Distributed table manager. */
    private final TableManager distributedTblMgr;

    private final IndexManager indexManager;

    /** Rest module. */
    private final RestComponent restComponent;

    private final ClusterStateStorage clusterStateStorage;

    private final ClusterManagementGroupManager cmgMgr;

    private final LogicalTopologyService logicalTopologyService;

    /** Client handler module. */
    private final ClientHandlerModule clientHandlerModule;

    /** Distributed configuration storage. */
    private final ConfigurationStorage cfgStorage;

    /** Compute. */
    private final IgniteComputeInternal compute;

    /** JVM pause detector. */
    private final LongJvmPauseDetector longJvmPauseDetector;

    /** Data storage manager. */
    private final DataStorageManager dataStorageMgr;

    /** Schema manager. */
    private final SchemaManager schemaManager;

    /** Metric manager. */
    private final MetricManager metricManager;

    private final IgniteDeployment deploymentManager;

    private final DistributionZoneManager distributionZoneManager;

    /** Creator for volatile {@link org.apache.ignite.internal.raft.storage.LogStorageFactory} instances. */
    private final VolatileLogStorageFactoryCreator volatileLogStorageFactoryCreator;

    /** A hybrid logical clock. */
    private final HybridClock clock;

    private final ClockWaiter clockWaiter;

    private final OutgoingSnapshotsManager outgoingSnapshotsManager;

    private final RestAddressReporter restAddressReporter;

    private final CatalogManager catalogManager;

    private final AuthenticationManager authenticationManager;

    /** Timestamp tracker for embedded transactions. */
    private final HybridTimestampTracker observableTimestampTracker = new HybridTimestampTracker();

    /** System views manager. */
    private final SystemViewManagerImpl systemViewManager;

    /** Index building manager. */
    private final IndexBuildingManager indexBuildingManager;

    /** Local node RW transaction completion checker for indexes. */
    private final IndexNodeFinishedRwTransactionsChecker indexNodeFinishedRwTransactionsChecker;

    /** Cleanup manager for tx resources. */
    private final CursorManager cursorManager;

    /** Cleanup manager for tx resources. */
    private final TxResourceCleanupManager txResourceCleanupManager;

    /**
     * The Constructor.
     *
     * @param name Ignite node name.
     * @param configPath Path to node configuration in the HOCON format.
     * @param workDir Work directory for the started node. Must not be {@code null}.
     * @param serviceProviderClassLoader The class loader to be used to load provider-configuration files and provider classes, or
     *         {@code null} if the system class loader (or, failing that the bootstrap class loader) is to be used.
     */
    IgniteImpl(String name, Path configPath, Path workDir, @Nullable ClassLoader serviceProviderClassLoader) {
        this.name = name;

        longJvmPauseDetector = new LongJvmPauseDetector(name);

        lifecycleManager = new LifecycleManager(name);

        threadPoolsManager = new ThreadPoolsManager(name);

        vaultMgr = createVault(workDir);

        metricManager = new MetricManager();

        ConfigurationModules modules = loadConfigurationModules(serviceProviderClassLoader);

        ConfigurationTreeGenerator localConfigurationGenerator = new ConfigurationTreeGenerator(
                modules.local().rootKeys(),
                modules.local().schemaExtensions(),
                modules.local().polymorphicSchemaExtensions()
        );

        LocalFileConfigurationStorage localFileConfigurationStorage = new LocalFileConfigurationStorage(
                name,
                configPath,
                localConfigurationGenerator
        );

        ConfigurationValidator localConfigurationValidator =
                ConfigurationValidatorImpl.withDefaultValidators(localConfigurationGenerator, modules.local().validators());

        nodeCfgMgr = new ConfigurationManager(
                modules.local().rootKeys(),
                localFileConfigurationStorage,
                localConfigurationGenerator,
                localConfigurationValidator
        );

        ConfigurationRegistry nodeConfigRegistry = nodeCfgMgr.configurationRegistry();

        NetworkConfiguration networkConfiguration = nodeConfigRegistry.getConfiguration(NetworkConfiguration.KEY);

        MessageSerializationRegistry serializationRegistry = createSerializationRegistry(serviceProviderClassLoader);

        // TODO https://issues.apache.org/jira/browse/IGNITE-20450
        failureProcessor = new FailureProcessor(name);

        CriticalWorkersConfiguration criticalWorkersConfiguration = nodeConfigRegistry.getConfiguration(CriticalWorkersConfiguration.KEY);

        criticalWorkerRegistry = new CriticalWorkerWatchdog(
                criticalWorkersConfiguration,
                threadPoolsManager.commonScheduler(),
                failureProcessor
        );

        nettyBootstrapFactory = new NettyBootstrapFactory(networkConfiguration, name);
        nettyWorkersRegistrar = new NettyWorkersRegistrar(
                criticalWorkerRegistry,
                threadPoolsManager.commonScheduler(),
                nettyBootstrapFactory,
                criticalWorkersConfiguration
        );

        clusterSvc = new ScaleCubeClusterServiceFactory().createClusterService(
                name,
                networkConfiguration,
                nettyBootstrapFactory,
                serializationRegistry,
                new VaultStaleIds(vaultMgr),
                criticalWorkerRegistry,
                failureProcessor
        );

        clock = new HybridClockImpl();

        clockWaiter = new ClockWaiter(name, clock);

        RaftConfiguration raftConfiguration = nodeConfigRegistry.getConfiguration(RaftConfiguration.KEY);

        // TODO https://issues.apache.org/jira/browse/IGNITE-19051
        RaftGroupEventsClientListener raftGroupEventsClientListener = new RaftGroupEventsClientListener();

        raftMgr = new Loza(
                clusterSvc,
                raftConfiguration,
                workDir,
                clock,
                raftGroupEventsClientListener
        );

        LockManager lockMgr = new HeapLockManager();

        ReplicaService replicaSvc = new ReplicaService(
                clusterSvc.messagingService(),
                clock,
                name,
                threadPoolsManager.partitionOperationsExecutor()
        );

        // TODO: IGNITE-16841 - use common RocksDB instance to store cluster state as well.
        clusterStateStorage = new RocksDbClusterStateStorage(workDir.resolve(CMG_DB_PATH));

        var logicalTopology = new LogicalTopologyImpl(clusterStateStorage);

        ConfigurationTreeGenerator distributedConfigurationGenerator = new ConfigurationTreeGenerator(
                modules.distributed().rootKeys(),
                modules.distributed().schemaExtensions(),
                modules.distributed().polymorphicSchemaExtensions()
        );

        ConfigurationValidator distributedCfgValidator = ConfigurationValidatorImpl.withDefaultValidators(
                distributedConfigurationGenerator,
                modules.distributed().validators()
        );

        ConfigurationDynamicDefaultsPatcher clusterCfgDynamicDefaultsPatcher = new ConfigurationDynamicDefaultsPatcherImpl(
                modules.distributed(),
                distributedConfigurationGenerator
        );

        clusterInitializer = new ClusterInitializer(
                clusterSvc,
                clusterCfgDynamicDefaultsPatcher,
                distributedCfgValidator
        );

        NodeAttributesCollector nodeAttributesCollector =
                new NodeAttributesCollector(
                        nodeConfigRegistry.getConfiguration(NodeAttributesConfiguration.KEY),
                        nodeConfigRegistry.getConfiguration(StorageProfilesConfiguration.KEY)
                );

        cmgMgr = new ClusterManagementGroupManager(
                vaultMgr,
                clusterSvc,
                clusterInitializer,
                raftMgr,
                clusterStateStorage,
                logicalTopology,
                nodeConfigRegistry.getConfiguration(ClusterManagementConfiguration.KEY),
                nodeAttributesCollector
        );

        logicalTopologyService = new LogicalTopologyServiceImpl(logicalTopology, cmgMgr);

        var topologyAwareRaftGroupServiceFactory = new TopologyAwareRaftGroupServiceFactory(
                clusterSvc,
                logicalTopologyService,
                Loza.FACTORY,
                raftGroupEventsClientListener
        );

        metaStorageMgr = new MetaStorageManagerImpl(
                clusterSvc,
                cmgMgr,
                logicalTopologyService,
                raftMgr,
                new RocksDbKeyValueStorage(name, workDir.resolve(METASTORAGE_DB_PATH)),
                clock,
                topologyAwareRaftGroupServiceFactory
        );

        this.cfgStorage = new DistributedConfigurationStorage(name, metaStorageMgr);

        clusterCfgMgr = new ConfigurationManager(
                modules.distributed().rootKeys(),
                cfgStorage,
                distributedConfigurationGenerator,
                distributedCfgValidator
        );

        ConfigurationRegistry clusterConfigRegistry = clusterCfgMgr.configurationRegistry();

        metaStorageMgr.configure(clusterConfigRegistry.getConfiguration(MetaStorageConfiguration.KEY));

        Consumer<LongFunction<CompletableFuture<?>>> registry = c -> metaStorageMgr.registerRevisionUpdateListener(c::apply);

        placementDriverMgr = new PlacementDriverManager(
                name,
                metaStorageMgr,
                MetastorageGroupId.INSTANCE,
                clusterSvc,
                cmgMgr::metaStorageNodes,
                logicalTopologyService,
                raftMgr,
                topologyAwareRaftGroupServiceFactory,
                clock
        );

        ReplicationConfiguration replicationConfig = clusterConfigRegistry.getConfiguration(ReplicationConfiguration.KEY);

        LongSupplier partitionIdleSafeTimePropagationPeriodMsSupplier = partitionIdleSafeTimePropagationPeriodMsSupplier(replicationConfig);

        replicaMgr = new ReplicaManager(
                name,
                clusterSvc,
                cmgMgr,
                clock,
                Set.of(TableMessageGroup.class, TxMessageGroup.class),
                placementDriverMgr.placementDriver(),
                threadPoolsManager.partitionOperationsExecutor(),
                partitionIdleSafeTimePropagationPeriodMsSupplier
        );

        metricManager.configure(clusterConfigRegistry.getConfiguration(MetricConfiguration.KEY));

        restAddressReporter = new RestAddressReporter(workDir);


        DataStorageModules dataStorageModules = new DataStorageModules(
                ServiceLoader.load(DataStorageModule.class, serviceProviderClassLoader)
        );

        Path storagePath = getPartitionsStorePath(workDir);

        GcConfiguration gcConfig = clusterConfigRegistry.getConfiguration(GcConfiguration.KEY);

        Map<String, StorageEngine> storageEngines = dataStorageModules.createStorageEngines(
                name,
                nodeConfigRegistry,
                storagePath,
                longJvmPauseDetector,
                failureProcessor
        );
        dataStorageMgr = new DataStorageManager(applyThreadAssertionsIfNeeded(storageEngines));

        volatileLogStorageFactoryCreator = new VolatileLogStorageFactoryCreator(name, workDir.resolve("volatile-log-spillout"));

        outgoingSnapshotsManager = new OutgoingSnapshotsManager(name, clusterSvc.messagingService());

        SchemaSynchronizationConfiguration schemaSyncConfig = clusterConfigRegistry.getConfiguration(
                SchemaSynchronizationConfiguration.KEY
        );

        LongSupplier delayDurationMsSupplier = delayDurationMsSupplier(schemaSyncConfig);

        CatalogManagerImpl catalogManager = new CatalogManagerImpl(
                new UpdateLogImpl(metaStorageMgr),
                clockWaiter,
                delayDurationMsSupplier,
                partitionIdleSafeTimePropagationPeriodMsSupplier
        );

        systemViewManager = new SystemViewManagerImpl(name, catalogManager);
        nodeAttributesCollector.register(systemViewManager);
        logicalTopology.addEventListener(systemViewManager);
        systemViewManager.register(catalogManager);

        this.catalogManager = catalogManager;

        raftMgr.appendEntriesRequestInterceptor(new CheckCatalogVersionOnAppendEntries(catalogManager));
        raftMgr.actionRequestInterceptor(new CheckCatalogVersionOnActionRequest(catalogManager));

        SchemaSyncService schemaSyncService = new SchemaSyncServiceImpl(metaStorageMgr.clusterTime(), delayDurationMsSupplier);

        schemaManager = new SchemaManager(registry, catalogManager, metaStorageMgr);

        distributionZoneManager = new DistributionZoneManager(
                name,
                registry,
                metaStorageMgr,
                logicalTopologyService,
                catalogManager
        );

        TransactionConfiguration txConfig = clusterConfigRegistry.getConfiguration(TransactionConfiguration.KEY);

        indexNodeFinishedRwTransactionsChecker = new IndexNodeFinishedRwTransactionsChecker(
                catalogManager,
                clusterSvc.messagingService(),
                clock
        );

<<<<<<< HEAD
        cursorManager = new CursorManager();
=======
        RemotelyTriggeredResourceRegistry resourcesRegistry = new RemotelyTriggeredResourceRegistry();
>>>>>>> 71b24675

        // TODO: IGNITE-19344 - use nodeId that is validated on join (and probably generated differently).
        txManager = new TxManagerImpl(
                txConfig,
                clusterSvc,
                replicaSvc,
                lockMgr,
                clock,
                new TransactionIdGenerator(() -> clusterSvc.nodeName().hashCode()),
                placementDriverMgr.placementDriver(),
                partitionIdleSafeTimePropagationPeriodMsSupplier,
                indexNodeFinishedRwTransactionsChecker,
<<<<<<< HEAD
                cursorManager
=======
                threadPoolsManager.partitionOperationsExecutor(),
                resourcesRegistry
>>>>>>> 71b24675
        );

        StorageUpdateConfiguration storageUpdateConfiguration = clusterConfigRegistry.getConfiguration(StorageUpdateConfiguration.KEY);

        distributedTblMgr = new TableManager(
                name,
                registry,
                gcConfig,
                storageUpdateConfiguration,
                clusterSvc,
                raftMgr,
                replicaMgr,
                lockMgr,
                replicaSvc,
                txManager,
                dataStorageMgr,
                storagePath,
                metaStorageMgr,
                schemaManager,
                volatileLogStorageFactoryCreator,
                threadPoolsManager.tableIoExecutor(),
                threadPoolsManager.partitionOperationsExecutor(),
                clock,
                outgoingSnapshotsManager,
                topologyAwareRaftGroupServiceFactory,
                vaultMgr,
                distributionZoneManager,
                schemaSyncService,
                catalogManager,
                observableTimestampTracker,
                placementDriverMgr.placementDriver(),
                this::sql,
                failureProcessor,
<<<<<<< HEAD
                cursorManager
=======
                resourcesRegistry
>>>>>>> 71b24675
        );

        indexManager = new IndexManager(
                schemaManager,
                distributedTblMgr,
                catalogManager,
                metaStorageMgr,
                threadPoolsManager.tableIoExecutor(),
                registry
        );

        indexBuildingManager = new IndexBuildingManager(
                name,
                replicaSvc,
                catalogManager,
                metaStorageMgr,
                indexManager,
                placementDriverMgr.placementDriver(),
                clusterSvc,
                logicalTopologyService,
                clock,
                clockWaiter
        );

        qryEngine = new SqlQueryProcessor(
                registry,
                clusterSvc,
                logicalTopologyService,
                distributedTblMgr,
                schemaManager,
                dataStorageMgr,
                () -> dataStorageModules.collectSchemasFields(modules.local().polymorphicSchemaExtensions()),
                replicaSvc,
                clock,
                schemaSyncService,
                catalogManager,
                metricManager,
                systemViewManager,
                placementDriverMgr.placementDriver(),
                clusterConfigRegistry.getConfiguration(SqlDistributedConfiguration.KEY),
                nodeConfigRegistry.getConfiguration(SqlLocalConfiguration.KEY)
        );

        sql = new IgniteSqlImpl(name, qryEngine, new IgniteTransactionsImpl(txManager, observableTimestampTracker));

        var deploymentManagerImpl = new DeploymentManagerImpl(
                clusterSvc,
                new DeploymentUnitStoreImpl(metaStorageMgr),
                logicalTopologyService,
                workDir,
                nodeConfigRegistry.getConfiguration(DeploymentConfiguration.KEY),
                cmgMgr,
                name
        );
        deploymentManager = deploymentManagerImpl;

        ComputeConfiguration computeCfg = nodeConfigRegistry.getConfiguration(ComputeConfiguration.KEY);
        InMemoryComputeStateMachine stateMachine = new InMemoryComputeStateMachine(computeCfg, name);
        computeComponent = new ComputeComponentImpl(
                name,
                clusterSvc.messagingService(),
                clusterSvc.topologyService(),
                logicalTopologyService,
                new JobContextManager(deploymentManagerImpl, deploymentManagerImpl.deploymentUnitAccessor(), new JobClassLoaderFactory()),
                new ComputeExecutorImpl(this, stateMachine, computeCfg),
                computeCfg
        );

        compute = new IgniteComputeImpl(
                placementDriverMgr.placementDriver(),
                clusterSvc.topologyService(),
                distributedTblMgr,
                computeComponent,
                clock
        );

        authenticationManager = createAuthenticationManager();

        clientHandlerModule = new ClientHandlerModule(
                qryEngine,
                distributedTblMgr,
                //TODO: IGNITE-20232 The observable timestamp should be different for each client.
                new IgniteTransactionsImpl(txManager, new HybridTimestampTracker()),
                nodeConfigRegistry,
                compute,
                clusterSvc,
                nettyBootstrapFactory,
                sql,
                () -> cmgMgr.clusterState().thenApply(s -> s.clusterTag()),
                metricManager,
                new ClientHandlerMetricSource(),
                authenticationManager,
                clock,
                schemaSyncService,
                catalogManager,
                placementDriverMgr.placementDriver()
        );

        restComponent = createRestComponent(name);

        txResourceCleanupManager = new TxResourceCleanupManager(name, cursorManager, clusterSvc.topologyService());
    }

    private static Map<String, StorageEngine> applyThreadAssertionsIfNeeded(Map<String, StorageEngine> storageEngines) {
        boolean enabled = ThreadAssertions.enabled();

        LOG.info("Thread assertions enablement status: {}", enabled);

        if (!enabled) {
            return storageEngines;
        }

        Map<String, StorageEngine> decoratedEngines = new HashMap<>();

        for (Entry<String, StorageEngine> entry : storageEngines.entrySet()) {
            decoratedEngines.put(entry.getKey(), new ThreadAssertingStorageEngine(entry.getValue()));
        }

        return Map.copyOf(decoratedEngines);
    }

    private static SameValueLongSupplier delayDurationMsSupplier(SchemaSynchronizationConfiguration schemaSyncConfig) {
        return new SameValueLongSupplier(() -> schemaSyncConfig.delayDuration().value());
    }

    private static LongSupplier partitionIdleSafeTimePropagationPeriodMsSupplier(ReplicationConfiguration replicationConfig) {
        return new SameValueLongSupplier(() -> replicationConfig.idleSafeTimePropagationDuration().value());
    }

    private AuthenticationManager createAuthenticationManager() {
        SecurityConfiguration securityConfiguration = clusterCfgMgr.configurationRegistry()
                .getConfiguration(SecurityConfiguration.KEY);
        return new AuthenticationManagerImpl(securityConfiguration);
    }

    private RestComponent createRestComponent(String name) {
        RestManager restManager = new RestManager();
        Supplier<RestFactory> presentationsFactory = () -> new PresentationsFactory(nodeCfgMgr, clusterCfgMgr);
        Supplier<RestFactory> clusterManagementRestFactory = () -> new ClusterManagementRestFactory(clusterSvc, clusterInitializer, cmgMgr);
        Supplier<RestFactory> nodeManagementRestFactory = () -> new NodeManagementRestFactory(lifecycleManager, () -> name,
                new JdbcPortProviderImpl(nodeCfgMgr.configurationRegistry()));
        Supplier<RestFactory> nodeMetricRestFactory = () -> new MetricRestFactory(metricManager);
        Supplier<RestFactory> authProviderFactory = () -> new AuthenticationProviderFactory(authenticationManager);
        Supplier<RestFactory> deploymentCodeRestFactory = () -> new CodeDeploymentRestFactory(deploymentManager);
        Supplier<RestFactory> restManagerFactory = () -> new RestManagerFactory(restManager);
        Supplier<RestFactory> computeRestFactory = () -> new ComputeRestFactory(compute);

        RestConfiguration restConfiguration = nodeCfgMgr.configurationRegistry().getConfiguration(RestConfiguration.KEY);

        return new RestComponent(
                List.of(presentationsFactory,
                        clusterManagementRestFactory,
                        nodeManagementRestFactory,
                        nodeMetricRestFactory,
                        deploymentCodeRestFactory,
                        authProviderFactory,
                        restManagerFactory,
                        computeRestFactory
                ),
                restManager,
                restConfiguration
        );
    }

    private static MessageSerializationRegistry createSerializationRegistry(@Nullable ClassLoader classLoader) {
        var serviceLoader = new SerializationRegistryServiceLoader(classLoader);

        var serializationRegistry = new MessageSerializationRegistryImpl();

        serviceLoader.registerSerializationFactories(serializationRegistry);

        return serializationRegistry;
    }

    private static ConfigurationModules loadConfigurationModules(@Nullable ClassLoader classLoader) {
        var modulesProvider = new ServiceLoaderModulesProvider();
        List<ConfigurationModule> modules = modulesProvider.modules(classLoader);

        if (modules.isEmpty()) {
            throw new IllegalStateException("No configuration modules were loaded, this means Ignite cannot start. "
                    + "Please make sure that the classloader for loading services is correct.");
        }

        var configModules = new ConfigurationModules(modules);

        LOG.info("Configuration modules loaded [modules={}, localRoots={}, distRoots={}]",
                modules, configModules.local().rootKeys(), configModules.distributed().rootKeys());

        return configModules;
    }

    /**
     * Starts ignite node.
     *
     * <p>When this method returns, the node is partially started and ready to accept the init command (that is, its
     * REST endpoint is functional).
     *
     * @param configPath Node configuration based on
     *         {@link NetworkConfigurationSchema}. Following rules are used for applying the
     *         configuration properties:
     *
     *         <ol>
     *             <li>Specified property overrides existing one or just applies itself if it wasn't
     *             previously specified.</li>
     *             <li>All non-specified properties either use previous value or use default one from
     *             corresponding configuration schema.</li>
     *         </ol>
     *
     *         So that, in case of initial node start (first start ever) specified configuration, supplemented with defaults, is
     *         used. If no configuration was provided defaults are used for all configuration properties. In case of node
     *         restart, specified properties override existing ones, non specified properties that also weren't specified
     *         previously use default values. Please pay attention that previously specified properties are searched in the
     *         {@code workDir} specified by the user.
     */
    public CompletableFuture<Ignite> start(Path configPath) {
        ExecutorService startupExecutor = Executors.newSingleThreadExecutor(
                IgniteThreadFactory.create(name, "start", LOG, STORAGE_READ, STORAGE_WRITE)
        );

        try {
            metricManager.registerSource(new JvmMetricSource());

            lifecycleManager.startComponent(longJvmPauseDetector);

            lifecycleManager.startComponent(vaultMgr);

            vaultMgr.putName(name);

            // Node configuration manager startup.
            lifecycleManager.startComponent(nodeCfgMgr);

            // Start the components that are required to join the cluster.
            lifecycleManager.startComponents(
                    threadPoolsManager,
                    clockWaiter,
                    failureProcessor,
                    criticalWorkerRegistry,
                    nettyBootstrapFactory,
                    nettyWorkersRegistrar,
                    clusterSvc,
                    restComponent,
                    raftMgr,
                    clusterStateStorage,
                    cmgMgr
            );

            clusterSvc.updateMetadata(new NodeMetadata(restComponent.hostName(), restComponent.httpPort(), restComponent.httpsPort()));

            restAddressReporter.writeReport(restHttpAddress(), restHttpsAddress());

            LOG.info("Components started, joining the cluster");

            return cmgMgr.joinFuture()
                    //Disable REST component during initialization.
                    .thenAcceptAsync(unused -> restComponent.disable(), startupExecutor)
                    .thenComposeAsync(unused -> {
                        LOG.info("Join complete, starting MetaStorage");

                        try {
                            lifecycleManager.startComponent(metaStorageMgr);
                        } catch (NodeStoppingException e) {
                            throw new CompletionException(e);
                        }

                        return metaStorageMgr.recoveryFinishedFuture();
                    }, startupExecutor)
                    .thenComposeAsync(unused -> initializeClusterConfiguration(startupExecutor), startupExecutor)
                    .thenRunAsync(() -> {
                        LOG.info("MetaStorage started, starting the remaining components");

                        // Start all other components after the join request has completed and the node has been validated.
                        try {
                            lifecycleManager.startComponents(
                                    catalogManager,
                                    clusterCfgMgr,
                                    authenticationManager,
                                    placementDriverMgr,
                                    metricManager,
                                    distributionZoneManager,
                                    computeComponent,
                                    replicaMgr,
                                    indexNodeFinishedRwTransactionsChecker,
                                    txManager,
                                    dataStorageMgr,
                                    schemaManager,
                                    volatileLogStorageFactoryCreator,
                                    outgoingSnapshotsManager,
                                    distributedTblMgr,
                                    indexManager,
                                    indexBuildingManager,
                                    qryEngine,
                                    clientHandlerModule,
                                    deploymentManager,
                                    sql,
                                    txResourceCleanupManager
                            );

                            // The system view manager comes last because other components
                            // must register system views before it starts.
                            lifecycleManager.startComponent(systemViewManager);
                        } catch (NodeStoppingException e) {
                            throw new CompletionException(e);
                        }
                    }, startupExecutor)
                    .thenComposeAsync(v -> {
                        LOG.info("Components started, performing recovery");

                        return recoverComponentsStateOnStart(startupExecutor, lifecycleManager.allComponentsStartFuture());
                    }, startupExecutor)
                    .thenComposeAsync(v -> clusterCfgMgr.configurationRegistry().onDefaultsPersisted(), startupExecutor)
                    // Signal that local recovery is complete and the node is ready to join the cluster.
                    .thenComposeAsync(v -> {
                        LOG.info("Recovery complete, finishing join");

                        return cmgMgr.onJoinReady();
                    }, startupExecutor)
                    .thenComposeAsync(ignored -> awaitSelfInLocalLogicalTopology(), startupExecutor)
                    .thenRunAsync(() -> {
                        try {
                            //Enable REST component on start complete.
                            restComponent.enable();
                            // Transfer the node to the STARTED state.
                            lifecycleManager.onStartComplete();
                        } catch (NodeStoppingException e) {
                            throw new CompletionException(e);
                        }
                    }, startupExecutor)
                    .handleAsync((v, e) -> {
                        if (e != null) {
                            throw handleStartException(e);
                        }

                        return (Ignite) this;
                    }, startupExecutor)
                    // Moving to the common pool on purpose to close the startup pool and proceed user's code in the common pool.
                    .whenCompleteAsync((res, ex) -> {
                        startupExecutor.shutdownNow();
                    });
        } catch (Throwable e) {
            startupExecutor.shutdownNow();

            throw handleStartException(e);
        }
    }

    private CompletableFuture<Void> awaitSelfInLocalLogicalTopology() {
        CompletableFuture<Void> awaitSelfInLogicalTopologyFuture = new CompletableFuture<>();

        LogicalTopologyEventListener awaitSelfListener = new LogicalTopologyEventListener() {
            @Override
            public void onNodeJoined(LogicalNode joinedNode, LogicalTopologySnapshot newTopology) {
                checkSelfInTopology(newTopology, awaitSelfInLogicalTopologyFuture, this);
            }

            @Override
            public void onTopologyLeap(LogicalTopologySnapshot newTopology) {
                checkSelfInTopology(newTopology, awaitSelfInLogicalTopologyFuture, this);
            }
        };

        logicalTopologyService.addEventListener(awaitSelfListener);

        checkSelfInTopology(logicalTopologyService.localLogicalTopology(), awaitSelfInLogicalTopologyFuture, awaitSelfListener);

        return awaitSelfInLogicalTopologyFuture;
    }

    private void checkSelfInTopology(
            LogicalTopologySnapshot logicalTopologySnapshot,
            CompletableFuture<Void> awaitSelfInLogicalTopologyFuture,
            LogicalTopologyEventListener awaitSelfListener
    ) {
        if (logicalTopologySnapshot.nodes().stream().map(LogicalNode::id).collect(toSet()).contains(id())) {
            awaitSelfInLogicalTopologyFuture.complete(null);
            logicalTopologyService.removeEventListener(awaitSelfListener);
        }
    }

    private RuntimeException handleStartException(Throwable e) {
        String errMsg = "Unable to start [node=" + name + "]";

        LOG.debug(errMsg, e);

        lifecycleManager.stopNode();

        return new IgniteException(errMsg, e);
    }

    /**
     * Stops ignite node.
     */
    public void stop() {
        lifecycleManager.stopNode();
        restAddressReporter.removeReport();
    }

    /** {@inheritDoc} */
    @Override
    public IgniteTables tables() {
        return distributedTblMgr;
    }

    @TestOnly
    public QueryProcessor queryEngine() {
        return qryEngine;
    }

    @TestOnly
    public SystemViewManager systemViewManager() {
        return systemViewManager;
    }

    @TestOnly
    public MetaStorageManager metaStorageManager() {
        return metaStorageMgr;
    }

    /** {@inheritDoc} */
    @Override
    public IgniteTransactions transactions() {
        return new IgniteTransactionsImpl(txManager, observableTimestampTracker);
    }

    /** {@inheritDoc} */
    @Override
    public IgniteSql sql() {
        return sql;
    }

    /** {@inheritDoc} */
    @Override
    public void close() {
        IgnitionManager.stop(name);
    }

    /** {@inheritDoc} */
    @Override
    public String name() {
        return name;
    }

    /** {@inheritDoc} */
    @Override
    public IgniteCompute compute() {
        return compute;
    }

    /** {@inheritDoc} */
    @Override
    public Collection<ClusterNode> clusterNodes() {
        return clusterSvc.topologyService().allMembers();
    }

    /** {@inheritDoc} */
    @Override
    public CompletableFuture<Collection<ClusterNode>> clusterNodesAsync() {
        return completedFuture(clusterNodes());
    }

    /**
     * Returns node configuration.
     */
    public ConfigurationRegistry nodeConfiguration() {
        return nodeCfgMgr.configurationRegistry();
    }

    /**
     * Returns cluster configuration.
     */
    public ConfigurationRegistry clusterConfiguration() {
        return clusterCfgMgr.configurationRegistry();
    }

    /**
     * Returns the id of the current node.
     */
    // TODO: should be encapsulated in local properties, see https://issues.apache.org/jira/browse/IGNITE-15131
    public String id() {
        return clusterSvc.topologyService().localMember().id();
    }

    /**
     * Returns the local HTTP address of REST endpoints.
     *
     * @return address or null if HTTP is not enabled.
     * @throws IgniteInternalException if the REST module is not started.
     */
    // TODO: should be encapsulated in local properties, see https://issues.apache.org/jira/browse/IGNITE-15131
    @Nullable
    public NetworkAddress restHttpAddress() {
        String host = restComponent.hostName();
        int port = restComponent.httpPort();
        if (port != -1) {
            return new NetworkAddress(host, port);
        } else {
            return null;
        }
    }

    /**
     * Returns the local HTTPS address of REST endpoints.
     *
     * @return address or null if HTTPS is not enabled.
     * @throws IgniteInternalException if the REST module is not started.
     */
    // TODO: should be encapsulated in local properties, see https://issues.apache.org/jira/browse/IGNITE-15131
    @Nullable
    public NetworkAddress restHttpsAddress() {
        String host = restComponent.hostName();
        int port = restComponent.httpsPort();
        if (port != -1) {
            return new NetworkAddress(host, port);
        } else {
            return null;
        }
    }

    /**
     * Returns the local address of the Thin Client.
     *
     * @throws IgniteInternalException if the Client module is not started.
     */
    // TODO: should be encapsulated in local properties, see https://issues.apache.org/jira/browse/IGNITE-15131
    public NetworkAddress clientAddress() {
        return NetworkAddress.from(clientHandlerModule.localAddress());
    }

    /**
     * Initializes the cluster that this node is present in.
     *
     * @param metaStorageNodeNames names of nodes that will host the Meta Storage.
     * @param cmgNodeNames         names of nodes that will host the CMG.
     * @param clusterName Human-readable name of a cluster.
     * @param clusterConfiguration cluster configuration, that will be applied after init.
     * @throws NodeStoppingException If node stopping intention was detected.
     */
    public void init(
            Collection<String> metaStorageNodeNames,
            Collection<String> cmgNodeNames,
            String clusterName,
            String clusterConfiguration
    ) throws NodeStoppingException {
        cmgMgr.initCluster(metaStorageNodeNames, cmgNodeNames, clusterName, clusterConfiguration);
    }

    /**
     * Checks if the local revision is {@code 0} and initializes the cluster configuration with the specified user-provided configuration
     * upon cluster initialization. If the local revision is not {@code 0}, does nothing.
     */
    private CompletableFuture<Void> initializeClusterConfiguration(ExecutorService startupExecutor) {
        return cfgStorage.localRevision()
                .thenComposeAsync(appliedRevision -> {
                    if (appliedRevision != 0) {
                        return nullCompletedFuture();
                    } else {
                        return cmgMgr.initialClusterConfigurationFuture()
                                .thenAcceptAsync(initialConfigHocon -> {
                                    if (initialConfigHocon == null) {
                                        return;
                                    }

                                    Config config = ConfigFactory.parseString(initialConfigHocon);
                                    ConfigurationSource hoconSource = HoconConverter.hoconSource(config.root());
                                    clusterCfgMgr.configurationRegistry().initializeConfigurationWith(hoconSource);
                                }, startupExecutor);
                    }
                }, startupExecutor);
    }

    /**
     * Recovers components state on start by invoking configuration listeners ({@link #notifyConfigurationListeners()} and deploying watches
     * after that.
     */
    private CompletableFuture<?> recoverComponentsStateOnStart(ExecutorService startupExecutor, CompletableFuture<Void> startFuture) {
        CompletableFuture<Void> startupConfigurationUpdate = notifyConfigurationListeners();
        CompletableFuture<Void> startupRevisionUpdate = metaStorageMgr.notifyRevisionUpdateListenerOnStart();

        return CompletableFuture.allOf(startupConfigurationUpdate, startupRevisionUpdate, startFuture)
                .thenComposeAsync(t -> {
                    // Deploy all registered watches because all components are ready and have registered their listeners.
                    return metaStorageMgr.deployWatches();
                }, startupExecutor);
    }

    /**
     * Notify all listeners of current configurations.
     */
    private CompletableFuture<Void> notifyConfigurationListeners() {
        return CompletableFuture.allOf(
                nodeConfiguration().notifyCurrentConfigurationListeners(),
                clusterConfiguration().notifyCurrentConfigurationListeners()
        );
    }

    /**
     * Starts the Vault component.
     */
    private static VaultManager createVault(Path workDir) {
        Path vaultPath = workDir.resolve(VAULT_DB_PATH);

        try {
            Files.createDirectories(vaultPath);
        } catch (IOException e) {
            throw new IgniteInternalException(e);
        }

        return new VaultManager(new PersistentVaultService(vaultPath));
    }

    /**
     * Returns a path to the partitions store directory. Creates a directory if it doesn't exist.
     *
     * @param workDir Ignite work directory.
     * @return Partitions store path.
     */
    private static Path getPartitionsStorePath(Path workDir) {
        Path partitionsStore = workDir.resolve(PARTITIONS_STORE_PATH);

        try {
            Files.createDirectories(partitionsStore);
        } catch (IOException e) {
            throw new IgniteInternalException("Failed to create directory for partitions storage: " + e.getMessage(), e);
        }

        return partitionsStore;
    }

    @TestOnly
    public Loza raftManager() {
        return raftMgr;
    }

    @TestOnly
    public ClusterNode node() {
        return clusterSvc.topologyService().localMember();
    }

    @TestOnly
    public DistributionZoneManager distributionZoneManager() {
        return distributionZoneManager;
    }

    @TestOnly
    public LogicalTopologyService logicalTopologyService() {
        return logicalTopologyService;
    }

    @TestOnly
    public IgniteDeployment deployment() {
        return deploymentManager;
    }

    // TODO: IGNITE-18493 - remove/move this
    @TestOnly
    public void dropMessages(BiPredicate<String, NetworkMessage> predicate) {
        ((DefaultMessagingService) clusterSvc.messagingService()).dropMessages(predicate);
    }

    // TODO: IGNITE-18493 - remove/move this
    @TestOnly
    @Nullable
    public BiPredicate<String, NetworkMessage> dropMessagesPredicate() {
        return ((DefaultMessagingService) clusterSvc.messagingService()).dropMessagesPredicate();
    }

    // TODO IGNITE-18493 - remove/move this
    @TestOnly
    public void sendFakeMessage(String recipientConsistentId, NetworkMessage msg) {
        clusterSvc.messagingService().send(recipientConsistentId, ChannelType.DEFAULT, msg);
    }

    // TODO: IGNITE-18493 - remove/move this
    @TestOnly
    public void stopDroppingMessages() {
        ((DefaultMessagingService) clusterSvc.messagingService()).stopDroppingMessages();
    }

    /** Returns the node's hybrid clock. */
    @TestOnly
    public HybridClock clock() {
        return clock;
    }

    /** Returns the node's transaction manager. */
    @TestOnly
    public TxManager txManager() {
        return txManager;
    }

    /** Returns the node's placement driver service. */
    @TestOnly
    public PlacementDriver placementDriver() {
        return placementDriverMgr.placementDriver();
    }

    /** Returns the node's catalog manager. */
    @TestOnly
    public CatalogManager catalogManager() {
        return catalogManager;
    }

    /** Returns the cluster's configuration manager. */
    @TestOnly
    public ConfigurationRegistry clusterConfigurationRegistry() {
        return clusterCfgMgr.configurationRegistry();
    }

    /**
     * Returns {@link NettyBootstrapFactory}.
     */
    @TestOnly
    public NettyBootstrapFactory nettyBootstrapFactory() {
        return nettyBootstrapFactory;
    }

    /** Returns cluster service (cluster network manager). */
    @TestOnly
    public ClusterService clusterService() {
        return clusterSvc;
    }

    /** Returns cursor manager. */
    @TestOnly
    public CursorManager cursorManager() {
        return cursorManager;
    }
}<|MERGE_RESOLUTION|>--- conflicted
+++ resolved
@@ -183,7 +183,6 @@
 import org.apache.ignite.internal.tx.LockManager;
 import org.apache.ignite.internal.tx.TxManager;
 import org.apache.ignite.internal.tx.configuration.TransactionConfiguration;
-import org.apache.ignite.internal.tx.impl.CursorManager;
 import org.apache.ignite.internal.tx.impl.HeapLockManager;
 import org.apache.ignite.internal.tx.impl.IgniteTransactionsImpl;
 import org.apache.ignite.internal.tx.impl.RemotelyTriggeredResourceRegistry;
@@ -358,8 +357,8 @@
     /** Local node RW transaction completion checker for indexes. */
     private final IndexNodeFinishedRwTransactionsChecker indexNodeFinishedRwTransactionsChecker;
 
-    /** Cleanup manager for tx resources. */
-    private final CursorManager cursorManager;
+    /** Remote triggered resources registry. */
+    private final RemotelyTriggeredResourceRegistry resourcesRegistry;
 
     /** Cleanup manager for tx resources. */
     private final TxResourceCleanupManager txResourceCleanupManager;
@@ -645,11 +644,7 @@
                 clock
         );
 
-<<<<<<< HEAD
-        cursorManager = new CursorManager();
-=======
-        RemotelyTriggeredResourceRegistry resourcesRegistry = new RemotelyTriggeredResourceRegistry();
->>>>>>> 71b24675
+        resourcesRegistry = new RemotelyTriggeredResourceRegistry();
 
         // TODO: IGNITE-19344 - use nodeId that is validated on join (and probably generated differently).
         txManager = new TxManagerImpl(
@@ -662,12 +657,8 @@
                 placementDriverMgr.placementDriver(),
                 partitionIdleSafeTimePropagationPeriodMsSupplier,
                 indexNodeFinishedRwTransactionsChecker,
-<<<<<<< HEAD
-                cursorManager
-=======
                 threadPoolsManager.partitionOperationsExecutor(),
                 resourcesRegistry
->>>>>>> 71b24675
         );
 
         StorageUpdateConfiguration storageUpdateConfiguration = clusterConfigRegistry.getConfiguration(StorageUpdateConfiguration.KEY);
@@ -701,11 +692,7 @@
                 placementDriverMgr.placementDriver(),
                 this::sql,
                 failureProcessor,
-<<<<<<< HEAD
-                cursorManager
-=======
                 resourcesRegistry
->>>>>>> 71b24675
         );
 
         indexManager = new IndexManager(
@@ -806,7 +793,7 @@
 
         restComponent = createRestComponent(name);
 
-        txResourceCleanupManager = new TxResourceCleanupManager(name, cursorManager, clusterSvc.topologyService());
+        txResourceCleanupManager = new TxResourceCleanupManager(name, resourcesRegistry, clusterSvc.topologyService());
     }
 
     private static Map<String, StorageEngine> applyThreadAssertionsIfNeeded(Map<String, StorageEngine> storageEngines) {
@@ -1429,7 +1416,7 @@
 
     /** Returns cursor manager. */
     @TestOnly
-    public CursorManager cursorManager() {
-        return cursorManager;
+    public RemotelyTriggeredResourceRegistry resourcesRegistry() {
+        return resourcesRegistry;
     }
 }