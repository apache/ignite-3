--- conflicted
+++ resolved
@@ -342,12 +342,6 @@
                 nettyBootstrapFactory,
                 sql
         );
-
-<<<<<<< HEAD
-        new ConfigurationHttpHandlers(nodeCfgMgr, clusterCfgMgr).registerHandlers(restComponent);
-=======
-        longJvmPauseDetector = new LongJvmPauseDetector(name);
->>>>>>> 8e5410d5
     }
 
     private static ConfigurationModules loadConfigurationModules(ClassLoader classLoader) {
