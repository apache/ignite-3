--- conflicted
+++ resolved
@@ -210,18 +210,12 @@
     
         distributedTblMgr = new TableManager(
                 clusterCfgMgr.configurationRegistry().getConfiguration(TablesConfiguration.KEY),
-                clusterCfgMgr.configurationRegistry()
-                        .getConfiguration(DataStorageConfiguration.KEY),
+                clusterCfgMgr.configurationRegistry().getConfiguration(DataStorageConfiguration.KEY),
                 raftMgr,
                 baselineMgr,
                 clusterSvc.topologyService(),
-<<<<<<< HEAD
-                metaStorageMgr,
                 getPartitionsStorePath(workDir),
                 txManager
-=======
-                getPartitionsStorePath(workDir)
->>>>>>> 6ee89ad5
         );
         
         qryEngine = new SqlQueryProcessor(
