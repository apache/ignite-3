/*
 * Licensed to the Apache Software Foundation (ASF) under one or more
 * contributor license agreements.  See the NOTICE file distributed with
 * this work for additional information regarding copyright ownership.
 * The ASF licenses this file to You under the Apache License, Version 2.0
 * (the "License"); you may not use this file except in compliance with
 * the License.  You may obtain a copy of the License at
 *
 *      http://www.apache.org/licenses/LICENSE-2.0
 *
 * Unless required by applicable law or agreed to in writing, software
 * distributed under the License is distributed on an "AS IS" BASIS,
 * WITHOUT WARRANTIES OR CONDITIONS OF ANY KIND, either express or implied.
 * See the License for the specific language governing permissions and
 * limitations under the License.
 */

package org.apache.ignite.internal.app;

import java.io.IOException;
import java.nio.file.Files;
import java.nio.file.Path;
import java.nio.file.Paths;
import java.util.Collection;
import java.util.List;
import java.util.ServiceLoader;
import java.util.concurrent.CompletableFuture;
import java.util.concurrent.CompletionException;
import java.util.function.Consumer;
import java.util.function.Function;
import org.apache.ignite.Ignite;
import org.apache.ignite.IgnitionManager;
import org.apache.ignite.client.handler.ClientHandlerModule;
import org.apache.ignite.compute.IgniteCompute;
import org.apache.ignite.configuration.schemas.compute.ComputeConfiguration;
import org.apache.ignite.configuration.schemas.network.NetworkConfiguration;
import org.apache.ignite.configuration.schemas.rest.RestConfiguration;
import org.apache.ignite.configuration.schemas.table.TablesConfiguration;
import org.apache.ignite.hlc.HybridClock;
import org.apache.ignite.internal.baseline.BaselineManager;
import org.apache.ignite.internal.cluster.management.ClusterManagementGroupManager;
import org.apache.ignite.internal.cluster.management.network.messages.CmgMessagesSerializationRegistryInitializer;
import org.apache.ignite.internal.cluster.management.raft.RocksDbClusterStateStorage;
import org.apache.ignite.internal.cluster.management.rest.ClusterManagementRestFactory;
import org.apache.ignite.internal.components.LongJvmPauseDetector;
import org.apache.ignite.internal.compute.ComputeComponent;
import org.apache.ignite.internal.compute.ComputeComponentImpl;
import org.apache.ignite.internal.compute.ComputeMessagesSerializationRegistryInitializer;
import org.apache.ignite.internal.compute.IgniteComputeImpl;
import org.apache.ignite.internal.configuration.ConfigurationManager;
import org.apache.ignite.internal.configuration.ConfigurationModule;
import org.apache.ignite.internal.configuration.ConfigurationModules;
import org.apache.ignite.internal.configuration.ConfigurationRegistry;
import org.apache.ignite.internal.configuration.ServiceLoaderModulesProvider;
import org.apache.ignite.internal.configuration.storage.ConfigurationStorage;
import org.apache.ignite.internal.configuration.storage.DistributedConfigurationStorage;
import org.apache.ignite.internal.configuration.storage.LocalConfigurationStorage;
import org.apache.ignite.internal.index.IndexManager;
import org.apache.ignite.internal.logger.IgniteLogger;
import org.apache.ignite.internal.logger.Loggers;
import org.apache.ignite.internal.metastorage.MetaStorageManager;
import org.apache.ignite.internal.metastorage.server.persistence.RocksDbKeyValueStorage;
import org.apache.ignite.internal.metrics.MetricManager;
import org.apache.ignite.internal.raft.Loza;
import org.apache.ignite.internal.raft.storage.impl.VolatileLogStorageFactoryCreator;
import org.apache.ignite.internal.recovery.ConfigurationCatchUpListener;
import org.apache.ignite.internal.recovery.RecoveryCompletionFutureFactory;
import org.apache.ignite.internal.replicator.ReplicaManager;
import org.apache.ignite.internal.replicator.ReplicaService;
import org.apache.ignite.internal.rest.RestComponent;
import org.apache.ignite.internal.rest.RestFactory;
import org.apache.ignite.internal.rest.configuration.PresentationsFactory;
import org.apache.ignite.internal.rest.node.NodeManagementRestFactory;
import org.apache.ignite.internal.schema.SchemaManager;
import org.apache.ignite.internal.sql.api.IgniteSqlImpl;
import org.apache.ignite.internal.sql.engine.QueryProcessor;
import org.apache.ignite.internal.sql.engine.SqlQueryProcessor;
import org.apache.ignite.internal.sql.engine.message.SqlQueryMessagesSerializationRegistryInitializer;
import org.apache.ignite.internal.storage.DataStorageManager;
import org.apache.ignite.internal.storage.DataStorageModule;
import org.apache.ignite.internal.storage.DataStorageModules;
import org.apache.ignite.internal.table.distributed.TableManager;
<<<<<<< HEAD
import org.apache.ignite.internal.table.distributed.TableTxManagerImpl;
import org.apache.ignite.internal.table.message.TableMessagesSerializationRegistryInitializer;
=======
import org.apache.ignite.internal.table.distributed.TableMessagesSerializationRegistryInitializer;
import org.apache.ignite.internal.tx.LockManager;
>>>>>>> bdce30b1
import org.apache.ignite.internal.tx.TxManager;
import org.apache.ignite.internal.tx.impl.HeapLockManager;
import org.apache.ignite.internal.tx.impl.IgniteTransactionsImpl;
import org.apache.ignite.internal.tx.impl.TxManagerImpl;
import org.apache.ignite.internal.tx.message.TxMessagesSerializationRegistryInitializer;
import org.apache.ignite.internal.vault.VaultManager;
import org.apache.ignite.internal.vault.VaultService;
import org.apache.ignite.internal.vault.persistence.PersistentVaultService;
import org.apache.ignite.lang.IgniteException;
import org.apache.ignite.lang.IgniteInternalException;
import org.apache.ignite.lang.NodeStoppingException;
import org.apache.ignite.network.ClusterLocalConfiguration;
import org.apache.ignite.network.ClusterNode;
import org.apache.ignite.network.ClusterService;
import org.apache.ignite.network.MessageSerializationRegistryImpl;
import org.apache.ignite.network.NettyBootstrapFactory;
import org.apache.ignite.network.NetworkAddress;
import org.apache.ignite.network.scalecube.ScaleCubeClusterServiceFactory;
import org.apache.ignite.raft.jraft.RaftMessagesSerializationRegistryInitializer;
import org.apache.ignite.sql.IgniteSql;
import org.apache.ignite.table.manager.IgniteTables;
import org.apache.ignite.tx.IgniteTransactions;
import org.intellij.lang.annotations.Language;
import org.jetbrains.annotations.NotNull;
import org.jetbrains.annotations.Nullable;
import org.jetbrains.annotations.TestOnly;

/**
 * Ignite internal implementation.
 */
public class IgniteImpl implements Ignite {
    /** The logger. */
    private static final IgniteLogger LOG = Loggers.forClass(IgniteImpl.class);

    /**
     * Path to the persistent storage used by the {@link VaultService} component.
     */
    private static final Path VAULT_DB_PATH = Paths.get("vault");

    /**
     * Path to the persistent storage used by the {@link MetaStorageManager} component.
     */
    private static final Path METASTORAGE_DB_PATH = Paths.get("metastorage");

    /**
     * Path to the persistent storage used by the {@link ClusterManagementGroupManager} component.
     */
    private static final Path CMG_DB_PATH = Paths.get("cmg");

    /**
     * Path for the partitions persistent storage.
     */
    private static final Path PARTITIONS_STORE_PATH = Paths.get("db");

    /** Ignite node name. */
    private final String name;

    /** Lifecycle manager. */
    private final LifecycleManager lifecycleManager;

    /** Vault manager. */
    private final VaultManager vaultMgr;

    /** Sql query engine. */
    private final SqlQueryProcessor qryEngine;

    /** Sql API facade. */
    private final IgniteSql sql;

    /** Configuration manager that handles node (local) configuration. */
    private final ConfigurationManager nodeCfgMgr;

    /** Cluster service (cluster network manager). */
    private final ClusterService clusterSvc;

    private final ComputeComponent computeComponent;

    /** Netty bootstrap factory. */
    private final NettyBootstrapFactory nettyBootstrapFactory;

    /** Raft manager. */
    private final Loza raftMgr;

    /** Meta storage manager. */
    private final MetaStorageManager metaStorageMgr;

    /** Configuration manager that handles cluster (distributed) configuration. */
    private final ConfigurationManager clusterCfgMgr;

    /** Baseline manager. */
    private final BaselineManager baselineMgr;

    /** Replica manager. */
    private final ReplicaManager replicaMgr;

    /** Transactions manager. */
    private final TxManager txManager;

    /** Distributed table manager. */
    private final TableManager distributedTblMgr;

    private final IndexManager indexManager;

    /** Rest module. */
    private final RestComponent restComponent;

    private final ClusterManagementGroupManager cmgMgr;

    /** Client handler module. */
    private final ClientHandlerModule clientHandlerModule;

    /** Distributed configuration storage. */
    private final ConfigurationStorage cfgStorage;

    /** Compute. */
    private final IgniteCompute compute;

    /** JVM pause detector. */
    private final LongJvmPauseDetector longJvmPauseDetector;

    /** Data storage manager. */
    private final DataStorageManager dataStorageMgr;

    /** Schema manager. */
    private final SchemaManager schemaManager;

    /** Metric manager. */
    private final MetricManager metricManager;

    /** Creator for volatile {@link org.apache.ignite.internal.raft.storage.LogStorageFactory} instances. */
    private final VolatileLogStorageFactoryCreator volatileLogStorageFactoryCreator;

<<<<<<< HEAD
=======
    /** A hybrid logical clock. */
    private final HybridClock clock;

>>>>>>> bdce30b1
    /**
     * The Constructor.
     *
     * @param name Ignite node name.
     * @param workDir Work directory for the started node. Must not be {@code null}.
     * @param serviceProviderClassLoader The class loader to be used to load provider-configuration files and provider classes, or
     *         {@code null} if the system class loader (or, failing that the bootstrap class loader) is to be used.
     */
    IgniteImpl(String name, Path workDir, @Nullable ClassLoader serviceProviderClassLoader) {
        this.name = name;

        longJvmPauseDetector = new LongJvmPauseDetector(name, Loggers.forClass(LongJvmPauseDetector.class));

        lifecycleManager = new LifecycleManager(name);

        vaultMgr = createVault(workDir);

        metricManager = new MetricManager();

        ConfigurationModules modules = loadConfigurationModules(serviceProviderClassLoader);

        nodeCfgMgr = new ConfigurationManager(
                modules.local().rootKeys(),
                modules.local().validators(),
                new LocalConfigurationStorage(vaultMgr),
                modules.local().internalSchemaExtensions(),
                modules.local().polymorphicSchemaExtensions()
        );

        NetworkConfiguration networkConfiguration = nodeCfgMgr.configurationRegistry().getConfiguration(NetworkConfiguration.KEY);

        MessageSerializationRegistryImpl serializationRegistry = new MessageSerializationRegistryImpl();

        CmgMessagesSerializationRegistryInitializer.registerFactories(serializationRegistry);
        RaftMessagesSerializationRegistryInitializer.registerFactories(serializationRegistry);
        SqlQueryMessagesSerializationRegistryInitializer.registerFactories(serializationRegistry);
        TxMessagesSerializationRegistryInitializer.registerFactories(serializationRegistry);
        ComputeMessagesSerializationRegistryInitializer.registerFactories(serializationRegistry);
        TableMessagesSerializationRegistryInitializer.registerFactories(serializationRegistry);

        var clusterLocalConfiguration = new ClusterLocalConfiguration(name, serializationRegistry);

        nettyBootstrapFactory = new NettyBootstrapFactory(networkConfiguration, clusterLocalConfiguration.getName());

        clusterSvc = new ScaleCubeClusterServiceFactory().createClusterService(
                clusterLocalConfiguration,
                networkConfiguration,
                nettyBootstrapFactory
        );

        computeComponent = new ComputeComponentImpl(
                this,
                clusterSvc.messagingService(),
                nodeCfgMgr.configurationRegistry().getConfiguration(ComputeConfiguration.KEY)
        );

        clock = new HybridClock();

        raftMgr = new Loza(clusterSvc, workDir, clock);

        LockManager lockMgr = new HeapLockManager();

        replicaMgr = new ReplicaManager(clusterSvc, clock);

        ReplicaService replicaSvc = new ReplicaService(replicaMgr, clusterSvc.messagingService(), clusterSvc.topologyService(), clock);

        txManager = new TxManagerImpl(clusterSvc, replicaSvc, lockMgr);

        cmgMgr = new ClusterManagementGroupManager(
                vaultMgr,
                clusterSvc,
                raftMgr,
                new RocksDbClusterStateStorage(workDir.resolve(CMG_DB_PATH))
        );

        metaStorageMgr = new MetaStorageManager(
                vaultMgr,
                clusterSvc,
                cmgMgr,
                raftMgr,
                new RocksDbKeyValueStorage(workDir.resolve(METASTORAGE_DB_PATH))
        );

        this.cfgStorage = new DistributedConfigurationStorage(metaStorageMgr, vaultMgr);

        clusterCfgMgr = new ConfigurationManager(
                modules.distributed().rootKeys(),
                modules.distributed().validators(),
                cfgStorage,
                modules.distributed().internalSchemaExtensions(),
                modules.distributed().polymorphicSchemaExtensions()
        );

        RestFactory presentationsFactory = new PresentationsFactory(nodeCfgMgr, clusterCfgMgr);
        RestFactory clusterManagementRestFactory = new ClusterManagementRestFactory(clusterSvc, cmgMgr);
        RestFactory nodeManagementRestFactory = new NodeManagementRestFactory(lifecycleManager, () -> name);
        RestConfiguration restConfiguration = nodeCfgMgr.configurationRegistry().getConfiguration(RestConfiguration.KEY);
        restComponent = new RestComponent(
                List.of(presentationsFactory, clusterManagementRestFactory, nodeManagementRestFactory),
                restConfiguration
        );

        baselineMgr = new BaselineManager(
                clusterCfgMgr,
                metaStorageMgr,
                clusterSvc
        );

        Consumer<Function<Long, CompletableFuture<?>>> registry =
                c -> clusterCfgMgr.configurationRegistry().listenUpdateStorageRevision(c::apply);

        DataStorageModules dataStorageModules = new DataStorageModules(
                ServiceLoader.load(DataStorageModule.class, serviceProviderClassLoader)
        );

        dataStorageMgr = new DataStorageManager(
                clusterCfgMgr.configurationRegistry().getConfiguration(TablesConfiguration.KEY),
                dataStorageModules.createStorageEngines(
                        name,
                        clusterCfgMgr.configurationRegistry(),
                        getPartitionsStorePath(workDir),
                        longJvmPauseDetector
                )
        );

        schemaManager = new SchemaManager(
            registry,
            clusterCfgMgr.configurationRegistry().getConfiguration(TablesConfiguration.KEY)
        );

        volatileLogStorageFactoryCreator = new VolatileLogStorageFactoryCreator(workDir.resolve("volatile-log-spillout"));

        distributedTblMgr = new TableManager(
                name,
                registry,
                clusterCfgMgr.configurationRegistry().getConfiguration(TablesConfiguration.KEY),
                raftMgr,
                replicaMgr,
                lockMgr,
                replicaSvc,
                baselineMgr,
                clusterSvc.topologyService(),
                txManager,
                dataStorageMgr,
                metaStorageMgr,
                schemaManager,
<<<<<<< HEAD
                volatileLogStorageFactoryCreator
=======
                volatileLogStorageFactoryCreator,
                clock
>>>>>>> bdce30b1
        );

        indexManager = new IndexManager(
                distributedTblMgr,
                clusterCfgMgr.configurationRegistry()
                        .getConfiguration(TablesConfiguration.KEY)
                        .tables()
                        .any()
                        .indices()
                        ::listenElements
        );

        qryEngine = new SqlQueryProcessor(
                registry,
                clusterSvc,
                distributedTblMgr,
                indexManager,
                schemaManager,
                dataStorageMgr,
                txManager,
                () -> dataStorageModules.collectSchemasFields(modules.distributed().polymorphicSchemaExtensions())
        );

        sql = new IgniteSqlImpl(qryEngine);

        compute = new IgniteComputeImpl(clusterSvc.topologyService(), distributedTblMgr, computeComponent);

        clientHandlerModule = new ClientHandlerModule(
                qryEngine,
                distributedTblMgr,
                new IgniteTransactionsImpl(txManager),
                nodeCfgMgr.configurationRegistry(),
                compute,
                clusterSvc,
                nettyBootstrapFactory,
                sql
        );
    }

    private static ConfigurationModules loadConfigurationModules(ClassLoader classLoader) {
        var modulesProvider = new ServiceLoaderModulesProvider();
        List<ConfigurationModule> modules = modulesProvider.modules(classLoader);

        if (modules.isEmpty()) {
            throw new IllegalStateException("No configuration modules were loaded, this means Ignite cannot start. "
                    + "Please make sure that the classloader for loading services is correct.");
        }

        var configModules = new ConfigurationModules(modules);

        LOG.info("Configuration modules loaded [modules={}, localRoots={}, distRoots={}]",
                modules, configModules.local().rootKeys(), configModules.distributed().rootKeys());

        return configModules;
    }

    /**
     * Starts ignite node.
     *
     * <p>When this method returns, the node is partially started and ready to accept the init command (that is, its
     * REST endpoint is functional).
     *
     * @param cfg Optional node configuration based on
     *         {@link org.apache.ignite.configuration.schemas.network.NetworkConfigurationSchema}. Following rules are used for applying the
     *         configuration properties:
     *
     *         <ol>
     *             <li>Specified property overrides existing one or just applies itself if it wasn't
     *             previously specified.</li>
     *             <li>All non-specified properties either use previous value or use default one from
     *             corresponding configuration schema.</li>
     *         </ol>
     *
     *         So that, in case of initial node start (first start ever) specified configuration, supplemented with defaults, is
     *         used. If no configuration was provided defaults are used for all configuration properties. In case of node
     *         restart, specified properties override existing ones, non specified properties that also weren't specified
     *         previously use default values. Please pay attention that previously specified properties are searched in the
     *         {@code workDir} specified by the user.
     */
    public CompletableFuture<Ignite> start(@Language("HOCON") @Nullable String cfg) {
        try {
            lifecycleManager.startComponent(longJvmPauseDetector);

            lifecycleManager.startComponent(vaultMgr);

            vaultMgr.putName(name).get();

            // Node configuration manager startup.
            lifecycleManager.startComponent(nodeCfgMgr);

            // Node configuration manager bootstrap.
            if (cfg != null) {
                try {
                    nodeCfgMgr.bootstrap(cfg);
                } catch (Exception e) {
                    throw new IgniteException("Unable to parse user-specific configuration", e);
                }
            } else {
                nodeCfgMgr.configurationRegistry().initializeDefaults();
            }

            // Start the components that are required to join the cluster.
            lifecycleManager.startComponents(
                    metricManager,
                    nettyBootstrapFactory,
                    clusterSvc,
                    restComponent,
                    raftMgr,
                    cmgMgr
            );

            LOG.info("Components started, joining the cluster");

            return cmgMgr.joinFuture()
                    // using the default executor to avoid blocking the CMG Manager threads
                    .thenRunAsync(() -> {
                        LOG.info("Join complete, starting the remaining components");

                        // Start all other components after the join request has completed and the node has been validated.
                        try {
                            lifecycleManager.startComponents(
                                    metaStorageMgr,
                                    clusterCfgMgr,
                                    computeComponent,
                                    replicaMgr,
                                    txManager,
                                    baselineMgr,
                                    dataStorageMgr,
                                    schemaManager,
                                    volatileLogStorageFactoryCreator,
                                    distributedTblMgr,
                                    indexManager,
                                    qryEngine,
                                    clientHandlerModule
                            );
                        } catch (NodeStoppingException e) {
                            throw new CompletionException(e);
                        }
                    })
                    .thenCompose(v -> {
                        LOG.info("Components started, performing recovery");

                        // Recovery future must be created before configuration listeners are triggered.
                        CompletableFuture<?> recoveryFuture = RecoveryCompletionFutureFactory.create(
                                clusterCfgMgr,
                                fut -> new ConfigurationCatchUpListener(cfgStorage, fut, LOG)
                        );

                        return notifyConfigurationListeners()
                                .thenCompose(t -> {
                                    // Deploy all registered watches because all components are ready and have registered their listeners.
                                    try {
                                        metaStorageMgr.deployWatches();
                                    } catch (NodeStoppingException e) {
                                        throw new CompletionException(e);
                                    }

                                    return recoveryFuture;
                                });
                    })
                    // Signal that local recovery is complete and the node is ready to join the cluster.
                    .thenCompose(v -> {
                        LOG.info("Recovery complete, finishing join");

                        return cmgMgr.onJoinReady();
                    })
                    .thenRun(() -> {
                        try {
                            // Transfer the node to the STARTED state.
                            lifecycleManager.onStartComplete();
                        } catch (NodeStoppingException e) {
                            throw new CompletionException(e);
                        }
                    })
                    .handle((v, e) -> {
                        if (e != null) {
                            throw handleStartException(e);
                        }

                        return this;
                    });
        } catch (Throwable e) {
            throw handleStartException(e);
        }
    }

    private RuntimeException handleStartException(Throwable e) {
        String errMsg = "Unable to start [node=" + name + "]";

        LOG.debug(errMsg, e);

        lifecycleManager.stopNode();

        return new IgniteException(errMsg, e);
    }

    /**
     * Stops ignite node.
     */
    public void stop() {
        lifecycleManager.stopNode();
    }

    /** {@inheritDoc} */
    @Override
    public IgniteTables tables() {
        return distributedTblMgr;
    }

    public QueryProcessor queryEngine() {
        return qryEngine;
    }

    @TestOnly
    public IndexManager indexManager() {
        return indexManager;
    }

    /** {@inheritDoc} */
    @Override
    public IgniteTransactions transactions() {
        return new IgniteTransactionsImpl(txManager);
    }

    /** {@inheritDoc} */
    @Override
    public IgniteSql sql() {
        return sql;
    }

    /** {@inheritDoc} */
    @Override
    public void close() {
        IgnitionManager.stop(name);
    }

    /** {@inheritDoc} */
    @Override
    public String name() {
        return name;
    }

    /** {@inheritDoc} */
    @Override
    public IgniteCompute compute() {
        return compute;
    }

    /** {@inheritDoc} */
    @Override
    public Collection<ClusterNode> clusterNodes() {
        return clusterSvc.topologyService().allMembers();
    }

    /** {@inheritDoc} */
    @Override
    public CompletableFuture<Collection<ClusterNode>> clusterNodesAsync() {
        return CompletableFuture.completedFuture(clusterNodes());
    }

    /**
     * Returns node configuration.
     */
    public ConfigurationRegistry nodeConfiguration() {
        return nodeCfgMgr.configurationRegistry();
    }

    /**
     * Returns cluster configuration.
     */
    public ConfigurationRegistry clusterConfiguration() {
        return clusterCfgMgr.configurationRegistry();
    }

    /**
     * Returns the id of the current node.
     */
    // TODO: should be encapsulated in local properties, see https://issues.apache.org/jira/browse/IGNITE-15131
    public String id() {
        return clusterSvc.topologyService().localMember().id();
    }

    /**
     * Returns the local address of REST endpoints.
     *
     * @throws IgniteInternalException if the REST module is not started.
     */
    // TODO: should be encapsulated in local properties, see https://issues.apache.org/jira/browse/IGNITE-15131
    public NetworkAddress restAddress() {
        return new NetworkAddress(restComponent.host(), restComponent.port());
    }

    /**
     * Returns the local address of the Thin Client.
     *
     * @throws IgniteInternalException if the Client module is not started.
     */
    // TODO: should be encapsulated in local properties, see https://issues.apache.org/jira/browse/IGNITE-15131
    public NetworkAddress clientAddress() {
        return NetworkAddress.from(clientHandlerModule.localAddress());
    }

    /**
     * Initializes the cluster that this node is present in.
     *
     * @param metaStorageNodeNames names of nodes that will host the Meta Storage.
     * @param cmgNodeNames         names of nodes that will host the CMG.
     * @param clusterName Human-readable name of a cluster.
     * @throws NodeStoppingException If node stopping intention was detected.
     */
    public void init(
            Collection<String> metaStorageNodeNames,
            Collection<String> cmgNodeNames,
            String clusterName
    ) throws NodeStoppingException {
        cmgMgr.initCluster(metaStorageNodeNames, cmgNodeNames, clusterName);
    }

    /**
     * Notify all listeners of current configurations.
     */
    private CompletableFuture<Void> notifyConfigurationListeners() {
        return CompletableFuture.allOf(
                nodeConfiguration().notifyCurrentConfigurationListeners(),
                clusterConfiguration().notifyCurrentConfigurationListeners()
        );
    }

    /**
     * Starts the Vault component.
     */
    private static VaultManager createVault(Path workDir) {
        Path vaultPath = workDir.resolve(VAULT_DB_PATH);

        try {
            Files.createDirectories(vaultPath);
        } catch (IOException e) {
            throw new IgniteInternalException(e);
        }

        return new VaultManager(new PersistentVaultService(vaultPath));
    }

    /**
     * Returns a path to the partitions store directory. Creates a directory if it doesn't exist.
     *
     * @param workDir Ignite work directory.
     * @return Partitions store path.
     */
    @NotNull
    private static Path getPartitionsStorePath(Path workDir) {
        Path partitionsStore = workDir.resolve(PARTITIONS_STORE_PATH);

        try {
            Files.createDirectories(partitionsStore);
        } catch (IOException e) {
            throw new IgniteInternalException("Failed to create directory for partitions storage: " + e.getMessage(), e);
        }

        return partitionsStore;
    }

    @TestOnly
    public Loza raftManager() {
        return raftMgr;
    }

    @TestOnly
    public ClusterNode node() {
        return clusterSvc.topologyService().localMember();
    }
}<|MERGE_RESOLUTION|>--- conflicted
+++ resolved
@@ -80,13 +80,10 @@
 import org.apache.ignite.internal.storage.DataStorageModule;
 import org.apache.ignite.internal.storage.DataStorageModules;
 import org.apache.ignite.internal.table.distributed.TableManager;
-<<<<<<< HEAD
 import org.apache.ignite.internal.table.distributed.TableTxManagerImpl;
 import org.apache.ignite.internal.table.message.TableMessagesSerializationRegistryInitializer;
-=======
 import org.apache.ignite.internal.table.distributed.TableMessagesSerializationRegistryInitializer;
 import org.apache.ignite.internal.tx.LockManager;
->>>>>>> bdce30b1
 import org.apache.ignite.internal.tx.TxManager;
 import org.apache.ignite.internal.tx.impl.HeapLockManager;
 import org.apache.ignite.internal.tx.impl.IgniteTransactionsImpl;
@@ -219,12 +216,9 @@
     /** Creator for volatile {@link org.apache.ignite.internal.raft.storage.LogStorageFactory} instances. */
     private final VolatileLogStorageFactoryCreator volatileLogStorageFactoryCreator;
 
-<<<<<<< HEAD
-=======
     /** A hybrid logical clock. */
     private final HybridClock clock;
 
->>>>>>> bdce30b1
     /**
      * The Constructor.
      *
@@ -371,12 +365,8 @@
                 dataStorageMgr,
                 metaStorageMgr,
                 schemaManager,
-<<<<<<< HEAD
-                volatileLogStorageFactoryCreator
-=======
                 volatileLogStorageFactoryCreator,
                 clock
->>>>>>> bdce30b1
         );
 
         indexManager = new IndexManager(
