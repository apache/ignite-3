--- conflicted
+++ resolved
@@ -209,15 +209,9 @@
     /** Meta storage manager. */
     private final MetaStorageManager metaStorageMgr;
 
-<<<<<<< HEAD
-    // TODO: IGNITE-16985 Design table management flow
-    /** Placement driver manager. */
-    private final PlacementDriverManager placementDriverMgr;
-=======
     // TODO: IGNITE-18856 Switch primary replica calls from Raft leader to primary replica
     // /** Placement driver manager. */
-    //private final PlacementDriverManager placementDriverMgr;
->>>>>>> 0375adf8
+    private final PlacementDriverManager placementDriverMgr;
 
     /** Configuration manager that handles cluster (distributed) configuration. */
     private final ConfigurationManager clusterCfgMgr;
@@ -408,7 +402,7 @@
 
         TablesConfiguration tablesConfiguration = clusterConfigRegistry.getConfiguration(TablesConfiguration.KEY);
 
-        DistributionZonesConfiguration distributionZonesConfiguration0 =
+        DistributionZonesConfiguration distributionZonesConfiguration =
                 clusterConfigRegistry.getConfiguration(DistributionZonesConfiguration.KEY);
 
         TopologyAwareRaftGroupServiceFactory topologyAwareRaftGroupServiceFactory = new TopologyAwareRaftGroupServiceFactory(
@@ -418,8 +412,7 @@
                 raftGroupEventsClientListener
         );
 
-<<<<<<< HEAD
-        // TODO: IGNITE-16985 Design table management flow
+        // TODO: IGNITE-18856 Switch primary replica calls from Raft leader to primary replica
         placementDriverMgr = new PlacementDriverManager(
                 metaStorageMgr,
                 vaultMgr,
@@ -430,24 +423,9 @@
                 raftMgr,
                 topologyAwareRaftGroupServiceFactory,
                 tablesConfiguration,
-                distributionZonesConfiguration0,
+                distributionZonesConfiguration,
                 clock
         );
-=======
-        // TODO: IGNITE-18856 Switch primary replica calls from Raft leader to primary replica
-        // placementDriverMgr = new PlacementDriverManager(
-        //         metaStorageMgr,
-        //         vaultMgr,
-        //         MetastorageGroupId.INSTANCE,
-        //         clusterSvc,
-        //         raftConfiguration,
-        //         cmgMgr::metaStorageNodes,
-        //         logicalTopologyService,
-        //         raftExecutorService,
-        //         tablesConfiguration,
-        //         clock
-        // );
->>>>>>> 0375adf8
 
         metricManager.configure(clusterConfigRegistry.getConfiguration(MetricConfiguration.KEY));
 
@@ -500,7 +478,7 @@
                 name,
                 registry,
                 tablesConfiguration,
-                distributionZonesConfiguration0,
+                distributionZonesConfiguration,
                 clusterSvc,
                 raftMgr,
                 replicaMgr,
