/*
 * Licensed to the Apache Software Foundation (ASF) under one or more
 * contributor license agreements. See the NOTICE file distributed with
 * this work for additional information regarding copyright ownership.
 * The ASF licenses this file to You under the Apache License, Version 2.0
 * (the "License"); you may not use this file except in compliance with
 * the License. You may obtain a copy of the License at
 *
 *      http://www.apache.org/licenses/LICENSE-2.0
 *
 * Unless required by applicable law or agreed to in writing, software
 * distributed under the License is distributed on an "AS IS" BASIS,
 * WITHOUT WARRANTIES OR CONDITIONS OF ANY KIND, either express or implied.
 * See the License for the specific language governing permissions and
 * limitations under the License.
 */

package org.apache.ignite.internal.app;

import static java.util.concurrent.CompletableFuture.completedFuture;
import static java.util.stream.Collectors.toSet;
import static org.apache.ignite.internal.distributionzones.rebalance.RebalanceUtil.REBALANCE_SCHEDULER_POOL_SIZE;
import static org.apache.ignite.internal.thread.ThreadOperation.STORAGE_READ;
import static org.apache.ignite.internal.thread.ThreadOperation.STORAGE_WRITE;
import static org.apache.ignite.internal.util.CompletableFutures.nullCompletedFuture;

import com.typesafe.config.Config;
import com.typesafe.config.ConfigFactory;
import java.io.IOException;
import java.nio.file.Files;
import java.nio.file.Path;
import java.nio.file.Paths;
import java.util.Collection;
import java.util.HashMap;
import java.util.List;
import java.util.Map;
import java.util.Map.Entry;
import java.util.ServiceLoader;
import java.util.Set;
import java.util.concurrent.CompletableFuture;
import java.util.concurrent.CompletionException;
import java.util.concurrent.Executor;
import java.util.concurrent.ExecutorService;
import java.util.concurrent.Executors;
import java.util.concurrent.ForkJoinPool;
import java.util.concurrent.ScheduledExecutorService;
import java.util.concurrent.ScheduledThreadPoolExecutor;
import java.util.function.BiPredicate;
import java.util.function.Consumer;
import java.util.function.LongFunction;
import java.util.function.LongSupplier;
import java.util.function.Supplier;
import org.apache.ignite.Ignite;
import org.apache.ignite.IgnitionManager;
import org.apache.ignite.catalog.IgniteCatalog;
import org.apache.ignite.catalog.Options;
import org.apache.ignite.client.handler.ClientHandlerMetricSource;
import org.apache.ignite.client.handler.ClientHandlerModule;
import org.apache.ignite.client.handler.configuration.ClientConnectorConfiguration;
import org.apache.ignite.compute.IgniteCompute;
import org.apache.ignite.configuration.ConfigurationDynamicDefaultsPatcher;
import org.apache.ignite.configuration.ConfigurationModule;
import org.apache.ignite.internal.catalog.CatalogManager;
import org.apache.ignite.internal.catalog.CatalogManagerImpl;
import org.apache.ignite.internal.catalog.ClockWaiter;
import org.apache.ignite.internal.catalog.configuration.SchemaSynchronizationConfiguration;
import org.apache.ignite.internal.catalog.sql.IgniteCatalogSqlImpl;
import org.apache.ignite.internal.catalog.storage.UpdateLogImpl;
import org.apache.ignite.internal.cluster.management.ClusterInitializer;
import org.apache.ignite.internal.cluster.management.ClusterManagementGroupManager;
import org.apache.ignite.internal.cluster.management.NodeAttributesCollector;
import org.apache.ignite.internal.cluster.management.configuration.ClusterManagementConfiguration;
import org.apache.ignite.internal.cluster.management.configuration.NodeAttributesConfiguration;
import org.apache.ignite.internal.cluster.management.configuration.StorageProfilesConfiguration;
import org.apache.ignite.internal.cluster.management.raft.ClusterStateStorage;
import org.apache.ignite.internal.cluster.management.raft.RocksDbClusterStateStorage;
import org.apache.ignite.internal.cluster.management.topology.LogicalTopologyImpl;
import org.apache.ignite.internal.cluster.management.topology.LogicalTopologyServiceImpl;
import org.apache.ignite.internal.cluster.management.topology.api.LogicalNode;
import org.apache.ignite.internal.cluster.management.topology.api.LogicalTopologyEventListener;
import org.apache.ignite.internal.cluster.management.topology.api.LogicalTopologyService;
import org.apache.ignite.internal.cluster.management.topology.api.LogicalTopologySnapshot;
import org.apache.ignite.internal.component.RestAddressReporter;
import org.apache.ignite.internal.components.LongJvmPauseDetector;
import org.apache.ignite.internal.compute.ComputeComponent;
import org.apache.ignite.internal.compute.ComputeComponentImpl;
import org.apache.ignite.internal.compute.IgniteComputeImpl;
import org.apache.ignite.internal.compute.IgniteComputeInternal;
import org.apache.ignite.internal.compute.configuration.ComputeConfiguration;
import org.apache.ignite.internal.compute.executor.ComputeExecutorImpl;
import org.apache.ignite.internal.compute.loader.JobClassLoaderFactory;
import org.apache.ignite.internal.compute.loader.JobContextManager;
import org.apache.ignite.internal.compute.state.InMemoryComputeStateMachine;
import org.apache.ignite.internal.configuration.ConfigurationDynamicDefaultsPatcherImpl;
import org.apache.ignite.internal.configuration.ConfigurationManager;
import org.apache.ignite.internal.configuration.ConfigurationModules;
import org.apache.ignite.internal.configuration.ConfigurationRegistry;
import org.apache.ignite.internal.configuration.ConfigurationTreeGenerator;
import org.apache.ignite.internal.configuration.JdbcPortProviderImpl;
import org.apache.ignite.internal.configuration.ServiceLoaderModulesProvider;
import org.apache.ignite.internal.configuration.hocon.HoconConverter;
import org.apache.ignite.internal.configuration.storage.ConfigurationStorage;
import org.apache.ignite.internal.configuration.storage.DistributedConfigurationStorage;
import org.apache.ignite.internal.configuration.storage.LocalFileConfigurationStorage;
import org.apache.ignite.internal.configuration.tree.ConfigurationSource;
import org.apache.ignite.internal.configuration.validation.ConfigurationValidator;
import org.apache.ignite.internal.configuration.validation.ConfigurationValidatorImpl;
import org.apache.ignite.internal.deployunit.DeploymentManagerImpl;
import org.apache.ignite.internal.deployunit.IgniteDeployment;
import org.apache.ignite.internal.deployunit.configuration.DeploymentConfiguration;
import org.apache.ignite.internal.deployunit.metastore.DeploymentUnitStoreImpl;
import org.apache.ignite.internal.distributionzones.DistributionZoneManager;
import org.apache.ignite.internal.failure.FailureProcessor;
import org.apache.ignite.internal.hlc.HybridClock;
import org.apache.ignite.internal.hlc.HybridClockImpl;
import org.apache.ignite.internal.index.IndexBuildingManager;
import org.apache.ignite.internal.index.IndexManager;
import org.apache.ignite.internal.index.IndexNodeFinishedRwTransactionsChecker;
import org.apache.ignite.internal.lang.IgniteInternalException;
import org.apache.ignite.internal.lang.NodeStoppingException;
import org.apache.ignite.internal.logger.IgniteLogger;
import org.apache.ignite.internal.logger.Loggers;
import org.apache.ignite.internal.metastorage.MetaStorageManager;
import org.apache.ignite.internal.metastorage.configuration.MetaStorageConfiguration;
import org.apache.ignite.internal.metastorage.impl.MetaStorageManagerImpl;
import org.apache.ignite.internal.metastorage.server.persistence.RocksDbKeyValueStorage;
import org.apache.ignite.internal.metastorage.server.raft.MetastorageGroupId;
import org.apache.ignite.internal.metrics.MetricManager;
import org.apache.ignite.internal.metrics.configuration.MetricConfiguration;
import org.apache.ignite.internal.metrics.sources.JvmMetricSource;
import org.apache.ignite.internal.network.ChannelType;
import org.apache.ignite.internal.network.ClusterService;
import org.apache.ignite.internal.network.DefaultMessagingService;
import org.apache.ignite.internal.network.MessageSerializationRegistryImpl;
import org.apache.ignite.internal.network.MessagingService;
import org.apache.ignite.internal.network.NettyBootstrapFactory;
import org.apache.ignite.internal.network.NettyWorkersRegistrar;
import org.apache.ignite.internal.network.NetworkMessage;
import org.apache.ignite.internal.network.configuration.NetworkConfiguration;
import org.apache.ignite.internal.network.configuration.NetworkConfigurationSchema;
import org.apache.ignite.internal.network.recovery.VaultStaleIds;
import org.apache.ignite.internal.network.scalecube.ScaleCubeClusterServiceFactory;
import org.apache.ignite.internal.network.serialization.MessageSerializationRegistry;
import org.apache.ignite.internal.network.serialization.SerializationRegistryServiceLoader;
import org.apache.ignite.internal.network.wrapper.JumpToExecutorByConsistentIdAfterSend;
import org.apache.ignite.internal.placementdriver.PlacementDriver;
import org.apache.ignite.internal.placementdriver.PlacementDriverManager;
import org.apache.ignite.internal.raft.Loza;
import org.apache.ignite.internal.raft.client.TopologyAwareRaftGroupServiceFactory;
import org.apache.ignite.internal.raft.configuration.RaftConfiguration;
import org.apache.ignite.internal.raft.storage.impl.VolatileLogStorageFactoryCreator;
import org.apache.ignite.internal.replicator.ReplicaManager;
import org.apache.ignite.internal.replicator.ReplicaService;
import org.apache.ignite.internal.replicator.configuration.ReplicationConfiguration;
import org.apache.ignite.internal.rest.RestComponent;
import org.apache.ignite.internal.rest.RestFactory;
import org.apache.ignite.internal.rest.RestManager;
import org.apache.ignite.internal.rest.RestManagerFactory;
import org.apache.ignite.internal.rest.authentication.AuthenticationProviderFactory;
import org.apache.ignite.internal.rest.cluster.ClusterManagementRestFactory;
import org.apache.ignite.internal.rest.compute.ComputeRestFactory;
import org.apache.ignite.internal.rest.configuration.PresentationsFactory;
import org.apache.ignite.internal.rest.configuration.RestConfiguration;
import org.apache.ignite.internal.rest.deployment.CodeDeploymentRestFactory;
import org.apache.ignite.internal.rest.metrics.MetricRestFactory;
import org.apache.ignite.internal.rest.node.NodeManagementRestFactory;
import org.apache.ignite.internal.schema.SchemaManager;
import org.apache.ignite.internal.schema.configuration.GcConfiguration;
import org.apache.ignite.internal.schema.configuration.StorageUpdateConfiguration;
import org.apache.ignite.internal.security.authentication.AuthenticationManager;
import org.apache.ignite.internal.security.authentication.AuthenticationManagerImpl;
import org.apache.ignite.internal.security.configuration.SecurityConfiguration;
import org.apache.ignite.internal.sql.api.IgniteSqlImpl;
import org.apache.ignite.internal.sql.configuration.distributed.SqlDistributedConfiguration;
import org.apache.ignite.internal.sql.configuration.local.SqlLocalConfiguration;
import org.apache.ignite.internal.sql.engine.QueryProcessor;
import org.apache.ignite.internal.sql.engine.SqlQueryProcessor;
import org.apache.ignite.internal.storage.DataStorageManager;
import org.apache.ignite.internal.storage.DataStorageModule;
import org.apache.ignite.internal.storage.DataStorageModules;
import org.apache.ignite.internal.storage.engine.StorageEngine;
import org.apache.ignite.internal.storage.engine.ThreadAssertingStorageEngine;
import org.apache.ignite.internal.systemview.SystemViewManagerImpl;
import org.apache.ignite.internal.systemview.api.SystemViewManager;
import org.apache.ignite.internal.table.distributed.LowWatermark;
import org.apache.ignite.internal.table.distributed.TableManager;
import org.apache.ignite.internal.table.distributed.TableMessageGroup;
import org.apache.ignite.internal.table.distributed.raft.snapshot.outgoing.OutgoingSnapshotsManager;
import org.apache.ignite.internal.table.distributed.schema.CheckCatalogVersionOnActionRequest;
import org.apache.ignite.internal.table.distributed.schema.CheckCatalogVersionOnAppendEntries;
import org.apache.ignite.internal.table.distributed.schema.SchemaSyncService;
import org.apache.ignite.internal.table.distributed.schema.SchemaSyncServiceImpl;
import org.apache.ignite.internal.thread.IgniteThreadFactory;
import org.apache.ignite.internal.thread.NamedThreadFactory;
import org.apache.ignite.internal.tx.HybridTimestampTracker;
import org.apache.ignite.internal.tx.LockManager;
import org.apache.ignite.internal.tx.TxManager;
import org.apache.ignite.internal.tx.configuration.TransactionConfiguration;
import org.apache.ignite.internal.tx.impl.HeapLockManager;
import org.apache.ignite.internal.tx.impl.IgniteTransactionsImpl;
import org.apache.ignite.internal.tx.impl.RemotelyTriggeredResourceRegistry;
import org.apache.ignite.internal.tx.impl.ResourceCleanupManager;
import org.apache.ignite.internal.tx.impl.TransactionIdGenerator;
import org.apache.ignite.internal.tx.impl.TransactionInflights;
import org.apache.ignite.internal.tx.impl.TxManagerImpl;
import org.apache.ignite.internal.tx.message.TxMessageGroup;
import org.apache.ignite.internal.vault.VaultManager;
import org.apache.ignite.internal.vault.VaultService;
import org.apache.ignite.internal.vault.persistence.PersistentVaultService;
import org.apache.ignite.internal.worker.CriticalWorkerWatchdog;
import org.apache.ignite.internal.worker.ThreadAssertions;
import org.apache.ignite.internal.worker.configuration.CriticalWorkersConfiguration;
import org.apache.ignite.lang.IgniteException;
import org.apache.ignite.network.ClusterNode;
import org.apache.ignite.network.NetworkAddress;
import org.apache.ignite.network.NodeMetadata;
import org.apache.ignite.raft.jraft.rpc.impl.RaftGroupEventsClientListener;
import org.apache.ignite.sql.IgniteSql;
import org.apache.ignite.table.manager.IgniteTables;
import org.apache.ignite.tx.IgniteTransactions;
import org.jetbrains.annotations.Nullable;
import org.jetbrains.annotations.TestOnly;

/**
 * Ignite internal implementation.
 */
public class IgniteImpl implements Ignite {
    /** The logger. */
    private static final IgniteLogger LOG = Loggers.forClass(IgniteImpl.class);

    /**
     * Path to the persistent storage used by the {@link VaultService} component.
     */
    private static final Path VAULT_DB_PATH = Paths.get("vault");

    /**
     * Path to the persistent storage used by the {@link MetaStorageManager} component.
     */
    private static final Path METASTORAGE_DB_PATH = Paths.get("metastorage");

    /**
     * Path to the persistent storage used by the {@link ClusterManagementGroupManager} component.
     */
    private static final Path CMG_DB_PATH = Paths.get("cmg");

    /**
     * Path for the partitions persistent storage.
     */
    private static final Path PARTITIONS_STORE_PATH = Paths.get("db");

    /** Ignite node name. */
    private final String name;

    /** Lifecycle manager. */
    private final LifecycleManager lifecycleManager;

    private final ThreadPoolsManager threadPoolsManager;

    /** Vault manager. */
    private final VaultManager vaultMgr;

    /** Sql query engine. */
    private final SqlQueryProcessor qryEngine;

    /** Sql API facade. */
    private final IgniteSqlImpl sql;

    /** Configuration manager that handles node (local) configuration. */
    private final ConfigurationManager nodeCfgMgr;

    /** Cluster service (cluster network manager). */
    private final ClusterService clusterSvc;

    private final ComputeComponent computeComponent;

    private final CriticalWorkerWatchdog criticalWorkerRegistry;

    /** Failure processor. */
    private final FailureProcessor failureProcessor;

    /** Netty bootstrap factory. */
    private final NettyBootstrapFactory nettyBootstrapFactory;

    private final NettyWorkersRegistrar nettyWorkersRegistrar;

    /** Raft manager. */
    private final Loza raftMgr;

    /** Meta storage manager. */
    private final MetaStorageManagerImpl metaStorageMgr;

    /** Placement driver manager. */
    private final PlacementDriverManager placementDriverMgr;

    /** Configuration manager that handles cluster (distributed) configuration. */
    private final ConfigurationManager clusterCfgMgr;

    /** Cluster initializer. */
    private final ClusterInitializer clusterInitializer;

    /** Replica manager. */
    private final ReplicaManager replicaMgr;

    /** Transactions manager. */
    private final TxManager txManager;

    /** Distributed table manager. */
    private final TableManager distributedTblMgr;

    private final IndexManager indexManager;

    /** Rest module. */
    private final RestComponent restComponent;

    private final ClusterStateStorage clusterStateStorage;

    private final ClusterManagementGroupManager cmgMgr;

    private final LogicalTopologyService logicalTopologyService;

    /** Client handler module. */
    private final ClientHandlerModule clientHandlerModule;

    /** Distributed configuration storage. */
    private final ConfigurationStorage cfgStorage;

    /** Compute. */
    private final IgniteComputeInternal compute;

    /** JVM pause detector. */
    private final LongJvmPauseDetector longJvmPauseDetector;

    /** Data storage manager. */
    private final DataStorageManager dataStorageMgr;

    /** Schema manager. */
    private final SchemaManager schemaManager;

    /** Metric manager. */
    private final MetricManager metricManager;

    private final IgniteDeployment deploymentManager;

    private final DistributionZoneManager distributionZoneManager;

    /** Creator for volatile {@link org.apache.ignite.internal.raft.storage.LogStorageFactory} instances. */
    private final VolatileLogStorageFactoryCreator volatileLogStorageFactoryCreator;

    /** A hybrid logical clock. */
    private final HybridClock clock;

    private final ClockWaiter clockWaiter;

    private final LowWatermark lowWatermark;

    private final OutgoingSnapshotsManager outgoingSnapshotsManager;

    private final RestAddressReporter restAddressReporter;

    private final CatalogManager catalogManager;

    private final AuthenticationManager authenticationManager;

    /** Timestamp tracker for embedded transactions. */
    private final HybridTimestampTracker observableTimestampTracker = new HybridTimestampTracker();

    /** System views manager. */
    private final SystemViewManagerImpl systemViewManager;

    /** Index building manager. */
    private final IndexBuildingManager indexBuildingManager;

    /** Local node RW transaction completion checker for indexes. */
    private final IndexNodeFinishedRwTransactionsChecker indexNodeFinishedRwTransactionsChecker;

    /** Cleanup manager for tx resources. */
    private final ResourceCleanupManager resourceCleanupManager;

    /** Remote triggered resources registry. */
    private final RemotelyTriggeredResourceRegistry resourcesRegistry;

    private final Executor asyncContinuationExecutor = ForkJoinPool.commonPool();

    /**
     * The Constructor.
     *
     * @param name Ignite node name.
     * @param configPath Path to node configuration in the HOCON format.
     * @param workDir Work directory for the started node. Must not be {@code null}.
     * @param serviceProviderClassLoader The class loader to be used to load provider-configuration files and provider classes, or
     *         {@code null} if the system class loader (or, failing that the bootstrap class loader) is to be used.
     */
    IgniteImpl(String name, Path configPath, Path workDir, @Nullable ClassLoader serviceProviderClassLoader) {
        this.name = name;

        longJvmPauseDetector = new LongJvmPauseDetector(name);

        lifecycleManager = new LifecycleManager(name);

        threadPoolsManager = new ThreadPoolsManager(name);

        vaultMgr = createVault(workDir);

        metricManager = new MetricManager();

        ConfigurationModules modules = loadConfigurationModules(serviceProviderClassLoader);

        ConfigurationTreeGenerator localConfigurationGenerator = new ConfigurationTreeGenerator(
                modules.local().rootKeys(),
                modules.local().schemaExtensions(),
                modules.local().polymorphicSchemaExtensions()
        );

        LocalFileConfigurationStorage localFileConfigurationStorage = new LocalFileConfigurationStorage(
                name,
                configPath,
                localConfigurationGenerator
        );

        ConfigurationValidator localConfigurationValidator =
                ConfigurationValidatorImpl.withDefaultValidators(localConfigurationGenerator, modules.local().validators());

        nodeCfgMgr = new ConfigurationManager(
                modules.local().rootKeys(),
                localFileConfigurationStorage,
                localConfigurationGenerator,
                localConfigurationValidator
        );

        ConfigurationRegistry nodeConfigRegistry = nodeCfgMgr.configurationRegistry();

        NetworkConfiguration networkConfiguration = nodeConfigRegistry.getConfiguration(NetworkConfiguration.KEY);

        MessageSerializationRegistry serializationRegistry = createSerializationRegistry(serviceProviderClassLoader);

        // TODO https://issues.apache.org/jira/browse/IGNITE-20450
        failureProcessor = new FailureProcessor(name);

        CriticalWorkersConfiguration criticalWorkersConfiguration = nodeConfigRegistry.getConfiguration(CriticalWorkersConfiguration.KEY);

        criticalWorkerRegistry = new CriticalWorkerWatchdog(
                criticalWorkersConfiguration,
                threadPoolsManager.commonScheduler(),
                failureProcessor
        );

        nettyBootstrapFactory = new NettyBootstrapFactory(networkConfiguration, name);
        nettyWorkersRegistrar = new NettyWorkersRegistrar(
                criticalWorkerRegistry,
                threadPoolsManager.commonScheduler(),
                nettyBootstrapFactory,
                criticalWorkersConfiguration
        );

        clusterSvc = new ScaleCubeClusterServiceFactory().createClusterService(
                name,
                networkConfiguration,
                nettyBootstrapFactory,
                serializationRegistry,
                new VaultStaleIds(vaultMgr),
                criticalWorkerRegistry,
                failureProcessor
        );

        clock = new HybridClockImpl();

        clockWaiter = new ClockWaiter(name, clock);

        RaftConfiguration raftConfiguration = nodeConfigRegistry.getConfiguration(RaftConfiguration.KEY);

        // TODO https://issues.apache.org/jira/browse/IGNITE-19051
        RaftGroupEventsClientListener raftGroupEventsClientListener = new RaftGroupEventsClientListener();

        raftMgr = new Loza(
                clusterSvc,
                raftConfiguration,
                workDir,
                clock,
                raftGroupEventsClientListener
        );

        LockManager lockMgr = new HeapLockManager();

        MessagingService messagingServiceReturningToStorageOperationsPool = new JumpToExecutorByConsistentIdAfterSend(
                clusterSvc.messagingService(),
                name,
                message -> threadPoolsManager.partitionOperationsExecutor()
        );

        ReplicaService replicaSvc = new ReplicaService(
                messagingServiceReturningToStorageOperationsPool,
                clock,
                threadPoolsManager.partitionOperationsExecutor()
        );

        // TODO: IGNITE-16841 - use common RocksDB instance to store cluster state as well.
        clusterStateStorage = new RocksDbClusterStateStorage(workDir.resolve(CMG_DB_PATH));

        var logicalTopology = new LogicalTopologyImpl(clusterStateStorage);

        ConfigurationTreeGenerator distributedConfigurationGenerator = new ConfigurationTreeGenerator(
                modules.distributed().rootKeys(),
                modules.distributed().schemaExtensions(),
                modules.distributed().polymorphicSchemaExtensions()
        );

        ConfigurationValidator distributedCfgValidator = ConfigurationValidatorImpl.withDefaultValidators(
                distributedConfigurationGenerator,
                modules.distributed().validators()
        );

        ConfigurationDynamicDefaultsPatcher clusterCfgDynamicDefaultsPatcher = new ConfigurationDynamicDefaultsPatcherImpl(
                modules.distributed(),
                distributedConfigurationGenerator
        );

        clusterInitializer = new ClusterInitializer(
                clusterSvc,
                clusterCfgDynamicDefaultsPatcher,
                distributedCfgValidator
        );

        NodeAttributesCollector nodeAttributesCollector =
                new NodeAttributesCollector(
                        nodeConfigRegistry.getConfiguration(NodeAttributesConfiguration.KEY),
                        nodeConfigRegistry.getConfiguration(StorageProfilesConfiguration.KEY)
                );

        cmgMgr = new ClusterManagementGroupManager(
                vaultMgr,
                clusterSvc,
                clusterInitializer,
                raftMgr,
                clusterStateStorage,
                logicalTopology,
                nodeConfigRegistry.getConfiguration(ClusterManagementConfiguration.KEY),
                nodeAttributesCollector
        );

        logicalTopologyService = new LogicalTopologyServiceImpl(logicalTopology, cmgMgr);

        var topologyAwareRaftGroupServiceFactory = new TopologyAwareRaftGroupServiceFactory(
                clusterSvc,
                logicalTopologyService,
                Loza.FACTORY,
                raftGroupEventsClientListener
        );

        metaStorageMgr = new MetaStorageManagerImpl(
                clusterSvc,
                cmgMgr,
                logicalTopologyService,
                raftMgr,
                new RocksDbKeyValueStorage(name, workDir.resolve(METASTORAGE_DB_PATH)),
                clock,
                topologyAwareRaftGroupServiceFactory
        );

        this.cfgStorage = new DistributedConfigurationStorage(name, metaStorageMgr);

        clusterCfgMgr = new ConfigurationManager(
                modules.distributed().rootKeys(),
                cfgStorage,
                distributedConfigurationGenerator,
                distributedCfgValidator
        );

        ConfigurationRegistry clusterConfigRegistry = clusterCfgMgr.configurationRegistry();

        metaStorageMgr.configure(clusterConfigRegistry.getConfiguration(MetaStorageConfiguration.KEY));

        Consumer<LongFunction<CompletableFuture<?>>> registry = c -> metaStorageMgr.registerRevisionUpdateListener(c::apply);

        placementDriverMgr = new PlacementDriverManager(
                name,
                metaStorageMgr,
                MetastorageGroupId.INSTANCE,
                clusterSvc,
                cmgMgr::metaStorageNodes,
                logicalTopologyService,
                raftMgr,
                topologyAwareRaftGroupServiceFactory,
                clock
        );

        ReplicationConfiguration replicationConfig = clusterConfigRegistry.getConfiguration(ReplicationConfiguration.KEY);

        LongSupplier partitionIdleSafeTimePropagationPeriodMsSupplier = partitionIdleSafeTimePropagationPeriodMsSupplier(replicationConfig);

        replicaMgr = new ReplicaManager(
                name,
                clusterSvc,
                cmgMgr,
                clock,
                Set.of(TableMessageGroup.class, TxMessageGroup.class),
                placementDriverMgr.placementDriver(),
                threadPoolsManager.partitionOperationsExecutor(),
                partitionIdleSafeTimePropagationPeriodMsSupplier
        );

        metricManager.configure(clusterConfigRegistry.getConfiguration(MetricConfiguration.KEY));

        restAddressReporter = new RestAddressReporter(workDir);

        DataStorageModules dataStorageModules = new DataStorageModules(
                ServiceLoader.load(DataStorageModule.class, serviceProviderClassLoader)
        );

        Path storagePath = getPartitionsStorePath(workDir);

        GcConfiguration gcConfig = clusterConfigRegistry.getConfiguration(GcConfiguration.KEY);

        Map<String, StorageEngine> storageEngines = dataStorageModules.createStorageEngines(
                name,
                nodeConfigRegistry,
                storagePath,
                longJvmPauseDetector,
                failureProcessor
        );

        dataStorageMgr = new DataStorageManager(applyThreadAssertionsIfNeeded(storageEngines));

        volatileLogStorageFactoryCreator = new VolatileLogStorageFactoryCreator(name, workDir.resolve("volatile-log-spillout"));

        outgoingSnapshotsManager = new OutgoingSnapshotsManager(name, clusterSvc.messagingService());

        SchemaSynchronizationConfiguration schemaSyncConfig = clusterConfigRegistry.getConfiguration(
                SchemaSynchronizationConfiguration.KEY
        );

        LongSupplier delayDurationMsSupplier = delayDurationMsSupplier(schemaSyncConfig);

        CatalogManagerImpl catalogManager = new CatalogManagerImpl(
                new UpdateLogImpl(metaStorageMgr),
                clockWaiter,
                clock,
                delayDurationMsSupplier,
                partitionIdleSafeTimePropagationPeriodMsSupplier
        );

        systemViewManager = new SystemViewManagerImpl(name, catalogManager);
        nodeAttributesCollector.register(systemViewManager);
        logicalTopology.addEventListener(systemViewManager);
        systemViewManager.register(catalogManager);

        this.catalogManager = catalogManager;

        raftMgr.appendEntriesRequestInterceptor(new CheckCatalogVersionOnAppendEntries(catalogManager));
        raftMgr.actionRequestInterceptor(new CheckCatalogVersionOnActionRequest(catalogManager));

        SchemaSyncService schemaSyncService = new SchemaSyncServiceImpl(metaStorageMgr.clusterTime(), delayDurationMsSupplier);

        schemaManager = new SchemaManager(registry, catalogManager);

        ScheduledExecutorService rebalanceScheduler = new ScheduledThreadPoolExecutor(REBALANCE_SCHEDULER_POOL_SIZE,
                NamedThreadFactory.create(name, "rebalance-scheduler", LOG));

        distributionZoneManager = new DistributionZoneManager(
                name,
                registry,
                metaStorageMgr,
                logicalTopologyService,
                catalogManager,
                rebalanceScheduler
        );

        TransactionConfiguration txConfig = clusterConfigRegistry.getConfiguration(TransactionConfiguration.KEY);

        indexNodeFinishedRwTransactionsChecker = new IndexNodeFinishedRwTransactionsChecker(
                catalogManager,
                clusterSvc.messagingService(),
                clock
        );

        resourcesRegistry = new RemotelyTriggeredResourceRegistry();

        TransactionInflights transactionInflights = new TransactionInflights(placementDriverMgr.placementDriver());

        resourceCleanupManager = new ResourceCleanupManager(
                name,
                resourcesRegistry,
                clusterSvc.topologyService(),
                messagingServiceReturningToStorageOperationsPool,
                transactionInflights
        );

        // TODO: IGNITE-19344 - use nodeId that is validated on join (and probably generated differently).
        txManager = new TxManagerImpl(
                name,
                txConfig,
                messagingServiceReturningToStorageOperationsPool,
                clusterSvc.topologyService(),
                replicaSvc,
                lockMgr,
                clock,
                new TransactionIdGenerator(() -> clusterSvc.nodeName().hashCode()),
                placementDriverMgr.placementDriver(),
                partitionIdleSafeTimePropagationPeriodMsSupplier,
                indexNodeFinishedRwTransactionsChecker,
                threadPoolsManager.partitionOperationsExecutor(),
                resourcesRegistry,
                resourceCleanupManager,
                transactionInflights
        );

        StorageUpdateConfiguration storageUpdateConfiguration = clusterConfigRegistry.getConfiguration(StorageUpdateConfiguration.KEY);

        lowWatermark = new LowWatermark(name, gcConfig.lowWatermark(), clock, txManager, vaultMgr, failureProcessor);

        distributedTblMgr = new TableManager(
                name,
                registry,
                gcConfig,
                storageUpdateConfiguration,
                messagingServiceReturningToStorageOperationsPool,
                clusterSvc.topologyService(),
                clusterSvc.serializationRegistry(),
                raftMgr,
                replicaMgr,
                lockMgr,
                replicaSvc,
                txManager,
                dataStorageMgr,
                storagePath,
                metaStorageMgr,
                schemaManager,
                volatileLogStorageFactoryCreator,
                threadPoolsManager.tableIoExecutor(),
                threadPoolsManager.partitionOperationsExecutor(),
                clock,
                outgoingSnapshotsManager,
                topologyAwareRaftGroupServiceFactory,
                distributionZoneManager,
                schemaSyncService,
                catalogManager,
                observableTimestampTracker,
                placementDriverMgr.placementDriver(),
                this::sql,
                resourcesRegistry,
                rebalanceScheduler,
                lowWatermark,
<<<<<<< HEAD
                transactionInflights
=======
                asyncContinuationExecutor
>>>>>>> ead4b1e7
        );

        indexManager = new IndexManager(
                schemaManager,
                distributedTblMgr,
                catalogManager,
                threadPoolsManager.tableIoExecutor(),
                registry
        );

        indexBuildingManager = new IndexBuildingManager(
                name,
                replicaSvc,
                catalogManager,
                metaStorageMgr,
                indexManager,
                placementDriverMgr.placementDriver(),
                clusterSvc,
                logicalTopologyService,
                clock,
                clockWaiter
        );

        qryEngine = new SqlQueryProcessor(
                registry,
                clusterSvc,
                logicalTopologyService,
                distributedTblMgr,
                schemaManager,
                dataStorageMgr,
                () -> dataStorageModules.collectSchemasFields(modules.local().polymorphicSchemaExtensions()),
                replicaSvc,
                clock,
                schemaSyncService,
                catalogManager,
                metricManager,
                systemViewManager,
                placementDriverMgr.placementDriver(),
                clusterConfigRegistry.getConfiguration(SqlDistributedConfiguration.KEY),
                nodeConfigRegistry.getConfiguration(SqlLocalConfiguration.KEY),
                transactionInflights
        );

        sql = new IgniteSqlImpl(name, qryEngine, new IgniteTransactionsImpl(txManager, observableTimestampTracker));

        var deploymentManagerImpl = new DeploymentManagerImpl(
                clusterSvc,
                new DeploymentUnitStoreImpl(metaStorageMgr),
                logicalTopologyService,
                workDir,
                nodeConfigRegistry.getConfiguration(DeploymentConfiguration.KEY),
                cmgMgr,
                name
        );
        deploymentManager = deploymentManagerImpl;

        ComputeConfiguration computeCfg = nodeConfigRegistry.getConfiguration(ComputeConfiguration.KEY);
        InMemoryComputeStateMachine stateMachine = new InMemoryComputeStateMachine(computeCfg, name);
        computeComponent = new ComputeComponentImpl(
                name,
                clusterSvc.messagingService(),
                clusterSvc.topologyService(),
                logicalTopologyService,
                new JobContextManager(deploymentManagerImpl, deploymentManagerImpl.deploymentUnitAccessor(), new JobClassLoaderFactory()),
                new ComputeExecutorImpl(this, stateMachine, computeCfg),
                computeCfg
        );

        compute = new IgniteComputeImpl(
                placementDriverMgr.placementDriver(),
                clusterSvc.topologyService(),
                distributedTblMgr,
                computeComponent,
                clock
        );

        authenticationManager = createAuthenticationManager();

        ClientConnectorConfiguration clientConnectorConfiguration = nodeConfigRegistry.getConfiguration(ClientConnectorConfiguration.KEY);

        clientHandlerModule = new ClientHandlerModule(
                qryEngine,
                distributedTblMgr,
                // TODO: IGNITE-20232 The observable timestamp should be different for each client.
                new IgniteTransactionsImpl(txManager, new HybridTimestampTracker()),
                compute,
                clusterSvc,
                nettyBootstrapFactory,
                sql,
                () -> cmgMgr.clusterState().thenApply(s -> s.clusterTag()),
                metricManager,
                new ClientHandlerMetricSource(),
                authenticationManager,
                clock,
                schemaSyncService,
                catalogManager,
                placementDriverMgr.placementDriver(),
                clientConnectorConfiguration
        );

        restComponent = createRestComponent(name);
    }

    private static Map<String, StorageEngine> applyThreadAssertionsIfNeeded(Map<String, StorageEngine> storageEngines) {
        boolean enabled = ThreadAssertions.enabled();

        LOG.info("Thread assertions enablement status: {}", enabled);

        if (!enabled) {
            return storageEngines;
        }

        Map<String, StorageEngine> decoratedEngines = new HashMap<>();

        for (Entry<String, StorageEngine> entry : storageEngines.entrySet()) {
            decoratedEngines.put(entry.getKey(), new ThreadAssertingStorageEngine(entry.getValue()));
        }

        return Map.copyOf(decoratedEngines);
    }

    private static SameValueLongSupplier delayDurationMsSupplier(SchemaSynchronizationConfiguration schemaSyncConfig) {
        return new SameValueLongSupplier(() -> schemaSyncConfig.delayDuration().value());
    }

    private static LongSupplier partitionIdleSafeTimePropagationPeriodMsSupplier(ReplicationConfiguration replicationConfig) {
        return new SameValueLongSupplier(() -> replicationConfig.idleSafeTimePropagationDuration().value());
    }

    private AuthenticationManager createAuthenticationManager() {
        SecurityConfiguration securityConfiguration = clusterCfgMgr.configurationRegistry()
                .getConfiguration(SecurityConfiguration.KEY);
        return new AuthenticationManagerImpl(securityConfiguration);
    }

    private RestComponent createRestComponent(String name) {
        RestManager restManager = new RestManager();
        Supplier<RestFactory> presentationsFactory = () -> new PresentationsFactory(nodeCfgMgr, clusterCfgMgr);
        Supplier<RestFactory> clusterManagementRestFactory = () -> new ClusterManagementRestFactory(clusterSvc, clusterInitializer, cmgMgr);
        Supplier<RestFactory> nodeManagementRestFactory = () -> new NodeManagementRestFactory(lifecycleManager, () -> name,
                new JdbcPortProviderImpl(nodeCfgMgr.configurationRegistry()));
        Supplier<RestFactory> nodeMetricRestFactory = () -> new MetricRestFactory(metricManager);
        Supplier<RestFactory> authProviderFactory = () -> new AuthenticationProviderFactory(authenticationManager);
        Supplier<RestFactory> deploymentCodeRestFactory = () -> new CodeDeploymentRestFactory(deploymentManager);
        Supplier<RestFactory> restManagerFactory = () -> new RestManagerFactory(restManager);
        Supplier<RestFactory> computeRestFactory = () -> new ComputeRestFactory(compute);

        RestConfiguration restConfiguration = nodeCfgMgr.configurationRegistry().getConfiguration(RestConfiguration.KEY);

        return new RestComponent(
                List.of(presentationsFactory,
                        clusterManagementRestFactory,
                        nodeManagementRestFactory,
                        nodeMetricRestFactory,
                        deploymentCodeRestFactory,
                        authProviderFactory,
                        restManagerFactory,
                        computeRestFactory
                ),
                restManager,
                restConfiguration
        );
    }

    private static MessageSerializationRegistry createSerializationRegistry(@Nullable ClassLoader classLoader) {
        var serviceLoader = new SerializationRegistryServiceLoader(classLoader);

        var serializationRegistry = new MessageSerializationRegistryImpl();

        serviceLoader.registerSerializationFactories(serializationRegistry);

        return serializationRegistry;
    }

    private static ConfigurationModules loadConfigurationModules(@Nullable ClassLoader classLoader) {
        var modulesProvider = new ServiceLoaderModulesProvider();
        List<ConfigurationModule> modules = modulesProvider.modules(classLoader);

        if (modules.isEmpty()) {
            throw new IllegalStateException("No configuration modules were loaded, this means Ignite cannot start. "
                    + "Please make sure that the classloader for loading services is correct.");
        }

        var configModules = new ConfigurationModules(modules);

        LOG.info("Configuration modules loaded [modules={}, localRoots={}, distRoots={}]",
                modules, configModules.local().rootKeys(), configModules.distributed().rootKeys());

        return configModules;
    }

    /**
     * Starts ignite node.
     *
     * <p>When this method returns, the node is partially started and ready to accept the init command (that is, its
     * REST endpoint is functional).
     *
     * @param configPath Node configuration based on
     *         {@link NetworkConfigurationSchema}. Following rules are used for applying the
     *         configuration properties:
     *
     *         <ol>
     *             <li>Specified property overrides existing one or just applies itself if it wasn't
     *             previously specified.</li>
     *             <li>All non-specified properties either use previous value or use default one from
     *             corresponding configuration schema.</li>
     *         </ol>
     *
     *         So that, in case of initial node start (first start ever) specified configuration, supplemented with defaults, is
     *         used. If no configuration was provided defaults are used for all configuration properties. In case of node
     *         restart, specified properties override existing ones, non specified properties that also weren't specified
     *         previously use default values. Please pay attention that previously specified properties are searched in the
     *         {@code workDir} specified by the user.
     */
    public CompletableFuture<Ignite> start(Path configPath) {
        ExecutorService startupExecutor = Executors.newSingleThreadExecutor(
                IgniteThreadFactory.create(name, "start", LOG, STORAGE_READ, STORAGE_WRITE)
        );

        try {
            metricManager.registerSource(new JvmMetricSource());

            lifecycleManager.startComponent(longJvmPauseDetector);

            lifecycleManager.startComponent(vaultMgr);

            vaultMgr.putName(name);

            // Node configuration manager startup.
            lifecycleManager.startComponent(nodeCfgMgr);

            // Start the components that are required to join the cluster.
            lifecycleManager.startComponents(
                    threadPoolsManager,
                    clockWaiter,
                    failureProcessor,
                    criticalWorkerRegistry,
                    nettyBootstrapFactory,
                    nettyWorkersRegistrar,
                    clusterSvc,
                    restComponent,
                    raftMgr,
                    clusterStateStorage,
                    cmgMgr,
                    lowWatermark
            );

            clusterSvc.updateMetadata(new NodeMetadata(restComponent.hostName(), restComponent.httpPort(), restComponent.httpsPort()));

            restAddressReporter.writeReport(restHttpAddress(), restHttpsAddress());

            LOG.info("Components started, joining the cluster");

            return cmgMgr.joinFuture()
                    // Disable REST component during initialization.
                    .thenAcceptAsync(unused -> restComponent.disable(), startupExecutor)
                    .thenComposeAsync(unused -> {
                        LOG.info("Join complete, starting MetaStorage");

                        try {
                            lifecycleManager.startComponent(metaStorageMgr);
                        } catch (NodeStoppingException e) {
                            throw new CompletionException(e);
                        }

                        return metaStorageMgr.recoveryFinishedFuture();
                    }, startupExecutor)
                    .thenComposeAsync(unused -> initializeClusterConfiguration(startupExecutor), startupExecutor)
                    .thenRunAsync(() -> {
                        LOG.info("MetaStorage started, starting the remaining components");

                        // Start all other components after the join request has completed and the node has been validated.
                        try {
                            lifecycleManager.startComponents(
                                    catalogManager,
                                    clusterCfgMgr,
                                    authenticationManager,
                                    placementDriverMgr,
                                    metricManager,
                                    distributionZoneManager,
                                    computeComponent,
                                    replicaMgr,
                                    indexNodeFinishedRwTransactionsChecker,
                                    txManager,
                                    dataStorageMgr,
                                    schemaManager,
                                    volatileLogStorageFactoryCreator,
                                    outgoingSnapshotsManager,
                                    distributedTblMgr,
                                    indexManager,
                                    indexBuildingManager,
                                    qryEngine,
                                    clientHandlerModule,
                                    deploymentManager,
                                    sql,
                                    resourceCleanupManager
                            );

                            // The system view manager comes last because other components
                            // must register system views before it starts.
                            lifecycleManager.startComponent(systemViewManager);
                        } catch (NodeStoppingException e) {
                            throw new CompletionException(e);
                        }
                    }, startupExecutor)
                    .thenComposeAsync(v -> {
                        LOG.info("Components started, performing recovery");

                        return recoverComponentsStateOnStart(startupExecutor, lifecycleManager.allComponentsStartFuture());
                    }, startupExecutor)
                    .thenComposeAsync(v -> clusterCfgMgr.configurationRegistry().onDefaultsPersisted(), startupExecutor)
                    // Signal that local recovery is complete and the node is ready to join the cluster.
                    .thenComposeAsync(v -> {
                        LOG.info("Recovery complete, finishing join");

                        return cmgMgr.onJoinReady();
                    }, startupExecutor)
                    .thenComposeAsync(ignored -> awaitSelfInLocalLogicalTopology(), startupExecutor)
                    .thenRunAsync(() -> {
                        try {
                            // Enable watermark events.
                            lowWatermark.scheduleUpdates();

                            // Enable REST component on start complete.
                            restComponent.enable();
                            // Transfer the node to the STARTED state.
                            lifecycleManager.onStartComplete();
                        } catch (NodeStoppingException e) {
                            throw new CompletionException(e);
                        }
                    }, startupExecutor)
                    .handleAsync((v, e) -> {
                        if (e != null) {
                            throw handleStartException(e);
                        }

                        return (Ignite) this;
                    }, startupExecutor)
                    // Moving to the common pool on purpose to close the startup pool and proceed user's code in the common pool.
                    .whenCompleteAsync((res, ex) -> {
                        startupExecutor.shutdownNow();
                    });
        } catch (Throwable e) {
            startupExecutor.shutdownNow();

            throw handleStartException(e);
        }
    }

    private CompletableFuture<Void> awaitSelfInLocalLogicalTopology() {
        CompletableFuture<Void> awaitSelfInLogicalTopologyFuture = new CompletableFuture<>();

        LogicalTopologyEventListener awaitSelfListener = new LogicalTopologyEventListener() {
            @Override
            public void onNodeJoined(LogicalNode joinedNode, LogicalTopologySnapshot newTopology) {
                checkSelfInTopology(newTopology, awaitSelfInLogicalTopologyFuture, this);
            }

            @Override
            public void onTopologyLeap(LogicalTopologySnapshot newTopology) {
                checkSelfInTopology(newTopology, awaitSelfInLogicalTopologyFuture, this);
            }
        };

        logicalTopologyService.addEventListener(awaitSelfListener);

        checkSelfInTopology(logicalTopologyService.localLogicalTopology(), awaitSelfInLogicalTopologyFuture, awaitSelfListener);

        return awaitSelfInLogicalTopologyFuture;
    }

    private void checkSelfInTopology(
            LogicalTopologySnapshot logicalTopologySnapshot,
            CompletableFuture<Void> awaitSelfInLogicalTopologyFuture,
            LogicalTopologyEventListener awaitSelfListener
    ) {
        if (logicalTopologySnapshot.nodes().stream().map(LogicalNode::id).collect(toSet()).contains(id())) {
            awaitSelfInLogicalTopologyFuture.complete(null);
            logicalTopologyService.removeEventListener(awaitSelfListener);
        }
    }

    private RuntimeException handleStartException(Throwable e) {
        String errMsg = "Unable to start [node=" + name + "]";

        LOG.debug(errMsg, e);

        lifecycleManager.stopNode();

        return new IgniteException(errMsg, e);
    }

    /**
     * Stops ignite node.
     */
    public void stop() {
        lifecycleManager.stopNode();
        restAddressReporter.removeReport();
    }

    /** {@inheritDoc} */
    @Override
    public IgniteTables tables() {
        return distributedTblMgr;
    }

    @TestOnly
    public QueryProcessor queryEngine() {
        return qryEngine;
    }

    @TestOnly
    public SystemViewManager systemViewManager() {
        return systemViewManager;
    }

    @TestOnly
    public MetaStorageManager metaStorageManager() {
        return metaStorageMgr;
    }

    /** {@inheritDoc} */
    @Override
    public IgniteTransactions transactions() {
        return new IgniteTransactionsImpl(txManager, observableTimestampTracker);
    }

    /** {@inheritDoc} */
    @Override
    public IgniteSql sql() {
        return sql;
    }

    /** {@inheritDoc} */
    @Override
    public void close() {
        IgnitionManager.stop(name);
    }

    /** {@inheritDoc} */
    @Override
    public String name() {
        return name;
    }

    /** {@inheritDoc} */
    @Override
    public IgniteCompute compute() {
        return compute;
    }

    /** {@inheritDoc} */
    @Override
    public Collection<ClusterNode> clusterNodes() {
        return clusterSvc.topologyService().allMembers();
    }

    /** {@inheritDoc} */
    @Override
    public CompletableFuture<Collection<ClusterNode>> clusterNodesAsync() {
        return completedFuture(clusterNodes());
    }

    @Override
    public IgniteCatalog catalog(Options options) {
        return new IgniteCatalogSqlImpl(sql(), options);
    }

    /**
     * Returns node configuration.
     */
    public ConfigurationRegistry nodeConfiguration() {
        return nodeCfgMgr.configurationRegistry();
    }

    /**
     * Returns cluster configuration.
     */
    public ConfigurationRegistry clusterConfiguration() {
        return clusterCfgMgr.configurationRegistry();
    }

    /**
     * Returns the id of the current node.
     */
    // TODO: should be encapsulated in local properties, see https://issues.apache.org/jira/browse/IGNITE-15131
    public String id() {
        return clusterSvc.topologyService().localMember().id();
    }

    /**
     * Returns the local HTTP address of REST endpoints.
     *
     * @return address or null if HTTP is not enabled.
     * @throws IgniteInternalException if the REST module is not started.
     */
    // TODO: should be encapsulated in local properties, see https://issues.apache.org/jira/browse/IGNITE-15131
    @Nullable
    public NetworkAddress restHttpAddress() {
        String host = restComponent.hostName();
        int port = restComponent.httpPort();
        if (port != -1) {
            return new NetworkAddress(host, port);
        } else {
            return null;
        }
    }

    /**
     * Returns the local HTTPS address of REST endpoints.
     *
     * @return address or null if HTTPS is not enabled.
     * @throws IgniteInternalException if the REST module is not started.
     */
    // TODO: should be encapsulated in local properties, see https://issues.apache.org/jira/browse/IGNITE-15131
    @Nullable
    public NetworkAddress restHttpsAddress() {
        String host = restComponent.hostName();
        int port = restComponent.httpsPort();
        if (port != -1) {
            return new NetworkAddress(host, port);
        } else {
            return null;
        }
    }

    /**
     * Returns the local address of the Thin Client.
     *
     * @throws IgniteInternalException if the Client module is not started.
     */
    // TODO: should be encapsulated in local properties, see https://issues.apache.org/jira/browse/IGNITE-15131
    public NetworkAddress clientAddress() {
        return NetworkAddress.from(clientHandlerModule.localAddress());
    }

    /**
     * Initializes the cluster that this node is present in.
     *
     * @param metaStorageNodeNames names of nodes that will host the Meta Storage.
     * @param cmgNodeNames         names of nodes that will host the CMG.
     * @param clusterName Human-readable name of a cluster.
     * @param clusterConfiguration cluster configuration, that will be applied after init.
     * @throws NodeStoppingException If node stopping intention was detected.
     */
    public void init(
            Collection<String> metaStorageNodeNames,
            Collection<String> cmgNodeNames,
            String clusterName,
            String clusterConfiguration
    ) throws NodeStoppingException {
        cmgMgr.initCluster(metaStorageNodeNames, cmgNodeNames, clusterName, clusterConfiguration);
    }

    /**
     * Checks if the local revision is {@code 0} and initializes the cluster configuration with the specified user-provided configuration
     * upon cluster initialization. If the local revision is not {@code 0}, does nothing.
     */
    private CompletableFuture<Void> initializeClusterConfiguration(ExecutorService startupExecutor) {
        return cfgStorage.localRevision()
                .thenComposeAsync(appliedRevision -> {
                    if (appliedRevision != 0) {
                        return nullCompletedFuture();
                    } else {
                        return cmgMgr.initialClusterConfigurationFuture()
                                .thenAcceptAsync(initialConfigHocon -> {
                                    if (initialConfigHocon == null) {
                                        return;
                                    }

                                    Config config = ConfigFactory.parseString(initialConfigHocon);
                                    ConfigurationSource hoconSource = HoconConverter.hoconSource(config.root());
                                    clusterCfgMgr.configurationRegistry().initializeConfigurationWith(hoconSource);
                                }, startupExecutor);
                    }
                }, startupExecutor);
    }

    /**
     * Recovers components state on start by invoking configuration listeners ({@link #notifyConfigurationListeners()} and deploying watches
     * after that.
     */
    private CompletableFuture<?> recoverComponentsStateOnStart(ExecutorService startupExecutor, CompletableFuture<Void> startFuture) {
        CompletableFuture<Void> startupConfigurationUpdate = notifyConfigurationListeners();
        CompletableFuture<Void> startupRevisionUpdate = metaStorageMgr.notifyRevisionUpdateListenerOnStart();

        return CompletableFuture.allOf(startupConfigurationUpdate, startupRevisionUpdate, startFuture)
                .thenComposeAsync(t -> {
                    // Deploy all registered watches because all components are ready and have registered their listeners.
                    return metaStorageMgr.deployWatches();
                }, startupExecutor);
    }

    /**
     * Notify all listeners of current configurations.
     */
    private CompletableFuture<Void> notifyConfigurationListeners() {
        return CompletableFuture.allOf(
                nodeConfiguration().notifyCurrentConfigurationListeners(),
                clusterConfiguration().notifyCurrentConfigurationListeners()
        );
    }

    /**
     * Starts the Vault component.
     */
    private static VaultManager createVault(Path workDir) {
        Path vaultPath = workDir.resolve(VAULT_DB_PATH);

        try {
            Files.createDirectories(vaultPath);
        } catch (IOException e) {
            throw new IgniteInternalException(e);
        }

        return new VaultManager(new PersistentVaultService(vaultPath));
    }

    /**
     * Returns a path to the partitions store directory. Creates a directory if it doesn't exist.
     *
     * @param workDir Ignite work directory.
     * @return Partitions store path.
     */
    private static Path getPartitionsStorePath(Path workDir) {
        Path partitionsStore = workDir.resolve(PARTITIONS_STORE_PATH);

        try {
            Files.createDirectories(partitionsStore);
        } catch (IOException e) {
            throw new IgniteInternalException("Failed to create directory for partitions storage: " + e.getMessage(), e);
        }

        return partitionsStore;
    }

    @TestOnly
    public Loza raftManager() {
        return raftMgr;
    }

    @TestOnly
    public ClusterNode node() {
        return clusterSvc.topologyService().localMember();
    }

    @TestOnly
    public DistributionZoneManager distributionZoneManager() {
        return distributionZoneManager;
    }

    @TestOnly
    public LogicalTopologyService logicalTopologyService() {
        return logicalTopologyService;
    }

    @TestOnly
    public IgniteDeployment deployment() {
        return deploymentManager;
    }

    // TODO: IGNITE-18493 - remove/move this
    @TestOnly
    public void dropMessages(BiPredicate<String, NetworkMessage> predicate) {
        ((DefaultMessagingService) clusterSvc.messagingService()).dropMessages(predicate);
    }

    // TODO: IGNITE-18493 - remove/move this
    @TestOnly
    @Nullable
    public BiPredicate<String, NetworkMessage> dropMessagesPredicate() {
        return ((DefaultMessagingService) clusterSvc.messagingService()).dropMessagesPredicate();
    }

    // TODO IGNITE-18493 - remove/move this
    @TestOnly
    public void sendFakeMessage(String recipientConsistentId, NetworkMessage msg) {
        clusterSvc.messagingService().send(recipientConsistentId, ChannelType.DEFAULT, msg);
    }

    // TODO: IGNITE-18493 - remove/move this
    @TestOnly
    public void stopDroppingMessages() {
        ((DefaultMessagingService) clusterSvc.messagingService()).stopDroppingMessages();
    }

    /** Returns the node's hybrid clock. */
    @TestOnly
    public HybridClock clock() {
        return clock;
    }

    /** Returns the node's transaction manager. */
    @TestOnly
    public TxManager txManager() {
        return txManager;
    }

    /** Returns the node's placement driver service. */
    @TestOnly
    public PlacementDriver placementDriver() {
        return placementDriverMgr.placementDriver();
    }

    /** Returns the node's catalog manager. */
    @TestOnly
    public CatalogManager catalogManager() {
        return catalogManager;
    }

    /** Returns the cluster's configuration manager. */
    @TestOnly
    public ConfigurationRegistry clusterConfigurationRegistry() {
        return clusterCfgMgr.configurationRegistry();
    }

    /**
     * Returns {@link NettyBootstrapFactory}.
     */
    @TestOnly
    public NettyBootstrapFactory nettyBootstrapFactory() {
        return nettyBootstrapFactory;
    }

    /** Returns cluster service (cluster network manager). */
    @TestOnly
    public ClusterService clusterService() {
        return clusterSvc;
    }

    /** Returns resources registry. */
    @TestOnly
    public RemotelyTriggeredResourceRegistry resourcesRegistry() {
        return resourcesRegistry;
    }
}<|MERGE_RESOLUTION|>--- conflicted
+++ resolved
@@ -739,11 +739,8 @@
                 resourcesRegistry,
                 rebalanceScheduler,
                 lowWatermark,
-<<<<<<< HEAD
+                asyncContinuationExecutor,
                 transactionInflights
-=======
-                asyncContinuationExecutor
->>>>>>> ead4b1e7
         );
 
         indexManager = new IndexManager(
