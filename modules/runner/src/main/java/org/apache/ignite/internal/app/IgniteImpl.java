--- conflicted
+++ resolved
@@ -656,14 +656,11 @@
                 threadPoolsManager.partitionOperationsExecutor(),
                 partitionIdleSafeTimePropagationPeriodMsSupplier,
                 failureProcessor,
-<<<<<<< HEAD
-                threadPoolsManager.tableIoExecutor()
-=======
                 raftMarshaller,
                 topologyAwareRaftGroupServiceFactory,
                 raftMgr,
-                volatileLogStorageFactoryCreator
->>>>>>> 9823caf4
+                volatileLogStorageFactoryCreator,
+                threadPoolsManager.tableIoExecutor()
         );
 
         metricManager.configure(clusterConfigRegistry.getConfiguration(MetricConfiguration.KEY));
