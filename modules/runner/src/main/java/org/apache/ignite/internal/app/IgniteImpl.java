/*
 * Licensed to the Apache Software Foundation (ASF) under one or more
 * contributor license agreements.  See the NOTICE file distributed with
 * this work for additional information regarding copyright ownership.
 * The ASF licenses this file to You under the Apache License, Version 2.0
 * (the "License"); you may not use this file except in compliance with
 * the License.  You may obtain a copy of the License at
 *
 *      http://www.apache.org/licenses/LICENSE-2.0
 *
 * Unless required by applicable law or agreed to in writing, software
 * distributed under the License is distributed on an "AS IS" BASIS,
 * WITHOUT WARRANTIES OR CONDITIONS OF ANY KIND, either express or implied.
 * See the License for the specific language governing permissions and
 * limitations under the License.
 */

package org.apache.ignite.internal.app;

import java.io.IOException;
import java.nio.file.Files;
import java.nio.file.Path;
import java.nio.file.Paths;
import java.util.ArrayList;
import java.util.Collections;
import java.util.List;
import java.util.ListIterator;
import java.util.Map;
import java.util.Set;
import java.util.concurrent.atomic.AtomicBoolean;
import java.util.concurrent.atomic.AtomicReference;
import org.apache.ignite.Ignite;
import org.apache.ignite.IgnitionManager;
import org.apache.ignite.client.handler.ClientHandlerModule;
import org.apache.ignite.configuration.schemas.clientconnector.ClientConnectorConfiguration;
import org.apache.ignite.configuration.schemas.network.NetworkConfiguration;
import org.apache.ignite.configuration.schemas.rest.RestConfiguration;
import org.apache.ignite.configuration.schemas.runner.ClusterConfiguration;
import org.apache.ignite.configuration.schemas.runner.NodeConfiguration;
import org.apache.ignite.configuration.schemas.store.DataStorageConfiguration;
import org.apache.ignite.configuration.schemas.table.ColumnTypeValidator;
import org.apache.ignite.configuration.schemas.table.TableValidator;
import org.apache.ignite.configuration.schemas.table.TablesConfiguration;
import org.apache.ignite.internal.baseline.BaselineManager;
import org.apache.ignite.internal.configuration.ConfigurationManager;
import org.apache.ignite.internal.configuration.ConfigurationRegistry;
import org.apache.ignite.internal.configuration.schema.ExtendedTableConfigurationSchema;
import org.apache.ignite.internal.configuration.storage.DistributedConfigurationStorage;
import org.apache.ignite.internal.configuration.storage.LocalConfigurationStorage;
import org.apache.ignite.internal.manager.IgniteComponent;
import org.apache.ignite.internal.metastorage.MetaStorageManager;
import org.apache.ignite.internal.metastorage.server.persistence.RocksDbKeyValueStorage;
import org.apache.ignite.internal.processors.query.calcite.QueryProcessor;
import org.apache.ignite.internal.processors.query.calcite.SqlQueryProcessor;
import org.apache.ignite.internal.raft.Loza;
import org.apache.ignite.internal.schema.configuration.ColumnTypeValidatorImpl;
import org.apache.ignite.internal.schema.configuration.TableValidatorImpl;
import org.apache.ignite.internal.table.distributed.TableManager;
import org.apache.ignite.internal.vault.VaultManager;
import org.apache.ignite.internal.vault.VaultService;
import org.apache.ignite.internal.vault.persistence.PersistentVaultService;
import org.apache.ignite.lang.IgniteException;
import org.apache.ignite.lang.IgniteInternalException;
import org.apache.ignite.lang.IgniteLogger;
import org.apache.ignite.lang.NodeStoppingException;
import org.apache.ignite.network.ClusterLocalConfiguration;
import org.apache.ignite.network.ClusterService;
import org.apache.ignite.network.MessageSerializationRegistryImpl;
import org.apache.ignite.network.scalecube.ScaleCubeClusterServiceFactory;
import org.apache.ignite.rest.RestModule;
import org.apache.ignite.table.manager.IgniteTables;
import org.apache.ignite.tx.IgniteTransactions;
import org.jetbrains.annotations.NotNull;
import org.jetbrains.annotations.Nullable;

/**
 * Ignite internal implementation.
 */
public class IgniteImpl implements Ignite {
    /** The logger. */
    private static final IgniteLogger LOG = IgniteLogger.forClass(IgniteImpl.class);
    
    /**
     * Path to the persistent storage used by the {@link VaultService} component.
     */
    private static final Path VAULT_DB_PATH = Paths.get("vault");
    
    /**
     * Path to the persistent storage used by the {@link MetaStorageManager} component.
     */
    private static final Path METASTORAGE_DB_PATH = Paths.get("metastorage");
    
    /**
     * Path for the partitions persistent storage.
     */
    private static final Path PARTITIONS_STORE_PATH = Paths.get("db");
    
    /** Ignite node name. */
    private final String name;
    
    /** Vault manager. */
    private final VaultManager vaultMgr;
    
    /** Configuration manager that handles node (local) configuration. */
    private final ConfigurationManager nodeCfgMgr;
    
    /** Cluster service (cluster network manager). */
    private final ClusterService clusterSvc;
    
    /** Raft manager. */
    private final Loza raftMgr;
    
    /** Meta storage manager. */
    private final MetaStorageManager metaStorageMgr;
    
    /** Configuration manager that handles cluster (distributed) configuration. */
    private final ConfigurationManager clusterCfgMgr;
    
    /** Baseline manager. */
    private final BaselineManager baselineMgr;
    
    /** Distributed table manager. */
    private final TableManager distributedTblMgr;
    
    /** Query engine. */
    private final SqlQueryProcessor qryEngine;
    
    /** Rest module. */
    private final RestModule restModule;
    
    /** Client handler module. */
    private final ClientHandlerModule clientHandlerModule;
    
    /** Node status. Adds ability to stop currently starting node. */
    private final AtomicReference<Status> status = new AtomicReference<>(Status.STARTING);
    
    /**
     * The Constructor.
     *
     * @param name    Ignite node name.
     * @param workDir Work directory for the started node. Must not be {@code null}.
     */
    IgniteImpl(
            String name,
            Path workDir
    ) {
        this.name = name;
        
        vaultMgr = createVault(workDir);
        
        nodeCfgMgr = new ConfigurationManager(
<<<<<<< HEAD
                Arrays.asList(
=======
                List.of(
>>>>>>> a323c22d
                        NetworkConfiguration.KEY,
                        NodeConfiguration.KEY,
                        RestConfiguration.KEY,
                        ClientConnectorConfiguration.KEY
                ),
                Map.of(),
                new LocalConfigurationStorage(vaultMgr),
<<<<<<< HEAD
=======
                List.of(),
>>>>>>> a323c22d
                List.of()
        );
        
        clusterSvc = new ScaleCubeClusterServiceFactory().createClusterService(
                new ClusterLocalConfiguration(
                        name,
                        new MessageSerializationRegistryImpl()
                ),
<<<<<<< HEAD
                nodeCfgMgr,
                () -> StaticNodeFinder.fromConfiguration(nodeCfgMgr.configurationRegistry()
                        .getConfiguration(NetworkConfiguration.KEY).value())
=======
                nodeCfgMgr.configurationRegistry().getConfiguration(NetworkConfiguration.KEY)
>>>>>>> a323c22d
        );
        
        raftMgr = new Loza(clusterSvc, workDir);
        
        metaStorageMgr = new MetaStorageManager(
                vaultMgr,
                nodeCfgMgr,
                clusterSvc,
                raftMgr,
<<<<<<< HEAD
                new RocksDBKeyValueStorage(workDir.resolve(METASTORAGE_DB_PATH))
=======
                new RocksDbKeyValueStorage(workDir.resolve(METASTORAGE_DB_PATH))
>>>>>>> a323c22d
        );
        
        clusterCfgMgr = new ConfigurationManager(
<<<<<<< HEAD
                Arrays.asList(
                        ClusterConfiguration.KEY,
                        TablesConfiguration.KEY
                ),
                Map.of(),
                new DistributedConfigurationStorage(metaStorageMgr, vaultMgr),
                Collections.singletonList(ExtendedTableConfigurationSchema.class)
=======
                List.of(
                        ClusterConfiguration.KEY,
                        TablesConfiguration.KEY,
                        DataStorageConfiguration.KEY
                ),
                Map.of(
                        TableValidator.class, Set.of(TableValidatorImpl.INSTANCE),
                        ColumnTypeValidator.class, Set.of(ColumnTypeValidatorImpl.INSTANCE)
                ),
                new DistributedConfigurationStorage(metaStorageMgr, vaultMgr),
                Collections.singletonList(ExtendedTableConfigurationSchema.class),
                List.of()
>>>>>>> a323c22d
        );
        
        baselineMgr = new BaselineManager(
                clusterCfgMgr,
                metaStorageMgr,
                clusterSvc
        );
        
        distributedTblMgr = new TableManager(
                clusterCfgMgr.configurationRegistry().getConfiguration(TablesConfiguration.KEY),
<<<<<<< HEAD
=======
                clusterCfgMgr.configurationRegistry().getConfiguration(DataStorageConfiguration.KEY),
>>>>>>> a323c22d
                raftMgr,
                baselineMgr,
                clusterSvc.topologyService(),
                metaStorageMgr,
                getPartitionsStorePath(workDir)
        );
        
        qryEngine = new SqlQueryProcessor(
                clusterSvc,
                distributedTblMgr
        );
        
        restModule = new RestModule(nodeCfgMgr, clusterCfgMgr);
        
        clientHandlerModule = new ClientHandlerModule(qryEngine, distributedTblMgr, nodeCfgMgr.configurationRegistry());
    }
    
    /**
     * Starts ignite node.
     *
     * @param cfg Optional node configuration based on {@link org.apache.ignite.configuration.schemas.runner.NodeConfigurationSchema} and
     *            {@link org.apache.ignite.configuration.schemas.network.NetworkConfigurationSchema}. Following rules are used for applying
     *            the configuration properties:
     *            <ol>
     *            <li>Specified property overrides existing one or just applies itself if it wasn't
     *            previously specified.</li>
     *            <li>All non-specified properties either use previous value or use default one from
     *            corresponding configuration schema.</li>
     *            </ol>
     *            So that, in case of initial node start (first start ever) specified configuration, supplemented with defaults, is
     *            used. If no configuration was provided defaults are used for all configuration properties. In case of node
     *            restart, specified properties override existing ones, non specified properties that also weren't specified
     *            previously use default values. Please pay attention that previously specified properties are searched in the
     *            {@code workDir} specified by the user.
     */
    public void start(@Nullable String cfg) {
        List<IgniteComponent> startedComponents = new ArrayList<>();
        
        try {
            // Vault startup.
            doStartComponent(
                    name,
                    startedComponents,
                    vaultMgr
            );
            
            vaultMgr.putName(name).join();
            
            // Node configuration manager startup.
            doStartComponent(
                    name,
                    startedComponents,
                    nodeCfgMgr);
<<<<<<< HEAD

=======
            
>>>>>>> a323c22d
            // Node configuration manager bootstrap.
            if (cfg != null) {
                try {
                    nodeCfgMgr.bootstrap(cfg);
                } catch (Exception e) {
                    LOG.warn("Unable to parse user-specific configuration, default configuration will be used: {}",
                            e.getMessage());
                }
            } else {
                nodeCfgMgr.configurationRegistry().initializeDefaults();
            }
<<<<<<< HEAD

=======
            
>>>>>>> a323c22d
            // Start the remaining components.
            List<IgniteComponent> otherComponents = List.of(
                    clusterSvc,
                    raftMgr,
                    metaStorageMgr,
                    clusterCfgMgr,
                    baselineMgr,
                    distributedTblMgr,
                    qryEngine,
                    restModule,
                    clientHandlerModule
            );
<<<<<<< HEAD

            for (IgniteComponent component : otherComponents) {
                doStartComponent(name, startedComponents, component);
            }

            // Deploy all registered watches because all components are ready and have registered their listeners.
            metaStorageMgr.deployWatches();

=======
    
            for (IgniteComponent component : otherComponents) {
                doStartComponent(name, startedComponents, component);
            }
            
            // Deploy all registered watches because all components are ready and have registered their listeners.
            metaStorageMgr.deployWatches();
    
>>>>>>> a323c22d
            if (!status.compareAndSet(Status.STARTING, Status.STARTED)) {
                throw new NodeStoppingException();
            }
        } catch (Exception e) {
            String errMsg = "Unable to start node=[" + name + "].";
            
            LOG.error(errMsg, e);
            
            doStopNode(startedComponents);
            
            throw new IgniteException(errMsg, e);
        }
    }
    
    /**
     * Stops ignite node.
     */
    public void stop() {
        AtomicBoolean explicitStop = new AtomicBoolean();
        
        status.getAndUpdate(status -> {
            if (status == Status.STARTED) {
                explicitStop.set(true);
            } else {
                explicitStop.set(false);
            }
<<<<<<< HEAD

=======
            
>>>>>>> a323c22d
            return Status.STOPPING;
        });
        
        if (explicitStop.get()) {
            doStopNode(List.of(vaultMgr, nodeCfgMgr, clusterSvc, raftMgr, metaStorageMgr, clusterCfgMgr, baselineMgr,
                    distributedTblMgr, qryEngine, restModule, clientHandlerModule));
        }
    }
    
    /** {@inheritDoc} */
    @Override
    public IgniteTables tables() {
        return distributedTblMgr;
    }
    
    public QueryProcessor queryEngine() {
        return qryEngine;
    }
    
    /** {@inheritDoc} */
    @Override
    public IgniteTransactions transactions() {
        return null;
    }
    
    /** {@inheritDoc} */
    @Override
    public void close() {
        IgnitionManager.stop(name);
    }
    
    /** {@inheritDoc} */
    @Override
    public String name() {
        return name;
    }
    
    /** {@inheritDoc} */
    @Override
    public void setBaseline(Set<String> baselineNodes) {
        try {
            distributedTblMgr.setBaseline(baselineNodes);
        } catch (NodeStoppingException e) {
            throw new IgniteException(e);
        }
    }
    
    /**
     * @return Node configuration.
     */
    public ConfigurationRegistry nodeConfiguration() {
        return nodeCfgMgr.configurationRegistry();
    }
    
    /**
     * @return Cluster configuration.
     */
    public ConfigurationRegistry clusterConfiguration() {
        return clusterCfgMgr.configurationRegistry();
    }
    
    /**
     * @return Client handler module.
     */
    public ClientHandlerModule clientHandlerModule() {
        return clientHandlerModule;
    }
    
    /**
     * Checks node status. If it's {@link Status#STOPPING} then prevents further starting and throws NodeStoppingException that will lead to
     * stopping already started components later on, otherwise starts component and add it to started components list.
     *
     * @param nodeName          Node name.
     * @param startedComponents List of already started components for given node.
     * @param component         Ignite component to start.
     * @param <T>               Ignite component type.
     * @throws NodeStoppingException If node stopping intention was detected.
     */
    private <T extends IgniteComponent> void doStartComponent(
            @NotNull String nodeName,
            @NotNull List<IgniteComponent> startedComponents,
            @NotNull T component
    ) throws NodeStoppingException {
        if (status.get() == Status.STOPPING) {
            throw new NodeStoppingException("Node=[" + nodeName + "] was stopped.");
        } else {
            startedComponents.add(component);
    
            component.start();
        }
    }
    
    /**
     * Calls {@link IgniteComponent#beforeNodeStop()} and then {@link IgniteComponent#stop()} for all components in start-reverse-order.
     * Cleanups node started components map and node status map.
     *
     * @param startedComponents List of already started components for given node.
     */
    private void doStopNode(@NotNull List<IgniteComponent> startedComponents) {
        ListIterator<IgniteComponent> beforeStopIter =
                startedComponents.listIterator(startedComponents.size());
<<<<<<< HEAD

=======
        
>>>>>>> a323c22d
        while (beforeStopIter.hasPrevious()) {
            IgniteComponent componentToExecBeforeNodeStop = beforeStopIter.previous();
            
            try {
                componentToExecBeforeNodeStop.beforeNodeStop();
            } catch (Exception e) {
                LOG.error("Unable to execute before node stop on the component=["
                        + componentToExecBeforeNodeStop + "] within node=[" + name + ']', e);
            }
        }
        
        ListIterator<IgniteComponent> stopIter =
                startedComponents.listIterator(startedComponents.size());
<<<<<<< HEAD

=======
        
>>>>>>> a323c22d
        while (stopIter.hasPrevious()) {
            IgniteComponent componentToStop = stopIter.previous();
            
            try {
                componentToStop.stop();
            } catch (Exception e) {
                LOG.error("Unable to stop component=[" + componentToStop + "] within node=[" + name + ']', e);
            }
        }
    }
    
    /**
     * Starts the Vault component.
     */
    private static VaultManager createVault(Path workDir) {
        Path vaultPath = workDir.resolve(VAULT_DB_PATH);
        
        try {
            Files.createDirectories(vaultPath);
        } catch (IOException e) {
            throw new IgniteInternalException(e);
        }
        
        return new VaultManager(new PersistentVaultService(vaultPath));
    }
    
    /**
     * Returns a path to the partitions store directory. Creates a directory if it doesn't exist.
     *
     * @param workDir Ignite work directory.
     * @return Partitions store path.
     */
    @NotNull
    private static Path getPartitionsStorePath(Path workDir) {
        Path partitionsStore = workDir.resolve(PARTITIONS_STORE_PATH);
        
        try {
            Files.createDirectories(partitionsStore);
        } catch (IOException e) {
            throw new IgniteInternalException("Failed to create directory for partitions storage: " + e.getMessage(), e);
        }
        
        return partitionsStore;
    }
    
    /**
     * Node state.
     */
    private enum Status {
        /**
         *
         */
        STARTING,
<<<<<<< HEAD

=======
        
>>>>>>> a323c22d
        /**
         *
         */
        STARTED,
<<<<<<< HEAD

=======
        
>>>>>>> a323c22d
        /**
         *
         */
        STOPPING
    }
}<|MERGE_RESOLUTION|>--- conflicted
+++ resolved
@@ -149,11 +149,7 @@
         vaultMgr = createVault(workDir);
         
         nodeCfgMgr = new ConfigurationManager(
-<<<<<<< HEAD
-                Arrays.asList(
-=======
                 List.of(
->>>>>>> a323c22d
                         NetworkConfiguration.KEY,
                         NodeConfiguration.KEY,
                         RestConfiguration.KEY,
@@ -161,10 +157,7 @@
                 ),
                 Map.of(),
                 new LocalConfigurationStorage(vaultMgr),
-<<<<<<< HEAD
-=======
                 List.of(),
->>>>>>> a323c22d
                 List.of()
         );
         
@@ -173,13 +166,7 @@
                         name,
                         new MessageSerializationRegistryImpl()
                 ),
-<<<<<<< HEAD
-                nodeCfgMgr,
-                () -> StaticNodeFinder.fromConfiguration(nodeCfgMgr.configurationRegistry()
-                        .getConfiguration(NetworkConfiguration.KEY).value())
-=======
                 nodeCfgMgr.configurationRegistry().getConfiguration(NetworkConfiguration.KEY)
->>>>>>> a323c22d
         );
         
         raftMgr = new Loza(clusterSvc, workDir);
@@ -189,23 +176,10 @@
                 nodeCfgMgr,
                 clusterSvc,
                 raftMgr,
-<<<<<<< HEAD
-                new RocksDBKeyValueStorage(workDir.resolve(METASTORAGE_DB_PATH))
-=======
                 new RocksDbKeyValueStorage(workDir.resolve(METASTORAGE_DB_PATH))
->>>>>>> a323c22d
         );
         
         clusterCfgMgr = new ConfigurationManager(
-<<<<<<< HEAD
-                Arrays.asList(
-                        ClusterConfiguration.KEY,
-                        TablesConfiguration.KEY
-                ),
-                Map.of(),
-                new DistributedConfigurationStorage(metaStorageMgr, vaultMgr),
-                Collections.singletonList(ExtendedTableConfigurationSchema.class)
-=======
                 List.of(
                         ClusterConfiguration.KEY,
                         TablesConfiguration.KEY,
@@ -218,7 +192,6 @@
                 new DistributedConfigurationStorage(metaStorageMgr, vaultMgr),
                 Collections.singletonList(ExtendedTableConfigurationSchema.class),
                 List.of()
->>>>>>> a323c22d
         );
         
         baselineMgr = new BaselineManager(
@@ -229,10 +202,7 @@
         
         distributedTblMgr = new TableManager(
                 clusterCfgMgr.configurationRegistry().getConfiguration(TablesConfiguration.KEY),
-<<<<<<< HEAD
-=======
                 clusterCfgMgr.configurationRegistry().getConfiguration(DataStorageConfiguration.KEY),
->>>>>>> a323c22d
                 raftMgr,
                 baselineMgr,
                 clusterSvc.topologyService(),
@@ -286,11 +256,7 @@
                     name,
                     startedComponents,
                     nodeCfgMgr);
-<<<<<<< HEAD
-
-=======
-            
->>>>>>> a323c22d
+            
             // Node configuration manager bootstrap.
             if (cfg != null) {
                 try {
@@ -302,11 +268,7 @@
             } else {
                 nodeCfgMgr.configurationRegistry().initializeDefaults();
             }
-<<<<<<< HEAD
-
-=======
-            
->>>>>>> a323c22d
+            
             // Start the remaining components.
             List<IgniteComponent> otherComponents = List.of(
                     clusterSvc,
@@ -319,25 +281,14 @@
                     restModule,
                     clientHandlerModule
             );
-<<<<<<< HEAD
-
+    
             for (IgniteComponent component : otherComponents) {
                 doStartComponent(name, startedComponents, component);
             }
-
+            
             // Deploy all registered watches because all components are ready and have registered their listeners.
             metaStorageMgr.deployWatches();
-
-=======
-    
-            for (IgniteComponent component : otherComponents) {
-                doStartComponent(name, startedComponents, component);
-            }
-            
-            // Deploy all registered watches because all components are ready and have registered their listeners.
-            metaStorageMgr.deployWatches();
-    
->>>>>>> a323c22d
+    
             if (!status.compareAndSet(Status.STARTING, Status.STARTED)) {
                 throw new NodeStoppingException();
             }
@@ -364,11 +315,7 @@
             } else {
                 explicitStop.set(false);
             }
-<<<<<<< HEAD
-
-=======
-            
->>>>>>> a323c22d
+            
             return Status.STOPPING;
         });
         
@@ -470,11 +417,7 @@
     private void doStopNode(@NotNull List<IgniteComponent> startedComponents) {
         ListIterator<IgniteComponent> beforeStopIter =
                 startedComponents.listIterator(startedComponents.size());
-<<<<<<< HEAD
-
-=======
-        
->>>>>>> a323c22d
+        
         while (beforeStopIter.hasPrevious()) {
             IgniteComponent componentToExecBeforeNodeStop = beforeStopIter.previous();
             
@@ -488,11 +431,7 @@
         
         ListIterator<IgniteComponent> stopIter =
                 startedComponents.listIterator(startedComponents.size());
-<<<<<<< HEAD
-
-=======
-        
->>>>>>> a323c22d
+        
         while (stopIter.hasPrevious()) {
             IgniteComponent componentToStop = stopIter.previous();
             
@@ -546,20 +485,12 @@
          *
          */
         STARTING,
-<<<<<<< HEAD
-
-=======
-        
->>>>>>> a323c22d
+        
         /**
          *
          */
         STARTED,
-<<<<<<< HEAD
-
-=======
-        
->>>>>>> a323c22d
+        
         /**
          *
          */
