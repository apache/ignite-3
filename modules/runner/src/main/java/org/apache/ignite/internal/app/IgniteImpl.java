--- conflicted
+++ resolved
@@ -378,20 +378,6 @@
 
         var logicalTopology = new LogicalTopologyImpl(clusterStateStorage);
 
-<<<<<<< HEAD
-        distributedConfigurationUpdater = new DistributedConfigurationUpdater();
-
-        ConfigurationTreeGenerator distributedConfigurationGenerator = new ConfigurationTreeGenerator(
-                modules.distributed().rootKeys(),
-                modules.distributed().internalSchemaExtensions(),
-                modules.distributed().polymorphicSchemaExtensions()
-        );
-
-        distributedConfigurationValidator =
-                ConfigurationValidatorImpl.withDefaultValidators(distributedConfigurationGenerator, modules.distributed().validators());
-
-=======
->>>>>>> 22f6d0d1
         cmgMgr = new ClusterManagementGroupManager(
                 vaultMgr,
                 clusterSvc,
@@ -399,14 +385,8 @@
                 clusterStateStorage,
                 logicalTopology,
                 nodeConfigRegistry.getConfiguration(ClusterManagementConfiguration.KEY),
-<<<<<<< HEAD
-                distributedConfigurationUpdater,
                 nodeConfigRegistry.getConfiguration(NodeAttributesConfiguration.KEY),
                 distributedConfigurationValidator);
-=======
-                nodeConfigRegistry.getConfiguration(NodeAttributesConfiguration.KEY)
-        );
->>>>>>> 22f6d0d1
 
         replicaMgr = new ReplicaManager(
                 clusterSvc,
