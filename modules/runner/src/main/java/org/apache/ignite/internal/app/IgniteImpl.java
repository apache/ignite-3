--- conflicted
+++ resolved
@@ -97,10 +97,8 @@
 import org.apache.ignite.internal.network.configuration.NetworkConfiguration;
 import org.apache.ignite.internal.network.configuration.NetworkConfigurationSchema;
 import org.apache.ignite.internal.network.recovery.VaultStateIds;
-<<<<<<< HEAD
 import org.apache.ignite.internal.placementdriver.PlacementDriver;
-=======
->>>>>>> c67ad9d9
+import org.apache.ignite.internal.placementdriver.PlacementDriverManager;
 import org.apache.ignite.internal.placementdriver.PlacementDriverManager;
 import org.apache.ignite.internal.raft.Loza;
 import org.apache.ignite.internal.raft.client.TopologyAwareRaftGroupServiceFactory;
@@ -226,9 +224,6 @@
     /** Placement driver manager. */
     private final PlacementDriverManager placementDriverMgr;
 
-    /** Placement driver manager. */
-    private final PlacementDriverManager placementDriverMgr;
-
     /** Distributed configuration validator. */
     private final ConfigurationValidator distributedConfigurationValidator;
 
@@ -472,26 +467,6 @@
                 clock
         );
 
-<<<<<<< HEAD
-        DistributionZonesConfiguration zonesConfiguration = clusterConfigRegistry
-                .getConfiguration(DistributionZonesConfiguration.KEY);
-
-        placementDriverMgr = new PlacementDriverManager(
-                metaStorageMgr,
-                vaultMgr,
-                MetastorageGroupId.INSTANCE,
-                clusterSvc,
-                cmgMgr::metaStorageNodes,
-                logicalTopologyService,
-                raftMgr,
-                topologyAwareRaftGroupServiceFactory,
-                tablesConfig,
-                zonesConfiguration,
-                clock
-        );
-
-=======
->>>>>>> c67ad9d9
         metricManager.configure(clusterConfigRegistry.getConfiguration(MetricConfiguration.KEY));
 
         restAddressReporter = new RestAddressReporter(workDir);
@@ -769,11 +744,6 @@
                         // Start all other components after the join request has completed and the node has been validated.
                         try {
                             lifecycleManager.startComponents(
-<<<<<<< HEAD
-                                    metaStorageMgr,
-                                    placementDriverMgr,
-=======
->>>>>>> c67ad9d9
                                     clusterCfgMgr,
                                     placementDriverMgr,
                                     metricManager,
@@ -1120,7 +1090,16 @@
     }
 
     /**
-<<<<<<< HEAD
+     * Returns the node's transaction manager.
+     *
+     * @return Transaction manager.
+     */
+    @TestOnly
+    public TxManager txManager() {
+        return txManager;
+    }
+
+    /**
      * Returns the node's placement driver service.
      *
      * @return Placement driver service
@@ -1128,14 +1107,5 @@
     @TestOnly
     public PlacementDriver placementDriver() {
         return placementDriverMgr.placementDriver();
-=======
-     * Returns the node's transaction manager.
-     *
-     * @return Transaction manager.
-     */
-    @TestOnly
-    public TxManager txManager() {
-        return txManager;
->>>>>>> c67ad9d9
     }
 }