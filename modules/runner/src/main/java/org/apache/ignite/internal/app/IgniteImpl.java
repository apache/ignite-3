--- conflicted
+++ resolved
@@ -490,12 +490,9 @@
                 clock,
                 outgoingSnapshotsManager,
                 topologyAwareRaftGroupServiceFactory,
-<<<<<<< HEAD
+                vaultMgr,
                 cmgMgr,
                 distributionZoneManager
-=======
-                vaultMgr
->>>>>>> 1ff342c9
         );
 
         indexManager = new IndexManager(name, tablesConfiguration, schemaManager, distributedTblMgr, clusterSvc);
