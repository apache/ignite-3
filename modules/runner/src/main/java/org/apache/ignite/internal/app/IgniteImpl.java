--- conflicted
+++ resolved
@@ -389,11 +389,7 @@
                 outgoingSnapshotsManager
         );
 
-<<<<<<< HEAD
-        indexManager = new IndexManager(tablesConfiguration, distributedTblMgr);
-=======
         indexManager = new IndexManager(tablesConfiguration, schemaManager, distributedTblMgr);
->>>>>>> 8277b1ad
 
         qryEngine = new SqlQueryProcessor(
                 registry,
