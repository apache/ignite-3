--- conflicted
+++ resolved
@@ -329,29 +329,15 @@
 
         RaftConfiguration raftConfiguration = nodeConfigRegistry.getConfiguration(RaftConfiguration.KEY);
 
-<<<<<<< HEAD
-=======
-        raftExecutorService = new ScheduledThreadPoolExecutor(CLIENT_POOL_SIZE,
-                new NamedThreadFactory(NamedThreadFactory.threadPrefix(clusterSvc.localConfiguration().getName(),
-                        CLIENT_POOL_NAME), LOG
-                )
-        );
-
         // TODO https://issues.apache.org/jira/browse/IGNITE-19051
         RaftGroupEventsClientListener raftGroupEventsClientListener = new RaftGroupEventsClientListener();
 
->>>>>>> 80e48d76
         raftMgr = new Loza(
                 clusterSvc,
                 raftConfiguration,
                 workDir,
-<<<<<<< HEAD
-                clock
-=======
                 clock,
-                raftExecutorService,
                 raftGroupEventsClientListener
->>>>>>> 80e48d76
         );
 
         LockManager lockMgr = new HeapLockManager();
@@ -393,23 +379,6 @@
                 new RocksDbKeyValueStorage(name, workDir.resolve(METASTORAGE_DB_PATH))
         );
 
-<<<<<<< HEAD
-        TopologyAwareRaftGroupServiceFactory topologyAwareRaftGroupServiceFactory = new TopologyAwareRaftGroupServiceFactory(
-                clusterSvc,
-                logicalTopologyService,
-                Loza.FACTORY
-        );
-
-        placementDriverMgr = new PlacementDriverManager(
-                MetastorageGroupId.INSTANCE,
-                clusterSvc,
-                cmgMgr::metaStorageNodes,
-                raftMgr,
-                topologyAwareRaftGroupServiceFactory
-        );
-
-=======
->>>>>>> 80e48d76
         this.cfgStorage = new DistributedConfigurationStorage(metaStorageMgr, vaultMgr);
 
         clusterCfgMgr = new ConfigurationManager(
@@ -423,6 +392,12 @@
         ConfigurationRegistry clusterConfigRegistry = clusterCfgMgr.configurationRegistry();
 
         TablesConfiguration tablesConfiguration = clusterConfigRegistry.getConfiguration(TablesConfiguration.KEY);
+
+        TopologyAwareRaftGroupServiceFactory topologyAwareRaftGroupServiceFactory = new TopologyAwareRaftGroupServiceFactory(
+                clusterSvc,
+                logicalTopologyService,
+                Loza.FACTORY
+        );
 
         // TODO: IGNITE-16985 Design table management flow
         // placementDriverMgr = new PlacementDriverManager(
