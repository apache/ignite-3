--- conflicted
+++ resolved
@@ -526,22 +526,13 @@
         AuthenticationConfiguration authConfiguration = clusterCfgMgr.configurationRegistry()
                 .getConfiguration(SecurityConfiguration.KEY)
                 .authentication();
-<<<<<<< HEAD
 
         Supplier<RestFactory> presentationsFactory = () -> new PresentationsFactory(nodeCfgMgr, clusterCfgMgr);
         Supplier<RestFactory> clusterManagementRestFactory = () -> new ClusterManagementRestFactory(clusterSvc, cmgMgr);
         Supplier<RestFactory> nodeManagementRestFactory = () -> new NodeManagementRestFactory(lifecycleManager, () -> name);
         Supplier<RestFactory> nodeMetricRestFactory = () -> new MetricRestFactory(metricManager);
         Supplier<RestFactory> authProviderFactory = () -> new AuthProviderFactory(authConfiguration);
-
-=======
-        RestFactory presentationsFactory = new PresentationsFactory(nodeCfgMgr, clusterCfgMgr);
-        RestFactory clusterManagementRestFactory = new ClusterManagementRestFactory(clusterSvc, cmgMgr);
-        RestFactory nodeManagementRestFactory = new NodeManagementRestFactory(lifecycleManager, () -> name);
-        RestFactory nodeMetricRestFactory = new MetricRestFactory(metricManager);
-        AuthProviderFactory authProviderFactory = new AuthProviderFactory(authConfiguration);
-        RestFactory deploymentCodeRestFactory = new CodeDeploymentRestFactory(deploymentManager);
->>>>>>> e104b42b
+        Supplier<RestFactory> deploymentCodeRestFactory = () -> new CodeDeploymentRestFactory(deploymentManager);
         RestConfiguration restConfiguration = nodeCfgMgr.configurationRegistry().getConfiguration(RestConfiguration.KEY);
         return new RestComponent(
                 List.of(presentationsFactory,
