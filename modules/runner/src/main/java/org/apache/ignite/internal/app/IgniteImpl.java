--- conflicted
+++ resolved
@@ -1124,7 +1124,16 @@
     }
 
     /**
-<<<<<<< HEAD
+     * Returns the node's placement driver service.
+     *
+     * @return Placement driver service
+     */
+    @TestOnly
+    public PlacementDriver placementDriver() {
+        return placementDriverMgr.placementDriver();
+    }
+
+    /**
      * Returns the CatalogManager.
      *
      * @return Catalog manager.
@@ -1132,14 +1141,5 @@
     @TestOnly
     public CatalogManager catalogManager() {
         return catalogManager;
-=======
-     * Returns the node's placement driver service.
-     *
-     * @return Placement driver service
-     */
-    @TestOnly
-    public PlacementDriver placementDriver() {
-        return placementDriverMgr.placementDriver();
->>>>>>> 39a3ac4b
     }
 }