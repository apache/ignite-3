--- conflicted
+++ resolved
@@ -730,12 +730,8 @@
                 replicaMgr,
                 distributionZoneManager,
                 metaStorageMgr,
-<<<<<<< HEAD
-                clusterSvc.topologyService()
-=======
                 clusterSvc.topologyService(),
                 threadPoolsManager.tableIoExecutor()
->>>>>>> 75400bbe
         );
 
         TransactionConfiguration txConfig = clusterConfigRegistry.getConfiguration(TransactionConfiguration.KEY);
