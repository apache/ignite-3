/*
 * Licensed to the Apache Software Foundation (ASF) under one or more
 * contributor license agreements.  See the NOTICE file distributed with
 * this work for additional information regarding copyright ownership.
 * The ASF licenses this file to You under the Apache License, Version 2.0
 * (the "License"); you may not use this file except in compliance with
 * the License.  You may obtain a copy of the License at
 *
 *      http://www.apache.org/licenses/LICENSE-2.0
 *
 * Unless required by applicable law or agreed to in writing, software
 * distributed under the License is distributed on an "AS IS" BASIS,
 * WITHOUT WARRANTIES OR CONDITIONS OF ANY KIND, either express or implied.
 * See the License for the specific language governing permissions and
 * limitations under the License.
 */

package org.apache.ignite.internal.app;

import java.io.IOException;
import java.nio.file.Files;
import java.nio.file.Path;
import java.nio.file.Paths;
import java.util.ArrayList;
import java.util.Arrays;
import java.util.List;
import java.util.ListIterator;
import java.util.Map;
import java.util.concurrent.atomic.AtomicBoolean;
import java.util.concurrent.atomic.AtomicReference;
import org.apache.ignite.app.Ignite;
import org.apache.ignite.app.IgnitionManager;
import org.apache.ignite.client.handler.ClientHandlerModule;
import org.apache.ignite.configuration.schemas.clientconnector.ClientConnectorConfiguration;
import org.apache.ignite.configuration.schemas.network.NetworkConfiguration;
import org.apache.ignite.configuration.schemas.rest.RestConfiguration;
import org.apache.ignite.configuration.schemas.runner.ClusterConfiguration;
import org.apache.ignite.configuration.schemas.runner.NodeConfiguration;
import org.apache.ignite.configuration.schemas.table.TablesConfiguration;
import org.apache.ignite.internal.affinity.AffinityManager;
import org.apache.ignite.internal.baseline.BaselineManager;
import org.apache.ignite.internal.configuration.ConfigurationManager;
import org.apache.ignite.internal.configuration.ConfigurationRegistry;
import org.apache.ignite.internal.manager.IgniteComponent;
import org.apache.ignite.internal.metastorage.MetaStorageManager;
import org.apache.ignite.internal.processors.query.calcite.SqlQueryProcessor;
<<<<<<< HEAD
import org.apache.ignite.query.sql.IgniteSql;
=======
import org.apache.ignite.internal.raft.Loza;
import org.apache.ignite.internal.schema.SchemaManager;
import org.apache.ignite.internal.storage.DistributedConfigurationStorage;
import org.apache.ignite.internal.storage.LocalConfigurationStorage;
import org.apache.ignite.internal.table.distributed.TableManager;
import org.apache.ignite.internal.vault.VaultManager;
import org.apache.ignite.internal.vault.persistence.PersistentVaultService;
import org.apache.ignite.lang.IgniteException;
import org.apache.ignite.lang.IgniteInternalException;
import org.apache.ignite.lang.IgniteLogger;
import org.apache.ignite.lang.NodeStoppingException;
import org.apache.ignite.network.ClusterLocalConfiguration;
import org.apache.ignite.network.ClusterService;
import org.apache.ignite.network.MessageSerializationRegistryImpl;
import org.apache.ignite.network.StaticNodeFinder;
import org.apache.ignite.network.scalecube.ScaleCubeClusterServiceFactory;
import org.apache.ignite.rest.RestModule;
>>>>>>> fbf55e2f
import org.apache.ignite.table.manager.IgniteTables;
import org.apache.ignite.tx.IgniteTransactions;
import org.jetbrains.annotations.NotNull;
import org.jetbrains.annotations.Nullable;

/**
 * Ignite internal implementation.
 */
public class IgniteImpl implements Ignite {
    /** The logger. */
    private static final IgniteLogger LOG = IgniteLogger.forClass(IgniteImpl.class);

    /**
     * Path to the persistent storage used by the {@link org.apache.ignite.internal.vault.VaultService} component.
     */
    private static final Path VAULT_DB_PATH = Paths.get("vault");

    /**
     * Path for the partitions persistent storage.
     */
    private static final Path PARTITIONS_STORE_PATH = Paths.get("db");

    /** Ignite node name. */
    private final String name;

    /** Vault manager. */
    private final VaultManager vaultMgr;

    /** Configuration manager that handles node (local) configuration. */
    private final ConfigurationManager nodeCfgMgr;

    /** Cluster service (cluster network manager). */
    private final ClusterService clusterSvc;

    /** Raft manager. */
    private final Loza raftMgr;

<<<<<<< HEAD
    /** Vault manager. */
    private final VaultManager vaultManager;

    /** Query manager. */
=======
    /** Meta storage manager. */
    private final MetaStorageManager metaStorageMgr;

    /** Configuration manager that handles cluster (distributed) configuration. */
    private final ConfigurationManager clusterCfgMgr;

    /** Baseline manager. */
    private final BaselineManager baselineMgr;

    /** Affinity manager. */
    private final AffinityManager affinityMgr;

    /** Schema manager. */
    private final SchemaManager schemaMgr;

    /** Distributed table manager. */
    private final TableManager distributedTblMgr;

    /** Query engine. */
>>>>>>> fbf55e2f
    private final SqlQueryProcessor qryEngine;

    /** Rest module. */
    private final RestModule restModule;

    /** Client handler module. */
    private final ClientHandlerModule clientHandlerModule;

    /** Node status. Adds ability to stop currently starting node. */
    private final AtomicReference<Status> status = new AtomicReference<>(Status.STARTING);

    /**
     * The Constructor.
     *
     * @param name Ignite node name.
     * @param workDir Work directory for the started node. Must not be {@code null}.
     */
<<<<<<< HEAD
    IgniteImpl(IgniteTables tableManager, VaultManager vaultManager, SqlQueryProcessor qryEngine) {
        this.distributedTableManager = tableManager;
        this.vaultManager = vaultManager;
        this.qryEngine = qryEngine;

       // qryManager = new IgniteQueriesImpl(qryEngine);
=======
    IgniteImpl(
        String name,
        Path workDir
    ) {
        this.name = name;

        vaultMgr = createVault(workDir);

        nodeCfgMgr = new ConfigurationManager(
            Arrays.asList(
                NetworkConfiguration.KEY,
                NodeConfiguration.KEY,
                RestConfiguration.KEY,
                ClientConnectorConfiguration.KEY
            ),
            Map.of(),
            new LocalConfigurationStorage(vaultMgr)
        );

        clusterSvc = new ScaleCubeClusterServiceFactory().createClusterService(
            new ClusterLocalConfiguration(
                name,
                new MessageSerializationRegistryImpl()
            ),
            nodeCfgMgr,
            () -> StaticNodeFinder.fromConfiguration(nodeCfgMgr.configurationRegistry().
                getConfiguration(NetworkConfiguration.KEY).value())
        );

        raftMgr = new Loza(clusterSvc, workDir);

        metaStorageMgr = new MetaStorageManager(
            vaultMgr,
            nodeCfgMgr,
            clusterSvc,
            raftMgr
        );

        clusterCfgMgr = new ConfigurationManager(
            Arrays.asList(
                ClusterConfiguration.KEY,
                TablesConfiguration.KEY
            ),
            Map.of(),
            new DistributedConfigurationStorage(metaStorageMgr, vaultMgr)
        );

        baselineMgr = new BaselineManager(
            clusterCfgMgr,
            metaStorageMgr,
            clusterSvc
        );

        affinityMgr = new AffinityManager(
            clusterCfgMgr,
            metaStorageMgr,
            baselineMgr
        );

        schemaMgr = new SchemaManager(
            clusterCfgMgr,
            metaStorageMgr,
            vaultMgr
        );

        distributedTblMgr = new TableManager(
            nodeCfgMgr,
            clusterCfgMgr,
            metaStorageMgr,
            schemaMgr,
            affinityMgr,
            raftMgr,
            getPartitionsStorePath(workDir)
        );

        qryEngine = new SqlQueryProcessor(
            clusterSvc,
            distributedTblMgr
        );

        restModule = new RestModule(nodeCfgMgr, clusterCfgMgr);

        clientHandlerModule = new ClientHandlerModule(distributedTblMgr, nodeCfgMgr.configurationRegistry());
    }

    /**
     * Starts ignite node.
     *
     * @param cfg Optional node configuration based on {@link org.apache.ignite.configuration.schemas.runner.NodeConfigurationSchema}
     * and {@link org.apache.ignite.configuration.schemas.network.NetworkConfigurationSchema}. Following rules are used
     * for applying the configuration properties:
     * <ol>
     * <li>Specified property overrides existing one or just applies itself if it wasn't
     * previously specified.</li>
     * <li>All non-specified properties either use previous value or use default one from
     * corresponding configuration schema.</li>
     * </ol>
     * So that, in case of initial node start (first start ever) specified configuration, supplemented with defaults, is
     * used. If no configuration was provided defaults are used for all configuration properties. In case of node
     * restart, specified properties override existing ones, non specified properties that also weren't specified
     * previously use default values. Please pay attention that previously specified properties are searched in the
     * {@code workDir} specified by the user.
     */
    public void start(@Nullable String cfg) {
        List<IgniteComponent> startedComponents = new ArrayList<>();

        try {
            // Vault startup.
            doStartComponent(
                name,
                startedComponents,
                vaultMgr
            );

            vaultMgr.putName(name).join();

            // Node configuration manager startup.
            doStartComponent(
                name,
                startedComponents,
                nodeCfgMgr);

            // Node configuration manager bootstrap.
            if (cfg != null) {
                try {
                    nodeCfgMgr.bootstrap(cfg);
                }
                catch (Exception e) {
                    LOG.warn("Unable to parse user-specific configuration, default configuration will be used: {}",
                        e.getMessage());
                }
            }
            else
                nodeCfgMgr.configurationRegistry().initializeDefaults();

            // Start the remaining components.
            List<IgniteComponent> otherComponents = List.of(
                clusterSvc,
                raftMgr,
                metaStorageMgr,
                clusterCfgMgr,
                baselineMgr,
                affinityMgr,
                schemaMgr,
                distributedTblMgr,
                qryEngine,
                restModule,
                clientHandlerModule
            );

            for (IgniteComponent component : otherComponents)
                doStartComponent(name, startedComponents, component);

            // Deploy all registered watches because all components are ready and have registered their listeners.
            metaStorageMgr.deployWatches();

            if (!status.compareAndSet(Status.STARTING, Status.STARTED))
                throw new NodeStoppingException();
        }
        catch (Exception e) {
            String errMsg = "Unable to start node=[" + name + "].";

            LOG.error(errMsg, e);

            doStopNode(startedComponents);

            throw new IgniteException(errMsg, e);
        }
    }

    /**
     * Stops ignite node.
     */
    public void stop() {
        AtomicBoolean explicitStop = new AtomicBoolean();

        status.getAndUpdate(status -> {
            if (status == Status.STARTED)
                explicitStop.set(true);
            else
                explicitStop.set(false);

            return Status.STOPPING;
        });

        if (explicitStop.get()) {
            doStopNode(List.of(vaultMgr, nodeCfgMgr, clusterSvc, raftMgr, metaStorageMgr,
                clusterCfgMgr, baselineMgr, affinityMgr, schemaMgr, distributedTblMgr, qryEngine, restModule));
        }
>>>>>>> fbf55e2f
    }

    /** {@inheritDoc} */
    @Override public IgniteTables tables() {
        return distributedTblMgr;
    }

    // TODO: To be replaced with IgniteImpl#sql().
    public SqlQueryProcessor queryEngine() {
        return qryEngine;
    }

    /** {@inheritDoc} */
    @Override public IgniteTransactions transactions() {
        return null;
    }

    /** {@inheritDoc} */
<<<<<<< HEAD
    @Override public IgniteSql sql() {
        return null;
    }

    /** {@inheritDoc} */
    @Override public void close() throws Exception {
        vaultManager.close();
=======
    @Override public void close() {
        IgnitionManager.stop(name);
    }

    /** {@inheritDoc} */
    @Override public String name() {
        return name;
    }

    /**
     * @return Node configuration.
     */
    public ConfigurationRegistry nodeConfiguration() {
        return nodeCfgMgr.configurationRegistry();
    }

    /**
     * @return Cluster configuration.
     */
    public ConfigurationRegistry clusterConfiguration() {
        return clusterCfgMgr.configurationRegistry();
    }

    /**
     * @return Client handler module.
     */
    public ClientHandlerModule clientHandlerModule() {
        return clientHandlerModule;
    }

    /**
     * Checks node status. If it's {@link Status#STOPPING} then prevents further starting and throws NodeStoppingException that will
     * lead to stopping already started components later on, otherwise starts component and add it to started components
     * list.
     *
     * @param nodeName Node name.
     * @param startedComponents List of already started components for given node.
     * @param component Ignite component to start.
     * @param <T> Ignite component type.
     * @throws NodeStoppingException If node stopping intention was detected.
     */
    private <T extends IgniteComponent> void doStartComponent(
        @NotNull String nodeName,
        @NotNull List<IgniteComponent> startedComponents,
        @NotNull T component
    ) throws NodeStoppingException {
        if (status.get() == Status.STOPPING)
            throw new NodeStoppingException("Node=[" + nodeName + "] was stopped.");
        else {
            startedComponents.add(component);

            component.start();
        }
    }

    /**
     * Calls {@link IgniteComponent#beforeNodeStop()} and then {@link IgniteComponent#stop()} for all components in
     * start-reverse-order. Cleanups node started components map and node status map.
     *
     * @param startedComponents List of already started components for given node.
     */
    private void doStopNode(@NotNull List<IgniteComponent> startedComponents) {
        ListIterator<IgniteComponent> beforeStopIter =
            startedComponents.listIterator(startedComponents.size() - 1);

        while (beforeStopIter.hasPrevious()) {
            IgniteComponent componentToExecBeforeNodeStop = beforeStopIter.previous();

            try {
                componentToExecBeforeNodeStop.beforeNodeStop();
            }
            catch (Exception e) {
                LOG.error("Unable to execute before node stop on the component=[" +
                    componentToExecBeforeNodeStop + "] within node=[" + name + ']', e);
            }
        }

        ListIterator<IgniteComponent> stopIter =
            startedComponents.listIterator(startedComponents.size() - 1);

        while (stopIter.hasPrevious()) {
            IgniteComponent componentToStop = stopIter.previous();

            try {
                componentToStop.stop();
            }
            catch (Exception e) {
                LOG.error("Unable to stop component=[" + componentToStop + "] within node=[" + name + ']', e);
            }
        }
    }

    /**
     * Starts the Vault component.
     */
    private static VaultManager createVault(Path workDir) {
        Path vaultPath = workDir.resolve(VAULT_DB_PATH);

        try {
            Files.createDirectories(vaultPath);
        }
        catch (IOException e) {
            throw new IgniteInternalException(e);
        }

        return new VaultManager(new PersistentVaultService(vaultPath));
    }

    /**
     * Returns a path to the partitions store directory. Creates a directory if it doesn't exist.
     *
     * @param workDir Ignite work directory.
     * @return Partitions store path.
     */
    @NotNull
    private static Path getPartitionsStorePath(Path workDir) {
        Path partitionsStore = workDir.resolve(PARTITIONS_STORE_PATH);

        try {
            Files.createDirectories(partitionsStore);
        }
        catch (IOException e) {
            throw new IgniteInternalException("Failed to create directory for partitions storage: " + e.getMessage(), e);
        }

        return partitionsStore;
    }

    /**
     * Node state.
     */
    private enum Status {
        /** */
        STARTING,

        /** */
        STARTED,

        /** */
        STOPPING
>>>>>>> fbf55e2f
    }
}<|MERGE_RESOLUTION|>--- conflicted
+++ resolved
@@ -44,9 +44,6 @@
 import org.apache.ignite.internal.manager.IgniteComponent;
 import org.apache.ignite.internal.metastorage.MetaStorageManager;
 import org.apache.ignite.internal.processors.query.calcite.SqlQueryProcessor;
-<<<<<<< HEAD
-import org.apache.ignite.query.sql.IgniteSql;
-=======
 import org.apache.ignite.internal.raft.Loza;
 import org.apache.ignite.internal.schema.SchemaManager;
 import org.apache.ignite.internal.storage.DistributedConfigurationStorage;
@@ -64,7 +61,7 @@
 import org.apache.ignite.network.StaticNodeFinder;
 import org.apache.ignite.network.scalecube.ScaleCubeClusterServiceFactory;
 import org.apache.ignite.rest.RestModule;
->>>>>>> fbf55e2f
+import org.apache.ignite.query.sql.IgniteSql;
 import org.apache.ignite.table.manager.IgniteTables;
 import org.apache.ignite.tx.IgniteTransactions;
 import org.jetbrains.annotations.NotNull;
@@ -102,12 +99,6 @@
     /** Raft manager. */
     private final Loza raftMgr;
 
-<<<<<<< HEAD
-    /** Vault manager. */
-    private final VaultManager vaultManager;
-
-    /** Query manager. */
-=======
     /** Meta storage manager. */
     private final MetaStorageManager metaStorageMgr;
 
@@ -127,7 +118,6 @@
     private final TableManager distributedTblMgr;
 
     /** Query engine. */
->>>>>>> fbf55e2f
     private final SqlQueryProcessor qryEngine;
 
     /** Rest module. */
@@ -145,14 +135,6 @@
      * @param name Ignite node name.
      * @param workDir Work directory for the started node. Must not be {@code null}.
      */
-<<<<<<< HEAD
-    IgniteImpl(IgniteTables tableManager, VaultManager vaultManager, SqlQueryProcessor qryEngine) {
-        this.distributedTableManager = tableManager;
-        this.vaultManager = vaultManager;
-        this.qryEngine = qryEngine;
-
-       // qryManager = new IgniteQueriesImpl(qryEngine);
-=======
     IgniteImpl(
         String name,
         Path workDir
@@ -342,7 +324,6 @@
             doStopNode(List.of(vaultMgr, nodeCfgMgr, clusterSvc, raftMgr, metaStorageMgr,
                 clusterCfgMgr, baselineMgr, affinityMgr, schemaMgr, distributedTblMgr, qryEngine, restModule));
         }
->>>>>>> fbf55e2f
     }
 
     /** {@inheritDoc} */
@@ -361,15 +342,11 @@
     }
 
     /** {@inheritDoc} */
-<<<<<<< HEAD
     @Override public IgniteSql sql() {
         return null;
     }
 
     /** {@inheritDoc} */
-    @Override public void close() throws Exception {
-        vaultManager.close();
-=======
     @Override public void close() {
         IgnitionManager.stop(name);
     }
@@ -510,6 +487,5 @@
 
         /** */
         STOPPING
->>>>>>> fbf55e2f
     }
 }