/*
 * Licensed to the Apache Software Foundation (ASF) under one or more
 * contributor license agreements.  See the NOTICE file distributed with
 * this work for additional information regarding copyright ownership.
 * The ASF licenses this file to You under the Apache License, Version 2.0
 * (the "License"); you may not use this file except in compliance with
 * the License.  You may obtain a copy of the License at
 *
 *      http://www.apache.org/licenses/LICENSE-2.0
 *
 * Unless required by applicable law or agreed to in writing, software
 * distributed under the License is distributed on an "AS IS" BASIS,
 * WITHOUT WARRANTIES OR CONDITIONS OF ANY KIND, either express or implied.
 * See the License for the specific language governing permissions and
 * limitations under the License.
 */

package org.apache.ignite.internal.app;

import java.io.IOException;
import java.nio.file.Files;
import java.nio.file.Path;
import java.nio.file.Paths;
import java.util.Collection;
import java.util.List;
import java.util.ServiceLoader;
import java.util.concurrent.CompletableFuture;
import java.util.concurrent.CompletionException;
import java.util.function.Consumer;
import java.util.function.Function;
import org.apache.ignite.Ignite;
import org.apache.ignite.IgnitionManager;
import org.apache.ignite.client.handler.ClientHandlerModule;
import org.apache.ignite.compute.IgniteCompute;
import org.apache.ignite.configuration.schemas.compute.ComputeConfiguration;
import org.apache.ignite.configuration.schemas.network.NetworkConfiguration;
import org.apache.ignite.configuration.schemas.table.TablesConfiguration;
import org.apache.ignite.internal.baseline.BaselineManager;
import org.apache.ignite.internal.cluster.management.ClusterManagementGroupManager;
import org.apache.ignite.internal.cluster.management.network.messages.CmgMessagesSerializationRegistryInitializer;
import org.apache.ignite.internal.cluster.management.raft.RocksDbClusterStateStorage;
import org.apache.ignite.internal.components.LongJvmPauseDetector;
import org.apache.ignite.internal.compute.ComputeComponent;
import org.apache.ignite.internal.compute.ComputeComponentImpl;
import org.apache.ignite.internal.compute.ComputeMessagesSerializationRegistryInitializer;
import org.apache.ignite.internal.compute.IgniteComputeImpl;
import org.apache.ignite.internal.configuration.ConfigurationManager;
import org.apache.ignite.internal.configuration.ConfigurationModule;
import org.apache.ignite.internal.configuration.ConfigurationModules;
import org.apache.ignite.internal.configuration.ConfigurationRegistry;
import org.apache.ignite.internal.configuration.ServiceLoaderModulesProvider;
import org.apache.ignite.internal.configuration.rest.ConfigurationHttpHandlers;
import org.apache.ignite.internal.configuration.storage.ConfigurationStorage;
import org.apache.ignite.internal.configuration.storage.DistributedConfigurationStorage;
import org.apache.ignite.internal.configuration.storage.LocalConfigurationStorage;
import org.apache.ignite.internal.metastorage.MetaStorageManager;
import org.apache.ignite.internal.metastorage.server.persistence.RocksDbKeyValueStorage;
import org.apache.ignite.internal.raft.Loza;
import org.apache.ignite.internal.recovery.ConfigurationCatchUpListener;
import org.apache.ignite.internal.recovery.RecoveryCompletionFutureFactory;
import org.apache.ignite.internal.rest.RestComponent;
import org.apache.ignite.internal.schema.SchemaManager;
import org.apache.ignite.internal.sql.api.IgniteSqlImpl;
import org.apache.ignite.internal.sql.engine.QueryProcessor;
import org.apache.ignite.internal.sql.engine.SqlQueryProcessor;
import org.apache.ignite.internal.sql.engine.message.SqlQueryMessagesSerializationRegistryInitializer;
import org.apache.ignite.internal.storage.DataStorageManager;
import org.apache.ignite.internal.storage.DataStorageModule;
import org.apache.ignite.internal.storage.DataStorageModules;
import org.apache.ignite.internal.table.distributed.TableManager;
import org.apache.ignite.internal.table.distributed.TableTxManagerImpl;
import org.apache.ignite.internal.tx.TxManager;
import org.apache.ignite.internal.tx.impl.HeapLockManager;
import org.apache.ignite.internal.tx.impl.IgniteTransactionsImpl;
import org.apache.ignite.internal.tx.message.TxMessagesSerializationRegistryInitializer;
import org.apache.ignite.internal.vault.VaultManager;
import org.apache.ignite.internal.vault.VaultService;
import org.apache.ignite.internal.vault.persistence.PersistentVaultService;
import org.apache.ignite.lang.IgniteException;
import org.apache.ignite.lang.IgniteInternalException;
import org.apache.ignite.lang.IgniteLogger;
import org.apache.ignite.lang.NodeStoppingException;
import org.apache.ignite.network.ClusterLocalConfiguration;
import org.apache.ignite.network.ClusterNode;
import org.apache.ignite.network.ClusterService;
import org.apache.ignite.network.MessageSerializationRegistryImpl;
import org.apache.ignite.network.NettyBootstrapFactory;
import org.apache.ignite.network.NetworkAddress;
import org.apache.ignite.network.scalecube.ScaleCubeClusterServiceFactory;
import org.apache.ignite.raft.jraft.RaftMessagesSerializationRegistryInitializer;
import org.apache.ignite.sql.IgniteSql;
import org.apache.ignite.table.manager.IgniteTables;
import org.apache.ignite.tx.IgniteTransactions;
import org.intellij.lang.annotations.Language;
import org.jetbrains.annotations.NotNull;
import org.jetbrains.annotations.Nullable;
import org.jetbrains.annotations.TestOnly;

/**
 * Ignite internal implementation.
 */
public class IgniteImpl implements Ignite {
    /** The logger. */
    private static final IgniteLogger LOG = IgniteLogger.forClass(IgniteImpl.class);

    /**
     * Path to the persistent storage used by the {@link VaultService} component.
     */
    private static final Path VAULT_DB_PATH = Paths.get("vault");

    /**
     * Path to the persistent storage used by the {@link MetaStorageManager} component.
     */
    private static final Path METASTORAGE_DB_PATH = Paths.get("metastorage");

    /**
     * Path to the persistent storage used by the {@link ClusterManagementGroupManager} component.
     */
    private static final Path CMG_DB_PATH = Paths.get("cmg");

    /**
     * Path for the partitions persistent storage.
     */
    private static final Path PARTITIONS_STORE_PATH = Paths.get("db");

    /** Ignite node name. */
    private final String name;

    /** Lifecycle manager. */
    private final LifecycleManager lifecycleManager;

    /** Vault manager. */
    private final VaultManager vaultMgr;

    /** Sql query engine. */
    private final SqlQueryProcessor qryEngine;

    /** Sql API facade. */
    private final IgniteSql sql;

    /** Configuration manager that handles node (local) configuration. */
    private final ConfigurationManager nodeCfgMgr;

    /** Cluster service (cluster network manager). */
    private final ClusterService clusterSvc;

    private final ComputeComponent computeComponent;

    /** Netty bootstrap factory. */
    private final NettyBootstrapFactory nettyBootstrapFactory;

    /** Raft manager. */
    private final Loza raftMgr;

    /** Meta storage manager. */
    private final MetaStorageManager metaStorageMgr;

    /** Configuration manager that handles cluster (distributed) configuration. */
    private final ConfigurationManager clusterCfgMgr;

    /** Baseline manager. */
    private final BaselineManager baselineMgr;

    /** Transactions manager. */
    private final TxManager txManager;

    /** Distributed table manager. */
    private final TableManager distributedTblMgr;

    /** Rest module. */
    private final RestComponent restComponent;

    private final ClusterManagementGroupManager cmgMgr;

    /** Client handler module. */
    private final ClientHandlerModule clientHandlerModule;

    /** Distributed configuration storage. */
    private final ConfigurationStorage cfgStorage;

    /** Compute. */
    private final IgniteCompute compute;

    /** JVM pause detector. */
    private final LongJvmPauseDetector longJvmPauseDetector;

    /** Data storage manager. */
    private final DataStorageManager dataStorageMgr;

    /** Schema manager. */
    private final SchemaManager schemaManager;

    /**
     * The Constructor.
     *
     * @param name Ignite node name.
     * @param workDir Work directory for the started node. Must not be {@code null}.
     * @param serviceProviderClassLoader The class loader to be used to load provider-configuration files and provider classes, or
     *         {@code null} if the system class loader (or, failing that the bootstrap class loader) is to be used.
     */
    IgniteImpl(String name, Path workDir, @Nullable ClassLoader serviceProviderClassLoader) {
        this.name = name;

        lifecycleManager = new LifecycleManager(name);

        vaultMgr = createVault(workDir);

        ConfigurationModules modules = loadConfigurationModules(serviceProviderClassLoader);

        nodeCfgMgr = new ConfigurationManager(
                modules.local().rootKeys(),
                modules.local().validators(),
                new LocalConfigurationStorage(vaultMgr),
                modules.local().internalSchemaExtensions(),
                modules.local().polymorphicSchemaExtensions()
        );

        NetworkConfiguration networkConfiguration = nodeCfgMgr.configurationRegistry().getConfiguration(NetworkConfiguration.KEY);

        MessageSerializationRegistryImpl serializationRegistry = new MessageSerializationRegistryImpl();

        CmgMessagesSerializationRegistryInitializer.registerFactories(serializationRegistry);
        RaftMessagesSerializationRegistryInitializer.registerFactories(serializationRegistry);
        SqlQueryMessagesSerializationRegistryInitializer.registerFactories(serializationRegistry);
        TxMessagesSerializationRegistryInitializer.registerFactories(serializationRegistry);
        ComputeMessagesSerializationRegistryInitializer.registerFactories(serializationRegistry);

        var clusterLocalConfiguration = new ClusterLocalConfiguration(name, serializationRegistry);

        nettyBootstrapFactory = new NettyBootstrapFactory(networkConfiguration, clusterLocalConfiguration.getName());

        restComponent = new RestComponent(nodeCfgMgr, nettyBootstrapFactory);

        clusterSvc = new ScaleCubeClusterServiceFactory().createClusterService(
                clusterLocalConfiguration,
                networkConfiguration,
                nettyBootstrapFactory
        );

        computeComponent = new ComputeComponentImpl(
                this,
                clusterSvc.messagingService(),
                nodeCfgMgr.configurationRegistry().getConfiguration(ComputeConfiguration.KEY)
        );

        raftMgr = new Loza(clusterSvc, workDir);

        txManager = new TableTxManagerImpl(clusterSvc, new HeapLockManager());

        cmgMgr = new ClusterManagementGroupManager(
                vaultMgr,
                clusterSvc,
                raftMgr,
                restComponent,
                new RocksDbClusterStateStorage(workDir.resolve(CMG_DB_PATH))
        );

        metaStorageMgr = new MetaStorageManager(
                vaultMgr,
                clusterSvc,
                cmgMgr,
                raftMgr,
                new RocksDbKeyValueStorage(workDir.resolve(METASTORAGE_DB_PATH))
        );

        this.cfgStorage = new DistributedConfigurationStorage(metaStorageMgr, vaultMgr);

        clusterCfgMgr = new ConfigurationManager(
                modules.distributed().rootKeys(),
                modules.distributed().validators(),
                cfgStorage,
                modules.distributed().internalSchemaExtensions(),
                modules.distributed().polymorphicSchemaExtensions()
        );

        baselineMgr = new BaselineManager(
                clusterCfgMgr,
                metaStorageMgr,
                clusterSvc
        );

        Consumer<Function<Long, CompletableFuture<?>>> registry =
                c -> clusterCfgMgr.configurationRegistry().listenUpdateStorageRevision(c::apply);

        DataStorageModules dataStorageModules = new DataStorageModules(
                ServiceLoader.load(DataStorageModule.class, serviceProviderClassLoader)
        );

        dataStorageMgr = new DataStorageManager(
                clusterCfgMgr.configurationRegistry().getConfiguration(TablesConfiguration.KEY),
                dataStorageModules.createStorageEngines(
                        clusterCfgMgr.configurationRegistry(),
                        getPartitionsStorePath(workDir)
                )
        );

        schemaManager = new SchemaManager(
            registry,
            clusterCfgMgr.configurationRegistry().getConfiguration(TablesConfiguration.KEY)
        );

        distributedTblMgr = new TableManager(
                registry,
                clusterCfgMgr.configurationRegistry().getConfiguration(TablesConfiguration.KEY),
                raftMgr,
                baselineMgr,
                clusterSvc.topologyService(),
                txManager,
                dataStorageMgr,
<<<<<<< HEAD
                metaStorageMgr
=======
                schemaManager
>>>>>>> 8e22afb9
        );

        qryEngine = new SqlQueryProcessor(
                registry,
                clusterSvc,
                distributedTblMgr,
                dataStorageMgr,
                () -> dataStorageModules.collectSchemasFields(modules.distributed().polymorphicSchemaExtensions())
        );

        sql = new IgniteSqlImpl(qryEngine);

        compute = new IgniteComputeImpl(clusterSvc.topologyService(), distributedTblMgr, computeComponent);

        clientHandlerModule = new ClientHandlerModule(
                qryEngine,
                distributedTblMgr,
                new IgniteTransactionsImpl(txManager),
                nodeCfgMgr.configurationRegistry(),
                compute,
                clusterSvc,
                nettyBootstrapFactory
        );

        new ConfigurationHttpHandlers(nodeCfgMgr, clusterCfgMgr).registerHandlers(restComponent);

        longJvmPauseDetector = new LongJvmPauseDetector(name);
    }

    private static ConfigurationModules loadConfigurationModules(ClassLoader classLoader) {
        var modulesProvider = new ServiceLoaderModulesProvider();
        List<ConfigurationModule> modules = modulesProvider.modules(classLoader);

        if (LOG.isInfoEnabled()) {
            LOG.info("Configuration modules loaded: {}", modules);
        }

        if (modules.isEmpty()) {
            throw new IllegalStateException("No configuration modules were loaded, this means Ignite cannot start. "
                    + "Please make sure that the classloader for loading services is correct.");
        }

        var configModules = new ConfigurationModules(modules);

        if (LOG.isInfoEnabled()) {
            LOG.info("Local root keys: {}", configModules.local().rootKeys());
            LOG.info("Distributed root keys: {}", configModules.distributed().rootKeys());
        }

        return configModules;
    }

    /**
     * Starts ignite node.
     *
     * <p>When this method returns, the node is partially started and ready to accept the init command (that is, its
     * REST endpoint is functional).
     *
     * @param cfg Optional node configuration based on
     *         {@link org.apache.ignite.configuration.schemas.network.NetworkConfigurationSchema}. Following rules are used for applying the
     *         configuration properties:
     *
     *         <ol>
     *             <li>Specified property overrides existing one or just applies itself if it wasn't
     *             previously specified.</li>
     *             <li>All non-specified properties either use previous value or use default one from
     *             corresponding configuration schema.</li>
     *         </ol>
     *
     *         So that, in case of initial node start (first start ever) specified configuration, supplemented with defaults, is
     *         used. If no configuration was provided defaults are used for all configuration properties. In case of node
     *         restart, specified properties override existing ones, non specified properties that also weren't specified
     *         previously use default values. Please pay attention that previously specified properties are searched in the
     *         {@code workDir} specified by the user.
     */
    public CompletableFuture<Ignite> start(@Language("HOCON") @Nullable String cfg) {
        try {
            lifecycleManager.startComponent(longJvmPauseDetector);

            lifecycleManager.startComponent(vaultMgr);

            vaultMgr.putName(name).get();

            // Node configuration manager startup.
            lifecycleManager.startComponent(nodeCfgMgr);

            // Node configuration manager bootstrap.
            if (cfg != null) {
                try {
                    nodeCfgMgr.bootstrap(cfg);
                } catch (Exception e) {
                    throw new IgniteException("Unable to parse user-specific configuration", e);
                }
            } else {
                nodeCfgMgr.configurationRegistry().initializeDefaults();
            }

            // Start the components that are required to join the cluster.
            lifecycleManager.startComponents(
                    nettyBootstrapFactory,
                    clusterSvc,
                    restComponent,
                    raftMgr,
                    cmgMgr
            );

            return cmgMgr.joinFuture()
                    // using the default executor to avoid blocking the CMG Manager threads
                    .thenRunAsync(() -> {
                        // Start all other components after the join request has completed and the node has been validated.
                        try {
                            lifecycleManager.startComponents(
                                    metaStorageMgr,
                                    clusterCfgMgr,
                                    computeComponent,
                                    txManager,
                                    baselineMgr,
                                    dataStorageMgr,
                                    schemaManager,
                                    distributedTblMgr,
                                    qryEngine,
                                    clientHandlerModule
                            );
                        } catch (NodeStoppingException e) {
                            throw new CompletionException(e);
                        }
                    })
                    .thenCompose(v -> {
                        // Recovery future must be created before configuration listeners are triggered.
                        CompletableFuture<Void> recoveryFuture = RecoveryCompletionFutureFactory.create(
                                clusterCfgMgr,
                                fut -> new ConfigurationCatchUpListener(cfgStorage, fut, LOG)
                        );

                        return notifyConfigurationListeners()
                                .thenCompose(t -> {
                                    // Deploy all registered watches because all components are ready and have registered their listeners.
                                    try {
                                        metaStorageMgr.deployWatches();
                                    } catch (NodeStoppingException e) {
                                        throw new CompletionException(e);
                                    }

                                    return recoveryFuture;
                                });
                    })
                    // Signal that local recovery is complete and the node is ready to join the cluster.
                    .thenCompose(v -> cmgMgr.onJoinReady())
                    .thenRun(() -> {
                        try {
                            // Transfer the node to the STARTED state.
                            lifecycleManager.onStartComplete();
                        } catch (NodeStoppingException e) {
                            throw new CompletionException(e);
                        }
                    })
                    .handle((v, e) -> {
                        if (e != null) {
                            throw handleStartException(e);
                        }

                        return this;
                    });
        } catch (Throwable e) {
            throw handleStartException(e);
        }
    }

    private RuntimeException handleStartException(Throwable e) {
        String errMsg = "Unable to start node=[" + name + "].";

        LOG.error(errMsg, e);

        lifecycleManager.stopNode();

        return new IgniteException(errMsg, e);
    }

    /**
     * Stops ignite node.
     */
    public void stop() {
        lifecycleManager.stopNode();
    }

    /** {@inheritDoc} */
    @Override
    public IgniteTables tables() {
        return distributedTblMgr;
    }

    public QueryProcessor queryEngine() {
        return qryEngine;
    }

    /** {@inheritDoc} */
    @Override
    public IgniteTransactions transactions() {
        return new IgniteTransactionsImpl(txManager);
    }

    /** {@inheritDoc} */
    @Override
    public IgniteSql sql() {
        return sql;
    }

    /** {@inheritDoc} */
    @Override
    public void close() {
        IgnitionManager.stop(name);
    }

    /** {@inheritDoc} */
    @Override
    public String name() {
        return name;
    }

    /** {@inheritDoc} */
    @Override
    public IgniteCompute compute() {
        return compute;
    }

    /** {@inheritDoc} */
    @Override
    public Collection<ClusterNode> clusterNodes() {
        return clusterSvc.topologyService().allMembers();
    }

    /** {@inheritDoc} */
    @Override
    public CompletableFuture<Collection<ClusterNode>> clusterNodesAsync() {
        return CompletableFuture.completedFuture(clusterNodes());
    }

    /**
     * Returns node configuration.
     */
    public ConfigurationRegistry nodeConfiguration() {
        return nodeCfgMgr.configurationRegistry();
    }

    /**
     * Returns cluster configuration.
     */
    public ConfigurationRegistry clusterConfiguration() {
        return clusterCfgMgr.configurationRegistry();
    }

    /**
     * Returns the id of the current node.
     */
    // TODO: should be encapsulated in local properties, see https://issues.apache.org/jira/browse/IGNITE-15131
    public String id() {
        return clusterSvc.topologyService().localMember().id();
    }

    /**
     * Returns the local address of REST endpoints.
     *
     * @throws IgniteInternalException if the REST module is not started.
     */
    // TODO: should be encapsulated in local properties, see https://issues.apache.org/jira/browse/IGNITE-15131
    public NetworkAddress restAddress() {
        return NetworkAddress.from(restComponent.localAddress());
    }

    /**
     * Returns the local address of the Thin Client.
     *
     * @throws IgniteInternalException if the Client module is not started.
     */
    // TODO: should be encapsulated in local properties, see https://issues.apache.org/jira/browse/IGNITE-15131
    public NetworkAddress clientAddress() {
        return NetworkAddress.from(clientHandlerModule.localAddress());
    }

    /**
     * Initializes the cluster that this node is present in.
     *
     * @param metaStorageNodeNames names of nodes that will host the Meta Storage.
     * @param cmgNodeNames names of nodes that will host the CMG.
     * @param clusterName Human-readable name of a cluster.
     * @throws NodeStoppingException If node stopping intention was detected.
     */
    public void init(
            Collection<String> metaStorageNodeNames,
            Collection<String> cmgNodeNames,
            String clusterName
    ) throws NodeStoppingException {
        cmgMgr.initCluster(metaStorageNodeNames, cmgNodeNames, clusterName);
    }

    /**
     * Notify all listeners of current configurations.
     */
    private CompletableFuture<Void> notifyConfigurationListeners() {
        return CompletableFuture.allOf(
                nodeConfiguration().notifyCurrentConfigurationListeners(),
                clusterConfiguration().notifyCurrentConfigurationListeners()
        );
    }

    /**
     * Starts the Vault component.
     */
    private static VaultManager createVault(Path workDir) {
        Path vaultPath = workDir.resolve(VAULT_DB_PATH);

        try {
            Files.createDirectories(vaultPath);
        } catch (IOException e) {
            throw new IgniteInternalException(e);
        }

        return new VaultManager(new PersistentVaultService(vaultPath));
    }

    /**
     * Returns a path to the partitions store directory. Creates a directory if it doesn't exist.
     *
     * @param workDir Ignite work directory.
     * @return Partitions store path.
     */
    @NotNull
    private static Path getPartitionsStorePath(Path workDir) {
        Path partitionsStore = workDir.resolve(PARTITIONS_STORE_PATH);

        try {
            Files.createDirectories(partitionsStore);
        } catch (IOException e) {
            throw new IgniteInternalException("Failed to create directory for partitions storage: " + e.getMessage(), e);
        }

        return partitionsStore;
    }

    @TestOnly
    public ClusterNode node() {
        return clusterSvc.topologyService().localMember();
    }
}<|MERGE_RESOLUTION|>--- conflicted
+++ resolved
@@ -307,11 +307,8 @@
                 clusterSvc.topologyService(),
                 txManager,
                 dataStorageMgr,
-<<<<<<< HEAD
-                metaStorageMgr
-=======
+                metaStorageMgr,
                 schemaManager
->>>>>>> 8e22afb9
         );
 
         qryEngine = new SqlQueryProcessor(
