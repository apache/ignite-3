--- conflicted
+++ resolved
@@ -610,15 +610,11 @@
                 longJvmPauseDetector,
                 failureProcessor
         );
-<<<<<<< HEAD
+
         dataStorageMgr = new DataStorageManager(
                 applyThreadAssertionsIfNeeded(storageEngines),
                 nodeConfigRegistry.getConfiguration(StorageConfiguration.KEY)
         );
-=======
-
-        dataStorageMgr = new DataStorageManager(applyThreadAssertionsIfNeeded(storageEngines));
->>>>>>> ba10a93a
 
         volatileLogStorageFactoryCreator = new VolatileLogStorageFactoryCreator(name, workDir.resolve("volatile-log-spillout"));
 
