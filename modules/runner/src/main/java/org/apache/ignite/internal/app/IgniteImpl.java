--- conflicted
+++ resolved
@@ -490,15 +490,10 @@
                 )
         );
 
-<<<<<<< HEAD
-=======
-        schemaManager = new SchemaManager(registry, tablesConfig, metaStorageMgr);
-
         volatileLogStorageFactoryCreator = new VolatileLogStorageFactoryCreator(workDir.resolve("volatile-log-spillout"));
 
         outgoingSnapshotsManager = new OutgoingSnapshotsManager(clusterSvc.messagingService());
 
->>>>>>> d569920d
         SchemaSynchronizationConfiguration schemaSyncConfig = clusterConfigRegistry.getConfiguration(
                 SchemaSynchronizationConfiguration.KEY
         );
