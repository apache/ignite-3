/*
 * Licensed to the Apache Software Foundation (ASF) under one or more
 * contributor license agreements. See the NOTICE file distributed with
 * this work for additional information regarding copyright ownership.
 * The ASF licenses this file to You under the Apache License, Version 2.0
 * (the "License"); you may not use this file except in compliance with
 * the License. You may obtain a copy of the License at
 *
 *      http://www.apache.org/licenses/LICENSE-2.0
 *
 * Unless required by applicable law or agreed to in writing, software
 * distributed under the License is distributed on an "AS IS" BASIS,
 * WITHOUT WARRANTIES OR CONDITIONS OF ANY KIND, either express or implied.
 * See the License for the specific language governing permissions and
 * limitations under the License.
 */

package org.apache.ignite.internal.app;

import static java.util.concurrent.CompletableFuture.completedFuture;
import static java.util.concurrent.TimeUnit.MINUTES;
import static java.util.stream.Collectors.toSet;
import static org.apache.ignite.internal.configuration.IgnitePaths.cmgDbPath;
import static org.apache.ignite.internal.configuration.IgnitePaths.metastorageDbPath;
import static org.apache.ignite.internal.configuration.IgnitePaths.partitionsPath;
import static org.apache.ignite.internal.configuration.IgnitePaths.vaultPath;
import static org.apache.ignite.internal.distributionzones.rebalance.RebalanceUtil.REBALANCE_SCHEDULER_POOL_SIZE;
import static org.apache.ignite.internal.thread.ThreadOperation.STORAGE_READ;
import static org.apache.ignite.internal.thread.ThreadOperation.STORAGE_WRITE;
import static org.apache.ignite.internal.util.CompletableFutures.nullCompletedFuture;

import com.typesafe.config.Config;
import com.typesafe.config.ConfigFactory;
import java.nio.file.Path;
import java.util.Collection;
import java.util.HashMap;
import java.util.List;
import java.util.Map;
import java.util.Map.Entry;
import java.util.ServiceLoader;
import java.util.Set;
import java.util.concurrent.CompletableFuture;
import java.util.concurrent.CompletionException;
import java.util.concurrent.ExecutionException;
import java.util.concurrent.Executor;
import java.util.concurrent.ExecutorService;
import java.util.concurrent.Executors;
import java.util.concurrent.ForkJoinPool;
import java.util.concurrent.ScheduledExecutorService;
import java.util.concurrent.ScheduledThreadPoolExecutor;
import java.util.function.BiPredicate;
import java.util.function.Consumer;
import java.util.function.LongFunction;
import java.util.function.LongSupplier;
import java.util.function.Supplier;
import org.apache.ignite.Ignite;
import org.apache.ignite.IgniteServer;
import org.apache.ignite.catalog.IgniteCatalog;
import org.apache.ignite.client.handler.ClientHandlerMetricSource;
import org.apache.ignite.client.handler.ClientHandlerModule;
import org.apache.ignite.client.handler.configuration.ClientConnectorConfiguration;
import org.apache.ignite.compute.IgniteCompute;
import org.apache.ignite.configuration.ConfigurationDynamicDefaultsPatcher;
import org.apache.ignite.configuration.ConfigurationModule;
import org.apache.ignite.internal.catalog.CatalogManager;
import org.apache.ignite.internal.catalog.CatalogManagerImpl;
import org.apache.ignite.internal.catalog.compaction.CatalogCompactionRunner;
import org.apache.ignite.internal.catalog.configuration.SchemaSynchronizationConfiguration;
import org.apache.ignite.internal.catalog.sql.IgniteCatalogSqlImpl;
import org.apache.ignite.internal.catalog.storage.UpdateLogImpl;
import org.apache.ignite.internal.cluster.management.ClusterInitializer;
import org.apache.ignite.internal.cluster.management.ClusterManagementGroupManager;
import org.apache.ignite.internal.cluster.management.ClusterState;
import org.apache.ignite.internal.cluster.management.NodeAttributesCollector;
import org.apache.ignite.internal.cluster.management.configuration.ClusterManagementConfiguration;
import org.apache.ignite.internal.cluster.management.configuration.NodeAttributesConfiguration;
import org.apache.ignite.internal.cluster.management.raft.ClusterStateStorage;
import org.apache.ignite.internal.cluster.management.raft.ClusterStateStorageManager;
import org.apache.ignite.internal.cluster.management.raft.RocksDbClusterStateStorage;
import org.apache.ignite.internal.cluster.management.raft.ValidationManager;
import org.apache.ignite.internal.cluster.management.topology.LogicalTopologyImpl;
import org.apache.ignite.internal.cluster.management.topology.LogicalTopologyServiceImpl;
import org.apache.ignite.internal.cluster.management.topology.api.LogicalNode;
import org.apache.ignite.internal.cluster.management.topology.api.LogicalTopologyEventListener;
import org.apache.ignite.internal.cluster.management.topology.api.LogicalTopologyService;
import org.apache.ignite.internal.cluster.management.topology.api.LogicalTopologySnapshot;
import org.apache.ignite.internal.components.LogSyncer;
import org.apache.ignite.internal.components.LongJvmPauseDetector;
import org.apache.ignite.internal.compute.AntiHijackIgniteCompute;
import org.apache.ignite.internal.compute.ComputeComponent;
import org.apache.ignite.internal.compute.ComputeComponentImpl;
import org.apache.ignite.internal.compute.IgniteComputeImpl;
import org.apache.ignite.internal.compute.IgniteComputeInternal;
import org.apache.ignite.internal.compute.configuration.ComputeConfiguration;
import org.apache.ignite.internal.compute.executor.ComputeExecutorImpl;
import org.apache.ignite.internal.compute.loader.JobClassLoaderFactory;
import org.apache.ignite.internal.compute.loader.JobContextManager;
import org.apache.ignite.internal.compute.state.InMemoryComputeStateMachine;
import org.apache.ignite.internal.configuration.ComponentWorkingDir;
import org.apache.ignite.internal.configuration.ConfigurationDynamicDefaultsPatcherImpl;
import org.apache.ignite.internal.configuration.ConfigurationManager;
import org.apache.ignite.internal.configuration.ConfigurationModules;
import org.apache.ignite.internal.configuration.ConfigurationRegistry;
import org.apache.ignite.internal.configuration.ConfigurationTreeGenerator;
import org.apache.ignite.internal.configuration.JdbcPortProviderImpl;
import org.apache.ignite.internal.configuration.ServiceLoaderModulesProvider;
import org.apache.ignite.internal.configuration.SystemConfiguration;
import org.apache.ignite.internal.configuration.hocon.HoconConverter;
import org.apache.ignite.internal.configuration.storage.ConfigurationStorage;
import org.apache.ignite.internal.configuration.storage.DistributedConfigurationStorage;
import org.apache.ignite.internal.configuration.storage.LocalFileConfigurationStorage;
import org.apache.ignite.internal.configuration.tree.ConfigurationSource;
import org.apache.ignite.internal.configuration.validation.ConfigurationValidator;
import org.apache.ignite.internal.configuration.validation.ConfigurationValidatorImpl;
import org.apache.ignite.internal.deployunit.DeploymentManagerImpl;
import org.apache.ignite.internal.deployunit.IgniteDeployment;
import org.apache.ignite.internal.deployunit.configuration.DeploymentConfiguration;
import org.apache.ignite.internal.deployunit.metastore.DeploymentUnitStoreImpl;
import org.apache.ignite.internal.distributionzones.DistributionZoneManager;
import org.apache.ignite.internal.eventlog.config.schema.EventLogConfiguration;
import org.apache.ignite.internal.eventlog.impl.EventLogImpl;
import org.apache.ignite.internal.failure.FailureProcessor;
import org.apache.ignite.internal.failure.configuration.FailureProcessorConfiguration;
import org.apache.ignite.internal.hlc.ClockService;
import org.apache.ignite.internal.hlc.ClockServiceImpl;
import org.apache.ignite.internal.hlc.ClockWaiter;
import org.apache.ignite.internal.hlc.HybridClock;
import org.apache.ignite.internal.hlc.HybridClockImpl;
import org.apache.ignite.internal.index.IndexBuildingManager;
import org.apache.ignite.internal.index.IndexManager;
import org.apache.ignite.internal.index.IndexNodeFinishedRwTransactionsChecker;
import org.apache.ignite.internal.lang.IgniteInternalException;
import org.apache.ignite.internal.lang.NodeStoppingException;
import org.apache.ignite.internal.logger.IgniteLogger;
import org.apache.ignite.internal.logger.Loggers;
import org.apache.ignite.internal.lowwatermark.LowWatermarkImpl;
import org.apache.ignite.internal.lowwatermark.event.ChangeLowWatermarkEventParameters;
import org.apache.ignite.internal.lowwatermark.event.LowWatermarkEvent;
import org.apache.ignite.internal.manager.ComponentContext;
import org.apache.ignite.internal.metastorage.MetaStorageManager;
import org.apache.ignite.internal.metastorage.cache.IdempotentCacheVacuumizer;
import org.apache.ignite.internal.metastorage.configuration.MetaStorageConfiguration;
import org.apache.ignite.internal.metastorage.impl.MetaStorageManagerImpl;
import org.apache.ignite.internal.metastorage.server.persistence.RocksDbKeyValueStorage;
import org.apache.ignite.internal.metastorage.server.raft.MetastorageGroupId;
import org.apache.ignite.internal.metrics.MetricManager;
import org.apache.ignite.internal.metrics.MetricManagerImpl;
import org.apache.ignite.internal.metrics.configuration.MetricConfiguration;
import org.apache.ignite.internal.metrics.sources.JvmMetricSource;
import org.apache.ignite.internal.metrics.sources.OsMetricSource;
import org.apache.ignite.internal.network.ChannelType;
import org.apache.ignite.internal.network.ClusterService;
import org.apache.ignite.internal.network.DefaultMessagingService;
import org.apache.ignite.internal.network.MessageSerializationRegistryImpl;
import org.apache.ignite.internal.network.MessagingService;
import org.apache.ignite.internal.network.NettyBootstrapFactory;
import org.apache.ignite.internal.network.NettyWorkersRegistrar;
import org.apache.ignite.internal.network.NetworkMessage;
import org.apache.ignite.internal.network.configuration.NetworkConfiguration;
import org.apache.ignite.internal.network.recovery.VaultStaleIds;
import org.apache.ignite.internal.network.scalecube.ScaleCubeClusterServiceFactory;
import org.apache.ignite.internal.network.serialization.MessageSerializationRegistry;
import org.apache.ignite.internal.network.serialization.SerializationRegistryServiceLoader;
import org.apache.ignite.internal.network.wrapper.JumpToExecutorByConsistentIdAfterSend;
import org.apache.ignite.internal.partition.replicator.PartitionReplicaLifecycleManager;
import org.apache.ignite.internal.partition.replicator.network.PartitionReplicationMessageGroup;
import org.apache.ignite.internal.placementdriver.PlacementDriver;
import org.apache.ignite.internal.placementdriver.PlacementDriverManager;
import org.apache.ignite.internal.raft.Loza;
import org.apache.ignite.internal.raft.Marshaller;
import org.apache.ignite.internal.raft.client.TopologyAwareRaftGroupServiceFactory;
import org.apache.ignite.internal.raft.configuration.RaftConfiguration;
import org.apache.ignite.internal.raft.storage.LogStorageFactory;
import org.apache.ignite.internal.raft.storage.impl.VolatileLogStorageFactoryCreator;
import org.apache.ignite.internal.raft.util.SharedLogStorageFactoryUtils;
import org.apache.ignite.internal.replicator.ReplicaManager;
import org.apache.ignite.internal.replicator.ReplicaService;
import org.apache.ignite.internal.replicator.configuration.ReplicationConfiguration;
import org.apache.ignite.internal.rest.RestComponent;
import org.apache.ignite.internal.rest.RestFactory;
import org.apache.ignite.internal.rest.RestManager;
import org.apache.ignite.internal.rest.RestManagerFactory;
import org.apache.ignite.internal.rest.authentication.AuthenticationProviderFactory;
import org.apache.ignite.internal.rest.cluster.ClusterManagementRestFactory;
import org.apache.ignite.internal.rest.compute.ComputeRestFactory;
import org.apache.ignite.internal.rest.configuration.PresentationsFactory;
import org.apache.ignite.internal.rest.configuration.RestConfiguration;
import org.apache.ignite.internal.rest.deployment.CodeDeploymentRestFactory;
import org.apache.ignite.internal.rest.metrics.MetricRestFactory;
import org.apache.ignite.internal.rest.node.NodeManagementRestFactory;
import org.apache.ignite.internal.rest.recovery.DisasterRecoveryFactory;
import org.apache.ignite.internal.schema.SchemaManager;
import org.apache.ignite.internal.schema.configuration.GcConfiguration;
import org.apache.ignite.internal.schema.configuration.StorageUpdateConfiguration;
import org.apache.ignite.internal.security.authentication.AuthenticationManager;
import org.apache.ignite.internal.security.authentication.AuthenticationManagerImpl;
import org.apache.ignite.internal.security.configuration.SecurityConfiguration;
import org.apache.ignite.internal.sql.api.IgniteSqlImpl;
import org.apache.ignite.internal.sql.api.PublicApiThreadingIgniteSql;
import org.apache.ignite.internal.sql.configuration.distributed.SqlDistributedConfiguration;
import org.apache.ignite.internal.sql.configuration.local.SqlLocalConfiguration;
import org.apache.ignite.internal.sql.engine.QueryProcessor;
import org.apache.ignite.internal.sql.engine.SqlQueryProcessor;
import org.apache.ignite.internal.storage.DataStorageManager;
import org.apache.ignite.internal.storage.DataStorageModule;
import org.apache.ignite.internal.storage.DataStorageModules;
import org.apache.ignite.internal.storage.configurations.StorageConfiguration;
import org.apache.ignite.internal.storage.engine.StorageEngine;
import org.apache.ignite.internal.storage.engine.ThreadAssertingStorageEngine;
import org.apache.ignite.internal.systemview.SystemViewManagerImpl;
import org.apache.ignite.internal.systemview.api.SystemViewManager;
import org.apache.ignite.internal.table.distributed.PublicApiThreadingIgniteTables;
import org.apache.ignite.internal.table.distributed.TableManager;
import org.apache.ignite.internal.table.distributed.disaster.DisasterRecoveryManager;
import org.apache.ignite.internal.table.distributed.index.IndexMetaStorage;
import org.apache.ignite.internal.table.distributed.raft.snapshot.outgoing.OutgoingSnapshotsManager;
import org.apache.ignite.internal.table.distributed.schema.CheckCatalogVersionOnActionRequest;
import org.apache.ignite.internal.table.distributed.schema.CheckCatalogVersionOnAppendEntries;
import org.apache.ignite.internal.table.distributed.schema.SchemaSyncService;
import org.apache.ignite.internal.table.distributed.schema.SchemaSyncServiceImpl;
import org.apache.ignite.internal.table.distributed.schema.ThreadLocalPartitionCommandsMarshaller;
import org.apache.ignite.internal.thread.IgniteThreadFactory;
import org.apache.ignite.internal.thread.NamedThreadFactory;
import org.apache.ignite.internal.threading.PublicApiThreadingIgniteCatalog;
import org.apache.ignite.internal.tx.HybridTimestampTracker;
import org.apache.ignite.internal.tx.LockManager;
import org.apache.ignite.internal.tx.TxManager;
import org.apache.ignite.internal.tx.configuration.TransactionConfiguration;
import org.apache.ignite.internal.tx.impl.HeapLockManager;
import org.apache.ignite.internal.tx.impl.IgniteTransactionsImpl;
import org.apache.ignite.internal.tx.impl.PublicApiThreadingIgniteTransactions;
import org.apache.ignite.internal.tx.impl.RemotelyTriggeredResourceRegistry;
import org.apache.ignite.internal.tx.impl.ResourceVacuumManager;
import org.apache.ignite.internal.tx.impl.TransactionIdGenerator;
import org.apache.ignite.internal.tx.impl.TransactionInflights;
import org.apache.ignite.internal.tx.impl.TxManagerImpl;
import org.apache.ignite.internal.tx.message.TxMessageGroup;
import org.apache.ignite.internal.util.LazyPath;
import org.apache.ignite.internal.vault.VaultManager;
import org.apache.ignite.internal.vault.persistence.PersistentVaultService;
import org.apache.ignite.internal.worker.CriticalWorkerWatchdog;
import org.apache.ignite.internal.worker.ThreadAssertions;
import org.apache.ignite.internal.worker.configuration.CriticalWorkersConfiguration;
import org.apache.ignite.lang.IgniteException;
import org.apache.ignite.network.ClusterNode;
import org.apache.ignite.network.NetworkAddress;
import org.apache.ignite.network.NodeMetadata;
import org.apache.ignite.raft.jraft.rpc.impl.RaftGroupEventsClientListener;
import org.apache.ignite.sql.IgniteSql;
import org.apache.ignite.table.IgniteTables;
import org.apache.ignite.tx.IgniteTransactions;
import org.jetbrains.annotations.Nullable;
import org.jetbrains.annotations.TestOnly;

/**
 * Ignite internal implementation.
 */
public class IgniteImpl implements Ignite {
    /** The logger. */
    private static final IgniteLogger LOG = Loggers.forClass(IgniteImpl.class);

    /** Ignite node name. */
    private final String name;

    /** Lifecycle manager. */
    private final LifecycleManager lifecycleManager;

    private final ThreadPoolsManager threadPoolsManager;

    /** Vault manager. */
    private final VaultManager vaultMgr;

    /** Sql query engine. */
    private final SqlQueryProcessor qryEngine;

    /** Sql API facade. */
    private final IgniteSqlImpl sql;

    /** Configuration manager that handles node (local) configuration. */
    private final ConfigurationManager nodeCfgMgr;

    /** Cluster service (cluster network manager). */
    private final ClusterService clusterSvc;

    private final ComputeComponent computeComponent;

    private final CriticalWorkerWatchdog criticalWorkerRegistry;

    /** Failure processor. */
    private final FailureProcessor failureProcessor;

    /** Netty bootstrap factory. */
    private final NettyBootstrapFactory nettyBootstrapFactory;

    private final NettyWorkersRegistrar nettyWorkersRegistrar;

    /** Raft manager. */
    private final Loza raftMgr;

    /** Meta storage manager. */
    private final MetaStorageManagerImpl metaStorageMgr;

    /** Placement driver manager. */
    private final PlacementDriverManager placementDriverMgr;

    /** Configuration manager that handles cluster (distributed) configuration. */
    private final ConfigurationManager clusterCfgMgr;

    /** Idempotent cache vacuumizer. */
    private final IdempotentCacheVacuumizer idempotentCacheVacuumizer;

    /** Cluster initializer. */
    private final ClusterInitializer clusterInitializer;

    /** Replica manager. */
    private final ReplicaManager replicaMgr;

    /** Transactions manager. */
    private final TxManager txManager;

    /** Distributed table manager. */
    private final TableManager distributedTblMgr;

    /** Disaster recovery manager. */
    private final DisasterRecoveryManager disasterRecoveryManager;

    private final IndexManager indexManager;

    /** Rest module. */
    private final RestComponent restComponent;

    private final ClusterStateStorage clusterStateStorage;

    private final ClusterManagementGroupManager cmgMgr;

    private final LogicalTopologyService logicalTopologyService;

    /** Client handler module. */
    private final ClientHandlerModule clientHandlerModule;

    /** Distributed configuration storage. */
    private final ConfigurationStorage cfgStorage;

    /** Compute. */
    private final IgniteComputeInternal compute;

    /** JVM pause detector. */
    private final LongJvmPauseDetector longJvmPauseDetector;

    /** Data storage manager. */
    private final DataStorageManager dataStorageMgr;

    /** Schema manager. */
    private final SchemaManager schemaManager;

    /** Metric manager. */
    private final MetricManager metricManager;

    private final IgniteDeployment deploymentManager;

    private final DistributionZoneManager distributionZoneManager;

    private final PartitionReplicaLifecycleManager partitionReplicaLifecycleManager;

    /** Creator for volatile {@link LogStorageFactory} instances. */
    private final VolatileLogStorageFactoryCreator volatileLogStorageFactoryCreator;

    /** A hybrid logical clock. */
    private final HybridClock clock;

    private final ClockWaiter clockWaiter;

    private final ClockService clockService;

    private final LowWatermarkImpl lowWatermark;

    private final OutgoingSnapshotsManager outgoingSnapshotsManager;

    private final CatalogManager catalogManager;

    private final CatalogCompactionRunner catalogCompactionRunner;

    private final AuthenticationManager authenticationManager;

    /** Timestamp tracker for embedded transactions. */
    private final HybridTimestampTracker observableTimestampTracker = new HybridTimestampTracker();

    /** System views manager. */
    private final SystemViewManagerImpl systemViewManager;

    /** Index building manager. */
    private final IndexBuildingManager indexBuildingManager;

    /** Local node RW transaction completion checker for indexes. */
    private final IndexNodeFinishedRwTransactionsChecker indexNodeFinishedRwTransactionsChecker;

    /** Cleanup manager for tx resources. */
    private final ResourceVacuumManager resourceVacuumManager;

    /** Remote triggered resources registry. */
    private final RemotelyTriggeredResourceRegistry resourcesRegistry;

    private final Executor asyncContinuationExecutor = ForkJoinPool.commonPool();

    /** Default log storage factory for raft. */
    private final LogStorageFactory logStorageFactory;

    private IndexMetaStorage indexMetaStorage;

    /**
     * The Constructor.
     *
     * @param node Embedded node.
     * @param configPath Path to node configuration in the HOCON format.
     * @param workDir Work directory for the started node. Must not be {@code null}.
     * @param serviceProviderClassLoader The class loader to be used to load provider-configuration files and provider classes, or
     *         {@code null} if the system class loader (or, failing that the bootstrap class loader) is to be used.
     */
    IgniteImpl(IgniteServer node, Path configPath, Path workDir, @Nullable ClassLoader serviceProviderClassLoader) {
        this.name = node.name();

        longJvmPauseDetector = new LongJvmPauseDetector(name);

        lifecycleManager = new LifecycleManager(name);

        threadPoolsManager = new ThreadPoolsManager(name);

        vaultMgr = new VaultManager(new PersistentVaultService(vaultPath(workDir)));

        metricManager = new MetricManagerImpl();

        ConfigurationModules modules = loadConfigurationModules(serviceProviderClassLoader);

        ConfigurationTreeGenerator localConfigurationGenerator = new ConfigurationTreeGenerator(
                modules.local().rootKeys(),
                modules.local().schemaExtensions(),
                modules.local().polymorphicSchemaExtensions()
        );

        LocalFileConfigurationStorage localFileConfigurationStorage = new LocalFileConfigurationStorage(
                name,
                configPath,
                localConfigurationGenerator,
                modules.local()
        );

        ConfigurationValidator localConfigurationValidator =
                ConfigurationValidatorImpl.withDefaultValidators(localConfigurationGenerator, modules.local().validators());

        nodeCfgMgr = new ConfigurationManager(
                modules.local().rootKeys(),
                localFileConfigurationStorage,
                localConfigurationGenerator,
                localConfigurationValidator
        );

        ConfigurationRegistry nodeConfigRegistry = nodeCfgMgr.configurationRegistry();

        NetworkConfiguration networkConfiguration = nodeConfigRegistry.getConfiguration(NetworkConfiguration.KEY);

        MessageSerializationRegistry serializationRegistry = createSerializationRegistry(serviceProviderClassLoader);

        failureProcessor = new FailureProcessor(node::shutdown, nodeConfigRegistry.getConfiguration(FailureProcessorConfiguration.KEY));

        CriticalWorkersConfiguration criticalWorkersConfiguration = nodeConfigRegistry.getConfiguration(CriticalWorkersConfiguration.KEY);

        criticalWorkerRegistry = new CriticalWorkerWatchdog(
                criticalWorkersConfiguration,
                threadPoolsManager.commonScheduler(),
                failureProcessor
        );

        nettyBootstrapFactory = new NettyBootstrapFactory(networkConfiguration, name);
        nettyWorkersRegistrar = new NettyWorkersRegistrar(
                criticalWorkerRegistry,
                threadPoolsManager.commonScheduler(),
                nettyBootstrapFactory,
                criticalWorkersConfiguration,
                failureProcessor
        );

        clusterSvc = new ScaleCubeClusterServiceFactory().createClusterService(
                name,
                networkConfiguration,
                nettyBootstrapFactory,
                serializationRegistry,
                new VaultStaleIds(vaultMgr),
                criticalWorkerRegistry,
                failureProcessor
        );

        clock = new HybridClockImpl();

        clockWaiter = new ClockWaiter(name, clock);

        RaftConfiguration raftConfiguration = nodeConfigRegistry.getConfiguration(RaftConfiguration.KEY);

        SystemConfiguration systemConfiguration = nodeConfigRegistry.getConfiguration(SystemConfiguration.KEY);

        // TODO https://issues.apache.org/jira/browse/IGNITE-19051
        RaftGroupEventsClientListener raftGroupEventsClientListener = new RaftGroupEventsClientListener();

        ComponentWorkingDir partitionsWorkDir = partitionsPath(systemConfiguration, workDir);

        logStorageFactory =
                SharedLogStorageFactoryUtils.create(clusterSvc.nodeName(), partitionsWorkDir.raftLogPath());

        raftMgr = new Loza(
                clusterSvc,
                metricManager,
                raftConfiguration,
                partitionsWorkDir.metaPath(),
                clock,
                raftGroupEventsClientListener,
                logStorageFactory
        );

        LockManager lockMgr = new HeapLockManager();

        MessagingService messagingServiceReturningToStorageOperationsPool = new JumpToExecutorByConsistentIdAfterSend(
                clusterSvc.messagingService(),
                name,
                message -> threadPoolsManager.partitionOperationsExecutor()
        );

        // TODO: IGNITE-16841 - use common RocksDB instance to store cluster state as well.
        Path cmgDbPath = cmgDbPath(workDir);

        clusterStateStorage = new RocksDbClusterStateStorage(cmgDbPath, name);

        var logicalTopology = new LogicalTopologyImpl(clusterStateStorage);

        ConfigurationTreeGenerator distributedConfigurationGenerator = new ConfigurationTreeGenerator(
                modules.distributed().rootKeys(),
                modules.distributed().schemaExtensions(),
                modules.distributed().polymorphicSchemaExtensions()
        );

        ConfigurationValidator distributedCfgValidator = ConfigurationValidatorImpl.withDefaultValidators(
                distributedConfigurationGenerator,
                modules.distributed().validators()
        );

        ConfigurationDynamicDefaultsPatcher clusterCfgDynamicDefaultsPatcher = new ConfigurationDynamicDefaultsPatcherImpl(
                modules.distributed(),
                distributedConfigurationGenerator
        );

        clusterInitializer = new ClusterInitializer(
                clusterSvc,
                clusterCfgDynamicDefaultsPatcher,
                distributedCfgValidator
        );

        NodeAttributesCollector nodeAttributesCollector =
                new NodeAttributesCollector(
                        nodeConfigRegistry.getConfiguration(NodeAttributesConfiguration.KEY),
                        nodeConfigRegistry.getConfiguration(StorageConfiguration.KEY)
                );

        var clusterStateStorageMgr =  new ClusterStateStorageManager(clusterStateStorage);
        var validationManager = new ValidationManager(clusterStateStorageMgr, logicalTopology);

        cmgMgr = new ClusterManagementGroupManager(
                vaultMgr,
                clusterSvc,
                clusterInitializer,
                raftMgr,
                clusterStateStorageMgr,
                logicalTopology,
                validationManager,
                nodeConfigRegistry.getConfiguration(ClusterManagementConfiguration.KEY),
                nodeAttributesCollector,
                failureProcessor
        );

        logicalTopologyService = new LogicalTopologyServiceImpl(logicalTopology, cmgMgr);

        var topologyAwareRaftGroupServiceFactory = new TopologyAwareRaftGroupServiceFactory(
                clusterSvc,
                logicalTopologyService,
                Loza.FACTORY,
                raftGroupEventsClientListener
        );

<<<<<<< HEAD
        CompletableFuture<LongSupplier> maxClockSkewMillisFuture = new CompletableFuture<>();

        Path metastorageDbPath = metastorageDbPath(workDir);

=======
>>>>>>> 39bbc660
        metaStorageMgr = new MetaStorageManagerImpl(
                clusterSvc,
                cmgMgr,
                logicalTopologyService,
                raftMgr,
                new RocksDbKeyValueStorage(name, metastorageDbPath, failureProcessor),
                clock,
                topologyAwareRaftGroupServiceFactory,
                metricManager
        );

        this.cfgStorage = new DistributedConfigurationStorage(name, metaStorageMgr);

        clusterCfgMgr = new ConfigurationManager(
                modules.distributed().rootKeys(),
                cfgStorage,
                distributedConfigurationGenerator,
                distributedCfgValidator
        );

        ConfigurationRegistry clusterConfigRegistry = clusterCfgMgr.configurationRegistry();

        metaStorageMgr.configure(clusterConfigRegistry.getConfiguration(MetaStorageConfiguration.KEY));

        SchemaSynchronizationConfiguration schemaSyncConfig = clusterConfigRegistry.getConfiguration(
                SchemaSynchronizationConfiguration.KEY
        );

        clockService = new ClockServiceImpl(clock, clockWaiter, new SameValueLongSupplier(() -> schemaSyncConfig.maxClockSkew().value()));

        idempotentCacheVacuumizer = new IdempotentCacheVacuumizer(
                name,
                threadPoolsManager.commonScheduler(),
                metaStorageMgr::evictIdempotentCommandsCache,
                nodeCfgMgr.configurationRegistry().getConfiguration(RaftConfiguration.KEY).retryTimeout(),
                clockService,
                1,
                1,
                MINUTES
        );

        metaStorageMgr.addElectionListener(idempotentCacheVacuumizer);

        Consumer<LongFunction<CompletableFuture<?>>> registry = c -> metaStorageMgr.registerRevisionUpdateListener(c::apply);

        placementDriverMgr = new PlacementDriverManager(
                name,
                metaStorageMgr,
                MetastorageGroupId.INSTANCE,
                clusterSvc,
                cmgMgr::metaStorageNodes,
                logicalTopologyService,
                raftMgr,
                topologyAwareRaftGroupServiceFactory,
                clockService
        );

        ReplicationConfiguration replicationConfig = clusterConfigRegistry.getConfiguration(ReplicationConfiguration.KEY);

        ReplicaService replicaSvc = new ReplicaService(
                messagingServiceReturningToStorageOperationsPool,
                clock,
                threadPoolsManager.partitionOperationsExecutor(),
                replicationConfig,
                threadPoolsManager.commonScheduler()
        );

        LongSupplier partitionIdleSafeTimePropagationPeriodMsSupplier = partitionIdleSafeTimePropagationPeriodMsSupplier(replicationConfig);

        ScheduledExecutorService rebalanceScheduler = new ScheduledThreadPoolExecutor(REBALANCE_SCHEDULER_POOL_SIZE,
                NamedThreadFactory.create(name, "rebalance-scheduler", LOG));

        // TODO: IGNITE-22222 this instantiation should be moved inside ReplicaManager's constructor
        Marshaller raftMarshaller = new ThreadLocalPartitionCommandsMarshaller(clusterSvc.serializationRegistry());

        volatileLogStorageFactoryCreator = new VolatileLogStorageFactoryCreator(name, workDir.resolve("volatile-log-spillout"));

        replicaMgr = new ReplicaManager(
                name,
                clusterSvc,
                cmgMgr,
                clockService,
                Set.of(PartitionReplicationMessageGroup.class, TxMessageGroup.class),
                placementDriverMgr.placementDriver(),
                threadPoolsManager.partitionOperationsExecutor(),
                partitionIdleSafeTimePropagationPeriodMsSupplier,
                failureProcessor,
                raftMarshaller,
                topologyAwareRaftGroupServiceFactory,
                raftMgr,
                volatileLogStorageFactoryCreator,
                threadPoolsManager.tableIoExecutor()
        );

        metricManager.configure(clusterConfigRegistry.getConfiguration(MetricConfiguration.KEY));

        DataStorageModules dataStorageModules = new DataStorageModules(
                ServiceLoader.load(DataStorageModule.class, serviceProviderClassLoader)
        );

        LazyPath storagePath = partitionsWorkDir.dbPath();

        GcConfiguration gcConfig = clusterConfigRegistry.getConfiguration(GcConfiguration.KEY);

        LogSyncer logSyncer = logStorageFactory;

        Map<String, StorageEngine> storageEngines = dataStorageModules.createStorageEngines(
                name,
                nodeConfigRegistry,
                storagePath,
                longJvmPauseDetector,
                failureProcessor,
                logSyncer,
                clock
        );

        dataStorageMgr = new DataStorageManager(
                applyThreadAssertionsIfNeeded(storageEngines),
                nodeConfigRegistry.getConfiguration(StorageConfiguration.KEY)
        );

        outgoingSnapshotsManager = new OutgoingSnapshotsManager(name, clusterSvc.messagingService());

        LongSupplier delayDurationMsSupplier = delayDurationMsSupplier(schemaSyncConfig);

        CatalogManagerImpl catalogManager = new CatalogManagerImpl(
                new UpdateLogImpl(metaStorageMgr),
                clockService,
                delayDurationMsSupplier,
                partitionIdleSafeTimePropagationPeriodMsSupplier
        );

        CatalogCompactionRunner catalogCompactionRunner = new CatalogCompactionRunner(
                name,
                catalogManager,
                clusterSvc.messagingService(),
                logicalTopologyService,
                placementDriverMgr.placementDriver(),
                clockService,
                threadPoolsManager.commonScheduler()
        );

        metaStorageMgr.addElectionListener(catalogCompactionRunner::updateCoordinator);

        systemViewManager = new SystemViewManagerImpl(name, catalogManager);
        nodeAttributesCollector.register(systemViewManager);
        logicalTopology.addEventListener(systemViewManager);
        systemViewManager.register(catalogManager);

        this.catalogManager = catalogManager;
        this.catalogCompactionRunner = catalogCompactionRunner;

        lowWatermark = new LowWatermarkImpl(
                name,
                gcConfig.lowWatermark(),
                clockService,
                vaultMgr,
                failureProcessor,
                clusterSvc.messagingService()
        );

        lowWatermark.listen(LowWatermarkEvent.LOW_WATERMARK_CHANGED,
                params -> catalogCompactionRunner.onLowWatermarkChanged(((ChangeLowWatermarkEventParameters) params).newLowWatermark()));

        this.indexMetaStorage = new IndexMetaStorage(catalogManager, lowWatermark, metaStorageMgr);

        raftMgr.appendEntriesRequestInterceptor(new CheckCatalogVersionOnAppendEntries(catalogManager));
        raftMgr.actionRequestInterceptor(new CheckCatalogVersionOnActionRequest(catalogManager));

        SchemaSyncService schemaSyncService = new SchemaSyncServiceImpl(metaStorageMgr.clusterTime(), delayDurationMsSupplier);

        schemaManager = new SchemaManager(registry, catalogManager);

        distributionZoneManager = new DistributionZoneManager(
                name,
                registry,
                metaStorageMgr,
                logicalTopologyService,
                catalogManager,
                rebalanceScheduler
        );

        partitionReplicaLifecycleManager = new PartitionReplicaLifecycleManager(
                catalogManager,
                replicaMgr,
                distributionZoneManager,
                metaStorageMgr,
                clusterSvc.topologyService(),
                lowWatermark,
                threadPoolsManager.tableIoExecutor(),
                rebalanceScheduler,
                threadPoolsManager.partitionOperationsExecutor()
        );

        TransactionConfiguration txConfig = clusterConfigRegistry.getConfiguration(TransactionConfiguration.KEY);

        indexNodeFinishedRwTransactionsChecker = new IndexNodeFinishedRwTransactionsChecker(
                catalogManager,
                clusterSvc.messagingService(),
                clock
        );

        resourcesRegistry = new RemotelyTriggeredResourceRegistry();

        var transactionInflights = new TransactionInflights(placementDriverMgr.placementDriver(), clockService);

        // TODO: IGNITE-19344 - use nodeId that is validated on join (and probably generated differently).
        txManager = new TxManagerImpl(
                name,
                txConfig,
                messagingServiceReturningToStorageOperationsPool,
                clusterSvc.topologyService(),
                replicaSvc,
                lockMgr,
                clockService,
                new TransactionIdGenerator(() -> clusterSvc.nodeName().hashCode()),
                placementDriverMgr.placementDriver(),
                partitionIdleSafeTimePropagationPeriodMsSupplier,
                indexNodeFinishedRwTransactionsChecker,
                threadPoolsManager.partitionOperationsExecutor(),
                resourcesRegistry,
                transactionInflights,
                lowWatermark
        );

        resourceVacuumManager = new ResourceVacuumManager(
                name,
                resourcesRegistry,
                clusterSvc.topologyService(),
                messagingServiceReturningToStorageOperationsPool,
                transactionInflights,
                txManager
        );

        StorageUpdateConfiguration storageUpdateConfiguration = clusterConfigRegistry.getConfiguration(StorageUpdateConfiguration.KEY);

        distributedTblMgr = new TableManager(
                name,
                registry,
                gcConfig,
                txConfig,
                storageUpdateConfiguration,
                messagingServiceReturningToStorageOperationsPool,
                clusterSvc.topologyService(),
                clusterSvc.serializationRegistry(),
                replicaMgr,
                lockMgr,
                replicaSvc,
                txManager,
                dataStorageMgr,
                storagePath,
                metaStorageMgr,
                schemaManager,
                threadPoolsManager.tableIoExecutor(),
                threadPoolsManager.partitionOperationsExecutor(),
                rebalanceScheduler,
                clock,
                clockService,
                outgoingSnapshotsManager,
                distributionZoneManager,
                schemaSyncService,
                catalogManager,
                observableTimestampTracker,
                placementDriverMgr.placementDriver(),
                this::bareSql,
                resourcesRegistry,
                lowWatermark,
                transactionInflights,
                indexMetaStorage,
                logSyncer,
                partitionReplicaLifecycleManager
        );

        disasterRecoveryManager = new DisasterRecoveryManager(
                threadPoolsManager.tableIoExecutor(),
                messagingServiceReturningToStorageOperationsPool,
                metaStorageMgr,
                catalogManager,
                distributionZoneManager,
                raftMgr,
                clusterSvc.topologyService(),
                distributedTblMgr,
                metricManager
        );

        systemViewManager.register(disasterRecoveryManager);

        indexManager = new IndexManager(
                schemaManager,
                distributedTblMgr,
                catalogManager,
                threadPoolsManager.tableIoExecutor(),
                registry,
                lowWatermark
        );

        indexBuildingManager = new IndexBuildingManager(
                name,
                replicaSvc,
                catalogManager,
                metaStorageMgr,
                indexManager,
                indexMetaStorage,
                placementDriverMgr.placementDriver(),
                clusterSvc,
                logicalTopologyService,
                clockService
        );

        qryEngine = new SqlQueryProcessor(
                clusterSvc,
                logicalTopologyService,
                distributedTblMgr,
                schemaManager,
                dataStorageMgr,
                replicaSvc,
                clockService,
                schemaSyncService,
                catalogManager,
                metricManager,
                systemViewManager,
                failureProcessor,
                partitionIdleSafeTimePropagationPeriodMsSupplier,
                placementDriverMgr.placementDriver(),
                clusterConfigRegistry.getConfiguration(SqlDistributedConfiguration.KEY),
                nodeConfigRegistry.getConfiguration(SqlLocalConfiguration.KEY),
                transactionInflights,
                txManager,
                threadPoolsManager.commonScheduler()
        );

        sql = new IgniteSqlImpl(qryEngine, observableTimestampTracker);

        var deploymentManagerImpl = new DeploymentManagerImpl(
                clusterSvc,
                new DeploymentUnitStoreImpl(metaStorageMgr),
                logicalTopologyService,
                workDir,
                nodeConfigRegistry.getConfiguration(DeploymentConfiguration.KEY),
                cmgMgr,
                name
        );
        deploymentManager = deploymentManagerImpl;

        ComputeConfiguration computeCfg = nodeConfigRegistry.getConfiguration(ComputeConfiguration.KEY);
        InMemoryComputeStateMachine stateMachine = new InMemoryComputeStateMachine(computeCfg, name);
        computeComponent = new ComputeComponentImpl(
                name,
                clusterSvc.messagingService(),
                clusterSvc.topologyService(),
                logicalTopologyService,
                new JobContextManager(deploymentManagerImpl, deploymentManagerImpl.deploymentUnitAccessor(), new JobClassLoaderFactory()),
                new ComputeExecutorImpl(this, stateMachine, computeCfg),
                computeCfg
        );

        compute = new IgniteComputeImpl(
                placementDriverMgr.placementDriver(),
                clusterSvc.topologyService(),
                distributedTblMgr,
                computeComponent,
                clock
        );

        authenticationManager = createAuthenticationManager();

        ClientConnectorConfiguration clientConnectorConfiguration = nodeConfigRegistry.getConfiguration(ClientConnectorConfiguration.KEY);

        clientHandlerModule = new ClientHandlerModule(
                qryEngine,
                distributedTblMgr,
                // TODO: IGNITE-20232 The observable timestamp should be different for each client.
                new IgniteTransactionsImpl(txManager, new HybridTimestampTracker()),
                compute,
                clusterSvc,
                nettyBootstrapFactory,
                () -> cmgMgr.clusterState().thenApply(ClusterState::clusterTag),
                metricManager,
                new ClientHandlerMetricSource(),
                authenticationManager,
                clockService,
                schemaSyncService,
                catalogManager,
                placementDriverMgr.placementDriver(),
                clientConnectorConfiguration,
                lowWatermark
        );

        restComponent = createRestComponent(name);
    }

    private static Map<String, StorageEngine> applyThreadAssertionsIfNeeded(Map<String, StorageEngine> storageEngines) {
        boolean enabled = ThreadAssertions.enabled();

        LOG.info("Thread assertions enablement status: {}", enabled);

        if (!enabled) {
            return storageEngines;
        }

        Map<String, StorageEngine> decoratedEngines = new HashMap<>();

        for (Entry<String, StorageEngine> entry : storageEngines.entrySet()) {
            decoratedEngines.put(entry.getKey(), new ThreadAssertingStorageEngine(entry.getValue()));
        }

        return Map.copyOf(decoratedEngines);
    }

    private static SameValueLongSupplier delayDurationMsSupplier(SchemaSynchronizationConfiguration schemaSyncConfig) {
        return new SameValueLongSupplier(() -> schemaSyncConfig.delayDuration().value());
    }

    private static LongSupplier partitionIdleSafeTimePropagationPeriodMsSupplier(ReplicationConfiguration replicationConfig) {
        return new SameValueLongSupplier(() -> replicationConfig.idleSafeTimePropagationDuration().value());
    }

    private AuthenticationManager createAuthenticationManager() {
        SecurityConfiguration securityConfiguration = clusterCfgMgr.configurationRegistry()
                .getConfiguration(SecurityConfiguration.KEY);
        EventLogConfiguration eventLogConfiguration = clusterCfgMgr.configurationRegistry()
                .getConfiguration(EventLogConfiguration.KEY);

        return new AuthenticationManagerImpl(securityConfiguration, new EventLogImpl(eventLogConfiguration));
    }

    private RestComponent createRestComponent(String name) {
        RestManager restManager = new RestManager();
        Supplier<RestFactory> presentationsFactory = () -> new PresentationsFactory(nodeCfgMgr, clusterCfgMgr);
        Supplier<RestFactory> clusterManagementRestFactory = () -> new ClusterManagementRestFactory(clusterSvc, clusterInitializer, cmgMgr);
        Supplier<RestFactory> nodeManagementRestFactory = () -> new NodeManagementRestFactory(lifecycleManager, () -> name,
                new JdbcPortProviderImpl(nodeCfgMgr.configurationRegistry()));
        Supplier<RestFactory> nodeMetricRestFactory = () -> new MetricRestFactory(metricManager);
        Supplier<RestFactory> authProviderFactory = () -> new AuthenticationProviderFactory(authenticationManager);
        Supplier<RestFactory> deploymentCodeRestFactory = () -> new CodeDeploymentRestFactory(deploymentManager);
        Supplier<RestFactory> restManagerFactory = () -> new RestManagerFactory(restManager);
        Supplier<RestFactory> computeRestFactory = () -> new ComputeRestFactory(compute);
        Supplier<RestFactory> disasterRecoveryFactory = () -> new DisasterRecoveryFactory(disasterRecoveryManager);

        RestConfiguration restConfiguration = nodeCfgMgr.configurationRegistry().getConfiguration(RestConfiguration.KEY);

        return new RestComponent(
                List.of(presentationsFactory,
                        clusterManagementRestFactory,
                        nodeManagementRestFactory,
                        nodeMetricRestFactory,
                        deploymentCodeRestFactory,
                        authProviderFactory,
                        restManagerFactory,
                        computeRestFactory,
                        disasterRecoveryFactory
                ),
                restManager,
                restConfiguration
        );
    }

    private static MessageSerializationRegistry createSerializationRegistry(@Nullable ClassLoader classLoader) {
        var serviceLoader = new SerializationRegistryServiceLoader(classLoader);

        var serializationRegistry = new MessageSerializationRegistryImpl();

        serviceLoader.registerSerializationFactories(serializationRegistry);

        return serializationRegistry;
    }

    private static ConfigurationModules loadConfigurationModules(@Nullable ClassLoader classLoader) {
        var modulesProvider = new ServiceLoaderModulesProvider();
        List<ConfigurationModule> modules = modulesProvider.modules(classLoader);

        if (modules.isEmpty()) {
            throw new IllegalStateException("No configuration modules were loaded, this means Ignite cannot start. "
                    + "Please make sure that the classloader for loading services is correct.");
        }

        var configModules = new ConfigurationModules(modules);

        LOG.info("Configuration modules loaded [modules={}, localRoots={}, distRoots={}]",
                modules, configModules.local().rootKeys(), configModules.distributed().rootKeys());

        return configModules;
    }

    /**
     * Starts ignite node.
     *
     * <p>When this method returns, the node is partially started and ready to accept the init command (that is, its
     * REST endpoint is functional).
     *
     * @return Future that will be completed when the node is started.
     */
    CompletableFuture<Void> startAsync() {
        ExecutorService startupExecutor = Executors.newSingleThreadExecutor(
                IgniteThreadFactory.create(name, "start", LOG, STORAGE_READ, STORAGE_WRITE)
        );
        ComponentContext componentContext = new ComponentContext(startupExecutor);

        try {
            JvmMetricSource jvmMetrics = new JvmMetricSource();
            metricManager.registerSource(jvmMetrics);
            metricManager.enable(jvmMetrics);

            OsMetricSource osMetrics = new OsMetricSource();
            metricManager.registerSource(osMetrics);
            metricManager.enable(osMetrics);

            // Start the components that are required to join the cluster.
            // TODO https://issues.apache.org/jira/browse/IGNITE-22570
            return lifecycleManager.startComponentsAsync(
                    componentContext,
                    longJvmPauseDetector,
                    vaultMgr,
                    nodeCfgMgr,
                    threadPoolsManager,
                    clockWaiter,
                    failureProcessor,
                    criticalWorkerRegistry,
                    nettyBootstrapFactory,
                    nettyWorkersRegistrar,
                    clusterSvc,
                    restComponent,
                    logStorageFactory,
                    raftMgr,
                    clusterStateStorage,
                    cmgMgr,
                    lowWatermark
            ).thenRun(() -> {
                try {
                    vaultMgr.putName(name);

                    clusterSvc.updateMetadata(
                            new NodeMetadata(restComponent.hostName(), restComponent.httpPort(), restComponent.httpsPort()));
                } catch (Throwable e) {
                    startupExecutor.shutdownNow();

                    throw handleStartException(e);
                }
                LOG.info("Components started");
            });
        } catch (Throwable e) {
            startupExecutor.shutdownNow();

            throw handleStartException(e);
        }
    }

    /**
     * Continues the join process, returns the Ignite API future which will be completed when node is joined the logical topology.
     *
     * @return Ignite API future.
     */
    CompletableFuture<Ignite> joinClusterAsync() {
        LOG.info("Joining the cluster");

        ExecutorService joinExecutor = Executors.newSingleThreadExecutor(
                IgniteThreadFactory.create(name, "join", LOG, STORAGE_READ, STORAGE_WRITE)
        );
        ComponentContext componentContext = new ComponentContext(joinExecutor);

        return cmgMgr.joinFuture()
                // Disable REST component during initialization.
                .thenAcceptAsync(unused -> restComponent.disable(), joinExecutor)
                .thenComposeAsync(unused -> {
                    LOG.info("Join complete, starting MetaStorage");

                    try {
                        lifecycleManager.startComponentAsync(metaStorageMgr, componentContext);
                    } catch (NodeStoppingException e) {
                        throw new CompletionException(e);
                    }

                    return metaStorageMgr.recoveryFinishedFuture();
                }, joinExecutor)
                .thenComposeAsync(unused -> initializeClusterConfiguration(joinExecutor), joinExecutor)
                .thenRunAsync(() -> {
                    LOG.info("MetaStorage started, starting the remaining components");

                    // Start all other components after the join request has completed and the node has been validated.
                    try {
                        lifecycleManager.startComponentsAsync(
                                componentContext,
                                catalogManager,
                                catalogCompactionRunner,
                                indexMetaStorage,
                                clusterCfgMgr,
                                idempotentCacheVacuumizer,
                                authenticationManager,
                                placementDriverMgr,
                                metricManager,
                                distributionZoneManager,
                                computeComponent,
                                replicaMgr,
                                indexNodeFinishedRwTransactionsChecker,
                                txManager,
                                dataStorageMgr,
                                schemaManager,
                                volatileLogStorageFactoryCreator,
                                outgoingSnapshotsManager,
                                partitionReplicaLifecycleManager,
                                distributedTblMgr,
                                disasterRecoveryManager,
                                indexManager,
                                indexBuildingManager,
                                qryEngine,
                                clientHandlerModule,
                                deploymentManager,
                                sql,
                                resourceVacuumManager
                        );

                        // The system view manager comes last because other components
                        // must register system views before it starts.
                        lifecycleManager.startComponentAsync(systemViewManager, componentContext);
                    } catch (NodeStoppingException e) {
                        throw new CompletionException(e);
                    }
                }, joinExecutor)
                .thenComposeAsync(v -> {
                    LOG.info("Components started, performing recovery");

                    return recoverComponentsStateOnStart(joinExecutor, lifecycleManager.allComponentsStartFuture());
                }, joinExecutor)
                .thenComposeAsync(v -> clusterCfgMgr.configurationRegistry().onDefaultsPersisted(), joinExecutor)
                // Signal that local recovery is complete and the node is ready to join the cluster.
                .thenComposeAsync(v -> {
                    LOG.info("Recovery complete, finishing join");

                    return cmgMgr.onJoinReady();
                }, joinExecutor)
                .thenComposeAsync(ignored -> awaitSelfInLocalLogicalTopology(), joinExecutor)
                .thenCompose(ignored -> catalogManager.catalogInitializationFuture())
                .thenRunAsync(() -> {
                    try {
                        // Enable watermark events.
                        lowWatermark.scheduleUpdates();

                        // Enable client requests handling on start complete.
                        clientHandlerModule.enable();

                        // Enable REST component on start complete.
                        restComponent.enable();
                        // Transfer the node to the STARTED state.
                        lifecycleManager.onStartComplete();
                    } catch (NodeStoppingException e) {
                        throw new CompletionException(e);
                    }
                }, joinExecutor)
                .handleAsync((v, e) -> {
                    if (e != null) {
                        throw handleStartException(e);
                    }

                    return (Ignite) this;
                }, joinExecutor)
                // Moving to the common pool on purpose to close the join pool and proceed user's code in the common pool.
                .whenCompleteAsync((res, ex) -> joinExecutor.shutdownNow());
    }

    private CompletableFuture<Void> awaitSelfInLocalLogicalTopology() {
        CompletableFuture<Void> awaitSelfInLogicalTopologyFuture = new CompletableFuture<>();

        LogicalTopologyEventListener awaitSelfListener = new LogicalTopologyEventListener() {
            @Override
            public void onNodeJoined(LogicalNode joinedNode, LogicalTopologySnapshot newTopology) {
                checkSelfInTopology(newTopology, awaitSelfInLogicalTopologyFuture, this);
            }

            @Override
            public void onTopologyLeap(LogicalTopologySnapshot newTopology) {
                checkSelfInTopology(newTopology, awaitSelfInLogicalTopologyFuture, this);
            }
        };

        logicalTopologyService.addEventListener(awaitSelfListener);

        checkSelfInTopology(logicalTopologyService.localLogicalTopology(), awaitSelfInLogicalTopologyFuture, awaitSelfListener);

        return awaitSelfInLogicalTopologyFuture;
    }

    private void checkSelfInTopology(
            LogicalTopologySnapshot logicalTopologySnapshot,
            CompletableFuture<Void> awaitSelfInLogicalTopologyFuture,
            LogicalTopologyEventListener awaitSelfListener
    ) {
        if (logicalTopologySnapshot.nodes().stream().map(LogicalNode::id).collect(toSet()).contains(id())) {
            awaitSelfInLogicalTopologyFuture.complete(null);
            logicalTopologyService.removeEventListener(awaitSelfListener);
        }
    }

    private RuntimeException handleStartException(Throwable e) {
        String errMsg = "Unable to start [node=" + name + "]";

        LOG.error(errMsg, e);

        IgniteException igniteException = new IgniteException(errMsg, e);

        ExecutorService lifecycleExecutor = stopExecutor();

        try {
            lifecycleManager.stopNode(new ComponentContext(lifecycleExecutor)).get();
        } catch (Exception ex) {
            igniteException.addSuppressed(ex);
        } finally {
            lifecycleExecutor.shutdownNow();
        }

        return igniteException;
    }

    /**
     * Synchronously stops ignite node.
     */
    public void stop() throws ExecutionException, InterruptedException {
        stopAsync().get();
    }

    /**
     * Asynchronously stops ignite node.
     */
    public CompletableFuture<Void> stopAsync() {
        ExecutorService lifecycleExecutor = stopExecutor();

        // TODO https://issues.apache.org/jira/browse/IGNITE-22570
        return lifecycleManager.stopNode(new ComponentContext(lifecycleExecutor))
                // Moving to the common pool on purpose to close the stop pool and proceed user's code in the common pool.
                .whenCompleteAsync((res, ex) -> lifecycleExecutor.shutdownNow());
    }

    private ExecutorService stopExecutor() {
        return Executors.newSingleThreadExecutor(
                IgniteThreadFactory.create(name, "stop", LOG, STORAGE_READ, STORAGE_WRITE)
        );
    }

    /** {@inheritDoc} */
    @Override
    public IgniteTables tables() {
        return new PublicApiThreadingIgniteTables(distributedTblMgr, asyncContinuationExecutor);
    }

    public DisasterRecoveryManager disasterRecoveryManager() {
        return disasterRecoveryManager;
    }

    @TestOnly
    public QueryProcessor queryEngine() {
        return qryEngine;
    }

    @TestOnly
    public SystemViewManager systemViewManager() {
        return systemViewManager;
    }

    @TestOnly
    public MetaStorageManager metaStorageManager() {
        return metaStorageMgr;
    }

    @TestOnly
    public FailureProcessor failureProcessor() {
        return failureProcessor;
    }

    @TestOnly
    public MetricManager metricManager() {
        return metricManager;
    }

    /** {@inheritDoc} */
    @Override
    public IgniteTransactions transactions() {
        IgniteTransactionsImpl transactions = new IgniteTransactionsImpl(txManager, observableTimestampTracker);
        return new PublicApiThreadingIgniteTransactions(transactions, asyncContinuationExecutor);
    }

    private IgniteSql bareSql() {
        return sql;
    }

    /** {@inheritDoc} */
    @Override
    public IgniteSql sql() {
        return new PublicApiThreadingIgniteSql(sql, asyncContinuationExecutor);
    }

    /** {@inheritDoc} */
    @Override
    public String name() {
        return name;
    }

    /** {@inheritDoc} */
    @Override
    public IgniteCompute compute() {
        return new AntiHijackIgniteCompute(compute, asyncContinuationExecutor);
    }

    /** {@inheritDoc} */
    @Override
    public Collection<ClusterNode> clusterNodes() {
        return clusterSvc.topologyService().allMembers();
    }

    /** {@inheritDoc} */
    @Override
    public CompletableFuture<Collection<ClusterNode>> clusterNodesAsync() {
        return completedFuture(clusterNodes());
    }

    @Override
    public IgniteCatalog catalog() {
        return new PublicApiThreadingIgniteCatalog(new IgniteCatalogSqlImpl(sql, distributedTblMgr), asyncContinuationExecutor);
    }

    /**
     * Returns node configuration.
     */
    public ConfigurationRegistry nodeConfiguration() {
        return nodeCfgMgr.configurationRegistry();
    }

    /**
     * Returns cluster configuration.
     */
    public ConfigurationRegistry clusterConfiguration() {
        return clusterCfgMgr.configurationRegistry();
    }

    public HybridTimestampTracker observableTimeTracker() {
        return observableTimestampTracker;
    }

    /**
     * Returns the id of the current node.
     */
    // TODO: should be encapsulated in local properties, see https://issues.apache.org/jira/browse/IGNITE-15131
    public String id() {
        return clusterSvc.topologyService().localMember().id();
    }

    /**
     * Returns the local HTTP address of REST endpoints.
     *
     * @return address or null if HTTP is not enabled.
     * @throws IgniteInternalException if the REST module is not started.
     */
    // TODO: should be encapsulated in local properties, see https://issues.apache.org/jira/browse/IGNITE-15131
    @Nullable
    public NetworkAddress restHttpAddress() {
        String host = restComponent.hostName();
        int port = restComponent.httpPort();
        if (port != -1) {
            return new NetworkAddress(host, port);
        } else {
            return null;
        }
    }

    /**
     * Returns the local HTTPS address of REST endpoints.
     *
     * @return address or null if HTTPS is not enabled.
     * @throws IgniteInternalException if the REST module is not started.
     */
    // TODO: should be encapsulated in local properties, see https://issues.apache.org/jira/browse/IGNITE-15131
    @Nullable
    public NetworkAddress restHttpsAddress() {
        String host = restComponent.hostName();
        int port = restComponent.httpsPort();
        if (port != -1) {
            return new NetworkAddress(host, port);
        } else {
            return null;
        }
    }

    /**
     * Returns the local address of the Thin Client.
     *
     * @throws IgniteInternalException if the Client module is not started.
     */
    // TODO: should be encapsulated in local properties, see https://issues.apache.org/jira/browse/IGNITE-15131
    public NetworkAddress clientAddress() {
        return NetworkAddress.from(clientHandlerModule.localAddress());
    }

    /**
     * Initializes the cluster that this node is present in.
     *
     * @param metaStorageNodeNames names of nodes that will host the Meta Storage.
     * @param cmgNodeNames names of nodes that will host the CMG.
     * @param clusterName Human-readable name of a cluster.
     * @param clusterConfiguration cluster configuration, that will be applied after init.
     * @return Completable future which completes when the cluster is initialized.
     * @throws NodeStoppingException If node stopping intention was detected.
     */
    CompletableFuture<Void> initClusterAsync(
            Collection<String> metaStorageNodeNames,
            Collection<String> cmgNodeNames,
            String clusterName,
            String clusterConfiguration
    ) throws NodeStoppingException {
        return cmgMgr.initClusterAsync(metaStorageNodeNames, cmgNodeNames, clusterName, clusterConfiguration);
    }

    /**
     * Checks if the local revision is {@code 0} and initializes the cluster configuration with the specified user-provided configuration
     * upon cluster initialization. If the local revision is not {@code 0}, does nothing.
     */
    private CompletableFuture<Void> initializeClusterConfiguration(ExecutorService startupExecutor) {
        return cfgStorage.localRevision()
                .thenComposeAsync(appliedRevision -> {
                    if (appliedRevision != 0) {
                        return nullCompletedFuture();
                    } else {
                        return cmgMgr.initialClusterConfigurationFuture()
                                .thenAcceptAsync(initialConfigHocon -> {
                                    if (initialConfigHocon == null) {
                                        return;
                                    }

                                    Config config = ConfigFactory.parseString(initialConfigHocon);
                                    ConfigurationSource hoconSource = HoconConverter.hoconSource(config.root());
                                    clusterCfgMgr.configurationRegistry().initializeConfigurationWith(hoconSource);
                                }, startupExecutor);
                    }
                }, startupExecutor);
    }

    /**
     * Recovers components state on start by invoking configuration listeners ({@link #notifyConfigurationListeners()} and deploying watches
     * after that.
     */
    private CompletableFuture<?> recoverComponentsStateOnStart(ExecutorService startupExecutor, CompletableFuture<Void> startFuture) {
        CompletableFuture<Void> startupConfigurationUpdate = notifyConfigurationListeners();
        CompletableFuture<Void> startupRevisionUpdate = metaStorageMgr.notifyRevisionUpdateListenerOnStart();

        return CompletableFuture.allOf(startupConfigurationUpdate, startupRevisionUpdate, startFuture)
                .thenComposeAsync(t -> {
                    // Deploy all registered watches because all components are ready and have registered their listeners.
                    return metaStorageMgr.deployWatches();
                }, startupExecutor);
    }

    /**
     * Notify all listeners of current configurations.
     */
    private CompletableFuture<Void> notifyConfigurationListeners() {
        return CompletableFuture.allOf(
                nodeConfiguration().notifyCurrentConfigurationListeners(),
                clusterConfiguration().notifyCurrentConfigurationListeners()
        );
    }

    @TestOnly
    public Loza raftManager() {
        return raftMgr;
    }

    @TestOnly
    public ClusterNode node() {
        return clusterSvc.topologyService().localMember();
    }

    @TestOnly
    public DistributionZoneManager distributionZoneManager() {
        return distributionZoneManager;
    }

    @TestOnly
    public LogicalTopologyService logicalTopologyService() {
        return logicalTopologyService;
    }

    @TestOnly
    public IgniteDeployment deployment() {
        return deploymentManager;
    }

    // TODO: IGNITE-18493 - remove/move this
    @TestOnly
    public void dropMessages(BiPredicate<@Nullable String, NetworkMessage> predicate) {
        ((DefaultMessagingService) clusterSvc.messagingService()).dropMessages(predicate);
    }

    // TODO: IGNITE-18493 - remove/move this
    @TestOnly
    @Nullable
    public BiPredicate<String, NetworkMessage> dropMessagesPredicate() {
        return ((DefaultMessagingService) clusterSvc.messagingService()).dropMessagesPredicate();
    }

    // TODO IGNITE-18493 - remove/move this
    @TestOnly
    public void sendFakeMessage(String recipientConsistentId, NetworkMessage msg) {
        clusterSvc.messagingService().send(recipientConsistentId, ChannelType.DEFAULT, msg);
    }

    // TODO: IGNITE-18493 - remove/move this
    @TestOnly
    public void stopDroppingMessages() {
        ((DefaultMessagingService) clusterSvc.messagingService()).stopDroppingMessages();
    }

    /** Returns the node's hybrid clock. */
    @TestOnly
    public HybridClock clock() {
        return clock;
    }

    @TestOnly
    public ClockService clockService() {
        return clockService;
    }

    /** Returns the node's transaction manager. */
    @TestOnly
    public TxManager txManager() {
        return txManager;
    }

    /** Returns the node's placement driver service. */
    @TestOnly
    public PlacementDriver placementDriver() {
        return placementDriverMgr.placementDriver();
    }

    /** Returns the node's catalog manager. */
    @TestOnly
    public CatalogManager catalogManager() {
        return catalogManager;
    }

    /** Returns the node's catalog compaction runner. */
    @TestOnly
    public CatalogCompactionRunner catalogCompactionRunner() {
        return catalogCompactionRunner;
    }

    /** Returns {@link NettyBootstrapFactory}. */
    @TestOnly
    public NettyBootstrapFactory nettyBootstrapFactory() {
        return nettyBootstrapFactory;
    }

    /** Returns cluster service (cluster network manager). */
    @TestOnly
    public ClusterService clusterService() {
        return clusterSvc;
    }

    /** Returns resources registry. */
    @TestOnly
    public RemotelyTriggeredResourceRegistry resourcesRegistry() {
        return resourcesRegistry;
    }

    /** Returns low watermark. */
    @TestOnly
    public LowWatermarkImpl lowWatermark() {
        return lowWatermark;
    }
}<|MERGE_RESOLUTION|>--- conflicted
+++ resolved
@@ -583,13 +583,8 @@
                 raftGroupEventsClientListener
         );
 
-<<<<<<< HEAD
-        CompletableFuture<LongSupplier> maxClockSkewMillisFuture = new CompletableFuture<>();
-
         Path metastorageDbPath = metastorageDbPath(workDir);
 
-=======
->>>>>>> 39bbc660
         metaStorageMgr = new MetaStorageManagerImpl(
                 clusterSvc,
                 cmgMgr,
