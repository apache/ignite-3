/*
 * Licensed to the Apache Software Foundation (ASF) under one or more
 * contributor license agreements.  See the NOTICE file distributed with
 * this work for additional information regarding copyright ownership.
 * The ASF licenses this file to You under the Apache License, Version 2.0
 * (the "License"); you may not use this file except in compliance with
 * the License.  You may obtain a copy of the License at
 *
 *      http://www.apache.org/licenses/LICENSE-2.0
 *
 * Unless required by applicable law or agreed to in writing, software
 * distributed under the License is distributed on an "AS IS" BASIS,
 * WITHOUT WARRANTIES OR CONDITIONS OF ANY KIND, either express or implied.
 * See the License for the specific language governing permissions and
 * limitations under the License.
 */

package org.apache.ignite.internal.app;

import java.io.IOException;
import java.nio.file.Files;
import java.nio.file.Path;
import java.nio.file.Paths;
import java.util.ArrayList;
import java.util.Arrays;
import java.util.Collections;
import java.util.List;
import java.util.ListIterator;
import java.util.Map;
import java.util.Set;
import java.util.concurrent.atomic.AtomicBoolean;
import java.util.concurrent.atomic.AtomicReference;
import org.apache.ignite.Ignite;
import org.apache.ignite.IgnitionManager;
import org.apache.ignite.client.handler.ClientHandlerModule;
import org.apache.ignite.configuration.schemas.clientconnector.ClientConnectorConfiguration;
import org.apache.ignite.configuration.schemas.network.NetworkConfiguration;
import org.apache.ignite.configuration.schemas.rest.RestConfiguration;
import org.apache.ignite.configuration.schemas.runner.ClusterConfiguration;
import org.apache.ignite.configuration.schemas.runner.NodeConfiguration;
import org.apache.ignite.configuration.schemas.store.DataStorageConfiguration;
import org.apache.ignite.configuration.schemas.table.TableValidator;
import org.apache.ignite.configuration.schemas.table.TablesConfiguration;
import org.apache.ignite.internal.baseline.BaselineManager;
import org.apache.ignite.internal.configuration.ConfigurationManager;
import org.apache.ignite.internal.configuration.ConfigurationRegistry;
import org.apache.ignite.internal.configuration.schema.ExtendedTableConfigurationSchema;
import org.apache.ignite.internal.configuration.storage.DistributedConfigurationStorage;
import org.apache.ignite.internal.configuration.storage.LocalConfigurationStorage;
import org.apache.ignite.internal.manager.IgniteComponent;
import org.apache.ignite.internal.metastorage.MetaStorageManager;
import org.apache.ignite.internal.metastorage.server.persistence.RocksDBKeyValueStorage;
import org.apache.ignite.internal.processors.query.calcite.QueryProcessor;
import org.apache.ignite.internal.processors.query.calcite.SqlQueryProcessor;
import org.apache.ignite.internal.raft.Loza;
import org.apache.ignite.internal.schema.configuration.TableValidatorImpl;
import org.apache.ignite.internal.table.distributed.TableManager;
import org.apache.ignite.internal.vault.VaultManager;
import org.apache.ignite.internal.vault.VaultService;
import org.apache.ignite.internal.vault.persistence.PersistentVaultService;
import org.apache.ignite.lang.IgniteException;
import org.apache.ignite.lang.IgniteInternalException;
import org.apache.ignite.lang.IgniteLogger;
import org.apache.ignite.lang.NodeStoppingException;
import org.apache.ignite.network.ClusterLocalConfiguration;
import org.apache.ignite.network.ClusterService;
import org.apache.ignite.network.MessageSerializationRegistryImpl;
import org.apache.ignite.network.scalecube.ScaleCubeClusterServiceFactory;
import org.apache.ignite.rest.RestModule;
import org.apache.ignite.table.manager.IgniteTables;
import org.apache.ignite.tx.IgniteTransactions;
import org.jetbrains.annotations.NotNull;
import org.jetbrains.annotations.Nullable;

/**
 * Ignite internal implementation.
 */
public class IgniteImpl implements Ignite {
    /** The logger. */
    private static final IgniteLogger LOG = IgniteLogger.forClass(IgniteImpl.class);

    /**
     * Path to the persistent storage used by the {@link VaultService} component.
     */
    private static final Path VAULT_DB_PATH = Paths.get("vault");

    /**
     * Path to the persistent storage used by the {@link MetaStorageManager} component.
     */
    private static final Path METASTORAGE_DB_PATH = Paths.get("metastorage");

    /**
     * Path for the partitions persistent storage.
     */
    private static final Path PARTITIONS_STORE_PATH = Paths.get("db");

    /** Ignite node name. */
    private final String name;

    /** Vault manager. */
    private final VaultManager vaultMgr;

    /** Configuration manager that handles node (local) configuration. */
    private final ConfigurationManager nodeCfgMgr;

    /** Cluster service (cluster network manager). */
    private final ClusterService clusterSvc;

    /** Raft manager. */
    private final Loza raftMgr;

    /** Meta storage manager. */
    private final MetaStorageManager metaStorageMgr;

    /** Configuration manager that handles cluster (distributed) configuration. */
    private final ConfigurationManager clusterCfgMgr;

    /** Baseline manager. */
    private final BaselineManager baselineMgr;

    /** Distributed table manager. */
    private final TableManager distributedTblMgr;

    /** Query engine. */
    private final SqlQueryProcessor qryEngine;

    /** Rest module. */
    private final RestModule restModule;

    /** Client handler module. */
    private final ClientHandlerModule clientHandlerModule;

    /** Node status. Adds ability to stop currently starting node. */
    private final AtomicReference<Status> status = new AtomicReference<>(Status.STARTING);

    /**
     * The Constructor.
     *
     * @param name    Ignite node name.
     * @param workDir Work directory for the started node. Must not be {@code null}.
     */
    IgniteImpl(
            String name,
            Path workDir
    ) {
        this.name = name;

        vaultMgr = createVault(workDir);

        nodeCfgMgr = new ConfigurationManager(
                Arrays.asList(
                        NetworkConfiguration.KEY,
                        NodeConfiguration.KEY,
                        RestConfiguration.KEY,
                        ClientConnectorConfiguration.KEY
                ),
                Map.of(),
                new LocalConfigurationStorage(vaultMgr),
                List.of()
        );

        clusterSvc = new ScaleCubeClusterServiceFactory().createClusterService(
<<<<<<< HEAD
                new ClusterLocalConfiguration(
                        name,
                        new MessageSerializationRegistryImpl()
                ),
                nodeCfgMgr,
                () -> StaticNodeFinder.fromConfiguration(nodeCfgMgr.configurationRegistry()
                        .getConfiguration(NetworkConfiguration.KEY).value())
=======
            new ClusterLocalConfiguration(
                name,
                new MessageSerializationRegistryImpl()
            ),
            nodeCfgMgr.configurationRegistry().getConfiguration(NetworkConfiguration.KEY)
>>>>>>> c086555b
        );

        raftMgr = new Loza(clusterSvc, workDir);

        metaStorageMgr = new MetaStorageManager(
                vaultMgr,
                nodeCfgMgr,
                clusterSvc,
                raftMgr,
                new RocksDBKeyValueStorage(workDir.resolve(METASTORAGE_DB_PATH))
        );

        // TODO: IGNITE-15414 Schema validation refactoring with configuration validators.
        clusterCfgMgr = new ConfigurationManager(
<<<<<<< HEAD
                Arrays.asList(
                        ClusterConfiguration.KEY,
                        TablesConfiguration.KEY
                ),
                Map.of(),
                new DistributedConfigurationStorage(metaStorageMgr, vaultMgr),
                Collections.singletonList(ExtendedTableConfigurationSchema.class)
=======
            Arrays.asList(
                ClusterConfiguration.KEY,
                TablesConfiguration.KEY,
                DataStorageConfiguration.KEY
            ),
            Map.of(TableValidator.class, Set.of(TableValidatorImpl.INSTANCE)),
            new DistributedConfigurationStorage(metaStorageMgr, vaultMgr),
            Collections.singletonList(ExtendedTableConfigurationSchema.class)
>>>>>>> c086555b
        );

        baselineMgr = new BaselineManager(
                clusterCfgMgr,
                metaStorageMgr,
                clusterSvc
        );

        distributedTblMgr = new TableManager(
<<<<<<< HEAD
                clusterCfgMgr.configurationRegistry().getConfiguration(TablesConfiguration.KEY),
                raftMgr,
                baselineMgr,
                clusterSvc.topologyService(),
                metaStorageMgr,
                getPartitionsStorePath(workDir)
=======
            clusterCfgMgr.configurationRegistry().getConfiguration(TablesConfiguration.KEY),
            clusterCfgMgr.configurationRegistry().getConfiguration(DataStorageConfiguration.KEY),
            raftMgr,
            baselineMgr,
            clusterSvc.topologyService(),
            metaStorageMgr,
            getPartitionsStorePath(workDir)
>>>>>>> c086555b
        );

        qryEngine = new SqlQueryProcessor(
                clusterSvc,
                distributedTblMgr
        );

        restModule = new RestModule(nodeCfgMgr, clusterCfgMgr);

        clientHandlerModule = new ClientHandlerModule(qryEngine, distributedTblMgr, nodeCfgMgr.configurationRegistry());
    }

    /**
     * Starts ignite node.
     *
     * @param cfg Optional node configuration based on {@link org.apache.ignite.configuration.schemas.runner.NodeConfigurationSchema} and
     *            {@link org.apache.ignite.configuration.schemas.network.NetworkConfigurationSchema}. Following rules are used for applying
     *            the configuration properties:
     *            <ol>
     *            <li>Specified property overrides existing one or just applies itself if it wasn't
     *            previously specified.</li>
     *            <li>All non-specified properties either use previous value or use default one from
     *            corresponding configuration schema.</li>
     *            </ol>
     *            So that, in case of initial node start (first start ever) specified configuration, supplemented with defaults, is
     *            used. If no configuration was provided defaults are used for all configuration properties. In case of node
     *            restart, specified properties override existing ones, non specified properties that also weren't specified
     *            previously use default values. Please pay attention that previously specified properties are searched in the
     *            {@code workDir} specified by the user.
     */
    public void start(@Nullable String cfg) {
        List<IgniteComponent> startedComponents = new ArrayList<>();

        try {
            // Vault startup.
            doStartComponent(
                    name,
                    startedComponents,
                    vaultMgr
            );

            vaultMgr.putName(name).join();

            // Node configuration manager startup.
            doStartComponent(
                    name,
                    startedComponents,
                    nodeCfgMgr);

            // Node configuration manager bootstrap.
            if (cfg != null) {
                try {
                    nodeCfgMgr.bootstrap(cfg);
                } catch (Exception e) {
                    LOG.warn("Unable to parse user-specific configuration, default configuration will be used: {}",
                            e.getMessage());
                }
            } else {
                nodeCfgMgr.configurationRegistry().initializeDefaults();
            }

            // Start the remaining components.
            List<IgniteComponent> otherComponents = List.of(
                    clusterSvc,
                    raftMgr,
                    metaStorageMgr,
                    clusterCfgMgr,
                    baselineMgr,
                    distributedTblMgr,
                    qryEngine,
                    restModule,
                    clientHandlerModule
            );

            for (IgniteComponent component : otherComponents) {
                doStartComponent(name, startedComponents, component);
            }

            // Deploy all registered watches because all components are ready and have registered their listeners.
            metaStorageMgr.deployWatches();

            if (!status.compareAndSet(Status.STARTING, Status.STARTED)) {
                throw new NodeStoppingException();
            }
        } catch (Exception e) {
            String errMsg = "Unable to start node=[" + name + "].";

            LOG.error(errMsg, e);

            doStopNode(startedComponents);

            throw new IgniteException(errMsg, e);
        }
    }

    /**
     * Stops ignite node.
     */
    public void stop() {
        AtomicBoolean explicitStop = new AtomicBoolean();

        status.getAndUpdate(status -> {
            if (status == Status.STARTED) {
                explicitStop.set(true);
            } else {
                explicitStop.set(false);
            }

            return Status.STOPPING;
        });

        if (explicitStop.get()) {
            doStopNode(List.of(vaultMgr, nodeCfgMgr, clusterSvc, raftMgr, metaStorageMgr, clusterCfgMgr, baselineMgr,
                    distributedTblMgr, qryEngine, restModule, clientHandlerModule));
        }
    }

    /** {@inheritDoc} */
    @Override
    public IgniteTables tables() {
        return distributedTblMgr;
    }

    public QueryProcessor queryEngine() {
        return qryEngine;
    }

    /** {@inheritDoc} */
    @Override
    public IgniteTransactions transactions() {
        return null;
    }

    /** {@inheritDoc} */
    @Override
    public void close() {
        IgnitionManager.stop(name);
    }

    /** {@inheritDoc} */
    @Override
    public String name() {
        return name;
    }

    /** {@inheritDoc} */
    @Override public void setBaseline(Set<String> baselineNodes) {
        try {
            distributedTblMgr.setBaseline(baselineNodes);
        }
        catch (NodeStoppingException e) {
            throw new IgniteException(e);
        }
    }

    /**
     * @return Node configuration.
     */
    public ConfigurationRegistry nodeConfiguration() {
        return nodeCfgMgr.configurationRegistry();
    }

    /**
     * @return Cluster configuration.
     */
    public ConfigurationRegistry clusterConfiguration() {
        return clusterCfgMgr.configurationRegistry();
    }

    /**
     * @return Client handler module.
     */
    public ClientHandlerModule clientHandlerModule() {
        return clientHandlerModule;
    }

    /**
     * Checks node status. If it's {@link Status#STOPPING} then prevents further starting and throws NodeStoppingException that will lead to
     * stopping already started components later on, otherwise starts component and add it to started components list.
     *
     * @param nodeName          Node name.
     * @param startedComponents List of already started components for given node.
     * @param component         Ignite component to start.
     * @param <T>               Ignite component type.
     * @throws NodeStoppingException If node stopping intention was detected.
     */
    private <T extends IgniteComponent> void doStartComponent(
            @NotNull String nodeName,
            @NotNull List<IgniteComponent> startedComponents,
            @NotNull T component
    ) throws NodeStoppingException {
        if (status.get() == Status.STOPPING) {
            throw new NodeStoppingException("Node=[" + nodeName + "] was stopped.");
        } else {
            startedComponents.add(component);

            component.start();
        }
    }

    /**
     * Calls {@link IgniteComponent#beforeNodeStop()} and then {@link IgniteComponent#stop()} for all components in start-reverse-order.
     * Cleanups node started components map and node status map.
     *
     * @param startedComponents List of already started components for given node.
     */
    private void doStopNode(@NotNull List<IgniteComponent> startedComponents) {
        ListIterator<IgniteComponent> beforeStopIter =
                startedComponents.listIterator(startedComponents.size());

        while (beforeStopIter.hasPrevious()) {
            IgniteComponent componentToExecBeforeNodeStop = beforeStopIter.previous();

            try {
                componentToExecBeforeNodeStop.beforeNodeStop();
            } catch (Exception e) {
                LOG.error("Unable to execute before node stop on the component=["
                        + componentToExecBeforeNodeStop + "] within node=[" + name + ']', e);
            }
        }

        ListIterator<IgniteComponent> stopIter =
                startedComponents.listIterator(startedComponents.size());

        while (stopIter.hasPrevious()) {
            IgniteComponent componentToStop = stopIter.previous();

            try {
                componentToStop.stop();
            } catch (Exception e) {
                LOG.error("Unable to stop component=[" + componentToStop + "] within node=[" + name + ']', e);
            }
        }
    }

    /**
     * Starts the Vault component.
     */
    private static VaultManager createVault(Path workDir) {
        Path vaultPath = workDir.resolve(VAULT_DB_PATH);

        try {
            Files.createDirectories(vaultPath);
        } catch (IOException e) {
            throw new IgniteInternalException(e);
        }

        return new VaultManager(new PersistentVaultService(vaultPath));
    }

    /**
     * Returns a path to the partitions store directory. Creates a directory if it doesn't exist.
     *
     * @param workDir Ignite work directory.
     * @return Partitions store path.
     */
    @NotNull
    private static Path getPartitionsStorePath(Path workDir) {
        Path partitionsStore = workDir.resolve(PARTITIONS_STORE_PATH);

        try {
            Files.createDirectories(partitionsStore);
        } catch (IOException e) {
            throw new IgniteInternalException("Failed to create directory for partitions storage: " + e.getMessage(), e);
        }

        return partitionsStore;
    }

    /**
     * Node state.
     */
    private enum Status {
        /**
         *
         */
        STARTING,

        /**
         *
         */
        STARTED,

        /**
         *
         */
        STOPPING
    }
}<|MERGE_RESOLUTION|>--- conflicted
+++ resolved
@@ -136,68 +136,49 @@
     /**
      * The Constructor.
      *
-     * @param name    Ignite node name.
+     * @param name Ignite node name.
      * @param workDir Work directory for the started node. Must not be {@code null}.
      */
     IgniteImpl(
-            String name,
-            Path workDir
+        String name,
+        Path workDir
     ) {
         this.name = name;
 
         vaultMgr = createVault(workDir);
 
         nodeCfgMgr = new ConfigurationManager(
-                Arrays.asList(
-                        NetworkConfiguration.KEY,
-                        NodeConfiguration.KEY,
-                        RestConfiguration.KEY,
-                        ClientConnectorConfiguration.KEY
-                ),
-                Map.of(),
-                new LocalConfigurationStorage(vaultMgr),
-                List.of()
+            Arrays.asList(
+                NetworkConfiguration.KEY,
+                NodeConfiguration.KEY,
+                RestConfiguration.KEY,
+                ClientConnectorConfiguration.KEY
+            ),
+            Map.of(),
+            new LocalConfigurationStorage(vaultMgr),
+            List.of()
         );
 
         clusterSvc = new ScaleCubeClusterServiceFactory().createClusterService(
-<<<<<<< HEAD
-                new ClusterLocalConfiguration(
-                        name,
-                        new MessageSerializationRegistryImpl()
-                ),
-                nodeCfgMgr,
-                () -> StaticNodeFinder.fromConfiguration(nodeCfgMgr.configurationRegistry()
-                        .getConfiguration(NetworkConfiguration.KEY).value())
-=======
             new ClusterLocalConfiguration(
                 name,
                 new MessageSerializationRegistryImpl()
             ),
             nodeCfgMgr.configurationRegistry().getConfiguration(NetworkConfiguration.KEY)
->>>>>>> c086555b
         );
 
         raftMgr = new Loza(clusterSvc, workDir);
 
         metaStorageMgr = new MetaStorageManager(
-                vaultMgr,
-                nodeCfgMgr,
-                clusterSvc,
-                raftMgr,
-                new RocksDBKeyValueStorage(workDir.resolve(METASTORAGE_DB_PATH))
+            vaultMgr,
+            nodeCfgMgr,
+            clusterSvc,
+            raftMgr,
+            new RocksDBKeyValueStorage(workDir.resolve(METASTORAGE_DB_PATH))
         );
 
         // TODO: IGNITE-15414 Schema validation refactoring with configuration validators.
         clusterCfgMgr = new ConfigurationManager(
-<<<<<<< HEAD
-                Arrays.asList(
-                        ClusterConfiguration.KEY,
-                        TablesConfiguration.KEY
-                ),
-                Map.of(),
-                new DistributedConfigurationStorage(metaStorageMgr, vaultMgr),
-                Collections.singletonList(ExtendedTableConfigurationSchema.class)
-=======
             Arrays.asList(
                 ClusterConfiguration.KEY,
                 TablesConfiguration.KEY,
@@ -206,24 +187,15 @@
             Map.of(TableValidator.class, Set.of(TableValidatorImpl.INSTANCE)),
             new DistributedConfigurationStorage(metaStorageMgr, vaultMgr),
             Collections.singletonList(ExtendedTableConfigurationSchema.class)
->>>>>>> c086555b
         );
 
         baselineMgr = new BaselineManager(
-                clusterCfgMgr,
-                metaStorageMgr,
-                clusterSvc
+            clusterCfgMgr,
+            metaStorageMgr,
+            clusterSvc
         );
 
         distributedTblMgr = new TableManager(
-<<<<<<< HEAD
-                clusterCfgMgr.configurationRegistry().getConfiguration(TablesConfiguration.KEY),
-                raftMgr,
-                baselineMgr,
-                clusterSvc.topologyService(),
-                metaStorageMgr,
-                getPartitionsStorePath(workDir)
-=======
             clusterCfgMgr.configurationRegistry().getConfiguration(TablesConfiguration.KEY),
             clusterCfgMgr.configurationRegistry().getConfiguration(DataStorageConfiguration.KEY),
             raftMgr,
@@ -231,12 +203,11 @@
             clusterSvc.topologyService(),
             metaStorageMgr,
             getPartitionsStorePath(workDir)
->>>>>>> c086555b
         );
 
         qryEngine = new SqlQueryProcessor(
-                clusterSvc,
-                distributedTblMgr
+            clusterSvc,
+            distributedTblMgr
         );
 
         restModule = new RestModule(nodeCfgMgr, clusterCfgMgr);
@@ -247,20 +218,20 @@
     /**
      * Starts ignite node.
      *
-     * @param cfg Optional node configuration based on {@link org.apache.ignite.configuration.schemas.runner.NodeConfigurationSchema} and
-     *            {@link org.apache.ignite.configuration.schemas.network.NetworkConfigurationSchema}. Following rules are used for applying
-     *            the configuration properties:
-     *            <ol>
-     *            <li>Specified property overrides existing one or just applies itself if it wasn't
-     *            previously specified.</li>
-     *            <li>All non-specified properties either use previous value or use default one from
-     *            corresponding configuration schema.</li>
-     *            </ol>
-     *            So that, in case of initial node start (first start ever) specified configuration, supplemented with defaults, is
-     *            used. If no configuration was provided defaults are used for all configuration properties. In case of node
-     *            restart, specified properties override existing ones, non specified properties that also weren't specified
-     *            previously use default values. Please pay attention that previously specified properties are searched in the
-     *            {@code workDir} specified by the user.
+     * @param cfg Optional node configuration based on {@link org.apache.ignite.configuration.schemas.runner.NodeConfigurationSchema}
+     * and {@link org.apache.ignite.configuration.schemas.network.NetworkConfigurationSchema}. Following rules are used
+     * for applying the configuration properties:
+     * <ol>
+     * <li>Specified property overrides existing one or just applies itself if it wasn't
+     * previously specified.</li>
+     * <li>All non-specified properties either use previous value or use default one from
+     * corresponding configuration schema.</li>
+     * </ol>
+     * So that, in case of initial node start (first start ever) specified configuration, supplemented with defaults, is
+     * used. If no configuration was provided defaults are used for all configuration properties. In case of node
+     * restart, specified properties override existing ones, non specified properties that also weren't specified
+     * previously use default values. Please pay attention that previously specified properties are searched in the
+     * {@code workDir} specified by the user.
      */
     public void start(@Nullable String cfg) {
         List<IgniteComponent> startedComponents = new ArrayList<>();
@@ -268,55 +239,55 @@
         try {
             // Vault startup.
             doStartComponent(
-                    name,
-                    startedComponents,
-                    vaultMgr
+                name,
+                startedComponents,
+                vaultMgr
             );
 
             vaultMgr.putName(name).join();
 
             // Node configuration manager startup.
             doStartComponent(
-                    name,
-                    startedComponents,
-                    nodeCfgMgr);
+                name,
+                startedComponents,
+                nodeCfgMgr);
 
             // Node configuration manager bootstrap.
             if (cfg != null) {
                 try {
                     nodeCfgMgr.bootstrap(cfg);
-                } catch (Exception e) {
+                }
+                catch (Exception e) {
                     LOG.warn("Unable to parse user-specific configuration, default configuration will be used: {}",
-                            e.getMessage());
+                        e.getMessage());
                 }
-            } else {
+            }
+            else
                 nodeCfgMgr.configurationRegistry().initializeDefaults();
-            }
 
             // Start the remaining components.
             List<IgniteComponent> otherComponents = List.of(
-                    clusterSvc,
-                    raftMgr,
-                    metaStorageMgr,
-                    clusterCfgMgr,
-                    baselineMgr,
-                    distributedTblMgr,
-                    qryEngine,
-                    restModule,
-                    clientHandlerModule
+                clusterSvc,
+                raftMgr,
+                metaStorageMgr,
+                clusterCfgMgr,
+                baselineMgr,
+                distributedTblMgr,
+                qryEngine,
+                restModule,
+                clientHandlerModule
             );
 
-            for (IgniteComponent component : otherComponents) {
+            for (IgniteComponent component : otherComponents)
                 doStartComponent(name, startedComponents, component);
-            }
 
             // Deploy all registered watches because all components are ready and have registered their listeners.
             metaStorageMgr.deployWatches();
 
-            if (!status.compareAndSet(Status.STARTING, Status.STARTED)) {
+            if (!status.compareAndSet(Status.STARTING, Status.STARTED))
                 throw new NodeStoppingException();
-            }
-        } catch (Exception e) {
+        }
+        catch (Exception e) {
             String errMsg = "Unable to start node=[" + name + "].";
 
             LOG.error(errMsg, e);
@@ -334,24 +305,22 @@
         AtomicBoolean explicitStop = new AtomicBoolean();
 
         status.getAndUpdate(status -> {
-            if (status == Status.STARTED) {
+            if (status == Status.STARTED)
                 explicitStop.set(true);
-            } else {
+            else
                 explicitStop.set(false);
-            }
 
             return Status.STOPPING;
         });
 
         if (explicitStop.get()) {
             doStopNode(List.of(vaultMgr, nodeCfgMgr, clusterSvc, raftMgr, metaStorageMgr, clusterCfgMgr, baselineMgr,
-                    distributedTblMgr, qryEngine, restModule, clientHandlerModule));
+                distributedTblMgr, qryEngine, restModule, clientHandlerModule));
         }
     }
 
     /** {@inheritDoc} */
-    @Override
-    public IgniteTables tables() {
+    @Override public IgniteTables tables() {
         return distributedTblMgr;
     }
 
@@ -360,20 +329,17 @@
     }
 
     /** {@inheritDoc} */
-    @Override
-    public IgniteTransactions transactions() {
+    @Override public IgniteTransactions transactions() {
         return null;
     }
 
     /** {@inheritDoc} */
-    @Override
-    public void close() {
+    @Override public void close() {
         IgnitionManager.stop(name);
     }
 
     /** {@inheritDoc} */
-    @Override
-    public String name() {
+    @Override public String name() {
         return name;
     }
 
@@ -409,23 +375,24 @@
     }
 
     /**
-     * Checks node status. If it's {@link Status#STOPPING} then prevents further starting and throws NodeStoppingException that will lead to
-     * stopping already started components later on, otherwise starts component and add it to started components list.
+     * Checks node status. If it's {@link Status#STOPPING} then prevents further starting and throws NodeStoppingException that will
+     * lead to stopping already started components later on, otherwise starts component and add it to started components
+     * list.
      *
-     * @param nodeName          Node name.
+     * @param nodeName Node name.
      * @param startedComponents List of already started components for given node.
-     * @param component         Ignite component to start.
-     * @param <T>               Ignite component type.
+     * @param component Ignite component to start.
+     * @param <T> Ignite component type.
      * @throws NodeStoppingException If node stopping intention was detected.
      */
     private <T extends IgniteComponent> void doStartComponent(
-            @NotNull String nodeName,
-            @NotNull List<IgniteComponent> startedComponents,
-            @NotNull T component
+        @NotNull String nodeName,
+        @NotNull List<IgniteComponent> startedComponents,
+        @NotNull T component
     ) throws NodeStoppingException {
-        if (status.get() == Status.STOPPING) {
+        if (status.get() == Status.STOPPING)
             throw new NodeStoppingException("Node=[" + nodeName + "] was stopped.");
-        } else {
+        else {
             startedComponents.add(component);
 
             component.start();
@@ -433,35 +400,37 @@
     }
 
     /**
-     * Calls {@link IgniteComponent#beforeNodeStop()} and then {@link IgniteComponent#stop()} for all components in start-reverse-order.
-     * Cleanups node started components map and node status map.
+     * Calls {@link IgniteComponent#beforeNodeStop()} and then {@link IgniteComponent#stop()} for all components in
+     * start-reverse-order. Cleanups node started components map and node status map.
      *
      * @param startedComponents List of already started components for given node.
      */
     private void doStopNode(@NotNull List<IgniteComponent> startedComponents) {
         ListIterator<IgniteComponent> beforeStopIter =
-                startedComponents.listIterator(startedComponents.size());
+            startedComponents.listIterator(startedComponents.size());
 
         while (beforeStopIter.hasPrevious()) {
             IgniteComponent componentToExecBeforeNodeStop = beforeStopIter.previous();
 
             try {
                 componentToExecBeforeNodeStop.beforeNodeStop();
-            } catch (Exception e) {
-                LOG.error("Unable to execute before node stop on the component=["
-                        + componentToExecBeforeNodeStop + "] within node=[" + name + ']', e);
             }
+            catch (Exception e) {
+                LOG.error("Unable to execute before node stop on the component=[" +
+                    componentToExecBeforeNodeStop + "] within node=[" + name + ']', e);
+            }
         }
 
         ListIterator<IgniteComponent> stopIter =
-                startedComponents.listIterator(startedComponents.size());
+            startedComponents.listIterator(startedComponents.size());
 
         while (stopIter.hasPrevious()) {
             IgniteComponent componentToStop = stopIter.previous();
 
             try {
                 componentToStop.stop();
-            } catch (Exception e) {
+            }
+            catch (Exception e) {
                 LOG.error("Unable to stop component=[" + componentToStop + "] within node=[" + name + ']', e);
             }
         }
@@ -475,7 +444,8 @@
 
         try {
             Files.createDirectories(vaultPath);
-        } catch (IOException e) {
+        }
+        catch (IOException e) {
             throw new IgniteInternalException(e);
         }
 
@@ -494,7 +464,8 @@
 
         try {
             Files.createDirectories(partitionsStore);
-        } catch (IOException e) {
+        }
+        catch (IOException e) {
             throw new IgniteInternalException("Failed to create directory for partitions storage: " + e.getMessage(), e);
         }
 
@@ -505,19 +476,13 @@
      * Node state.
      */
     private enum Status {
-        /**
-         *
-         */
+        /** */
         STARTING,
 
-        /**
-         *
-         */
+        /** */
         STARTED,
 
-        /**
-         *
-         */
+        /** */
         STOPPING
     }
 }