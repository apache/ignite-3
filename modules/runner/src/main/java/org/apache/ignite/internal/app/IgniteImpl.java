/*
 * Licensed to the Apache Software Foundation (ASF) under one or more
 * contributor license agreements.  See the NOTICE file distributed with
 * this work for additional information regarding copyright ownership.
 * The ASF licenses this file to You under the Apache License, Version 2.0
 * (the "License"); you may not use this file except in compliance with
 * the License.  You may obtain a copy of the License at
 *
 *      http://www.apache.org/licenses/LICENSE-2.0
 *
 * Unless required by applicable law or agreed to in writing, software
 * distributed under the License is distributed on an "AS IS" BASIS,
 * WITHOUT WARRANTIES OR CONDITIONS OF ANY KIND, either express or implied.
 * See the License for the specific language governing permissions and
 * limitations under the License.
 */

package org.apache.ignite.internal.app;

import java.io.IOException;
import java.nio.file.Files;
import java.nio.file.Path;
import java.nio.file.Paths;
import java.util.ArrayList;
import java.util.List;
import java.util.ListIterator;
import java.util.Map;
import java.util.Set;
import java.util.concurrent.atomic.AtomicBoolean;
import java.util.concurrent.atomic.AtomicReference;
import org.apache.ignite.Ignite;
import org.apache.ignite.IgnitionManager;
import org.apache.ignite.client.handler.ClientHandlerModule;
import org.apache.ignite.configuration.schemas.clientconnector.ClientConnectorConfiguration;
import org.apache.ignite.configuration.schemas.network.NetworkConfiguration;
import org.apache.ignite.configuration.schemas.rest.RestConfiguration;
import org.apache.ignite.configuration.schemas.runner.ClusterConfiguration;
import org.apache.ignite.configuration.schemas.runner.NodeConfiguration;
import org.apache.ignite.configuration.schemas.store.DataStorageConfiguration;
import org.apache.ignite.configuration.schemas.table.ColumnTypeValidator;
import org.apache.ignite.configuration.schemas.table.HashIndexConfigurationSchema;
import org.apache.ignite.configuration.schemas.table.PartialIndexConfigurationSchema;
import org.apache.ignite.configuration.schemas.table.SortedIndexConfigurationSchema;
import org.apache.ignite.configuration.schemas.table.TableValidator;
import org.apache.ignite.configuration.schemas.table.TablesConfiguration;
import org.apache.ignite.internal.baseline.BaselineManager;
import org.apache.ignite.internal.configuration.ConfigurationManager;
import org.apache.ignite.internal.configuration.ConfigurationRegistry;
import org.apache.ignite.internal.configuration.schema.ExtendedTableConfigurationSchema;
import org.apache.ignite.internal.configuration.storage.DistributedConfigurationStorage;
import org.apache.ignite.internal.configuration.storage.LocalConfigurationStorage;
import org.apache.ignite.internal.manager.IgniteComponent;
import org.apache.ignite.internal.metastorage.MetaStorageManager;
import org.apache.ignite.internal.metastorage.server.persistence.RocksDbKeyValueStorage;
import org.apache.ignite.internal.processors.query.calcite.QueryProcessor;
import org.apache.ignite.internal.processors.query.calcite.SqlQueryProcessor;
import org.apache.ignite.internal.raft.Loza;
import org.apache.ignite.internal.schema.configuration.ColumnTypeValidatorImpl;
import org.apache.ignite.internal.schema.configuration.TableValidatorImpl;
import org.apache.ignite.internal.table.distributed.TableManager;
import org.apache.ignite.internal.table.distributed.TableTxManagerImpl;
import org.apache.ignite.internal.tx.TxManager;
import org.apache.ignite.internal.tx.impl.HeapLockManager;
import org.apache.ignite.internal.vault.VaultManager;
import org.apache.ignite.internal.vault.VaultService;
import org.apache.ignite.internal.vault.persistence.PersistentVaultService;
import org.apache.ignite.lang.IgniteException;
import org.apache.ignite.lang.IgniteInternalException;
import org.apache.ignite.lang.IgniteLogger;
import org.apache.ignite.lang.NodeStoppingException;
import org.apache.ignite.network.ClusterLocalConfiguration;
import org.apache.ignite.network.ClusterService;
import org.apache.ignite.network.MessageSerializationRegistryImpl;
import org.apache.ignite.network.scalecube.ScaleCubeClusterServiceFactory;
import org.apache.ignite.rest.RestModule;
import org.apache.ignite.table.manager.IgniteTables;
import org.apache.ignite.tx.IgniteTransactions;
import org.jetbrains.annotations.NotNull;
import org.jetbrains.annotations.Nullable;

/**
 * Ignite internal implementation.
 */
public class IgniteImpl implements Ignite {
    /** The logger. */
    private static final IgniteLogger LOG = IgniteLogger.forClass(IgniteImpl.class);

    /**
     * Path to the persistent storage used by the {@link VaultService} component.
     */
    private static final Path VAULT_DB_PATH = Paths.get("vault");

    /**
     * Path to the persistent storage used by the {@link MetaStorageManager} component.
     */
    private static final Path METASTORAGE_DB_PATH = Paths.get("metastorage");

    /**
     * Path for the partitions persistent storage.
     */
    private static final Path PARTITIONS_STORE_PATH = Paths.get("db");

    /** Ignite node name. */
    private final String name;

    /** Vault manager. */
    private final VaultManager vaultMgr;

    /** Configuration manager that handles node (local) configuration. */
    private final ConfigurationManager nodeCfgMgr;

    /** Cluster service (cluster network manager). */
    private final ClusterService clusterSvc;

    /** Raft manager. */
    private final Loza raftMgr;

    /** Meta storage manager. */
    private final MetaStorageManager metaStorageMgr;

    /** Configuration manager that handles cluster (distributed) configuration. */
    private final ConfigurationManager clusterCfgMgr;

    /** Baseline manager. */
    private final BaselineManager baselineMgr;

<<<<<<< HEAD
    /** Transactions manager. */
    private final TxManager txManager;

=======
>>>>>>> 96d90969
    /** Distributed table manager. */
    private final TableManager distributedTblMgr;

    /** Query engine. */
    private final SqlQueryProcessor qryEngine;

    /** Rest module. */
    private final RestModule restModule;

    /** Client handler module. */
    private final ClientHandlerModule clientHandlerModule;

    /** Node status. Adds ability to stop currently starting node. */
    private final AtomicReference<Status> status = new AtomicReference<>(Status.STARTING);

    /**
     * The Constructor.
     *
     * @param name    Ignite node name.
     * @param workDir Work directory for the started node. Must not be {@code null}.
     */
    IgniteImpl(
            String name,
            Path workDir
    ) {
        this.name = name;

        vaultMgr = createVault(workDir);

        nodeCfgMgr = new ConfigurationManager(
                List.of(
                        NetworkConfiguration.KEY,
                        NodeConfiguration.KEY,
                        RestConfiguration.KEY,
                        ClientConnectorConfiguration.KEY
                ),
                Map.of(),
                new LocalConfigurationStorage(vaultMgr),
                List.of(),
                List.of()
        );

        clusterSvc = new ScaleCubeClusterServiceFactory().createClusterService(
                new ClusterLocalConfiguration(
                        name,
                        new MessageSerializationRegistryImpl()
                ),
                nodeCfgMgr.configurationRegistry().getConfiguration(NetworkConfiguration.KEY)
        );

        raftMgr = new Loza(clusterSvc, workDir);

<<<<<<< HEAD
        txManager = new TableTxManagerImpl(clusterSvc, new HeapLockManager(), raftMgr);

=======
>>>>>>> 96d90969
        metaStorageMgr = new MetaStorageManager(
                vaultMgr,
                nodeCfgMgr,
                clusterSvc,
                raftMgr,
                new RocksDbKeyValueStorage(workDir.resolve(METASTORAGE_DB_PATH))
        );

        clusterCfgMgr = new ConfigurationManager(
                List.of(
                        ClusterConfiguration.KEY,
                        TablesConfiguration.KEY,
                        DataStorageConfiguration.KEY
                ),
                Map.of(
                        TableValidator.class, Set.of(TableValidatorImpl.INSTANCE),
                        ColumnTypeValidator.class, Set.of(ColumnTypeValidatorImpl.INSTANCE)
                ),
                new DistributedConfigurationStorage(metaStorageMgr, vaultMgr),
                List.of(ExtendedTableConfigurationSchema.class),
                List.of(HashIndexConfigurationSchema.class, SortedIndexConfigurationSchema.class, PartialIndexConfigurationSchema.class)
        );

        baselineMgr = new BaselineManager(
                clusterCfgMgr,
                metaStorageMgr,
                clusterSvc
        );

        distributedTblMgr = new TableManager(
                clusterCfgMgr.configurationRegistry().getConfiguration(TablesConfiguration.KEY),
                clusterCfgMgr.configurationRegistry().getConfiguration(DataStorageConfiguration.KEY),
                raftMgr,
                baselineMgr,
                clusterSvc.topologyService(),
                getPartitionsStorePath(workDir),
                txManager
        );

        qryEngine = new SqlQueryProcessor(
                clusterSvc,
                distributedTblMgr
        );

        restModule = new RestModule(nodeCfgMgr, clusterCfgMgr);

        clientHandlerModule = new ClientHandlerModule(qryEngine, distributedTblMgr, nodeCfgMgr.configurationRegistry());
    }

    /**
     * Starts ignite node.
     *
     * @param cfg Optional node configuration based on {@link org.apache.ignite.configuration.schemas.runner.NodeConfigurationSchema} and
     *            {@link org.apache.ignite.configuration.schemas.network.NetworkConfigurationSchema}. Following rules are used for applying
     *            the configuration properties:
     *            <ol>
     *            <li>Specified property overrides existing one or just applies itself if it wasn't
     *            previously specified.</li>
     *            <li>All non-specified properties either use previous value or use default one from
     *            corresponding configuration schema.</li>
     *            </ol>
     *            So that, in case of initial node start (first start ever) specified configuration, supplemented with defaults, is
     *            used. If no configuration was provided defaults are used for all configuration properties. In case of node
     *            restart, specified properties override existing ones, non specified properties that also weren't specified
     *            previously use default values. Please pay attention that previously specified properties are searched in the
     *            {@code workDir} specified by the user.
     */
    public void start(@Nullable String cfg) {
        List<IgniteComponent> startedComponents = new ArrayList<>();

        try {
            // Vault startup.
            doStartComponent(
                    name,
                    startedComponents,
                    vaultMgr
            );

            vaultMgr.putName(name).join();

            // Node configuration manager startup.
            doStartComponent(
                    name,
                    startedComponents,
                    nodeCfgMgr);

            // Node configuration manager bootstrap.
            if (cfg != null) {
                try {
                    nodeCfgMgr.bootstrap(cfg);
                } catch (Exception e) {
                    throw new IgniteException("Unable to parse user-specific configuration.", e);
                }
            } else {
                nodeCfgMgr.configurationRegistry().initializeDefaults();
            }

            // Start the remaining components.
            List<IgniteComponent> otherComponents = List.of(
                    clusterSvc,
                    raftMgr,
                    txManager,
                    metaStorageMgr,
                    clusterCfgMgr,
                    baselineMgr,
                    distributedTblMgr,
                    qryEngine,
                    restModule,
                    clientHandlerModule
            );

            for (IgniteComponent component : otherComponents) {
                doStartComponent(name, startedComponents, component);
            }

            // Deploy all registered watches because all components are ready and have registered their listeners.
            metaStorageMgr.deployWatches();

            if (!status.compareAndSet(Status.STARTING, Status.STARTED)) {
                throw new NodeStoppingException();
            }
        } catch (Exception e) {
            String errMsg = "Unable to start node=[" + name + "].";

            LOG.error(errMsg, e);

            doStopNode(startedComponents);

            throw new IgniteException(errMsg, e);
        }
    }

    /**
     * Stops ignite node.
     */
    public void stop() {
        AtomicBoolean explicitStop = new AtomicBoolean();

        status.getAndUpdate(status -> {
            if (status == Status.STARTED) {
                explicitStop.set(true);
            } else {
                explicitStop.set(false);
            }

            return Status.STOPPING;
        });

        if (explicitStop.get()) {
            doStopNode(List.of(vaultMgr, nodeCfgMgr, clusterSvc, raftMgr, txManager, metaStorageMgr, clusterCfgMgr, baselineMgr,
                    distributedTblMgr, qryEngine, restModule, clientHandlerModule));
        }
    }

    /** {@inheritDoc} */
    @Override
    public IgniteTables tables() {
        return distributedTblMgr;
    }

    public QueryProcessor queryEngine() {
        return qryEngine;
    }

    /** {@inheritDoc} */
    @Override
    public IgniteTransactions transactions() {
        return null;
    }

    /** {@inheritDoc} */
    @Override
    public void close() {
        IgnitionManager.stop(name);
    }

    /** {@inheritDoc} */
    @Override
    public String name() {
        return name;
    }

    /** {@inheritDoc} */
    @Override
    public void setBaseline(Set<String> baselineNodes) {
        try {
            distributedTblMgr.setBaseline(baselineNodes);
        } catch (NodeStoppingException e) {
            throw new IgniteException(e);
        }
    }

    /**
     * Returns node configuration.
     */
    public ConfigurationRegistry nodeConfiguration() {
        return nodeCfgMgr.configurationRegistry();
    }

    /**
     * Returns cluster configuration.
     */
    public ConfigurationRegistry clusterConfiguration() {
        return clusterCfgMgr.configurationRegistry();
    }

    /**
     * Returns client handler module.
     */
    public ClientHandlerModule clientHandlerModule() {
        return clientHandlerModule;
    }

    /**
     * Checks node status. If it's {@link Status#STOPPING} then prevents further starting and throws NodeStoppingException that will lead to
     * stopping already started components later on, otherwise starts component and add it to started components list.
     *
     * @param nodeName          Node name.
     * @param startedComponents List of already started components for given node.
     * @param component         Ignite component to start.
     * @param <T>               Ignite component type.
     * @throws NodeStoppingException If node stopping intention was detected.
     */
    private <T extends IgniteComponent> void doStartComponent(
            @NotNull String nodeName,
            @NotNull List<IgniteComponent> startedComponents,
            @NotNull T component
    ) throws NodeStoppingException {
        if (status.get() == Status.STOPPING) {
            throw new NodeStoppingException("Node=[" + nodeName + "] was stopped.");
        } else {
            startedComponents.add(component);

            component.start();
        }
    }

    /**
     * Calls {@link IgniteComponent#beforeNodeStop()} and then {@link IgniteComponent#stop()} for all components in start-reverse-order.
     * Cleanups node started components map and node status map.
     *
     * @param startedComponents List of already started components for given node.
     */
    private void doStopNode(@NotNull List<IgniteComponent> startedComponents) {
        ListIterator<IgniteComponent> beforeStopIter =
                startedComponents.listIterator(startedComponents.size());

        while (beforeStopIter.hasPrevious()) {
            IgniteComponent componentToExecBeforeNodeStop = beforeStopIter.previous();

            try {
                componentToExecBeforeNodeStop.beforeNodeStop();
            } catch (Exception e) {
                LOG.error("Unable to execute before node stop on the component=["
                        + componentToExecBeforeNodeStop + "] within node=[" + name + ']', e);
            }
        }

        ListIterator<IgniteComponent> stopIter =
                startedComponents.listIterator(startedComponents.size());

        while (stopIter.hasPrevious()) {
            IgniteComponent componentToStop = stopIter.previous();

            try {
                componentToStop.stop();
            } catch (Exception e) {
                LOG.error("Unable to stop component=[" + componentToStop + "] within node=[" + name + ']', e);
            }
        }
    }

    /**
     * Starts the Vault component.
     */
    private static VaultManager createVault(Path workDir) {
        Path vaultPath = workDir.resolve(VAULT_DB_PATH);

        try {
            Files.createDirectories(vaultPath);
        } catch (IOException e) {
            throw new IgniteInternalException(e);
        }

        return new VaultManager(new PersistentVaultService(vaultPath));
    }

    /**
     * Returns a path to the partitions store directory. Creates a directory if it doesn't exist.
     *
     * @param workDir Ignite work directory.
     * @return Partitions store path.
     */
    @NotNull
    private static Path getPartitionsStorePath(Path workDir) {
        Path partitionsStore = workDir.resolve(PARTITIONS_STORE_PATH);

        try {
            Files.createDirectories(partitionsStore);
        } catch (IOException e) {
            throw new IgniteInternalException("Failed to create directory for partitions storage: " + e.getMessage(), e);
        }

        return partitionsStore;
    }

    /**
     * Node state.
     */
    private enum Status {
        STARTING,

        STARTED,

        STOPPING
    }
}<|MERGE_RESOLUTION|>--- conflicted
+++ resolved
@@ -124,12 +124,9 @@
     /** Baseline manager. */
     private final BaselineManager baselineMgr;
 
-<<<<<<< HEAD
     /** Transactions manager. */
     private final TxManager txManager;
 
-=======
->>>>>>> 96d90969
     /** Distributed table manager. */
     private final TableManager distributedTblMgr;
 
@@ -182,11 +179,8 @@
 
         raftMgr = new Loza(clusterSvc, workDir);
 
-<<<<<<< HEAD
         txManager = new TableTxManagerImpl(clusterSvc, new HeapLockManager(), raftMgr);
 
-=======
->>>>>>> 96d90969
         metaStorageMgr = new MetaStorageManager(
                 vaultMgr,
                 nodeCfgMgr,
