--- conflicted
+++ resolved
@@ -148,7 +148,6 @@
         vaultMgr = createVault(workDir);
         
         nodeCfgMgr = new ConfigurationManager(
-<<<<<<< HEAD
                 Arrays.asList(
                         NetworkConfiguration.KEY,
                         NodeConfiguration.KEY,
@@ -157,19 +156,8 @@
                 ),
                 Map.of(),
                 new LocalConfigurationStorage(vaultMgr),
+                List.of(),
                 List.of()
-=======
-            Arrays.asList(
-                NetworkConfiguration.KEY,
-                NodeConfiguration.KEY,
-                RestConfiguration.KEY,
-                ClientConnectorConfiguration.KEY
-            ),
-            Map.of(),
-            new LocalConfigurationStorage(vaultMgr),
-            List.of(),
-            List.of()
->>>>>>> 445f4559
         );
         
         clusterSvc = new ScaleCubeClusterServiceFactory().createClusterService(
@@ -192,7 +180,6 @@
         
         // TODO: IGNITE-15414 Schema validation refactoring with configuration validators.
         clusterCfgMgr = new ConfigurationManager(
-<<<<<<< HEAD
                 Arrays.asList(
                         ClusterConfiguration.KEY,
                         TablesConfiguration.KEY,
@@ -200,18 +187,8 @@
                 ),
                 Map.of(TableValidator.class, Set.of(TableValidatorImpl.INSTANCE)),
                 new DistributedConfigurationStorage(metaStorageMgr, vaultMgr),
-                Collections.singletonList(ExtendedTableConfigurationSchema.class)
-=======
-            Arrays.asList(
-                ClusterConfiguration.KEY,
-                TablesConfiguration.KEY,
-                DataStorageConfiguration.KEY
-            ),
-            Map.of(TableValidator.class, Set.of(TableValidatorImpl.INSTANCE)),
-            new DistributedConfigurationStorage(metaStorageMgr, vaultMgr),
-            Collections.singletonList(ExtendedTableConfigurationSchema.class),
-            List.of()
->>>>>>> 445f4559
+                Collections.singletonList(ExtendedTableConfigurationSchema.class),
+                List.of()
         );
         
         baselineMgr = new BaselineManager(
