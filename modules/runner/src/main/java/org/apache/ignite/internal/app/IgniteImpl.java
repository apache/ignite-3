/*
 * Licensed to the Apache Software Foundation (ASF) under one or more
 * contributor license agreements.  See the NOTICE file distributed with
 * this work for additional information regarding copyright ownership.
 * The ASF licenses this file to You under the Apache License, Version 2.0
 * (the "License"); you may not use this file except in compliance with
 * the License.  You may obtain a copy of the License at
 *
 *      http://www.apache.org/licenses/LICENSE-2.0
 *
 * Unless required by applicable law or agreed to in writing, software
 * distributed under the License is distributed on an "AS IS" BASIS,
 * WITHOUT WARRANTIES OR CONDITIONS OF ANY KIND, either express or implied.
 * See the License for the specific language governing permissions and
 * limitations under the License.
 */

package org.apache.ignite.internal.app;

import java.io.IOException;
import java.nio.file.Files;
import java.nio.file.Path;
import java.nio.file.Paths;
import java.util.ArrayList;
import java.util.Arrays;
import java.util.Collections;
import java.util.List;
import java.util.ListIterator;
import java.util.Map;
import java.util.Set;
import java.util.concurrent.atomic.AtomicBoolean;
import java.util.concurrent.atomic.AtomicReference;
import org.apache.ignite.Ignite;
import org.apache.ignite.IgnitionManager;
import org.apache.ignite.client.handler.ClientHandlerModule;
import org.apache.ignite.configuration.schemas.clientconnector.ClientConnectorConfiguration;
import org.apache.ignite.configuration.schemas.network.NetworkConfiguration;
import org.apache.ignite.configuration.schemas.rest.RestConfiguration;
import org.apache.ignite.configuration.schemas.runner.ClusterConfiguration;
import org.apache.ignite.configuration.schemas.runner.NodeConfiguration;
import org.apache.ignite.configuration.schemas.store.DataStorageConfiguration;
import org.apache.ignite.configuration.schemas.table.TablesConfiguration;
import org.apache.ignite.internal.baseline.BaselineManager;
import org.apache.ignite.internal.configuration.ConfigurationManager;
import org.apache.ignite.internal.configuration.ConfigurationRegistry;
import org.apache.ignite.internal.configuration.schema.ExtendedTableConfigurationSchema;
import org.apache.ignite.internal.configuration.storage.DistributedConfigurationStorage;
import org.apache.ignite.internal.configuration.storage.LocalConfigurationStorage;
import org.apache.ignite.internal.manager.IgniteComponent;
import org.apache.ignite.internal.metastorage.MetaStorageManager;
import org.apache.ignite.internal.metastorage.server.persistence.RocksDBKeyValueStorage;
import org.apache.ignite.internal.processors.query.calcite.QueryProcessor;
import org.apache.ignite.internal.processors.query.calcite.SqlQueryProcessor;
import org.apache.ignite.internal.raft.Loza;
import org.apache.ignite.internal.table.distributed.TableManager;
import org.apache.ignite.internal.tx.LockManager;
import org.apache.ignite.internal.tx.TxManager;
import org.apache.ignite.internal.tx.impl.HeapLockManager;
import org.apache.ignite.internal.tx.impl.TxManagerImpl;
import org.apache.ignite.internal.vault.VaultManager;
import org.apache.ignite.internal.vault.VaultService;
import org.apache.ignite.internal.vault.persistence.PersistentVaultService;
import org.apache.ignite.lang.IgniteException;
import org.apache.ignite.lang.IgniteInternalException;
import org.apache.ignite.lang.IgniteLogger;
import org.apache.ignite.lang.NodeStoppingException;
import org.apache.ignite.network.ClusterLocalConfiguration;
import org.apache.ignite.network.ClusterService;
import org.apache.ignite.network.MessageSerializationRegistryImpl;
import org.apache.ignite.network.StaticNodeFinder;
import org.apache.ignite.network.scalecube.ScaleCubeClusterServiceFactory;
import org.apache.ignite.rest.RestModule;
import org.apache.ignite.table.manager.IgniteTables;
import org.apache.ignite.tx.IgniteTransactions;
import org.jetbrains.annotations.NotNull;
import org.jetbrains.annotations.Nullable;

/**
 * Ignite internal implementation.
 */
public class IgniteImpl implements Ignite {
    /** The logger. */
    private static final IgniteLogger LOG = IgniteLogger.forClass(IgniteImpl.class);

    /**
     * Path to the persistent storage used by the {@link VaultService} component.
     */
    private static final Path VAULT_DB_PATH = Paths.get("vault");

    /**
     * Path to the persistent storage used by the {@link MetaStorageManager} component.
     */
    private static final Path METASTORAGE_DB_PATH = Paths.get("metastorage");

    /**
     * Path for the partitions persistent storage.
     */
    private static final Path PARTITIONS_STORE_PATH = Paths.get("db");

    /** Ignite node name. */
    private final String name;

    /** Vault manager. */
    private final VaultManager vaultMgr;

    /** Configuration manager that handles node (local) configuration. */
    private final ConfigurationManager nodeCfgMgr;

    /** Cluster service (cluster network manager). */
    private final ClusterService clusterSvc;

    /** Raft manager. */
    private final Loza raftMgr;

    /** Meta storage manager. */
    private final MetaStorageManager metaStorageMgr;

    /** Configuration manager that handles cluster (distributed) configuration. */
    private final ConfigurationManager clusterCfgMgr;

    /** Baseline manager. */
    private final BaselineManager baselineMgr;

<<<<<<< HEAD
    /** Affinity manager. */
    private final AffinityManager affinityMgr;

    /** Schema manager. */
    private final SchemaManager schemaMgr;

    /** Locks manager. */
    private final LockManager lockManager;

    /** Transactions manager. */
    private final TxManager txManager;

=======
>>>>>>> c0a3f327
    /** Distributed table manager. */
    private final TableManager distributedTblMgr;

    /** Query engine. */
    private final SqlQueryProcessor qryEngine;

    /** Rest module. */
    private final RestModule restModule;

    /** Client handler module. */
    private final ClientHandlerModule clientHandlerModule;

    /** Node status. Adds ability to stop currently starting node. */
    private final AtomicReference<Status> status = new AtomicReference<>(Status.STARTING);

    /**
     * The Constructor.
     *
     * @param name Ignite node name.
     * @param workDir Work directory for the started node. Must not be {@code null}.
     */
    IgniteImpl(
        String name,
        Path workDir
    ) {
        this.name = name;

        vaultMgr = createVault(workDir);

        nodeCfgMgr = new ConfigurationManager(
            Arrays.asList(
                NetworkConfiguration.KEY,
                NodeConfiguration.KEY,
                RestConfiguration.KEY,
                ClientConnectorConfiguration.KEY
            ),
            Map.of(),
            new LocalConfigurationStorage(vaultMgr),
            List.of()
        );

        clusterSvc = new ScaleCubeClusterServiceFactory().createClusterService(
            new ClusterLocalConfiguration(
                name,
                new MessageSerializationRegistryImpl()
            ),
            nodeCfgMgr,
            () -> StaticNodeFinder.fromConfiguration(nodeCfgMgr.configurationRegistry().
                getConfiguration(NetworkConfiguration.KEY).value())
        );

        lockManager = new HeapLockManager();

        txManager = new TxManagerImpl(clusterSvc, lockManager);

        raftMgr = new Loza(clusterSvc, txManager, workDir);

        metaStorageMgr = new MetaStorageManager(
            vaultMgr,
            nodeCfgMgr,
            clusterSvc,
            raftMgr,
            new RocksDBKeyValueStorage(workDir.resolve(METASTORAGE_DB_PATH))
        );

        // TODO: IGNITE-15414 Schema validation refactoring with configuration validators.
        clusterCfgMgr = new ConfigurationManager(
            Arrays.asList(
                ClusterConfiguration.KEY,
                TablesConfiguration.KEY,
                DataStorageConfiguration.KEY
            ),
            Map.of(),
            new DistributedConfigurationStorage(metaStorageMgr, vaultMgr),
            Collections.singletonList(ExtendedTableConfigurationSchema.class)
        );

        baselineMgr = new BaselineManager(
            clusterCfgMgr,
            metaStorageMgr,
            clusterSvc
        );

        distributedTblMgr = new TableManager(
            clusterCfgMgr.configurationRegistry().getConfiguration(TablesConfiguration.KEY),
            clusterCfgMgr.configurationRegistry().getConfiguration(DataStorageConfiguration.KEY),
            raftMgr,
<<<<<<< HEAD
            getPartitionsStorePath(workDir),
            txManager,
            lockManager
=======
            baselineMgr,
            clusterSvc.topologyService(),
            metaStorageMgr,
            getPartitionsStorePath(workDir)
>>>>>>> c0a3f327
        );

        qryEngine = new SqlQueryProcessor(
            clusterSvc,
            distributedTblMgr
        );

        restModule = new RestModule(nodeCfgMgr, clusterCfgMgr);

        clientHandlerModule = new ClientHandlerModule(qryEngine, distributedTblMgr, nodeCfgMgr.configurationRegistry());
    }

    /**
     * Starts ignite node.
     *
     * @param cfg Optional node configuration based on {@link org.apache.ignite.configuration.schemas.runner.NodeConfigurationSchema}
     * and {@link org.apache.ignite.configuration.schemas.network.NetworkConfigurationSchema}. Following rules are used
     * for applying the configuration properties:
     * <ol>
     * <li>Specified property overrides existing one or just applies itself if it wasn't
     * previously specified.</li>
     * <li>All non-specified properties either use previous value or use default one from
     * corresponding configuration schema.</li>
     * </ol>
     * So that, in case of initial node start (first start ever) specified configuration, supplemented with defaults, is
     * used. If no configuration was provided defaults are used for all configuration properties. In case of node
     * restart, specified properties override existing ones, non specified properties that also weren't specified
     * previously use default values. Please pay attention that previously specified properties are searched in the
     * {@code workDir} specified by the user.
     */
    public void start(@Nullable String cfg) {
        List<IgniteComponent> startedComponents = new ArrayList<>();

        try {
            // Vault startup.
            doStartComponent(
                name,
                startedComponents,
                vaultMgr
            );

            vaultMgr.putName(name).join();

            // Node configuration manager startup.
            doStartComponent(
                name,
                startedComponents,
                nodeCfgMgr);

            // Node configuration manager bootstrap.
            if (cfg != null) {
                try {
                    nodeCfgMgr.bootstrap(cfg);
                }
                catch (Exception e) {
                    LOG.warn("Unable to parse user-specific configuration, default configuration will be used: {}",
                        e.getMessage());
                }
            }
            else
                nodeCfgMgr.configurationRegistry().initializeDefaults();

            // Start the remaining components.
            List<IgniteComponent> otherComponents = List.of(
                clusterSvc,
                raftMgr,
                metaStorageMgr,
                clusterCfgMgr,
                baselineMgr,
                distributedTblMgr,
                qryEngine,
                restModule,
                clientHandlerModule
            );

            for (IgniteComponent component : otherComponents)
                doStartComponent(name, startedComponents, component);

            // Deploy all registered watches because all components are ready and have registered their listeners.
            metaStorageMgr.deployWatches();

            if (!status.compareAndSet(Status.STARTING, Status.STARTED))
                throw new NodeStoppingException();
        }
        catch (Exception e) {
            String errMsg = "Unable to start node=[" + name + "].";

            LOG.error(errMsg, e);

            doStopNode(startedComponents);

            throw new IgniteException(errMsg, e);
        }
    }

    /**
     * Stops ignite node.
     */
    public void stop() {
        AtomicBoolean explicitStop = new AtomicBoolean();

        status.getAndUpdate(status -> {
            if (status == Status.STARTED)
                explicitStop.set(true);
            else
                explicitStop.set(false);

            return Status.STOPPING;
        });

        if (explicitStop.get()) {
            doStopNode(List.of(vaultMgr, nodeCfgMgr, clusterSvc, raftMgr, metaStorageMgr, clusterCfgMgr, baselineMgr,
                distributedTblMgr, qryEngine, restModule, clientHandlerModule));
        }
    }

    /** {@inheritDoc} */
    @Override public IgniteTables tables() {
        return distributedTblMgr;
    }

    public QueryProcessor queryEngine() {
        return qryEngine;
    }

    /** {@inheritDoc} */
    @Override public IgniteTransactions transactions() {
        return null;
    }

    /** {@inheritDoc} */
    @Override public void close() {
        IgnitionManager.stop(name);
    }

    /** {@inheritDoc} */
    @Override public String name() {
        return name;
    }

    /** {@inheritDoc} */
    @Override public void setBaseline(Set<String> baselineNodes) {
        distributedTblMgr.setBaseline(baselineNodes);
    }

    /**
     * @return Node configuration.
     */
    public ConfigurationRegistry nodeConfiguration() {
        return nodeCfgMgr.configurationRegistry();
    }

    /**
     * @return Cluster configuration.
     */
    public ConfigurationRegistry clusterConfiguration() {
        return clusterCfgMgr.configurationRegistry();
    }

    /**
     * @return Client handler module.
     */
    public ClientHandlerModule clientHandlerModule() {
        return clientHandlerModule;
    }

    /**
     * Checks node status. If it's {@link Status#STOPPING} then prevents further starting and throws NodeStoppingException that will
     * lead to stopping already started components later on, otherwise starts component and add it to started components
     * list.
     *
     * @param nodeName Node name.
     * @param startedComponents List of already started components for given node.
     * @param component Ignite component to start.
     * @param <T> Ignite component type.
     * @throws NodeStoppingException If node stopping intention was detected.
     */
    private <T extends IgniteComponent> void doStartComponent(
        @NotNull String nodeName,
        @NotNull List<IgniteComponent> startedComponents,
        @NotNull T component
    ) throws NodeStoppingException {
        if (status.get() == Status.STOPPING)
            throw new NodeStoppingException("Node=[" + nodeName + "] was stopped.");
        else {
            startedComponents.add(component);

            component.start();
        }
    }

    /**
     * Calls {@link IgniteComponent#beforeNodeStop()} and then {@link IgniteComponent#stop()} for all components in
     * start-reverse-order. Cleanups node started components map and node status map.
     *
     * @param startedComponents List of already started components for given node.
     */
    private void doStopNode(@NotNull List<IgniteComponent> startedComponents) {
        ListIterator<IgniteComponent> beforeStopIter =
            startedComponents.listIterator(startedComponents.size());

        while (beforeStopIter.hasPrevious()) {
            IgniteComponent componentToExecBeforeNodeStop = beforeStopIter.previous();

            try {
                componentToExecBeforeNodeStop.beforeNodeStop();
            }
            catch (Exception e) {
                LOG.error("Unable to execute before node stop on the component=[" +
                    componentToExecBeforeNodeStop + "] within node=[" + name + ']', e);
            }
        }

        ListIterator<IgniteComponent> stopIter =
            startedComponents.listIterator(startedComponents.size());

        while (stopIter.hasPrevious()) {
            IgniteComponent componentToStop = stopIter.previous();

            try {
                componentToStop.stop();
            }
            catch (Exception e) {
                LOG.error("Unable to stop component=[" + componentToStop + "] within node=[" + name + ']', e);
            }
        }
    }

    /**
     * Starts the Vault component.
     */
    private static VaultManager createVault(Path workDir) {
        Path vaultPath = workDir.resolve(VAULT_DB_PATH);

        try {
            Files.createDirectories(vaultPath);
        }
        catch (IOException e) {
            throw new IgniteInternalException(e);
        }

        return new VaultManager(new PersistentVaultService(vaultPath));
    }

    /**
     * Returns a path to the partitions store directory. Creates a directory if it doesn't exist.
     *
     * @param workDir Ignite work directory.
     * @return Partitions store path.
     */
    @NotNull
    private static Path getPartitionsStorePath(Path workDir) {
        Path partitionsStore = workDir.resolve(PARTITIONS_STORE_PATH);

        try {
            Files.createDirectories(partitionsStore);
        }
        catch (IOException e) {
            throw new IgniteInternalException("Failed to create directory for partitions storage: " + e.getMessage(), e);
        }

        return partitionsStore;
    }

    /**
     * Node state.
     */
    private enum Status {
        /** */
        STARTING,

        /** */
        STARTED,

        /** */
        STOPPING
    }
}<|MERGE_RESOLUTION|>--- conflicted
+++ resolved
@@ -121,7 +121,6 @@
     /** Baseline manager. */
     private final BaselineManager baselineMgr;
 
-<<<<<<< HEAD
     /** Affinity manager. */
     private final AffinityManager affinityMgr;
 
@@ -134,8 +133,6 @@
     /** Transactions manager. */
     private final TxManager txManager;
 
-=======
->>>>>>> c0a3f327
     /** Distributed table manager. */
     private final TableManager distributedTblMgr;
 
@@ -223,16 +220,12 @@
             clusterCfgMgr.configurationRegistry().getConfiguration(TablesConfiguration.KEY),
             clusterCfgMgr.configurationRegistry().getConfiguration(DataStorageConfiguration.KEY),
             raftMgr,
-<<<<<<< HEAD
+            baselineMgr,
+            clusterSvc.topologyService(),
+            metaStorageMgr,
             getPartitionsStorePath(workDir),
             txManager,
             lockManager
-=======
-            baselineMgr,
-            clusterSvc.topologyService(),
-            metaStorageMgr,
-            getPartitionsStorePath(workDir)
->>>>>>> c0a3f327
         );
 
         qryEngine = new SqlQueryProcessor(
