/*
 * Licensed to the Apache Software Foundation (ASF) under one or more
 * contributor license agreements. See the NOTICE file distributed with
 * this work for additional information regarding copyright ownership.
 * The ASF licenses this file to You under the Apache License, Version 2.0
 * (the "License"); you may not use this file except in compliance with
 * the License. You may obtain a copy of the License at
 *
 *      http://www.apache.org/licenses/LICENSE-2.0
 *
 * Unless required by applicable law or agreed to in writing, software
 * distributed under the License is distributed on an "AS IS" BASIS,
 * WITHOUT WARRANTIES OR CONDITIONS OF ANY KIND, either express or implied.
 * See the License for the specific language governing permissions and
 * limitations under the License.
 */

package org.apache.ignite.internal.app;

import java.io.IOException;
import java.nio.file.Files;
import java.nio.file.Path;
import java.nio.file.Paths;
import java.util.Collection;
import java.util.List;
import java.util.ServiceLoader;
import java.util.concurrent.CompletableFuture;
import java.util.concurrent.CompletionException;
import java.util.function.Consumer;
import java.util.function.Function;
import org.apache.ignite.Ignite;
import org.apache.ignite.IgnitionManager;
import org.apache.ignite.client.handler.ClientHandlerModule;
import org.apache.ignite.compute.IgniteCompute;
import org.apache.ignite.configuration.schemas.compute.ComputeConfiguration;
import org.apache.ignite.configuration.schemas.network.NetworkConfiguration;
import org.apache.ignite.configuration.schemas.rest.RestConfiguration;
import org.apache.ignite.configuration.schemas.table.TablesConfiguration;
import org.apache.ignite.hlc.HybridClock;
import org.apache.ignite.internal.baseline.BaselineManager;
import org.apache.ignite.internal.cluster.management.ClusterManagementGroupManager;
import org.apache.ignite.internal.cluster.management.network.messages.CmgMessagesSerializationRegistryInitializer;
import org.apache.ignite.internal.cluster.management.raft.RocksDbClusterStateStorage;
import org.apache.ignite.internal.cluster.management.rest.ClusterManagementRestFactory;
import org.apache.ignite.internal.components.LongJvmPauseDetector;
import org.apache.ignite.internal.compute.ComputeComponent;
import org.apache.ignite.internal.compute.ComputeComponentImpl;
import org.apache.ignite.internal.compute.ComputeMessagesSerializationRegistryInitializer;
import org.apache.ignite.internal.compute.IgniteComputeImpl;
import org.apache.ignite.internal.configuration.ConfigurationManager;
import org.apache.ignite.internal.configuration.ConfigurationModule;
import org.apache.ignite.internal.configuration.ConfigurationModules;
import org.apache.ignite.internal.configuration.ConfigurationRegistry;
import org.apache.ignite.internal.configuration.ServiceLoaderModulesProvider;
import org.apache.ignite.internal.configuration.storage.ConfigurationStorage;
import org.apache.ignite.internal.configuration.storage.DistributedConfigurationStorage;
import org.apache.ignite.internal.configuration.storage.LocalConfigurationStorage;
import org.apache.ignite.internal.index.IndexManager;
import org.apache.ignite.internal.logger.IgniteLogger;
import org.apache.ignite.internal.logger.Loggers;
import org.apache.ignite.internal.metastorage.MetaStorageManager;
import org.apache.ignite.internal.metastorage.server.persistence.RocksDbKeyValueStorage;
import org.apache.ignite.internal.metrics.MetricManager;
import org.apache.ignite.internal.raft.Loza;
import org.apache.ignite.internal.raft.storage.impl.VolatileLogStorageFactoryCreator;
import org.apache.ignite.internal.recovery.ConfigurationCatchUpListener;
import org.apache.ignite.internal.recovery.RecoveryCompletionFutureFactory;
import org.apache.ignite.internal.replicator.ReplicaManager;
import org.apache.ignite.internal.replicator.ReplicaService;
import org.apache.ignite.internal.rest.RestComponent;
import org.apache.ignite.internal.rest.RestFactory;
import org.apache.ignite.internal.rest.configuration.PresentationsFactory;
import org.apache.ignite.internal.rest.node.NodeManagementRestFactory;
import org.apache.ignite.internal.schema.SchemaManager;
import org.apache.ignite.internal.sql.api.IgniteSqlImpl;
import org.apache.ignite.internal.sql.engine.QueryProcessor;
import org.apache.ignite.internal.sql.engine.SqlQueryProcessor;
import org.apache.ignite.internal.sql.engine.message.SqlQueryMessagesSerializationRegistryInitializer;
import org.apache.ignite.internal.storage.DataStorageManager;
import org.apache.ignite.internal.storage.DataStorageModule;
import org.apache.ignite.internal.storage.DataStorageModules;
import org.apache.ignite.internal.table.distributed.TableManager;
import org.apache.ignite.internal.table.distributed.TableMessagesSerializationRegistryInitializer;
import org.apache.ignite.internal.tx.LockManager;
import org.apache.ignite.internal.tx.TxManager;
import org.apache.ignite.internal.tx.impl.HeapLockManager;
import org.apache.ignite.internal.tx.impl.IgniteTransactionsImpl;
import org.apache.ignite.internal.tx.impl.TxManagerImpl;
import org.apache.ignite.internal.tx.message.TxMessagesSerializationRegistryInitializer;
import org.apache.ignite.internal.vault.VaultManager;
import org.apache.ignite.internal.vault.VaultService;
import org.apache.ignite.internal.vault.persistence.PersistentVaultService;
import org.apache.ignite.lang.IgniteException;
import org.apache.ignite.lang.IgniteInternalException;
import org.apache.ignite.lang.NodeStoppingException;
import org.apache.ignite.network.ClusterLocalConfiguration;
import org.apache.ignite.network.ClusterNode;
import org.apache.ignite.network.ClusterService;
import org.apache.ignite.network.MessageSerializationRegistryImpl;
import org.apache.ignite.network.NettyBootstrapFactory;
import org.apache.ignite.network.NetworkAddress;
import org.apache.ignite.network.scalecube.ScaleCubeClusterServiceFactory;
import org.apache.ignite.raft.jraft.RaftMessagesSerializationRegistryInitializer;
import org.apache.ignite.sql.IgniteSql;
import org.apache.ignite.table.manager.IgniteTables;
import org.apache.ignite.tx.IgniteTransactions;
import org.intellij.lang.annotations.Language;
import org.jetbrains.annotations.NotNull;
import org.jetbrains.annotations.Nullable;
import org.jetbrains.annotations.TestOnly;

/**
 * Ignite internal implementation.
 */
public class IgniteImpl implements Ignite {
    /** The logger. */
    private static final IgniteLogger LOG = Loggers.forClass(IgniteImpl.class);

    /**
     * Path to the persistent storage used by the {@link VaultService} component.
     */
    private static final Path VAULT_DB_PATH = Paths.get("vault");

    /**
     * Path to the persistent storage used by the {@link MetaStorageManager} component.
     */
    private static final Path METASTORAGE_DB_PATH = Paths.get("metastorage");

    /**
     * Path to the persistent storage used by the {@link ClusterManagementGroupManager} component.
     */
    private static final Path CMG_DB_PATH = Paths.get("cmg");

    /**
     * Path for the partitions persistent storage.
     */
    private static final Path PARTITIONS_STORE_PATH = Paths.get("db");

    /** Ignite node name. */
    private final String name;

    /** Lifecycle manager. */
    private final LifecycleManager lifecycleManager;

    /** Vault manager. */
    private final VaultManager vaultMgr;

    /** Sql query engine. */
    private final SqlQueryProcessor qryEngine;

    /** Sql API facade. */
    private final IgniteSql sql;

    /** Configuration manager that handles node (local) configuration. */
    private final ConfigurationManager nodeCfgMgr;

    /** Cluster service (cluster network manager). */
    private final ClusterService clusterSvc;

    private final ComputeComponent computeComponent;

    /** Netty bootstrap factory. */
    private final NettyBootstrapFactory nettyBootstrapFactory;

    /** Raft manager. */
    private final Loza raftMgr;

    /** Meta storage manager. */
    private final MetaStorageManager metaStorageMgr;

    /** Configuration manager that handles cluster (distributed) configuration. */
    private final ConfigurationManager clusterCfgMgr;

    /** Baseline manager. */
    private final BaselineManager baselineMgr;

    /** Replica manager. */
    private final ReplicaManager replicaMgr;

    /** Transactions manager. */
    private final TxManager txManager;

    /** Distributed table manager. */
    private final TableManager distributedTblMgr;

    private final IndexManager indexManager;

    /** Rest module. */
    private final RestComponent restComponent;

    private final ClusterManagementGroupManager cmgMgr;

    /** Client handler module. */
    private final ClientHandlerModule clientHandlerModule;

    /** Distributed configuration storage. */
    private final ConfigurationStorage cfgStorage;

    /** Compute. */
    private final IgniteCompute compute;

    /** JVM pause detector. */
    private final LongJvmPauseDetector longJvmPauseDetector;

    /** Data storage manager. */
    private final DataStorageManager dataStorageMgr;

    /** Schema manager. */
    private final SchemaManager schemaManager;

    /** Metric manager. */
    private final MetricManager metricManager;

    /** Creator for volatile {@link org.apache.ignite.internal.raft.storage.LogStorageFactory} instances. */
    private final VolatileLogStorageFactoryCreator volatileLogStorageFactoryCreator;

    /** A hybrid logical clock. */
    private final HybridClock clock;

    /**
     * The Constructor.
     *
     * @param name Ignite node name.
     * @param workDir Work directory for the started node. Must not be {@code null}.
     * @param serviceProviderClassLoader The class loader to be used to load provider-configuration files and provider classes, or
     *         {@code null} if the system class loader (or, failing that the bootstrap class loader) is to be used.
     */
    IgniteImpl(String name, Path workDir, @Nullable ClassLoader serviceProviderClassLoader) {
        this.name = name;

        longJvmPauseDetector = new LongJvmPauseDetector(name, Loggers.forClass(LongJvmPauseDetector.class));

        lifecycleManager = new LifecycleManager(name);

        vaultMgr = createVault(workDir);

        metricManager = new MetricManager();

        ConfigurationModules modules = loadConfigurationModules(serviceProviderClassLoader);

        nodeCfgMgr = new ConfigurationManager(
                modules.local().rootKeys(),
                modules.local().validators(),
                new LocalConfigurationStorage(vaultMgr),
                modules.local().internalSchemaExtensions(),
                modules.local().polymorphicSchemaExtensions()
        );

        NetworkConfiguration networkConfiguration = nodeCfgMgr.configurationRegistry().getConfiguration(NetworkConfiguration.KEY);

        MessageSerializationRegistryImpl serializationRegistry = new MessageSerializationRegistryImpl();

        CmgMessagesSerializationRegistryInitializer.registerFactories(serializationRegistry);
        RaftMessagesSerializationRegistryInitializer.registerFactories(serializationRegistry);
        SqlQueryMessagesSerializationRegistryInitializer.registerFactories(serializationRegistry);
        TxMessagesSerializationRegistryInitializer.registerFactories(serializationRegistry);
        ComputeMessagesSerializationRegistryInitializer.registerFactories(serializationRegistry);
        TableMessagesSerializationRegistryInitializer.registerFactories(serializationRegistry);

        var clusterLocalConfiguration = new ClusterLocalConfiguration(name, serializationRegistry);

        nettyBootstrapFactory = new NettyBootstrapFactory(networkConfiguration, clusterLocalConfiguration.getName());

        clusterSvc = new ScaleCubeClusterServiceFactory().createClusterService(
                clusterLocalConfiguration,
                networkConfiguration,
                nettyBootstrapFactory
        );

        computeComponent = new ComputeComponentImpl(
                this,
                clusterSvc.messagingService(),
                nodeCfgMgr.configurationRegistry().getConfiguration(ComputeConfiguration.KEY)
        );

        clock = new HybridClock();

        raftMgr = new Loza(clusterSvc, workDir, clock);

        LockManager lockMgr = new HeapLockManager();

        replicaMgr = new ReplicaManager(clusterSvc, clock);

        ReplicaService replicaSvc = new ReplicaService(replicaMgr, clusterSvc.messagingService(), clusterSvc.topologyService(), clock);

        txManager = new TxManagerImpl(clusterSvc, replicaSvc, lockMgr);

        cmgMgr = new ClusterManagementGroupManager(
                vaultMgr,
                clusterSvc,
                raftMgr,
                new RocksDbClusterStateStorage(workDir.resolve(CMG_DB_PATH))
        );

        metaStorageMgr = new MetaStorageManager(
                vaultMgr,
                clusterSvc,
                cmgMgr,
                raftMgr,
                new RocksDbKeyValueStorage(workDir.resolve(METASTORAGE_DB_PATH))
        );

        this.cfgStorage = new DistributedConfigurationStorage(metaStorageMgr, vaultMgr);

        clusterCfgMgr = new ConfigurationManager(
                modules.distributed().rootKeys(),
                modules.distributed().validators(),
                cfgStorage,
                modules.distributed().internalSchemaExtensions(),
                modules.distributed().polymorphicSchemaExtensions()
        );

        RestFactory presentationsFactory = new PresentationsFactory(nodeCfgMgr, clusterCfgMgr);
        RestFactory clusterManagementRestFactory = new ClusterManagementRestFactory(clusterSvc, cmgMgr);
        RestFactory nodeManagementRestFactory = new NodeManagementRestFactory(lifecycleManager, () -> name);
        RestConfiguration restConfiguration = nodeCfgMgr.configurationRegistry().getConfiguration(RestConfiguration.KEY);
        restComponent = new RestComponent(
                List.of(presentationsFactory, clusterManagementRestFactory, nodeManagementRestFactory),
                restConfiguration
        );

        baselineMgr = new BaselineManager(
                clusterCfgMgr,
                metaStorageMgr,
                clusterSvc
        );

        Consumer<Function<Long, CompletableFuture<?>>> registry =
                c -> clusterCfgMgr.configurationRegistry().listenUpdateStorageRevision(c::apply);

        DataStorageModules dataStorageModules = new DataStorageModules(
                ServiceLoader.load(DataStorageModule.class, serviceProviderClassLoader)
        );

<<<<<<< HEAD
        Path storagePath = getPartitionsStorePath(workDir);
=======
        final TablesConfiguration tablesConfiguration = clusterCfgMgr.configurationRegistry().getConfiguration(TablesConfiguration.KEY);
>>>>>>> 09b5cc8b

        dataStorageMgr = new DataStorageManager(
                tablesConfiguration,
                dataStorageModules.createStorageEngines(
                        name,
                        clusterCfgMgr.configurationRegistry(),
                        getPartitionsStorePath(workDir),
                        longJvmPauseDetector
                )
        );

        schemaManager = new SchemaManager(registry, tablesConfiguration);

        volatileLogStorageFactoryCreator = new VolatileLogStorageFactoryCreator(workDir.resolve("volatile-log-spillout"));

        distributedTblMgr = new TableManager(
                name,
                registry,
                tablesConfiguration,
                raftMgr,
                replicaMgr,
                lockMgr,
                replicaSvc,
                baselineMgr,
                clusterSvc.topologyService(),
                txManager,
                dataStorageMgr,
                storagePath,
                metaStorageMgr,
                schemaManager,
                volatileLogStorageFactoryCreator,
                clock,
                workDir
        );

        indexManager = new IndexManager(tablesConfiguration);

        qryEngine = new SqlQueryProcessor(
                registry,
                clusterSvc,
                distributedTblMgr,
                indexManager,
                schemaManager,
                dataStorageMgr,
                txManager,
                () -> dataStorageModules.collectSchemasFields(modules.distributed().polymorphicSchemaExtensions())
        );

        sql = new IgniteSqlImpl(qryEngine);

        compute = new IgniteComputeImpl(clusterSvc.topologyService(), distributedTblMgr, computeComponent);

        clientHandlerModule = new ClientHandlerModule(
                qryEngine,
                distributedTblMgr,
                new IgniteTransactionsImpl(txManager),
                nodeCfgMgr.configurationRegistry(),
                compute,
                clusterSvc,
                nettyBootstrapFactory,
                sql
        );
    }

    private static ConfigurationModules loadConfigurationModules(ClassLoader classLoader) {
        var modulesProvider = new ServiceLoaderModulesProvider();
        List<ConfigurationModule> modules = modulesProvider.modules(classLoader);

        if (modules.isEmpty()) {
            throw new IllegalStateException("No configuration modules were loaded, this means Ignite cannot start. "
                    + "Please make sure that the classloader for loading services is correct.");
        }

        var configModules = new ConfigurationModules(modules);

        LOG.info("Configuration modules loaded [modules={}, localRoots={}, distRoots={}]",
                modules, configModules.local().rootKeys(), configModules.distributed().rootKeys());

        return configModules;
    }

    /**
     * Starts ignite node.
     *
     * <p>When this method returns, the node is partially started and ready to accept the init command (that is, its
     * REST endpoint is functional).
     *
     * @param cfg Optional node configuration based on
     *         {@link org.apache.ignite.configuration.schemas.network.NetworkConfigurationSchema}. Following rules are used for applying the
     *         configuration properties:
     *
     *         <ol>
     *             <li>Specified property overrides existing one or just applies itself if it wasn't
     *             previously specified.</li>
     *             <li>All non-specified properties either use previous value or use default one from
     *             corresponding configuration schema.</li>
     *         </ol>
     *
     *         So that, in case of initial node start (first start ever) specified configuration, supplemented with defaults, is
     *         used. If no configuration was provided defaults are used for all configuration properties. In case of node
     *         restart, specified properties override existing ones, non specified properties that also weren't specified
     *         previously use default values. Please pay attention that previously specified properties are searched in the
     *         {@code workDir} specified by the user.
     */
    public CompletableFuture<Ignite> start(@Language("HOCON") @Nullable String cfg) {
        try {

            lifecycleManager.startComponent(longJvmPauseDetector);

            lifecycleManager.startComponent(vaultMgr);

            vaultMgr.putName(name).get();

            // Node configuration manager startup.
            lifecycleManager.startComponent(nodeCfgMgr);

            // Node configuration manager bootstrap.
            if (cfg != null) {
                try {
                    nodeCfgMgr.bootstrap(cfg);
                } catch (Exception e) {
                    throw new IgniteException("Unable to parse user-specific configuration", e);
                }
            } else {
                nodeCfgMgr.configurationRegistry().initializeDefaults();
            }

            // Start the components that are required to join the cluster.
            lifecycleManager.startComponents(
                    metricManager,
                    nettyBootstrapFactory,
                    clusterSvc,
                    restComponent,
                    raftMgr,
                    cmgMgr
            );

            LOG.info("Components started, joining the cluster");

            return cmgMgr.joinFuture()
                    // using the default executor to avoid blocking the CMG Manager threads
                    .thenRunAsync(() -> {
                        LOG.info("Join complete, starting the remaining components");

                        // Start all other components after the join request has completed and the node has been validated.
                        try {
                            lifecycleManager.startComponents(
                                    metaStorageMgr,
                                    clusterCfgMgr,
                                    computeComponent,
                                    replicaMgr,
                                    txManager,
                                    baselineMgr,
                                    dataStorageMgr,
                                    schemaManager,
                                    volatileLogStorageFactoryCreator,
                                    distributedTblMgr,
                                    indexManager,
                                    qryEngine,
                                    clientHandlerModule
                            );
                        } catch (NodeStoppingException e) {
                            throw new CompletionException(e);
                        }
                    })
                    .thenCompose(v -> {
                        LOG.info("Components started, performing recovery");

                        // Recovery future must be created before configuration listeners are triggered.
                        CompletableFuture<?> recoveryFuture = RecoveryCompletionFutureFactory.create(
                                clusterCfgMgr,
                                fut -> new ConfigurationCatchUpListener(cfgStorage, fut, LOG)
                        );

                        return notifyConfigurationListeners()
                                .thenCompose(t -> {
                                    // Deploy all registered watches because all components are ready and have registered their listeners.
                                    try {
                                        metaStorageMgr.deployWatches();
                                    } catch (NodeStoppingException e) {
                                        throw new CompletionException(e);
                                    }

                                    return recoveryFuture;
                                });
                    })
                    // Signal that local recovery is complete and the node is ready to join the cluster.
                    .thenCompose(v -> {
                        LOG.info("Recovery complete, finishing join");

                        return cmgMgr.onJoinReady();
                    })
                    .thenRun(() -> {
                        try {
                            // Transfer the node to the STARTED state.
                            lifecycleManager.onStartComplete();
                        } catch (NodeStoppingException e) {
                            throw new CompletionException(e);
                        }
                    })
                    .handle((v, e) -> {
                        if (e != null) {
                            throw handleStartException(e);
                        }

                        return this;
                    });
        } catch (Throwable e) {
            throw handleStartException(e);
        }
    }

    private RuntimeException handleStartException(Throwable e) {
        String errMsg = "Unable to start [node=" + name + "]";

        LOG.debug(errMsg, e);

        lifecycleManager.stopNode();

        return new IgniteException(errMsg, e);
    }

    /**
     * Stops ignite node.
     */
    public void stop() {
        lifecycleManager.stopNode();
    }

    /** {@inheritDoc} */
    @Override
    public IgniteTables tables() {
        return distributedTblMgr;
    }

    public QueryProcessor queryEngine() {
        return qryEngine;
    }

    @TestOnly
    public IndexManager indexManager() {
        return indexManager;
    }

    /** {@inheritDoc} */
    @Override
    public IgniteTransactions transactions() {
        return new IgniteTransactionsImpl(txManager);
    }

    /** {@inheritDoc} */
    @Override
    public IgniteSql sql() {
        return sql;
    }

    /** {@inheritDoc} */
    @Override
    public void close() {
        IgnitionManager.stop(name);
    }

    /** {@inheritDoc} */
    @Override
    public String name() {
        return name;
    }

    /** {@inheritDoc} */
    @Override
    public IgniteCompute compute() {
        return compute;
    }

    /** {@inheritDoc} */
    @Override
    public Collection<ClusterNode> clusterNodes() {
        return clusterSvc.topologyService().allMembers();
    }

    /** {@inheritDoc} */
    @Override
    public CompletableFuture<Collection<ClusterNode>> clusterNodesAsync() {
        return CompletableFuture.completedFuture(clusterNodes());
    }

    /**
     * Returns node configuration.
     */
    public ConfigurationRegistry nodeConfiguration() {
        return nodeCfgMgr.configurationRegistry();
    }

    /**
     * Returns cluster configuration.
     */
    public ConfigurationRegistry clusterConfiguration() {
        return clusterCfgMgr.configurationRegistry();
    }

    /**
     * Returns the id of the current node.
     */
    // TODO: should be encapsulated in local properties, see https://issues.apache.org/jira/browse/IGNITE-15131
    public String id() {
        return clusterSvc.topologyService().localMember().id();
    }

    /**
     * Returns the local address of REST endpoints.
     *
     * @throws IgniteInternalException if the REST module is not started.
     */
    // TODO: should be encapsulated in local properties, see https://issues.apache.org/jira/browse/IGNITE-15131
    public NetworkAddress restAddress() {
        return new NetworkAddress(restComponent.host(), restComponent.port());
    }

    /**
     * Returns the local address of the Thin Client.
     *
     * @throws IgniteInternalException if the Client module is not started.
     */
    // TODO: should be encapsulated in local properties, see https://issues.apache.org/jira/browse/IGNITE-15131
    public NetworkAddress clientAddress() {
        return NetworkAddress.from(clientHandlerModule.localAddress());
    }

    /**
     * Initializes the cluster that this node is present in.
     *
     * @param metaStorageNodeNames names of nodes that will host the Meta Storage.
     * @param cmgNodeNames         names of nodes that will host the CMG.
     * @param clusterName Human-readable name of a cluster.
     * @throws NodeStoppingException If node stopping intention was detected.
     */
    public void init(
            Collection<String> metaStorageNodeNames,
            Collection<String> cmgNodeNames,
            String clusterName
    ) throws NodeStoppingException {
        cmgMgr.initCluster(metaStorageNodeNames, cmgNodeNames, clusterName);
    }

    /**
     * Notify all listeners of current configurations.
     */
    private CompletableFuture<Void> notifyConfigurationListeners() {
        return CompletableFuture.allOf(
                nodeConfiguration().notifyCurrentConfigurationListeners(),
                clusterConfiguration().notifyCurrentConfigurationListeners()
        );
    }

    /**
     * Starts the Vault component.
     */
    private static VaultManager createVault(Path workDir) {
        Path vaultPath = workDir.resolve(VAULT_DB_PATH);

        try {
            Files.createDirectories(vaultPath);
        } catch (IOException e) {
            throw new IgniteInternalException(e);
        }

        return new VaultManager(new PersistentVaultService(vaultPath));
    }

    /**
     * Returns a path to the partitions store directory. Creates a directory if it doesn't exist.
     *
     * @param workDir Ignite work directory.
     * @return Partitions store path.
     */
    @NotNull
    private static Path getPartitionsStorePath(Path workDir) {
        Path partitionsStore = workDir.resolve(PARTITIONS_STORE_PATH);

        try {
            Files.createDirectories(partitionsStore);
        } catch (IOException e) {
            throw new IgniteInternalException("Failed to create directory for partitions storage: " + e.getMessage(), e);
        }

        return partitionsStore;
    }

    @TestOnly
    public Loza raftManager() {
        return raftMgr;
    }

    @TestOnly
    public ClusterNode node() {
        return clusterSvc.topologyService().localMember();
    }
}<|MERGE_RESOLUTION|>--- conflicted
+++ resolved
@@ -332,18 +332,16 @@
                 ServiceLoader.load(DataStorageModule.class, serviceProviderClassLoader)
         );
 
-<<<<<<< HEAD
         Path storagePath = getPartitionsStorePath(workDir);
-=======
+
         final TablesConfiguration tablesConfiguration = clusterCfgMgr.configurationRegistry().getConfiguration(TablesConfiguration.KEY);
->>>>>>> 09b5cc8b
 
         dataStorageMgr = new DataStorageManager(
                 tablesConfiguration,
                 dataStorageModules.createStorageEngines(
                         name,
                         clusterCfgMgr.configurationRegistry(),
-                        getPartitionsStorePath(workDir),
+                        storagePath,
                         longJvmPauseDetector
                 )
         );
