--- conflicted
+++ resolved
@@ -149,8 +149,7 @@
         vaultMgr = createVault(workDir);
         
         nodeCfgMgr = new ConfigurationManager(
-<<<<<<< HEAD
-                Arrays.asList(
+                List.of(
                         NetworkConfiguration.KEY,
                         NodeConfiguration.KEY,
                         RestConfiguration.KEY,
@@ -160,18 +159,6 @@
                 new LocalConfigurationStorage(vaultMgr),
                 List.of(),
                 List.of()
-=======
-            List.of(
-                NetworkConfiguration.KEY,
-                NodeConfiguration.KEY,
-                RestConfiguration.KEY,
-                ClientConnectorConfiguration.KEY
-            ),
-            Map.of(),
-            new LocalConfigurationStorage(vaultMgr),
-            List.of(),
-            List.of()
->>>>>>> 97c5197f
         );
         
         clusterSvc = new ScaleCubeClusterServiceFactory().createClusterService(
@@ -191,35 +178,20 @@
                 raftMgr,
                 new RocksDBKeyValueStorage(workDir.resolve(METASTORAGE_DB_PATH))
         );
-<<<<<<< HEAD
-        
-        // TODO: IGNITE-15414 Schema validation refactoring with configuration validators.
+        
         clusterCfgMgr = new ConfigurationManager(
-                Arrays.asList(
+                List.of(
                         ClusterConfiguration.KEY,
                         TablesConfiguration.KEY,
                         DataStorageConfiguration.KEY
                 ),
-                Map.of(TableValidator.class, Set.of(TableValidatorImpl.INSTANCE)),
+                Map.of(
+                        TableValidator.class, Set.of(TableValidatorImpl.INSTANCE),
+                        ColumnTypeValidator.class, Set.of(ColumnTypeValidatorImpl.INSTANCE)
+                ),
                 new DistributedConfigurationStorage(metaStorageMgr, vaultMgr),
                 Collections.singletonList(ExtendedTableConfigurationSchema.class),
                 List.of()
-=======
-
-        clusterCfgMgr = new ConfigurationManager(
-            List.of(
-                ClusterConfiguration.KEY,
-                TablesConfiguration.KEY,
-                DataStorageConfiguration.KEY
-            ),
-            Map.of(
-                TableValidator.class, Set.of(TableValidatorImpl.INSTANCE),
-                ColumnTypeValidator.class, Set.of(ColumnTypeValidatorImpl.INSTANCE)
-            ),
-            new DistributedConfigurationStorage(metaStorageMgr, vaultMgr),
-            Collections.singletonList(ExtendedTableConfigurationSchema.class),
-            List.of()
->>>>>>> 97c5197f
         );
         
         baselineMgr = new BaselineManager(
