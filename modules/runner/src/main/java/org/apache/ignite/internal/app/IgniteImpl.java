--- conflicted
+++ resolved
@@ -540,13 +540,8 @@
                 metricManager,
                 raftConfiguration,
                 clock,
-<<<<<<< HEAD
                 raftGroupEventsClientListener,
-                logStorageFactory,
                 failureProcessor
-=======
-                raftGroupEventsClientListener
->>>>>>> d244e90e
         );
 
         LockManager lockMgr = new HeapLockManager();
