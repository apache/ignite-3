/*
 * Licensed to the Apache Software Foundation (ASF) under one or more
 * contributor license agreements. See the NOTICE file distributed with
 * this work for additional information regarding copyright ownership.
 * The ASF licenses this file to You under the Apache License, Version 2.0
 * (the "License"); you may not use this file except in compliance with
 * the License. You may obtain a copy of the License at
 *
 *      http://www.apache.org/licenses/LICENSE-2.0
 *
 * Unless required by applicable law or agreed to in writing, software
 * distributed under the License is distributed on an "AS IS" BASIS,
 * WITHOUT WARRANTIES OR CONDITIONS OF ANY KIND, either express or implied.
 * See the License for the specific language governing permissions and
 * limitations under the License.
 */

package org.apache.ignite.internal.configuration.generator;

import static org.apache.ignite.internal.util.CompletableFutures.nullCompletedFuture;

import java.nio.file.Path;
import java.nio.file.Paths;
import java.util.List;
import java.util.concurrent.TimeUnit;
import org.apache.ignite.configuration.ConfigurationModule;
import org.apache.ignite.configuration.RootKey;
import org.apache.ignite.configuration.annotation.ConfigurationType;
import org.apache.ignite.internal.configuration.ConfigurationChanger;
import org.apache.ignite.internal.configuration.ConfigurationChanger.ConfigurationUpdateListener;
import org.apache.ignite.internal.configuration.ConfigurationModules;
import org.apache.ignite.internal.configuration.ConfigurationTreeGenerator;
import org.apache.ignite.internal.configuration.ServiceLoaderModulesProvider;
import org.apache.ignite.internal.configuration.storage.ConfigurationStorage;
import org.apache.ignite.internal.configuration.storage.LocalFileConfigurationStorage;
import org.apache.ignite.internal.configuration.tree.InnerNode;
import org.apache.ignite.internal.configuration.validation.ConfigurationValidator;
import org.apache.ignite.internal.configuration.validation.ConfigurationValidatorImpl;
import org.jetbrains.annotations.Nullable;

/**
 * A generator of the default local configuration file.
 */
public class DefaultsGenerator {

    /**
     * Entry point to the config file generation.
     *
     * <p>The generator looks for all available configuration roots with type {@link ConfigurationType#LOCAL} in its own classpath,
     * so please make sure the classpath is properly constructed.
     *
     * @param args The first element represents the path to the config file.
     *     If the file exists and is not empty, the stored configuration will be merged with the defaults.
     *     Please note: the file will be overwritten.
     */
    public static void main(String[] args) {
        if (args.length < 1) {
            throw new IllegalArgumentException("Please provide the path to the config file as an argument");
        }
        Path configPath = Paths.get(args[0]);

        ConfigurationChanger changer = null;
        try {
            changer = createConfigurationChanger(configPath);
            changer.start();
            changer.onDefaultsPersisted().get(5, TimeUnit.SECONDS);
        } catch (Exception e) {
            throw new IllegalStateException("Failed to generate defaults file."
                    + "Please make sure that the classloader for loading services is correct.", e);
        } finally {
            if (changer != null) {
                changer.stop();
            }
        }
    }

    /**
     * This uses fragments of cluster initialization from {@code IgniteImpl} class to set up local configuration framework.
     */
    private static ConfigurationChanger createConfigurationChanger(Path configPath) {

        ConfigurationModules modules = loadConfigurationModules(DefaultsGenerator.class.getClassLoader());

        ConfigurationTreeGenerator localConfigurationGenerator = new ConfigurationTreeGenerator(
                modules.local().rootKeys(),
                modules.local().schemaExtensions(),
                modules.local().polymorphicSchemaExtensions()
        );

<<<<<<< HEAD
        ConfigurationStorage storage = new LocalFileConfigurationStorage(configPath, localConfigurationGenerator, modules.local());
=======
        ConfigurationStorage storage = new LocalFileConfigurationStorage("defaultGen", configPath, localConfigurationGenerator);
>>>>>>> 2d4880ef

        ConfigurationValidator configurationValidator =
                ConfigurationValidatorImpl.withDefaultValidators(localConfigurationGenerator, modules.local().validators());

        ConfigurationUpdateListener empty = (oldRoot, newRoot, storageRevision, notificationNumber) -> nullCompletedFuture();

        return new ConfigurationChanger(empty, modules.local().rootKeys(), storage, configurationValidator) {
            @Override
            public InnerNode createRootNode(RootKey<?, ?> rootKey) {
                return localConfigurationGenerator.instantiateNode(rootKey.schemaClass());
            }
        };
    }

    private static ConfigurationModules loadConfigurationModules(@Nullable ClassLoader classLoader) {
        var modulesProvider = new ServiceLoaderModulesProvider();
        List<ConfigurationModule> modules = modulesProvider.modules(classLoader);

        if (modules.isEmpty()) {
            throw new IllegalStateException("No configuration modules were loaded. "
                    + "Please make sure that the classloader for loading services is correct.");
        }

        return new ConfigurationModules(modules);
    }
}<|MERGE_RESOLUTION|>--- conflicted
+++ resolved
@@ -87,11 +87,8 @@
                 modules.local().polymorphicSchemaExtensions()
         );
 
-<<<<<<< HEAD
-        ConfigurationStorage storage = new LocalFileConfigurationStorage(configPath, localConfigurationGenerator, modules.local());
-=======
-        ConfigurationStorage storage = new LocalFileConfigurationStorage("defaultGen", configPath, localConfigurationGenerator);
->>>>>>> 2d4880ef
+        ConfigurationStorage storage = new LocalFileConfigurationStorage(
+                "defaultGen", configPath, localConfigurationGenerator, modules.local());
 
         ConfigurationValidator configurationValidator =
                 ConfigurationValidatorImpl.withDefaultValidators(localConfigurationGenerator, modules.local().validators());
