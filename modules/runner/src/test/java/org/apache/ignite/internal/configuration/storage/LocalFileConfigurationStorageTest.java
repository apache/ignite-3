/*
 * Licensed to the Apache Software Foundation (ASF) under one or more
 * contributor license agreements. See the NOTICE file distributed with
 * this work for additional information regarding copyright ownership.
 * The ASF licenses this file to You under the Apache License, Version 2.0
 * (the "License"); you may not use this file except in compliance with
 * the License. You may obtain a copy of the License at
 *
 *      http://www.apache.org/licenses/LICENSE-2.0
 *
 * Unless required by applicable law or agreed to in writing, software
 * distributed under the License is distributed on an "AS IS" BASIS,
 * WITHOUT WARRANTIES OR CONDITIONS OF ANY KIND, either express or implied.
 * See the License for the specific language governing permissions and
 * limitations under the License.
 */

package org.apache.ignite.internal.configuration.storage;

import static org.apache.ignite.internal.testframework.IgniteTestUtils.assertThrows;
import static org.hamcrest.MatcherAssert.assertThat;
import static org.hamcrest.Matchers.aMapWithSize;
import static org.hamcrest.Matchers.allOf;
import static org.hamcrest.Matchers.emptyString;
import static org.hamcrest.Matchers.equalTo;
import static org.hamcrest.Matchers.equalToCompressingWhiteSpace;
import static org.hamcrest.Matchers.hasSize;
import static org.hamcrest.Matchers.hasValue;
import static org.hamcrest.Matchers.is;
import static org.junit.jupiter.api.Assertions.assertDoesNotThrow;
import static org.mockito.Mockito.mock;
import static org.mockito.Mockito.when;

import com.typesafe.config.ConfigFactory;
import com.typesafe.config.ConfigParseOptions;
import com.typesafe.config.ConfigSyntax;
import java.io.IOException;
import java.io.Serializable;
import java.nio.charset.StandardCharsets;
import java.nio.file.Files;
import java.nio.file.Path;
import java.util.List;
import java.util.Map;
import java.util.Set;
import org.apache.ignite.configuration.ConfigurationModule;
import org.apache.ignite.configuration.annotation.Config;
import org.apache.ignite.configuration.annotation.ConfigValue;
import org.apache.ignite.configuration.annotation.ConfigurationRoot;
import org.apache.ignite.configuration.annotation.NamedConfigValue;
import org.apache.ignite.configuration.annotation.Value;
import org.apache.ignite.configuration.validation.ConfigurationValidationException;
import org.apache.ignite.internal.configuration.ConfigurationTreeGenerator;
import org.apache.ignite.internal.configuration.TestConfigurationChanger;
import org.apache.ignite.internal.configuration.validation.ConfigurationValidatorImpl;
import org.apache.ignite.internal.testframework.WorkDirectory;
import org.apache.ignite.internal.testframework.WorkDirectoryExtension;
import org.hamcrest.Matchers;
import org.junit.jupiter.api.AfterAll;
import org.junit.jupiter.api.AfterEach;
import org.junit.jupiter.api.BeforeAll;
import org.junit.jupiter.api.BeforeEach;
import org.junit.jupiter.api.Test;
import org.junit.jupiter.api.extension.ExtendWith;

/** Test for local file configurations storage. */
@ExtendWith(WorkDirectoryExtension.class)
// TODO: https://issues.apache.org/jira/browse/IGNITE-19303
public class LocalFileConfigurationStorageTest {

    private static final String CONFIG_NAME = "ignite-config.conf";

    private static ConfigurationTreeGenerator treeGenerator;

    @WorkDirectory
    private Path tmpDir;

    private LocalFileConfigurationStorage storage;

    private TestConfigurationChanger changer;

    @BeforeAll
    public static void beforeAll() {
        treeGenerator = new ConfigurationTreeGenerator(TopConfiguration.KEY, TopEmptyConfiguration.KEY);
    }

    @AfterAll
    public static void afterAll() {
        treeGenerator.close();
    }

    private Path getConfigFile() {
        return tmpDir.resolve(CONFIG_NAME);
    }

    @BeforeEach
    void before() {
<<<<<<< HEAD
        Set<String> deletedPrefixes = Set.of("top.deleted_property");

        ConfigurationModule mockModule = mock(ConfigurationModule.class);
        when(mockModule.deletedPrefixes()).thenReturn(deletedPrefixes);

        storage = new LocalFileConfigurationStorage(getConfigFile(), treeGenerator, mockModule);
=======
        storage = new LocalFileConfigurationStorage(getConfigFile(), treeGenerator, new LocalFileConfigurationModule());
>>>>>>> b37ab0ef

        changer = new TestConfigurationChanger(
                List.of(TopConfiguration.KEY),
                storage,
                treeGenerator,
                new ConfigurationValidatorImpl(treeGenerator, Set.of()),
                change -> {},
                mockModule.deletedPrefixesPatterns()
        );
    }

    @AfterEach
    void after() {
        changer.stop();
    }


    /** Default values are not enriched on read when the config file is empty. */
    @Test
    void empty() throws IOException {
        // Given
        assertThat(configFileContent(), emptyString());

        // When
        var storageValues = readAllLatest();

        // Then
        assertThat(storageValues.entrySet(), hasSize(0));
    }

    /** Named list entities can be added. */
    @Test
    void add() throws Exception {
        // Given
        assertThat(configFileContent(), emptyString());

        // And
        var topConfiguration = (TopConfiguration) treeGenerator.instantiateCfg(TopConfiguration.KEY, changer);

        changer.start();

        topConfiguration.namedList().change(b -> b.create("name1", x -> {
            x.changeStrVal("strVal1");
            x.changeIntVal(-1);
        })).get();

        // When
        var storageValues = readAllLatest();

        // Then the map has updated values
        //
        // top.namedList.<generatedUUID>.strVal  -> strVal1
        // top.namedList.<generatedUUID>.intVal  -> -1
        // top.namedList.<generatedUUID>.<name>  -> name1
        // top.namedList.<ids>.name1             -> "<generatedUUID>"
        // top.namedList.<generatedUUID>.<order> -> 0

        assertThat(storageValues, allOf(aMapWithSize(10), hasValue(-1)));
        assertThat(storageValues, allOf(aMapWithSize(10), hasValue("strVal1")));

        // And
        // Enriched with the defaults
        assertThat(configFileContent(), equalToCompressingWhiteSpace(
                "top {\n"
                        + "    inner {\n"
                        + "        boolVal=false\n"
                        + "        someConfigurationValue {\n"
                        + "            intVal=1\n"
                        + "            strVal=foo\n"
                        + "        }\n"
                        + "        strVal=foo\n"
                        + "    }\n"
                        + "    namedList {\n"
                        + "        name1 {\n"
                        + "            intVal=-1\n"
                        + "            strVal=strVal1\n"
                        + "        }\n"
                        + "    }\n"
                        + "    shortVal=1\n"
                        + "}"
        ));

        // When
        topConfiguration.namedList().change(b -> b.create("name2", x -> {
            x.changeStrVal("strVal2");
            x.changeIntVal(-2);
        })).get();
        // And
        storageValues = readAllLatest();

        // Then
        assertThat(storageValues, allOf(aMapWithSize(15), hasValue(-2)));
        assertThat(storageValues, allOf(aMapWithSize(15), hasValue("strVal2")));
        // And
        assertThat(storageValues, allOf(aMapWithSize(15), hasValue(-1)));
        assertThat(storageValues, allOf(aMapWithSize(15), hasValue("strVal1")));
        // And
        assertThat(configFileContent(), equalToCompressingWhiteSpace(
                "top {\n"
                        + "    inner {\n"
                        + "        boolVal=false\n"
                        + "        someConfigurationValue {\n"
                        + "            intVal=1\n"
                        + "            strVal=foo\n"
                        + "        }\n"
                        + "        strVal=foo\n"
                        + "    }\n"
                        + "    namedList {\n"
                        + "        name1 {\n"
                        + "            intVal=-1\n"
                        + "            strVal=strVal1\n"
                        + "        }\n"
                        + "        name2 {\n"
                        + "            intVal=-2\n"
                        + "            strVal=strVal2\n"
                        + "        }\n"
                        + "    }\n"
                        + "    shortVal=1\n"
                        + "}\n"
        ));
    }

    /** Update values. */
    @Test
    void update() throws Exception {
        // Given
        assertThat(configFileContent(), emptyString());

        // When
        var topConfiguration = (TopConfiguration) treeGenerator.instantiateCfg(TopConfiguration.KEY, changer);

        changer.start();

        topConfiguration.shortVal().update((short) 3).get();
        // And
        var storageValues = readAllLatest();

        // Then
        assertThat(storageValues, allOf(aMapWithSize(5), hasValue((short) 3)));
        // And
        assertThat(configFileContent(), equalToCompressingWhiteSpace(
                "top {\n"
                        + "    inner {\n"
                        + "        boolVal=false\n"
                        + "        someConfigurationValue {\n"
                        + "            intVal=1\n"
                        + "            strVal=foo\n"
                        + "        }\n"
                        + "        strVal=foo\n"
                        + "    }\n"
                        + "    shortVal=3\n"
                        + "}\n"
        ));

        // When create named list entity with defaults
        topConfiguration.namedList().change(b -> b.create("name1", x -> {
        })).get();
        // And
        storageValues = readAllLatest();

        // Then
        assertThat(storageValues, allOf(aMapWithSize(10), hasValue(1)));
        assertThat(storageValues, allOf(aMapWithSize(10), hasValue("foo")));
        // And
        assertThat(configFileContent(), equalToCompressingWhiteSpace(
                "top {\n"
                        + "    inner {\n"
                        + "        boolVal=false\n"
                        + "        someConfigurationValue {\n"
                        + "            intVal=1\n"
                        + "            strVal=foo\n"
                        + "        }\n"
                        + "        strVal=foo\n"
                        + "    }\n"
                        + "    namedList {\n"
                        + "        name1 {\n"
                        + "            intVal=1\n"
                        + "            strVal=foo\n"
                        + "        }\n"
                        + "    }\n"
                        + "    shortVal=3\n"
                        + "}"
        ));

        // When update named list entity
        topConfiguration.namedList().change(b -> b.update("name1", x -> {
            x.changeStrVal("strVal1");
            x.changeIntVal(-1);
        })).get();
        // And
        storageValues = readAllLatest();

        // Then
        assertThat(storageValues, allOf(aMapWithSize(10), hasValue(-1)));
        assertThat(storageValues, allOf(aMapWithSize(10), hasValue("strVal1")));
        // And
        assertThat(configFileContent(), equalToCompressingWhiteSpace(
                "top {\n"
                        + "    inner {\n"
                        + "        boolVal=false\n"
                        + "        someConfigurationValue {\n"
                        + "            intVal=1\n"
                        + "            strVal=foo\n"
                        + "        }\n"
                        + "        strVal=foo\n"
                        + "    }\n"
                        + "    namedList {\n"
                        + "        name1 {\n"
                        + "            intVal=-1\n"
                        + "            strVal=strVal1\n"
                        + "        }\n"
                        + "    }\n"
                        + "    shortVal=3\n"
                        + "}"
        ));
    }

    /** Remove values. */
    @Test
    void remove() throws Exception {
        // Given
        var topConfiguration = (TopConfiguration) treeGenerator.instantiateCfg(TopConfiguration.KEY, changer);

        changer.start();

        topConfiguration.namedList().change(b -> {
            b.create("name1", x -> {
                x.changeStrVal("strVal1");
                x.changeIntVal(-1);
            });
            b.create("name2", x -> {
                x.changeStrVal("strVal2");
                x.changeIntVal(-2);
            });
        }).get();

        topConfiguration.shortVal().update((short) 3).get();
        // And values are saved to file
        assertThat(configFileContent(), equalToCompressingWhiteSpace(
                "top {\n"
                        + "    inner {\n"
                        + "        boolVal=false\n"
                        + "        someConfigurationValue {\n"
                        + "            intVal=1\n"
                        + "            strVal=foo\n"
                        + "        }\n"
                        + "        strVal=foo\n"
                        + "    }\n"
                        + "    namedList {\n"
                        + "        name1 {\n"
                        + "            intVal=-1\n"
                        + "            strVal=strVal1\n"
                        + "        }\n"
                        + "        name2 {\n"
                        + "            intVal=-2\n"
                        + "            strVal=strVal2\n"
                        + "        }\n"
                        + "    }\n"
                        + "    shortVal=3\n"
                        + "}\n"
        ));

        // When remove named list entity
        topConfiguration.namedList().change(b -> b.delete("name1")).get();
        // And
        var storageValues = readAllLatest();

        // Then
        assertThat(storageValues, allOf(aMapWithSize(10), Matchers.not(hasValue("strVal1"))));
        // And entity removed from file
        assertThat(configFileContent(), equalToCompressingWhiteSpace(
                "top {\n"
                        + "    inner {\n"
                        + "        boolVal=false\n"
                        + "        someConfigurationValue {\n"
                        + "            intVal=1\n"
                        + "            strVal=foo\n"
                        + "        }\n"
                        + "        strVal=foo\n"
                        + "    }\n"
                        + "    namedList {\n"
                        + "        name2 {\n"
                        + "            intVal=-2\n"
                        + "            strVal=strVal2\n"
                        + "        }\n"
                        + "    }\n"
                        + "    shortVal=3\n"
                        + "}\n"
        ));

        // When remove the last entity
        topConfiguration.namedList().change(b -> b.delete("name2")).get();
        // And
        storageValues = readAllLatest();

        // Then
        assertThat(storageValues, allOf(aMapWithSize(5), hasValue((short) 3)));
        // And entity removed from file
        assertThat(configFileContent(), equalToCompressingWhiteSpace(
                "top {\n"
                        + "    inner {\n"
                        + "        boolVal=false\n"
                        + "        someConfigurationValue {\n"
                        + "            intVal=1\n"
                        + "            strVal=foo\n"
                        + "        }\n"
                        + "        strVal=foo\n"
                        + "    }\n"
                        + "    shortVal=3\n"
                        + "}\n"
        ));
    }

    /** Delete file before read on recovery. */
    @Test
    void deleteFileBeforeReadOnRecovery() throws IOException {
        // Given
        Files.delete(getConfigFile());

        // When
        var storageValues = storage.readDataOnRecovery().join().values();

        // Then
        assertThat(storageValues.entrySet(), hasSize(0));
        // And empty file was created
        assertThat(configFileContent(), equalTo(""));
    }


    /** File content is not changed when read data on recovery. */
    @Test
    void fileContentIsNotChanged() throws IOException {
        // Given
        String fileContent = "top {\n"
                + "    namedList=[\n"
                + "        {\n"
                + "            intVal=-1\n"
                + "            name=name1\n"
                + "        }\n"
                + "    ]\n"
                + "}\n";

        Files.write(getConfigFile(), fileContent.getBytes(StandardCharsets.UTF_8));

        // When
        var storageValues = storage.readDataOnRecovery().join().values();
        // Then
        assertThat(storageValues, allOf(aMapWithSize(5), hasValue(-1)));
        assertThat(storageValues, allOf(aMapWithSize(5), hasValue("foo"))); // default value
        // And file was not changed
        assertThat(configFileContent(), equalTo(fileContent));
    }

    /** Delete file before read all. */
    @Test
    void deleteFileBeforeReadAll() throws Exception {
        // Given
        Files.delete(getConfigFile());

        // When
        var storageValues = readAllLatest();

        // Then
        assertThat(storageValues.entrySet(), hasSize(0));
        // And there is no file
        assertThat(Files.exists(getConfigFile()), is(false));

        // When update configuration
        changer.start();

        var topConfiguration = (TopConfiguration) treeGenerator.instantiateCfg(TopConfiguration.KEY, changer);
        topConfiguration.namedList().change(b -> b.create("name1", x -> {
            x.changeStrVal("strVal1");
            x.changeIntVal(-1);
        })).get();

        // Then file is created
        assertThat(configFileContent(), equalToCompressingWhiteSpace(
                "top {\n"
                        + "    inner {\n"
                        + "        boolVal=false\n"
                        + "        someConfigurationValue {\n"
                        + "            intVal=1\n"
                        + "            strVal=foo\n"
                        + "        }\n"
                        + "        strVal=foo\n"
                        + "    }\n"
                        + "    namedList {\n"
                        + "        name1 {\n"
                        + "            intVal=-1\n"
                        + "            strVal=strVal1\n"
                        + "        }\n"
                        + "    }\n"
                        + "    shortVal=1\n"
                        + "}"
        ));
    }

    /** Read configuration when inner node configured with partial content (some fields are empty). */
    @Test
    void innerNodeWithPartialContent() throws Exception {
        // Given
        String content = "top: { inner.boolVal: true }";
        Files.write(getConfigFile(), content.getBytes(StandardCharsets.UTF_8));

        // Expect
        assertThat(storage.readDataOnRecovery().get().values(), aMapWithSize(1));
    }

    /** File content is parsed using HOCON format regardless of the file extension. */
    @Test
    void hoconContentInJsonFile() throws IOException {
        // Given config in JSON format
        String fileContent
                = "{\n"
                + "    \"top\" : {\n"
                + "        \"namedList\" : [\n"
                + "            {\n"
                + "                \"intVal\" : -1,\n"
                + "                \"name\" : \"name1\"\n"
                + "            }\n"
                + "        ]\n"
                + "    }\n"
                + "}\n";

        Path configFile = tmpDir.resolve("ignite-config.json");

        Files.write(configFile, fileContent.getBytes(StandardCharsets.UTF_8));

        // Then check that the JSON is valid
        ConfigParseOptions parseOptions = ConfigParseOptions.defaults().setSyntax(ConfigSyntax.JSON).setAllowMissing(false);
        assertDoesNotThrow(() -> ConfigFactory.parseFile(configFile.toFile(), parseOptions));

        LocalFileConfigurationStorage storage = new LocalFileConfigurationStorage(configFile, treeGenerator, null);

        // And storage reads the file successfully
        assertDoesNotThrow(storage::readDataOnRecovery);
    }

    @Test
    void testValidateDuplicates() throws IOException {
        // Given config in JSON format
        String fileContent
                = "top {\n"
                + "    inner {\n"
                + "        boolVal=false,\n"
                + "        boolVal=true\n"
                + "        someConfigurationValue {\n"
                + "            intVal=1\n"
                + "            strVal=foo\n"
                + "        }\n"
                + "        strVal=foo\n"
                + "    }\n"
                + "    shortVal=3\n"
                + "}\n";

        Path configFile = getConfigFile();

        Files.write(configFile, fileContent.getBytes(StandardCharsets.UTF_8));

        // And storage detects duplicates
        assertThrows(
                ConfigurationValidationException.class,
                changer::start,
                "Validation did not pass for keys: [top.inner.boolVal, Duplicated key]"
        );
    }

    @Test
    void testReadDataOnStartupWithDeletedProperty() throws IOException {
        // Given config in JSON format
        String fileContent = "top.deleted_property = 3";

        Path configFile = getConfigFile();

        Files.write(configFile, fileContent.getBytes(StandardCharsets.UTF_8));

        // Storage ignores deleted property.
        assertDoesNotThrow(changer::start);
    }

    private String configFileContent() throws IOException {
        return Files.readString(getConfigFile());
    }

    private Map<String, ? extends Serializable> readAllLatest() {
        return storage.readAllLatest("").join();
    }

    /** Root that has a single named list. */
    @ConfigurationRoot(rootName = "top")
    public static class TopConfigurationSchema {
        @NamedConfigValue
        public NamedListConfigurationSchema namedList;

        @ConfigValue
        public InnerConfigurationSchema inner;

        @Value(hasDefault = true)
        public short shortVal = 1;

        @Deprecated
        @Value(hasDefault = true)
        public int deprecated = 0;
    }


    /** Empty root that is needed to test empty configuration root rendering to file. */
    @ConfigurationRoot(rootName = "emptyTop")
    public static class TopEmptyConfigurationSchema {
        @Value(hasDefault = true)
        public short ignore = 1;
    }

    /** Inner config to test that it won't be saved to the file if not changed by the user.*/
    @Config
    public static class InnerConfigurationSchema {
        @Value(hasDefault = true)
        public String strVal = "foo";

        @Value(hasDefault = true)
        public boolean boolVal = false;

        @ConfigValue
        public NamedListConfigurationSchema someConfigurationValue;
    }

    /** Named list element node that contains another named list. */
    @Config
    public static class NamedListConfigurationSchema {
        @Value(hasDefault = true)
        public String strVal = "foo";

        @Value(hasDefault = true)
        public int intVal = 1;
    }
}<|MERGE_RESOLUTION|>--- conflicted
+++ resolved
@@ -94,16 +94,12 @@
 
     @BeforeEach
     void before() {
-<<<<<<< HEAD
         Set<String> deletedPrefixes = Set.of("top.deleted_property");
 
         ConfigurationModule mockModule = mock(ConfigurationModule.class);
         when(mockModule.deletedPrefixes()).thenReturn(deletedPrefixes);
 
-        storage = new LocalFileConfigurationStorage(getConfigFile(), treeGenerator, mockModule);
-=======
         storage = new LocalFileConfigurationStorage(getConfigFile(), treeGenerator, new LocalFileConfigurationModule());
->>>>>>> b37ab0ef
 
         changer = new TestConfigurationChanger(
                 List.of(TopConfiguration.KEY),
