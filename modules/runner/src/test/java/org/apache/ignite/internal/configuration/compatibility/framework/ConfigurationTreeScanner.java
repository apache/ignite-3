/*
 * Licensed to the Apache Software Foundation (ASF) under one or more
 * contributor license agreements. See the NOTICE file distributed with
 * this work for additional information regarding copyright ownership.
 * The ASF licenses this file to You under the Apache License, Version 2.0
 * (the "License"); you may not use this file except in compliance with
 * the License. You may obtain a copy of the License at
 *
 *      http://www.apache.org/licenses/LICENSE-2.0
 *
 * Unless required by applicable law or agreed to in writing, software
 * distributed under the License is distributed on an "AS IS" BASIS,
 * WITHOUT WARRANTIES OR CONDITIONS OF ANY KIND, either express or implied.
 * See the License for the specific language governing permissions and
 * limitations under the License.
 */

package org.apache.ignite.internal.configuration.compatibility.framework;

import java.lang.annotation.Annotation;
import java.lang.annotation.Repeatable;
import java.lang.annotation.Retention;
import java.lang.annotation.RetentionPolicy;
import java.lang.reflect.Array;
import java.lang.reflect.Field;
import java.lang.reflect.InvocationTargetException;
import java.lang.reflect.Method;
import java.lang.reflect.Modifier;
import java.util.ArrayList;
import java.util.Arrays;
import java.util.Collection;
import java.util.Comparator;
import java.util.EnumSet;
import java.util.HashMap;
import java.util.LinkedHashMap;
import java.util.List;
import java.util.Map;
import java.util.Objects;
import java.util.Set;
import java.util.stream.Collectors;
import java.util.stream.Stream;
import org.apache.ignite.configuration.ConfigurationModule;
import org.apache.ignite.configuration.annotation.AbstractConfiguration;
import org.apache.ignite.configuration.annotation.Config;
import org.apache.ignite.configuration.annotation.ConfigValue;
import org.apache.ignite.configuration.annotation.ConfigurationExtension;
import org.apache.ignite.configuration.annotation.ConfigurationRoot;
import org.apache.ignite.configuration.annotation.InjectedName;
import org.apache.ignite.configuration.annotation.InjectedValue;
import org.apache.ignite.configuration.annotation.NamedConfigValue;
import org.apache.ignite.configuration.annotation.PolymorphicConfig;
<<<<<<< HEAD
import org.apache.ignite.configuration.annotation.PolymorphicId;
=======
>>>>>>> 19669f28
import org.apache.ignite.configuration.annotation.PublicName;
import org.apache.ignite.configuration.annotation.Value;
import org.apache.ignite.internal.configuration.compatibility.framework.ConfigNode.Attributes;
import org.apache.ignite.internal.configuration.compatibility.framework.ConfigNode.Flags;
import org.apache.ignite.internal.configuration.util.ConfigurationUtil;

/*
 TODO: https://issues.apache.org/jira/browse/IGNITE-25571
   support named lists. See {@link org.apache.ignite.configuration.annotation.NamedConfigValue} annotation.
 TODO: https://issues.apache.org/jira/browse/IGNITE-25572
   support polymorphic nodes. See {@link org.apache.ignite.configuration.annotation.PolymorphicConfig} annotation.
*/

/**
 * Provides method to extract metadata from project configuration classes.
 */
public class ConfigurationTreeScanner {
    private static final Set<Class<?>> FLAG_ANNOTATIONS = Set.of(
            Value.class,
<<<<<<< HEAD
            Deprecated.class,
            NamedConfigValue.class,
            PublicName.class,
            PolymorphicId.class,
            InjectedName.class,
            InjectedValue.class
=======
            Deprecated.class, // See flags.
            PublicName.class
>>>>>>> 19669f28
    );

    /**
     * Scans the given configuration class and populates the configuration tree structure.
     *
     * @param currentNode The current node in the configuration tree.
     * @param schemaClass The configuration schema class to scan.
     * @param context The context containing dependency information.
     */
    public static void scan(ConfigNode currentNode, Class<?> schemaClass, ScanContext context) {
        assert schemaClass != null && schemaClass.getName().startsWith("org.apache.ignite");

        Collection<Class<?>> extensions = context.getExtensions(schemaClass);

        if (!extensions.isEmpty()) {
            extensions.stream()
                    .sorted(Comparator.comparing(Class::getName)) // Sort for test stability.
                    .forEach(ext -> scan(currentNode, ext, context));

            return;
        }

        List<ConfigNode> children = new ArrayList<>();
        configurationClasses(schemaClass).stream()
                .flatMap(c -> Arrays.stream(c.getDeclaredFields()))
                .filter(field -> !Modifier.isStatic(field.getModifiers()))
                .sorted(Comparator.comparing(Field::getName)) // Sort for test stability.
                .forEach(field -> {
                    ConfigNode node = createNodeForField(currentNode, field);

                    children.add(node);
                    if (!node.isValue()) {
                        scan(node, field.getType(), context);
                    }
                });

        currentNode.addChildNodes(children);
    }

    private static List<Class<?>> configurationClasses(Class<?> configClass) {
        List<Class<?>> classes = new ArrayList<>();
        Class<?> current = configClass;
        while (current != Object.class) {
            assert current.isAnnotationPresent(Config.class)
                    || current.isAnnotationPresent(ConfigurationRoot.class)
                    || current.isAnnotationPresent(PolymorphicConfig.class)
                    || current.isAnnotationPresent(ConfigurationExtension.class)
                    || current.isAnnotationPresent(AbstractConfiguration.class) : current;

            classes.add(current);

            current = current.getSuperclass();
        }

        return classes;
    }

    /**
     * Collects annotations that are not supported.
     */
    private static List<ConfigAnnotation> collectAdditionalAnnotations(Field field) {
        return Arrays.stream(field.getDeclaredAnnotations())
                .flatMap(a -> {
                    if (FLAG_ANNOTATIONS.contains(a.annotationType())) {
                        return Stream.empty();
                    } else {
                        ConfigAnnotation configAnnotation = extractAnnotation(a.annotationType().getName(), a);
                        return Stream.of(configAnnotation);
                    }
                })
                .collect(Collectors.toList());
    }

    private static ConfigNode createNodeForField(ConfigNode parent, Field field) {
        List<ConfigAnnotation> annotations = collectAdditionalAnnotations(field);

        EnumSet<ConfigNode.Flags> flags = extractFlags(field);
        Set<String> legacyNames = extractLegacyNames(field);
        String publicProperty = extractPublicPropertyName(field);

        Map<String, String> attributes = new LinkedHashMap<>();
        attributes.put(Attributes.NAME, publicProperty);
        attributes.put(Attributes.CLASS, field.getType().getCanonicalName());

        return new ConfigNode(parent, attributes, annotations, flags, legacyNames, List.of());
    }

    private static Set<String> extractLegacyNames(Field field) {
        if (field.isAnnotationPresent(PublicName.class)) {
            PublicName[] annotation = field.getAnnotationsByType(PublicName.class);

            assert annotation.length == 1;

            return Set.of(annotation[0].legacyNames());
        }

        return Set.of();
    }

    private static String extractPublicPropertyName(Field field) {
        if (field.isAnnotationPresent(PublicName.class)) {
            PublicName[] annotation = field.getAnnotationsByType(PublicName.class);

            assert annotation.length == 1;

            String publicName = annotation[0].value();

            return publicName.isEmpty() ? field.getName() : publicName;
        }

        return field.getName();
    }

    private static EnumSet<ConfigNode.Flags> extractFlags(Field field) {
        EnumSet<ConfigNode.Flags> flags = EnumSet.noneOf(ConfigNode.Flags.class);

        if (!field.isAnnotationPresent(NamedConfigValue.class)
                && !field.isAnnotationPresent(ConfigValue.class)) {
            flags.add(Flags.IS_VALUE);
        }

        if (field.isAnnotationPresent(Deprecated.class)) {
            flags.add(Flags.IS_DEPRECATED);
        }

        return flags;
    }

    /**
     * Context holder contains required metadata to resolve dependencies between configuration classes.
     */
    public static class ScanContext {
        /**
         * Factory method to create a new scan context based on the provided configuration module.
         */
        public static ScanContext create(ConfigurationModule module) {
            return new ScanContext(module.schemaExtensions(), module.polymorphicSchemaExtensions());
        }

        private final Map<Class<?>, Set<Class<?>>> extensions;
        private final Map<Class<?>, Set<Class<?>>> polymorphicExtensions;

        ScanContext(Collection<Class<?>> extensions, Collection<Class<?>> polymorphicExtensions) {
            this.extensions = ConfigurationUtil.schemaExtensions(extensions);
            this.polymorphicExtensions = ConfigurationUtil.polymorphicSchemaExtensions(polymorphicExtensions);
        }

        /**
         * Returns the set of extension classes for the given extended class.
         *
         * @param extendedClass The class whose extensions should be retrieved.
         */
        public Set<Class<?>> getExtensions(Class<?> extendedClass) {
            return extensions.getOrDefault(extendedClass, Set.of());
        }

        /**
         * Returns the set of polymorphic instance classes for the given polymorphic class.
         *
         * @param polymorphicClass The polymorphic class whose implementations instances should be retrieved.
         */
        public Set<Class<?>> getPolymorphicInstances(Class<?> polymorphicClass) {
            return polymorphicExtensions.getOrDefault(polymorphicClass, Set.of());
        }
    }

    /** Creates {@link ConfigAnnotation} from the given java annotation. */
    public static ConfigAnnotation extractAnnotation(String name, Annotation annotation) {
        Class<?> type = annotation.annotationType();
        Repeatable repeatable = type.getAnnotation(Repeatable.class);
        if (repeatable != null) {
            throw new IllegalStateException("Repeatable annotations are not supported: " + annotation);
        }

        Map<String, ConfigAnnotationValue> properties = new HashMap<>();

        for (Method method : type.getMethods()) {
            // Skip methods inherited from the object class such as equals, hashCode, etc.
            if (BuiltinMethod.METHODS.contains(new BuiltinMethod(method))) {
                continue;
            }

            String propertyName = method.getName();
            Class<?> returnType = method.getReturnType();
            ConfigAnnotationValue propertyValue;

            Object result;
            try {
                result = method.invoke(annotation);
            } catch (IllegalAccessException | InvocationTargetException e) {
                throw new IllegalStateException("Failed invoke annotation method: " + method, e);
            }

            if (returnType.isArray()) {
                Class<?> componentType = returnType.getComponentType();

                List<Object> elements = convertArray(result, componentType, annotation);
                propertyValue = ConfigAnnotationValue.createArray(componentType.getName(), elements);
            } else {
                Object convertedValue = convertValue(result, returnType, annotation);
                propertyValue = ConfigAnnotationValue.createValue(returnType.getName(), convertedValue);
            }

            properties.put(propertyName, propertyValue);
        }

        return new ConfigAnnotation(name, properties);
    }

    private static <T> List<Object> convertArray(Object elements, Class<?> elementType, Annotation annotation) {
        int length = Array.getLength(elements);
        List<Object> list = new ArrayList<>(length);

        for (int i = 0; i < length; i++) {
            Object element = Array.get(elements, i);
            Object convertedElement = convertValue(element, elementType, annotation);

            list.add(convertedElement);
        }

        return list;
    }

    private static Object convertValue(Object value, Class<?> returnType, Annotation annotation) {
        if (returnType.isPrimitive() || returnType == String.class) {
            return value;
        } else if (returnType.isEnum()) {
            return value.toString();
        } else if (returnType == Class.class) {
            Class<?> clazz = (Class<?>) value;
            return clazz.getName();
        } else {
            throw new IllegalArgumentException("Supported annotation property type: " + returnType + ". Annotation: " + annotation);
        }
    }

    private static final class BuiltinMethod {

        @Retention(RetentionPolicy.RUNTIME)
        private @interface EmptyAnnotation {
        }

        private static final Set<BuiltinMethod> METHODS;

        static {
            // Collect methods that are present on all annotation classes, so we can exclude them from processing.
            METHODS = Arrays.stream(EmptyAnnotation.class.getMethods())
                    .map(BuiltinMethod::new)
                    .collect(Collectors.toSet());
        }

        private final String name;

        private final Class<?> returnType;

        private final List<Object> parameterTypes;

        private BuiltinMethod(Method method) {
            this.name = method.getName();
            this.returnType = method.getReturnType();
            this.parameterTypes = Arrays.asList(method.getParameterTypes());
        }

        @Override
        public boolean equals(Object o) {
            if (o == null || getClass() != o.getClass()) {
                return false;
            }
            BuiltinMethod that = (BuiltinMethod) o;
            return Objects.equals(name, that.name) && Objects.equals(returnType, that.returnType) && Objects.equals(
                    parameterTypes, that.parameterTypes);
        }

        @Override
        public int hashCode() {
            return Objects.hash(name, returnType, parameterTypes);
        }
    }
}
<|MERGE_RESOLUTION|>--- conflicted
+++ resolved
@@ -22,6 +22,8 @@
 import java.lang.annotation.Retention;
 import java.lang.annotation.RetentionPolicy;
 import java.lang.reflect.Array;
+import java.lang.annotation.RetentionPolicy;
+import java.lang.reflect.Array;
 import java.lang.reflect.Field;
 import java.lang.reflect.InvocationTargetException;
 import java.lang.reflect.Method;
@@ -36,8 +38,10 @@
 import java.util.List;
 import java.util.Map;
 import java.util.Objects;
+import java.util.Objects;
 import java.util.Set;
 import java.util.stream.Collectors;
+import java.util.stream.Stream;
 import java.util.stream.Stream;
 import org.apache.ignite.configuration.ConfigurationModule;
 import org.apache.ignite.configuration.annotation.AbstractConfiguration;
@@ -49,10 +53,7 @@
 import org.apache.ignite.configuration.annotation.InjectedValue;
 import org.apache.ignite.configuration.annotation.NamedConfigValue;
 import org.apache.ignite.configuration.annotation.PolymorphicConfig;
-<<<<<<< HEAD
 import org.apache.ignite.configuration.annotation.PolymorphicId;
-=======
->>>>>>> 19669f28
 import org.apache.ignite.configuration.annotation.PublicName;
 import org.apache.ignite.configuration.annotation.Value;
 import org.apache.ignite.internal.configuration.compatibility.framework.ConfigNode.Attributes;
@@ -72,17 +73,12 @@
 public class ConfigurationTreeScanner {
     private static final Set<Class<?>> FLAG_ANNOTATIONS = Set.of(
             Value.class,
-<<<<<<< HEAD
             Deprecated.class,
             NamedConfigValue.class,
             PublicName.class,
             PolymorphicId.class,
             InjectedName.class,
             InjectedValue.class
-=======
-            Deprecated.class, // See flags.
-            PublicName.class
->>>>>>> 19669f28
     );
 
     /**
