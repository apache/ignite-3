/*
 * Licensed to the Apache Software Foundation (ASF) under one or more
 * contributor license agreements. See the NOTICE file distributed with
 * this work for additional information regarding copyright ownership.
 * The ASF licenses this file to You under the Apache License, Version 2.0
 * (the "License"); you may not use this file except in compliance with
 * the License. You may obtain a copy of the License at
 *
 *      http://www.apache.org/licenses/LICENSE-2.0
 *
 * Unless required by applicable law or agreed to in writing, software
 * distributed under the License is distributed on an "AS IS" BASIS,
 * WITHOUT WARRANTIES OR CONDITIONS OF ANY KIND, either express or implied.
 * See the License for the specific language governing permissions and
 * limitations under the License.
 */

package org.apache.ignite.internal.configuration.compatibility.framework;

import com.fasterxml.jackson.annotation.JsonIgnore;
import com.fasterxml.jackson.annotation.JsonProperty;
import java.util.ArrayList;
import java.util.Collection;
import java.util.EnumSet;
import java.util.LinkedHashMap;
import java.util.List;
import java.util.Map;
import java.util.Map.Entry;
import java.util.Set;
import java.util.function.Predicate;
import java.util.stream.Collectors;
import javax.annotation.Nullable;
import org.apache.ignite.configuration.annotation.ConfigurationType;
import org.jetbrains.annotations.TestOnly;

/**
 * Tree node that describes a configuration tree item.
 */
public class ConfigNode {
    @JsonProperty
    private Map<String, String> attributes;
    @JsonProperty
    private List<ConfigAnnotation> annotations = new ArrayList<>();
    @JsonProperty
    private final Map<String, ConfigNode> childNodeMap = new LinkedHashMap<>();
    @JsonProperty
    private String flagsHexString;
    @JsonProperty
    private Set<String> legacyPropertyNames;
    @JsonProperty
    private Collection<String> deletedPrefixes = Set.of();

    // Non-serializable fields.
    @JsonIgnore
    @Nullable private ConfigNode parent;
    @JsonIgnore
    private EnumSet<Flags> flags;

    @SuppressWarnings("unused")
    ConfigNode() {
        // Default constructor for Jackson deserialization.
    }

    @TestOnly
    ConfigNode(
            @Nullable ConfigNode parent,
            Map<String, String> attributes,
            List<ConfigAnnotation> annotations,
            EnumSet<Flags> flags
    ) {
        this(parent, attributes, annotations, flags, Set.of(), List.of());
    }

    /**
     * Constructor is used when node is created in the code.
     */
    public ConfigNode(
            @Nullable ConfigNode parent,
            Map<String, String> attributes,
            List<ConfigAnnotation> annotations,
            EnumSet<Flags> flags,
            Set<String> legacyPropertyNames,
            Collection<String> deletedPrefixes
    ) {
        this.parent = parent;
        this.attributes = attributes;
        this.annotations = annotations;
        this.flags = flags;
        this.flagsHexString = Flags.toHexString(flags);
        this.legacyPropertyNames = legacyPropertyNames;
        this.deletedPrefixes = deletedPrefixes;
    }

    @TestOnly
    static ConfigNode createRoot(
            String rootName,
            Class<?> className,
            ConfigurationType type,
            boolean internal
    ) {
        return createRoot(rootName, className, type, internal, Set.of());
    }

    /**
     * Creates a root configuration node.
     */
    public static ConfigNode createRoot(
            String rootName,
            Class<?> className,
            ConfigurationType type,
            boolean internal,
            Collection<String> deletedPrefixes
    ) {
        Map<String, String> attrs = new LinkedHashMap<>();
        attrs.put(Attributes.NAME, rootName);
        attrs.put(Attributes.CLASS, className.getCanonicalName());
        attrs.put(Attributes.KIND, type.toString());

        EnumSet<Flags> flags = EnumSet.of(Flags.IS_ROOT);
        if (internal) {
            flags.add(Flags.IS_INTERNAL);
        }

        return new ConfigNode(null, attrs, List.of(), flags, Set.of(), deletedPrefixes);
    }

    /**
     * Initialize node after deserialization.
     *
     * @param parent Parent node to links with.
     */
    public void init(@Nullable ConfigNode parent) {
        this.parent = parent;

        this.flags = Flags.parseFlags(flagsHexString);
    }

    /**
     * Returns the name of this node.
     */
    public String name() {
        return attributes.get(Attributes.NAME);
    }

    /** Returns root node type. */
    public String kind() {
        return attributes.get(Attributes.KIND);
    }

    /** Returns value node type. */
    public String type() {
        return attributes.get(Attributes.CLASS);
    }

    /**
     * Returns the child nodes of this node.
     */
    public Collection<ConfigNode> childNodes() {
        return childNodeMap.values();
    }

    /**
     * Returns the parent node of this node.
     */
    public @Nullable ConfigNode getParent() {
        return parent;
    }

    /**
     * Add the child nodes to this node.
     */
    void addChildNodes(Collection<ConfigNode> childNodes) {
        assert !flags.contains(Flags.IS_VALUE) : "Value node can't have children.";

        childNodes.forEach(e -> childNodeMap.put(e.name(), e));
    }

    /**
     * Shortcut to {@link #addChildNodes(Collection)}.
     */
    @TestOnly
    void addChildNodes(ConfigNode... childNodes) {
        addChildNodes(List.of(childNodes));
    }

    /**
     * Returns {@code true} if this node is a root node, {@code false} otherwise.
     */
    @JsonIgnore
    public boolean isRoot() {
        return parent == null;
    }

    /**
     * Returns {@code true} if this node represents a value, {@code false} otherwise.
     */
    @JsonIgnore
    public boolean isValue() {
        return flags.contains(Flags.IS_VALUE);
    }

    /**
     * Returns {@code true} if this node represents internal part of configuration, {@code false} otherwise.
     */
    @JsonIgnore
    public boolean isInternal() {
        return flags.contains(Flags.IS_INTERNAL);
    }

    /**
     * Returns {@code true} if this node is marked as deprecated, {@code false} otherwise.
     */
    @JsonIgnore
    public boolean isDeprecated() {
        return flags.contains(Flags.IS_DEPRECATED);
    }

    /**
     * Returns node annotations.
     */
    public List<ConfigAnnotation> annotations() {
        return annotations;
    }

    /**
     * Returns node legacy names.
     */
    Set<String> legacyPropertyNames() {
        return legacyPropertyNames;
    }

    /**
     * Returns deleted prefixes.
     */
    Collection<String> deletedPrefixes() {
        return deletedPrefixes;
    }

    /**
     * Constructs the full path of this node in the configuration tree.
     */
<<<<<<< HEAD
    @JsonIgnore
    public String path() {
=======
    String path() {
>>>>>>> 19669f28
        String name = name();

        return parent == null ? name : parent.path() + '.' + name;
    }

    /**
     * Accepts a visitor to traverse this node and its children.
     */
    public void accept(ConfigShuttle visitor) {
        visitor.visit(this);

        for (ConfigNode child : childNodes()) {
            child.accept(visitor);
        }
    }

    String digest() {
        // Avoid actual class name from being compared for non-value nodes.
        Predicate<Entry<String, String>> filter = isValue()
                ? e -> true
                : e -> !e.getKey().equals(Attributes.CLASS);

        String attributes = this.attributes.entrySet().stream()
                .filter(filter)
                .map(Entry::toString)
                .collect(Collectors.joining(", "));

        return path() + ": ["
                + attributes
                + ", annotations=" + annotations().stream().map(ConfigAnnotation::digest).collect(Collectors.joining(",", "[", "]"))
                + ", flags=" + flagsHexString
                + (childNodeMap.isEmpty() ? "" : ", children=" + childNodeMap.size())
                + ']';
    }

    @Override
    public final String toString() {
        return path() + ": ["
                + attributes.entrySet().stream().map(Map.Entry::toString).collect(Collectors.joining(","))
                + ", annotations=" + annotations().stream().map(ConfigAnnotation::toString).collect(Collectors.joining(",", "[", "]"))
                + ", flags=" + flags
                + (childNodeMap.isEmpty() ? "" : ", children=" + childNodeMap.size())
                + ']';
    }

    /**
     * Node flags that describe its properties.
     */
    enum Flags {
        IS_ROOT(1),
        IS_VALUE(1 << 1),
        IS_DEPRECATED(1 << 2),
        IS_INTERNAL(1 << 3);

        private final int mask;

        Flags(int mask) {
            this.mask = mask;
        }

        int mask() {
            return mask;
        }

        static EnumSet<Flags> parseFlags(String hex) {
            if (hex == null || hex.isEmpty()) {
                return EnumSet.noneOf(Flags.class);
            }
            int mask = Integer.parseInt(hex, 16);
            EnumSet<Flags> result = EnumSet.noneOf(Flags.class);
            for (Flags flag : values()) {
                if ((mask & flag.mask()) != 0) {
                    result.add(flag);
                }
            }
            return result;
        }

        static String toHexString(EnumSet<Flags> flags) {
            return Integer.toHexString(flags.stream().mapToInt(Flags::mask).reduce(0, (a, b) -> a | b));
        }
    }

    /**
     * Common attribute keys.
     */
    static class Attributes {
        static String NAME = "name";
        static String KIND = "kind";
        static String CLASS = "class";
    }
}<|MERGE_RESOLUTION|>--- conflicted
+++ resolved
@@ -52,7 +52,8 @@
 
     // Non-serializable fields.
     @JsonIgnore
-    @Nullable private ConfigNode parent;
+    @Nullable 
+    private ConfigNode parent;
     @JsonIgnore
     private EnumSet<Flags> flags;
 
@@ -239,12 +240,8 @@
     /**
      * Constructs the full path of this node in the configuration tree.
      */
-<<<<<<< HEAD
     @JsonIgnore
     public String path() {
-=======
-    String path() {
->>>>>>> 19669f28
         String name = name();
 
         return parent == null ? name : parent.path() + '.' + name;
