--- conflicted
+++ resolved
@@ -53,23 +53,11 @@
 
     // Non-serializable fields.
     @JsonIgnore
-<<<<<<< HEAD
-    @Nullable
-=======
     @Nullable 
->>>>>>> 8a182458
     private ConfigNode parent;
     @JsonIgnore
     private EnumSet<Flags> flags;
 
-<<<<<<< HEAD
-    @JsonIgnore
-    public Map<String, String> attributes() {
-        return attributes;
-    }
-
-=======
->>>>>>> 8a182458
     @SuppressWarnings("unused")
     ConfigNode() {
         // Default constructor for Jackson deserialization.
@@ -272,6 +260,12 @@
     String instanceType() {
         return attributes.get(Attributes.INSTANCE_TYPE);
     }
+    
+    /** Attributes. */
+    @JsonIgnore
+    public Map<String, String> attributes() {
+        return attributes;
+    }
 
     /**
      * Constructs the full path of this node in the configuration tree.
