--- conflicted
+++ resolved
@@ -215,27 +215,27 @@
     }
 
     /**
-<<<<<<< HEAD
+     * Returns {@code true} if this node represents a named list node, {@code false} otherwise.
+     */
+    @JsonIgnore
+    public boolean isNamedNode() {
+        return flags.contains(Flags.IS_NAMED_NODE);
+    }
+
+    /**
+     * Returns {@code true} if this node represents an inner config node, {@code false} otherwise.
+     */
+    @JsonIgnore
+    public boolean isInnerNode() {
+        return flags.contains(Flags.IS_INNER_NODE);
+    }
+
+    /**
      * Returns {@code true} if a configuration value that this node presents has a default value, otherwise {@code false}.
      */
     @JsonIgnore
     public boolean hasDefault() {
         return flags.contains(Flags.HAS_DEFAULT);
-=======
-     * Returns {@code true} if this node represents a named list node, {@code false} otherwise.
-     */
-    @JsonIgnore
-    public boolean isNamedNode() {
-        return flags.contains(Flags.IS_NAMED_NODE);
-    }
-
-    /**
-     * Returns {@code true} if this node represents an inner config node, {@code false} otherwise.
-     */
-    @JsonIgnore
-    public boolean isInnerNode() {
-        return flags.contains(Flags.IS_INNER_NODE);
->>>>>>> cdb99355
     }
 
     /**
@@ -347,12 +347,9 @@
         IS_VALUE(1 << 1),
         IS_DEPRECATED(1 << 2),
         IS_INTERNAL(1 << 3),
-<<<<<<< HEAD
-        HAS_DEFAULT(1 << 4);
-=======
         IS_NAMED_NODE(1 << 4),
-        IS_INNER_NODE(1 << 5);
->>>>>>> cdb99355
+        IS_INNER_NODE(1 << 5),
+        HAS_DEFAULT(1 << 6);
 
         private final int mask;
 
