/*
 * Licensed to the Apache Software Foundation (ASF) under one or more
 * contributor license agreements. See the NOTICE file distributed with
 * this work for additional information regarding copyright ownership.
 * The ASF licenses this file to You under the Apache License, Version 2.0
 * (the "License"); you may not use this file except in compliance with
 * the License. You may obtain a copy of the License at
 *
 *      http://www.apache.org/licenses/LICENSE-2.0
 *
 * Unless required by applicable law or agreed to in writing, software
 * distributed under the License is distributed on an "AS IS" BASIS,
 * WITHOUT WARRANTIES OR CONDITIONS OF ANY KIND, either express or implied.
 * See the License for the specific language governing permissions and
 * limitations under the License.
 */

apply from: "$rootDir/buildscripts/java-core.gradle"
apply from: "$rootDir/buildscripts/publishing.gradle"
apply from: "$rootDir/buildscripts/java-junit5.gradle"
apply from: "$rootDir/buildscripts/java-test-fixtures.gradle"
apply from: "$rootDir/buildscripts/java-integration-test.gradle"
apply from: "$rootDir/buildscripts/generate-version-file.gradle"

description = 'ignite-runner'

sourceSets {
    defaultsGenerator {
        compileClasspath += sourceSets.main.output
        runtimeClasspath += sourceSets.main.output
    }
}

configurations {
    defaultsGeneratorImplementation.extendsFrom implementation
    defaultsGenerator {
        canBeConsumed = true
        canBeResolved = false
        // this configuration will share the same dependencies as the main one
        extendsFrom implementation, runtimeOnly
    }
}

dependencies {
    annotationProcessor project(':ignite-configuration-annotation-processor')
    annotationProcessor libs.picocli.annotation.processor
    annotationProcessor libs.micronaut.inject.annotation.processor
    annotationProcessor libs.auto.service

    implementation project(':ignite-configuration')
    implementation project(':ignite-configuration-root')
    implementation project(':ignite-configuration-system')
    implementation project(':ignite-configuration-presentation')
    implementation project(':ignite-rest')
    implementation project(':ignite-api')
    implementation project(':ignite-vault')
    implementation project(':ignite-network')
    implementation project(':ignite-raft-api')
    implementation project(':ignite-raft')
    implementation project(':ignite-metastorage')
    implementation project(':ignite-metastorage-cache')
    implementation project(':ignite-partition-distribution')
    implementation project(':ignite-table')
    implementation project(':ignite-index')
    implementation project(':ignite-sql-engine')
    implementation project(':ignite-client-handler')
    implementation project(':ignite-compute')
    implementation project(':ignite-storage-rocksdb')
    implementation project(':ignite-storage-page-memory')
    implementation project(':ignite-transactions')
    implementation project(':ignite-schema')
    implementation project(':ignite-storage-api')
    implementation project(':ignite-rest-api')
    implementation project(':ignite-core')
    implementation project(':ignite-cluster-management')
    implementation project(':ignite-metrics')
<<<<<<< HEAD
    implementation project(':ignite-metrics-exporter-otlp')
=======
    implementation project(':ignite-cluster-metrics')
>>>>>>> 8c893682
    implementation project(':ignite-replicator')
    implementation project(':ignite-distribution-zones')
    implementation project(':ignite-placement-driver')
    implementation project(':ignite-code-deployment')
    implementation project(':ignite-security-api')
    implementation project(':ignite-security')
    implementation project(':ignite-catalog')
    implementation project(':ignite-system-view-api')
    implementation project(':ignite-system-view')
    implementation project(':ignite-workers')
    implementation project(':ignite-failure-handler')
    implementation project(':ignite-catalog-dsl')
    implementation project(':ignite-eventlog')
    implementation project(':ignite-low-watermark')
    implementation project(':ignite-partition-replicator')
    implementation project(':ignite-catalog-compaction')
    implementation project(':ignite-system-disaster-recovery')
    implementation project(':ignite-system-disaster-recovery-api')
    implementation libs.jetbrains.annotations
    implementation libs.micronaut.inject
    implementation libs.micronaut.validation
    implementation libs.micronaut.runtime
    implementation libs.micronaut.picocli
    implementation libs.picocli.core
    implementation libs.typesafe.config
    implementation libs.auto.service.annotations
    implementation libs.disruptor

    testAnnotationProcessor project(':ignite-configuration-annotation-processor')
    testAnnotationProcessor libs.auto.service

    testImplementation project(':ignite-cluster-management')
    testImplementation project(':ignite-configuration')
    testImplementation project(':ignite-core')
    testImplementation project(':ignite-network')
    testImplementation project(':ignite-vault')
    testImplementation project(':ignite-client')
    testImplementation testFixtures(project(':ignite-core'))
    testImplementation testFixtures(project(':ignite-configuration'))
    testImplementation testFixtures(project(':ignite-vault'))
    testImplementation testFixtures(project(':ignite-metastorage'))
    testImplementation testFixtures(project(':ignite-jdbc'))
    testImplementation libs.hamcrest.core
    testImplementation libs.hamcrest.optional
    testImplementation libs.hamcrest.path
    testImplementation libs.mockito.core
    testImplementation libs.mockito.junit
    testImplementation(libs.jsonpath.assert) {
        //IDEA test runner doesn't apply Gradle dependency resolve strategy, this is just not implemented
        //So, exclude asm-core transitive dependency to protect of jar-hell.
        exclude group: 'org.ow2.asm', module: 'asm'
    }
    testImplementation libs.auto.service.annotations

    integrationTestAnnotationProcessor project(':ignite-configuration-annotation-processor')
    integrationTestAnnotationProcessor libs.jmh.annotation.processor
    integrationTestImplementation project(':ignite-partition-distribution')
    integrationTestImplementation project(':ignite-jdbc')
    integrationTestImplementation project(':ignite-page-memory')
    integrationTestImplementation project(':ignite-raft-api')
    integrationTestImplementation project(':ignite-replicator')
    integrationTestImplementation project(':ignite-client')
    integrationTestImplementation project(':ignite-compute')
    integrationTestImplementation project(':ignite-client-handler')
    integrationTestImplementation project(':ignite-storage-api')
    integrationTestImplementation project(':ignite-storage-api')
    integrationTestImplementation project(':ignite-storage-page-memory')
    integrationTestImplementation project(':ignite-storage-rocksdb')
    integrationTestImplementation project(':ignite-index')
    integrationTestImplementation project(':ignite-raft')
    integrationTestImplementation project(':ignite-rest')
    integrationTestImplementation project(':ignite-rest-api')
    integrationTestImplementation(project(':ignite-sql-engine')) {
        //IDEA test runner don't apply Gradle dependency resolve strategy, this is just not implemented
        //So, exclude asm-core transitive dependency to protect of jar-hell.
        exclude group: 'com.fasterxml.jackson.core', module: 'jackson-databind'
    }
    integrationTestImplementation project(':ignite-metastorage')
    integrationTestImplementation project(':ignite-metastorage-cache')
    integrationTestImplementation project(':ignite-metrics')
    integrationTestImplementation project(':ignite-table')
    integrationTestImplementation project(':ignite-transactions')
    integrationTestImplementation project(':ignite-code-deployment')
    integrationTestImplementation project(':ignite-jdbc')
    integrationTestImplementation project(':ignite-security')
    integrationTestImplementation project(':ignite-catalog')
    integrationTestImplementation project(':ignite-placement-driver')
    integrationTestImplementation project(':ignite-distribution-zones')
    integrationTestImplementation project(':ignite-system-view')
    integrationTestImplementation project(':ignite-system-view-api')
    integrationTestImplementation project(':ignite-workers')
    integrationTestImplementation project(':ignite-failure-handler')
    integrationTestImplementation project(':ignite-low-watermark')
    integrationTestImplementation project(':ignite-partition-replicator')
    integrationTestImplementation project(':ignite-configuration-root')
    integrationTestImplementation project(':ignite-configuration-system')
    integrationTestImplementation project(':ignite-system-disaster-recovery')
    integrationTestImplementation testFixtures(project(":ignite-api"))
    integrationTestImplementation testFixtures(project(':ignite-core'))
    integrationTestImplementation testFixtures(project(':ignite-configuration'))
    integrationTestImplementation testFixtures(project(':ignite-distribution-zones'))
    integrationTestImplementation testFixtures(project(':ignite-schema'))
    integrationTestImplementation testFixtures(project(':ignite-cluster-management'))
    integrationTestImplementation testFixtures(project(':ignite-metastorage'))
    integrationTestImplementation testFixtures(project(':ignite-network'))
    integrationTestImplementation testFixtures(project(':ignite-vault'))
    integrationTestImplementation testFixtures(project(':ignite-table'))
    integrationTestImplementation testFixtures(project(':ignite-storage-api'))
    integrationTestImplementation testFixtures(project(':ignite-sql-engine'))
    integrationTestImplementation testFixtures(project(':ignite-transactions'))
    integrationTestImplementation testFixtures(project(':ignite-runner'))
    integrationTestImplementation testFixtures(project(':ignite-placement-driver-api'))
    integrationTestImplementation testFixtures(project(':ignite-jdbc'))
    integrationTestImplementation testFixtures(project(':ignite-failure-handler'))
    integrationTestImplementation testFixtures(project(':ignite-metrics:'))
    integrationTestImplementation testFixtures(project(':ignite-raft'))
    integrationTestImplementation testFixtures(project(':ignite-replicator'))
    integrationTestImplementation libs.jetbrains.annotations
    integrationTestImplementation libs.awaitility
    integrationTestImplementation libs.rocksdb.jni
    integrationTestImplementation libs.disruptor
    integrationTestImplementation libs.jackson.databind
    integrationTestImplementation libs.jmh.core
    integrationTestImplementation libs.typesafe.config
    integrationTestImplementation libs.netty.common
    integrationTestImplementation libs.netty.handler

    testFixturesAnnotationProcessor libs.auto.service

    testFixturesImplementation project(':ignite-core')
    testFixturesImplementation project(':ignite-api')
    testFixturesImplementation project(':ignite-raft-api')
    testFixturesImplementation project(':ignite-raft')
    testFixturesImplementation project(':ignite-sql-engine')
    testFixturesImplementation project(':ignite-table')
    testFixturesImplementation project(':ignite-schema')
    testFixturesImplementation project(':ignite-metastorage')
    testFixturesImplementation project(':ignite-transactions')
    testFixturesImplementation project(':ignite-system-view-api')
    testFixturesImplementation project(':ignite-system-view')
    testFixturesImplementation project(':ignite-storage-api')
    testFixturesImplementation project(':ignite-cluster-management')
    testFixturesImplementation project(':ignite-configuration')
    testFixturesImplementation project(':ignite-vault')
    testFixturesImplementation project(':ignite-placement-driver-api')
    testFixturesImplementation testFixtures(project(':ignite-api'))
    testFixturesImplementation testFixtures(project(':ignite-core'))
    testFixturesImplementation testFixtures(project(':ignite-network'))
    testFixturesImplementation testFixtures(project(':ignite-catalog'))
    testFixturesImplementation testFixtures(project(':ignite-table'))
    testFixturesImplementation testFixtures(project(':ignite-storage-api'))
    testFixturesImplementation libs.jetbrains.annotations
    testFixturesImplementation libs.hamcrest.core
    testFixturesImplementation libs.typesafe.config
}

tasks.register("runnerPlatformTest", JavaExec) {
    mainClass = "org.apache.ignite.internal.runner.app.PlatformTestNodeRunner"

    jvmArgs += defaultJvmArgs

    classpath = sourceSets.integrationTest.runtimeClasspath

    enableAssertions = true
}

tasks.register("runnerPlatformBenchmark", JavaExec) {
    mainClass = "org.apache.ignite.internal.runner.app.PlatformBenchmarkNodeRunner"

    jvmArgs += defaultJvmArgs

    classpath = sourceSets.integrationTest.runtimeClasspath

    enableAssertions = true
}

tasks.register("runUpsertBenchmark", JavaExec) {
    mainClass = "org.apache.ignite.internal.benchmark.UpsertKvBenchmark"

    jvmArgs += defaultJvmArgs

    classpath = sourceSets.integrationTest.runtimeClasspath

    enableAssertions = true
}

jar {
    manifest {
        attributes(
            'Main-Class': 'org.apache.ignite.internal.app.IgniteRunner'
        )
    }
}


tasks.register('defaultsJar', Jar) {
    from sourceSets.defaultsGenerator.output
    archiveAppendix = "generator"
}

artifacts {
    // declare both jars to provide enough dependencies to the caller
    defaultsGenerator defaultsJar, jar
}<|MERGE_RESOLUTION|>--- conflicted
+++ resolved
@@ -74,11 +74,8 @@
     implementation project(':ignite-core')
     implementation project(':ignite-cluster-management')
     implementation project(':ignite-metrics')
-<<<<<<< HEAD
+    implementation project(':ignite-cluster-metrics')
     implementation project(':ignite-metrics-exporter-otlp')
-=======
-    implementation project(':ignite-cluster-metrics')
->>>>>>> 8c893682
     implementation project(':ignite-replicator')
     implementation project(':ignite-distribution-zones')
     implementation project(':ignite-placement-driver')
