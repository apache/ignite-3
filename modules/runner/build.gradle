/*
 * Licensed to the Apache Software Foundation (ASF) under one or more
 * contributor license agreements. See the NOTICE file distributed with
 * this work for additional information regarding copyright ownership.
 * The ASF licenses this file to You under the Apache License, Version 2.0
 * (the "License"); you may not use this file except in compliance with
 * the License. You may obtain a copy of the License at
 *
 *      http://www.apache.org/licenses/LICENSE-2.0
 *
 * Unless required by applicable law or agreed to in writing, software
 * distributed under the License is distributed on an "AS IS" BASIS,
 * WITHOUT WARRANTIES OR CONDITIONS OF ANY KIND, either express or implied.
 * See the License for the specific language governing permissions and
 * limitations under the License.
 */

apply from: "$rootDir/buildscripts/java-core.gradle"
apply from: "$rootDir/buildscripts/publishing.gradle"
apply from: "$rootDir/buildscripts/java-junit5.gradle"
apply from: "$rootDir/buildscripts/java-test-fixtures.gradle"
apply from: "$rootDir/buildscripts/java-integration-test.gradle"
apply from: "$rootDir/buildscripts/generate-version-file.gradle"

description = 'ignite-runner'

sourceSets {
    defaultsGenerator {
        compileClasspath += sourceSets.main.output
        runtimeClasspath += sourceSets.main.output
    }
}

configurations {
    defaultsGeneratorImplementation.extendsFrom implementation
    defaultsGenerator {
        canBeConsumed = true
        canBeResolved = false
        // this configuration will share the same dependencies as the main one
        extendsFrom implementation, runtimeOnly
    }
}

dependencies {
    annotationProcessor project(':ignite-configuration-annotation-processor')
    annotationProcessor libs.picocli.annotation.processor
    annotationProcessor libs.micronaut.inject.annotation.processor
    annotationProcessor libs.auto.service

    implementation project(':ignite-configuration')
    implementation project(':ignite-configuration-presentation')
    implementation project(':ignite-rest')
    implementation project(':ignite-api')
    implementation project(':ignite-vault')
    implementation project(':ignite-network')
    implementation project(':ignite-raft-api')
    implementation project(':ignite-raft')
    implementation project(':ignite-metastorage')
    implementation project(':ignite-affinity')
    implementation project(':ignite-table')
    implementation project(':ignite-index')
    implementation project(':ignite-sql-engine')
    implementation project(':ignite-client-handler')
    implementation project(':ignite-compute')
    implementation project(':ignite-storage-rocksdb')
    implementation project(':ignite-storage-page-memory')
    implementation project(':ignite-transactions')
    implementation project(':ignite-schema')
    implementation project(':ignite-storage-api')
    implementation project(':ignite-rest-api')
    implementation project(':ignite-core')
    implementation project(':ignite-cluster-management')
    implementation project(':ignite-metrics')
    implementation project(':ignite-replicator')
    implementation project(':ignite-distribution-zones')
    implementation project(':ignite-placement-driver')
    implementation project(':ignite-code-deployment')
    implementation project(':ignite-security-api')
    implementation project(':ignite-security')
    implementation project(':ignite-catalog')
    implementation project(':ignite-system-view-api')
    implementation project(':ignite-system-view')
    implementation project(':ignite-workers')
    implementation project(':ignite-failure-handler')
    implementation project(':ignite-catalog-dsl')
    implementation project(':ignite-eventlog')
    implementation project(':ignite-low-watermark')
    implementation project(':ignite-partition-replicator')
<<<<<<< HEAD
    implementation project(':ignite-system-configuration')
=======
    implementation project(':ignite-catalog-compaction')
>>>>>>> 4dd7ca1d
    implementation libs.jetbrains.annotations
    implementation libs.micronaut.inject
    implementation libs.micronaut.validation
    implementation libs.micronaut.runtime
    implementation libs.micronaut.picocli
    implementation libs.picocli.core
    implementation libs.typesafe.config
    implementation libs.auto.service.annotations
    implementation libs.disruptor

    testAnnotationProcessor project(':ignite-configuration-annotation-processor')
    testAnnotationProcessor libs.auto.service

    testImplementation project(':ignite-cluster-management')
    testImplementation project(':ignite-configuration')
    testImplementation project(':ignite-core')
    testImplementation project(':ignite-network')
    testImplementation project(':ignite-vault')
    testImplementation project(':ignite-client')
    testImplementation testFixtures(project(':ignite-core'))
    testImplementation testFixtures(project(':ignite-configuration'))
    testImplementation testFixtures(project(':ignite-vault'))
    testImplementation testFixtures(project(':ignite-metastorage'))
    testImplementation testFixtures(project(':ignite-jdbc'))
    testImplementation libs.hamcrest.core
    testImplementation libs.hamcrest.optional
    testImplementation libs.hamcrest.path
    testImplementation libs.mockito.core
    testImplementation libs.mockito.junit
    testImplementation(libs.jsonpath.assert) {
        //IDEA test runner doesn't apply Gradle dependency resolve strategy, this is just not implemented
        //So, exclude asm-core transitive dependency to protect of jar-hell.
        exclude group: 'org.ow2.asm', module: 'asm'
    }
    testImplementation libs.auto.service.annotations

    integrationTestAnnotationProcessor project(':ignite-configuration-annotation-processor')
    integrationTestAnnotationProcessor libs.jmh.annotation.processor
    integrationTestImplementation project(':ignite-affinity')
    integrationTestImplementation project(':ignite-jdbc')
    integrationTestImplementation project(':ignite-page-memory')
    integrationTestImplementation project(':ignite-raft-api')
    integrationTestImplementation project(':ignite-replicator')
    integrationTestImplementation project(':ignite-client')
    integrationTestImplementation project(':ignite-compute')
    integrationTestImplementation project(':ignite-client-handler')
    integrationTestImplementation project(':ignite-storage-api')
    integrationTestImplementation project(':ignite-storage-api')
    integrationTestImplementation project(':ignite-storage-page-memory')
    integrationTestImplementation project(':ignite-storage-rocksdb')
    integrationTestImplementation project(':ignite-index')
    integrationTestImplementation project(':ignite-raft')
    integrationTestImplementation project(':ignite-rest')
    integrationTestImplementation project(':ignite-rest-api')
    integrationTestImplementation(project(':ignite-sql-engine')) {
        //IDEA test runner don't apply Gradle dependency resolve strategy, this is just not implemented
        //So, exclude asm-core transitive dependency to protect of jar-hell.
        exclude group: 'com.fasterxml.jackson.core', module: 'jackson-databind'
    }
    integrationTestImplementation project(':ignite-metastorage')
    integrationTestImplementation project(':ignite-metrics')
    integrationTestImplementation project(':ignite-table')
    integrationTestImplementation project(':ignite-transactions')
    integrationTestImplementation project(':ignite-code-deployment')
    integrationTestImplementation project(':ignite-jdbc')
    integrationTestImplementation project(':ignite-security')
    integrationTestImplementation project(':ignite-catalog')
    integrationTestImplementation project(':ignite-placement-driver')
    integrationTestImplementation project(':ignite-distribution-zones')
    integrationTestImplementation project(':ignite-system-view')
    integrationTestImplementation project(':ignite-system-view-api')
    integrationTestImplementation project(':ignite-workers')
    integrationTestImplementation project(':ignite-failure-handler')
    integrationTestImplementation project(':ignite-low-watermark')
    integrationTestImplementation project(':ignite-partition-replicator')
    integrationTestImplementation project(':ignite-system-configuration')
    integrationTestImplementation testFixtures(project(":ignite-api"))
    integrationTestImplementation testFixtures(project(':ignite-core'))
    integrationTestImplementation testFixtures(project(':ignite-configuration'))
    integrationTestImplementation testFixtures(project(':ignite-distribution-zones'))
    integrationTestImplementation testFixtures(project(':ignite-schema'))
    integrationTestImplementation testFixtures(project(':ignite-cluster-management'))
    integrationTestImplementation testFixtures(project(':ignite-metastorage'))
    integrationTestImplementation testFixtures(project(':ignite-network'))
    integrationTestImplementation testFixtures(project(':ignite-vault'))
    integrationTestImplementation testFixtures(project(':ignite-table'))
    integrationTestImplementation testFixtures(project(':ignite-storage-api'))
    integrationTestImplementation testFixtures(project(':ignite-sql-engine'))
    integrationTestImplementation testFixtures(project(':ignite-transactions'))
    integrationTestImplementation testFixtures(project(':ignite-runner'))
    integrationTestImplementation testFixtures(project(':ignite-placement-driver-api'))
    integrationTestImplementation testFixtures(project(':ignite-jdbc'))
    integrationTestImplementation testFixtures(project(':ignite-failure-handler'))
    integrationTestImplementation testFixtures(project(':ignite-metrics:'))
    integrationTestImplementation testFixtures(project(':ignite-raft'))
    integrationTestImplementation libs.jetbrains.annotations
    integrationTestImplementation libs.awaitility
    integrationTestImplementation libs.rocksdb.jni
    integrationTestImplementation libs.disruptor
    integrationTestImplementation libs.jackson.databind
    integrationTestImplementation libs.jmh.core
    integrationTestImplementation libs.typesafe.config
    integrationTestImplementation libs.netty.common
    integrationTestImplementation libs.netty.handler

    testFixturesAnnotationProcessor libs.auto.service

    testFixturesImplementation project(':ignite-core')
    testFixturesImplementation project(':ignite-api')
    testFixturesImplementation project(':ignite-raft-api')
    testFixturesImplementation project(':ignite-raft')
    testFixturesImplementation project(':ignite-sql-engine')
    testFixturesImplementation project(':ignite-table')
    testFixturesImplementation project(':ignite-schema')
    testFixturesImplementation project(':ignite-metastorage')
    testFixturesImplementation project(':ignite-transactions')
    testFixturesImplementation project(':ignite-system-view-api')
    testFixturesImplementation project(':ignite-system-view')
    testFixturesImplementation project(':ignite-storage-api')
    testFixturesImplementation project(':ignite-cluster-management')
    testFixturesImplementation project(':ignite-configuration')
    testFixturesImplementation project(':ignite-vault')
    testFixturesImplementation project(':ignite-placement-driver-api')
    testFixturesImplementation project(':ignite-system-configuration')
    testFixturesImplementation testFixtures(project(':ignite-api'))
    testFixturesImplementation testFixtures(project(':ignite-core'))
    testFixturesImplementation testFixtures(project(':ignite-network'))
    testFixturesImplementation testFixtures(project(':ignite-catalog'))
    testFixturesImplementation testFixtures(project(':ignite-table'))
    testFixturesImplementation testFixtures(project(':ignite-storage-api'))
    testFixturesImplementation libs.jetbrains.annotations
    testFixturesImplementation libs.hamcrest.core
    testFixturesImplementation libs.typesafe.config
}

tasks.register("runnerPlatformTest", JavaExec) {
    mainClass = "org.apache.ignite.internal.runner.app.PlatformTestNodeRunner"

    jvmArgs += defaultJvmArgs

    classpath = sourceSets.integrationTest.runtimeClasspath

    enableAssertions = true
}

tasks.register("runnerPlatformBenchmark", JavaExec) {
    mainClass = "org.apache.ignite.internal.runner.app.PlatformBenchmarkNodeRunner"

    jvmArgs += defaultJvmArgs

    classpath = sourceSets.integrationTest.runtimeClasspath

    enableAssertions = true
}

jar {
    manifest {
        attributes(
            'Main-Class': 'org.apache.ignite.internal.app.IgniteRunner'
        )
    }
}


tasks.register('defaultsJar', Jar) {
    from sourceSets.defaultsGenerator.output
    archiveAppendix = "generator"
}

artifacts {
    // declare both jars to provide enough dependencies to the caller
    defaultsGenerator defaultsJar, jar
}<|MERGE_RESOLUTION|>--- conflicted
+++ resolved
@@ -86,11 +86,8 @@
     implementation project(':ignite-eventlog')
     implementation project(':ignite-low-watermark')
     implementation project(':ignite-partition-replicator')
-<<<<<<< HEAD
+    implementation project(':ignite-catalog-compaction')
     implementation project(':ignite-system-configuration')
-=======
-    implementation project(':ignite-catalog-compaction')
->>>>>>> 4dd7ca1d
     implementation libs.jetbrains.annotations
     implementation libs.micronaut.inject
     implementation libs.micronaut.validation
