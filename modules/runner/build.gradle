/*
 * Licensed to the Apache Software Foundation (ASF) under one or more
 * contributor license agreements. See the NOTICE file distributed with
 * this work for additional information regarding copyright ownership.
 * The ASF licenses this file to You under the Apache License, Version 2.0
 * (the "License"); you may not use this file except in compliance with
 * the License. You may obtain a copy of the License at
 *
 *      http://www.apache.org/licenses/LICENSE-2.0
 *
 * Unless required by applicable law or agreed to in writing, software
 * distributed under the License is distributed on an "AS IS" BASIS,
 * WITHOUT WARRANTIES OR CONDITIONS OF ANY KIND, either express or implied.
 * See the License for the specific language governing permissions and
 * limitations under the License.
 */

apply from: "$rootDir/buildscripts/java-core.gradle"
apply from: "$rootDir/buildscripts/publishing.gradle"
apply from: "$rootDir/buildscripts/java-junit5.gradle"
apply from: "$rootDir/buildscripts/java-test-fixtures.gradle"
apply from: "$rootDir/buildscripts/java-integration-test.gradle"

description = 'ignite-runner'

sourceSets {
    defaultsGenerator {
        compileClasspath += sourceSets.main.output
        runtimeClasspath += sourceSets.main.output
    }
}

configurations {
    defaultsGeneratorImplementation.extendsFrom implementation
    defaultsGenerator {
        canBeConsumed = true
        canBeResolved = false
        // this configuration will share the same dependencies as the main one
        extendsFrom implementation, runtimeOnly
    }
}

dependencies {
    annotationProcessor project(':ignite-configuration-annotation-processor')
    annotationProcessor libs.picocli.annotation.processor
    annotationProcessor libs.micronaut.inject.annotation.processor
    annotationProcessor libs.auto.service

    implementation project(':ignite-configuration')
    implementation project(':ignite-configuration-presentation')
    implementation project(':ignite-rest')
    implementation project(':ignite-api')
    implementation project(':ignite-vault')
    implementation project(':ignite-network')
    implementation project(':ignite-raft-api')
    implementation project(':ignite-raft')
    implementation project(':ignite-metastorage')
    implementation project(':ignite-affinity')
    implementation project(':ignite-table')
    implementation project(':ignite-index')
    implementation project(':ignite-sql-engine')
    implementation project(':ignite-client-handler')
    implementation project(':ignite-compute')
    implementation project(':ignite-storage-rocksdb')
    implementation project(':ignite-storage-page-memory')
    implementation project(':ignite-transactions')
    implementation project(':ignite-schema')
    implementation project(':ignite-storage-api')
    implementation project(':ignite-rest-api')
    implementation project(':ignite-core')
    implementation project(':ignite-cluster-management')
    implementation project(':ignite-metrics')
    implementation project(':ignite-replicator')
    implementation project(':ignite-distribution-zones')
    implementation project(':ignite-placement-driver')
    implementation project(':ignite-code-deployment')
    implementation project(':ignite-security-api')
    implementation project(':ignite-security')
    implementation project(':ignite-catalog')
    implementation project(':ignite-system-view-api')
    implementation project(':ignite-system-view')
    implementation project(':ignite-workers')
    implementation project(':ignite-failure-handler')
    implementation project(':ignite-catalog-dsl')
    implementation project(':ignite-eventlog')
    implementation project(':ignite-low-watermark')
<<<<<<< HEAD
    implementation project(':ignite-otel-ext')
=======
    implementation project(':ignite-replica-lifecycle')
>>>>>>> d20ec21a
    implementation libs.jetbrains.annotations
    implementation libs.micronaut.inject
    implementation libs.micronaut.validation
    implementation libs.micronaut.runtime
    implementation libs.micronaut.picocli
    implementation libs.picocli.core
    implementation libs.typesafe.config
    implementation libs.auto.service.annotations
    implementation libs.disruptor

    testAnnotationProcessor project(':ignite-configuration-annotation-processor')
    testAnnotationProcessor libs.auto.service

    testImplementation project(':ignite-cluster-management')
    testImplementation project(':ignite-configuration')
    testImplementation project(':ignite-core')
    testImplementation project(':ignite-network')
    testImplementation project(':ignite-vault')
    testImplementation project(':ignite-client')
    testImplementation testFixtures(project(':ignite-core'))
    testImplementation testFixtures(project(':ignite-configuration'))
    testImplementation testFixtures(project(':ignite-vault'))
    testImplementation testFixtures(project(':ignite-metastorage'))
    testImplementation testFixtures(project(':ignite-jdbc'))
    testImplementation libs.hamcrest.core
    testImplementation libs.hamcrest.optional
    testImplementation libs.hamcrest.path
    testImplementation libs.mockito.core
    testImplementation libs.mockito.junit
    testImplementation(libs.jsonpath.assert) {
        //IDEA test runner doesn't apply Gradle dependency resolve strategy, this is just not implemented
        //So, exclude asm-core transitive dependency to protect of jar-hell.
        exclude group: 'org.ow2.asm', module: 'asm'
    }
    testImplementation libs.auto.service.annotations

    integrationTestAnnotationProcessor project(':ignite-configuration-annotation-processor')
    integrationTestAnnotationProcessor libs.jmh.annotation.processor
    integrationTestImplementation project(':ignite-affinity')
    integrationTestImplementation project(':ignite-jdbc')
    integrationTestImplementation project(':ignite-page-memory')
    integrationTestImplementation project(':ignite-raft-api')
    integrationTestImplementation project(':ignite-replicator')
    integrationTestImplementation project(':ignite-otel-ext')
    integrationTestImplementation project(':ignite-client')
    integrationTestImplementation project(':ignite-client-handler')
    integrationTestImplementation project(':ignite-storage-api')
    integrationTestImplementation project(':ignite-storage-api')
    integrationTestImplementation project(':ignite-storage-page-memory')
    integrationTestImplementation project(':ignite-storage-rocksdb')
    integrationTestImplementation project(':ignite-index')
    integrationTestImplementation project(':ignite-raft')
    integrationTestImplementation project(':ignite-rest')
    integrationTestImplementation project(':ignite-rest-api')
    integrationTestImplementation(project(':ignite-sql-engine')) {
        //IDEA test runner don't apply Gradle dependency resolve strategy, this is just not implemented
        //So, exclude asm-core transitive dependency to protect of jar-hell.
        exclude group: 'com.fasterxml.jackson.core', module: 'jackson-databind'
    }
    integrationTestImplementation project(':ignite-metastorage')
    integrationTestImplementation project(':ignite-metrics')
    integrationTestImplementation project(':ignite-table')
    integrationTestImplementation project(':ignite-transactions')
    integrationTestImplementation project(':ignite-code-deployment')
    integrationTestImplementation project(':ignite-jdbc')
    integrationTestImplementation project(':ignite-security')
    integrationTestImplementation project(':ignite-catalog')
    integrationTestImplementation project(':ignite-placement-driver')
    integrationTestImplementation project(':ignite-distribution-zones')
    integrationTestImplementation project(':ignite-system-view')
    integrationTestImplementation project(':ignite-system-view-api')
    integrationTestImplementation project(':ignite-workers')
    integrationTestImplementation project(':ignite-failure-handler')
    integrationTestImplementation project(':ignite-low-watermark')
    integrationTestImplementation testFixtures(project(":ignite-api"))
    integrationTestImplementation testFixtures(project(':ignite-core'))
    integrationTestImplementation testFixtures(project(':ignite-configuration'))
    integrationTestImplementation testFixtures(project(':ignite-distribution-zones'))
    integrationTestImplementation testFixtures(project(':ignite-schema'))
    integrationTestImplementation testFixtures(project(':ignite-cluster-management'))
    integrationTestImplementation testFixtures(project(':ignite-metastorage'))
    integrationTestImplementation testFixtures(project(':ignite-network'))
    integrationTestImplementation testFixtures(project(':ignite-vault'))
    integrationTestImplementation testFixtures(project(':ignite-table'))
    integrationTestImplementation testFixtures(project(':ignite-storage-api'))
    integrationTestImplementation testFixtures(project(':ignite-sql-engine'))
    integrationTestImplementation testFixtures(project(':ignite-transactions'))
    integrationTestImplementation testFixtures(project(':ignite-runner'))
    integrationTestImplementation testFixtures(project(':ignite-placement-driver-api'))
    integrationTestImplementation testFixtures(project(':ignite-jdbc'))
    integrationTestImplementation testFixtures(project(':ignite-failure-handler'))
    integrationTestImplementation testFixtures(project(':ignite-metrics:'))
    integrationTestImplementation testFixtures(project(':ignite-raft'))
    integrationTestImplementation libs.jetbrains.annotations
    integrationTestImplementation libs.awaitility
    integrationTestImplementation libs.rocksdb.jni
    integrationTestImplementation libs.disruptor
    integrationTestImplementation libs.jackson.databind
    integrationTestImplementation libs.jmh.core
    integrationTestImplementation libs.typesafe.config
    integrationTestImplementation libs.netty.common
    integrationTestImplementation libs.netty.handler

    testFixturesAnnotationProcessor libs.auto.service

    testFixturesImplementation project(':ignite-core')
    testFixturesImplementation project(':ignite-api')
    testFixturesImplementation project(':ignite-raft-api')
    testFixturesImplementation project(':ignite-raft')
    testFixturesImplementation project(':ignite-sql-engine')
    testFixturesImplementation project(':ignite-table')
    testFixturesImplementation project(':ignite-schema')
    testFixturesImplementation project(':ignite-metastorage')
    testFixturesImplementation project(':ignite-transactions')
    testFixturesImplementation project(':ignite-system-view-api')
    testFixturesImplementation project(':ignite-system-view')
    testFixturesImplementation project(':ignite-storage-api')
    testFixturesImplementation project(':ignite-cluster-management')
    testFixturesImplementation project(':ignite-configuration')
    testFixturesImplementation project(':ignite-vault')
    testFixturesImplementation project(':ignite-placement-driver-api')
    testFixturesImplementation testFixtures(project(':ignite-api'))
    testFixturesImplementation testFixtures(project(':ignite-core'))
    testFixturesImplementation testFixtures(project(':ignite-network'))
    testFixturesImplementation testFixtures(project(':ignite-catalog'))
    testFixturesImplementation testFixtures(project(':ignite-table'))
    testFixturesImplementation testFixtures(project(':ignite-storage-api'))
    testFixturesImplementation libs.jetbrains.annotations
    testFixturesImplementation libs.hamcrest.core
    testFixturesImplementation libs.auto.service.annotations
}

tasks.register("runnerPlatformTest", JavaExec) {
    mainClass = "org.apache.ignite.internal.runner.app.PlatformTestNodeRunner"

    jvmArgs += defaultJvmArgs

    classpath = sourceSets.integrationTest.runtimeClasspath

    enableAssertions = true
}

tasks.register("runnerPlatformBenchmark", JavaExec) {
    mainClass = "org.apache.ignite.internal.runner.app.PlatformBenchmarkNodeRunner"

    jvmArgs += defaultJvmArgs

    classpath = sourceSets.integrationTest.runtimeClasspath

    enableAssertions = true
}

jar {
    manifest {
        attributes(
            'Main-Class': 'org.apache.ignite.internal.app.IgniteRunner'
        )
    }
}


tasks.register('defaultsJar', Jar) {
    from sourceSets.defaultsGenerator.output
    archiveAppendix = "generator"
}

artifacts {
    // declare both jars to provide enough dependencies to the caller
    defaultsGenerator defaultsJar, jar
}<|MERGE_RESOLUTION|>--- conflicted
+++ resolved
@@ -84,11 +84,8 @@
     implementation project(':ignite-catalog-dsl')
     implementation project(':ignite-eventlog')
     implementation project(':ignite-low-watermark')
-<<<<<<< HEAD
+    implementation project(':ignite-replica-lifecycle')
     implementation project(':ignite-otel-ext')
-=======
-    implementation project(':ignite-replica-lifecycle')
->>>>>>> d20ec21a
     implementation libs.jetbrains.annotations
     implementation libs.micronaut.inject
     implementation libs.micronaut.validation
