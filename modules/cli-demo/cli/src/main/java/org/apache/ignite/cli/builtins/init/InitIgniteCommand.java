/*
 * Licensed to the Apache Software Foundation (ASF) under one or more
 * contributor license agreements.  See the NOTICE file distributed with
 * this work for additional information regarding copyright ownership.
 * The ASF licenses this file to You under the Apache License, Version 2.0
 * (the "License"); you may not use this file except in compliance with
 * the License.  You may obtain a copy of the License at
 *
 *      http://www.apache.org/licenses/LICENSE-2.0
 *
 * Unless required by applicable law or agreed to in writing, software
 * distributed under the License is distributed on an "AS IS" BASIS,
 * WITHOUT WARRANTIES OR CONDITIONS OF ANY KIND, either express or implied.
 * See the License for the specific language governing permissions and
 * limitations under the License.
 */

package org.apache.ignite.cli.builtins.init;

import java.io.File;
import java.io.FileWriter;
import java.io.IOException;
import java.io.PrintWriter;
import java.nio.file.Files;
import java.nio.file.Path;
import java.util.Collections;
import java.util.Optional;
import java.util.Properties;
import javax.inject.Inject;
import org.apache.ignite.cli.CliPathsConfigLoader;
import org.apache.ignite.cli.CliVersionInfo;
import org.apache.ignite.cli.IgniteCLIException;
import org.apache.ignite.cli.IgnitePaths;
import org.apache.ignite.cli.builtins.SystemPathResolver;
import org.apache.ignite.cli.builtins.module.ModuleManager;
import org.jetbrains.annotations.NotNull;
import picocli.CommandLine.Help.Ansi;

public class InitIgniteCommand {

    private final SystemPathResolver pathResolver;
    private final CliVersionInfo cliVersionInfo;
    private final ModuleManager moduleManager;
    private final CliPathsConfigLoader cliPathsConfigLoader;

    @Inject
    public InitIgniteCommand(SystemPathResolver pathResolver, CliVersionInfo cliVersionInfo,
        ModuleManager moduleManager, CliPathsConfigLoader cliPathsConfigLoader) {
        this.pathResolver = pathResolver;
        this.cliVersionInfo = cliVersionInfo;
        this.moduleManager = moduleManager;
        this.cliPathsConfigLoader = cliPathsConfigLoader;
    }

    public void init(PrintWriter out) {
        moduleManager.setOut(out);
        Optional<IgnitePaths> ignitePathsOpt = cliPathsConfigLoader.loadIgnitePathsConfig();
        if (ignitePathsOpt.isEmpty()) {
<<<<<<< HEAD
            out.print("Creating directories... ");
            IgnitePaths ignitePaths = initDirectories(out);
            out.println(Ansi.AUTO.string("@|green,bold Done!|@"));
            out.println("    Binaries directory: " + ignitePaths.binDir);
            out.println("    Work directory: " + ignitePaths.workDir);
            out.println();
            out.println("Installing Apache Ignite ver. " + cliVersionInfo.version + "...");
            installIgnite(ignitePaths);
            initDefaultServerConfigs();
            out.println();
            out.println("Apache Ignite ver. " + cliVersionInfo.version + " is successfully installed.");
        } else {
            IgnitePaths cfg = ignitePathsOpt.get();
            out.println("Apache Ignite is already installed.\n" +
                "    Binaries directory: " + cfg.binDir + "\n" +
                "    Work directory: " + cfg.workDir);
=======
            File cfgFile = initConfigFile();
            out.println("Configuration file initialized: " + cfgFile);
>>>>>>> d1ce2a25
        }
        IgnitePaths cfg = cliPathsConfigLoader.loadIgnitePathsConfig().get();
        out.println("Init ignite directories...");
        cfg.initOrRecover();
        out.println("Download and install current ignite version...");
        installIgnite(cfg);
        out.println("Init default Ignite configs");
        initDefaultServerConfigs(cfg.serverDefaultConfigFile());
        out.println();
        out.println("Apache Ignite version " + cliVersionInfo.version + " successfully installed");
        out.println(
            "Configuration file: " + cliPathsConfigLoader.configFilePath() + "\n" +
            "Ignite binaries dir: " + cfg.binDir + "\n" +
            "Ignite work dir: " + cfg.workDir);
    }

    private void initDefaultServerConfigs(Path serverCfgFile) {
        try {
            if (!serverCfgFile.toFile().exists())
                Files.copy(
                    InitIgniteCommand.class
                        .getResourceAsStream("/default-config.xml"), serverCfgFile);
        }
        catch (IOException e) {
            throw new IgniteCLIException("Can't create default config file for server", e);
        }
    }

<<<<<<< HEAD
    private IgnitePaths initDirectories(PrintWriter out) {
        initConfigFile();

        IgnitePaths cfg = cliPathsConfigLoader.loadIgnitePathsOrThrowError();

        File igniteWork = cfg.workDir.toFile();

        if (!(igniteWork.exists() || igniteWork.mkdirs()))
            throw new IgniteCLIException("Can't create working directory: " + cfg.workDir);

        File igniteBin = cfg.libsDir().toFile();
        if (!(igniteBin.exists() || igniteBin.mkdirs()))
            throw new IgniteCLIException("Can't create a directory for ignite modules: " + cfg.libsDir());

        File igniteBinCli = cfg.cliLibsDir().toFile();
        if (!(igniteBinCli.exists() || igniteBinCli.mkdirs()))
            throw new IgniteCLIException("Can't create a directory for cli modules: " + cfg.cliLibsDir());

        File serverConfig = cfg.serverConfigDir().toFile();
        if (!(serverConfig.exists() || serverConfig.mkdirs()))
            throw new IgniteCLIException("Can't create a directory for server configs: " + cfg.serverConfigDir());

        return cfg;
    }

=======
>>>>>>> d1ce2a25
    private void installIgnite(IgnitePaths ignitePaths) {
        moduleManager.addModule("_server", ignitePaths, Collections.emptyList());
    }

    private File initConfigFile() {
        Path newCfgPath = pathResolver.osHomeDirectoryPath().resolve(".ignitecfg");
        File newCfgFile = newCfgPath.toFile();
        try {
            newCfgFile.createNewFile();
            Path binDir = pathResolver.osCurrentDirPath().resolve("ignite-bin");
            Path workDir = pathResolver.osCurrentDirPath().resolve("ignite-work");
            fillNewConfigFile(newCfgFile, binDir, workDir);
            return newCfgFile;
        }
        catch (IOException e) {
            throw new IgniteCLIException("Can't create configuration file in current directory: " + newCfgPath);
        }
    }

    private void fillNewConfigFile(File f, @NotNull Path binDir, @NotNull Path workDir) {
        try (FileWriter fileWriter = new FileWriter(f)) {
            Properties properties = new Properties();
            properties.setProperty("bin", binDir.toString());
            properties.setProperty("work", workDir.toString());
            properties.store(fileWriter, "");
        }
        catch (IOException e) {
            throw new IgniteCLIException("Can't write to ignitecfg file");
        }
    }
}<|MERGE_RESOLUTION|>--- conflicted
+++ resolved
@@ -56,41 +56,24 @@
         moduleManager.setOut(out);
         Optional<IgnitePaths> ignitePathsOpt = cliPathsConfigLoader.loadIgnitePathsConfig();
         if (ignitePathsOpt.isEmpty()) {
-<<<<<<< HEAD
-            out.print("Creating directories... ");
-            IgnitePaths ignitePaths = initDirectories(out);
-            out.println(Ansi.AUTO.string("@|green,bold Done!|@"));
-            out.println("    Binaries directory: " + ignitePaths.binDir);
-            out.println("    Work directory: " + ignitePaths.workDir);
-            out.println();
-            out.println("Installing Apache Ignite ver. " + cliVersionInfo.version + "...");
-            installIgnite(ignitePaths);
-            initDefaultServerConfigs();
-            out.println();
-            out.println("Apache Ignite ver. " + cliVersionInfo.version + " is successfully installed.");
-        } else {
-            IgnitePaths cfg = ignitePathsOpt.get();
-            out.println("Apache Ignite is already installed.\n" +
-                "    Binaries directory: " + cfg.binDir + "\n" +
-                "    Work directory: " + cfg.workDir);
-=======
-            File cfgFile = initConfigFile();
-            out.println("Configuration file initialized: " + cfgFile);
->>>>>>> d1ce2a25
+            initConfigFile();
         }
         IgnitePaths cfg = cliPathsConfigLoader.loadIgnitePathsConfig().get();
-        out.println("Init ignite directories...");
+        out.print("Creating directories... ");
         cfg.initOrRecover();
-        out.println("Download and install current ignite version...");
+        out.println(Ansi.AUTO.string("@|green,bold Done!|@"));
+        out.println("    Binaries directory: " + ignitePaths.binDir);
+        out.println("    Work directory: " + ignitePaths.workDir);
+        out.println();
+        out.println("Installing Apache Ignite ver. " + cliVersionInfo.version + "...");
         installIgnite(cfg);
         out.println("Init default Ignite configs");
         initDefaultServerConfigs(cfg.serverDefaultConfigFile());
         out.println();
-        out.println("Apache Ignite version " + cliVersionInfo.version + " successfully installed");
+        out.println("Apache Ignite ver. " + cliVersionInfo.version + " is successfully installed");
         out.println(
-            "Configuration file: " + cliPathsConfigLoader.configFilePath() + "\n" +
-            "Ignite binaries dir: " + cfg.binDir + "\n" +
-            "Ignite work dir: " + cfg.workDir);
+            "    Binaries directory: " + cfg.binDir + "\n" +
+            "    Work directory: " + cfg.workDir);
     }
 
     private void initDefaultServerConfigs(Path serverCfgFile) {
@@ -105,34 +88,6 @@
         }
     }
 
-<<<<<<< HEAD
-    private IgnitePaths initDirectories(PrintWriter out) {
-        initConfigFile();
-
-        IgnitePaths cfg = cliPathsConfigLoader.loadIgnitePathsOrThrowError();
-
-        File igniteWork = cfg.workDir.toFile();
-
-        if (!(igniteWork.exists() || igniteWork.mkdirs()))
-            throw new IgniteCLIException("Can't create working directory: " + cfg.workDir);
-
-        File igniteBin = cfg.libsDir().toFile();
-        if (!(igniteBin.exists() || igniteBin.mkdirs()))
-            throw new IgniteCLIException("Can't create a directory for ignite modules: " + cfg.libsDir());
-
-        File igniteBinCli = cfg.cliLibsDir().toFile();
-        if (!(igniteBinCli.exists() || igniteBinCli.mkdirs()))
-            throw new IgniteCLIException("Can't create a directory for cli modules: " + cfg.cliLibsDir());
-
-        File serverConfig = cfg.serverConfigDir().toFile();
-        if (!(serverConfig.exists() || serverConfig.mkdirs()))
-            throw new IgniteCLIException("Can't create a directory for server configs: " + cfg.serverConfigDir());
-
-        return cfg;
-    }
-
-=======
->>>>>>> d1ce2a25
     private void installIgnite(IgnitePaths ignitePaths) {
         moduleManager.addModule("_server", ignitePaths, Collections.emptyList());
     }
