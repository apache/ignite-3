--- conflicted
+++ resolved
@@ -32,7 +32,6 @@
 import org.apache.ignite.internal.eventlog.api.Sink;
 import org.apache.ignite.internal.eventlog.config.schema.EventLogConfiguration;
 import org.apache.ignite.internal.eventlog.config.schema.SinkView;
-import org.apache.ignite.internal.eventlog.ser.EventSerializerFactory;
 
 class ConfigurationBasedSinkRegistry implements SinkRegistry {
     private final ReadWriteLock guard;
@@ -47,11 +46,7 @@
         this.guard = new ReentrantReadWriteLock();
         this.cache = new HashMap<>();
         this.cacheByChannel = new HashMap<>();
-<<<<<<< HEAD
-        this.sinkFactory = new SinkFactory(new EventSerializerFactory().createEventSerializer());
-=======
         this.sinkFactory = sinkFactory;
->>>>>>> 0c7076c0
 
         cfg.sinks().listen(new CacheUpdater());
     }
