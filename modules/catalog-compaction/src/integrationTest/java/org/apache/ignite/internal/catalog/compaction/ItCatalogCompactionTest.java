/*
 * Licensed to the Apache Software Foundation (ASF) under one or more
 * contributor license agreements. See the NOTICE file distributed with
 * this work for additional information regarding copyright ownership.
 * The ASF licenses this file to You under the Apache License, Version 2.0
 * (the "License"); you may not use this file except in compliance with
 * the License. You may obtain a copy of the License at
 *
 *      http://www.apache.org/licenses/LICENSE-2.0
 *
 * Unless required by applicable law or agreed to in writing, software
 * distributed under the License is distributed on an "AS IS" BASIS,
 * WITHOUT WARRANTIES OR CONDITIONS OF ANY KIND, either express or implied.
 * See the License for the specific language governing permissions and
 * limitations under the License.
 */

package org.apache.ignite.internal.catalog.compaction;

import static org.apache.ignite.internal.TestDefaultProfilesNames.DEFAULT_AIMEM_PROFILE_NAME;
import static org.apache.ignite.internal.TestDefaultProfilesNames.DEFAULT_AIPERSIST_PROFILE_NAME;
import static org.apache.ignite.internal.TestDefaultProfilesNames.DEFAULT_ROCKSDB_PROFILE_NAME;
import static org.apache.ignite.internal.TestDefaultProfilesNames.DEFAULT_TEST_PROFILE_NAME;
import static org.apache.ignite.internal.TestWrappers.unwrapIgniteImpl;
import static org.apache.ignite.internal.lang.IgniteStringFormatter.format;
import static org.apache.ignite.internal.testframework.IgniteTestUtils.await;
import static org.hamcrest.MatcherAssert.assertThat;
import static org.hamcrest.Matchers.greaterThan;
import static org.hamcrest.Matchers.greaterThanOrEqualTo;
import static org.hamcrest.Matchers.is;
import static org.hamcrest.Matchers.lessThanOrEqualTo;
import static org.junit.jupiter.api.Assertions.assertEquals;
import static org.junit.jupiter.api.Assertions.assertTrue;

import java.util.ArrayList;
import java.util.Collection;
import java.util.List;
import java.util.Objects;
import java.util.concurrent.TimeUnit;
import java.util.stream.Collectors;
import java.util.stream.Stream;
import org.apache.ignite.Ignite;
import org.apache.ignite.InitParametersBuilder;
import org.apache.ignite.internal.ClusterPerClassIntegrationTest;
import org.apache.ignite.internal.app.IgniteImpl;
import org.apache.ignite.internal.catalog.Catalog;
import org.apache.ignite.internal.catalog.CatalogManagerImpl;
import org.apache.ignite.internal.catalog.compaction.CatalogCompactionRunner.TimeHolder;
import org.apache.ignite.internal.tx.InternalTransaction;
import org.apache.ignite.network.ClusterNode;
import org.apache.ignite.tx.Transaction;
import org.apache.ignite.tx.TransactionOptions;
import org.awaitility.Awaitility;
import org.junit.jupiter.api.BeforeAll;
import org.junit.jupiter.api.BeforeEach;
import org.junit.jupiter.api.Test;

/**
 * Integration tests to verify catalog compaction.
 */
class ItCatalogCompactionTest extends ClusterPerClassIntegrationTest {
    private static final int CLUSTER_SIZE = 3;

    /** How often we update the low water mark. */
    private static final long LW_UPDATE_TIME_MS = TimeUnit.MILLISECONDS.toMillis(500);

    /**
     * Checkpoint interval determines how often we update a snapshot of minActiveTxBeginTime,
     * it should be less than {@link #LW_UPDATE_TIME_MS} for the test to work.
     */
    private static final long CHECK_POINT_INTERVAL_MS = LW_UPDATE_TIME_MS / 2;

    /** Should be greater than 2 x {@link #LW_UPDATE_TIME_MS}. */
    private static final long COMPACTION_INTERVAL_MS = TimeUnit.SECONDS.toMillis(10);

    /** Transactions that are started in the test. */
    private final List<InternalTransaction> transactions = new ArrayList<>();

    @Override
    protected int initialNodes() {
        return CLUSTER_SIZE;
    }

    @Override
    protected String getNodeBootstrapConfigTemplate() {
        return "ignite {\n"
                + "  network: {\n"
                + "    port: {},\n"
                + "    nodeFinder.netClusterNodes: [ {} ]\n"
                + "  },\n"
                + "  storage.profiles: {"
                + "        " + DEFAULT_TEST_PROFILE_NAME + ".engine: test, "
                + "        " + DEFAULT_AIPERSIST_PROFILE_NAME + ".engine: aipersist, "
                + "        " + DEFAULT_AIMEM_PROFILE_NAME + ".engine: aimem, "
                + "        " + DEFAULT_ROCKSDB_PROFILE_NAME + ".engine: rocksdb"
                + "  },\n"
                + "  storage.engines: { "
                + "    aipersist: { checkpoint: { "
                + "      interval: " + CHECK_POINT_INTERVAL_MS
                + "    } } "
                + "  },\n"
                + "  clientConnector.port: {},\n"
                + "  rest.port: {},\n"
                + "  compute.threadPoolSize: 1,\n"
                + "  failureHandler.dumpThreadsOnFailure: false\n"
                + "}";
    }

    @Override
    protected void configureInitParameters(InitParametersBuilder builder) {
        String clusterConfiguration = format(
                "ignite { gc: {lowWatermark: { dataAvailabilityTime: {}, updateInterval: {} } } }",
                // dataAvailabilityTime is 2 x updateFrequency by default
                LW_UPDATE_TIME_MS * 2, LW_UPDATE_TIME_MS
        );

        builder.clusterConfiguration(clusterConfiguration);
    }

    @BeforeAll
    void setup() {
        List<Ignite> nodes = CLUSTER.runningNodes().collect(Collectors.toList());
        assertEquals(initialNodes(), nodes.size());
    }

    @BeforeEach
    public void beforeEach() {
        transactions.forEach(Transaction::rollback);
        transactions.clear();

        dropAllTables();
    }

    @Test
    void testGlobalMinimumTxRequiredTime() {
        IgniteImpl node0 = unwrapIgniteImpl(CLUSTER.node(0));
        IgniteImpl node1 = unwrapIgniteImpl(CLUSTER.node(1));
        IgniteImpl node2 = unwrapIgniteImpl(CLUSTER.node(2));

        List<CatalogCompactionRunner> compactors = List.of(
                node0.catalogCompactionRunner(),
                node1.catalogCompactionRunner(),
                node2.catalogCompactionRunner()
        );

        Catalog catalog1 = getLatestCatalog(node2);

        Transaction tx1 = beginTx(node0, false);

        // Changing the catalog and starting transaction.
        sql("create table a(a int primary key)");
        Catalog catalog2 = getLatestCatalog(node0);
        assertThat(catalog2.version(), is(catalog1.version() + 1));
        List<Transaction> txs2 = Stream.of(node1, node2).map(node -> beginTx(node, false)).collect(Collectors.toList());
        List<InternalTransaction> ignoredReadonlyTxs = Stream.of(node0, node1, node2)
                .map(node -> beginTx(node, true))
                .collect(Collectors.toList());

        // Changing the catalog again and starting transaction.
        sql("alter table a add column (b int)");

        Awaitility.await().untilAsserted(() -> assertThat(getLatestCatalogVersion(node1), is(catalog2.version() + 1)));
        Catalog catalog3 = getLatestCatalog(node1);

        List<Transaction> txs3 = Stream.of(node0, node2).map(node -> beginTx(node, false)).collect(Collectors.toList());

        Collection<ClusterNode> topologyNodes = node0.clusterNodes();

        compactors.forEach(compactor -> {
            TimeHolder timeHolder = await(compactor.determineGlobalMinimumRequiredTime(topologyNodes, 0L));
            assertThat(timeHolder.txMinRequiredTime, is(catalog1.time()));
        });

        tx1.rollback();

        compactors.forEach(compactor -> {
            TimeHolder timeHolder = await(compactor.determineGlobalMinimumRequiredTime(topologyNodes, 0L));
            assertThat(timeHolder.txMinRequiredTime, is(catalog2.time()));
        });

        txs2.forEach(Transaction::commit);

        compactors.forEach(compactor -> {
            TimeHolder timeHolder = await(compactor.determineGlobalMinimumRequiredTime(topologyNodes, 0L));
            assertThat(timeHolder.txMinRequiredTime, is(catalog3.time()));
        });

        txs3.forEach(Transaction::rollback);

        // Since there are no active RW transactions in the cluster, the minimum time will be min(now()) across all nodes.
        compactors.forEach(compactor -> {
            long minTime = Stream.of(node0, node1, node2).map(node -> node.clockService().nowLong()).min(Long::compareTo).orElseThrow();

            TimeHolder timeHolder = await(compactor.determineGlobalMinimumRequiredTime(topologyNodes, 0L));

            long maxTime = Stream.of(node0, node1, node2).map(node -> node.clockService().nowLong()).min(Long::compareTo).orElseThrow();

            // Read-only transactions are not counted,
            ignoredReadonlyTxs.forEach(tx -> {
                assertThat(timeHolder.txMinRequiredTime, greaterThan(tx.schemaTimestamp().longValue()));
            });

            assertThat(timeHolder.txMinRequiredTime, greaterThanOrEqualTo(minTime));
            assertThat(timeHolder.txMinRequiredTime, lessThanOrEqualTo(maxTime));
        });

        ignoredReadonlyTxs.forEach(Transaction::rollback);
    }

    @Test
<<<<<<< HEAD
    public void testCompactionRun() throws InterruptedException {
        sql(format("create zone if not exists test (partitions {}, replicas {}) storage profiles ['default']",
=======
    public void testCompactionRun() {
        sql(format("create zone if not exists test with partitions={}, replicas={}, storage_profiles='default'",
>>>>>>> 858c4c1b
                CLUSTER_SIZE, CLUSTER_SIZE)
        );

        sql("alter zone test set default");

        sql("create table a(a int primary key)");
        sql("alter table a add column b int");

        Ignite ignite = CLUSTER.aliveNode();

        log.info("Awaiting for the first compaction to run...");

        int catalogVersion1 = getLatestCatalogVersion(ignite);
        expectEarliestCatalogVersion(catalogVersion1 - 1);

        log.info("Awaiting for the second compaction to run...");

        sql("alter table a add column c int");

        int catalogVersion2 = getLatestCatalogVersion(ignite);
        assertTrue(catalogVersion1 < catalogVersion2, "Catalog version should have changed");

        expectEarliestCatalogVersion(catalogVersion2 - 1);

        sql("drop table a");

        log.info("Awaiting for the third compaction to run...");

        int catalogVersion3 = getLatestCatalogVersion(ignite);
        assertTrue(catalogVersion2 < catalogVersion3, "Catalog version should have changed");

        expectEarliestCatalogVersion(catalogVersion3 - 1);
    }

    private InternalTransaction beginTx(Ignite node, boolean readOnly) {
        TransactionOptions txOptions = new TransactionOptions().readOnly(readOnly);
        InternalTransaction tx = (InternalTransaction) node.transactions().begin(txOptions);

        transactions.add(tx);

        return tx;
    }

    private static int getLatestCatalogVersion(Ignite ignite) {
        Catalog catalog = getLatestCatalog(ignite);

        return catalog.version();
    }

    private static Catalog getLatestCatalog(Ignite ignite) {
        IgniteImpl igniteImpl = unwrapIgniteImpl(ignite);
        CatalogManagerImpl catalogManager = ((CatalogManagerImpl) igniteImpl.catalogManager());

        Catalog catalog = catalogManager.catalog(catalogManager.activeCatalogVersion(igniteImpl.clock().nowLong()));

        Objects.requireNonNull(catalog);

        return catalog;
    }

    private static void expectEarliestCatalogVersion(int expectedVersion) {
        Awaitility.await().pollInSameThread().timeout(COMPACTION_INTERVAL_MS, TimeUnit.MILLISECONDS).untilAsserted(() -> {
            for (var node : CLUSTER.runningNodes().collect(Collectors.toList())) {
                IgniteImpl ignite = unwrapIgniteImpl(node);
                CatalogManagerImpl catalogManager = ((CatalogManagerImpl) ignite.catalogManager());

                assertThat("The earliest catalog version does not match. ",
                        catalogManager.earliestCatalogVersion(), is(expectedVersion));
            }
        });
    }
}<|MERGE_RESOLUTION|>--- conflicted
+++ resolved
@@ -208,13 +208,8 @@
     }
 
     @Test
-<<<<<<< HEAD
-    public void testCompactionRun() throws InterruptedException {
+    public void testCompactionRun() {
         sql(format("create zone if not exists test (partitions {}, replicas {}) storage profiles ['default']",
-=======
-    public void testCompactionRun() {
-        sql(format("create zone if not exists test with partitions={}, replicas={}, storage_profiles='default'",
->>>>>>> 858c4c1b
                 CLUSTER_SIZE, CLUSTER_SIZE)
         );
 
