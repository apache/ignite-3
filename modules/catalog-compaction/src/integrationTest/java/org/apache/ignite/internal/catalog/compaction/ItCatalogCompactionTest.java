/*
 * Licensed to the Apache Software Foundation (ASF) under one or more
 * contributor license agreements. See the NOTICE file distributed with
 * this work for additional information regarding copyright ownership.
 * The ASF licenses this file to You under the Apache License, Version 2.0
 * (the "License"); you may not use this file except in compliance with
 * the License. You may obtain a copy of the License at
 *
 *      http://www.apache.org/licenses/LICENSE-2.0
 *
 * Unless required by applicable law or agreed to in writing, software
 * distributed under the License is distributed on an "AS IS" BASIS,
 * WITHOUT WARRANTIES OR CONDITIONS OF ANY KIND, either express or implied.
 * See the License for the specific language governing permissions and
 * limitations under the License.
 */

package org.apache.ignite.internal.catalog.compaction;

import static org.apache.ignite.internal.TestWrappers.unwrapIgniteImpl;
import static org.apache.ignite.internal.lang.IgniteStringFormatter.format;
import static org.apache.ignite.internal.testframework.IgniteTestUtils.await;
import static org.apache.ignite.internal.testframework.matchers.CompletableFutureMatcher.willBe;
import static org.hamcrest.CoreMatchers.equalTo;
import static org.hamcrest.MatcherAssert.assertThat;
import static org.hamcrest.Matchers.empty;
import static org.hamcrest.Matchers.greaterThan;
import static org.hamcrest.Matchers.greaterThanOrEqualTo;
import static org.hamcrest.Matchers.hasSize;
import static org.hamcrest.Matchers.is;
import static org.hamcrest.Matchers.lessThanOrEqualTo;
import static org.hamcrest.Matchers.not;
import static org.junit.jupiter.api.Assertions.assertNotNull;

import java.util.ArrayList;
import java.util.Collection;
import java.util.List;
import java.util.concurrent.CompletableFuture;
import java.util.concurrent.TimeUnit;
import java.util.stream.Stream;
import org.apache.ignite.internal.ClusterPerClassIntegrationTest;
import org.apache.ignite.internal.app.IgniteImpl;
import org.apache.ignite.internal.catalog.Catalog;
import org.apache.ignite.internal.catalog.CatalogManagerImpl;
import org.apache.ignite.internal.catalog.compaction.CatalogCompactionRunner.TimeHolder;
import org.apache.ignite.internal.catalog.descriptors.CatalogTableDescriptor;
import org.apache.ignite.internal.hlc.HybridTimestamp;
import org.apache.ignite.internal.placementdriver.ReplicaMeta;
import org.apache.ignite.internal.raft.Loza;
import org.apache.ignite.internal.raft.Peer;
import org.apache.ignite.internal.raft.RaftNodeId;
import org.apache.ignite.internal.raft.server.impl.JraftServerImpl;
import org.apache.ignite.internal.raft.server.impl.JraftServerImpl.DelegatingStateMachine;
import org.apache.ignite.internal.replicator.TablePartitionId;
import org.apache.ignite.internal.table.distributed.raft.PartitionListener;
import org.apache.ignite.internal.testframework.IgniteTestUtils;
import org.apache.ignite.internal.tx.InternalTransaction;
import org.apache.ignite.internal.util.CompletableFutures;
import org.apache.ignite.network.ClusterNode;
import org.apache.ignite.raft.jraft.RaftGroupService;
import org.apache.ignite.tx.TransactionOptions;
import org.junit.jupiter.api.Test;

/**
 * Integration tests to verify catalog compaction.
 */
class ItCatalogCompactionTest extends ClusterPerClassIntegrationTest {
    private static final int CLUSTER_SIZE = 3;

    @Override
    protected int initialNodes() {
        return CLUSTER_SIZE;
    }

    @Test
    void testRaftGroupsUpdate() throws InterruptedException {
        IgniteImpl ignite = unwrapIgniteImpl(CLUSTER.aliveNode());
        CatalogManagerImpl catalogManager = ((CatalogManagerImpl) ignite.catalogManager());
        int partsCount = 16;

        sql(format("create zone if not exists test with partitions={}, replicas={}, storage_profiles='default'",
                partsCount, initialNodes()));
        sql("alter zone test set default");
        sql("create table a(a int primary key)");

        Catalog minRequiredCatalog = catalogManager.catalog(catalogManager.latestCatalogVersion());
        assertNotNull(minRequiredCatalog);

        sql("create table b(a int primary key)");

        List<TablePartitionId> expectedReplicationGroups = prepareExpectedGroups(catalogManager, partsCount);

        // Raft groups update procedure is aborted if a primary
        // for a replication group is not selected.
        // Therefore, after creating the tables, before starting the
        // procedure, we must wait for the selection of primary replicas.
        waitPrimaryReplicas(expectedReplicationGroups);

        // Latest active catalog contains all required tables.
        {
            HybridTimestamp expectedTime = HybridTimestamp.hybridTimestamp(minRequiredCatalog.time());

            CompletableFuture<Boolean> fut = ignite.catalogCompactionRunner()
                    .propagateTimeToReplicas(expectedTime.longValue(), ignite.clusterNodes());

            assertThat(fut, willBe(true));

            ensureTimestampStoredInAllReplicas(expectedTime, expectedReplicationGroups);
        }

        // Latest active catalog does not contain all required tables.
        // Replicas of dropped tables must also be updated.
        long requiredTime = ignite.clockService().nowLong();

        {
            sql("drop table a");
            sql("drop table b");

            HybridTimestamp expectedTime = HybridTimestamp.hybridTimestamp(requiredTime);

            CompletableFuture<Boolean> fut = ignite.catalogCompactionRunner()
                    .propagateTimeToReplicas(expectedTime.longValue(), ignite.clusterNodes());

            assertThat(fut, willBe(true));

            ensureTimestampStoredInAllReplicas(expectedTime, expectedReplicationGroups);
        }
    }

    @Test
    void testGlobalMinimumTxBeginTime() {
        IgniteImpl node0 = unwrapIgniteImpl(CLUSTER.node(0));
        IgniteImpl node1 = unwrapIgniteImpl(CLUSTER.node(1));
        IgniteImpl node2 = unwrapIgniteImpl(CLUSTER.node(2));

        List<CatalogCompactionRunner> compactors = List.of(
                node0.catalogCompactionRunner(),
                node1.catalogCompactionRunner(),
                node2.catalogCompactionRunner()
        );

        Collection<ClusterNode> topologyNodes = node0.clusterNodes();

        InternalTransaction tx1 = (InternalTransaction) node0.transactions().begin();
        InternalTransaction tx2 = (InternalTransaction) node1.transactions().begin();
        InternalTransaction readonlyTx = (InternalTransaction) node1.transactions().begin(new TransactionOptions().readOnly(true));
        InternalTransaction tx3 = (InternalTransaction) node2.transactions().begin();

        compactors.forEach(compactor -> {
            TimeHolder timeHolder = await(compactor.determineGlobalMinimumRequiredTime(topologyNodes, 0L));
            assertThat(timeHolder.minActiveTxBeginTime, is(tx1.startTimestamp().longValue()));
        });

        tx1.rollback();

        compactors.forEach(compactor -> {
            TimeHolder timeHolder = await(compactor.determineGlobalMinimumRequiredTime(topologyNodes, 0L));
            assertThat(timeHolder.minActiveTxBeginTime, is(tx2.startTimestamp().longValue()));
        });

        tx2.commit();

        compactors.forEach(compactor -> {
            TimeHolder timeHolder = await(compactor.determineGlobalMinimumRequiredTime(topologyNodes, 0L));
            assertThat(timeHolder.minActiveTxBeginTime, is(tx3.startTimestamp().longValue()));
        });

        tx3.rollback();

        // Since there are no active RW transactions in the cluster, the minimum time will be min(now()) across all nodes.
        compactors.forEach(compactor -> {
            long minTime = Stream.of(node0, node1, node2).map(node -> node.clockService().nowLong()).min(Long::compareTo).orElseThrow();

            TimeHolder timeHolder = await(compactor.determineGlobalMinimumRequiredTime(topologyNodes, 0L));

            long maxTime = Stream.of(node0, node1, node2).map(node -> node.clockService().nowLong()).min(Long::compareTo).orElseThrow();

            // Read-only transactions are not counted,
            assertThat(timeHolder.minActiveTxBeginTime, greaterThan(readonlyTx.startTimestamp().longValue()));

            assertThat(timeHolder.minActiveTxBeginTime, greaterThanOrEqualTo(minTime));
            assertThat(timeHolder.minActiveTxBeginTime, lessThanOrEqualTo(maxTime));
        });

        readonlyTx.rollback();
    }

    private static void waitPrimaryReplicas(List<TablePartitionId> groups) {
        IgniteImpl node = CLUSTER.aliveNode();
        List<CompletableFuture<?>> waitFutures = new ArrayList<>(groups.size());

        for (TablePartitionId groupId : groups) {
            CompletableFuture<ReplicaMeta> waitFut = node.placementDriver()
                    .awaitPrimaryReplica(groupId, node.clock().now(), 10, TimeUnit.SECONDS);

            waitFutures.add(waitFut);
        }

        await(CompletableFutures.allOf(waitFutures));
    }

    private static List<TablePartitionId> prepareExpectedGroups(CatalogManagerImpl catalogManager, int partsCount) {
        IgniteImpl ignite = CLUSTER.aliveNode();

        Catalog lastCatalog = catalogManager.catalog(
                catalogManager.activeCatalogVersion(ignite.clock().nowLong()));
        assertNotNull(lastCatalog);

        Collection<CatalogTableDescriptor> tables = lastCatalog.tables();
        assertThat(tables, hasSize(2));

        List<TablePartitionId> expected = new ArrayList<>(partsCount * tables.size());

        tables.forEach(tab -> {
            for (int p = 0; p < partsCount; p++) {
                expected.add(new TablePartitionId(tab.id(), p));
            }
        });

        return expected;
    }

    private static void ensureTimestampStoredInAllReplicas(
            HybridTimestamp expectedTimestamp,
            List<TablePartitionId> expectedReplicationGroups
    ) throws InterruptedException {
<<<<<<< HEAD
        for (int i = 0; i < CLUSTER_SIZE; i++) {
            Loza loza = CLUSTER.node(i).raftManager();
            JraftServerImpl server = (JraftServerImpl) loza.server();
=======
        Loza loza = unwrapIgniteImpl(CLUSTER.aliveNode()).raftManager();
        JraftServerImpl server = (JraftServerImpl) loza.server();

        for (Map.Entry<Integer, Integer> tableWithPartition : expectedTablesWithPartitions.entrySet()) {
            int tableId = tableWithPartition.getKey();
            int partitionsCount = tableWithPartition.getValue();
>>>>>>> c64c064f

            for (TablePartitionId groupId : expectedReplicationGroups) {
                List<Peer> peers = server.localPeers(groupId);

                assertThat(peers, is(not(empty())));

                Peer serverPeer = server.localPeers(groupId).get(0);
                RaftGroupService grp = server.raftGroupService(new RaftNodeId(groupId, serverPeer));
                DelegatingStateMachine fsm = (DelegatingStateMachine) grp.getRaftNode().getOptions().getFsm();
                PartitionListener listener = (PartitionListener) fsm.getListener();

                // When a future completes from `Invoke`, it is guaranteed that the leader will be updated,
                // the remaining replicas can be updated later.
                IgniteTestUtils.waitForCondition(
                        () -> Long.valueOf(expectedTimestamp.longValue()).equals(listener.minimumActiveTxBeginTime()),
                        5_000
                );

                assertThat(grp.getGroupId(), listener.minimumActiveTxBeginTime(), equalTo(expectedTimestamp.longValue()));
            }
        }
    }
}<|MERGE_RESOLUTION|>--- conflicted
+++ resolved
@@ -186,7 +186,7 @@
     }
 
     private static void waitPrimaryReplicas(List<TablePartitionId> groups) {
-        IgniteImpl node = CLUSTER.aliveNode();
+        IgniteImpl node = unwrapIgniteImpl(CLUSTER.aliveNode());
         List<CompletableFuture<?>> waitFutures = new ArrayList<>(groups.size());
 
         for (TablePartitionId groupId : groups) {
@@ -200,7 +200,7 @@
     }
 
     private static List<TablePartitionId> prepareExpectedGroups(CatalogManagerImpl catalogManager, int partsCount) {
-        IgniteImpl ignite = CLUSTER.aliveNode();
+        IgniteImpl ignite = unwrapIgniteImpl(CLUSTER.aliveNode());
 
         Catalog lastCatalog = catalogManager.catalog(
                 catalogManager.activeCatalogVersion(ignite.clock().nowLong()));
@@ -224,18 +224,9 @@
             HybridTimestamp expectedTimestamp,
             List<TablePartitionId> expectedReplicationGroups
     ) throws InterruptedException {
-<<<<<<< HEAD
         for (int i = 0; i < CLUSTER_SIZE; i++) {
-            Loza loza = CLUSTER.node(i).raftManager();
+            Loza loza = unwrapIgniteImpl(CLUSTER.node(i)).raftManager();
             JraftServerImpl server = (JraftServerImpl) loza.server();
-=======
-        Loza loza = unwrapIgniteImpl(CLUSTER.aliveNode()).raftManager();
-        JraftServerImpl server = (JraftServerImpl) loza.server();
-
-        for (Map.Entry<Integer, Integer> tableWithPartition : expectedTablesWithPartitions.entrySet()) {
-            int tableId = tableWithPartition.getKey();
-            int partitionsCount = tableWithPartition.getValue();
->>>>>>> c64c064f
 
             for (TablePartitionId groupId : expectedReplicationGroups) {
                 List<Peer> peers = server.localPeers(groupId);
