/*
 * Licensed to the Apache Software Foundation (ASF) under one or more
 * contributor license agreements. See the NOTICE file distributed with
 * this work for additional information regarding copyright ownership.
 * The ASF licenses this file to You under the Apache License, Version 2.0
 * (the "License"); you may not use this file except in compliance with
 * the License. You may obtain a copy of the License at
 *
 *      http://www.apache.org/licenses/LICENSE-2.0
 *
 * Unless required by applicable law or agreed to in writing, software
 * distributed under the License is distributed on an "AS IS" BASIS,
 * WITHOUT WARRANTIES OR CONDITIONS OF ANY KIND, either express or implied.
 * See the License for the specific language governing permissions and
 * limitations under the License.
 */

package org.apache.ignite.internal.catalog.compaction;

import static java.util.function.Predicate.not;
import static org.apache.ignite.internal.lang.IgniteSystemProperties.enabledColocation;
import static org.apache.ignite.internal.replicator.message.ReplicaMessageUtils.toTablePartitionIdMessage;
import static org.apache.ignite.internal.replicator.message.ReplicaMessageUtils.toZonePartitionIdMessage;
import static org.apache.ignite.internal.util.IgniteUtils.inBusyLock;

import it.unimi.dsi.fastutil.ints.Int2IntMap;
import it.unimi.dsi.fastutil.ints.Int2IntMap.Entry;
import it.unimi.dsi.fastutil.ints.Int2ObjectMap;
import it.unimi.dsi.fastutil.ints.Int2ObjectMaps;
import it.unimi.dsi.fastutil.ints.Int2ObjectOpenHashMap;
import it.unimi.dsi.fastutil.objects.ObjectIterator;
import java.util.ArrayList;
import java.util.BitSet;
import java.util.Collection;
import java.util.HashMap;
import java.util.List;
import java.util.Map;
import java.util.Set;
import java.util.UUID;
import java.util.concurrent.CompletableFuture;
import java.util.concurrent.CompletionException;
import java.util.concurrent.ConcurrentHashMap;
import java.util.concurrent.ExecutorService;
import java.util.concurrent.LinkedBlockingQueue;
import java.util.concurrent.ThreadPoolExecutor;
import java.util.concurrent.TimeUnit;
import java.util.concurrent.atomic.AtomicBoolean;
import java.util.stream.Collectors;
import org.apache.ignite.internal.catalog.Catalog;
import org.apache.ignite.internal.catalog.CatalogManagerImpl;
import org.apache.ignite.internal.catalog.compaction.message.AvailablePartitionsMessage;
import org.apache.ignite.internal.catalog.compaction.message.CatalogCompactionMessageGroup;
import org.apache.ignite.internal.catalog.compaction.message.CatalogCompactionMessagesFactory;
import org.apache.ignite.internal.catalog.compaction.message.CatalogCompactionMinimumTimesRequest;
import org.apache.ignite.internal.catalog.compaction.message.CatalogCompactionMinimumTimesResponse;
import org.apache.ignite.internal.catalog.compaction.message.CatalogCompactionPrepareUpdateTxBeginTimeMessage;
import org.apache.ignite.internal.catalog.descriptors.CatalogIndexDescriptor;
import org.apache.ignite.internal.catalog.descriptors.CatalogIndexStatus;
import org.apache.ignite.internal.catalog.descriptors.CatalogTableDescriptor;
import org.apache.ignite.internal.catalog.descriptors.CatalogZoneDescriptor;
import org.apache.ignite.internal.cluster.management.topology.api.LogicalNode;
import org.apache.ignite.internal.cluster.management.topology.api.LogicalTopologyService;
import org.apache.ignite.internal.cluster.management.topology.api.LogicalTopologySnapshot;
import org.apache.ignite.internal.distributionzones.rebalance.RebalanceMinimumRequiredTimeProvider;
import org.apache.ignite.internal.hlc.ClockService;
import org.apache.ignite.internal.hlc.HybridTimestamp;
import org.apache.ignite.internal.logger.IgniteLogger;
import org.apache.ignite.internal.logger.Loggers;
import org.apache.ignite.internal.manager.ComponentContext;
import org.apache.ignite.internal.manager.IgniteComponent;
import org.apache.ignite.internal.network.MessagingService;
import org.apache.ignite.internal.network.NetworkMessage;
import org.apache.ignite.internal.network.NetworkMessageHandler;
import org.apache.ignite.internal.network.TopologyService;
import org.apache.ignite.internal.partition.replicator.network.PartitionReplicationMessagesFactory;
import org.apache.ignite.internal.partition.replicator.network.replication.UpdateMinimumActiveTxBeginTimeReplicaRequest;
import org.apache.ignite.internal.partitiondistribution.TokenizedAssignments;
import org.apache.ignite.internal.placementdriver.PlacementDriver;
import org.apache.ignite.internal.replicator.ReplicaService;
import org.apache.ignite.internal.replicator.ReplicationGroupId;
import org.apache.ignite.internal.replicator.TablePartitionId;
import org.apache.ignite.internal.replicator.ZonePartitionId;
import org.apache.ignite.internal.replicator.message.ReplicaMessagesFactory;
import org.apache.ignite.internal.replicator.message.ReplicationGroupIdMessage;
import org.apache.ignite.internal.schema.SchemaSyncService;
import org.apache.ignite.internal.table.distributed.raft.MinimumRequiredTimeCollectorService;
import org.apache.ignite.internal.thread.IgniteThreadFactory;
import org.apache.ignite.internal.tx.ActiveLocalTxMinimumRequiredTimeProvider;
import org.apache.ignite.internal.util.CollectionUtils;
import org.apache.ignite.internal.util.CompletableFutures;
import org.apache.ignite.internal.util.IgniteSpinBusyLock;
import org.apache.ignite.internal.util.IgniteUtils;
import org.apache.ignite.internal.util.Pair;
import org.apache.ignite.network.ClusterNode;
import org.jetbrains.annotations.Nullable;
import org.jetbrains.annotations.TestOnly;

/**
 * Catalog compaction runner.
 *
 * <p>The main goal of this runner is to determine the minimum required catalog version for the cluster
 * and the moment when the catalog history up to this version can be safely deleted.
 *
 * <p>Overall process consists of the following steps:
 * <ol>
 *     <li>Routine is triggered after receiving local notification that the low watermark
 *     has been updated on catalog compaction coordinator (metastorage group leader).</li>
 *     <li>Coordinator calculates the minimum required time in the cluster
 *     by sending {@link CatalogCompactionMinimumTimesRequest} to all cluster members.</li>
 *     <li>If it is considered safe to trim the history up to calculated catalog version
 *     (at least, all partition owners are present in the logical topology), then the catalog is compacted.</li>
 * </ol>
 */
public class CatalogCompactionRunner implements IgniteComponent {
    private static final IgniteLogger LOG = Loggers.forClass(CatalogCompactionRunner.class);

    private static final CatalogCompactionMessagesFactory COMPACTION_MESSAGES_FACTORY = new CatalogCompactionMessagesFactory();

    private static final PartitionReplicationMessagesFactory REPLICATION_MESSAGES_FACTORY = new PartitionReplicationMessagesFactory();

    private static final ReplicaMessagesFactory REPLICA_MESSAGES_FACTORY = new ReplicaMessagesFactory();

    private static final long ANSWER_TIMEOUT = 10_000;

    private final CatalogManagerCompactionFacade catalogManagerFacade;

    private final MessagingService messagingService;

    private final LogicalTopologyService logicalTopologyService;

    private final PlacementDriver placementDriver;

    private final ClockService clockService;

    private final ExecutorService executor;

    private final IgniteSpinBusyLock busyLock = new IgniteSpinBusyLock();

    private final AtomicBoolean stopGuard = new AtomicBoolean();

    private final MinimumRequiredTimeCollectorService localMinTimeCollectorService;

    private final String localNodeName;

    private final ActiveLocalTxMinimumRequiredTimeProvider activeLocalTxMinimumRequiredTimeProvider;

    private final ReplicaService replicaService;

    private final SchemaSyncService schemaSyncService;

    private final TopologyService topologyService;

    private final RebalanceMinimumRequiredTimeProvider rebalanceMinimumRequiredTimeProvider;

    private CompletableFuture<Void> lastRunFuture = CompletableFutures.nullCompletedFuture();

    /**
     * Node that is considered to be a coordinator of compaction process.
     *
     * <p>May be not set. Node should act as coordinator only in case this field is set and value is equal to name of the local node.
     */
    private volatile @Nullable String compactionCoordinatorNodeName;

    private volatile HybridTimestamp lowWatermark;

    private volatile UUID localNodeId;

    /**
     * Constructs catalog compaction runner.
     */
    public CatalogCompactionRunner(
            String localNodeName,
            CatalogManagerImpl catalogManager,
            MessagingService messagingService,
            LogicalTopologyService logicalTopologyService,
            PlacementDriver placementDriver,
            ReplicaService replicaService,
            ClockService clockService,
            SchemaSyncService schemaSyncService,
            TopologyService topologyService,
            ActiveLocalTxMinimumRequiredTimeProvider activeLocalTxMinimumRequiredTimeProvider,
            MinimumRequiredTimeCollectorService minimumRequiredTimeCollectorService,
            RebalanceMinimumRequiredTimeProvider rebalanceMinimumRequiredTimeProvider
    ) {
        this.localNodeName = localNodeName;
        this.messagingService = messagingService;
        this.logicalTopologyService = logicalTopologyService;
        this.catalogManagerFacade = new CatalogManagerCompactionFacade(catalogManager);
        this.clockService = clockService;
        this.schemaSyncService = schemaSyncService;
        this.topologyService = topologyService;
        this.placementDriver = placementDriver;
        this.replicaService = replicaService;
        this.activeLocalTxMinimumRequiredTimeProvider = activeLocalTxMinimumRequiredTimeProvider;
        this.localMinTimeCollectorService = minimumRequiredTimeCollectorService;
        this.rebalanceMinimumRequiredTimeProvider = rebalanceMinimumRequiredTimeProvider;
        this.executor = createExecutor(localNodeName);
    }

    @Override
    public CompletableFuture<Void> startAsync(ComponentContext componentContext) {
        messagingService.addMessageHandler(CatalogCompactionMessageGroup.class, new CatalogCompactionMessageHandler());

        localNodeId = topologyService.localMember().id();

        return CompletableFutures.nullCompletedFuture();
    }

    @Override
    public CompletableFuture<Void> stopAsync(ComponentContext componentContext) {
        if (!stopGuard.compareAndSet(false, true)) {
            return CompletableFutures.nullCompletedFuture();
        }

        busyLock.block();

        IgniteUtils.shutdownAndAwaitTermination(executor, 10, TimeUnit.SECONDS);

        return CompletableFutures.nullCompletedFuture();
    }

    /** Updates the local view of the node with new compaction coordinator. */
    public void updateCoordinator(ClusterNode newCoordinator) {
        compactionCoordinatorNodeName = newCoordinator.name();

        triggerCompaction(lowWatermark);
    }

    /** Returns local view of the node on who is currently compaction coordinator. For test purposes only. */
    @TestOnly
    public @Nullable String coordinator() {
        return compactionCoordinatorNodeName;
    }

    /** Called when the low watermark has been changed. */
    public CompletableFuture<Boolean> onLowWatermarkChanged(HybridTimestamp newLowWatermark) {
        lowWatermark = newLowWatermark;

        triggerCompaction(newLowWatermark);

        return CompletableFutures.falseCompletedFuture();
    }

    @TestOnly
    synchronized CompletableFuture<Void> lastRunFuture() {
        return lastRunFuture;
    }

    /** Starts the catalog compaction routine. */
    void triggerCompaction(@Nullable HybridTimestamp lwm) {
        if (lwm == null || !localNodeName.equals(compactionCoordinatorNodeName)) {
            return;
        }

        inBusyLock(busyLock, () -> {
            synchronized (this) {
                CompletableFuture<Void> fut = lastRunFuture;

                if (!fut.isDone()) {
                    LOG.info("Catalog compaction is already in progress, skipping [timestamp={}].", lwm.longValue());

                    return;
                }

                lastRunFuture = startCompaction(lwm, logicalTopologyService.localLogicalTopology());
            }
        });
    }

    private LocalMinTime getMinLocalTime(HybridTimestamp lwm) {
        Map<TablePartitionId, Long> partitionStates = localMinTimeCollectorService.minTimestampPerPartition();

        // Find the minimum time among all partitions.
        long partitionMinTime = Long.MAX_VALUE;

        for (Map.Entry<TablePartitionId, Long> e : partitionStates.entrySet()) {
            Long state = e.getValue();

            if (state == MinimumRequiredTimeCollectorService.UNDEFINED_MIN_TIME) {
                LOG.debug("Partition state is missing [partition={}].", e.getKey());
                return LocalMinTime.NOT_AVAILABLE;
            }

            partitionMinTime = Math.min(partitionMinTime, state);
        }

        long rebalanceMinTime = rebalanceMinimumRequiredTimeProvider.minimumRequiredTime();

        // Choose the minimum time between the low watermark, minimum
        // required rebalance time and the minimum time among all partitions.
        long chosenMinTime = Math.min(Math.min(lwm.longValue(), partitionMinTime), rebalanceMinTime);

        LOG.debug("Minimum required time was chosen [partitionMinTime={}, rebalanceMinTime={}, lowWatermark={}, chosen={}].",
                partitionMinTime,
                rebalanceMinTime,
                lwm,
                chosenMinTime
        );

        Int2ObjectMap<BitSet> tableBitSet = buildTablePartitions(partitionStates);

        return new LocalMinTime(chosenMinTime, tableBitSet);
    }

    private CompletableFuture<Void> startCompaction(HybridTimestamp lwm, LogicalTopologySnapshot topologySnapshot) {
<<<<<<< HEAD
        return CompletableFuture.supplyAsync(() -> {
            LOG.info("Catalog compaction started [lowWaterMark={}].", lwm);

            return getMinLocalTime(lwm);
        }, executor).thenCompose(localMinRequiredTime -> {
            long localMinTime = localMinRequiredTime.time;
            Map<Integer, BitSet> localPartitions = localMinRequiredTime.availablePartitions;

            return determineGlobalMinimumRequiredTime(topologySnapshot.nodes(), localMinTime, localPartitions)
                    .thenCompose(timeHolder -> {

                        long minRequiredTime = timeHolder.minRequiredTime;
                        long txMinRequiredTime = timeHolder.txMinRequiredTime;
                        Map<String, Map<Integer, BitSet>> allPartitions = timeHolder.allPartitions;

                        CompletableFuture<Boolean> catalogCompactionFut = tryCompactCatalog(
                                minRequiredTime,
                                topologySnapshot,
                                lwm,
                                allPartitions
                        );

                        LOG.debug("Propagate minimum required tx time to replicas [timestamp={}].", txMinRequiredTime);

                        CompletableFuture<Void> propagateToReplicasFut =
                                propagateTimeToNodes(txMinRequiredTime, topologySnapshot.nodes())
                                        .exceptionally((ex) -> {
                                            throw new CompletionException("Failed to propagate minimum required tx time to replicas.", ex);
                                        });

                        return CompletableFuture.allOf(
                                catalogCompactionFut,
                                propagateToReplicasFut
                        ).exceptionally(ex -> {
                            if (catalogCompactionFut.isCompletedExceptionally() && propagateToReplicasFut.isCompletedExceptionally()) {
                                ex.addSuppressed(propagateToReplicasFut.handle((r, t) -> t).join());
                            }

                            throw new CompletionException(ex);
                        });
                    });
        }).whenComplete((ignore, ex) -> {
            if (ex != null) {
                LOG.warn("Catalog compaction iteration has failed [lwm={}].", ex, lwm);
            }
        });
=======
        LOG.info("Catalog compaction started [lowWaterMark={}].", lwm);

        LocalMinTime localMinRequiredTime = getMinLocalTime(lwm);
        long localMinTime = localMinRequiredTime.time;
        Int2ObjectMap<BitSet> localPartitions = localMinRequiredTime.availablePartitions;

        return determineGlobalMinimumRequiredTime(topologySnapshot.nodes(), localMinTime, localPartitions)
                .thenComposeAsync(timeHolder -> {

                    long minRequiredTime = timeHolder.minRequiredTime;
                    long txMinRequiredTime = timeHolder.txMinRequiredTime;
                    Map<String, Int2ObjectMap<BitSet>> allPartitions = timeHolder.allPartitions;

                    CompletableFuture<Boolean> catalogCompactionFut = tryCompactCatalog(
                            minRequiredTime,
                            topologySnapshot,
                            lwm,
                            allPartitions
                    );

                    LOG.debug("Propagate minimum required tx time to replicas [timestamp={}].", txMinRequiredTime);

                    CompletableFuture<Void> propagateToReplicasFut =
                            propagateTimeToNodes(txMinRequiredTime, topologySnapshot.nodes())
                                    .whenComplete((ignore, ex) -> {
                                        if (ex != null) {
                                            LOG.warn("Failed to propagate minimum required tx time to replicas.", ex);
                                        }
                                    });

                    return CompletableFuture.allOf(
                            catalogCompactionFut,
                            propagateToReplicasFut
                    );
                }, executor);
>>>>>>> ad98e318
    }

    @TestOnly
    CompletableFuture<TimeHolder> determineGlobalMinimumRequiredTime(
            Collection<? extends ClusterNode> nodes,
            long localMinimumRequiredTime) {

        return determineGlobalMinimumRequiredTime(nodes, localMinimumRequiredTime, Int2ObjectMaps.emptyMap());
    }

    private CompletableFuture<TimeHolder> determineGlobalMinimumRequiredTime(
            Collection<? extends ClusterNode> nodes,
            long localMinimumRequiredTime,
            Int2ObjectMap<BitSet> localPartitions
    ) {
        CatalogCompactionMinimumTimesRequest request = COMPACTION_MESSAGES_FACTORY.catalogCompactionMinimumTimesRequest().build();
        List<CompletableFuture<Pair<String, CatalogCompactionMinimumTimesResponse>>> responseFutures = new ArrayList<>(nodes.size() - 1);

        for (ClusterNode node : nodes) {
            if (localNodeName.equals(node.name())) {
                continue;
            }

            CompletableFuture<Pair<String, CatalogCompactionMinimumTimesResponse>> fut = messagingService.invoke(
                            node, request, ANSWER_TIMEOUT).thenApply(CatalogCompactionMinimumTimesResponse.class::cast)
                    .thenApply(r -> new Pair<>(node.name(), r));

            responseFutures.add(fut);
        }

        return CompletableFuture.allOf(responseFutures.toArray(new CompletableFuture[0]))
                .thenApplyAsync(ignore -> {
                    long globalMinimumRequiredTime = localMinimumRequiredTime;
                    long globalMinimumTxRequiredTime = activeLocalTxMinimumRequiredTimeProvider.minimumRequiredTime();

                    Map<String, Int2ObjectMap<BitSet>> allPartitions = new HashMap<>();
                    allPartitions.put(localNodeName, localPartitions);

                    for (CompletableFuture<Pair<String, CatalogCompactionMinimumTimesResponse>> fut : responseFutures) {
                        Pair<String, CatalogCompactionMinimumTimesResponse> p = fut.join();

                        String nodeId = p.getFirst();
                        CatalogCompactionMinimumTimesResponse response = p.getSecond();

                        if (response.minimumRequiredTime() < globalMinimumRequiredTime) {
                            globalMinimumRequiredTime = response.minimumRequiredTime();
                        }

                        if (response.activeTxMinimumRequiredTime() < globalMinimumTxRequiredTime) {
                            globalMinimumTxRequiredTime = response.activeTxMinimumRequiredTime();
                        }

                        allPartitions.put(nodeId, availablePartitionListToMap(response.partitions()));
                    }

                    return new TimeHolder(globalMinimumRequiredTime, globalMinimumTxRequiredTime, allPartitions);
                }, executor);
    }

    CompletableFuture<Void> propagateTimeToNodes(long timestamp, Collection<? extends ClusterNode> nodes) {
        CatalogCompactionPrepareUpdateTxBeginTimeMessage request = COMPACTION_MESSAGES_FACTORY
                .catalogCompactionPrepareUpdateTxBeginTimeMessage()
                .timestamp(timestamp)
                .build();

        List<CompletableFuture<?>> sendFutures = new ArrayList<>(nodes.size());

        for (ClusterNode node : nodes) {
            sendFutures.add(messagingService.send(node, request));
        }

        return CompletableFutures.allOf(sendFutures);
    }

    CompletableFuture<Void> propagateTimeToLocalReplicas(long txBeginTime) {
        HybridTimestamp nowTs = clockService.now();

        return schemaSyncService.waitForMetadataCompleteness(nowTs)
                .thenComposeAsync(ignore -> {
                    Int2IntMap idsWithPartitions = enabledColocation()
                            ? catalogManagerFacade.collectZonesWithPartitionsBetween(txBeginTime, nowTs.longValue())
                            : catalogManagerFacade.collectTablesWithPartitionsBetween(txBeginTime, nowTs.longValue());

                    ObjectIterator<Entry> itr = idsWithPartitions.int2IntEntrySet().iterator();

                    return invokeOnLocalReplicas(txBeginTime, localNodeId, itr);
                }, executor);
    }

    private CompletableFuture<Boolean> tryCompactCatalog(
            long minRequiredTime,
            LogicalTopologySnapshot topologySnapshot,
            HybridTimestamp lwm,
            Map<String, Int2ObjectMap<BitSet>> allPartitions
    ) {
        Catalog catalog = catalogManagerFacade.catalogPriorToVersionAtTsNullable(minRequiredTime);

        if (catalog == null) {
            LOG.info("Catalog compaction skipped, nothing to compact [timestamp={}].", minRequiredTime);

            return CompletableFutures.falseCompletedFuture();
        }

        for (CatalogIndexDescriptor index : catalog.indexes()) {
            if (index.status() == CatalogIndexStatus.BUILDING || index.status() == CatalogIndexStatus.REGISTERED) {
                LOG.info("Catalog compaction aborted, index construction is taking place.");

                return CompletableFutures.falseCompletedFuture();
            }
        }

        return validatePartitions(catalog, lwm, allPartitions)
                .thenCompose(result -> {
                    if (!result.getFirst()) {
                        LOG.info("Catalog compaction aborted due to mismatching table partitions.");

                        return CompletableFutures.falseCompletedFuture();
                    }

                    Set<String> requiredNodes = result.getSecond();
                    List<String> missingNodes = missingNodes(requiredNodes, topologySnapshot.nodes());

                    if (!missingNodes.isEmpty()) {
                        LOG.info("Catalog compaction aborted due to missing cluster members [nodes={}].", missingNodes);

                        return CompletableFutures.falseCompletedFuture();
                    }

                    return catalogManagerFacade.compactCatalog(catalog.version());
                }).whenComplete((res, ex) -> {
                    if (ex == null) {
                        if (res) {
                            LOG.info("Catalog compaction completed successfully [timestamp={}].", minRequiredTime);
                        } else {
                            LOG.info("Catalog compaction skipped [timestamp={}].", minRequiredTime);
                        }
                    }
                });
    }

    private CompletableFuture<Pair<Boolean, Set<String>>> validatePartitions(
            Catalog catalog,
            HybridTimestamp lwm,
            Map<String, Int2ObjectMap<BitSet>> allPartitions
    ) {
        HybridTimestamp nowTs = clockService.now();
        ConcurrentHashMap<String, RequiredPartitions> requiredPartitionsPerNode = new ConcurrentHashMap<>();
        // Used as a set.
        ConcurrentHashMap<Integer, Boolean> deletedTables = new ConcurrentHashMap<>();

        Catalog currentCatalog = catalogManagerFacade.catalogAtTsNullable(nowTs.longValue());
        assert currentCatalog != null;

        return CompletableFutures.allOf(catalog.tables().stream()
                .map(table -> collectRequiredNodes(catalog, table, nowTs, requiredPartitionsPerNode, currentCatalog, deletedTables))
                .collect(Collectors.toList())
        ).thenApply(ignore -> {

            Set<String> requiredNodeNames = requiredPartitionsPerNode.keySet();

            for (Map.Entry<String, RequiredPartitions> entry : requiredPartitionsPerNode.entrySet()) {
                RequiredPartitions partitionsPerNode = entry.getValue();
                String nodeId = entry.getKey();
                Int2ObjectMap<BitSet> actualPartitions = allPartitions.get(nodeId);

                if (actualPartitions == null) {
                    return new Pair<>(false, requiredNodeNames);
                }

                Int2ObjectMap<BitSet> requiredPartitions = partitionsPerNode.data();
                if (!actualPartitions.keySet().containsAll(requiredPartitions.keySet())) {
                    return new Pair<>(false, requiredNodeNames);
                }

                for (Int2ObjectMap.Entry<BitSet> tableParts : requiredPartitions.int2ObjectEntrySet()) {
                    BitSet actual = actualPartitions.get(tableParts.getIntKey());
                    BitSet expected = tableParts.getValue();

                    BitSet cmp = (BitSet) actual.clone();
                    cmp.and(expected);

                    if (!cmp.equals(expected)) {
                        return new Pair<>(false, requiredNodeNames);
                    }
                }
            }

            Catalog catalogAtLwm = catalogManagerFacade.catalogAtTsNullable(lwm.longValue());
            assert catalogAtLwm != null;

            for (int tableId : deletedTables.keySet()) {
                if (catalogAtLwm.table(tableId) != null) {
                    // Table existed in a revision at the low watermark, abort.
                    return new Pair<>(false, requiredNodeNames);
                }
            }

            return new Pair<>(true, requiredNodeNames);
        });
    }

    private CompletableFuture<Void> collectRequiredNodes(
            Catalog catalog,
            CatalogTableDescriptor table,
            HybridTimestamp nowTs,
            ConcurrentHashMap<String, RequiredPartitions> requiredPartitionsPerNode,
            Catalog currentCatalog,
            ConcurrentHashMap<Integer, Boolean> deletedTables
    ) {
        CatalogZoneDescriptor zone = catalog.zone(table.zoneId());

        assert zone != null : table.zoneId();

        int partitions = zone.partitions();

        List<ReplicationGroupId> replicationGroupIds = new ArrayList<>(partitions);

        for (int p = 0; p < partitions; p++) {
            replicationGroupIds.add(enabledColocation() ? new ZonePartitionId(table.zoneId(), p) : new TablePartitionId(table.id(), p));
        }

        return placementDriver.getAssignments(replicationGroupIds, nowTs)
                .thenAccept(tokenizedAssignments -> {
                    assert tokenizedAssignments.size() == replicationGroupIds.size();

                    if (enabledColocation() && currentCatalog.table(table.id()) == null) {
                        // Table no longer exists
                        deletedTables.put(table.id(), true);

                        return;
                    }

                    for (int p = 0; p < partitions; p++) {
                        TokenizedAssignments assignment = tokenizedAssignments.get(p);

                        if (assignment == null) {
                            if (currentCatalog.table(table.id()) == null) {
                                // Table no longer exists
                                deletedTables.put(table.id(), true);
                                continue;
                            } else {
                                throw new IllegalStateException("Cannot get assignments for replication group "
                                        + "[group=" + replicationGroupIds.get(p) + ']');
                            }
                        }

                        int partitionId = p;

                        assignment.nodes().forEach(a -> {
                            String nodeId = a.consistentId();
                            RequiredPartitions partitionsAtNode = requiredPartitionsPerNode.computeIfAbsent(nodeId,
                                    (k) -> new RequiredPartitions()
                            );
                            partitionsAtNode.update(table.id(), partitionId);
                        });
                    }
                });
    }

    private static ExecutorService createExecutor(String localNodeName) {
        ThreadPoolExecutor executor = new ThreadPoolExecutor(
                1,
                1,
                10,
                TimeUnit.SECONDS,
                new LinkedBlockingQueue<>(),
                IgniteThreadFactory.create(localNodeName, "catalog-compaction", LOG)
        );

        executor.allowCoreThreadTimeOut(true);

        return executor;
    }

    private static List<String> missingNodes(Set<String> requiredNodes, Collection<LogicalNode> logicalTopologyNodes) {
        Set<String> logicalNodeIds = logicalTopologyNodes
                .stream()
                .map(ClusterNode::name)
                .collect(Collectors.toSet());

        return requiredNodes.stream().filter(not(logicalNodeIds::contains)).collect(Collectors.toList());
    }

    private CompletableFuture<Void> invokeOnLocalReplicas(long txBeginTime, UUID localNodeId, ObjectIterator<Entry> entryIterator) {
        if (!entryIterator.hasNext()) {
            return CompletableFutures.nullCompletedFuture();
        }

        Entry idWithPartitions = entryIterator.next();
        int id = idWithPartitions.getIntKey();
        int partitions = idWithPartitions.getIntValue();
        List<CompletableFuture<?>> partFutures = new ArrayList<>(partitions);
        HybridTimestamp nowTs = clockService.now();

        for (int p = 0; p < partitions; p++) {
            ReplicationGroupId groupReplicationId = enabledColocation()
                    ? new ZonePartitionId(id, p) : new TablePartitionId(id, p);

            CompletableFuture<?> fut = placementDriver
                    .getPrimaryReplica(groupReplicationId, nowTs)
                    .thenCompose(meta -> {
                        // If primary is not elected yet - we'll update replication groups on next iteration.
                        if (meta == null || meta.getLeaseholderId() == null) {
                            return CompletableFutures.nullCompletedFuture();
                        }

                        // We need to compare leaseHolderId instead of leaseHolder, because after node restart the
                        // leaseHolder may contain the name of the local node even though the local node is not the primary.
                        if (!localNodeId.equals(meta.getLeaseholderId())) {
                            return CompletableFutures.nullCompletedFuture();
                        }

                        ReplicationGroupIdMessage groupIdMessage = enabledColocation()
                                ? toZonePartitionIdMessage(REPLICA_MESSAGES_FACTORY, (ZonePartitionId) groupReplicationId)
                                : toTablePartitionIdMessage(REPLICA_MESSAGES_FACTORY, (TablePartitionId) groupReplicationId);

                        UpdateMinimumActiveTxBeginTimeReplicaRequest msg = REPLICATION_MESSAGES_FACTORY
                                .updateMinimumActiveTxBeginTimeReplicaRequest()
                                .groupId(groupIdMessage)
                                .timestamp(txBeginTime)
                                .build();

                        return replicaService.invoke(localNodeName, msg);
                    });

            partFutures.add(fut);
        }

        return CompletableFutures.allOf(partFutures)
                .thenComposeAsync(ignore -> invokeOnLocalReplicas(txBeginTime, localNodeId, entryIterator), executor);
    }

    private class CatalogCompactionMessageHandler implements NetworkMessageHandler {
        @Override
        public void onReceived(NetworkMessage message, ClusterNode sender, @Nullable Long correlationId) {
            assert message.groupType() == CatalogCompactionMessageGroup.GROUP_TYPE : message.groupType();

            switch (message.messageType()) {
                case CatalogCompactionMessageGroup.MINIMUM_TIMES_REQUEST:
                    assert correlationId != null;

                    executor.execute(() -> handleMinimumTimesRequest(sender, correlationId));

                    break;

                case CatalogCompactionMessageGroup.PREPARE_TO_UPDATE_TIME_ON_REPLICAS_MESSAGE:
                    executor.execute(() -> handlePrepareToUpdateTimeOnReplicasMessage(message));

                    break;

                default:
                    throw new UnsupportedOperationException("Not supported message type: " + message.messageType());
            }
        }

        private void handleMinimumTimesRequest(ClusterNode sender, Long correlationId) {
            HybridTimestamp lwm = lowWatermark;
            LocalMinTime minLocalTime;

            if (lwm != null) {
                minLocalTime = getMinLocalTime(lwm);
            } else {
                // We do not have local min time yet. Reply with the absolute min time.
                minLocalTime = LocalMinTime.NOT_AVAILABLE;
            }

            long minRequiredTime = minLocalTime.time;
            Int2ObjectMap<BitSet> availablePartitions = minLocalTime.availablePartitions;

            CatalogCompactionMinimumTimesResponse response = COMPACTION_MESSAGES_FACTORY.catalogCompactionMinimumTimesResponse()
                    .minimumRequiredTime(minRequiredTime)
                    .activeTxMinimumRequiredTime(activeLocalTxMinimumRequiredTimeProvider.minimumRequiredTime())
                    .partitions(availablePartitionsMessages(availablePartitions))
                    .build();

            messagingService.respond(sender, response, correlationId);
        }

        private void handlePrepareToUpdateTimeOnReplicasMessage(NetworkMessage message) {
            long txBeginTime = ((CatalogCompactionPrepareUpdateTxBeginTimeMessage) message).timestamp();

            propagateTimeToLocalReplicas(txBeginTime)
                    .exceptionally(ex -> {
                        LOG.warn("Failed to propagate minimum required time to replicas.", ex);

                        return null;
                    });
        }
    }

    private static Int2ObjectMap<BitSet> buildTablePartitions(Map<TablePartitionId, @Nullable Long> tablePartitionMap) {
        Int2ObjectMap<BitSet> tableIdBitSet = new Int2ObjectOpenHashMap<>();

        for (var e : tablePartitionMap.entrySet()) {
            TablePartitionId tp = e.getKey();
            Long time = e.getValue();

            tableIdBitSet.compute(tp.tableId(), (k, v) -> {
                int partition = tp.partitionId();
                if (v == null) {
                    v = new BitSet();
                }
                if (time != null) {
                    v.set(partition);
                }
                return v;
            });
        }
        return tableIdBitSet;
    }

    private static class LocalMinTime {
        private static final LocalMinTime NOT_AVAILABLE = new LocalMinTime(HybridTimestamp.MIN_VALUE.longValue(),
                Int2ObjectMaps.emptyMap());

        final long time;
        // TableId to partition number(s).
        final Int2ObjectMap<BitSet> availablePartitions;

        LocalMinTime(long time, Int2ObjectMap<BitSet> availablePartitions) {
            this.time = time;
            this.availablePartitions = availablePartitions;
        }
    }

    static class TimeHolder {
        final long minRequiredTime;
        final long txMinRequiredTime;
        final Map<String, Int2ObjectMap<BitSet>> allPartitions;

        private TimeHolder(long minRequiredTime, long txMinRequiredTime, Map<String, Int2ObjectMap<BitSet>> allPartitions) {
            this.minRequiredTime = minRequiredTime;
            this.txMinRequiredTime = txMinRequiredTime;
            this.allPartitions = allPartitions;
        }
    }

    private static class RequiredPartitions {
        final Int2ObjectMap<BitSet> partitions = new Int2ObjectOpenHashMap<>();

        synchronized void update(int tableId, int p) {
            partitions.compute(tableId, (k, v) -> {
                if (v == null) {
                    v = new BitSet();
                }
                v.set(p);
                return v;
            });
        }

        synchronized Int2ObjectMap<BitSet> data() {
            return partitions;
        }
    }

    private static List<AvailablePartitionsMessage> availablePartitionsMessages(Int2ObjectMap<BitSet> availablePartitions) {
        return availablePartitions.int2ObjectEntrySet().stream()
                .map(e -> COMPACTION_MESSAGES_FACTORY.availablePartitionsMessage()
                        .tableId(e.getIntKey())
                        .partitions(e.getValue())
                        .build())
                .collect(Collectors.toList());
    }

    private static Int2ObjectMap<BitSet> availablePartitionListToMap(List<AvailablePartitionsMessage> availablePartitions) {
        return availablePartitions.stream()
                .collect(CollectionUtils.toIntMapCollector(AvailablePartitionsMessage::tableId, AvailablePartitionsMessage::partitions));
    }
}<|MERGE_RESOLUTION|>--- conflicted
+++ resolved
@@ -303,21 +303,20 @@
     }
 
     private CompletableFuture<Void> startCompaction(HybridTimestamp lwm, LogicalTopologySnapshot topologySnapshot) {
-<<<<<<< HEAD
         return CompletableFuture.supplyAsync(() -> {
             LOG.info("Catalog compaction started [lowWaterMark={}].", lwm);
 
             return getMinLocalTime(lwm);
         }, executor).thenCompose(localMinRequiredTime -> {
             long localMinTime = localMinRequiredTime.time;
-            Map<Integer, BitSet> localPartitions = localMinRequiredTime.availablePartitions;
+            Int2ObjectMap<BitSet> localPartitions = localMinRequiredTime.availablePartitions;
 
             return determineGlobalMinimumRequiredTime(topologySnapshot.nodes(), localMinTime, localPartitions)
                     .thenCompose(timeHolder -> {
 
                         long minRequiredTime = timeHolder.minRequiredTime;
                         long txMinRequiredTime = timeHolder.txMinRequiredTime;
-                        Map<String, Map<Integer, BitSet>> allPartitions = timeHolder.allPartitions;
+                        Map<String, Int2ObjectMap<BitSet>> allPartitions = timeHolder.allPartitions;
 
                         CompletableFuture<Boolean> catalogCompactionFut = tryCompactCatalog(
                                 minRequiredTime,
@@ -350,43 +349,6 @@
                 LOG.warn("Catalog compaction iteration has failed [lwm={}].", ex, lwm);
             }
         });
-=======
-        LOG.info("Catalog compaction started [lowWaterMark={}].", lwm);
-
-        LocalMinTime localMinRequiredTime = getMinLocalTime(lwm);
-        long localMinTime = localMinRequiredTime.time;
-        Int2ObjectMap<BitSet> localPartitions = localMinRequiredTime.availablePartitions;
-
-        return determineGlobalMinimumRequiredTime(topologySnapshot.nodes(), localMinTime, localPartitions)
-                .thenComposeAsync(timeHolder -> {
-
-                    long minRequiredTime = timeHolder.minRequiredTime;
-                    long txMinRequiredTime = timeHolder.txMinRequiredTime;
-                    Map<String, Int2ObjectMap<BitSet>> allPartitions = timeHolder.allPartitions;
-
-                    CompletableFuture<Boolean> catalogCompactionFut = tryCompactCatalog(
-                            minRequiredTime,
-                            topologySnapshot,
-                            lwm,
-                            allPartitions
-                    );
-
-                    LOG.debug("Propagate minimum required tx time to replicas [timestamp={}].", txMinRequiredTime);
-
-                    CompletableFuture<Void> propagateToReplicasFut =
-                            propagateTimeToNodes(txMinRequiredTime, topologySnapshot.nodes())
-                                    .whenComplete((ignore, ex) -> {
-                                        if (ex != null) {
-                                            LOG.warn("Failed to propagate minimum required tx time to replicas.", ex);
-                                        }
-                                    });
-
-                    return CompletableFuture.allOf(
-                            catalogCompactionFut,
-                            propagateToReplicasFut
-                    );
-                }, executor);
->>>>>>> ad98e318
     }
 
     @TestOnly
