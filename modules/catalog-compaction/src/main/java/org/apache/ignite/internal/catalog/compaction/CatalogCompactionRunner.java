/*
 * Licensed to the Apache Software Foundation (ASF) under one or more
 * contributor license agreements. See the NOTICE file distributed with
 * this work for additional information regarding copyright ownership.
 * The ASF licenses this file to You under the Apache License, Version 2.0
 * (the "License"); you may not use this file except in compliance with
 * the License. You may obtain a copy of the License at
 *
 *      http://www.apache.org/licenses/LICENSE-2.0
 *
 * Unless required by applicable law or agreed to in writing, software
 * distributed under the License is distributed on an "AS IS" BASIS,
 * WITHOUT WARRANTIES OR CONDITIONS OF ANY KIND, either express or implied.
 * See the License for the specific language governing permissions and
 * limitations under the License.
 */

package org.apache.ignite.internal.catalog.compaction;

import static java.util.function.Predicate.not;
import static org.apache.ignite.internal.lang.IgniteSystemProperties.enabledColocation;
import static org.apache.ignite.internal.replicator.message.ReplicaMessageUtils.toTablePartitionIdMessage;
import static org.apache.ignite.internal.replicator.message.ReplicaMessageUtils.toZonePartitionIdMessage;
import static org.apache.ignite.internal.util.IgniteUtils.inBusyLock;

import it.unimi.dsi.fastutil.ints.Int2IntMap;
import it.unimi.dsi.fastutil.ints.Int2IntMap.Entry;
import it.unimi.dsi.fastutil.objects.ObjectIterator;
import java.util.ArrayList;
import java.util.BitSet;
import java.util.Collection;
import java.util.Collections;
import java.util.HashMap;
import java.util.List;
import java.util.Map;
import java.util.Set;
import java.util.UUID;
import java.util.concurrent.CompletableFuture;
import java.util.concurrent.ConcurrentHashMap;
import java.util.concurrent.Executor;
import java.util.concurrent.atomic.AtomicBoolean;
import java.util.stream.Collectors;
import org.apache.ignite.internal.catalog.Catalog;
import org.apache.ignite.internal.catalog.CatalogManagerImpl;
import org.apache.ignite.internal.catalog.compaction.message.AvailablePartitionsMessage;
import org.apache.ignite.internal.catalog.compaction.message.CatalogCompactionMessageGroup;
import org.apache.ignite.internal.catalog.compaction.message.CatalogCompactionMessagesFactory;
import org.apache.ignite.internal.catalog.compaction.message.CatalogCompactionMinimumTimesRequest;
import org.apache.ignite.internal.catalog.compaction.message.CatalogCompactionMinimumTimesResponse;
import org.apache.ignite.internal.catalog.compaction.message.CatalogCompactionPrepareUpdateTxBeginTimeMessage;
import org.apache.ignite.internal.catalog.descriptors.CatalogIndexDescriptor;
import org.apache.ignite.internal.catalog.descriptors.CatalogIndexStatus;
import org.apache.ignite.internal.catalog.descriptors.CatalogTableDescriptor;
import org.apache.ignite.internal.catalog.descriptors.CatalogZoneDescriptor;
import org.apache.ignite.internal.cluster.management.topology.api.LogicalNode;
import org.apache.ignite.internal.cluster.management.topology.api.LogicalTopologyService;
import org.apache.ignite.internal.cluster.management.topology.api.LogicalTopologySnapshot;
import org.apache.ignite.internal.distributionzones.rebalance.RebalanceMinimumRequiredTimeProvider;
import org.apache.ignite.internal.hlc.ClockService;
import org.apache.ignite.internal.hlc.HybridTimestamp;
import org.apache.ignite.internal.logger.IgniteLogger;
import org.apache.ignite.internal.logger.Loggers;
import org.apache.ignite.internal.manager.ComponentContext;
import org.apache.ignite.internal.manager.IgniteComponent;
import org.apache.ignite.internal.network.MessagingService;
import org.apache.ignite.internal.network.NetworkMessage;
import org.apache.ignite.internal.network.NetworkMessageHandler;
import org.apache.ignite.internal.network.TopologyService;
import org.apache.ignite.internal.partition.replicator.network.PartitionReplicationMessagesFactory;
import org.apache.ignite.internal.partition.replicator.network.replication.UpdateMinimumActiveTxBeginTimeReplicaRequest;
import org.apache.ignite.internal.partitiondistribution.TokenizedAssignments;
import org.apache.ignite.internal.placementdriver.PlacementDriver;
import org.apache.ignite.internal.replicator.ReplicaService;
import org.apache.ignite.internal.replicator.ReplicationGroupId;
import org.apache.ignite.internal.replicator.TablePartitionId;
import org.apache.ignite.internal.replicator.ZonePartitionId;
import org.apache.ignite.internal.replicator.message.ReplicaMessagesFactory;
import org.apache.ignite.internal.replicator.message.ReplicationGroupIdMessage;
import org.apache.ignite.internal.schema.SchemaSyncService;
import org.apache.ignite.internal.table.distributed.raft.MinimumRequiredTimeCollectorService;
import org.apache.ignite.internal.tx.ActiveLocalTxMinimumRequiredTimeProvider;
import org.apache.ignite.internal.util.CompletableFutures;
import org.apache.ignite.internal.util.IgniteSpinBusyLock;
import org.apache.ignite.internal.util.Pair;
import org.apache.ignite.network.ClusterNode;
import org.jetbrains.annotations.Nullable;
import org.jetbrains.annotations.TestOnly;

/**
 * Catalog compaction runner.
 *
 * <p>The main goal of this runner is to determine the minimum required catalog version for the cluster
 * and the moment when the catalog history up to this version can be safely deleted.
 *
 * <p>Overall process consists of the following steps:
 * <ol>
 *     <li>Routine is triggered after receiving local notification that the low watermark
 *     has been updated on catalog compaction coordinator (metastorage group leader).</li>
 *     <li>Coordinator calculates the minimum required time in the cluster
 *     by sending {@link CatalogCompactionMinimumTimesRequest} to all cluster members.</li>
 *     <li>If it is considered safe to trim the history up to calculated catalog version
 *     (at least, all partition owners are present in the logical topology), then the catalog is compacted.</li>
 * </ol>
 */
public class CatalogCompactionRunner implements IgniteComponent {
    private static final IgniteLogger LOG = Loggers.forClass(CatalogCompactionRunner.class);

    private static final CatalogCompactionMessagesFactory COMPACTION_MESSAGES_FACTORY = new CatalogCompactionMessagesFactory();

    private static final PartitionReplicationMessagesFactory REPLICATION_MESSAGES_FACTORY = new PartitionReplicationMessagesFactory();

    private static final ReplicaMessagesFactory REPLICA_MESSAGES_FACTORY = new ReplicaMessagesFactory();

    private static final long ANSWER_TIMEOUT = 10_000;

    private final CatalogManagerCompactionFacade catalogManagerFacade;

    private final MessagingService messagingService;

    private final LogicalTopologyService logicalTopologyService;

    private final PlacementDriver placementDriver;

    private final ClockService clockService;

    private final Executor executor;

    private final IgniteSpinBusyLock busyLock = new IgniteSpinBusyLock();

    private final AtomicBoolean stopGuard = new AtomicBoolean();

    private final MinimumRequiredTimeCollectorService localMinTimeCollectorService;

    private final String localNodeName;

    private final ActiveLocalTxMinimumRequiredTimeProvider activeLocalTxMinimumRequiredTimeProvider;

    private final ReplicaService replicaService;

    private final SchemaSyncService schemaSyncService;

    private final TopologyService topologyService;

    private final RebalanceMinimumRequiredTimeProvider rebalanceMinimumRequiredTimeProvider;

    private CompletableFuture<Void> lastRunFuture = CompletableFutures.nullCompletedFuture();

    /**
     * Node that is considered to be a coordinator of compaction process.
     *
     * <p>May be not set. Node should act as coordinator only in case this field is set and value is equal to name of the local node.
     */
    private volatile @Nullable String compactionCoordinatorNodeName;

    private volatile HybridTimestamp lowWatermark;

    private volatile UUID localNodeId;

<<<<<<< HEAD
    /* Feature flag for zone based colocation track */
    // TODO https://issues.apache.org/jira/browse/IGNITE-22522 Remove it.
    private final boolean enabledColocationFeature = getBoolean(COLOCATION_FEATURE_FLAG, false);

=======
>>>>>>> 130c4a1b
    /**
     * Constructs catalog compaction runner.
     */
    public CatalogCompactionRunner(
            String localNodeName,
            CatalogManagerImpl catalogManager,
            MessagingService messagingService,
            LogicalTopologyService logicalTopologyService,
            PlacementDriver placementDriver,
            ReplicaService replicaService,
            ClockService clockService,
            SchemaSyncService schemaSyncService,
            TopologyService topologyService,
            Executor executor,
            ActiveLocalTxMinimumRequiredTimeProvider activeLocalTxMinimumRequiredTimeProvider,
            MinimumRequiredTimeCollectorService minimumRequiredTimeCollectorService,
            RebalanceMinimumRequiredTimeProvider rebalanceMinimumRequiredTimeProvider
    ) {
        this.localNodeName = localNodeName;
        this.messagingService = messagingService;
        this.logicalTopologyService = logicalTopologyService;
        this.catalogManagerFacade = new CatalogManagerCompactionFacade(catalogManager);
        this.clockService = clockService;
        this.schemaSyncService = schemaSyncService;
        this.topologyService = topologyService;
        this.placementDriver = placementDriver;
        this.replicaService = replicaService;
        this.executor = executor;
        this.activeLocalTxMinimumRequiredTimeProvider = activeLocalTxMinimumRequiredTimeProvider;
        this.localMinTimeCollectorService = minimumRequiredTimeCollectorService;
        this.rebalanceMinimumRequiredTimeProvider = rebalanceMinimumRequiredTimeProvider;
    }

    @Override
    public CompletableFuture<Void> startAsync(ComponentContext componentContext) {
        messagingService.addMessageHandler(CatalogCompactionMessageGroup.class, new CatalogCompactionMessageHandler());

        localNodeId = topologyService.localMember().id();

        return CompletableFutures.nullCompletedFuture();
    }

    @Override
    public CompletableFuture<Void> stopAsync(ComponentContext componentContext) {
        if (!stopGuard.compareAndSet(false, true)) {
            return CompletableFutures.nullCompletedFuture();
        }

        busyLock.block();

        return CompletableFutures.nullCompletedFuture();
    }

    /** Updates the local view of the node with new compaction coordinator. */
    public void updateCoordinator(ClusterNode newCoordinator) {
        compactionCoordinatorNodeName = newCoordinator.name();

        triggerCompaction(lowWatermark);
    }

    /** Returns local view of the node on who is currently compaction coordinator. For test purposes only. */
    @TestOnly
    public @Nullable String coordinator() {
        return compactionCoordinatorNodeName;
    }

    /** Called when the low watermark has been changed. */
    public CompletableFuture<Boolean> onLowWatermarkChanged(HybridTimestamp newLowWatermark) {
        lowWatermark = newLowWatermark;

        triggerCompaction(newLowWatermark);

        return CompletableFutures.falseCompletedFuture();
    }

    @TestOnly
    synchronized CompletableFuture<Void> lastRunFuture() {
        return lastRunFuture;
    }

    /** Starts the catalog compaction routine. */
    void triggerCompaction(@Nullable HybridTimestamp lwm) {
        if (lwm == null || !localNodeName.equals(compactionCoordinatorNodeName)) {
            return;
        }

        inBusyLock(busyLock, () -> {
            synchronized (this) {
                CompletableFuture<Void> fut = lastRunFuture;

                if (!fut.isDone()) {
                    LOG.info("Catalog compaction is already in progress, skipping [timestamp={}].", lwm.longValue());

                    return;
                }

                lastRunFuture = startCompaction(lwm, logicalTopologyService.localLogicalTopology());
            }
        });
    }

    private LocalMinTime getMinLocalTime(HybridTimestamp lwm) {
        Map<TablePartitionId, Long> partitionStates = localMinTimeCollectorService.minTimestampPerPartition();

        // Find the minimum time among all partitions.
        long partitionMinTime = Long.MAX_VALUE;

        for (Map.Entry<TablePartitionId, Long> e : partitionStates.entrySet()) {
            Long state = e.getValue();

            if (state == MinimumRequiredTimeCollectorService.UNDEFINED_MIN_TIME) {
                LOG.debug("Partition state is missing [partition={}].", e.getKey());
                return LocalMinTime.NOT_AVAILABLE;
            }

            partitionMinTime = Math.min(partitionMinTime, state);
        }

        long rebalanceMinTime = rebalanceMinimumRequiredTimeProvider.minimumRequiredTime();

        // Choose the minimum time between the low watermark, minimum
        // required rebalance time and the minimum time among all partitions.
        long chosenMinTime = Math.min(Math.min(lwm.longValue(), partitionMinTime), rebalanceMinTime);

        LOG.debug("Minimum required time was chosen [partitionMinTime={}, rebalanceMinTime={}, lowWatermark={}, chosen={}].",
                partitionMinTime,
                rebalanceMinTime,
                lwm,
                chosenMinTime
        );

        Map<Integer, BitSet> tableBitSet = buildTablePartitions(partitionStates);

        return new LocalMinTime(chosenMinTime, tableBitSet);
    }

    private CompletableFuture<Void> startCompaction(HybridTimestamp lwm, LogicalTopologySnapshot topologySnapshot) {
        LOG.info("Catalog compaction started [lowWaterMark={}].", lwm);

        LocalMinTime localMinRequiredTime = getMinLocalTime(lwm);
        long localMinTime = localMinRequiredTime.time;
        Map<Integer, BitSet> localPartitions = localMinRequiredTime.availablePartitions;

        return determineGlobalMinimumRequiredTime(topologySnapshot.nodes(), localMinTime, localPartitions)
                .thenComposeAsync(timeHolder -> {

                    long minRequiredTime = timeHolder.minRequiredTime;
                    long txMinRequiredTime = timeHolder.txMinRequiredTime;
                    Map<String, Map<Integer, BitSet>> allPartitions = timeHolder.allPartitions;

                    CompletableFuture<Boolean> catalogCompactionFut = tryCompactCatalog(
                            minRequiredTime,
                            topologySnapshot,
                            lwm,
                            allPartitions
                    );

                    LOG.debug("Propagate minimum required tx time to replicas [timestamp={}].", txMinRequiredTime);

                    CompletableFuture<Void> propagateToReplicasFut =
                            propagateTimeToNodes(txMinRequiredTime, topologySnapshot.nodes())
                                    .whenComplete((ignore, ex) -> {
                                        if (ex != null) {
                                            LOG.warn("Failed to propagate minimum required tx time to replicas.", ex);
                                        }
                                    });

                    return CompletableFuture.allOf(
                            catalogCompactionFut,
                            propagateToReplicasFut
                    );
                }, executor);
    }

    @TestOnly
    CompletableFuture<TimeHolder> determineGlobalMinimumRequiredTime(
            Collection<? extends ClusterNode> nodes,
            long localMinimumRequiredTime) {

        return determineGlobalMinimumRequiredTime(nodes, localMinimumRequiredTime, Map.of());
    }

    private CompletableFuture<TimeHolder> determineGlobalMinimumRequiredTime(
            Collection<? extends ClusterNode> nodes,
            long localMinimumRequiredTime,
            Map<Integer, BitSet> localPartitions
    ) {
        CatalogCompactionMinimumTimesRequest request = COMPACTION_MESSAGES_FACTORY.catalogCompactionMinimumTimesRequest().build();
        List<CompletableFuture<Pair<String, CatalogCompactionMinimumTimesResponse>>> responseFutures = new ArrayList<>(nodes.size() - 1);

        for (ClusterNode node : nodes) {
            if (localNodeName.equals(node.name())) {
                continue;
            }

            CompletableFuture<Pair<String, CatalogCompactionMinimumTimesResponse>> fut = messagingService.invoke(
                            node, request, ANSWER_TIMEOUT).thenApply(CatalogCompactionMinimumTimesResponse.class::cast)
                    .thenApply(r -> new Pair<>(node.name(), r));

            responseFutures.add(fut);
        }

        return CompletableFuture.allOf(responseFutures.toArray(new CompletableFuture[0]))
                .thenApply(ignore -> {
                    long globalMinimumRequiredTime = localMinimumRequiredTime;
                    long globalMinimumTxRequiredTime = activeLocalTxMinimumRequiredTimeProvider.minimumRequiredTime();

                    Map<String, Map<Integer, BitSet>> allPartitions = new HashMap<>();
                    allPartitions.put(localNodeName, localPartitions);

                    for (CompletableFuture<Pair<String, CatalogCompactionMinimumTimesResponse>> fut : responseFutures) {
                        Pair<String, CatalogCompactionMinimumTimesResponse> p = fut.join();

                        String nodeId = p.getFirst();
                        CatalogCompactionMinimumTimesResponse response = p.getSecond();

                        if (response.minimumRequiredTime() < globalMinimumRequiredTime) {
                            globalMinimumRequiredTime = response.minimumRequiredTime();
                        }

                        if (response.activeTxMinimumRequiredTime() < globalMinimumTxRequiredTime) {
                            globalMinimumTxRequiredTime = response.activeTxMinimumRequiredTime();
                        }

                        allPartitions.put(nodeId, availablePartitionListToMap(response.partitions()));
                    }

                    return new TimeHolder(globalMinimumRequiredTime, globalMinimumTxRequiredTime, allPartitions);
                });
    }

    CompletableFuture<Void> propagateTimeToNodes(long timestamp, Collection<? extends ClusterNode> nodes) {
        CatalogCompactionPrepareUpdateTxBeginTimeMessage request = COMPACTION_MESSAGES_FACTORY
                .catalogCompactionPrepareUpdateTxBeginTimeMessage()
                .timestamp(timestamp)
                .build();

        List<CompletableFuture<?>> sendFutures = new ArrayList<>(nodes.size());

        for (ClusterNode node : nodes) {
            sendFutures.add(messagingService.send(node, request));
        }

        return CompletableFutures.allOf(sendFutures);
    }

    CompletableFuture<Void> propagateTimeToLocalReplicas(long txBeginTime) {
        HybridTimestamp nowTs = clockService.now();

        return schemaSyncService.waitForMetadataCompleteness(nowTs)
                .thenComposeAsync(ignore -> {
                    Int2IntMap idsWithPartitions = enabledColocation()
                            ? catalogManagerFacade.collectZonesWithPartitionsBetween(txBeginTime, nowTs.longValue())
                            : catalogManagerFacade.collectTablesWithPartitionsBetween(txBeginTime, nowTs.longValue());

                    ObjectIterator<Entry> itr = idsWithPartitions.int2IntEntrySet().iterator();

                    return invokeOnLocalReplicas(txBeginTime, localNodeId, itr);
                }, executor);
    }

    private CompletableFuture<Boolean> tryCompactCatalog(
            long minRequiredTime,
            LogicalTopologySnapshot topologySnapshot,
            HybridTimestamp lwm,
            Map<String, Map<Integer, BitSet>> allPartitions
    ) {
        Catalog catalog = catalogManagerFacade.catalogPriorToVersionAtTsNullable(minRequiredTime);

        if (catalog == null) {
            LOG.info("Catalog compaction skipped, nothing to compact [timestamp={}].", minRequiredTime);

            return CompletableFutures.falseCompletedFuture();
        }

        for (CatalogIndexDescriptor index : catalog.indexes()) {
            if (index.status() == CatalogIndexStatus.BUILDING || index.status() == CatalogIndexStatus.REGISTERED) {
                LOG.info("Catalog compaction aborted, index construction is taking place.");

                return CompletableFutures.falseCompletedFuture();
            }
        }

        return validatePartitions(catalog, lwm, allPartitions)
                .thenCompose(result -> {
                    if (!result.getFirst()) {
                        LOG.info("Catalog compaction aborted due to mismatching table partitions.");

                        return CompletableFutures.falseCompletedFuture();
                    }

                    Set<String> requiredNodes = result.getSecond();
                    List<String> missingNodes = missingNodes(requiredNodes, topologySnapshot.nodes());

                    if (!missingNodes.isEmpty()) {
                        LOG.info("Catalog compaction aborted due to missing cluster members [nodes={}].", missingNodes);

                        return CompletableFutures.falseCompletedFuture();
                    }

                    return catalogManagerFacade.compactCatalog(catalog.version());
                }).whenComplete((res, ex) -> {
                    if (ex != null) {
                        LOG.warn("Catalog compaction has failed [timestamp={}].", ex, minRequiredTime);
                    } else {
                        if (res) {
                            LOG.info("Catalog compaction completed successfully [timestamp={}].", minRequiredTime);
                        } else {
                            LOG.info("Catalog compaction skipped [timestamp={}].", minRequiredTime);
                        }
                    }
                });
    }

    private CompletableFuture<Pair<Boolean, Set<String>>> validatePartitions(
            Catalog catalog,
            HybridTimestamp lwm,
            Map<String, Map<Integer, BitSet>> allPartitions
    ) {
        HybridTimestamp nowTs = clockService.now();
        ConcurrentHashMap<String, RequiredPartitions> requiredPartitionsPerNode = new ConcurrentHashMap<>();
        // Used as a set.
        ConcurrentHashMap<Integer, Boolean> deletedTables = new ConcurrentHashMap<>();

        Catalog currentCatalog = catalogManagerFacade.catalogAtTsNullable(nowTs.longValue());
        assert currentCatalog != null;

        return CompletableFutures.allOf(catalog.tables().stream()
                .map(table -> collectRequiredNodes(catalog, table, nowTs, requiredPartitionsPerNode, currentCatalog, deletedTables))
                .collect(Collectors.toList())
        ).thenApply(ignore -> {

            Set<String> requiredNodeNames = requiredPartitionsPerNode.keySet();

            for (Map.Entry<String, RequiredPartitions> entry : requiredPartitionsPerNode.entrySet()) {
                RequiredPartitions partitionsPerNode = entry.getValue();
                String nodeId = entry.getKey();
                Map<Integer, BitSet> actualPartitions = allPartitions.get(nodeId);

                if (actualPartitions == null) {
                    return new Pair<>(false, requiredNodeNames);
                }

                Map<Integer, BitSet> requiredPartitions = partitionsPerNode.data();
                if (!actualPartitions.keySet().containsAll(requiredPartitions.keySet())) {
                    return new Pair<>(false, requiredNodeNames);
                }

                for (Map.Entry<Integer, BitSet> tableParts : requiredPartitions.entrySet()) {
                    BitSet actual = actualPartitions.get(tableParts.getKey());
                    BitSet expected = tableParts.getValue();

                    BitSet cmp = (BitSet) actual.clone();
                    cmp.and(expected);

                    if (!cmp.equals(expected)) {
                        return new Pair<>(false, requiredNodeNames);
                    }
                }
            }

            Catalog catalogAtLwm = catalogManagerFacade.catalogAtTsNullable(lwm.longValue());
            assert catalogAtLwm != null;

            for (int tableId : deletedTables.keySet()) {
                if (catalogAtLwm.table(tableId) != null) {
                    // Table existed in a revision at the low watermark, abort.
                    return new Pair<>(false, requiredNodeNames);
                }
            }

            return new Pair<>(true, requiredNodeNames);
        });
    }

    private CompletableFuture<Void> collectRequiredNodes(
            Catalog catalog,
            CatalogTableDescriptor table,
            HybridTimestamp nowTs,
            ConcurrentHashMap<String, RequiredPartitions> requiredPartitionsPerNode,
            Catalog currentCatalog,
            ConcurrentHashMap<Integer, Boolean> deletedTables
    ) {
        CatalogZoneDescriptor zone = catalog.zone(table.zoneId());

        assert zone != null : table.zoneId();

        int partitions = zone.partitions();

        List<TablePartitionId> replicationGroupIds = new ArrayList<>(partitions);

        for (int p = 0; p < partitions; p++) {
            replicationGroupIds.add(new TablePartitionId(table.id(), p));
        }

        return placementDriver.getAssignments(replicationGroupIds, nowTs)
                .thenAccept(tokenizedAssignments -> {
                    assert tokenizedAssignments.size() == replicationGroupIds.size();

                    for (int p = 0; p < partitions; p++) {
                        TokenizedAssignments assignment = tokenizedAssignments.get(p);

                        if (assignment == null) {
                            if (currentCatalog.table(table.id()) == null) {
                                // Table no longer exists
                                deletedTables.put(table.id(), true);
                                continue;
                            } else {
                                throw new IllegalStateException("Cannot get assignments for table "
                                        + "[group=" + replicationGroupIds.get(p) + ']');
                            }
                        }

                        int partitionId = p;

                        assignment.nodes().forEach(a -> {
                            String nodeId = a.consistentId();
                            RequiredPartitions partitionsAtNode = requiredPartitionsPerNode.computeIfAbsent(nodeId,
                                    (k) -> new RequiredPartitions()
                            );
                            partitionsAtNode.update(table.id(), partitionId);
                        });
                    }
                });
    }

    private static List<String> missingNodes(Set<String> requiredNodes, Collection<LogicalNode> logicalTopologyNodes) {
        Set<String> logicalNodeIds = logicalTopologyNodes
                .stream()
                .map(ClusterNode::name)
                .collect(Collectors.toSet());

        return requiredNodes.stream().filter(not(logicalNodeIds::contains)).collect(Collectors.toList());
    }

    private CompletableFuture<Void> invokeOnLocalReplicas(long txBeginTime, UUID localNodeId, ObjectIterator<Entry> entryIterator) {
        if (!entryIterator.hasNext()) {
            return CompletableFutures.nullCompletedFuture();
        }

        Entry idWithPartitions = entryIterator.next();
        int id = idWithPartitions.getIntKey();
        int partitions = idWithPartitions.getIntValue();
        List<CompletableFuture<?>> partFutures = new ArrayList<>(partitions);
        HybridTimestamp nowTs = clockService.now();

        for (int p = 0; p < partitions; p++) {
            ReplicationGroupId groupReplicationId = enabledColocation()
                    ? new ZonePartitionId(id, p) : new TablePartitionId(id, p);

            CompletableFuture<?> fut = placementDriver
                    .getPrimaryReplica(groupReplicationId, nowTs)
                    .thenCompose(meta -> {
                        // If primary is not elected yet - we'll update replication groups on next iteration.
                        if (meta == null || meta.getLeaseholderId() == null) {
                            return CompletableFutures.nullCompletedFuture();
                        }

                        // We need to compare leaseHolderId instead of leaseHolder, because after node restart the
                        // leaseHolder may contain the name of the local node even though the local node is not the primary.
                        if (!localNodeId.equals(meta.getLeaseholderId())) {
                            return CompletableFutures.nullCompletedFuture();
                        }

                        ReplicationGroupIdMessage groupIdMessage = enabledColocation()
                                ? toZonePartitionIdMessage(REPLICA_MESSAGES_FACTORY, (ZonePartitionId) groupReplicationId)
                                : toTablePartitionIdMessage(REPLICA_MESSAGES_FACTORY, (TablePartitionId) groupReplicationId);

                        UpdateMinimumActiveTxBeginTimeReplicaRequest msg = REPLICATION_MESSAGES_FACTORY
                                .updateMinimumActiveTxBeginTimeReplicaRequest()
                                .groupId(groupIdMessage)
                                .timestamp(txBeginTime)
                                .build();

                        return replicaService.invoke(localNodeName, msg);
                    });

            partFutures.add(fut);
        }

        return CompletableFutures.allOf(partFutures)
                .thenComposeAsync(ignore -> invokeOnLocalReplicas(txBeginTime, localNodeId, entryIterator), executor);
    }

    private class CatalogCompactionMessageHandler implements NetworkMessageHandler {
        @Override
        public void onReceived(NetworkMessage message, ClusterNode sender, @Nullable Long correlationId) {
            assert message.groupType() == CatalogCompactionMessageGroup.GROUP_TYPE : message.groupType();

            switch (message.messageType()) {
                case CatalogCompactionMessageGroup.MINIMUM_TIMES_REQUEST:
                    assert correlationId != null;

                    handleMinimumTimesRequest(sender, correlationId);

                    break;

                case CatalogCompactionMessageGroup.PREPARE_TO_UPDATE_TIME_ON_REPLICAS_MESSAGE:
                    handlePrepareToUpdateTimeOnReplicasMessage(message);

                    break;

                default:
                    throw new UnsupportedOperationException("Not supported message type: " + message.messageType());
            }
        }

        private void handleMinimumTimesRequest(ClusterNode sender, Long correlationId) {
            HybridTimestamp lwm = lowWatermark;
            LocalMinTime minLocalTime;

            if (lwm != null) {
                minLocalTime = getMinLocalTime(lwm);
            } else {
                // We do not have local min time yet. Reply with the absolute min time.
                minLocalTime = LocalMinTime.NOT_AVAILABLE;
            }

            long minRequiredTime = minLocalTime.time;
            Map<Integer, BitSet> availablePartitions = minLocalTime.availablePartitions;

            CatalogCompactionMinimumTimesResponse response = COMPACTION_MESSAGES_FACTORY.catalogCompactionMinimumTimesResponse()
                    .minimumRequiredTime(minRequiredTime)
                    .activeTxMinimumRequiredTime(activeLocalTxMinimumRequiredTimeProvider.minimumRequiredTime())
                    .partitions(availablePartitionsMessages(availablePartitions))
                    .build();

            messagingService.respond(sender, response, correlationId);
        }

        private void handlePrepareToUpdateTimeOnReplicasMessage(NetworkMessage message) {
            long txBeginTime = ((CatalogCompactionPrepareUpdateTxBeginTimeMessage) message).timestamp();

            propagateTimeToLocalReplicas(txBeginTime)
                    .exceptionally(ex -> {
                        LOG.warn("Failed to propagate minimum required time to replicas.", ex);

                        return null;
                    });
        }
    }

    private static Map<Integer, BitSet> buildTablePartitions(Map<TablePartitionId, @Nullable Long> tablePartitionMap) {
        Map<Integer, BitSet> tableIdBitSet = new HashMap<>();

        for (var e : tablePartitionMap.entrySet()) {
            TablePartitionId tp = e.getKey();
            Long time = e.getValue();

            tableIdBitSet.compute(tp.tableId(), (k, v) -> {
                int partition = tp.partitionId();
                if (v == null) {
                    v = new BitSet();
                }
                if (time != null) {
                    v.set(partition);
                }
                return v;
            });
        }
        return tableIdBitSet;
    }

    private static class LocalMinTime {
        private static final LocalMinTime NOT_AVAILABLE = new LocalMinTime(HybridTimestamp.MIN_VALUE.longValue(), Collections.emptyMap());

        final long time;
        // TableId to partition number(s).
        final Map<Integer, BitSet> availablePartitions;

        LocalMinTime(long time, Map<Integer, BitSet> availablePartitions) {
            this.time = time;
            this.availablePartitions = availablePartitions;
        }
    }

    static class TimeHolder {
        final long minRequiredTime;
        final long txMinRequiredTime;
        final Map<String, Map<Integer, BitSet>> allPartitions;

        private TimeHolder(long minRequiredTime, long txMinRequiredTime, Map<String, Map<Integer, BitSet>> allPartitions) {
            this.minRequiredTime = minRequiredTime;
            this.txMinRequiredTime = txMinRequiredTime;
            this.allPartitions = allPartitions;
        }
    }

    private static class RequiredPartitions {
        final Map<Integer, BitSet> partitions = new HashMap<>();

        synchronized void update(int tableId, int p) {
            partitions.compute(tableId, (k, v) -> {
                if (v == null) {
                    v = new BitSet();
                }
                v.set(p);
                return v;
            });
        }

        synchronized Map<Integer, BitSet> data() {
            return partitions;
        }
    }

    private static List<AvailablePartitionsMessage> availablePartitionsMessages(Map<Integer, BitSet> availablePartitions) {
        return availablePartitions.entrySet().stream()
                .map(e -> COMPACTION_MESSAGES_FACTORY.availablePartitionsMessage()
                        .tableId(e.getKey())
                        .partitions(e.getValue())
                        .build())
                .collect(Collectors.toList());
    }

    private static Map<Integer, BitSet> availablePartitionListToMap(List<AvailablePartitionsMessage> availablePartitions) {
        return availablePartitions.stream()
                .map(a -> Map.entry(a.tableId(), a.partitions()))
                .collect(Collectors.toMap(Map.Entry::getKey, Map.Entry::getValue));
    }
}<|MERGE_RESOLUTION|>--- conflicted
+++ resolved
@@ -156,13 +156,6 @@
 
     private volatile UUID localNodeId;
 
-<<<<<<< HEAD
-    /* Feature flag for zone based colocation track */
-    // TODO https://issues.apache.org/jira/browse/IGNITE-22522 Remove it.
-    private final boolean enabledColocationFeature = getBoolean(COLOCATION_FEATURE_FLAG, false);
-
-=======
->>>>>>> 130c4a1b
     /**
      * Constructs catalog compaction runner.
      */
