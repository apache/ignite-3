/*
 * Licensed to the Apache Software Foundation (ASF) under one or more
 * contributor license agreements. See the NOTICE file distributed with
 * this work for additional information regarding copyright ownership.
 * The ASF licenses this file to You under the Apache License, Version 2.0
 * (the "License"); you may not use this file except in compliance with
 * the License. You may obtain a copy of the License at
 *
 *      http://www.apache.org/licenses/LICENSE-2.0
 *
 * Unless required by applicable law or agreed to in writing, software
 * distributed under the License is distributed on an "AS IS" BASIS,
 * WITHOUT WARRANTIES OR CONDITIONS OF ANY KIND, either express or implied.
 * See the License for the specific language governing permissions and
 * limitations under the License.
 */

package org.apache.ignite.internal.catalog.compaction;

import static org.apache.ignite.internal.catalog.CatalogTestUtils.columnParams;
import static org.apache.ignite.internal.testframework.IgniteTestUtils.assertThrows;
import static org.apache.ignite.internal.testframework.IgniteTestUtils.await;
import static org.apache.ignite.internal.testframework.IgniteTestUtils.waitForCondition;
import static org.apache.ignite.internal.testframework.matchers.CompletableFutureExceptionMatcher.willThrow;
import static org.apache.ignite.internal.testframework.matchers.CompletableFutureMatcher.willBe;
import static org.apache.ignite.internal.testframework.matchers.CompletableFutureMatcher.willCompleteSuccessfully;
import static org.apache.ignite.sql.ColumnType.INT32;
import static org.hamcrest.CoreMatchers.equalTo;
import static org.hamcrest.CoreMatchers.is;
import static org.hamcrest.CoreMatchers.not;
import static org.hamcrest.MatcherAssert.assertThat;
import static org.hamcrest.Matchers.emptyArray;
import static org.hamcrest.Matchers.instanceOf;
import static org.junit.jupiter.api.Assertions.assertEquals;
import static org.junit.jupiter.api.Assertions.assertFalse;
import static org.junit.jupiter.api.Assertions.assertNotNull;
import static org.junit.jupiter.api.Assertions.assertSame;
import static org.junit.jupiter.api.Assertions.assertTrue;
import static org.mockito.ArgumentMatchers.any;
import static org.mockito.ArgumentMatchers.anyLong;
import static org.mockito.ArgumentMatchers.eq;
import static org.mockito.Mockito.mock;
import static org.mockito.Mockito.times;
import static org.mockito.Mockito.verify;
import static org.mockito.Mockito.when;

import java.util.HashMap;
import java.util.LinkedHashSet;
import java.util.List;
import java.util.Map;
import java.util.Objects;
import java.util.Set;
import java.util.concurrent.CompletableFuture;
import java.util.concurrent.CompletionException;
import java.util.concurrent.ConcurrentHashMap;
import java.util.concurrent.CountDownLatch;
import java.util.concurrent.ExecutionException;
import java.util.concurrent.ForkJoinPool;
import java.util.concurrent.TimeUnit;
import java.util.concurrent.atomic.AtomicReference;
import java.util.function.Function;
import java.util.function.IntFunction;
import java.util.stream.Collectors;
import java.util.stream.IntStream;
import org.apache.ignite.internal.affinity.Assignment;
import org.apache.ignite.internal.affinity.TokenizedAssignmentsImpl;
import org.apache.ignite.internal.catalog.Catalog;
import org.apache.ignite.internal.catalog.CatalogCommand;
import org.apache.ignite.internal.catalog.CatalogTestUtils.TestCommand;
import org.apache.ignite.internal.catalog.commands.CatalogUtils;
import org.apache.ignite.internal.catalog.commands.CreateHashIndexCommand;
import org.apache.ignite.internal.catalog.commands.CreateTableCommand;
import org.apache.ignite.internal.catalog.commands.CreateTableCommandBuilder;
import org.apache.ignite.internal.catalog.commands.MakeIndexAvailableCommand;
import org.apache.ignite.internal.catalog.commands.StartBuildingIndexCommand;
import org.apache.ignite.internal.catalog.commands.TableHashPrimaryKey;
import org.apache.ignite.internal.catalog.compaction.message.CatalogCompactionMessagesFactory;
import org.apache.ignite.internal.catalog.compaction.message.CatalogCompactionMinimumTimesRequest;
import org.apache.ignite.internal.catalog.descriptors.CatalogIndexDescriptor;
import org.apache.ignite.internal.cluster.management.topology.api.LogicalNode;
import org.apache.ignite.internal.cluster.management.topology.api.LogicalTopologyService;
import org.apache.ignite.internal.cluster.management.topology.api.LogicalTopologySnapshot;
import org.apache.ignite.internal.hlc.HybridTimestamp;
import org.apache.ignite.internal.manager.ComponentContext;
import org.apache.ignite.internal.network.ClusterNodeImpl;
import org.apache.ignite.internal.network.MessagingService;
import org.apache.ignite.internal.network.NetworkMessage;
import org.apache.ignite.internal.network.TopologyService;
import org.apache.ignite.internal.network.UnresolvableConsistentIdException;
import org.apache.ignite.internal.placementdriver.PlacementDriver;
import org.apache.ignite.internal.placementdriver.ReplicaMeta;
import org.apache.ignite.internal.replicator.ReplicaService;
import org.apache.ignite.internal.replicator.TablePartitionId;
import org.apache.ignite.internal.replicator.message.ReplicaRequest;
import org.apache.ignite.internal.schema.SchemaSyncService;
import org.apache.ignite.internal.testframework.IgniteTestUtils;
import org.apache.ignite.internal.util.CompletableFutures;
import org.apache.ignite.network.ClusterNode;
import org.apache.ignite.network.NetworkAddress;
import org.hamcrest.Matchers;
import org.jetbrains.annotations.Nullable;
import org.junit.jupiter.api.Assertions;
import org.junit.jupiter.api.Test;

/**
 * Tests for class {@link CatalogCompactionRunner}.
 */
public class CatalogCompactionRunnerSelfTest extends AbstractCatalogCompactionTest {
    private static final LogicalNode NODE1 = new LogicalNode("1", "node1", new NetworkAddress("localhost", 123));

    private static final LogicalNode NODE2 = new LogicalNode("2", "node2", new NetworkAddress("localhost", 123));

    private static final LogicalNode NODE3 = new LogicalNode("3", "node3", new NetworkAddress("localhost", 123));

    private static final List<LogicalNode> logicalNodes = List.of(NODE1, NODE2, NODE3);

    private final AtomicReference<ClusterNode> coordinatorNodeHolder = new AtomicReference<>();

    private DummyPrimaryAffinity primaryAffinity = new DummyPrimaryAffinity(logicalNodes);

    private LogicalTopologyService logicalTopologyService;

    private MessagingService messagingService;

    private PlacementDriver placementDriver;

    private ReplicaService replicaService;

    @Test
    public void routineSucceedOnCoordinator() throws InterruptedException {
        assertThat(catalogManager.execute(TestCommand.ok()), willCompleteSuccessfully());
        assertThat(catalogManager.execute(TestCommand.ok()), willCompleteSuccessfully());

        assertThat(catalogManager.execute(TestCommand.ok()), willCompleteSuccessfully());
        Catalog catalog1 = catalogManager.catalog(catalogManager.latestCatalogVersion());
        assertNotNull(catalog1);

        assertThat(catalogManager.execute(TestCommand.ok()), willCompleteSuccessfully());
        Catalog catalog2 = catalogManager.catalog(catalogManager.latestCatalogVersion());
        assertNotNull(catalog2);

        assertThat(catalogManager.execute(TestCommand.ok()), willCompleteSuccessfully());
        Catalog catalog3 = catalogManager.catalog(catalogManager.latestCatalogVersion());
        assertNotNull(catalog3);

        Map<String, Long> nodeToTime = Map.of(
                NODE3.name(), catalog1.time(),
                NODE2.name(), catalog2.time(),
                NODE1.name(), catalog3.time()
        );

        CatalogCompactionRunner compactionRunner = createRunner(NODE1, NODE1, nodeToTime::get);

        assertThat(compactionRunner.onLowWatermarkChanged(clockService.now()), willBe(false));
        assertThat(compactionRunner.lastRunFuture(), willCompleteSuccessfully());

        int expectedEarliestCatalogVersion = catalog1.version() - 1;

        waitForCondition(() -> expectedEarliestCatalogVersion == catalogManager.earliestCatalogVersion(), 3_000);
        assertEquals(expectedEarliestCatalogVersion, catalogManager.earliestCatalogVersion());
        verify(messagingService, times(logicalNodes.size() - 1))
                .invoke(any(ClusterNode.class), any(CatalogCompactionMinimumTimesRequest.class), anyLong());

        // Nothing should be changed if catalog already compacted for previous timestamp.
        compactionRunner.triggerCompaction(clockService.now());
        assertThat(compactionRunner.lastRunFuture(), willCompleteSuccessfully());
        assertEquals(expectedEarliestCatalogVersion, catalogManager.earliestCatalogVersion());

        // Nothing should be changed if previous catalog doesn't exists.
        Catalog earliestCatalog = Objects.requireNonNull(catalogManager.catalog(catalogManager.earliestCatalogVersion()));
        compactionRunner = createRunner(NODE1, NODE1, (n) -> earliestCatalog.time());

        HybridTimestamp now = clockService.now();
        compactionRunner.onLowWatermarkChanged(now);
        compactionRunner.triggerCompaction(now);

        assertThat(compactionRunner.lastRunFuture(), willCompleteSuccessfully());
    }

    @Test
    public void mustNotStartOnNonCoordinator() {
        assertThat(catalogManager.execute(TestCommand.ok()), willCompleteSuccessfully());
        CatalogCompactionRunner compactor = createRunner(NODE1, NODE3, ignore -> clockService.nowLong());

        CompletableFuture<Void> lastRunFuture = compactor.lastRunFuture();

        assertThat(compactor.onLowWatermarkChanged(clockService.now()), willBe(false));
        assertThat(compactor.lastRunFuture(), is(lastRunFuture));

        // Changing the coordinator should trigger compaction.
        coordinatorNodeHolder.set(NODE1);
        compactor.updateCoordinator(NODE1);
        assertThat(compactor.lastRunFuture(), is(not(lastRunFuture)));
    }

    @Test
    public void mustNotProduceErrorsWhenHistoryIsMissing() {
        Catalog earliestCatalog = catalogManager.catalog(catalogManager.earliestCatalogVersion());
        assertNotNull(earliestCatalog);

        CatalogCompactionRunner compactor =
                createRunner(NODE1, NODE1, (n) -> earliestCatalog.time() - 1, logicalNodes, logicalNodes);

        HybridTimestamp now = clockService.now();
        compactor.onLowWatermarkChanged(now);
        compactor.triggerCompaction(now);

        assertThat(compactor.lastRunFuture(), willCompleteSuccessfully());
    }

    @Test
    public void mustNotTriggerCompactionWhenLowWaterMarkIsNotAvailable() {
        Catalog earliestCatalog = catalogManager.catalog(catalogManager.earliestCatalogVersion());
        assertNotNull(earliestCatalog);

        // We do not care what minimum time at other nodes is, thus use HybridTimestamp.MIN_VALUE.
        long otherNodeMinTime = HybridTimestamp.MIN_VALUE.longValue();
        MinTimeSupplier minTimeSupplier = new MinTimeSupplier((n) -> earliestCatalog.time() - 1, otherNodeMinTime);

        CatalogCompactionRunner compactor =
                createRunner(NODE1, NODE1, minTimeSupplier, logicalNodes, logicalNodes);

        // Do not set low watermark

        HybridTimestamp now = clockService.now();
        compactor.triggerCompaction(now);

        assertThat(compactor.lastRunFuture(), willCompleteSuccessfully());

        // Still send messages to propagate min time to replicas.
        verify(messagingService, times(logicalNodes.size() - 1)).invoke(any(ClusterNode.class), any(NetworkMessage.class), anyLong());
    }

    @Test
    public void mustNotTriggerCompactionWhenIndexBuildingIsTakingPlace() {
        CatalogCommand command = CreateTableCommand.builder()
                .tableName("T1")
                .schemaName("PUBLIC")
                .columns(List.of(columnParams("key1", INT32), columnParams("val", INT32, true)))
                .primaryKey(TableHashPrimaryKey.builder().columns(List.of("key1")).build())
                .colocationColumns(List.of("key1"))
                .build();

        CatalogCommand createIndex = CreateHashIndexCommand.builder()
                .columns(List.of("val"))
                .tableName("T1")
                .indexName("T1_VAL_IDX")
                .schemaName("PUBLIC")
                .build();

        assertThat(catalogManager.execute(command), willCompleteSuccessfully());
        assertThat(catalogManager.execute(createIndex), willCompleteSuccessfully());

        Catalog firstCatalog = catalogManager.catalog(catalogManager.latestCatalogVersion());
        CatalogIndexDescriptor index = firstCatalog.indexes().stream().filter(idx -> "T1_VAL_IDX".equals(idx.name()))
                .findFirst()
                .orElseThrow();
        int indexId = index.id();

        Catalog catalog1 = catalogManager.catalog(catalogManager.latestCatalogVersion());
        assertNotNull(catalog1);

        // ConcurrentMap so we can modify it as we go.
        ConcurrentHashMap<String, Long> nodeToTime = new ConcurrentHashMap<>(Map.of(
                NODE1.name(), catalog1.time(),
                NODE2.name(), catalog1.time(),
                NODE3.name(), catalog1.time()
        ));
        CatalogCompactionRunner compactionRunner = createRunner(NODE1, NODE1, nodeToTime::get);

        assertThat(compactionRunner.onLowWatermarkChanged(clockService.now()), willBe(false));
        assertThat(compactionRunner.lastRunFuture(), willCompleteSuccessfully());

        // The first version after initial compaction.
        int firstVersion = catalogManager.earliestCatalogVersion();

        // Advances time, so nodes can observe the latest catalog time at the moment.
        Runnable advanceTime = () -> {
            Catalog catalog = catalogManager.catalog(catalogManager.latestCatalogVersion());
            long latestTime = catalog.time();

            nodeToTime.put(NODE1.name(), latestTime);
            nodeToTime.put(NODE2.name(), latestTime);
            nodeToTime.put(NODE3.name(), latestTime);
        };

        {
            // Move the index into building state.
            CatalogCommand startBuilding = StartBuildingIndexCommand.builder()
                    .indexId(indexId)
                    .build();
            assertThat(catalogManager.execute(startBuilding), willCompleteSuccessfully());

            // Trigger compaction on more time
            assertThat(compactionRunner.onLowWatermarkChanged(clockService.now()), willBe(false));
            assertThat(compactionRunner.lastRunFuture(), willCompleteSuccessfully());

            // When an index is not built yet, compaction should run.
            assertEquals(firstVersion, catalogManager.earliestCatalogVersion());

            // Observe that index is being built.
            advanceTime.run();

            assertThat(compactionRunner.onLowWatermarkChanged(clockService.now()), willBe(false));
            assertThat(compactionRunner.lastRunFuture(), willCompleteSuccessfully());

            assertEquals(firstVersion, catalogManager.earliestCatalogVersion(),
                    "Index is being built but catalog compaction was triggered");
        }

        {
            // Make the index available.
            CatalogCommand makeAvailable = MakeIndexAvailableCommand.builder()
                    .indexId(indexId)
                    .build();
            assertThat(catalogManager.execute(makeAvailable), willCompleteSuccessfully());

            // Run a dummy command.
            assertThat(catalogManager.execute(TestCommand.ok()), willCompleteSuccessfully());

            int latestVersion = catalogManager.latestCatalogVersion();

            // Observe that the index is available.
            advanceTime.run();

            assertThat(compactionRunner.onLowWatermarkChanged(clockService.now()), willBe(false));
            assertThat(compactionRunner.lastRunFuture(), willCompleteSuccessfully());

            assertEquals(latestVersion - 1, catalogManager.earliestCatalogVersion(),
                    "Index is available but compaction has not been triggered");
        }
    }

    @Test
    public void mustNotTriggerCompactionWhenLocalTimeIsNotAvailable() {
        Catalog earliestCatalog = catalogManager.catalog(catalogManager.earliestCatalogVersion());
        assertNotNull(earliestCatalog);

        // We do not care what minimum time at other nodes is, thus use HybridTimestamp.MIN_VALUE.
        long otherNodeMinTime = HybridTimestamp.MIN_VALUE.longValue();
        MinTimeSupplier minTimeSupplier = new MinTimeSupplier((n) -> 1L, otherNodeMinTime);

        CatalogCompactionRunner compactor =
                createRunner(NODE1, NODE1, minTimeSupplier, logicalNodes, logicalNodes);

        // Do not set low watermark

        HybridTimestamp now = clockService.now();
        compactor.onLowWatermarkChanged(now);
        compactor.triggerCompaction(now);

        assertThat(compactor.lastRunFuture(), willCompleteSuccessfully());

        // Still send messages to propagate min time to replicas.
        verify(messagingService, times(logicalNodes.size() - 1)).invoke(any(ClusterNode.class), any(NetworkMessage.class), anyLong());
    }

    @Test
    public void mustNotPerformWhenAssignmentNodeIsMissing() throws InterruptedException {
        Catalog catalog = prepareCatalogWithTables();

        // Node NODE3 from the assignment is missing in logical topology.
        {
            CatalogCompactionRunner compactor = createRunner(
                    NODE1,
                    NODE1,
                    (n) -> catalog.time(),
                    List.of(NODE1, NODE2),
                    List.of(NODE1, NODE2, NODE3)
            );

            HybridTimestamp now = clockService.now();
            compactor.onLowWatermarkChanged(now);
            compactor.triggerCompaction(now);

            assertThat(compactor.lastRunFuture(), willCompleteSuccessfully());
            assertThat(catalogManager.earliestCatalogVersion(), is(0));
        }

        // Node NODE3 from the assignment is missing in logical topology, but topology changes during messaging.
        {
            CountDownLatch messageBlockLatch = new CountDownLatch(1);
            CountDownLatch topologyChangeLatch = new CountDownLatch(1);

            CatalogCompactionRunner compactor = createRunner(
                    NODE1,
                    NODE1,
                    (node) -> {
                        try {
                            messageBlockLatch.countDown();

                            topologyChangeLatch.await();

                            return catalog.time();
                        } catch (InterruptedException e) {
                            throw new RuntimeException(e);
                        }
                    },
                    List.of(NODE1, NODE2),
                    logicalNodes
            );

            CompletableFuture<CompletableFuture<Void>> fut = IgniteTestUtils.runAsync(
                    () -> {
                        HybridTimestamp now = clockService.now();
                        compactor.onLowWatermarkChanged(now);
                        compactor.triggerCompaction(now);

                        return compactor.lastRunFuture();
                    });

            assertTrue(messageBlockLatch.await(5, TimeUnit.SECONDS));

            LogicalTopologySnapshot logicalTop = new LogicalTopologySnapshot(2, logicalNodes);

            when(logicalTopologyService.localLogicalTopology()).thenReturn(logicalTop);

            assertFalse(fut.isDone());

            topologyChangeLatch.countDown();

            assertThat(fut, willCompleteSuccessfully());

            // Since we do not know the minimum required time by NODE3, despite the fact
            // that all the necessary nodes are in the logical topology at the time
            // assignments are collected, we cannot perform catalog compaction.
            assertThat(catalogManager.earliestCatalogVersion(), is(0));
        }

        // All nodes from the assignments are present in logical topology.
        {
            CatalogCompactionRunner compactor = createRunner(
                    NODE1,
                    NODE1,
                    (n) -> catalog.time(),
                    logicalNodes,
                    logicalNodes
            );

            HybridTimestamp now = clockService.now();
            compactor.onLowWatermarkChanged(now);
            compactor.triggerCompaction(now);

            assertThat(compactor.lastRunFuture(), willCompleteSuccessfully());
            waitForCondition(() -> catalogManager.earliestCatalogVersion() != 0, 1_000);

            assertThat(catalogManager.earliestCatalogVersion(), is(catalog.version() - 1));
        }
    }

    @Test
    public void messageTimeoutDoesNotProduceAdditionalExceptions() {
        RuntimeException expected = new RuntimeException("Expected exception");
        Function<String, Long> timeSupplier = (node) -> {
            if (node.equals(NODE2.name())) {
                throw expected;
            }

            return Long.MAX_VALUE;
        };

        CatalogCompactionRunner compactor = createRunner(NODE1, NODE1, timeSupplier);

        HybridTimestamp now = clockService.now();
        compactor.onLowWatermarkChanged(now);
        compactor.triggerCompaction(now);

        ExecutionException ex = Assertions.assertThrows(ExecutionException.class,
                () -> compactor.lastRunFuture().get());

        assertThat(ex.getCause(), instanceOf(expected.getClass()));
        assertThat(ex.getCause().getMessage(), equalTo(expected.getMessage()));
        assertThat(ex.getCause().getSuppressed(), emptyArray());
    }

    @Test
    public void compactionAbortedIfAssignmentsNotAvailableForTable() {
        CreateTableCommandBuilder tableCmdBuilder = CreateTableCommand.builder()
                .tableName("test")
                .schemaName("PUBLIC")
                .columns(List.of(columnParams("key1", INT32), columnParams("key2", INT32), columnParams("val", INT32, true)))
                .primaryKey(TableHashPrimaryKey.builder().columns(List.of("key1", "key2")).build())
                .colocationColumns(List.of("key2"));

        assertThat(catalogManager.execute(TestCommand.ok()), willCompleteSuccessfully());
        assertThat(catalogManager.execute(tableCmdBuilder.build()), willCompleteSuccessfully());
        assertThat(catalogManager.execute(TestCommand.ok()), willCompleteSuccessfully());

        Catalog catalog = catalogManager.catalog(catalogManager.activeCatalogVersion(clockService.nowLong()));
        assertNotNull(catalog);

        CatalogCompactionRunner compactor = createRunner(
                NODE1,
                NODE1,
                (n) -> catalog.time(),
                logicalNodes,
                logicalNodes
        );

        when(placementDriver.getAssignments(any(List.class), any())).thenReturn(CompletableFuture.failedFuture(new ArithmeticException()));
        compactor.onLowWatermarkChanged(clockService.now());
        compactor.triggerCompaction(clockService.now());

        assertThat(compactor.lastRunFuture(), willThrow(ArithmeticException.class));

        List<?> assignments = IntStream.range(0, CatalogUtils.DEFAULT_PARTITION_COUNT).mapToObj(i -> null).collect(Collectors.toList());

        when(placementDriver.getAssignments(any(List.class), any())).thenReturn(CompletableFuture.completedFuture(assignments));
        compactor.triggerCompaction(clockService.now());
        assertThat(compactor.lastRunFuture(), willThrow(IllegalStateException.class));
    }

    @Test
    public void shouldNotStartIfAlreadyInProgress() throws InterruptedException {
        assertThat(catalogManager.execute(TestCommand.ok()), willCompleteSuccessfully());

        CountDownLatch messageBlockLatch = new CountDownLatch(1);
        CountDownLatch topologyChangeLatch = new CountDownLatch(1);

        CatalogCompactionRunner compactor = createRunner(
                NODE1,
                NODE1,
                (node) -> {
                    if (NODE1.name().equals(node)) {
                        return clockService.nowLong();
                    }

                    try {
                        messageBlockLatch.countDown();

                        topologyChangeLatch.await();

                        return Long.MIN_VALUE;
                    } catch (InterruptedException e) {
                        throw new RuntimeException(e);
                    }
                }
        );

        HybridTimestamp now = clockService.now();
        compactor.onLowWatermarkChanged(now);
        compactor.triggerCompaction(now);

        messageBlockLatch.await();

        CompletableFuture<Void> lastFut = compactor.lastRunFuture();

        compactor.triggerCompaction(clockService.now());

        assertSame(lastFut, compactor.lastRunFuture());

        topologyChangeLatch.countDown();

        assertThat(compactor.lastRunFuture(), willCompleteSuccessfully());
    }

    @Test
    public void minTxTimePropagation() {
        Catalog catalog = prepareCatalogWithTables();

        List<LogicalNode> logicalTopology = List.of(NODE1, NODE2, NODE3);
        List<LogicalNode> assignments = List.of(NODE1, NODE2, NODE3);
        LogicalNode coordinator = NODE1;

        {
            CatalogCompactionRunner compactor = createRunner(NODE1, coordinator, (n) -> catalog.time(), logicalTopology, assignments);

            assertThat(compactor.propagateTimeToLocalReplicas(catalog.time()), willCompleteSuccessfully());

            // All invocations must be made locally.
            verify(replicaService, times(/* tables */ 3 * /* partitions */ 9)).invoke(eq(NODE1.name()), any(ReplicaRequest.class));
            verify(replicaService, times(0)).invoke(eq(NODE2.name()), any(ReplicaRequest.class));
            verify(replicaService, times(0)).invoke(eq(NODE3.name()), any(ReplicaRequest.class));
        }

        {
            CatalogCompactionRunner compactor = createRunner(NODE2, coordinator, (n) -> catalog.time(), logicalTopology, assignments);

            assertThat(compactor.propagateTimeToLocalReplicas(catalog.time()), willCompleteSuccessfully());

            verify(replicaService, times(0)).invoke(eq(NODE1.name()), any(ReplicaRequest.class));
            verify(replicaService, times(3 * 8)).invoke(eq(NODE2.name()), any(ReplicaRequest.class));
            verify(replicaService, times(0)).invoke(eq(NODE3.name()), any(ReplicaRequest.class));
        }

        {
            CatalogCompactionRunner compactor = createRunner(NODE3, coordinator, (n) -> catalog.time(), logicalTopology, assignments);

            assertThat(compactor.propagateTimeToLocalReplicas(catalog.time()), willCompleteSuccessfully());

            verify(replicaService, times(0)).invoke(eq(NODE1.name()), any(ReplicaRequest.class));
            verify(replicaService, times(0)).invoke(eq(NODE2.name()), any(ReplicaRequest.class));
            verify(replicaService, times(3 * 8)).invoke(eq(NODE3.name()), any(ReplicaRequest.class));
        }
    }

    @Test
    public void minTxTimePropagationAppliesPartiallyIfPrimaryNotSelected() {
        Catalog catalog = prepareCatalogWithTables();

        {
            primaryAffinity = new DummyPrimaryAffinity(logicalNodes) {
                @Override
                public @Nullable LogicalNode apply(int partId) {
                    if (partId == 5) {
                        return null;
                    }

                    return NODE1;
                }
            };

            CatalogCompactionRunner compactor = createRunner(NODE1, NODE1, (n) -> catalog.time(), logicalNodes, logicalNodes);

            assertThat(compactor.propagateTimeToLocalReplicas(catalog.time()), willCompleteSuccessfully());

            verify(replicaService, times(/* tables */ 3 * /* partitions */ (25 - /* skipped */ 1)))
                    .invoke(eq(NODE1.name()), any(ReplicaRequest.class));
        }

        {
            primaryAffinity = new DummyPrimaryAffinity(logicalNodes) {
                @Override
                public @Nullable LogicalNode apply(int partId) {
                    if (partId == 7) {
                        throw new ArithmeticException("Expected exception");
                    }

                    return super.apply(partId);
                }
            };

            CatalogCompactionRunner compactor = createRunner(NODE1, NODE1, (n) -> catalog.time(), logicalNodes, logicalNodes);

            CompletableFuture<Void> fut = compactor.propagateTimeToLocalReplicas(catalog.time());

            //noinspection ThrowableNotThrown
            assertThrows(ArithmeticException.class, () -> await(fut), "Expected exception");
        }
    }

    private Catalog prepareCatalogWithTables() {
        CreateTableCommandBuilder tableCmdBuilder = CreateTableCommand.builder()
                .schemaName("PUBLIC")
                .columns(List.of(columnParams("key1", INT32), columnParams("key2", INT32), columnParams("val", INT32, true)))
                .primaryKey(TableHashPrimaryKey.builder().columns(List.of("key1", "key2")).build())
                .colocationColumns(List.of("key2"));

        assertThat(catalogManager.execute(TestCommand.ok()), willCompleteSuccessfully());
        assertThat(catalogManager.execute(tableCmdBuilder.tableName("test1").build()), willCompleteSuccessfully());
        assertThat(catalogManager.execute(tableCmdBuilder.tableName("test2").build()), willCompleteSuccessfully());
        assertThat(catalogManager.execute(tableCmdBuilder.tableName("test3").build()), willCompleteSuccessfully());
        assertThat(catalogManager.execute(TestCommand.ok()), willCompleteSuccessfully());

        Catalog catalog = catalogManager.catalog(catalogManager.activeCatalogVersion(clockService.nowLong()));

        return Objects.requireNonNull(catalog);
    }

    private CatalogCompactionRunner createRunner(
            ClusterNode localNode,
            ClusterNode coordinator,
            Function<String, Long> timeSupplier
    ) {
        return createRunner(localNode, coordinator, timeSupplier, logicalNodes, logicalNodes);
    }

    private CatalogCompactionRunner createRunner(
            ClusterNode localNode,
            ClusterNode coordinator,
            Function<String, Long> timeSupplier,
            List<LogicalNode> topology,
            List<LogicalNode> assignmentNodes
    ) {
        return createRunner(localNode, coordinator, new MinTimeSupplier(timeSupplier, null), topology, assignmentNodes);
    }

    private CatalogCompactionRunner createRunner(
            ClusterNode localNode,
            ClusterNode coordinator,
            MinTimeSupplier timeSupplier,
            List<LogicalNode> topology,
            List<LogicalNode> assignmentNodes
    ) {
        coordinatorNodeHolder.set(coordinator);
        messagingService = mock(MessagingService.class);
        logicalTopologyService = mock(LogicalTopologyService.class);
        placementDriver = mock(PlacementDriver.class);
        replicaService = mock(ReplicaService.class);
        SchemaSyncService schemaSyncService = mock(SchemaSyncService.class);
        TopologyService topologyService = mock(TopologyService.class);

        CatalogCompactionMessagesFactory messagesFactory = new CatalogCompactionMessagesFactory();

        when(messagingService.invoke(any(ClusterNode.class), any(CatalogCompactionMinimumTimesRequest.class), anyLong()))
                .thenAnswer(invocation -> {
                    return CompletableFuture.supplyAsync(() -> {
                        String nodeName = ((ClusterNode) invocation.getArgument(0)).name();

                        assertThat("Coordinator shouldn't send messages to himself",
                                nodeName, not(Matchers.equalTo(coordinatorNodeHolder.get().name())));

                        long time;
                        try {
                            time = timeSupplier.otherNodeMinTime(nodeName);
                        } catch (Exception e) {
                            throw new CompletionException(e);
                        }

                        return messagesFactory.catalogCompactionMinimumTimesResponse()
                                .minimumRequiredTime(time)
                                .minimumActiveTxTime(clockService.nowLong())
                                .build();
                    });
                });

        when(messagingService.send(any(ClusterNode.class), any(NetworkMessage.class)))
                .thenReturn(CompletableFuture.completedFuture(null));

        Set<Assignment> assignments = assignmentNodes.stream()
                .map(node -> Assignment.forPeer(node.name()))
                .collect(Collectors.toCollection(LinkedHashSet::new));

        List<?> tableAssignments = IntStream.range(0, CatalogUtils.DEFAULT_PARTITION_COUNT)
                .mapToObj(i -> new TokenizedAssignmentsImpl(assignments, Long.MAX_VALUE))
                .collect(Collectors.toList());

        when(placementDriver.getAssignments(any(List.class), any())).thenReturn(CompletableFuture.completedFuture(tableAssignments));

        when(placementDriver.getPrimaryReplica(any(), any())).thenAnswer(invocation -> {
            TablePartitionId groupId = invocation.getArgument(0);
            LogicalNode node = primaryAffinity.apply(groupId.partitionId());

            return CompletableFuture.completedFuture(node == null ? null : new TestReplicaMeta(node.id()));
        });

        when(topologyService.localMember()).thenReturn(localNode);

        LogicalTopologySnapshot logicalTop = new LogicalTopologySnapshot(1, topology);

        when(logicalTopologyService.localLogicalTopology()).thenReturn(logicalTop);

        Set<String> logicalNodeNames = topology.stream().map(ClusterNodeImpl::name).collect(Collectors.toSet());

        when(replicaService.invoke(any(String.class), any(ReplicaRequest.class)))
                .thenAnswer(invocation ->
                        CompletableFuture.supplyAsync(() -> {
                            String nodeName = invocation.getArgument(0);

                            if (!logicalNodeNames.contains(nodeName)) {
                                throw new UnresolvableConsistentIdException(nodeName);
                            }

                            return null;
                        }));

        when(schemaSyncService.waitForMetadataCompleteness(any())).thenReturn(CompletableFutures.nullCompletedFuture());

        CatalogCompactionRunner runner = new CatalogCompactionRunner(
                localNode.name(),
                catalogManager,
                messagingService,
                logicalTopologyService,
                placementDriver,
                replicaService,
                clockService,
                schemaSyncService,
                topologyService,
                ForkJoinPool.commonPool(),
                clockService::now,
                () -> {
                    Long minTime = timeSupplier.minLocalTimeAtNode(coordinator.name());
                    Map<TablePartitionId, Long> values = new HashMap<>();
                    // key is not used.
                    values.put(new TablePartitionId(1, 1), minTime);
                    return values;
                });

        await(runner.startAsync(mock(ComponentContext.class)));

        runner.enable(true);
        runner.updateCoordinator(coordinator);

        return runner;
    }

<<<<<<< HEAD
    static class MinTimeSupplier {

        final Function<String, Long> timeSupplier;

        final @Nullable Long otherNodeMinTime;

        MinTimeSupplier(Function<String, Long> timeSupplier, @Nullable Long otherNodeMinTime) {
            this.timeSupplier = timeSupplier;
            this.otherNodeMinTime = otherNodeMinTime;
        }

        long minLocalTimeAtNode(String node) {
            return timeSupplier.apply(node);
        }

        long otherNodeMinTime(String node) {
            return otherNodeMinTime != null ? otherNodeMinTime : timeSupplier.apply(node);
=======
    static class DummyPrimaryAffinity implements IntFunction<LogicalNode> {
        private final List<LogicalNode> assignments;

        DummyPrimaryAffinity(List<LogicalNode> assignments) {
            this.assignments = assignments;
        }

        @Override
        public LogicalNode apply(int partId) {
            return assignments.get(partId % assignments.size());
        }
    }

    @SuppressWarnings("serial")
    private static class TestReplicaMeta implements ReplicaMeta {
        private final String leaseHolder;

        TestReplicaMeta(String leaseHolder) {
            this.leaseHolder = leaseHolder;
        }

        @Override
        public String getLeaseholder() {
            throw new UnsupportedOperationException();
        }

        @Override
        public String getLeaseholderId() {
            return leaseHolder;
        }

        @Override
        public HybridTimestamp getStartTime() {
            return HybridTimestamp.MIN_VALUE;
        }

        @Override
        public HybridTimestamp getExpirationTime() {
            return HybridTimestamp.MAX_VALUE;
>>>>>>> 3c137a25
        }
    }
}<|MERGE_RESOLUTION|>--- conflicted
+++ resolved
@@ -784,7 +784,48 @@
         return runner;
     }
 
-<<<<<<< HEAD
+    static class DummyPrimaryAffinity implements IntFunction<LogicalNode> {
+        private final List<LogicalNode> assignments;
+
+        DummyPrimaryAffinity(List<LogicalNode> assignments) {
+            this.assignments = assignments;
+        }
+
+        @Override
+        public LogicalNode apply(int partId) {
+            return assignments.get(partId % assignments.size());
+        }
+    }
+
+    @SuppressWarnings("serial")
+    private static class TestReplicaMeta implements ReplicaMeta {
+        private final String leaseHolder;
+
+        TestReplicaMeta(String leaseHolder) {
+            this.leaseHolder = leaseHolder;
+        }
+
+        @Override
+        public String getLeaseholder() {
+            throw new UnsupportedOperationException();
+        }
+
+        @Override
+        public String getLeaseholderId() {
+            return leaseHolder;
+        }
+
+        @Override
+        public HybridTimestamp getStartTime() {
+            return HybridTimestamp.MIN_VALUE;
+        }
+
+        @Override
+        public HybridTimestamp getExpirationTime() {
+            return HybridTimestamp.MAX_VALUE;
+        }
+    }
+
     static class MinTimeSupplier {
 
         final Function<String, Long> timeSupplier;
@@ -802,47 +843,6 @@
 
         long otherNodeMinTime(String node) {
             return otherNodeMinTime != null ? otherNodeMinTime : timeSupplier.apply(node);
-=======
-    static class DummyPrimaryAffinity implements IntFunction<LogicalNode> {
-        private final List<LogicalNode> assignments;
-
-        DummyPrimaryAffinity(List<LogicalNode> assignments) {
-            this.assignments = assignments;
-        }
-
-        @Override
-        public LogicalNode apply(int partId) {
-            return assignments.get(partId % assignments.size());
-        }
-    }
-
-    @SuppressWarnings("serial")
-    private static class TestReplicaMeta implements ReplicaMeta {
-        private final String leaseHolder;
-
-        TestReplicaMeta(String leaseHolder) {
-            this.leaseHolder = leaseHolder;
-        }
-
-        @Override
-        public String getLeaseholder() {
-            throw new UnsupportedOperationException();
-        }
-
-        @Override
-        public String getLeaseholderId() {
-            return leaseHolder;
-        }
-
-        @Override
-        public HybridTimestamp getStartTime() {
-            return HybridTimestamp.MIN_VALUE;
-        }
-
-        @Override
-        public HybridTimestamp getExpirationTime() {
-            return HybridTimestamp.MAX_VALUE;
->>>>>>> 3c137a25
         }
     }
 }