/*
 * Licensed to the Apache Software Foundation (ASF) under one or more
 * contributor license agreements. See the NOTICE file distributed with
 * this work for additional information regarding copyright ownership.
 * The ASF licenses this file to You under the Apache License, Version 2.0
 * (the "License"); you may not use this file except in compliance with
 * the License. You may obtain a copy of the License at
 *
 *      http://www.apache.org/licenses/LICENSE-2.0
 *
 * Unless required by applicable law or agreed to in writing, software
 * distributed under the License is distributed on an "AS IS" BASIS,
 * WITHOUT WARRANTIES OR CONDITIONS OF ANY KIND, either express or implied.
 * See the License for the specific language governing permissions and
 * limitations under the License.
 */

package org.apache.ignite.internal.catalog.compaction;

import static org.apache.ignite.internal.catalog.CatalogTestUtils.TEST_DELAY_DURATION;
import static org.apache.ignite.internal.catalog.CatalogTestUtils.awaitDefaultZoneCreation;
import static org.apache.ignite.internal.testframework.matchers.CompletableFutureMatcher.willCompleteSuccessfully;
import static org.apache.ignite.internal.util.IgniteUtils.startAsync;
import static org.hamcrest.MatcherAssert.assertThat;
import static org.mockito.Mockito.spy;

import java.util.List;
import java.util.concurrent.ScheduledExecutorService;
import org.apache.ignite.internal.catalog.CatalogManagerImpl;
import org.apache.ignite.internal.catalog.storage.UpdateLogImpl;
import org.apache.ignite.internal.failure.FailureProcessor;
import org.apache.ignite.internal.failure.NoOpFailureManager;
import org.apache.ignite.internal.hlc.ClockService;
import org.apache.ignite.internal.hlc.ClockWaiter;
import org.apache.ignite.internal.hlc.HybridClock;
import org.apache.ignite.internal.hlc.HybridClockImpl;
import org.apache.ignite.internal.hlc.TestClockService;
import org.apache.ignite.internal.manager.ComponentContext;
import org.apache.ignite.internal.manager.IgniteComponent;
import org.apache.ignite.internal.metastorage.impl.StandaloneMetaStorageManager;
import org.apache.ignite.internal.testframework.BaseIgniteAbstractTest;
import org.apache.ignite.internal.testframework.ExecutorServiceExtension;
import org.apache.ignite.internal.testframework.InjectExecutorService;
<<<<<<< HEAD
=======
import org.apache.ignite.internal.util.IgniteUtils;
>>>>>>> fd4c12df
import org.junit.jupiter.api.AfterEach;
import org.junit.jupiter.api.BeforeEach;
import org.junit.jupiter.api.extension.ExtendWith;

/** Base class for catalog compaction unit testing. */
@ExtendWith(ExecutorServiceExtension.class)
abstract class AbstractCatalogCompactionTest extends BaseIgniteAbstractTest {
    @InjectExecutorService
    private ScheduledExecutorService scheduledExecutor;

    final HybridClock clock = new HybridClockImpl();

    private StandaloneMetaStorageManager metastore;

    private ClockWaiter clockWaiter;

    ClockService clockService;

    CatalogManagerImpl catalogManager;

    StandaloneMetaStorageManager metastore;

    @BeforeEach
    void setUp() {
        clockWaiter = new ClockWaiter("test-node", clock, scheduledExecutor);

        clockService = new TestClockService(clock, clockWaiter);

        catalogManager = spy(createCatalogManager("test-node"));
    }

    @AfterEach
<<<<<<< HEAD
    void tearDown() {
        assertThat(metastore.stopAsync(), willCompleteSuccessfully());
=======
    void cleanup() {
        List.of(catalogManager, clockWaiter, metastore).forEach(IgniteComponent::beforeNodeStop);
        assertThat(IgniteUtils.stopAsync(new ComponentContext(), catalogManager, clockWaiter, metastore), willCompleteSuccessfully());
>>>>>>> fd4c12df
    }

    /** Creates catalog manager. */
    private CatalogManagerImpl createCatalogManager(String nodeName) {
        metastore = StandaloneMetaStorageManager.create(nodeName);
        FailureProcessor failureProcessor = new NoOpFailureManager();
        CatalogManagerImpl manager = new CatalogManagerImpl(
                new UpdateLogImpl(metastore, failureProcessor),
                clockService,
                failureProcessor,
                () -> TEST_DELAY_DURATION
        );

        assertThat(startAsync(new ComponentContext(), metastore), willCompleteSuccessfully());
        assertThat(metastore.recoveryFinishedFuture(), willCompleteSuccessfully());

        assertThat(startAsync(new ComponentContext(), clockWaiter, manager), willCompleteSuccessfully());
        assertThat("Watches were not deployed", metastore.deployWatches(), willCompleteSuccessfully());
        awaitDefaultZoneCreation(manager);

        return manager;
    }
}<|MERGE_RESOLUTION|>--- conflicted
+++ resolved
@@ -24,7 +24,6 @@
 import static org.hamcrest.MatcherAssert.assertThat;
 import static org.mockito.Mockito.spy;
 
-import java.util.List;
 import java.util.concurrent.ScheduledExecutorService;
 import org.apache.ignite.internal.catalog.CatalogManagerImpl;
 import org.apache.ignite.internal.catalog.storage.UpdateLogImpl;
@@ -36,16 +35,10 @@
 import org.apache.ignite.internal.hlc.HybridClockImpl;
 import org.apache.ignite.internal.hlc.TestClockService;
 import org.apache.ignite.internal.manager.ComponentContext;
-import org.apache.ignite.internal.manager.IgniteComponent;
 import org.apache.ignite.internal.metastorage.impl.StandaloneMetaStorageManager;
 import org.apache.ignite.internal.testframework.BaseIgniteAbstractTest;
 import org.apache.ignite.internal.testframework.ExecutorServiceExtension;
 import org.apache.ignite.internal.testframework.InjectExecutorService;
-<<<<<<< HEAD
-=======
-import org.apache.ignite.internal.util.IgniteUtils;
->>>>>>> fd4c12df
-import org.junit.jupiter.api.AfterEach;
 import org.junit.jupiter.api.BeforeEach;
 import org.junit.jupiter.api.extension.ExtendWith;
 
@@ -57,15 +50,11 @@
 
     final HybridClock clock = new HybridClockImpl();
 
-    private StandaloneMetaStorageManager metastore;
-
     private ClockWaiter clockWaiter;
 
     ClockService clockService;
 
     CatalogManagerImpl catalogManager;
-
-    StandaloneMetaStorageManager metastore;
 
     @BeforeEach
     void setUp() {
@@ -76,20 +65,9 @@
         catalogManager = spy(createCatalogManager("test-node"));
     }
 
-    @AfterEach
-<<<<<<< HEAD
-    void tearDown() {
-        assertThat(metastore.stopAsync(), willCompleteSuccessfully());
-=======
-    void cleanup() {
-        List.of(catalogManager, clockWaiter, metastore).forEach(IgniteComponent::beforeNodeStop);
-        assertThat(IgniteUtils.stopAsync(new ComponentContext(), catalogManager, clockWaiter, metastore), willCompleteSuccessfully());
->>>>>>> fd4c12df
-    }
-
     /** Creates catalog manager. */
     private CatalogManagerImpl createCatalogManager(String nodeName) {
-        metastore = StandaloneMetaStorageManager.create(nodeName);
+        StandaloneMetaStorageManager metastore = StandaloneMetaStorageManager.create(nodeName);
         FailureProcessor failureProcessor = new NoOpFailureManager();
         CatalogManagerImpl manager = new CatalogManagerImpl(
                 new UpdateLogImpl(metastore, failureProcessor),
