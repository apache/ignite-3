--- conflicted
+++ resolved
@@ -61,39 +61,30 @@
         <dependency>
             <groupId>org.apache.ignite</groupId>
             <artifactId>ignite-network</artifactId>
-<<<<<<< HEAD
-            <version>${project.version}</version>
         </dependency>
 
         <dependency>
             <groupId>org.apache.ignite</groupId>
             <artifactId>ignite-raft</artifactId>
-            <version>${project.version}</version>
-=======
->>>>>>> bdbb038d
         </dependency>
 
+        <dependency>
+            <groupId>org.apache.ignite</groupId>
+            <artifactId>ignite-raft-client</artifactId>
+        </dependency>
+
+        <dependency>
+            <groupId>org.apache.ignite</groupId>
+            <artifactId>ignite-metastorage-client</artifactId>
+        </dependency>
 
         <!-- Test dependencies -->
         <dependency>
             <groupId>org.apache.ignite</groupId>
-<<<<<<< HEAD
-            <artifactId>ignite-raft-client</artifactId>
-            <version>${project.version}</version>
+            <artifactId>ignite-affinity</artifactId>
+            <scope>test</scope>
         </dependency>
 
-        <dependency>
-            <groupId>org.apache.ignite</groupId>
-            <artifactId>metastorage-client</artifactId>
-            <version>${project.version}</version>
-        </dependency>
-
-=======
-            <artifactId>ignite-raft</artifactId>
-        </dependency>
-
->>>>>>> bdbb038d
-        <!-- Test dependencies -->
         <dependency>
             <groupId>org.junit.jupiter</groupId>
             <artifactId>junit-jupiter-engine</artifactId>
@@ -105,12 +96,5 @@
             <artifactId>junit-jupiter-params</artifactId>
             <scope>test</scope>
         </dependency>
-
-        <dependency>
-            <groupId>org.apache.ignite</groupId>
-            <artifactId>ignite-affinity</artifactId>
-            <version>${project.version}</version>
-            <scope>test</scope>
-        </dependency>
     </dependencies>
 </project>