/*
 * Licensed to the Apache Software Foundation (ASF) under one or more
 * contributor license agreements.  See the NOTICE file distributed with
 * this work for additional information regarding copyright ownership.
 * The ASF licenses this file to You under the Apache License, Version 2.0
 * (the "License"); you may not use this file except in compliance with
 * the License.  You may obtain a copy of the License at
 *
 *      http://www.apache.org/licenses/LICENSE-2.0
 *
 * Unless required by applicable law or agreed to in writing, software
 * distributed under the License is distributed on an "AS IS" BASIS,
 * WITHOUT WARRANTIES OR CONDITIONS OF ANY KIND, either express or implied.
 * See the License for the specific language governing permissions and
 * limitations under the License.
 */

package org.apache.ignite.internal.table;

import static org.apache.ignite.internal.schema.NativeTypes.BYTES;
import static org.apache.ignite.internal.schema.NativeTypes.DATE;
import static org.apache.ignite.internal.schema.NativeTypes.DOUBLE;
import static org.apache.ignite.internal.schema.NativeTypes.FLOAT;
import static org.apache.ignite.internal.schema.NativeTypes.INT16;
import static org.apache.ignite.internal.schema.NativeTypes.INT32;
import static org.apache.ignite.internal.schema.NativeTypes.INT64;
import static org.apache.ignite.internal.schema.NativeTypes.INT8;
import static org.apache.ignite.internal.schema.NativeTypes.STRING;
import static org.apache.ignite.internal.schema.NativeTypes.datetime;
import static org.apache.ignite.internal.schema.NativeTypes.time;
import static org.apache.ignite.internal.schema.NativeTypes.timestamp;
import static org.junit.jupiter.api.Assertions.assertEquals;
import static org.junit.jupiter.api.Assertions.assertFalse;
import static org.junit.jupiter.api.Assertions.assertNull;
import static org.junit.jupiter.api.Assertions.assertTrue;
import static org.mockito.Answers.RETURNS_DEEP_STUBS;

import java.util.Arrays;
import java.util.Collections;
import java.util.Random;
import java.util.Set;
import java.util.stream.Collectors;
import org.apache.ignite.internal.schema.Column;
import org.apache.ignite.internal.schema.NativeTypeSpec;
import org.apache.ignite.internal.schema.NativeTypes;
import org.apache.ignite.internal.schema.SchemaDescriptor;
import org.apache.ignite.internal.schema.testobjects.TestObjectWithAllTypes;
import org.apache.ignite.internal.storage.basic.ConcurrentHashMapPartitionStorage;
import org.apache.ignite.internal.table.distributed.storage.VersionedRowStore;
import org.apache.ignite.internal.table.impl.DummyInternalTableImpl;
import org.apache.ignite.internal.table.impl.DummySchemaManagerImpl;
import org.apache.ignite.internal.tx.TxManager;
import org.apache.ignite.internal.tx.impl.HeapLockManager;
import org.apache.ignite.internal.tx.impl.TxManagerImpl;
import org.apache.ignite.network.ClusterService;
import org.apache.ignite.table.RecordView;
import org.apache.ignite.table.mapper.Mapper;
import org.jetbrains.annotations.NotNull;
import org.junit.jupiter.api.Test;
import org.mockito.Mockito;

/**
 * Basic table operations test.
 */
//TODO: IGNITE-14487 Add bulk operations tests.
//TODO: IGNITE-14487 Add async operations tests.
public class RecordViewOperationsTest {

    private final Random rnd = new Random();

    @Test
    public void upsert() {
        final TestObjectWithAllTypes key = key(rnd);

        final TestObjectWithAllTypes obj = randomObject(rnd, key);
        final TestObjectWithAllTypes obj2 = randomObject(rnd, key);
        final TestObjectWithAllTypes obj3 = randomObject(rnd, key);

        RecordView<TestObjectWithAllTypes> tbl = recordView();

        assertNull(tbl.get(key));

        // Insert new row.
        tbl.upsert(obj);
        assertEquals(obj, tbl.get(key));

        // Upsert row.
        tbl.upsert(obj2);
        assertEquals(obj2, tbl.get(key));

        // Remove row.
        tbl.delete(key);
        assertNull(tbl.get(key));

        // Insert new row.
        tbl.upsert(obj3);
        assertEquals(obj3, tbl.get(key));
    }

    @Test
    public void insert() {
        final TestObjectWithAllTypes key = key(rnd);
        final TestObjectWithAllTypes obj = randomObject(rnd, key);
        final TestObjectWithAllTypes obj2 = randomObject(rnd, key);

        RecordView<TestObjectWithAllTypes> tbl = recordView();

        assertNull(tbl.get(key));

        // Insert new row.
        assertTrue(tbl.insert(obj));
        assertEquals(obj, tbl.get(key));

        // Ignore existed row pair.
        assertFalse(tbl.insert(obj2));
        assertEquals(obj, tbl.get(key));
    }

    @Test
    public void getAndUpsert() {
        final TestObjectWithAllTypes key = key(rnd);
        final TestObjectWithAllTypes obj = randomObject(rnd, key);
        final TestObjectWithAllTypes obj2 = randomObject(rnd, key);
        final TestObjectWithAllTypes obj3 = randomObject(rnd, key);

        RecordView<TestObjectWithAllTypes> tbl = recordView();

        assertNull(tbl.get(key));

        // Insert new row.
        assertNull(tbl.getAndUpsert(obj));
        assertEquals(obj, tbl.get(key));

        // Update exited row.
        assertEquals(obj, tbl.getAndUpsert(obj2));
        assertEquals(obj2, tbl.getAndUpsert(obj3));

        assertEquals(obj3, tbl.get(key));
    }

    @Test
    public void remove() {
        final TestObjectWithAllTypes key = key(rnd);
        final TestObjectWithAllTypes obj = randomObject(rnd, key);
        final TestObjectWithAllTypes obj2 = randomObject(rnd, key);

        RecordView<TestObjectWithAllTypes> tbl = recordView();

        // Delete not existed key.
        assertNull(tbl.get(key));
        assertFalse(tbl.delete(key));

        // Insert a new row.
        tbl.upsert(obj);

        // Delete existed row.
        assertEquals(obj, tbl.get(key));
        assertTrue(tbl.delete(key));
        assertNull(tbl.get(key));

        // Delete already deleted row.
        assertFalse(tbl.delete(key));

        // Insert a new row.
        tbl.upsert(obj2);
        assertEquals(obj2, tbl.get(key));
    }

    @Test
    public void removeExact() {
        final TestObjectWithAllTypes key = key(rnd);
        final TestObjectWithAllTypes obj = randomObject(rnd, key);
        final TestObjectWithAllTypes obj2 = randomObject(rnd, key);

        RecordView<TestObjectWithAllTypes> tbl = recordView();

        // Insert a new row.
        tbl.upsert(obj);
        assertEquals(obj, tbl.get(key));

        // Fails to delete row with unexpected value.
        assertFalse(tbl.deleteExact(obj2));
        assertEquals(obj, tbl.get(key));

        // Delete row with expected value.
        assertTrue(tbl.deleteExact(obj));
        assertNull(tbl.get(key));

        // Try to remove non-existed key.
        assertFalse(tbl.deleteExact(obj));
        assertNull(tbl.get(key));

        // Insert a new row.
        tbl.upsert(obj2);
        assertEquals(obj2, tbl.get(key));

        // Delete row with expected value.
        assertTrue(tbl.delete(obj2));
        assertNull(tbl.get(key));

        assertFalse(tbl.delete(obj2));
        assertNull(tbl.get(obj2));
    }

    @Test
    public void replace() {
        final TestObjectWithAllTypes key = key(rnd);
        final TestObjectWithAllTypes obj = randomObject(rnd, key);
        final TestObjectWithAllTypes obj2 = randomObject(rnd, key);
        final TestObjectWithAllTypes obj3 = randomObject(rnd, key);

        RecordView<TestObjectWithAllTypes> tbl = recordView();

        // Ignore replace operation for non-existed row.
        assertFalse(tbl.replace(obj));
        assertNull(tbl.get(key));

        // Insert new row.
        tbl.upsert(obj);

        // Replace existed row.
        assertTrue(tbl.replace(obj2));
        assertEquals(obj2, tbl.get(key));

        // Replace existed row.
        assertTrue(tbl.replace(obj3));
        assertEquals(obj3, tbl.get(key));

        // Remove existed row.
        assertTrue(tbl.delete(key));
        assertNull(tbl.get(key));

        tbl.upsert(obj);
        assertEquals(obj, tbl.get(key));
    }

    @Test
    public void replaceExact() {
        final TestObjectWithAllTypes key = key(rnd);
        final TestObjectWithAllTypes obj = randomObject(rnd, key);
        final TestObjectWithAllTypes obj2 = randomObject(rnd, key);
        final TestObjectWithAllTypes obj3 = randomObject(rnd, key);
        final TestObjectWithAllTypes obj4 = randomObject(rnd, key);

        RecordView<TestObjectWithAllTypes> tbl = recordView();

        // Ignore replace operation for non-existed row.
        assertFalse(tbl.replace(obj, obj2));
        assertNull(tbl.get(key));

        // Insert new row.
        tbl.upsert(obj);

        // Ignore un-exepected row replacement.
        assertFalse(tbl.replace(obj2, obj3));
        assertEquals(obj, tbl.get(key));

        // Replace existed row.
        assertTrue(tbl.replace(obj, obj2));
        assertEquals(obj2, tbl.get(key));

        // Replace existed KV pair.
        assertTrue(tbl.replace(obj2, obj3));
        assertEquals(obj3, tbl.get(key));

        // Remove existed row.
        assertTrue(tbl.delete(key));
        assertNull(tbl.get(key));

        assertFalse(tbl.replace(key, obj4));
        assertNull(tbl.get(key));
    }

    /**
     * Creates RecordView.
     */
    private RecordViewImpl<TestObjectWithAllTypes> recordView() {
<<<<<<< HEAD
        Mapper<TestObjectWithAllTypes> recMapper = Mapper.of(TestObjectWithAllTypes.class);
        
=======
        ClusterService clusterService = Mockito.mock(ClusterService.class, RETURNS_DEEP_STUBS);
        Mockito.when(clusterService.topologyService().localMember().address())
                .thenReturn(DummyInternalTableImpl.ADDR);

        TxManager txManager = new TxManagerImpl(clusterService, new HeapLockManager());

        DummyInternalTableImpl table = new DummyInternalTableImpl(
                new VersionedRowStore(new ConcurrentHashMapPartitionStorage(), txManager), txManager);

        Mapper<TestObjectWithAllTypes> recMapper = Mapper.identity(TestObjectWithAllTypes.class);

>>>>>>> 70726b16
        Column[] valCols = {
                new Column("primitiveByteCol", INT8, false),
                new Column("primitiveShortCol", INT16, false),
                new Column("primitiveIntCol", INT32, false),
                new Column("primitiveFloatCol", FLOAT, false),
                new Column("primitiveDoubleCol", DOUBLE, false),

                new Column("byteCol", INT8, true),
                new Column("shortCol", INT16, true),
                new Column("intCol", INT32, true),
                new Column("longCol", INT64, true),
                new Column("nullLongCol", INT64, true),
                new Column("floatCol", FLOAT, true),
                new Column("doubleCol", DOUBLE, true),

                new Column("dateCol", DATE, true),
                new Column("timeCol", time(), true),
                new Column("dateTimeCol", datetime(), true),
                new Column("timestampCol", timestamp(), true),

                new Column("uuidCol", NativeTypes.UUID, true),
                new Column("bitmaskCol", NativeTypes.bitmaskOf(42), true),
                new Column("stringCol", STRING, true),
                new Column("nullBytesCol", BYTES, true),
                new Column("bytesCol", BYTES, true),
                new Column("numberCol", NativeTypes.numberOf(12), true),
                new Column("decimalCol", NativeTypes.decimalOf(19, 3), true),
        };

        SchemaDescriptor schema = new SchemaDescriptor(
                1,
                new Column[]{new Column("primitiveLongCol", NativeTypes.INT64, false)},
                valCols
        );

        // Validate all types are tested.
        Set<NativeTypeSpec> testedTypes = Arrays.stream(valCols).map(c -> c.type().spec())
                .collect(Collectors.toSet());
        Set<NativeTypeSpec> missedTypes = Arrays.stream(NativeTypeSpec.values())
                .filter(t -> !testedTypes.contains(t)).collect(Collectors.toSet());

        assertEquals(Collections.emptySet(), missedTypes);

        return new RecordViewImpl<>(
                table,
                new DummySchemaManagerImpl(schema),
                recMapper,
                null
        );
    }

    @NotNull
    private TestObjectWithAllTypes randomObject(Random rnd, TestObjectWithAllTypes key) {
        TestObjectWithAllTypes obj = TestObjectWithAllTypes.randomObject(rnd);

        obj.setPrimitiveLongCol(key.getPrimitiveLongCol());

        return obj;
    }

    @NotNull
    private static TestObjectWithAllTypes key(Random rnd) {
        TestObjectWithAllTypes key = new TestObjectWithAllTypes();

        key.setPrimitiveLongCol(rnd.nextLong());

        return key;
    }
}<|MERGE_RESOLUTION|>--- conflicted
+++ resolved
@@ -275,10 +275,6 @@
      * Creates RecordView.
      */
     private RecordViewImpl<TestObjectWithAllTypes> recordView() {
-<<<<<<< HEAD
-        Mapper<TestObjectWithAllTypes> recMapper = Mapper.of(TestObjectWithAllTypes.class);
-        
-=======
         ClusterService clusterService = Mockito.mock(ClusterService.class, RETURNS_DEEP_STUBS);
         Mockito.when(clusterService.topologyService().localMember().address())
                 .thenReturn(DummyInternalTableImpl.ADDR);
@@ -288,9 +284,8 @@
         DummyInternalTableImpl table = new DummyInternalTableImpl(
                 new VersionedRowStore(new ConcurrentHashMapPartitionStorage(), txManager), txManager);
 
-        Mapper<TestObjectWithAllTypes> recMapper = Mapper.identity(TestObjectWithAllTypes.class);
-
->>>>>>> 70726b16
+        Mapper<TestObjectWithAllTypes> recMapper = Mapper.of(TestObjectWithAllTypes.class);
+
         Column[] valCols = {
                 new Column("primitiveByteCol", INT8, false),
                 new Column("primitiveShortCol", INT16, false),
