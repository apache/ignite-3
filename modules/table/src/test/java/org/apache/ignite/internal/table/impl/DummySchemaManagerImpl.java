--- conflicted
+++ resolved
@@ -80,11 +80,7 @@
     /** {@inheritDoc} */
     @Override
     public Row resolve(BinaryRow row) {
-<<<<<<< HEAD
-        assert row.schemaVersion() == schema.version();
-=======
-        assert row == null || row.schemaVersion() == schema.version() || row.schemaVersion() == 0;
->>>>>>> 4ce4ef3b
+        assert row.schemaVersion() == schema.version() || row.schemaVersion() == 0;
 
         return new Row(schema, row);
     }
