--- conflicted
+++ resolved
@@ -60,11 +60,7 @@
     /** Mocked table. */
     private InternalTable tbl = Mockito.when(Mockito.mock(InternalTable.class).schemaMode()).thenReturn(SchemaManagementMode.STRICT)
             .getMock();
-<<<<<<< HEAD
-
-=======
-    
->>>>>>> a323c22d
+    
     /**
      * @return List of BigInteger pairs for test.
      */
@@ -152,16 +148,6 @@
         TupleMarshaller marshaller = new TupleMarshallerImpl(null, tbl, new DummySchemaManagerImpl(schema));
         
         final Tuple badTup = createTuple().set("key", rnd.nextLong());
-<<<<<<< HEAD
-
-        assertThrows(InvalidTypeException.class, () -> marshaller.marshal(badTup.set("number1", BigInteger.valueOf(999991L))),
-                "Column's type mismatch");
-        assertThrows(InvalidTypeException.class, () -> marshaller.marshal(badTup.set("number1", new BigInteger("111111"))),
-                "Column's type mismatch");
-        assertThrows(InvalidTypeException.class, () -> marshaller.marshal(badTup.set("number1", BigInteger.valueOf(-999991L))),
-                "Column's type mismatch");
-        assertThrows(InvalidTypeException.class, () -> marshaller.marshal(badTup.set("number1", new BigInteger("-111111"))),
-=======
         
         assertThrows(TupleMarshallerException.class, () -> marshaller.marshal(badTup.set("number1", BigInteger.valueOf(999991L))),
                 "Column's type mismatch");
@@ -170,7 +156,6 @@
         assertThrows(TupleMarshallerException.class, () -> marshaller.marshal(badTup.set("number1", BigInteger.valueOf(-999991L))),
                 "Column's type mismatch");
         assertThrows(TupleMarshallerException.class, () -> marshaller.marshal(badTup.set("number1", new BigInteger("-111111"))),
->>>>>>> a323c22d
                 "Column's type mismatch");
     }
     
@@ -190,22 +175,6 @@
         final Tuple badTup = createTuple().set("key", rnd.nextLong());
         
         TupleMarshaller marshaller = new TupleMarshallerImpl(null, tbl, new DummySchemaManagerImpl(schema));
-<<<<<<< HEAD
-
-        assertThrows(IllegalArgumentException.class,
-                () -> marshaller.marshal(badTup.set("decimalCol", new BigDecimal("123456789.0123"))),
-                "Failed to set decimal value for column"
-        );
-        assertThrows(IllegalArgumentException.class,
-                () -> marshaller.marshal(badTup.set("decimalCol", new BigDecimal("-1234567890123"))),
-                "Failed to set decimal value for column"
-        );
-        assertThrows(IllegalArgumentException.class,
-                () -> marshaller.marshal(badTup.set("decimalCol", new BigDecimal("1234567"))),
-                "Failed to set decimal value for column"
-        );
-        assertThrows(IllegalArgumentException.class,
-=======
         
         assertThrows(TupleMarshallerException.class,
                 () -> marshaller.marshal(badTup.set("decimalCol", new BigDecimal("123456789.0123"))),
@@ -220,7 +189,6 @@
                 "Failed to set decimal value for column"
         );
         assertThrows(TupleMarshallerException.class,
->>>>>>> a323c22d
                 () -> marshaller.marshal(badTup.set("decimalCol", new BigDecimal("12345678.9"))),
                 "Failed to set decimal value for column"
         );
@@ -266,11 +234,7 @@
         final Tuple tup = createTuple()
                 .set("key", rnd.nextLong())
                 .set("decimalCol1", new BigDecimal(decimalStr));
-<<<<<<< HEAD
-
-=======
-        
->>>>>>> a323c22d
+        
         TupleMarshaller marshaller = new TupleMarshallerImpl(null, tbl, new DummySchemaManagerImpl(schema));
         
         final Row row = marshaller.marshal(tup);
@@ -294,11 +258,7 @@
         final Tuple tup = createTuple()
                 .set("key", rnd.nextLong())
                 .set("decimalCol", BigDecimal.valueOf(123, Integer.MAX_VALUE));
-<<<<<<< HEAD
-
-=======
-        
->>>>>>> a323c22d
+        
         TupleMarshaller marshaller = new TupleMarshallerImpl(null, tbl, new DummySchemaManagerImpl(schema));
         
         final Row row = marshaller.marshal(tup);
