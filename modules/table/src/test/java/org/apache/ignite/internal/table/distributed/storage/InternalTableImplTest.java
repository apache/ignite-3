/*
 * Licensed to the Apache Software Foundation (ASF) under one or more
 * contributor license agreements. See the NOTICE file distributed with
 * this work for additional information regarding copyright ownership.
 * The ASF licenses this file to You under the Apache License, Version 2.0
 * (the "License"); you may not use this file except in compliance with
 * the License. You may obtain a copy of the License at
 *
 *      http://www.apache.org/licenses/LICENSE-2.0
 *
 * Unless required by applicable law or agreed to in writing, software
 * distributed under the License is distributed on an "AS IS" BASIS,
 * WITHOUT WARRANTIES OR CONDITIONS OF ANY KIND, either express or implied.
 * See the License for the specific language governing permissions and
 * limitations under the License.
 */

package org.apache.ignite.internal.table.distributed.storage;

import static java.util.concurrent.CompletableFuture.completedFuture;
import static org.apache.ignite.internal.table.distributed.storage.InternalTableImpl.collectMultiRowsResponsesWithRestoreOrder;
import static org.apache.ignite.internal.table.distributed.storage.InternalTableImpl.collectMultiRowsResponsesWithoutRestoreOrder;
import static org.apache.ignite.internal.testframework.matchers.CompletableFutureMatcher.willBe;
import static org.hamcrest.MatcherAssert.assertThat;
import static org.hamcrest.Matchers.contains;
import static org.hamcrest.Matchers.equalTo;
import static org.hamcrest.Matchers.hasItems;
import static org.hamcrest.Matchers.hasSize;
import static org.junit.jupiter.api.Assertions.assertNull;
import static org.junit.jupiter.api.Assertions.assertSame;
import static org.mockito.Mockito.mock;
import static org.mockito.Mockito.never;
import static org.mockito.Mockito.verify;
import static org.mockito.Mockito.when;

import it.unimi.dsi.fastutil.ints.Int2ObjectMap;
import it.unimi.dsi.fastutil.ints.Int2ObjectMaps;
import java.util.List;
import org.apache.ignite.internal.hlc.HybridClock;
import org.apache.ignite.internal.hlc.HybridTimestamp;
import org.apache.ignite.internal.placementdriver.PlacementDriver;
import org.apache.ignite.internal.replicator.ReplicaService;
import org.apache.ignite.internal.schema.BinaryRowEx;
import org.apache.ignite.internal.storage.engine.MvTableStorage;
import org.apache.ignite.internal.testframework.BaseIgniteAbstractTest;
import org.apache.ignite.internal.tx.HybridTimestampTracker;
import org.apache.ignite.internal.tx.TxManager;
import org.apache.ignite.internal.tx.storage.state.TxStateTableStorage;
import org.apache.ignite.internal.util.PendingComparableValuesTracker;
import org.apache.ignite.network.ClusterNode;
import org.junit.jupiter.api.Test;

/**
 * For {@link InternalTableImpl} testing.
 */
public class InternalTableImplTest extends BaseIgniteAbstractTest {
    @Test
    void testUpdatePartitionTrackers() {
        InternalTableImpl internalTable = new InternalTableImpl(
                "test",
                1,
                Int2ObjectMaps.emptyMap(),
                1,
                s -> mock(ClusterNode.class),
                mock(TxManager.class),
                mock(MvTableStorage.class),
                mock(TxStateTableStorage.class),
                mock(ReplicaService.class),
                mock(HybridClock.class),
<<<<<<< HEAD
                mock(PlacementDriver.class)
=======
                new HybridTimestampTracker()
>>>>>>> 91dbe869
        );

        // Let's check the empty table.
        assertNull(internalTable.getPartitionSafeTimeTracker(0));
        assertNull(internalTable.getPartitionStorageIndexTracker(0));

        // Let's check the first insert.
        PendingComparableValuesTracker<HybridTimestamp, Void> safeTime0 = mock(PendingComparableValuesTracker.class);
        PendingComparableValuesTracker<Long, Void> storageIndex0 = mock(PendingComparableValuesTracker.class);

        internalTable.updatePartitionTrackers(0, safeTime0, storageIndex0);

        assertSame(safeTime0, internalTable.getPartitionSafeTimeTracker(0));
        assertSame(storageIndex0, internalTable.getPartitionStorageIndexTracker(0));

        verify(safeTime0, never()).close();
        verify(storageIndex0, never()).close();

        // Let's check the new insert.
        PendingComparableValuesTracker<HybridTimestamp, Void> safeTime1 = mock(PendingComparableValuesTracker.class);
        PendingComparableValuesTracker<Long, Void> storageIndex1 = mock(PendingComparableValuesTracker.class);

        internalTable.updatePartitionTrackers(0, safeTime1, storageIndex1);

        assertSame(safeTime1, internalTable.getPartitionSafeTimeTracker(0));
        assertSame(storageIndex1, internalTable.getPartitionStorageIndexTracker(0));

        verify(safeTime0).close();
        verify(storageIndex0).close();
    }

    @Test
    void testRowBatchByPartitionId() {
        InternalTableImpl internalTable = new InternalTableImpl(
                "test",
                1,
                Int2ObjectMaps.emptyMap(),
                3,
                s -> mock(ClusterNode.class),
                mock(TxManager.class),
                mock(MvTableStorage.class),
                mock(TxStateTableStorage.class),
                mock(ReplicaService.class),
                mock(HybridClock.class),
<<<<<<< HEAD
                mock(PlacementDriver.class)
=======
                new HybridTimestampTracker()
>>>>>>> 91dbe869
        );

        List<BinaryRowEx> originalRows = List.of(
                // Rows for 0 partition.
                createBinaryRows(0),
                createBinaryRows(0),
                // Rows for 1 partition.
                createBinaryRows(1),
                // Rows for 2 partition.
                createBinaryRows(2),
                createBinaryRows(2),
                createBinaryRows(2)
        );

        // We will get batches for processing and check them.
        Int2ObjectMap<RowBatch> rowBatchByPartitionId = internalTable.toRowBatchByPartitionId(originalRows);

        assertThat(rowBatchByPartitionId.get(0).requestedRows, hasSize(2));
        assertThat(rowBatchByPartitionId.get(0).originalRowOrder, contains(0, 1));

        assertThat(rowBatchByPartitionId.get(1).requestedRows, hasSize(1));
        assertThat(rowBatchByPartitionId.get(1).originalRowOrder, contains(2));

        assertThat(rowBatchByPartitionId.get(2).requestedRows, hasSize(3));
        assertThat(rowBatchByPartitionId.get(2).originalRowOrder, contains(3, 4, 5));

        // Collect the result and check it.
        rowBatchByPartitionId.get(0).resultFuture = completedFuture(List.of(originalRows.get(0), originalRows.get(1)));
        rowBatchByPartitionId.get(1).resultFuture = completedFuture(List.of(originalRows.get(2)));
        rowBatchByPartitionId.get(2).resultFuture = completedFuture(List.of(originalRows.get(3), originalRows.get(4), originalRows.get(5)));

        assertThat(
                collectMultiRowsResponsesWithRestoreOrder(rowBatchByPartitionId.values()),
                willBe(equalTo(originalRows))
        );

        assertThat(
                collectMultiRowsResponsesWithoutRestoreOrder(rowBatchByPartitionId.values()),
                willBe(hasItems(originalRows.toArray(BinaryRowEx[]::new)))
        );
    }

    private static BinaryRowEx createBinaryRows(int colocationHash) {
        BinaryRowEx rowEx = mock(BinaryRowEx.class);

        when(rowEx.colocationHash()).thenReturn(colocationHash);

        return rowEx;
    }
}<|MERGE_RESOLUTION|>--- conflicted
+++ resolved
@@ -67,11 +67,8 @@
                 mock(TxStateTableStorage.class),
                 mock(ReplicaService.class),
                 mock(HybridClock.class),
-<<<<<<< HEAD
+                new HybridTimestampTracker(),
                 mock(PlacementDriver.class)
-=======
-                new HybridTimestampTracker()
->>>>>>> 91dbe869
         );
 
         // Let's check the empty table.
@@ -116,11 +113,8 @@
                 mock(TxStateTableStorage.class),
                 mock(ReplicaService.class),
                 mock(HybridClock.class),
-<<<<<<< HEAD
+                new HybridTimestampTracker(),
                 mock(PlacementDriver.class)
-=======
-                new HybridTimestampTracker()
->>>>>>> 91dbe869
         );
 
         List<BinaryRowEx> originalRows = List.of(
