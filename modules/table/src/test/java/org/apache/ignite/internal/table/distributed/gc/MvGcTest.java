--- conflicted
+++ resolved
@@ -41,7 +41,6 @@
 import org.apache.ignite.internal.schema.configuration.TablesConfiguration;
 import org.apache.ignite.internal.table.distributed.StorageUpdateHandler;
 import org.apache.ignite.internal.table.distributed.replicator.TablePartitionId;
-import org.apache.ignite.internal.testframework.matchers.CompletableFutureMatcher;
 import org.apache.ignite.lang.ErrorGroups.GarbageCollector;
 import org.apache.ignite.lang.IgniteInternalException;
 import org.jetbrains.annotations.Nullable;
@@ -228,10 +227,7 @@
 
         TablePartitionId tablePartitionId = createTablePartitionId();
 
-        gc.addStorage(
-                tablePartitionId,
-                createWithWaitFinishVacuum(startInvokeVacuumMethodFuture, finishInvokeVacuumMethodFuture, willCompleteSuccessfully())
-        );
+        gc.addStorage(tablePartitionId, createWithWaitFinishVacuum(startInvokeVacuumMethodFuture, finishInvokeVacuumMethodFuture));
 
         gc.updateLowWatermark(new HybridTimestamp(1, 1));
 
@@ -253,14 +249,7 @@
 
         TablePartitionId tablePartitionId = createTablePartitionId();
 
-        gc.addStorage(
-                tablePartitionId,
-                createWithWaitFinishVacuum(
-                        startInvokeVacuumMethodFuture,
-                        finishInvokeVacuumMethodFuture,
-                        willFailFast(RuntimeException.class, "from test")
-                )
-        );
+        gc.addStorage(tablePartitionId, createWithWaitFinishVacuum(startInvokeVacuumMethodFuture, finishInvokeVacuumMethodFuture));
 
         gc.updateLowWatermark(new HybridTimestamp(1, 1));
 
@@ -270,11 +259,7 @@
 
         assertThat(removeStorageFuture, willTimeoutFast());
 
-<<<<<<< HEAD
-        finishInvokeVacuumMethodFuture.completeExceptionally(new RuntimeException("from test"));
-=======
         finishInvokeVacuumMethodFuture.completeExceptionally(new IllegalStateException("from test"));
->>>>>>> 25caedf1
 
         assertThat(removeStorageFuture, willThrowFast(IllegalStateException.class));
     }
@@ -396,23 +381,13 @@
         return storageUpdateHandler;
     }
 
-    private StorageUpdateHandler createWithWaitFinishVacuum(
-            CompletableFuture<Void> startFuture,
-            CompletableFuture<Void> finishFuture,
-            CompletableFutureMatcher finishFutureMatcher
-    ) {
+    private StorageUpdateHandler createWithWaitFinishVacuum(CompletableFuture<Void> startFuture, CompletableFuture<Void> finishFuture) {
         StorageUpdateHandler storageUpdateHandler = mock(StorageUpdateHandler.class);
 
         when(storageUpdateHandler.vacuum(any(HybridTimestamp.class))).then(invocation -> {
             startFuture.complete(null);
 
-<<<<<<< HEAD
-            assertThat(finishFuture, finishFutureMatcher);
-
-            finishFuture.join();
-=======
             finishFuture.get(1, TimeUnit.SECONDS);
->>>>>>> 25caedf1
 
             return false;
         });
