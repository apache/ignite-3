/*
 * Licensed to the Apache Software Foundation (ASF) under one or more
 * contributor license agreements. See the NOTICE file distributed with
 * this work for additional information regarding copyright ownership.
 * The ASF licenses this file to You under the Apache License, Version 2.0
 * (the "License"); you may not use this file except in compliance with
 * the License. You may obtain a copy of the License at
 *
 *      http://www.apache.org/licenses/LICENSE-2.0
 *
 * Unless required by applicable law or agreed to in writing, software
 * distributed under the License is distributed on an "AS IS" BASIS,
 * WITHOUT WARRANTIES OR CONDITIONS OF ANY KIND, either express or implied.
 * See the License for the specific language governing permissions and
 * limitations under the License.
 */

package org.apache.ignite.internal.table.distributed;

import static org.hamcrest.MatcherAssert.assertThat;
import static org.hamcrest.Matchers.is;
import static org.mockito.Mockito.mock;

import org.apache.ignite.internal.catalog.commands.CatalogUtils;
import org.apache.ignite.internal.hlc.HybridTimestamp;
import org.apache.ignite.internal.network.MessagingService;
import org.apache.ignite.internal.testframework.BaseIgniteAbstractTest;
import org.apache.ignite.internal.testframework.IgniteTestUtils;
import org.junit.jupiter.api.Test;

/**
 * Tests for class {@link PartitionModificationCounter}.
 */
public class PartitionModificationCounterTest extends BaseIgniteAbstractTest {
    private final PartitionModificationCounterHandlerFactory factory =
            new PartitionModificationCounterHandlerFactory(() -> HybridTimestamp.hybridTimestamp(1L), mock(MessagingService.class));

    @Test
    void initialValues() {
        // Empty table.
        {
<<<<<<< HEAD
            PartitionModificationCounterHandler counter = factory.create(() -> 0L, 0, 0);

            assertThat(counter.value(), is(0L));
            assertThat(counter.nextMilestone(), is(PartitionModificationCounterHandlerFactory.DEFAULT_MIN_STALE_ROWS_COUNT));
=======
            PartitionModificationCounter counter = factory.create(
                    () -> 0L, () -> new TableStatsStalenessConfiguration(0.5, 200)
            );

            assertThat(counter.value(), is(0L));
            assertThat(counter.nextMilestone(), is(200L));
>>>>>>> 1b9b6ec4
            assertThat(counter.lastMilestoneTimestamp().longValue(), is(1L));
        }

        // Table with 10k rows.
        {
<<<<<<< HEAD
            PartitionModificationCounterHandler counter = factory.create(() -> 10_000L, 0, 0);
=======
            PartitionModificationCounter counter = factory.create(
                    () -> 10_000L, () -> new TableStatsStalenessConfiguration(0.2, 200)
            );
>>>>>>> 1b9b6ec4

            assertThat(counter.value(), is(0L));
            assertThat(counter.nextMilestone(), is(2000L));
            assertThat(counter.lastMilestoneTimestamp().longValue(), is(1L));

            // A zero update should not change the counter values.
            counter.updateValue(0, HybridTimestamp.MAX_VALUE);

            assertThat(counter.value(), is(0L));
            assertThat(counter.nextMilestone(), is(2000L));
            assertThat(counter.lastMilestoneTimestamp().longValue(), is(1L));
        }
    }

    @Test
    void lastMilestoneTimestampUpdate() {
        int rowsCount = 10_000;
<<<<<<< HEAD
        int threshold = (int) (rowsCount * PartitionModificationCounterHandlerFactory.DEFAULT_STALE_ROWS_FRACTION);
        PartitionModificationCounterHandler counter = factory.create(() -> rowsCount, 0, 0);
=======
        int threshold = (int) (rowsCount * CatalogUtils.DEFAULT_STALE_ROWS_FRACTION);
        PartitionModificationCounter counter = factory.create(
                () -> rowsCount,
                () -> new TableStatsStalenessConfiguration(
                        CatalogUtils.DEFAULT_STALE_ROWS_FRACTION, CatalogUtils.DEFAULT_MIN_STALE_ROWS_COUNT
                )
        );
>>>>>>> 1b9b6ec4

        assertThat(counter.lastMilestoneTimestamp().longValue(), is(1L));

        {
            HybridTimestamp commitTime = HybridTimestamp.hybridTimestamp(100L);

            counter.updateValue(threshold, commitTime);

            assertThat(counter.value(), is(2_000L));
            assertThat(counter.nextMilestone(), is(4_000L));
            assertThat(counter.lastMilestoneTimestamp().longValue(), is(commitTime.longValue()));
        }

        {
            HybridTimestamp commitTime = HybridTimestamp.hybridTimestamp(200L);

            counter.updateValue(threshold, commitTime);
            assertThat(counter.value(), is(4_000L));
            assertThat(counter.nextMilestone(), is(6_000L));
            assertThat(counter.lastMilestoneTimestamp().longValue(), is(commitTime.longValue()));
        }
    }

    @Test
    @SuppressWarnings({"ThrowableNotThrown", "ResultOfObjectAllocationIgnored", "DataFlowIssue"})
    void invalidUpdateValues() {
<<<<<<< HEAD
        PartitionModificationCounterHandler counter = factory.create(() -> 0L, 0, 0);
=======
        PartitionModificationCounter counter = factory.create(
                () -> 0L, () -> new TableStatsStalenessConfiguration(0.2, 500)
        );
>>>>>>> 1b9b6ec4

        IgniteTestUtils.assertThrows(NullPointerException.class,
                () -> counter.updateValue(1, null), "commitTimestamp");

        IgniteTestUtils.assertThrows(
                IllegalArgumentException.class,
                () -> counter.updateValue(-1, HybridTimestamp.MIN_VALUE),
                "Delta must be non-negative"
        );

        IgniteTestUtils.assertThrows(
                NullPointerException.class,
                () -> new PartitionModificationCounter(null, () -> 0L, () -> new TableStatsStalenessConfiguration(
                        0.2, 500
                )),
                "initTimestamp"
        );

        IgniteTestUtils.assertThrows(
                NullPointerException.class,
                () -> new PartitionModificationCounter(HybridTimestamp.MIN_VALUE, null, () -> new TableStatsStalenessConfiguration(
                        0.2, 500
                )),
                "partitionSizeSupplier"
        );

        IgniteTestUtils.assertThrows(
                NullPointerException.class,
                () -> new PartitionModificationCounter(HybridTimestamp.MIN_VALUE, () -> 0L, null),
                "configurationProvider"
        );
    }
}<|MERGE_RESOLUTION|>--- conflicted
+++ resolved
@@ -39,31 +39,20 @@
     void initialValues() {
         // Empty table.
         {
-<<<<<<< HEAD
-            PartitionModificationCounterHandler counter = factory.create(() -> 0L, 0, 0);
-
-            assertThat(counter.value(), is(0L));
-            assertThat(counter.nextMilestone(), is(PartitionModificationCounterHandlerFactory.DEFAULT_MIN_STALE_ROWS_COUNT));
-=======
-            PartitionModificationCounter counter = factory.create(
-                    () -> 0L, () -> new TableStatsStalenessConfiguration(0.5, 200)
+            PartitionModificationCounterHandler counter = factory.create(
+                    () -> 0L, () -> new TableStatsStalenessConfiguration(0.5, 200), 0, 0
             );
 
             assertThat(counter.value(), is(0L));
             assertThat(counter.nextMilestone(), is(200L));
->>>>>>> 1b9b6ec4
             assertThat(counter.lastMilestoneTimestamp().longValue(), is(1L));
         }
 
         // Table with 10k rows.
         {
-<<<<<<< HEAD
-            PartitionModificationCounterHandler counter = factory.create(() -> 10_000L, 0, 0);
-=======
-            PartitionModificationCounter counter = factory.create(
-                    () -> 10_000L, () -> new TableStatsStalenessConfiguration(0.2, 200)
+            PartitionModificationCounterHandler counter = factory.create(
+                    () -> 10_000L, () -> new TableStatsStalenessConfiguration(0.2, 200), 0, 0
             );
->>>>>>> 1b9b6ec4
 
             assertThat(counter.value(), is(0L));
             assertThat(counter.nextMilestone(), is(2000L));
@@ -81,18 +70,13 @@
     @Test
     void lastMilestoneTimestampUpdate() {
         int rowsCount = 10_000;
-<<<<<<< HEAD
-        int threshold = (int) (rowsCount * PartitionModificationCounterHandlerFactory.DEFAULT_STALE_ROWS_FRACTION);
-        PartitionModificationCounterHandler counter = factory.create(() -> rowsCount, 0, 0);
-=======
         int threshold = (int) (rowsCount * CatalogUtils.DEFAULT_STALE_ROWS_FRACTION);
-        PartitionModificationCounter counter = factory.create(
+        PartitionModificationCounterHandler counter = factory.create(
                 () -> rowsCount,
                 () -> new TableStatsStalenessConfiguration(
                         CatalogUtils.DEFAULT_STALE_ROWS_FRACTION, CatalogUtils.DEFAULT_MIN_STALE_ROWS_COUNT
-                )
+                ), 0, 0
         );
->>>>>>> 1b9b6ec4
 
         assertThat(counter.lastMilestoneTimestamp().longValue(), is(1L));
 
@@ -119,13 +103,9 @@
     @Test
     @SuppressWarnings({"ThrowableNotThrown", "ResultOfObjectAllocationIgnored", "DataFlowIssue"})
     void invalidUpdateValues() {
-<<<<<<< HEAD
-        PartitionModificationCounterHandler counter = factory.create(() -> 0L, 0, 0);
-=======
-        PartitionModificationCounter counter = factory.create(
-                () -> 0L, () -> new TableStatsStalenessConfiguration(0.2, 500)
+        PartitionModificationCounterHandler counter = factory.create(
+                () -> 0L, () -> new TableStatsStalenessConfiguration(0.2, 500), 0, 0
         );
->>>>>>> 1b9b6ec4
 
         IgniteTestUtils.assertThrows(NullPointerException.class,
                 () -> counter.updateValue(1, null), "commitTimestamp");
