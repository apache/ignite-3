--- conflicted
+++ resolved
@@ -150,8 +150,6 @@
 
     private static final TxMessagesFactory TX_MESSAGES_FACTORY = new TxMessagesFactory();
 
-    private static final ReplicaMessagesFactory REPLICA_MESSAGES_FACTORY = new ReplicaMessagesFactory();
-
     private final ExecutorService executorService = Executors.newSingleThreadExecutor();
 
     private final ClusterNode clusterNode = mock(ClusterNode.class);
@@ -289,11 +287,7 @@
 
             List<TxMetaMessage> txMetas = txIds.stream()
                     .map(outgoingTxStatePartitionStorage::get)
-<<<<<<< HEAD
                     .map(txMeta -> txMeta.toTransactionMetaMessage(REPLICA_MESSAGES_FACTORY, TX_MESSAGES_FACTORY))
-=======
-                    .map(txMeta -> toTxMetaMessage(TABLE_MSG_FACTORY, REPLICA_MESSAGES_FACTORY, txMeta))
->>>>>>> d9576076
                     .collect(toList());
 
             return completedFuture(TABLE_MSG_FACTORY.snapshotTxDataResponse().txIds(txIds).txMeta(txMetas).finish(true).build());
