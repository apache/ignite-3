--- conflicted
+++ resolved
@@ -397,11 +397,10 @@
         for (int i = 0; i < txIds.size(); i++) {
             TxState txState = i % 2 == 0 ? COMMITTED : ABORTED;
 
-<<<<<<< HEAD
-            storage.put(txIds.get(i), new TxMeta(txState,  List.of(new ZonePartitionId(zoneId, tableId, PARTITION_ID)), CLOCK.now()));
-=======
-            storage.putForRebalance(txIds.get(i), new TxMeta(txState,  List.of(new TablePartitionId(tableId, PARTITION_ID)), CLOCK.now()));
->>>>>>> 20f1e002
+            storage.putForRebalance(
+                    txIds.get(i),
+                    new TxMeta(txState, List.of(new ZonePartitionId(zoneId, tableId, PARTITION_ID)), CLOCK.now())
+            );
         }
 
         storage.lastApplied(lastAppliedIndex, lastAppliedTerm);
