--- conflicted
+++ resolved
@@ -373,11 +373,7 @@
 
         checkAssignments(mockedTables, zoneNodes, RebalanceUtil::plannedPartAssignmentsKey);
 
-<<<<<<< HEAD
-        verify(keyValueStorage, timeout(1000).times(1)).invoke(any());
-=======
-        verify(keyValueStorage, timeout(1000).times(2)).invoke(any(), any());
->>>>>>> 7abeb9be
+        verify(keyValueStorage, timeout(1000).times(1)).invoke(any(), any());
     }
 
     @Test
