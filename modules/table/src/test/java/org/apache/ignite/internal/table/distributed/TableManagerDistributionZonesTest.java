--- conflicted
+++ resolved
@@ -262,12 +262,9 @@
                 null,
                 mock(OutgoingSnapshotsManager.class),
                 mock(TopologyAwareRaftGroupServiceFactory.class),
-<<<<<<< HEAD
+                vaultManager,
                 null,
                 null
-=======
-                vaultManager
->>>>>>> 1ff342c9
         );
     }
 
