--- conflicted
+++ resolved
@@ -35,11 +35,8 @@
 import java.util.Objects;
 import java.util.UUID;
 import org.apache.ignite.hlc.HybridClock;
-<<<<<<< HEAD
 import org.apache.ignite.hlc.HybridTimestamp;
-=======
 import org.apache.ignite.internal.replicator.ReplicationGroupId;
->>>>>>> 469c3ea8
 import org.apache.ignite.internal.schema.BinaryRow;
 import org.apache.ignite.internal.schema.Column;
 import org.apache.ignite.internal.schema.NativeTypes;
@@ -47,11 +44,8 @@
 import org.apache.ignite.internal.schema.marshaller.KvMarshaller;
 import org.apache.ignite.internal.schema.marshaller.reflection.ReflectionMarshallerFactory;
 import org.apache.ignite.internal.storage.RowId;
-<<<<<<< HEAD
 import org.apache.ignite.internal.table.distributed.TableMessagesFactory;
-=======
 import org.apache.ignite.internal.table.distributed.replicator.TablePartitionId;
->>>>>>> 469c3ea8
 import org.apache.ignite.internal.testframework.IgniteAbstractTest;
 import org.apache.ignite.internal.tostring.IgniteToStringInclude;
 import org.apache.ignite.internal.tostring.S;
@@ -86,7 +80,6 @@
 
     @Test
     public void testUpdateCommand() throws Exception {
-<<<<<<< HEAD
         RowIdMessage rowIdMsg = msgFactory.rowIdMessage()
                 .partitionId((short) 1)
                 .uuid(Timestamp.nextVersion().toUuid())
@@ -97,14 +90,12 @@
                 .rowBuffer(byteBufFromBinaryRow(1))
                 .txId(UUID.randomUUID())
                 .build();
-=======
         UpdateCommand cmd = new UpdateCommand(
                 new TablePartitionId(UUID.randomUUID(), 1),
                 new RowId(1),
                 binaryRow(1),
                 UUID.randomUUID()
         );
->>>>>>> 469c3ea8
 
         UpdateCommand readCmd = copyCommand(cmd);
 
@@ -115,7 +106,6 @@
 
     @Test
     public void testRemoveCommand() throws Exception {
-<<<<<<< HEAD
         RowIdMessage rowIdMsg = msgFactory.rowIdMessage()
                 .partitionId((short) 1)
                 .uuid(Timestamp.nextVersion().toUuid())
@@ -125,9 +115,7 @@
                 .rowId(rowIdMsg)
                 .txId(UUID.randomUUID())
                 .build();
-=======
         UpdateCommand cmd = new UpdateCommand(new TablePartitionId(UUID.randomUUID(), 1), new RowId(1), UUID.randomUUID());
->>>>>>> 469c3ea8
 
         UpdateCommand readCmd = copyCommand(cmd);
 
@@ -144,14 +132,11 @@
             rowsToUpdate.put(RowIdMessage.fromRowId(msgFactory, new RowId(i)), byteBufFromBinaryRow(i));
         }
 
-<<<<<<< HEAD
         var cmd = msgFactory.updateAllCommand()
                 .rowsToUpdate(rowsToUpdate)
                 .txId(UUID.randomUUID())
                 .build();
-=======
         var cmd = new UpdateAllCommand(new TablePartitionId(UUID.randomUUID(), 1), rowsToUpdate, UUID.randomUUID());
->>>>>>> 469c3ea8
 
         UpdateAllCommand readCmd = copyCommand(cmd);
 
@@ -175,14 +160,11 @@
             rowsToRemove.put(RowIdMessage.fromRowId(msgFactory, new RowId(i)), null);
         }
 
-<<<<<<< HEAD
         var cmd = msgFactory.updateAllCommand()
                 .rowsToUpdate(rowsToRemove)
                 .txId(UUID.randomUUID())
                 .build();
-=======
         var cmd = new UpdateAllCommand(new TablePartitionId(UUID.randomUUID(), 1), rowsToRemove, UUID.randomUUID());
->>>>>>> 469c3ea8
 
         UpdateAllCommand readCmd = copyCommand(cmd);
 
