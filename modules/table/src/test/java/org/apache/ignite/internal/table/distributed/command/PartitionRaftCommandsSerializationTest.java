/*
 * Licensed to the Apache Software Foundation (ASF) under one or more
 * contributor license agreements. See the NOTICE file distributed with
 * this work for additional information regarding copyright ownership.
 * The ASF licenses this file to You under the Apache License, Version 2.0
 * (the "License"); you may not use this file except in compliance with
 * the License. You may obtain a copy of the License at
 *
 *      http://www.apache.org/licenses/LICENSE-2.0
 *
 * Unless required by applicable law or agreed to in writing, software
 * distributed under the License is distributed on an "AS IS" BASIS,
 * WITHOUT WARRANTIES OR CONDITIONS OF ANY KIND, either express or implied.
 * See the License for the specific language governing permissions and
 * limitations under the License.
 */

package org.apache.ignite.internal.table.distributed.command;

import static org.junit.jupiter.api.Assertions.assertArrayEquals;
import static org.junit.jupiter.api.Assertions.assertEquals;
import static org.junit.jupiter.api.Assertions.assertNull;
import static org.junit.jupiter.api.Assertions.assertTrue;

import java.io.ByteArrayInputStream;
import java.io.ByteArrayOutputStream;
import java.io.IOException;
import java.io.ObjectInputStream;
import java.io.ObjectOutputStream;
import java.util.ArrayList;
import java.util.HashMap;
import java.util.Locale;
import java.util.Map;
import java.util.Objects;
import java.util.UUID;
import org.apache.ignite.internal.hlc.HybridClock;
<<<<<<< HEAD
import org.apache.ignite.internal.hlc.HybridTimestamp;
=======
import org.apache.ignite.internal.hlc.HybridClockImpl;
import org.apache.ignite.internal.replicator.ReplicationGroupId;
import org.apache.ignite.internal.schema.BinaryRow;
>>>>>>> 8277b1ad
import org.apache.ignite.internal.schema.Column;
import org.apache.ignite.internal.schema.NativeTypes;
import org.apache.ignite.internal.schema.SchemaDescriptor;
import org.apache.ignite.internal.schema.marshaller.KvMarshaller;
import org.apache.ignite.internal.schema.marshaller.reflection.ReflectionMarshallerFactory;
import org.apache.ignite.internal.table.distributed.TableMessagesFactory;
import org.apache.ignite.internal.testframework.IgniteAbstractTest;
import org.apache.ignite.internal.tostring.IgniteToStringInclude;
import org.apache.ignite.internal.tostring.S;
import org.apache.ignite.internal.tx.Timestamp;
import org.apache.ignite.raft.jraft.util.ByteString;
import org.junit.jupiter.api.BeforeAll;
import org.junit.jupiter.api.Test;

/**
 * Test for partition RAFT commands serialization.
 */
public class PartitionRaftCommandsSerializationTest extends IgniteAbstractTest {
    /** Key-value marshaller for tests. */
    protected static KvMarshaller<TestKey, TestValue> kvMarshaller;

    /** Message factory to create messages - RAFT commands. */
    private TableMessagesFactory msgFactory = new TableMessagesFactory();

    @BeforeAll
    static void beforeAll() {
        var marshallerFactory = new ReflectionMarshallerFactory();

        var schemaDescriptor = new SchemaDescriptor(1, new Column[]{
                new Column("intKey".toUpperCase(Locale.ROOT), NativeTypes.INT32, false),
                new Column("strKey".toUpperCase(Locale.ROOT), NativeTypes.STRING, false),
        }, new Column[]{
                new Column("intVal".toUpperCase(Locale.ROOT), NativeTypes.INT32, false),
                new Column("strVal".toUpperCase(Locale.ROOT), NativeTypes.STRING, false),
        });

        kvMarshaller = marshallerFactory.create(schemaDescriptor, TestKey.class, TestValue.class);
    }

    @Test
    public void testUpdateCommand() throws Exception {
        UpdateCommand cmd = msgFactory.updateCommand()
                .tablePartitionId(msgFactory.tablePartitionIdMessage()
                        .tableId(UUID.randomUUID())
                        .partitionId(1)
                        .build()
                )
                .rowUuid(Timestamp.nextVersion().toUuid())
                .rowBuffer(byteStrFromBinaryRow(1))
                .txId(UUID.randomUUID())
                .build();

        UpdateCommand readCmd = copyCommand(cmd);

        assertEquals(cmd.txId(), readCmd.txId());
        assertEquals(cmd.rowUuid(), readCmd.rowUuid());
        assertArrayEquals(cmd.rowBuffer().toByteArray(), readCmd.rowBuffer().toByteArray());
    }

    @Test
    public void testRemoveCommand() throws Exception {
        UpdateCommand cmd = msgFactory.updateCommand()
                .tablePartitionId(msgFactory.tablePartitionIdMessage()
                        .tableId(UUID.randomUUID())
                        .partitionId(1)
                        .build()
                )
                .rowUuid(Timestamp.nextVersion().toUuid())
                .txId(UUID.randomUUID())
                .build();

        UpdateCommand readCmd = copyCommand(cmd);

        assertEquals(cmd.txId(), readCmd.txId());
        assertEquals(cmd.rowUuid(), readCmd.rowUuid());
        assertNull(readCmd.rowBuffer());
    }

    @Test
    public void testUpdateAllCommand() throws Exception {
        HashMap<UUID, ByteString> rowsToUpdate = new HashMap();

        for (int i = 0; i < 10; i++) {
            rowsToUpdate.put(Timestamp.nextVersion().toUuid(), byteStrFromBinaryRow(i));
        }

        var cmd = msgFactory.updateAllCommand()
                .tablePartitionId(msgFactory.tablePartitionIdMessage()
                        .tableId(UUID.randomUUID())
                        .partitionId(1)
                        .build()
                )
                .rowsToUpdate(rowsToUpdate)
                .txId(UUID.randomUUID())
                .build();

        UpdateAllCommand readCmd = copyCommand(cmd);

        assertEquals(cmd.txId(), readCmd.txId());

        for (Map.Entry<UUID, ByteString> entry : cmd.rowsToUpdate().entrySet()) {
            assertTrue(readCmd.rowsToUpdate().containsKey(entry.getKey()));

            var readVal = readCmd.rowsToUpdate().get(entry.getKey());
            var val = entry.getValue();

            assertArrayEquals(val.toByteArray(), readVal.toByteArray());
        }
    }

    @Test
    public void testRemoveAllCommand() throws Exception {
        Map<UUID, ByteString> rowsToRemove = new HashMap<>();

        for (int i = 0; i < 10; i++) {
            rowsToRemove.put(Timestamp.nextVersion().toUuid(), null);
        }

        var cmd = msgFactory.updateAllCommand()
                .tablePartitionId(msgFactory.tablePartitionIdMessage()
                        .tableId(UUID.randomUUID())
                        .partitionId(1)
                        .build()
                )
                .rowsToUpdate(rowsToRemove)
                .txId(UUID.randomUUID())
                .build();

        UpdateAllCommand readCmd = copyCommand(cmd);

        assertEquals(cmd.txId(), readCmd.txId());

        for (UUID uuid : cmd.rowsToUpdate().keySet()) {
            assertTrue(readCmd.rowsToUpdate().containsKey(uuid));
            assertNull(readCmd.rowsToUpdate().get(uuid));
        }
    }

    @Test
    public void testTxCleanupCommand() throws Exception {
        HybridClock clock = new HybridClockImpl();

        TxCleanupCommand cmd = msgFactory.txCleanupCommand()
                .txId(UUID.randomUUID())
                .commit(true)
                .commitTimestamp(hybridTimestampMessage(clock.now()))
                .build();

        TxCleanupCommand readCmd = copyCommand(cmd);

        assertEquals(cmd.txId(), readCmd.txId());
        assertEquals(cmd.commit(), readCmd.commit());
        assertEquals(cmd.commitTimestamp(), readCmd.commitTimestamp());
    }

    @Test
    public void testFinishTxCommand() throws Exception {
<<<<<<< HEAD
        HybridClock clock = new HybridClock();
        ArrayList<TablePartitionIdMessage> grps = new ArrayList<>(10);
=======
        HybridClock clock = new HybridClockImpl();
        ArrayList<ReplicationGroupId> grps = new ArrayList<>(10);
>>>>>>> 8277b1ad

        for (int i = 0; i < 10; i++) {
            grps.add(msgFactory.tablePartitionIdMessage()
                    .tableId(UUID.randomUUID())
                    .partitionId(i)
                    .build());
        }

        FinishTxCommand cmd = msgFactory.finishTxCommand()
                .txId(UUID.randomUUID())
                .commit(true)
                .commitTimestamp(hybridTimestampMessage(clock.now()))
                .tablePartitionIds(grps)
                .build();

        FinishTxCommand readCmd = copyCommand(cmd);

        assertEquals(cmd.txId(), readCmd.txId());
        assertEquals(cmd.commit(), readCmd.commit());
        assertEquals(cmd.commitTimestamp(), readCmd.commitTimestamp());
        assertEquals(cmd.tablePartitionIds(), readCmd.tablePartitionIds());
    }

    private HybridTimestampMessage hybridTimestampMessage(HybridTimestamp tmstmp) {
        return msgFactory.hybridTimestampMessage()
                .logical(tmstmp.getLogical())
                .physical(tmstmp.getPhysical())
                .build();
    }

    private <T> T copyCommand(T cmd) throws Exception {
        return cmdFromBytes(cmdToBytes(cmd));
    }

    private <T> T cmdFromBytes(byte[] bytes) throws IOException, ClassNotFoundException {
        try (ByteArrayInputStream bais = new ByteArrayInputStream(bytes)) {
            try (ObjectInputStream ois = new ObjectInputStream(bais)) {
                return (T) ois.readObject();
            }
        }
    }

    private <T> byte[] cmdToBytes(T cmd) throws IOException {
        try (ByteArrayOutputStream baos = new ByteArrayOutputStream()) {
            try (ObjectOutputStream oos = new ObjectOutputStream(baos)) {
                oos.writeObject(cmd);
            }

            baos.flush();

            return baos.toByteArray();
        }
    }

    private static ByteString byteStrFromBinaryRow(int id) throws Exception {
        return new ByteString(kvMarshaller.marshal(new TestKey(id, String.valueOf(id)), new TestValue(id, String.valueOf(id)))
                .byteBuffer());
    }

    /**
     * Test pojo key.
     */
    private static class TestKey {
        public int intKey;

        public String strKey;

        public TestKey() {
        }

        public TestKey(int intKey, String strKey) {
            this.intKey = intKey;
            this.strKey = strKey;
        }

        @Override
        public boolean equals(Object o) {
            if (this == o) {
                return true;
            }
            if (o == null || getClass() != o.getClass()) {
                return false;
            }
            TestKey testKey = (TestKey) o;
            return intKey == testKey.intKey && Objects.equals(strKey, testKey.strKey);
        }

        @Override
        public int hashCode() {
            return Objects.hash(intKey, strKey);
        }
    }

    /**
     * Test pojo value.
     */
    protected static class TestValue implements Comparable<TestValue> {
        @IgniteToStringInclude
        public Integer intVal;

        @IgniteToStringInclude
        public String strVal;

        public TestValue() {
        }

        public TestValue(Integer intVal, String strVal) {
            this.intVal = intVal;
            this.strVal = strVal;
        }

        @Override
        public int compareTo(TestValue o) {
            int cmp = Integer.compare(intVal, o.intVal);

            return cmp != 0 ? cmp : strVal.compareTo(o.strVal);
        }

        @Override
        public boolean equals(Object o) {
            if (this == o) {
                return true;
            }
            if (o == null || getClass() != o.getClass()) {
                return false;
            }
            TestValue testValue = (TestValue) o;
            return Objects.equals(intVal, testValue.intVal) && Objects.equals(strVal, testValue.strVal);
        }

        @Override
        public int hashCode() {
            return Objects.hash(intVal, strVal);
        }

        @Override
        public String toString() {
            return S.toString(TestValue.class, this);
        }
    }
}<|MERGE_RESOLUTION|>--- conflicted
+++ resolved
@@ -34,13 +34,10 @@
 import java.util.Objects;
 import java.util.UUID;
 import org.apache.ignite.internal.hlc.HybridClock;
-<<<<<<< HEAD
-import org.apache.ignite.internal.hlc.HybridTimestamp;
-=======
 import org.apache.ignite.internal.hlc.HybridClockImpl;
 import org.apache.ignite.internal.replicator.ReplicationGroupId;
 import org.apache.ignite.internal.schema.BinaryRow;
->>>>>>> 8277b1ad
+import org.apache.ignite.internal.hlc.HybridTimestamp;
 import org.apache.ignite.internal.schema.Column;
 import org.apache.ignite.internal.schema.NativeTypes;
 import org.apache.ignite.internal.schema.SchemaDescriptor;
@@ -198,13 +195,8 @@
 
     @Test
     public void testFinishTxCommand() throws Exception {
-<<<<<<< HEAD
-        HybridClock clock = new HybridClock();
+        HybridClock clock = new HybridClockImpl();
         ArrayList<TablePartitionIdMessage> grps = new ArrayList<>(10);
-=======
-        HybridClock clock = new HybridClockImpl();
-        ArrayList<ReplicationGroupId> grps = new ArrayList<>(10);
->>>>>>> 8277b1ad
 
         for (int i = 0; i < 10; i++) {
             grps.add(msgFactory.tablePartitionIdMessage()
