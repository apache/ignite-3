--- conflicted
+++ resolved
@@ -286,11 +286,7 @@
         when(topologyService.localMember()).thenReturn(node);
         when(distributionZoneManager.dataNodes(anyLong(), anyInt(), anyInt())).thenReturn(emptySetCompletedFuture());
 
-<<<<<<< HEAD
-        when(replicaMgr.startReplica(any(), any(), any(), any(PendingComparableValuesTracker.class), any()))
-=======
         when(replicaMgr.startReplica(any(), any(), anyBoolean(), any(), any(), any(), any(), any()))
->>>>>>> 4d724d3f
                 .thenReturn(nullCompletedFuture());
         when(replicaMgr.stopReplica(any())).thenReturn(trueCompletedFuture());
         when(replicaMgr.weakStartReplica(any(), any(), any())).thenReturn(trueCompletedFuture());
