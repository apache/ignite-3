/*
 * Licensed to the Apache Software Foundation (ASF) under one or more
 * contributor license agreements. See the NOTICE file distributed with
 * this work for additional information regarding copyright ownership.
 * The ASF licenses this file to You under the Apache License, Version 2.0
 * (the "License"); you may not use this file except in compliance with
 * the License. You may obtain a copy of the License at
 *
 *      http://www.apache.org/licenses/LICENSE-2.0
 *
 * Unless required by applicable law or agreed to in writing, software
 * distributed under the License is distributed on an "AS IS" BASIS,
 * WITHOUT WARRANTIES OR CONDITIONS OF ANY KIND, either express or implied.
 * See the License for the specific language governing permissions and
 * limitations under the License.
 */

package org.apache.ignite.internal.table.distributed;

import static java.util.concurrent.CompletableFuture.completedFuture;
import static org.apache.ignite.internal.catalog.CatalogService.DEFAULT_STORAGE_PROFILE;
import static org.apache.ignite.internal.catalog.CatalogTestUtils.createTestCatalogManager;
import static org.apache.ignite.internal.table.TableTestUtils.createHashIndex;
import static org.apache.ignite.internal.table.TableTestUtils.getTableIdStrict;
import static org.apache.ignite.internal.testframework.matchers.CompletableFutureMatcher.willCompleteSuccessfully;
import static org.apache.ignite.internal.thread.ThreadOperation.STORAGE_READ;
import static org.apache.ignite.internal.thread.ThreadOperation.STORAGE_WRITE;
import static org.apache.ignite.internal.util.CompletableFutures.emptySetCompletedFuture;
import static org.apache.ignite.internal.util.CompletableFutures.nullCompletedFuture;
import static org.apache.ignite.internal.util.CompletableFutures.trueCompletedFuture;
import static org.apache.ignite.internal.util.IgniteUtils.closeAll;
import static org.apache.ignite.internal.util.IgniteUtils.startAsync;
import static org.apache.ignite.sql.ColumnType.INT64;
import static org.hamcrest.MatcherAssert.assertThat;
import static org.hamcrest.Matchers.contains;
import static org.junit.jupiter.api.Assertions.assertEquals;
import static org.mockito.ArgumentMatchers.any;
import static org.mockito.ArgumentMatchers.anyInt;
import static org.mockito.ArgumentMatchers.anyLong;
import static org.mockito.ArgumentMatchers.eq;
import static org.mockito.Mockito.clearInvocations;
import static org.mockito.Mockito.mock;
import static org.mockito.Mockito.mockStatic;
import static org.mockito.Mockito.never;
import static org.mockito.Mockito.spy;
import static org.mockito.Mockito.timeout;
import static org.mockito.Mockito.verify;
import static org.mockito.Mockito.when;

import java.nio.file.Path;
import java.util.ArrayList;
import java.util.Collections;
import java.util.List;
import java.util.concurrent.CompletableFuture;
import java.util.concurrent.ForkJoinPool;
import java.util.concurrent.ScheduledExecutorService;
import java.util.concurrent.TimeUnit;
import java.util.function.Consumer;
import java.util.function.LongFunction;
import org.apache.ignite.internal.affinity.AffinityUtils;
import org.apache.ignite.internal.catalog.CatalogManager;
import org.apache.ignite.internal.catalog.commands.ColumnParams;
import org.apache.ignite.internal.catalog.descriptors.CatalogTableDescriptor;
import org.apache.ignite.internal.catalog.descriptors.CatalogZoneDescriptor;
import org.apache.ignite.internal.components.LogSyncer;
import org.apache.ignite.internal.components.LongJvmPauseDetector;
import org.apache.ignite.internal.configuration.ConfigurationRegistry;
import org.apache.ignite.internal.configuration.testframework.ConfigurationExtension;
import org.apache.ignite.internal.configuration.testframework.InjectConfiguration;
import org.apache.ignite.internal.distributionzones.DistributionZoneManager;
import org.apache.ignite.internal.distributionzones.DistributionZonesTestUtil;
import org.apache.ignite.internal.failure.FailureProcessor;
import org.apache.ignite.internal.hlc.ClockService;
import org.apache.ignite.internal.hlc.HybridClockImpl;
import org.apache.ignite.internal.hlc.HybridTimestamp;
import org.apache.ignite.internal.hlc.TestClockService;
import org.apache.ignite.internal.lowwatermark.TestLowWatermark;
import org.apache.ignite.internal.manager.ComponentContext;
import org.apache.ignite.internal.metastorage.MetaStorageManager;
import org.apache.ignite.internal.metastorage.impl.MetaStorageManagerImpl;
import org.apache.ignite.internal.metastorage.impl.StandaloneMetaStorageManager;
import org.apache.ignite.internal.metastorage.server.KeyValueStorage;
import org.apache.ignite.internal.metastorage.server.TestRocksDbKeyValueStorage;
import org.apache.ignite.internal.network.ClusterNodeImpl;
import org.apache.ignite.internal.network.ClusterService;
import org.apache.ignite.internal.network.MessagingService;
import org.apache.ignite.internal.network.TopologyService;
import org.apache.ignite.internal.partition.replicator.PartitionReplicaLifecycleManager;
import org.apache.ignite.internal.placementdriver.PlacementDriver;
import org.apache.ignite.internal.placementdriver.TestPlacementDriver;
import org.apache.ignite.internal.raft.Loza;
import org.apache.ignite.internal.raft.Peer;
import org.apache.ignite.internal.raft.client.TopologyAwareRaftGroupService;
import org.apache.ignite.internal.raft.service.RaftGroupService;
import org.apache.ignite.internal.replicator.ReplicaManager;
import org.apache.ignite.internal.schema.SchemaDescriptor;
import org.apache.ignite.internal.schema.SchemaManager;
import org.apache.ignite.internal.schema.SchemaUtils;
import org.apache.ignite.internal.schema.configuration.GcConfiguration;
import org.apache.ignite.internal.schema.configuration.StorageUpdateConfiguration;
import org.apache.ignite.internal.sql.SqlCommon;
import org.apache.ignite.internal.storage.DataStorageManager;
import org.apache.ignite.internal.storage.DataStorageModule;
import org.apache.ignite.internal.storage.DataStorageModules;
import org.apache.ignite.internal.storage.StorageException;
import org.apache.ignite.internal.storage.configurations.StorageConfiguration;
import org.apache.ignite.internal.storage.engine.MvTableStorage;
import org.apache.ignite.internal.storage.engine.StorageEngine;
import org.apache.ignite.internal.storage.pagememory.PersistentPageMemoryDataStorageModule;
import org.apache.ignite.internal.table.TableTestUtils;
import org.apache.ignite.internal.table.distributed.index.IndexMetaStorage;
import org.apache.ignite.internal.table.distributed.raft.snapshot.outgoing.OutgoingSnapshotsManager;
import org.apache.ignite.internal.table.distributed.schema.AlwaysSyncedSchemaSyncService;
import org.apache.ignite.internal.testframework.IgniteAbstractTest;
import org.apache.ignite.internal.testframework.WorkDirectory;
import org.apache.ignite.internal.testframework.WorkDirectoryExtension;
import org.apache.ignite.internal.thread.IgniteThreadFactory;
import org.apache.ignite.internal.thread.StripedThreadPoolExecutor;
import org.apache.ignite.internal.tx.HybridTimestampTracker;
import org.apache.ignite.internal.tx.TxManager;
import org.apache.ignite.internal.tx.configuration.TransactionConfiguration;
import org.apache.ignite.internal.tx.impl.RemotelyTriggeredResourceRegistry;
import org.apache.ignite.internal.tx.impl.TransactionInflights;
import org.apache.ignite.internal.tx.storage.state.TxStateTableStorage;
import org.apache.ignite.internal.util.IgniteUtils;
import org.apache.ignite.internal.util.PendingComparableValuesTracker;
import org.apache.ignite.network.ClusterNode;
import org.apache.ignite.network.NetworkAddress;
import org.apache.ignite.sql.IgniteSql;
import org.jetbrains.annotations.Nullable;
import org.junit.jupiter.api.AfterEach;
import org.junit.jupiter.api.Test;
import org.junit.jupiter.api.extension.ExtendWith;
import org.mockito.Mock;
import org.mockito.MockedStatic;
import org.mockito.junit.jupiter.MockitoExtension;
import org.mockito.junit.jupiter.MockitoSettings;
import org.mockito.quality.Strictness;

/**
 * Table manager recovery scenarios.
 */
@ExtendWith({MockitoExtension.class, ConfigurationExtension.class, WorkDirectoryExtension.class})
@MockitoSettings(strictness = Strictness.LENIENT)
public class TableManagerRecoveryTest extends IgniteAbstractTest {
    private static final String NODE_NAME = "testNode1";
    private static final String ZONE_NAME = "zone1";
    private static final String TABLE_NAME = "testTable";
    private static final String INDEX_NAME = "testIndex1";
    private static final String INDEXED_COLUMN_NAME = "columnName";
    private static final int PARTITIONS = 8;
    private static final ClusterNode node = new ClusterNodeImpl("nodeid", NODE_NAME, new NetworkAddress("127.0.0.1", 2245));
    private static final long WAIT_TIMEOUT = TimeUnit.SECONDS.toMillis(10);

    // Configuration
    @InjectConfiguration("mock.profiles.default = {engine = \"aipersist\"}")
    private StorageConfiguration storageConfiguration;
    @InjectConfiguration
    private GcConfiguration gcConfig;
    @InjectConfiguration
    private TransactionConfiguration txConfig;
    @InjectConfiguration
    private StorageUpdateConfiguration storageUpdateConfiguration;
    @WorkDirectory
    private Path workDir;

    // Table manager dependencies.
    private SchemaManager sm;
    private CatalogManager catalogManager;
    private MetaStorageManager metaStorageManager;
    private TableManager tableManager;
    private StripedThreadPoolExecutor partitionOperationsExecutor;
    private DataStorageManager dsm;
    private HybridClockImpl clock;
    private TestLowWatermark lowWatermark;

    // Table internal components
    @Mock
    private ReplicaManager replicaMgr;
    private volatile MvTableStorage mvTableStorage;
    private volatile TxStateTableStorage txStateTableStorage;

    private volatile HybridTimestamp savedWatermark;

    private final DataStorageModule dataStorageModule = createDataStorageModule();

    @AfterEach
    void after() throws Exception {
        stopComponents();
    }

    @Test
    public void testTableIgnoredOnRecovery() throws Exception {
        startComponents();

        createZone(ZONE_NAME);
        createTable(TABLE_NAME);
        createIndex(TABLE_NAME, INDEX_NAME);

        verify(mvTableStorage, timeout(WAIT_TIMEOUT).times(PARTITIONS)).createMvPartition(anyInt());
        verify(txStateTableStorage, timeout(WAIT_TIMEOUT).times(PARTITIONS)).getOrCreateTxStateStorage(anyInt());
        clearInvocations(mvTableStorage);
        clearInvocations(txStateTableStorage);

        int tableId = getTableIdStrict(catalogManager, TABLE_NAME, clock.nowLong());

        // Drop table and save watermark without triggering LWM events.
        dropTable(TABLE_NAME);

        savedWatermark = clock.now();

        stopComponents();
        startComponents();

        // Table below LWM shouldn't started.
        assertEquals(0, tableManager.startedTables().size());

        verify(mvTableStorage, never()).createMvPartition(anyInt());
        verify(txStateTableStorage, never()).getOrCreateTxStateStorage(anyInt());

        // Let's check that the table was deleted.
        verify(dsm.engineByStorageProfile(DEFAULT_STORAGE_PROFILE)).dropMvTable(eq(tableId));
    }

    @Test
    public void testTableStartedOnRecovery() throws Exception {
        startComponents();

        createZone(ZONE_NAME);
        createTable(TABLE_NAME);
        createIndex(TABLE_NAME, INDEX_NAME);

        int tableId = catalogManager.table(TABLE_NAME, Long.MAX_VALUE).id();

        verify(mvTableStorage, timeout(WAIT_TIMEOUT).times(PARTITIONS)).createMvPartition(anyInt());
        verify(txStateTableStorage, timeout(WAIT_TIMEOUT).times(PARTITIONS)).getOrCreateTxStateStorage(anyInt());
        clearInvocations(mvTableStorage);
        clearInvocations(txStateTableStorage);

        // Drop table.
        dropTable(TABLE_NAME);

        stopComponents();
        startComponents();

        // Table is available after restart.
        assertThat(tableManager.startedTables().keySet(), contains(tableId));

        verify(mvTableStorage, timeout(WAIT_TIMEOUT).times(PARTITIONS)).createMvPartition(anyInt());
        verify(txStateTableStorage, timeout(WAIT_TIMEOUT).times(PARTITIONS)).getOrCreateTxStateStorage(anyInt());
    }

    /**
     * Creates and starts TableManage and dependencies.
     */
    private void startComponents() throws Exception {
        partitionOperationsExecutor = new StripedThreadPoolExecutor(
                4,
                IgniteThreadFactory.create(NODE_NAME, "partition-operations", log, STORAGE_READ, STORAGE_WRITE),
                false,
                0
        );

        KeyValueStorage keyValueStorage = new TestRocksDbKeyValueStorage(NODE_NAME, workDir);
        clock = new HybridClockImpl();

        ClusterService clusterService = mock(ClusterService.class);
        TopologyService topologyService = mock(TopologyService.class);
        DistributionZoneManager distributionZoneManager = mock(DistributionZoneManager.class);
        TxManager tm = mock(TxManager.class);
        Loza rm = mock(Loza.class);
        RaftGroupService raftGrpSrvcMock = mock(TopologyAwareRaftGroupService.class);

        when(raftGrpSrvcMock.leader()).thenReturn(new Peer("node0"));
        when(rm.startRaftGroupService(any(), any(), any(), any())).thenAnswer(mock -> completedFuture(raftGrpSrvcMock));

        when(rm.getLogSyncer()).thenReturn(mock(LogSyncer.class));
        when(clusterService.messagingService()).thenReturn(mock(MessagingService.class));
        when(clusterService.topologyService()).thenReturn(topologyService);
        when(topologyService.localMember()).thenReturn(node);
        when(distributionZoneManager.dataNodes(anyLong(), anyInt(), anyInt())).thenReturn(emptySetCompletedFuture());

        when(replicaMgr.getLogSyncer()).thenReturn(mock(LogSyncer.class));
        when(replicaMgr.startReplica(any(), any(), any(), any(), any(PendingComparableValuesTracker.class), any()))
                .thenReturn(nullCompletedFuture());
        // TODO: will be removed after https://issues.apache.org/jira/browse/IGNITE-22315
        when(replicaMgr.startRaftClient(any(), any(), any()))
                .thenReturn(completedFuture(mock(TopologyAwareRaftGroupService.class)));
        when(replicaMgr.stopReplica(any())).thenReturn(trueCompletedFuture());
        when(replicaMgr.weakStartReplica(any(), any(), any())).thenReturn(trueCompletedFuture());
        when(replicaMgr.weakStopReplica(any(), any(), any())).thenReturn(nullCompletedFuture());

        try (MockedStatic<SchemaUtils> schemaServiceMock = mockStatic(SchemaUtils.class)) {
            schemaServiceMock.when(() -> SchemaUtils.prepareSchemaDescriptor(any()))
                    .thenReturn(mock(SchemaDescriptor.class));
        }

        try (MockedStatic<AffinityUtils> affinityServiceMock = mockStatic(AffinityUtils.class)) {
            ArrayList<List<ClusterNode>> assignment = new ArrayList<>(PARTITIONS);

            for (int part = 0; part < PARTITIONS; part++) {
                assignment.add(new ArrayList<>(Collections.singleton(node)));
            }

            affinityServiceMock.when(() -> AffinityUtils.calculateAssignments(any(), anyInt(), anyInt()))
                    .thenReturn(assignment);
        }

        metaStorageManager = StandaloneMetaStorageManager.create(keyValueStorage);
        catalogManager = createTestCatalogManager(NODE_NAME, clock, metaStorageManager);

        Consumer<LongFunction<CompletableFuture<?>>> revisionUpdater = c -> metaStorageManager.registerRevisionUpdateListener(c::apply);

        PlacementDriver placementDriver = new TestPlacementDriver(node);

        lowWatermark = new TestLowWatermark();
        lowWatermark.updateWithoutNotify(savedWatermark);
        ClockService clockService = new TestClockService(clock);
        tableManager = new TableManager(
                NODE_NAME,
                revisionUpdater,
                gcConfig,
                txConfig,
                storageUpdateConfiguration,
                clusterService.messagingService(),
                clusterService.topologyService(),
                clusterService.serializationRegistry(),
                replicaMgr,
                null,
                null,
                tm,
                dsm = createDataStorageManager(mock(ConfigurationRegistry.class), workDir, storageConfiguration, dataStorageModule),
                workDir,
                metaStorageManager,
                sm = new SchemaManager(revisionUpdater, catalogManager),
                partitionOperationsExecutor,
                partitionOperationsExecutor,
                mock(ScheduledExecutorService.class),
                clock,
                clockService,
                new OutgoingSnapshotsManager(clusterService.messagingService()),
                distributionZoneManager,
                new AlwaysSyncedSchemaSyncService(),
                catalogManager,
                new HybridTimestampTracker(),
                placementDriver,
                () -> mock(IgniteSql.class),
                new RemotelyTriggeredResourceRegistry(),
                lowWatermark,
                new TransactionInflights(placementDriver, clockService),
<<<<<<< HEAD
                new PartitionReplicaLifecycleManager(
                        catalogManager,
                        replicaMgr,
                        distributionZoneManager,
                        metaStorageManager,
                        topologyService,
                        ForkJoinPool.commonPool()
                )
=======
                mock(IndexMetaStorage.class)
>>>>>>> dd5fe832
        ) {

            @Override
            protected MvTableStorage createTableStorage(CatalogTableDescriptor tableDescriptor, CatalogZoneDescriptor zoneDescriptor) {
                mvTableStorage = spy(super.createTableStorage(tableDescriptor, zoneDescriptor));

                return mvTableStorage;
            }

            @Override
            protected TxStateTableStorage createTxStateTableStorage(
                    CatalogTableDescriptor tableDescriptor,
                    CatalogZoneDescriptor zoneDescriptor
            ) {
                txStateTableStorage = spy(super.createTxStateTableStorage(tableDescriptor, zoneDescriptor));

                return txStateTableStorage;
            }
        };

        ComponentContext componentContext = new ComponentContext();
        assertThat(
                metaStorageManager.startAsync(componentContext)
                        .thenCompose(unused -> metaStorageManager.recoveryFinishedFuture())
                        .thenCompose(unused -> startAsync(componentContext, catalogManager, sm, tableManager))
                        .thenCompose(unused -> ((MetaStorageManagerImpl) metaStorageManager).notifyRevisionUpdateListenerOnStart())
                        .thenCompose(unused -> metaStorageManager.deployWatches()),
                willCompleteSuccessfully()
        );
    }

    /**
     * Stops TableManager and dependencies.
     */
    private void stopComponents() throws Exception {
        ComponentContext componentContext = new ComponentContext();
        if (tableManager != null) {
            tableManager.beforeNodeStop();
            assertThat(tableManager.stopAsync(componentContext), willCompleteSuccessfully());
        }

        closeAll(
                dsm == null ? null : () -> assertThat(dsm.stopAsync(componentContext), willCompleteSuccessfully()),
                sm == null ? null : () -> assertThat(sm.stopAsync(componentContext), willCompleteSuccessfully()),
                catalogManager == null ? null :
                        () -> assertThat(catalogManager.stopAsync(componentContext), willCompleteSuccessfully()),
                metaStorageManager == null ? null :
                        () -> assertThat(metaStorageManager.stopAsync(componentContext), willCompleteSuccessfully()),
                partitionOperationsExecutor == null ? null
                        : () -> IgniteUtils.shutdownAndAwaitTermination(partitionOperationsExecutor, 10, TimeUnit.SECONDS)
        );
    }

    private static DataStorageManager createDataStorageManager(
            ConfigurationRegistry mockedRegistry,
            Path storagePath,
            StorageConfiguration config,
            DataStorageModule dataStorageModule
    ) {
        when(mockedRegistry.getConfiguration(StorageConfiguration.KEY)).thenReturn(config);

        DataStorageModules dataStorageModules = new DataStorageModules(List.of(dataStorageModule));

        DataStorageManager manager = new DataStorageManager(
                dataStorageModules.createStorageEngines(
                        NODE_NAME,
                        mockedRegistry,
                        storagePath,
                        null,
                        mock(FailureProcessor.class),
                        mock(LogSyncer.class)
                ),
                config
        );

        assertThat(manager.startAsync(new ComponentContext()), willCompleteSuccessfully());

        return manager;
    }

    private void createTable(String tableName) {
        TableTestUtils.createTable(
                catalogManager,
                SqlCommon.DEFAULT_SCHEMA_NAME,
                ZONE_NAME,
                tableName,
                List.of(
                        ColumnParams.builder().name("key").type(INT64).build(),
                        ColumnParams.builder().name(INDEXED_COLUMN_NAME).type(INT64).nullable(true).build()
                ),
                List.of("key")
        );
    }

    private void createZone(String zoneName) {
        DistributionZonesTestUtil.createZone(catalogManager, zoneName, PARTITIONS, 1);
    }

    private void dropTable(String tableName) {
        TableTestUtils.dropTable(catalogManager, SqlCommon.DEFAULT_SCHEMA_NAME, tableName);
    }

    private void createIndex(String tableName, String indexName) {
        createHashIndex(catalogManager, SqlCommon.DEFAULT_SCHEMA_NAME, tableName, indexName, List.of(INDEXED_COLUMN_NAME), false);
    }

    private void dropIndex(String indexName) {
        TableTestUtils.dropIndex(catalogManager, SqlCommon.DEFAULT_SCHEMA_NAME, indexName);
    }

    private static PersistentPageMemoryDataStorageModule createDataStorageModule() {
        return new PersistentPageMemoryDataStorageModule() {
            @Override
            public StorageEngine createEngine(
                    String igniteInstanceName,
                    ConfigurationRegistry configRegistry,
                    Path storagePath,
                    @Nullable LongJvmPauseDetector longJvmPauseDetector,
                    FailureProcessor failureProcessor,
                    LogSyncer logSyncer
            ) throws StorageException {
                return spy(super.createEngine(igniteInstanceName,
                        configRegistry,
                        storagePath,
                        longJvmPauseDetector,
                        failureProcessor,
                        logSyncer
                ));
            }
        };
    }
}<|MERGE_RESOLUTION|>--- conflicted
+++ resolved
@@ -348,7 +348,7 @@
                 new RemotelyTriggeredResourceRegistry(),
                 lowWatermark,
                 new TransactionInflights(placementDriver, clockService),
-<<<<<<< HEAD
+                mock(IndexMetaStorage.class),
                 new PartitionReplicaLifecycleManager(
                         catalogManager,
                         replicaMgr,
@@ -357,9 +357,6 @@
                         topologyService,
                         ForkJoinPool.commonPool()
                 )
-=======
-                mock(IndexMetaStorage.class)
->>>>>>> dd5fe832
         ) {
 
             @Override
