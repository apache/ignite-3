--- conflicted
+++ resolved
@@ -101,12 +101,8 @@
 import org.apache.ignite.internal.metastorage.server.ReadOperationForCompactionTracker;
 import org.apache.ignite.internal.metastorage.server.persistence.RocksDbKeyValueStorage;
 import org.apache.ignite.internal.metrics.MetricManager;
-<<<<<<< HEAD
-import org.apache.ignite.internal.metrics.MetricManagerImpl;
-=======
 import org.apache.ignite.internal.metrics.NoOpMetricManager;
 import org.apache.ignite.internal.network.ClusterNodeImpl;
->>>>>>> a56e9aab
 import org.apache.ignite.internal.network.ClusterService;
 import org.apache.ignite.internal.network.InternalClusterNode;
 import org.apache.ignite.internal.network.MessagingService;
@@ -504,12 +500,8 @@
                 new SystemPropertiesNodeProperties(),
                 minTimeCollectorService,
                 systemDistributedConfiguration,
-<<<<<<< HEAD
-                new MetricManagerImpl(),
+                new NoOpMetricManager(),
                 TableTestUtils.NOOP_PARTITION_MODIFICATION_COUNTER_FACTORY
-=======
-                new NoOpMetricManager()
->>>>>>> a56e9aab
         ) {
 
             @Override
