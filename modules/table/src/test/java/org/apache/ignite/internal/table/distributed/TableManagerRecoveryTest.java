/*
 * Licensed to the Apache Software Foundation (ASF) under one or more
 * contributor license agreements. See the NOTICE file distributed with
 * this work for additional information regarding copyright ownership.
 * The ASF licenses this file to You under the Apache License, Version 2.0
 * (the "License"); you may not use this file except in compliance with
 * the License. You may obtain a copy of the License at
 *
 *      http://www.apache.org/licenses/LICENSE-2.0
 *
 * Unless required by applicable law or agreed to in writing, software
 * distributed under the License is distributed on an "AS IS" BASIS,
 * WITHOUT WARRANTIES OR CONDITIONS OF ANY KIND, either express or implied.
 * See the License for the specific language governing permissions and
 * limitations under the License.
 */

package org.apache.ignite.internal.table.distributed;

import static java.util.concurrent.CompletableFuture.allOf;
import static java.util.concurrent.CompletableFuture.completedFuture;
import static java.util.concurrent.TimeUnit.SECONDS;
import static org.apache.ignite.internal.catalog.CatalogService.DEFAULT_STORAGE_PROFILE;
import static org.apache.ignite.internal.catalog.CatalogTestUtils.createTestCatalogManager;
import static org.apache.ignite.internal.partitiondistribution.PartitionDistributionUtils.calculateAssignments;
import static org.apache.ignite.internal.table.TableTestUtils.createHashIndex;
import static org.apache.ignite.internal.table.TableTestUtils.getTableIdStrict;
import static org.apache.ignite.internal.testframework.IgniteTestUtils.bypassingThreadAssertions;
import static org.apache.ignite.internal.testframework.matchers.CompletableFutureMatcher.willCompleteSuccessfully;
import static org.apache.ignite.internal.testframework.matchers.CompletableFutureMatcher.willSucceedIn;
import static org.apache.ignite.internal.thread.ThreadOperation.STORAGE_READ;
import static org.apache.ignite.internal.thread.ThreadOperation.STORAGE_WRITE;
import static org.apache.ignite.internal.util.CompletableFutures.nullCompletedFuture;
import static org.apache.ignite.internal.util.CompletableFutures.trueCompletedFuture;
import static org.apache.ignite.internal.util.IgniteUtils.closeAll;
import static org.apache.ignite.internal.util.IgniteUtils.startAsync;
import static org.apache.ignite.internal.util.IgniteUtils.stopAsync;
import static org.apache.ignite.sql.ColumnType.INT64;
import static org.hamcrest.MatcherAssert.assertThat;
import static org.hamcrest.Matchers.contains;
import static org.junit.jupiter.api.Assertions.assertEquals;
import static org.mockito.ArgumentMatchers.any;
import static org.mockito.ArgumentMatchers.anyBoolean;
import static org.mockito.ArgumentMatchers.anyInt;
import static org.mockito.ArgumentMatchers.anyLong;
import static org.mockito.ArgumentMatchers.eq;
import static org.mockito.Mockito.clearInvocations;
import static org.mockito.Mockito.doAnswer;
import static org.mockito.Mockito.doReturn;
import static org.mockito.Mockito.mock;
import static org.mockito.Mockito.mockStatic;
import static org.mockito.Mockito.never;
import static org.mockito.Mockito.spy;
import static org.mockito.Mockito.timeout;
import static org.mockito.Mockito.verify;
import static org.mockito.Mockito.when;

import java.nio.file.Path;
import java.util.ArrayList;
import java.util.Collections;
import java.util.List;
import java.util.Set;
import java.util.UUID;
import java.util.concurrent.CompletableFuture;
import java.util.concurrent.ExecutorService;
import java.util.concurrent.ForkJoinPool;
import java.util.concurrent.ScheduledExecutorService;
import java.util.function.Supplier;
import org.apache.ignite.internal.catalog.CatalogManager;
import org.apache.ignite.internal.catalog.commands.ColumnParams;
import org.apache.ignite.internal.catalog.descriptors.CatalogTableDescriptor;
import org.apache.ignite.internal.catalog.descriptors.CatalogZoneDescriptor;
import org.apache.ignite.internal.components.LogSyncer;
import org.apache.ignite.internal.components.LongJvmPauseDetector;
import org.apache.ignite.internal.configuration.ConfigurationRegistry;
import org.apache.ignite.internal.configuration.NodeConfiguration;
import org.apache.ignite.internal.configuration.SystemDistributedConfiguration;
import org.apache.ignite.internal.configuration.testframework.ConfigurationExtension;
import org.apache.ignite.internal.configuration.testframework.InjectConfiguration;
import org.apache.ignite.internal.distributionzones.DistributionZoneManager;
import org.apache.ignite.internal.distributionzones.DistributionZonesTestUtil;
import org.apache.ignite.internal.failure.FailureManager;
import org.apache.ignite.internal.failure.NoOpFailureManager;
import org.apache.ignite.internal.hlc.ClockService;
import org.apache.ignite.internal.hlc.HybridClock;
import org.apache.ignite.internal.hlc.HybridClockImpl;
import org.apache.ignite.internal.hlc.HybridTimestamp;
import org.apache.ignite.internal.hlc.HybridTimestampTracker;
import org.apache.ignite.internal.hlc.TestClockService;
import org.apache.ignite.internal.lowwatermark.TestLowWatermark;
import org.apache.ignite.internal.manager.ComponentContext;
import org.apache.ignite.internal.metastorage.impl.MetaStorageManagerImpl;
import org.apache.ignite.internal.metastorage.impl.MetaStorageRevisionListenerRegistry;
import org.apache.ignite.internal.metastorage.impl.StandaloneMetaStorageManager;
import org.apache.ignite.internal.metastorage.server.ReadOperationForCompactionTracker;
import org.apache.ignite.internal.metastorage.server.persistence.RocksDbKeyValueStorage;
import org.apache.ignite.internal.metrics.MetricManager;
import org.apache.ignite.internal.network.ClusterNodeImpl;
import org.apache.ignite.internal.network.ClusterService;
import org.apache.ignite.internal.network.MessagingService;
import org.apache.ignite.internal.network.TopologyService;
import org.apache.ignite.internal.partition.replicator.PartitionReplicaLifecycleManager;
import org.apache.ignite.internal.partition.replicator.raft.snapshot.outgoing.OutgoingSnapshotsManager;
import org.apache.ignite.internal.partitiondistribution.PartitionDistributionUtils;
import org.apache.ignite.internal.placementdriver.PlacementDriver;
import org.apache.ignite.internal.placementdriver.TestPlacementDriver;
import org.apache.ignite.internal.raft.Loza;
import org.apache.ignite.internal.raft.Peer;
import org.apache.ignite.internal.raft.RaftGroupEventsListener;
import org.apache.ignite.internal.raft.client.TopologyAwareRaftGroupService;
import org.apache.ignite.internal.raft.service.RaftGroupService;
import org.apache.ignite.internal.replicator.ReplicaManager;
import org.apache.ignite.internal.replicator.ReplicationGroupId;
import org.apache.ignite.internal.schema.AlwaysSyncedSchemaSyncService;
import org.apache.ignite.internal.schema.SchemaDescriptor;
import org.apache.ignite.internal.schema.SchemaManager;
import org.apache.ignite.internal.schema.SchemaUtils;
import org.apache.ignite.internal.schema.configuration.GcConfiguration;
import org.apache.ignite.internal.schema.configuration.StorageUpdateConfiguration;
import org.apache.ignite.internal.sql.SqlCommon;
import org.apache.ignite.internal.storage.DataStorageManager;
import org.apache.ignite.internal.storage.DataStorageModule;
import org.apache.ignite.internal.storage.DataStorageModules;
import org.apache.ignite.internal.storage.StorageException;
import org.apache.ignite.internal.storage.configurations.StorageConfiguration;
import org.apache.ignite.internal.storage.configurations.StorageExtensionConfiguration;
import org.apache.ignite.internal.storage.engine.MvTableStorage;
import org.apache.ignite.internal.storage.engine.StorageEngine;
import org.apache.ignite.internal.storage.pagememory.PersistentPageMemoryDataStorageModule;
import org.apache.ignite.internal.table.StreamerReceiverRunner;
import org.apache.ignite.internal.table.TableTestUtils;
import org.apache.ignite.internal.table.distributed.index.IndexMetaStorage;
import org.apache.ignite.internal.table.distributed.raft.MinimumRequiredTimeCollectorServiceImpl;
import org.apache.ignite.internal.testframework.ExecutorServiceExtension;
import org.apache.ignite.internal.testframework.IgniteAbstractTest;
import org.apache.ignite.internal.testframework.InjectExecutorService;
import org.apache.ignite.internal.tx.TxManager;
import org.apache.ignite.internal.tx.configuration.TransactionConfiguration;
import org.apache.ignite.internal.tx.impl.RemotelyTriggeredResourceRegistry;
import org.apache.ignite.internal.tx.impl.TransactionInflights;
import org.apache.ignite.internal.tx.storage.state.TxStateStorage;
import org.apache.ignite.internal.tx.storage.state.rocksdb.TxStateRocksDbSharedStorage;
import org.apache.ignite.network.ClusterNode;
import org.apache.ignite.network.NetworkAddress;
import org.apache.ignite.sql.IgniteSql;
import org.jetbrains.annotations.Nullable;
import org.junit.jupiter.api.AfterEach;
import org.junit.jupiter.api.Test;
import org.junit.jupiter.api.extension.ExtendWith;
import org.mockito.Mock;
import org.mockito.MockedStatic;
import org.mockito.junit.jupiter.MockitoExtension;
import org.mockito.junit.jupiter.MockitoSettings;
import org.mockito.quality.Strictness;

/**
 * Table manager recovery scenarios.
 */
@ExtendWith({MockitoExtension.class, ConfigurationExtension.class, ExecutorServiceExtension.class})
@MockitoSettings(strictness = Strictness.LENIENT)
public class TableManagerRecoveryTest extends IgniteAbstractTest {
    private static final String NODE_NAME = "testNode1";
    private static final String ZONE_NAME = "zone1";
    private static final String TABLE_NAME = "testTable";
    private static final String INDEX_NAME = "testIndex1";
    private static final String INDEXED_COLUMN_NAME = "columnName";
    private static final int PARTITIONS = 8;
    private static final ClusterNode node = new ClusterNodeImpl(UUID.randomUUID(), NODE_NAME, new NetworkAddress("127.0.0.1", 2245));
    private static final long WAIT_TIMEOUT = SECONDS.toMillis(10);

    // Configuration
    @InjectConfiguration("mock.profiles.default = {engine = aipersist}")
    private StorageConfiguration storageConfiguration;
    @InjectConfiguration
    private GcConfiguration gcConfig;
    @InjectConfiguration
    private TransactionConfiguration txConfig;
    @InjectConfiguration
    private StorageUpdateConfiguration storageUpdateConfiguration;
    @InjectConfiguration
    private SystemDistributedConfiguration systemDistributedConfiguration;

    // Table manager dependencies.
    private SchemaManager sm;
    private CatalogManager catalogManager;
    private MetaStorageManagerImpl metaStorageManager;
    private TxStateRocksDbSharedStorage sharedTxStateStorage;
    private TableManager tableManager;
    @InjectExecutorService(threadCount = 4, allowedOperations = {STORAGE_READ, STORAGE_WRITE})
    private ExecutorService partitionOperationsExecutor;
    @InjectExecutorService
    private ScheduledExecutorService scheduledExecutor;
    private DataStorageManager dsm;
    private HybridClockImpl clock;
    private TestLowWatermark lowWatermark;
    private PartitionReplicaLifecycleManager partitionReplicaLifecycleManager;

    private IndexMetaStorage indexMetaStorage;

    // Table internal components
    @Mock
    private ReplicaManager replicaMgr;
    @Mock
    private LogSyncer logSyncer;
    private volatile MvTableStorage mvTableStorage;
    private volatile TxStateStorage txStateStorage;

    private volatile HybridTimestamp savedWatermark;

    private final DataStorageModule dataStorageModule = createDataStorageModule();

    @AfterEach
    void after() throws Exception {
        stopComponents();
    }

    @Test
    public void testTableIgnoredOnRecovery() throws Exception {
        startComponents();

        createZone(ZONE_NAME);
        createTable(TABLE_NAME);
        createIndex(TABLE_NAME, INDEX_NAME);

        verify(mvTableStorage, timeout(WAIT_TIMEOUT).times(PARTITIONS)).createMvPartition(anyInt());
        verify(txStateStorage, timeout(WAIT_TIMEOUT).times(PARTITIONS)).getOrCreatePartitionStorage(anyInt());
        clearInvocations(mvTableStorage);
        clearInvocations(txStateStorage);

        int tableId = getTableIdStrict(catalogManager, TABLE_NAME, clock.nowLong());

        // Drop table and save watermark without triggering LWM events.
        dropTable(TABLE_NAME);

        savedWatermark = clock.now();

        stopComponents();
        startComponents();

        // Table below LWM shouldn't started.
        assertEquals(0, tableManager.startedTables().size());

        verify(mvTableStorage, never()).createMvPartition(anyInt());
        verify(txStateStorage, never()).getOrCreatePartitionStorage(anyInt());

        // Let's check that the table was deleted.
        verify(dsm.engineByStorageProfile(DEFAULT_STORAGE_PROFILE)).dropMvTable(eq(tableId));
    }

    @Test
    public void testTableStartedOnRecovery() throws Exception {
        startComponents();

        createZone(ZONE_NAME);
        createTable(TABLE_NAME);
        createIndex(TABLE_NAME, INDEX_NAME);

        int tableId = catalogManager.activeCatalog(clock.nowLong()).table(SqlCommon.DEFAULT_SCHEMA_NAME, TABLE_NAME).id();

        verify(mvTableStorage, timeout(WAIT_TIMEOUT).times(PARTITIONS)).createMvPartition(anyInt());
        verify(txStateStorage, timeout(WAIT_TIMEOUT).times(PARTITIONS)).getOrCreatePartitionStorage(anyInt());
        clearInvocations(mvTableStorage);
        clearInvocations(txStateStorage);

        // Drop table.
        dropTable(TABLE_NAME);

        stopComponents();
        startComponents();

        // Table is available after restart.
        assertThat(tableManager.startedTables().keySet(), contains(tableId));

        verify(mvTableStorage, timeout(WAIT_TIMEOUT).times(PARTITIONS)).createMvPartition(anyInt());
        verify(txStateStorage, timeout(WAIT_TIMEOUT).times(PARTITIONS)).getOrCreatePartitionStorage(anyInt());
    }

    /**
     * Creates and starts TableManage and dependencies.
     */
    private void startComponents() throws Exception {
        var readOperationForCompactionTracker = new ReadOperationForCompactionTracker();

        var storage = new RocksDbKeyValueStorage(
                NODE_NAME,
                workDir,
                new NoOpFailureManager(),
                readOperationForCompactionTracker,
                scheduledExecutor
        );

        clock = new HybridClockImpl();

        ClusterService clusterService = mock(ClusterService.class);
        TopologyService topologyService = mock(TopologyService.class);
        DistributionZoneManager distributionZoneManager = mock(DistributionZoneManager.class);
        TxManager txManager = mock(TxManager.class);
        Loza rm = mock(Loza.class);
        RaftGroupService raftGrpSrvcMock = mock(TopologyAwareRaftGroupService.class);

        when(raftGrpSrvcMock.leader()).thenReturn(new Peer("node0"));
        when(rm.startRaftGroupService(any(), any(), any(), any())).thenAnswer(mock -> raftGrpSrvcMock);

        when(clusterService.messagingService()).thenReturn(mock(MessagingService.class));
        when(clusterService.topologyService()).thenReturn(topologyService);
        when(topologyService.localMember()).thenReturn(node);
        when(distributionZoneManager.dataNodes(anyLong(), anyInt(), anyInt())).thenReturn(completedFuture(Set.of(NODE_NAME)));

        doReturn(nullCompletedFuture())
                .when(replicaMgr).startReplica(any(RaftGroupEventsListener.class), any(), anyBoolean(), any(), any(), any(), any(), any());
        doReturn(nullCompletedFuture())
                .when(replicaMgr)
                .startReplica(any(ReplicationGroupId.class), any(), any(), any(), any(), any(), anyBoolean(), any(), any());
        doReturn(trueCompletedFuture()).when(replicaMgr).stopReplica(any());
        doAnswer(invocation -> {
            Supplier<CompletableFuture<Boolean>> startSupplier = invocation.getArgument(1);
            return bypassingThreadAssertions(startSupplier);
        }).when(replicaMgr).weakStartReplica(any(), any(), any());
        doReturn(nullCompletedFuture())
                .when(replicaMgr).weakStopReplica(any(), any(), any());

        try (MockedStatic<SchemaUtils> schemaServiceMock = mockStatic(SchemaUtils.class)) {
            schemaServiceMock.when(() -> SchemaUtils.prepareSchemaDescriptor(any()))
                    .thenReturn(mock(SchemaDescriptor.class));
        }

        try (MockedStatic<PartitionDistributionUtils> partitionDistributionServiceMock = mockStatic(PartitionDistributionUtils.class)) {
            ArrayList<List<ClusterNode>> assignment = new ArrayList<>(PARTITIONS);

            for (int part = 0; part < PARTITIONS; part++) {
                assignment.add(new ArrayList<>(Collections.singleton(node)));
            }

            partitionDistributionServiceMock.when(() -> calculateAssignments(any(), anyInt(), anyInt()))
                    .thenReturn(assignment);
        }

        metaStorageManager = StandaloneMetaStorageManager.create(storage, clock, readOperationForCompactionTracker);
        catalogManager = createTestCatalogManager(NODE_NAME, clock, metaStorageManager);

        var revisionUpdater = new MetaStorageRevisionListenerRegistry(metaStorageManager);

        PlacementDriver placementDriver = new TestPlacementDriver(node);

        lowWatermark = new TestLowWatermark();
        lowWatermark.updateWithoutNotify(savedWatermark);
        ClockService clockService = new TestClockService(clock);

        indexMetaStorage = new IndexMetaStorage(catalogManager, lowWatermark, metaStorageManager);

        dsm = createDataStorageManager();

        AlwaysSyncedSchemaSyncService schemaSyncService = new AlwaysSyncedSchemaSyncService();

        MinimumRequiredTimeCollectorServiceImpl minTimeCollectorService = new MinimumRequiredTimeCollectorServiceImpl();

        sm = new SchemaManager(revisionUpdater, catalogManager);

        sharedTxStateStorage = new TxStateRocksDbSharedStorage(
                workDir.resolve("tx-state"),
                scheduledExecutor,
                partitionOperationsExecutor,
                logSyncer
        );

        var outgoingSnapshotManager = new OutgoingSnapshotsManager(node.name(), clusterService.messagingService());

        partitionReplicaLifecycleManager = new PartitionReplicaLifecycleManager(
                catalogManager,
                replicaMgr,
                distributionZoneManager,
                metaStorageManager,
                topologyService,
                lowWatermark,
                ForkJoinPool.commonPool(),
                mock(ScheduledExecutorService.class),
                partitionOperationsExecutor,
                clockService,
                placementDriver,
                schemaSyncService,
                systemDistributedConfiguration,
                sharedTxStateStorage,
                txManager,
                sm,
                outgoingSnapshotManager
        );

        tableManager = new TableManager(
                NODE_NAME,
                revisionUpdater,
                gcConfig,
                txConfig,
                storageUpdateConfiguration,
                clusterService.messagingService(),
                clusterService.topologyService(),
                clusterService.serializationRegistry(),
                replicaMgr,
                null,
                null,
                txManager,
                dsm,
                sharedTxStateStorage,
                metaStorageManager,
                sm,
                partitionOperationsExecutor,
                partitionOperationsExecutor,
                scheduledExecutor,
                scheduledExecutor,
                clockService,
                outgoingSnapshotManager,
                distributionZoneManager,
                schemaSyncService,
                catalogManager,
                HybridTimestampTracker.atomicTracker(null),
                placementDriver,
                () -> mock(IgniteSql.class),
                new RemotelyTriggeredResourceRegistry(),
                lowWatermark,
                new TransactionInflights(placementDriver, clockService),
                indexMetaStorage,
                logSyncer,
                partitionReplicaLifecycleManager,
                minTimeCollectorService,
                systemDistributedConfiguration
        ) {

            @Override
            protected MvTableStorage createTableStorage(CatalogTableDescriptor tableDescriptor, CatalogZoneDescriptor zoneDescriptor) {
                mvTableStorage = spy(super.createTableStorage(tableDescriptor, zoneDescriptor));

                return mvTableStorage;
            }

            @Override
            protected TxStateStorage createTxStateTableStorage(
                    CatalogTableDescriptor tableDescriptor,
                    CatalogZoneDescriptor zoneDescriptor
            ) {
                txStateStorage = spy(super.createTxStateTableStorage(tableDescriptor, zoneDescriptor));

                return txStateStorage;
            }
        };

        tableManager.setStreamerReceiverRunner(mock(StreamerReceiverRunner.class));

        var componentContext = new ComponentContext();

        assertThat(
                metaStorageManager.startAsync(componentContext)
                        .thenCompose(unused -> metaStorageManager.recoveryFinishedFuture())
                        .thenCompose(unused -> {
<<<<<<< HEAD
                            CompletableFuture<Void> componentsStartFuture = startAsync(
=======
                            CompletableFuture<Void> startComponentsFuture = startAsync(
>>>>>>> ac702328
                                    componentContext,
                                    catalogManager,
                                    sm,
                                    indexMetaStorage,
                                    sharedTxStateStorage,
<<<<<<< HEAD
                                    partitionReplicaLifecycleManager,
                                    tableManager
                            );
                            CompletableFuture<Void> componentsAndRevisionUpdateListenersFuture = CompletableFuture.allOf(
                                    componentsStartFuture,
                                    ((MetaStorageManagerImpl) metaStorageManager).notifyRevisionUpdateListenerOnStart()
                            );
                            return componentsAndRevisionUpdateListenersFuture
                                    .thenCompose(unused2 -> metaStorageManager.deployWatches());
                        }),
                willSucceedIn(10, SECONDS)
=======
                                    tableManager
                            );

                            return allOf(startComponentsFuture, metaStorageManager.notifyRevisionUpdateListenerOnStart());
                        })
                        .thenCompose(unused -> metaStorageManager.deployWatches()),
                willCompleteSuccessfully()
>>>>>>> ac702328
        );
    }

    /** Stops TableManager and dependencies. */
    private void stopComponents() throws Exception {
        closeAll(
                tableManager == null ? null : tableManager::beforeNodeStop,
                partitionReplicaLifecycleManager == null ? null : partitionReplicaLifecycleManager::beforeNodeStop,
                dsm == null ? null : dsm::beforeNodeStop,
                sm == null ? null : sm::beforeNodeStop,
                indexMetaStorage == null ? null : indexMetaStorage::beforeNodeStop,
                catalogManager == null ? null : catalogManager::beforeNodeStop,
                metaStorageManager == null ? null : metaStorageManager::beforeNodeStop,
                () -> assertThat(
                        stopAsync(
                                new ComponentContext(),
                                tableManager,
                                partitionReplicaLifecycleManager,
                                sharedTxStateStorage,
                                dsm,
                                sm,
                                indexMetaStorage,
                                catalogManager,
                                metaStorageManager
                        ),
                        willCompleteSuccessfully()
                )
        );
    }

    private DataStorageManager createDataStorageManager() {
        ConfigurationRegistry mockedRegistry = mock(ConfigurationRegistry.class);

        StorageExtensionConfiguration mock = mock(StorageExtensionConfiguration.class);
        when(mockedRegistry.getConfiguration(NodeConfiguration.KEY)).thenReturn(mock);
        when(mock.storage()).thenReturn(storageConfiguration);

        DataStorageModules dataStorageModules = new DataStorageModules(List.of(dataStorageModule));

        DataStorageManager manager = new DataStorageManager(
                dataStorageModules.createStorageEngines(
                        NODE_NAME,
                        mock(MetricManager.class),
                        mockedRegistry,
                        workDir,
                        null,
                        mock(FailureManager.class),
                        mock(LogSyncer.class),
                        clock,
                        scheduledExecutor
                ),
                storageConfiguration
        );

        assertThat(manager.startAsync(new ComponentContext()), willCompleteSuccessfully());

        return manager;
    }

    private void createTable(String tableName) {
        TableTestUtils.createTable(
                catalogManager,
                SqlCommon.DEFAULT_SCHEMA_NAME,
                ZONE_NAME,
                tableName,
                List.of(
                        ColumnParams.builder().name("key").type(INT64).build(),
                        ColumnParams.builder().name(INDEXED_COLUMN_NAME).type(INT64).nullable(true).build()
                ),
                List.of("key")
        );
    }

    private void createZone(String zoneName) {
        DistributionZonesTestUtil.createZone(catalogManager, zoneName, PARTITIONS, 1);
    }

    private void dropTable(String tableName) {
        TableTestUtils.dropTable(catalogManager, SqlCommon.DEFAULT_SCHEMA_NAME, tableName);
    }

    private void createIndex(String tableName, String indexName) {
        createHashIndex(catalogManager, SqlCommon.DEFAULT_SCHEMA_NAME, tableName, indexName, List.of(INDEXED_COLUMN_NAME), false);
    }

    private static PersistentPageMemoryDataStorageModule createDataStorageModule() {
        return new PersistentPageMemoryDataStorageModule() {
            @Override
            public StorageEngine createEngine(
                    String igniteInstanceName,
                    MetricManager metricManager,
                    ConfigurationRegistry configRegistry,
                    Path storagePath,
                    @Nullable LongJvmPauseDetector longJvmPauseDetector,
                    FailureManager failureManager,
                    LogSyncer logSyncer,
                    HybridClock clock,
                    ScheduledExecutorService commonScheduler
            ) throws StorageException {
                return spy(super.createEngine(
                        igniteInstanceName,
                        metricManager,
                        configRegistry,
                        storagePath,
                        longJvmPauseDetector,
                        failureManager,
                        logSyncer,
                        clock,
                        commonScheduler
                ));
            }
        };
    }
}<|MERGE_RESOLUTION|>--- conflicted
+++ resolved
@@ -450,37 +450,19 @@
                 metaStorageManager.startAsync(componentContext)
                         .thenCompose(unused -> metaStorageManager.recoveryFinishedFuture())
                         .thenCompose(unused -> {
-<<<<<<< HEAD
-                            CompletableFuture<Void> componentsStartFuture = startAsync(
-=======
                             CompletableFuture<Void> startComponentsFuture = startAsync(
->>>>>>> ac702328
                                     componentContext,
                                     catalogManager,
                                     sm,
                                     indexMetaStorage,
                                     sharedTxStateStorage,
-<<<<<<< HEAD
                                     partitionReplicaLifecycleManager,
                                     tableManager
                             );
-                            CompletableFuture<Void> componentsAndRevisionUpdateListenersFuture = CompletableFuture.allOf(
-                                    componentsStartFuture,
-                                    ((MetaStorageManagerImpl) metaStorageManager).notifyRevisionUpdateListenerOnStart()
-                            );
-                            return componentsAndRevisionUpdateListenersFuture
-                                    .thenCompose(unused2 -> metaStorageManager.deployWatches());
-                        }),
-                willSucceedIn(10, SECONDS)
-=======
-                                    tableManager
-                            );
-
                             return allOf(startComponentsFuture, metaStorageManager.notifyRevisionUpdateListenerOnStart());
                         })
                         .thenCompose(unused -> metaStorageManager.deployWatches()),
-                willCompleteSuccessfully()
->>>>>>> ac702328
+                willSucceedIn(10, SECONDS)
         );
     }
 
