/*
 * Licensed to the Apache Software Foundation (ASF) under one or more
 * contributor license agreements.  See the NOTICE file distributed with
 * this work for additional information regarding copyright ownership.
 * The ASF licenses this file to You under the Apache License, Version 2.0
 * (the "License"); you may not use this file except in compliance with
 * the License.  You may obtain a copy of the License at
 *
 *      http://www.apache.org/licenses/LICENSE-2.0
 *
 * Unless required by applicable law or agreed to in writing, software
 * distributed under the License is distributed on an "AS IS" BASIS,
 * WITHOUT WARRANTIES OR CONDITIONS OF ANY KIND, either express or implied.
 * See the License for the specific language governing permissions and
 * limitations under the License.
 */

package org.apache.ignite.internal.table;

import static org.junit.jupiter.api.Assertions.assertArrayEquals;
import static org.junit.jupiter.api.Assertions.assertEquals;
import static org.junit.jupiter.api.Assertions.assertFalse;
import static org.junit.jupiter.api.Assertions.assertNull;
import static org.junit.jupiter.api.Assertions.assertThrows;
import static org.junit.jupiter.api.Assertions.assertTrue;
import static org.mockito.Answers.RETURNS_DEEP_STUBS;

import java.util.Collections;
import java.util.List;
import java.util.Map;
import java.util.Random;
import java.util.Set;
import java.util.stream.Collectors;
import org.apache.ignite.internal.schema.Column;
import org.apache.ignite.internal.schema.NativeType;
import org.apache.ignite.internal.schema.NativeTypeSpec;
import org.apache.ignite.internal.schema.NativeTypes;
import org.apache.ignite.internal.schema.SchemaDescriptor;
import org.apache.ignite.internal.schema.SchemaTestUtils;
import org.apache.ignite.internal.storage.basic.ConcurrentHashMapPartitionStorage;
import org.apache.ignite.internal.table.distributed.storage.VersionedRowStore;
import org.apache.ignite.internal.table.impl.DummyInternalTableImpl;
import org.apache.ignite.internal.table.impl.DummySchemaManagerImpl;
import org.apache.ignite.internal.tx.TxManager;
import org.apache.ignite.internal.tx.impl.HeapLockManager;
import org.apache.ignite.internal.tx.impl.TxManagerImpl;
import org.apache.ignite.lang.MarshallerException;
import org.apache.ignite.lang.UnexpectedNullValueException;
import org.apache.ignite.network.ClusterService;
import org.apache.ignite.table.KeyValueView;
import org.apache.ignite.table.mapper.Mapper;
import org.junit.jupiter.api.Test;
import org.mockito.Mockito;

/**
 * Basic table operations test.
 *
 * <p>TODO: IGNITE-14487 Add bulk operations tests.
 * TODO: IGNITE-14487 Add async operations tests.
 */
public class KeyValueViewOperationsSimpleSchemaTest {
    /**
     * Creates table view.
     *
     * @return Table KV-view.
     */
    private KeyValueView<Long, Long> kvView() {
        return kvViewForValueType(NativeTypes.INT64, Long.class, true);
    }

    @Test
    public void put() {
        KeyValueView<Long, Long> tbl = kvView();

        assertNull(tbl.get(null, 1L));

        // Put KV pair.
        tbl.put(null, 1L, 11L);

        assertEquals(11L, tbl.get(null, 1L));
        assertEquals(11L, tbl.get(null, 1L));

        // Update KV pair.
        tbl.put(null, 1L, 22L);

        assertEquals(22L, tbl.get(null, 1L));
        assertEquals(22L, tbl.get(null, 1L));

        // Remove KV pair.
        tbl.remove(null, 1L);

        assertNull(tbl.get(null, 1L));

        // Put `null` value.
        tbl.put(null, 1L, null);

        assertThrows(UnexpectedNullValueException.class, () -> tbl.get(null, 1L));
        assertNull(tbl.getNullable(null, 1L).get());

        // Put KV pair.
        tbl.put(null, 1L, 33L);
        assertEquals(33L, tbl.get(null, 1L));
    }

    @Test
    public void putIfAbsent() {
        KeyValueView<Long, Long> tbl = kvView();

        assertNull(tbl.get(null, 1L));

        // Insert new KV pair.
        assertTrue(tbl.putIfAbsent(null, 1L, 11L));
        assertEquals(11L, tbl.get(null, 1L));

        // Update KV pair.
        assertFalse(tbl.putIfAbsent(null, 1L, 22L));
        assertEquals(11L, tbl.get(null, 1L));

        // Insert KV pair.
        assertTrue(tbl.putIfAbsent(null, 2L, null));
        assertNull(tbl.getNullable(null, 2L).get());
        assertTrue(tbl.contains(null, 2L));

        // Update KV pair.
        assertFalse(tbl.putIfAbsent(null, 2L, 33L));
        assertNull(tbl.getNullable(null, 2L).get());
    }

    @Test
    public void getNullable() {
        KeyValueView<Long, Long> tbl = kvView();

        assertNull(tbl.getNullable(null, 1L));

        // Put KV pair.
        tbl.put(null, 1L, 11L);

        assertEquals(11L, tbl.getNullable(null, 1L).get());

        tbl.put(null, 1L, null);

        assertThrows(UnexpectedNullValueException.class, () -> tbl.get(null, 1L));
        assertNull(tbl.getNullable(null, 1L).get());

        // Remove KV pair.
        tbl.remove(null, 1L);

        assertNull(tbl.get(null, 1L));
        assertNull(tbl.getNullable(null, 1L));

        // Put KV pair.
        tbl.put(null, 1L, 22L);
        assertEquals(22L, tbl.get(null, 1L));
        assertEquals(22L, tbl.getNullable(null, 1L).get());
    }

    @Test
    public void getOrDefault() {
        KeyValueView<Long, Long> tbl = kvView();

        assertEquals(Long.MAX_VALUE, tbl.getOrDefault(null, 1L, Long.MAX_VALUE));
        assertNull(tbl.getOrDefault(null, 1L, null));

        // Put KV pair.
        tbl.put(null, 1L, 11L);

        assertEquals(11L, tbl.getOrDefault(null, 1L, Long.MAX_VALUE));
        assertEquals(11L, tbl.getOrDefault(null, 1L, null));

        tbl.put(null, 1L, null);

        assertThrows(UnexpectedNullValueException.class, () -> tbl.get(null, 1L));
        assertNull(tbl.getOrDefault(null, 1L, null));
        assertEquals(Long.MAX_VALUE, tbl.getOrDefault(null, 1L, Long.MAX_VALUE));

        // Remove KV pair.
        tbl.remove(null, 1L);

        assertNull(tbl.get(null, 1L));
        assertNull(tbl.getOrDefault(null, 1L, null));
        assertEquals(Long.MAX_VALUE, tbl.getOrDefault(null, 1L, Long.MAX_VALUE));

        // Put KV pair.
        tbl.put(null, 1L, 22L);
        assertEquals(22L, tbl.get(null, 1L));
        assertEquals(22L, tbl.getOrDefault(null, 1L, null));
        assertEquals(22L, tbl.getOrDefault(null, 1L, Long.MAX_VALUE));
    }

    @Test
    public void getAndPut() {
        KeyValueView<Long, Long> tbl = kvView();

        // Insert new tuple.
        assertNull(tbl.getAndPut(null, 1L, 11L));

        assertEquals(11L, tbl.get(null, 1L));

        assertEquals(11L, tbl.getAndPut(null, 1L, 22L));
        assertEquals(22L, tbl.get(null, 1L));

        tbl.put(null, 1L, null);
        assertTrue(tbl.contains(null, 1L));
        assertNull(tbl.getNullable(null, 1L).get());

        assertThrows(UnexpectedNullValueException.class, () -> tbl.getAndPut(null, 1L, 33L));
        assertEquals(33L, tbl.getNullable(null, 1L).get()); // Previous operation applied.

        // Check null value
        assertThrows(NullPointerException.class, () -> tbl.getAndPut(null, 1L, null));
    }

    @Test
    public void getNullableAndPut() {
        KeyValueView<Long, Long> tbl = kvView();

        // getNullableAndPut
        assertNull(tbl.getAndPut(null, 1L, 11L));
        assertEquals(11L, tbl.get(null, 1L));

        assertEquals(11L, tbl.getNullableAndPut(null, 1L, 22L).get());
        assertEquals(22L, tbl.get(null, 1L));

        assertEquals(22L, tbl.getNullableAndPut(null, 1L, null).get());
        assertTrue(tbl.contains(null, 1L));
        assertNull(tbl.getNullable(null, 1L).get());

        assertNull(tbl.getNullableAndPut(null, 1L, 33L).get());
        assertEquals(33L, tbl.get(null, 1L));
    }

    @Test
    public void contains() {
        KeyValueView<Long, Long> tbl = kvView();

        // Not-existed value.
        assertFalse(tbl.contains(null, 1L));

        // Put KV pair.
        tbl.put(null, 1L, 11L);
        assertTrue(tbl.contains(null, 1L));

        // Delete key.
        assertTrue(tbl.remove(null, 1L));
        assertFalse(tbl.contains(null, 1L));

        // Put KV pair.
        tbl.put(null, 1L, 22L);
        assertTrue(tbl.contains(null, 1L));

        // Put null value.
        tbl.put(null, 1L, null);
        assertTrue(tbl.contains(null, 1L));
        assertNull(tbl.getNullable(null, 1L).get());
    }

    @Test
    public void remove() {
        KeyValueView<Long, Long> tbl = kvView();

        // Delete not existed key.
        assertFalse(tbl.contains(null, 1L));
        assertFalse(tbl.remove(null, 1L));

        // Put KV pair.
        tbl.put(null, 1L, 11L);

        // Delete existed key.
        assertEquals(11L, tbl.get(null, 1L));
        assertTrue(tbl.remove(null, 1L));
        assertNull(tbl.get(null, 1L));

        // Delete already deleted key.
        assertFalse(tbl.remove(null, 1L));

        // Put KV pair.
        tbl.put(null, 1L, 22L);
        assertEquals(22L, tbl.get(null, 1L));

        // Delete existed key.
        assertTrue(tbl.remove(null, 1L));
        assertNull(tbl.get(null, 1L));

        // Delete null-value.
        tbl.put(null, 1L, null);
        assertTrue(tbl.contains(null, 1L));

        assertTrue(tbl.remove(null, 1L));
        assertFalse(tbl.contains(null, 1L));
    }

    @Test
    public void getAndRemove() {
        KeyValueView<Long, Long> tbl = kvView();

        // Delete not existed key.
        assertNull(tbl.getAndRemove(null, 1L));

        // Put KV pair.
        tbl.put(null, 1L, 11L);

        // Delete existed key.
        assertEquals(11L, tbl.getAndRemove(null, 1L));
        assertFalse(tbl.contains(null, 1L));

        // Delete already deleted key.
        assertNull(tbl.getAndRemove(null, 1L));
        assertFalse(tbl.contains(null, 1L));

        // Put KV pair.
        tbl.put(null, 1L, 22L);

        // Delete existed key.
        assertEquals(22L, tbl.getAndRemove(null, 1L));
        assertFalse(tbl.contains(null, 1L));

        tbl.put(null, 1L, null);
        assertTrue(tbl.contains(null, 1L));

        assertThrows(UnexpectedNullValueException.class, () -> tbl.getAndRemove(null, 1L));
        assertFalse(tbl.contains(null, 1L));
        assertNull(tbl.getNullable(null, 1L));
    }

    @Test
    public void getNullableAndRemove() {
        KeyValueView<Long, Long> tbl = kvView();

        // Delete not existed key.
        assertNull(tbl.getNullableAndRemove(null, 1L));

        // Put KV pair.
        tbl.put(null, 1L, 11L);

        // Delete existed key.
        assertEquals(11L, tbl.getNullableAndRemove(null, 1L).get());
        assertFalse(tbl.contains(null, 1L));

        // Delete already deleted key.
        assertNull(tbl.getNullableAndRemove(null, 1L));
        assertFalse(tbl.contains(null, 1L));

        // Put KV pair.
        tbl.put(null, 1L, 22L);

        // Delete existed key.
        assertEquals(22L, tbl.getNullableAndRemove(null, 1L).get());
        assertFalse(tbl.contains(null, 1L));

        tbl.put(null, 1L, null);
        assertTrue(tbl.contains(null, 1L));

        assertNull(tbl.getNullableAndRemove(null, 1L).get());
        assertFalse(tbl.contains(null, 1L));
        assertNull(tbl.getNullable(null, 1L));
    }

    @Test
    public void removeExact() {
        KeyValueView<Long, Long> tbl = kvView();

        // Put KV pair.
        tbl.put(null, 1L, 11L);
        assertEquals(11L, tbl.get(null, 1L));

        // Fails to delete KV pair with unexpected value.
        assertFalse(tbl.remove(null, 1L, 22L));
        assertEquals(11L, tbl.get(null, 1L));

        // Delete KV pair with expected value.
        assertTrue(tbl.remove(null, 1L, 11L));
        assertNull(tbl.get(null, 1L));

        // Once again.
        assertFalse(tbl.remove(null, 1L, 11L));
        assertNull(tbl.get(null, 1L));

        // Try to remove non-existed key.
        assertFalse(tbl.remove(null, 1L, 11L));
        assertNull(tbl.get(null, 1L));

        // Put KV pair.
        tbl.put(null, 1L, 22L);
        assertEquals(22L, tbl.get(null, 1L));

        // Remove null value.
        assertFalse(tbl.remove(null, 1L, null));
        assertEquals(22L, tbl.get(null, 1L));

        tbl.put(null, 1L, null);

        assertFalse(tbl.remove(null, 1L, 22L));
        assertNull(tbl.getNullable(null, 1L).get());

        assertTrue(tbl.remove(null, 1L, null));
        assertNull(tbl.get(null, 1L));
    }

    @Test
    public void replace() {
        KeyValueView<Long, Long> tbl = kvView();

        // Ignore replace operation for non-existed KV pair.
        assertFalse(tbl.replace(null, 1L, 11L));
        assertNull(tbl.get(null, 1L));

        tbl.put(null, 1L, 11L);

        // Replace existed KV pair.
        assertTrue(tbl.replace(null, 1L, 22L));
        assertEquals(22L, tbl.get(null, 1L));

        // Replace with null-value.
        assertTrue(tbl.replace(null, 1L, null));
        assertTrue(tbl.contains(null, 1L));
        assertNull(tbl.getNullable(null, 1L).get());

        // Replace null-value
        assertTrue(tbl.replace(null, 1L, 33L));
        assertEquals(33L, tbl.get(null, 1L));
    }

    @Test
    public void getAndReplace() {
        KeyValueView<Long, Long> tbl = kvView();

        // Ignore replace operation for non-existed KV pair.
        assertNull(tbl.getAndReplace(null, 1L, 11L));
        assertNull(tbl.get(null, 1L));

        tbl.put(null, 1L, 11L);

        // Replace existed KV pair.
        assertEquals(11, tbl.getAndReplace(null, 1L, 22L));
        assertEquals(22L, tbl.get(null, 1L));

        // Replace with null-value.
        tbl.put(null, 1L, null);
        assertTrue(tbl.contains(null, 1L));
        assertNull(tbl.getNullable(null, 1L).get());

        // Replace null-value
        assertThrows(UnexpectedNullValueException.class, () -> tbl.getAndReplace(null, 1L, 33L));
        assertEquals(33L, tbl.get(null, 1L));

        // Check null value.
        assertThrows(NullPointerException.class, () -> tbl.getAndReplace(null, 1L, null));
    }

    @Test
    public void replaceExact() {
        KeyValueView<Long, Long> tbl = kvView();

        // Ignore non-existed KV pair.
        assertFalse(tbl.replace(null, 1L, null, 11L));
        assertNull(tbl.get(null, 1L));

        tbl.put(null, 1L, 11L);

        // Ignore replace operation for non-existed KV pair.
        assertFalse(tbl.replace(null, 2L, 11L, 22L));
        assertNull(tbl.get(null, 2L));

        // Replace existed KV pair.
        assertTrue(tbl.replace(null, 1L, 11L, 22L));
        assertEquals(22L, tbl.get(null, 1L));

        // Replace with null value.
        assertTrue(tbl.replace(null, 1L, 22L, null));
        assertNull(tbl.getNullable(null, 1L).get());

        // Replace null value.
        assertTrue(tbl.replace(null, 1L, null, 33L));
        assertEquals(33L, tbl.get(null, 1L));

        // Remove non-existed KV pair.
        assertFalse(tbl.replace(null, 2L, null, null));
    }

    @Test
    public void putGetAllTypes() {
        Random rnd = new Random();
        Long key = 42L;

        List<NativeType> allTypes = List.of(
                NativeTypes.INT8,
                NativeTypes.INT16,
                NativeTypes.INT32,
                NativeTypes.INT64,
                NativeTypes.FLOAT,
                NativeTypes.DOUBLE,
                NativeTypes.DATE,
                NativeTypes.UUID,
                NativeTypes.numberOf(20),
                NativeTypes.decimalOf(25, 5),
                NativeTypes.bitmaskOf(22),
                NativeTypes.time(),
                NativeTypes.datetime(),
                NativeTypes.timestamp(),
                NativeTypes.BYTES,
                NativeTypes.STRING);

        // Validate all types are tested.
        assertEquals(Set.of(NativeTypeSpec.values()),
                allTypes.stream().map(NativeType::spec).collect(Collectors.toSet()));

        for (NativeType type : allTypes) {
            final Object val = SchemaTestUtils.generateRandomValue(rnd, type);

            assertFalse(type.mismatch(NativeTypes.fromObject(val)));

            KeyValueViewImpl<Long, Object> kvView = kvViewForValueType(NativeTypes.fromObject(val),
                    (Class<Object>) val.getClass(), true);

            kvView.put(null, key, val);

            if (val instanceof byte[]) {
                assertArrayEquals((byte[]) val, (byte[]) kvView.get(null, key));
            } else {
                assertEquals(val, kvView.get(null, key));
            }
        }
    }

    @Test
    public void getAll() {
        KeyValueView<Long, Long> kvView = kvView();

        kvView.putAll(
                null,
                Map.of(
                        1L, 11L,
                        3L, 33L
                ));

        Map<Long, Long> res = kvView.getAll(null, List.of(1L, 2L, 3L));

        assertEquals(2, res.size());
        assertEquals(11L, res.get(1L));
        assertEquals(33L, res.get(3L));
        assertNull(res.get(22L));
    }

    @SuppressWarnings("ConstantConditions")
    @Test
    public void nullKeyValidation() {
        final KeyValueView<Long, Long> tbl = kvView();

        // Null key.
        assertThrows(NullPointerException.class, () -> tbl.contains(null, null));

        assertThrows(NullPointerException.class, () -> tbl.get(null, null));
        assertThrows(NullPointerException.class, () -> tbl.getAndPut(null, null, 1L));
        assertThrows(NullPointerException.class, () -> tbl.getAndRemove(null, null));
        assertThrows(NullPointerException.class, () -> tbl.getAndReplace(null, null, 1L));
        assertThrows(NullPointerException.class, () -> tbl.getNullable(null, null));
        assertThrows(NullPointerException.class, () -> tbl.getNullableAndRemove(null, null));
        assertThrows(NullPointerException.class, () -> tbl.getNullableAndReplace(null, null, 1L));
        assertThrows(NullPointerException.class, () -> tbl.getNullableAndPut(null, null, 1L));
        assertThrows(NullPointerException.class, () -> tbl.getOrDefault(null, null, 1L));

        assertThrows(NullPointerException.class, () -> tbl.put(null, null, 1L));
        assertThrows(NullPointerException.class, () -> tbl.putIfAbsent(null, null, 1L));
        assertThrows(NullPointerException.class, () -> tbl.remove(null, null));
        assertThrows(NullPointerException.class, () -> tbl.remove(null, null, 1L));
        assertThrows(NullPointerException.class, () -> tbl.replace(null, null, 1L));
        assertThrows(NullPointerException.class, () -> tbl.replace(null, null, 1L, 2L));

        assertThrows(NullPointerException.class, () -> tbl.getAll(null, null));
        assertThrows(NullPointerException.class, () -> tbl.getAll(null, Collections.singleton(null)));
        assertThrows(NullPointerException.class, () -> tbl.putAll(null, null));
        assertThrows(NullPointerException.class, () -> tbl.putAll(null, Collections.singletonMap(null, 1L)));
        assertThrows(NullPointerException.class, () -> tbl.removeAll(null, null));
        assertThrows(NullPointerException.class, () -> tbl.removeAll(null, Collections.singleton(null)));
    }

    @SuppressWarnings("ConstantConditions")
    @Test
    public void nonNullableValueColumn() {
        KeyValueViewImpl<Long, Long> tbl = kvViewForValueType(NativeTypes.INT64, Long.class, false);

        assertThrows(NullPointerException.class, () -> tbl.getAndPut(null, 1L, null));
        assertThrows(NullPointerException.class, () -> tbl.getAndReplace(null, 1L, null));
        assertThrows(MarshallerException.class, () -> tbl.getNullableAndReplace(null, 1L, null));
        assertThrows(MarshallerException.class, () -> tbl.getNullableAndPut(null, 1L, null));

        assertThrows(MarshallerException.class, () -> tbl.put(null, 1L, null));
        assertThrows(MarshallerException.class, () -> tbl.putIfAbsent(null, 1L, null));
        assertThrows(MarshallerException.class, () -> tbl.remove(null, 1L, null));
        assertThrows(MarshallerException.class, () -> tbl.replace(null, 1L, null));
        assertThrows(MarshallerException.class, () -> tbl.replace(null, 1L, null, 2L));
        assertThrows(MarshallerException.class, () -> tbl.replace(null, 1L, 1L, null));

        assertThrows(MarshallerException.class, () -> tbl.putAll(null, Collections.singletonMap(1L, null)));
    }

    /**
     * Creates key-value view.
     *
     * @param type Value column native type.
     * @param valueClass Value class.
     * @param nullable Nullability flag for the value type.
     */
    private <T> KeyValueViewImpl<Long, T> kvViewForValueType(NativeType type, Class<T> valueClass, boolean nullable) {
        ClusterService clusterService = Mockito.mock(ClusterService.class, RETURNS_DEEP_STUBS);
        Mockito.when(clusterService.topologyService().localMember().address())
                .thenReturn(DummyInternalTableImpl.ADDR);

        TxManager txManager = new TxManagerImpl(clusterService, new HeapLockManager());

        DummyInternalTableImpl table = new DummyInternalTableImpl(
                new VersionedRowStore(new ConcurrentHashMapPartitionStorage(), txManager), txManager);

        Mapper<Long> keyMapper = Mapper.of(Long.class, "id");
        Mapper<T> valMapper = Mapper.of(valueClass, "val");

        SchemaDescriptor schema = new SchemaDescriptor(
                1,
<<<<<<< HEAD
                new Column[]{new Column("id", NativeTypes.INT64, false)},
                new Column[]{new Column("val", type, nullable)}
=======
                new Column[]{new Column("ID", NativeTypes.INT64, false)},
                new Column[]{new Column("VAL", type, true)}
>>>>>>> 789df338
        );

        return new KeyValueViewImpl<>(
                table,
                new DummySchemaManagerImpl(schema),
                keyMapper,
                valMapper
        );
    }
}<|MERGE_RESOLUTION|>--- conflicted
+++ resolved
@@ -616,13 +616,8 @@
 
         SchemaDescriptor schema = new SchemaDescriptor(
                 1,
-<<<<<<< HEAD
-                new Column[]{new Column("id", NativeTypes.INT64, false)},
-                new Column[]{new Column("val", type, nullable)}
-=======
                 new Column[]{new Column("ID", NativeTypes.INT64, false)},
-                new Column[]{new Column("VAL", type, true)}
->>>>>>> 789df338
+                new Column[]{new Column("VAL", type, nullable)}
         );
 
         return new KeyValueViewImpl<>(
