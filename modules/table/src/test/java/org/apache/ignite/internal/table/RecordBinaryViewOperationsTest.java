/*
 * Licensed to the Apache Software Foundation (ASF) under one or more
 * contributor license agreements.  See the NOTICE file distributed with
 * this work for additional information regarding copyright ownership.
 * The ASF licenses this file to You under the Apache License, Version 2.0
 * (the "License"); you may not use this file except in compliance with
 * the License.  You may obtain a copy of the License at
 *
 *      http://www.apache.org/licenses/LICENSE-2.0
 *
 * Unless required by applicable law or agreed to in writing, software
 * distributed under the License is distributed on an "AS IS" BASIS,
 * WITHOUT WARRANTIES OR CONDITIONS OF ANY KIND, either express or implied.
 * See the License for the specific language governing permissions and
 * limitations under the License.
 */

package org.apache.ignite.internal.table;

import static org.junit.jupiter.api.Assertions.assertFalse;
import static org.junit.jupiter.api.Assertions.assertNull;
import static org.junit.jupiter.api.Assertions.assertThrows;
import static org.junit.jupiter.api.Assertions.assertTrue;
<<<<<<< HEAD
=======
import static org.junit.jupiter.api.Assertions.fail;
>>>>>>> a323c22d

import org.apache.ignite.internal.schema.Column;
import org.apache.ignite.internal.schema.InvalidTypeException;
import org.apache.ignite.internal.schema.NativeTypes;
import org.apache.ignite.internal.schema.SchemaDescriptor;
import org.apache.ignite.internal.schema.SchemaMismatchException;
import org.apache.ignite.internal.table.impl.DummyInternalTableImpl;
import org.apache.ignite.internal.table.impl.DummySchemaManagerImpl;
import org.apache.ignite.internal.table.impl.TestTupleBuilder;
import org.apache.ignite.lang.IgniteException;
import org.apache.ignite.table.RecordView;
import org.apache.ignite.table.Tuple;
import org.jetbrains.annotations.NotNull;
import org.junit.jupiter.api.Assertions;
import org.junit.jupiter.api.Test;
<<<<<<< HEAD
=======
import org.junit.jupiter.api.function.Executable;
>>>>>>> a323c22d

/**
 * Basic table operations test.
 *
 * <p>TODO: IGNITE-14486 Add tests for invoke operations.
 * TODO: IGNITE-14486 Add tests for bulk operations.
 * TODO: IGNITE-14486 Add tests for async operations.
 */
public class RecordBinaryViewOperationsTest {
    /**
     *
     */
    @Test
    public void insert() {
        SchemaDescriptor schema = new SchemaDescriptor(
                1,
                new Column[]{new Column("id", NativeTypes.INT64, false)},
                new Column[]{new Column("val", NativeTypes.INT64, false)}
        );
        
        RecordView<Tuple> tbl = createTableImpl(schema).recordView();
        
        final Tuple tuple = Tuple.create().set("id", 1L).set("val", 11L);
        final Tuple newTuple = Tuple.create().set("id", 1L).set("val", 22L);
        final Tuple nonExistedTuple = Tuple.create().set("id", 2L);
        
        assertNull(tbl.get(Tuple.create().set("id", 1L)));
        
        // Insert new tuple.
        assertTrue(tbl.insert(tuple));
        
        assertEqualsRows(schema, tuple, tbl.get(Tuple.create().set("id", 1L)));
        
        // Ignore insert operation for exited row.
        assertFalse(tbl.insert(newTuple));
        
        assertEqualsRows(schema, tuple, tbl.get(Tuple.create().set("id", 1L)));
        
        assertNull(tbl.get(nonExistedTuple));
    }
    
    /**
     *
     */
    @Test
    public void upsert() {
        SchemaDescriptor schema = new SchemaDescriptor(
                1,
                new Column[]{new Column("id", NativeTypes.INT64, false)},
                new Column[]{new Column("val", NativeTypes.INT64, false)}
        );
        
        RecordView<Tuple> tbl = createTableImpl(schema).recordView();
        
        final Tuple tuple = Tuple.create().set("id", 1L).set("val", 11L);
        final Tuple newTuple = Tuple.create().set("id", 1L).set("val", 22L);
        final Tuple nonExistedTuple = Tuple.create().set("id", 2L);
        
        assertNull(tbl.get(Tuple.create().set("id", 1L)));
        
        // Insert new tuple.
        tbl.upsert(tuple);
        
        assertEqualsRows(schema, tuple, tbl.get(Tuple.create().set("id", 1L)));
        
        // Update exited row.
        tbl.upsert(newTuple);
        
        assertEqualsRows(schema, newTuple, tbl.get(Tuple.create().set("id", 1L)));
        
        assertNull(tbl.get(nonExistedTuple));
    }
    
    /**
     *
     */
    @Test
    public void getAndUpsert() {
        SchemaDescriptor schema = new SchemaDescriptor(
                1,
                new Column[]{new Column("id", NativeTypes.INT64, false)},
                new Column[]{new Column("val", NativeTypes.INT64, false)}
        );
        
        RecordView<Tuple> tbl = createTableImpl(schema).recordView();
        
        final Tuple tuple = Tuple.create().set("id", 1L).set("val", 11L);
        final Tuple newTuple = Tuple.create().set("id", 1L).set("val", 22L);
        
        assertNull(tbl.get(Tuple.create().set("id", 1L)));
        
        // Insert new tuple.
        assertNull(tbl.getAndUpsert(tuple));
        
        assertEqualsRows(schema, tuple, tbl.get(Tuple.create().set("id", 1L)));
        
        // Update exited row.
        assertEqualsRows(schema, tuple, tbl.getAndUpsert(newTuple));
        
        assertEqualsRows(schema, newTuple, tbl.get(Tuple.create().set("id", 1L)));
    }
    
    /**
     *
     */
    @Test
    public void remove() {
        SchemaDescriptor schema = new SchemaDescriptor(
                1,
                new Column[]{new Column("id", NativeTypes.INT64, false)},
                new Column[]{new Column("val", NativeTypes.INT64, false)}
        );
        
        RecordView<Tuple> tbl = createTableImpl(schema).recordView();
        
        tbl.upsert(Tuple.create().set("id", 1L).set("val", 11L));
        
        final Tuple keyTuple = Tuple.create().set("id", 1L);
        
        // Delete not existed keyTuple.
        assertFalse(tbl.delete(Tuple.create().set("id", 2L)));
        
        // Delete existed keyTuple.
        assertTrue(tbl.delete(keyTuple));
        assertNull(tbl.get(keyTuple));
        
        // Delete already deleted keyTuple.
        assertFalse(tbl.delete(keyTuple));
    }
    
    /**
     *
     */
    @Test
    public void removeExact() {
        SchemaDescriptor schema = new SchemaDescriptor(
                1,
                new Column[]{new Column("id", NativeTypes.INT64, false)},
                new Column[]{new Column("val", NativeTypes.INT64, false)}
        );
        
        RecordView<Tuple> tbl = createTableImpl(schema).recordView();
        
        final Tuple keyTuple = Tuple.create().set("id", 1L);
        final Tuple tuple = Tuple.create().set("id", 1L).set("val", 11L);
        final Tuple tuple2 = Tuple.create().set("id", 1L).set("val", 22L);
        final Tuple nonExistedTuple = Tuple.create().set("id", 2L).set("val", 22L);
        
        tbl.insert(tuple);
        
        assertEqualsRows(schema, tuple, tbl.get(keyTuple));
        
        // Fails to delete not existed tuple.
        assertFalse(tbl.deleteExact(nonExistedTuple));
        assertEqualsRows(schema, tuple, tbl.get(keyTuple));
        
        // Fails to delete tuple with unexpected value.
        assertFalse(tbl.deleteExact(tuple2));
        assertEqualsRows(schema, tuple, tbl.get(keyTuple));
        
        // TODO: IGNITE-14479: Fix default value usage.
        //        assertFalse(tbl.deleteExact(keyTuple));
        //        assertEqualsRows(schema, tuple, tbl.get(keyTuple));
<<<<<<< HEAD

=======
        
>>>>>>> a323c22d
        // Delete tuple with expected value.
        assertTrue(tbl.deleteExact(tuple));
        assertNull(tbl.get(keyTuple));
        
        // Once again.
        assertFalse(tbl.deleteExact(tuple));
        assertNull(tbl.get(keyTuple));
        
        // Insert new.
        tbl.insert(tuple2);
        assertEqualsRows(schema, tuple2, tbl.get(keyTuple));
        
        // Delete tuple with expected value.
        assertTrue(tbl.deleteExact(tuple2));
        assertNull(tbl.get(keyTuple));
    }
    
    /**
     *
     */
    @Test
    public void replace() {
        SchemaDescriptor schema = new SchemaDescriptor(
                1,
                new Column[]{new Column("id", NativeTypes.INT64, false)},
                new Column[]{new Column("val", NativeTypes.INT64, false)}
        );
        
        RecordView<Tuple> tbl = createTableImpl(schema).recordView();
        
        final Tuple keyTuple = Tuple.create().set("id", 1L);
        final Tuple tuple = Tuple.create().set("id", 1L).set("val", 11L);
        final Tuple tuple2 = Tuple.create().set("id", 1L).set("val", 22L);
        
        assertNull(tbl.get(keyTuple));
        
        // Ignore replace operation for non-existed row.
        assertFalse(tbl.replace(tuple));
        
        assertNull(tbl.get(keyTuple));
        
        // Insert row.
        tbl.insert(tuple);
        
        // Replace existed row.
        assertTrue(tbl.replace(tuple2));
        
        assertEqualsRows(schema, tuple2, tbl.get(keyTuple));
    }
    
    /**
     *
     */
    @Test
    public void replaceExact() {
        SchemaDescriptor schema = new SchemaDescriptor(
                1,
                new Column[]{new Column("id", NativeTypes.INT64, false)},
                new Column[]{new Column("val", NativeTypes.INT64, false)}
        );
        
        RecordView<Tuple> tbl = createTableImpl(schema).recordView();
        
        final Tuple tuple = Tuple.create().set("id", 1L).set("val", 11L);
        final Tuple tuple2 = Tuple.create().set("id", 1L).set("val", 22L);
        
        assertNull(tbl.get(Tuple.create().set("id", 1L)));
        
        // Ignore replace operation for non-existed row.
        // TODO: IGNITE-14479: Fix default value usage.
        //        assertTrue(tbl.replace(keyTuple, tuple));
<<<<<<< HEAD

        //        assertNull(tbl.get(keyTuple));
        //        assertNull(tbl.get(tbl.tupleBuilder().set("id", 1L).set("val", -1)));
=======
>>>>>>> a323c22d

        //        assertNull(tbl.get(keyTuple));
        //        assertNull(tbl.get(tbl.tupleBuilder().set("id", 1L).set("val", -1)));
        
        // Insert row.
        tbl.insert(tuple);
        
        // Replace existed row.
        assertTrue(tbl.replace(tuple, tuple2));
        
        assertEqualsRows(schema, tuple2, tbl.get(Tuple.create().set("id", 1L)));
    }
    
    /**
     *
     */
    @Test
    public void validateSchema() {
        SchemaDescriptor schema = new SchemaDescriptor(
                1,
                new Column[]{new Column("id", NativeTypes.INT64, false)},
                new Column[]{
                        new Column("val", NativeTypes.INT64, true),
                        new Column("str", NativeTypes.stringOf(3), true),
                        new Column("blob", NativeTypes.blobOf(3), true)
                }
        );
        
        RecordView<Tuple> tbl = createTableImpl(schema).recordView();
        
        final Tuple keyTuple0 = new TestTupleBuilder().set("id", 0).set("id1", 0);
        final Tuple keyTuple1 = new TestTupleBuilder().set("id1", 0);
        final Tuple tuple0 = new TestTupleBuilder().set("id", 1L).set("str", "qweqweqwe").set("val", 11L);
        final Tuple tuple1 = new TestTupleBuilder().set("id", 1L).set("blob", new byte[]{0, 1, 2, 3}).set("val", 22L);
<<<<<<< HEAD

        assertThrows(InvalidTypeException.class, () -> tbl.get(keyTuple0));
        assertThrows(SchemaMismatchException.class, () -> tbl.get(keyTuple1));

        assertThrows(InvalidTypeException.class, () -> tbl.replace(tuple0));
        assertThrows(InvalidTypeException.class, () -> tbl.replace(tuple1));

        assertThrows(InvalidTypeException.class, () -> tbl.insert(tuple0));
        assertThrows(InvalidTypeException.class, () -> tbl.insert(tuple1));

        assertThrows(InvalidTypeException.class, () -> tbl.replace(tuple0));
        assertThrows(InvalidTypeException.class, () -> tbl.replace(tuple1));
=======
        
        assertThrowsWithCause(InvalidTypeException.class, () -> tbl.get(keyTuple0));
        assertThrowsWithCause(SchemaMismatchException.class, () -> tbl.get(keyTuple1));
        
        assertThrowsWithCause(InvalidTypeException.class, () -> tbl.replace(tuple0));
        assertThrowsWithCause(InvalidTypeException.class, () -> tbl.replace(tuple1));
        
        assertThrowsWithCause(InvalidTypeException.class, () -> tbl.insert(tuple0));
        assertThrowsWithCause(InvalidTypeException.class, () -> tbl.insert(tuple1));
        
        assertThrowsWithCause(InvalidTypeException.class, () -> tbl.replace(tuple0));
        assertThrowsWithCause(InvalidTypeException.class, () -> tbl.replace(tuple1));
>>>>>>> a323c22d
    }
    
    /**
     *
     */
    @Test
    public void defaultValues() {
        SchemaDescriptor schema = new SchemaDescriptor(
                1,
                new Column[]{new Column("id", NativeTypes.INT64, false)},
                new Column[]{
                        new Column("val", NativeTypes.INT64, true, () -> 28L),
                        new Column("str", NativeTypes.stringOf(3), true, () -> "ABC"),
                        new Column("blob", NativeTypes.blobOf(3), true, () -> new byte[]{0, 1, 2})
                }
        );
        
        RecordView<Tuple> tbl = createTableImpl(schema).recordView();
        
        final Tuple keyTuple0 = Tuple.create().set("id", 0L);
        final Tuple keyTuple1 = Tuple.create().set("id", 1L);
        
        final Tuple tuple0 = Tuple.create().set("id", 0L);
        final Tuple tupleExpected0 = Tuple.create().set("id", 0L).set("val", 28L).set("str", "ABC").set("blob", new byte[]{0, 1, 2});
        final Tuple tuple1 = Tuple.create().set("id", 1L).set("val", null).set("str", null).set("blob", null);
        
        tbl.insert(tuple0);
        tbl.insert(tuple1);
        
        assertEqualsRows(schema, tupleExpected0, tbl.get(keyTuple0));
        assertEqualsRows(schema, tuple1, tbl.get(keyTuple1));
    }
    
    /**
     * Check tuples equality.
     *
     * @param schema   Schema.
     * @param expected Expected tuple.
     * @param actual   Actual tuple.
     */
    void assertEqualsRows(SchemaDescriptor schema, Tuple expected, Tuple actual) {
        assertEqualsKeys(schema, expected, actual);
        assertEqualsValues(schema, expected, actual);
    }
    
    /**
     * Check key columns equality.
     *
     * @param schema   Schema.
     * @param expected Expected tuple.
     * @param actual   Actual tuple.
     */
    void assertEqualsKeys(SchemaDescriptor schema, Tuple expected, Tuple actual) {
        int nonNullKey = 0;
        
        for (int i = 0; i < schema.keyColumns().length(); i++) {
            final Column col = schema.keyColumns().column(i);
            
            final Object val1 = expected.value(col.name());
            final Object val2 = actual.value(col.name());
            
            Assertions.assertEquals(val1, val2, "Value columns equality check failed: colIdx=" + col.schemaIndex());
<<<<<<< HEAD

=======
    
>>>>>>> a323c22d
            if (schema.isKeyColumn(i) && val1 != null) {
                nonNullKey++;
            }
        }
        
        assertTrue(nonNullKey > 0, "At least one non-null key column must exist.");
    }
    
    /**
     * Check value columns equality.
     *
     * @param schema   Schema.
     * @param expected Expected tuple.
     * @param actual   Actual tuple.
     */
    void assertEqualsValues(SchemaDescriptor schema, Tuple expected, Tuple actual) {
        for (int i = 0; i < schema.valueColumns().length(); i++) {
            final Column col = schema.valueColumns().column(i);
            
            final Object val1 = expected.value(col.name());
            final Object val2 = actual.value(col.name());
<<<<<<< HEAD

=======
    
>>>>>>> a323c22d
            if (val1 instanceof byte[] && val2 instanceof byte[]) {
                Assertions.assertArrayEquals((byte[]) val1, (byte[]) val2, "Equality check failed: colIdx=" + col.schemaIndex());
            } else {
                Assertions.assertEquals(val1, val2, "Equality check failed: colIdx=" + col.schemaIndex());
            }
        }
    }
<<<<<<< HEAD

=======
    
>>>>>>> a323c22d
    @NotNull
    private TableImpl createTableImpl(SchemaDescriptor schema) {
        return new TableImpl(new DummyInternalTableImpl(), new DummySchemaManagerImpl(schema), null);
    }
    
    public <T extends Throwable> void assertThrowsWithCause(Class<T> expectedType, Executable executable) {
        Throwable ex = assertThrows(IgniteException.class, executable);
        
        while (ex.getCause() != null) {
            if (expectedType.isInstance(ex.getCause())) {
                return;
            }
            
            ex = ex.getCause();
        }
        
        fail("Expected cause wasn't found.");
    }
}<|MERGE_RESOLUTION|>--- conflicted
+++ resolved
@@ -21,10 +21,7 @@
 import static org.junit.jupiter.api.Assertions.assertNull;
 import static org.junit.jupiter.api.Assertions.assertThrows;
 import static org.junit.jupiter.api.Assertions.assertTrue;
-<<<<<<< HEAD
-=======
 import static org.junit.jupiter.api.Assertions.fail;
->>>>>>> a323c22d
 
 import org.apache.ignite.internal.schema.Column;
 import org.apache.ignite.internal.schema.InvalidTypeException;
@@ -40,10 +37,7 @@
 import org.jetbrains.annotations.NotNull;
 import org.junit.jupiter.api.Assertions;
 import org.junit.jupiter.api.Test;
-<<<<<<< HEAD
-=======
 import org.junit.jupiter.api.function.Executable;
->>>>>>> a323c22d
 
 /**
  * Basic table operations test.
@@ -207,11 +201,7 @@
         // TODO: IGNITE-14479: Fix default value usage.
         //        assertFalse(tbl.deleteExact(keyTuple));
         //        assertEqualsRows(schema, tuple, tbl.get(keyTuple));
-<<<<<<< HEAD
-
-=======
-        
->>>>>>> a323c22d
+        
         // Delete tuple with expected value.
         assertTrue(tbl.deleteExact(tuple));
         assertNull(tbl.get(keyTuple));
@@ -283,12 +273,6 @@
         // Ignore replace operation for non-existed row.
         // TODO: IGNITE-14479: Fix default value usage.
         //        assertTrue(tbl.replace(keyTuple, tuple));
-<<<<<<< HEAD
-
-        //        assertNull(tbl.get(keyTuple));
-        //        assertNull(tbl.get(tbl.tupleBuilder().set("id", 1L).set("val", -1)));
-=======
->>>>>>> a323c22d
 
         //        assertNull(tbl.get(keyTuple));
         //        assertNull(tbl.get(tbl.tupleBuilder().set("id", 1L).set("val", -1)));
@@ -323,20 +307,6 @@
         final Tuple keyTuple1 = new TestTupleBuilder().set("id1", 0);
         final Tuple tuple0 = new TestTupleBuilder().set("id", 1L).set("str", "qweqweqwe").set("val", 11L);
         final Tuple tuple1 = new TestTupleBuilder().set("id", 1L).set("blob", new byte[]{0, 1, 2, 3}).set("val", 22L);
-<<<<<<< HEAD
-
-        assertThrows(InvalidTypeException.class, () -> tbl.get(keyTuple0));
-        assertThrows(SchemaMismatchException.class, () -> tbl.get(keyTuple1));
-
-        assertThrows(InvalidTypeException.class, () -> tbl.replace(tuple0));
-        assertThrows(InvalidTypeException.class, () -> tbl.replace(tuple1));
-
-        assertThrows(InvalidTypeException.class, () -> tbl.insert(tuple0));
-        assertThrows(InvalidTypeException.class, () -> tbl.insert(tuple1));
-
-        assertThrows(InvalidTypeException.class, () -> tbl.replace(tuple0));
-        assertThrows(InvalidTypeException.class, () -> tbl.replace(tuple1));
-=======
         
         assertThrowsWithCause(InvalidTypeException.class, () -> tbl.get(keyTuple0));
         assertThrowsWithCause(SchemaMismatchException.class, () -> tbl.get(keyTuple1));
@@ -349,7 +319,6 @@
         
         assertThrowsWithCause(InvalidTypeException.class, () -> tbl.replace(tuple0));
         assertThrowsWithCause(InvalidTypeException.class, () -> tbl.replace(tuple1));
->>>>>>> a323c22d
     }
     
     /**
@@ -412,11 +381,7 @@
             final Object val2 = actual.value(col.name());
             
             Assertions.assertEquals(val1, val2, "Value columns equality check failed: colIdx=" + col.schemaIndex());
-<<<<<<< HEAD
-
-=======
-    
->>>>>>> a323c22d
+    
             if (schema.isKeyColumn(i) && val1 != null) {
                 nonNullKey++;
             }
@@ -438,11 +403,7 @@
             
             final Object val1 = expected.value(col.name());
             final Object val2 = actual.value(col.name());
-<<<<<<< HEAD
-
-=======
-    
->>>>>>> a323c22d
+    
             if (val1 instanceof byte[] && val2 instanceof byte[]) {
                 Assertions.assertArrayEquals((byte[]) val1, (byte[]) val2, "Equality check failed: colIdx=" + col.schemaIndex());
             } else {
@@ -450,11 +411,7 @@
             }
         }
     }
-<<<<<<< HEAD
-
-=======
-    
->>>>>>> a323c22d
+    
     @NotNull
     private TableImpl createTableImpl(SchemaDescriptor schema) {
         return new TableImpl(new DummyInternalTableImpl(), new DummySchemaManagerImpl(schema), null);
