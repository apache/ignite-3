/*
 * Licensed to the Apache Software Foundation (ASF) under one or more
 * contributor license agreements.  See the NOTICE file distributed with
 * this work for additional information regarding copyright ownership.
 * The ASF licenses this file to You under the Apache License, Version 2.0
 * (the "License"); you may not use this file except in compliance with
 * the License.  You may obtain a copy of the License at
 *
 *      http://www.apache.org/licenses/LICENSE-2.0
 *
 * Unless required by applicable law or agreed to in writing, software
 * distributed under the License is distributed on an "AS IS" BASIS,
 * WITHOUT WARRANTIES OR CONDITIONS OF ANY KIND, either express or implied.
 * See the License for the specific language governing permissions and
 * limitations under the License.
 */

package org.apache.ignite.internal.table;

import static org.junit.jupiter.api.Assertions.assertFalse;
import static org.junit.jupiter.api.Assertions.assertNull;
import static org.junit.jupiter.api.Assertions.assertThrows;
import static org.junit.jupiter.api.Assertions.assertTrue;
import static org.junit.jupiter.api.Assertions.fail;
import static org.mockito.Answers.RETURNS_DEEP_STUBS;

import org.apache.ignite.internal.schema.Column;
import org.apache.ignite.internal.schema.InvalidTypeException;
import org.apache.ignite.internal.schema.NativeTypes;
import org.apache.ignite.internal.schema.SchemaDescriptor;
import org.apache.ignite.internal.schema.SchemaMismatchException;
import org.apache.ignite.internal.storage.basic.ConcurrentHashMapPartitionStorage;
import org.apache.ignite.internal.table.distributed.storage.VersionedRowStore;
import org.apache.ignite.internal.table.impl.DummyInternalTableImpl;
import org.apache.ignite.internal.table.impl.DummySchemaManagerImpl;
import org.apache.ignite.internal.table.impl.TestTupleBuilder;
import org.apache.ignite.internal.tx.LockManager;
import org.apache.ignite.internal.tx.TxManager;
import org.apache.ignite.lang.IgniteException;
import org.apache.ignite.internal.tx.impl.HeapLockManager;
import org.apache.ignite.internal.tx.impl.TxManagerImpl;
import org.apache.ignite.network.ClusterService;
import org.apache.ignite.table.RecordView;
import org.apache.ignite.table.Tuple;
import org.jetbrains.annotations.NotNull;
import org.junit.jupiter.api.Assertions;
import org.junit.jupiter.api.Test;
import org.junit.jupiter.api.function.Executable;
import org.mockito.Mockito;

/**
 * Basic table operations test.
 *
 * <p>TODO: IGNITE-14486 Add tests for invoke operations.
 * TODO: IGNITE-14486 Add tests for bulk operations.
 * TODO: IGNITE-14486 Add tests for async operations.
 */
public class RecordBinaryViewOperationsTest {
<<<<<<< HEAD
    /** Cluster service. */
    private ClusterService clusterService;

    /**
     * @return The table instance for test.
     */
    private InternalTable createTable() {
        clusterService = Mockito.mock(ClusterService.class, RETURNS_DEEP_STUBS);
        Mockito.when(clusterService.topologyService().localMember().address()).thenReturn(DummyInternalTableImpl.ADDR);

        TxManagerImpl txManager = new TxManagerImpl(clusterService, new HeapLockManager());

        return new DummyInternalTableImpl(new VersionedRowStore(new ConcurrentHashMapPartitionStorage(), txManager), txManager);
    }

    /**
     *
     */
=======
>>>>>>> 6ee89ad5
    @Test
    public void insert() {
        SchemaDescriptor schema = new SchemaDescriptor(
                1,
                new Column[]{new Column("id", NativeTypes.INT64, false)},
                new Column[]{new Column("val", NativeTypes.INT64, false)}
        );
        
        RecordView<Tuple> tbl = createTableImpl(schema).recordView();
        
        final Tuple tuple = Tuple.create().set("id", 1L).set("val", 11L);
        final Tuple newTuple = Tuple.create().set("id", 1L).set("val", 22L);
        final Tuple nonExistedTuple = Tuple.create().set("id", 2L);
        
        assertNull(tbl.get(Tuple.create().set("id", 1L)));
        
        // Insert new tuple.
        assertTrue(tbl.insert(tuple));
        
        assertEqualsRows(schema, tuple, tbl.get(Tuple.create().set("id", 1L)));
        
        // Ignore insert operation for exited row.
        assertFalse(tbl.insert(newTuple));
        
        assertEqualsRows(schema, tuple, tbl.get(Tuple.create().set("id", 1L)));
        
        assertNull(tbl.get(nonExistedTuple));
    }

    @Test
    public void upsert() {
        SchemaDescriptor schema = new SchemaDescriptor(
                1,
                new Column[]{new Column("id", NativeTypes.INT64, false)},
                new Column[]{new Column("val", NativeTypes.INT64, false)}
        );
        
        RecordView<Tuple> tbl = createTableImpl(schema).recordView();
        
        final Tuple tuple = Tuple.create().set("id", 1L).set("val", 11L);
        final Tuple newTuple = Tuple.create().set("id", 1L).set("val", 22L);
        final Tuple nonExistedTuple = Tuple.create().set("id", 2L);
        
        assertNull(tbl.get(Tuple.create().set("id", 1L)));
        
        // Insert new tuple.
        tbl.upsert(tuple);
        
        assertEqualsRows(schema, tuple, tbl.get(Tuple.create().set("id", 1L)));
        
        // Update exited row.
        tbl.upsert(newTuple);
        
        assertEqualsRows(schema, newTuple, tbl.get(Tuple.create().set("id", 1L)));
        
        assertNull(tbl.get(nonExistedTuple));
    }

    @Test
    public void getAndUpsert() {
        SchemaDescriptor schema = new SchemaDescriptor(
                1,
                new Column[]{new Column("id", NativeTypes.INT64, false)},
                new Column[]{new Column("val", NativeTypes.INT64, false)}
        );
        
        RecordView<Tuple> tbl = createTableImpl(schema).recordView();
        
        final Tuple tuple = Tuple.create().set("id", 1L).set("val", 11L);
        final Tuple newTuple = Tuple.create().set("id", 1L).set("val", 22L);
        
        assertNull(tbl.get(Tuple.create().set("id", 1L)));
        
        // Insert new tuple.
        assertNull(tbl.getAndUpsert(tuple));
        
        assertEqualsRows(schema, tuple, tbl.get(Tuple.create().set("id", 1L)));
        
        // Update exited row.
        assertEqualsRows(schema, tuple, tbl.getAndUpsert(newTuple));
        
        assertEqualsRows(schema, newTuple, tbl.get(Tuple.create().set("id", 1L)));
    }

    @Test
    public void remove() {
        SchemaDescriptor schema = new SchemaDescriptor(
                1,
                new Column[]{new Column("id", NativeTypes.INT64, false)},
                new Column[]{new Column("val", NativeTypes.INT64, false)}
        );
        
        RecordView<Tuple> tbl = createTableImpl(schema).recordView();
        
        tbl.upsert(Tuple.create().set("id", 1L).set("val", 11L));
        
        final Tuple keyTuple = Tuple.create().set("id", 1L);
        
        // Delete not existed keyTuple.
        assertFalse(tbl.delete(Tuple.create().set("id", 2L)));
        
        // Delete existed keyTuple.
        assertTrue(tbl.delete(keyTuple));
        assertNull(tbl.get(keyTuple));
        
        // Delete already deleted keyTuple.
        assertFalse(tbl.delete(keyTuple));
    }

    @Test
    public void removeExact() {
        SchemaDescriptor schema = new SchemaDescriptor(
                1,
                new Column[]{new Column("id", NativeTypes.INT64, false)},
                new Column[]{new Column("val", NativeTypes.INT64, false)}
        );
        
        RecordView<Tuple> tbl = createTableImpl(schema).recordView();
        
        final Tuple keyTuple = Tuple.create().set("id", 1L);
        final Tuple tuple = Tuple.create().set("id", 1L).set("val", 11L);
        final Tuple tuple2 = Tuple.create().set("id", 1L).set("val", 22L);
        final Tuple nonExistedTuple = Tuple.create().set("id", 2L).set("val", 22L);
        
        tbl.insert(tuple);
        
        assertEqualsRows(schema, tuple, tbl.get(keyTuple));
        
        // Fails to delete not existed tuple.
        assertFalse(tbl.deleteExact(nonExistedTuple));
        assertEqualsRows(schema, tuple, tbl.get(keyTuple));
        
        // Fails to delete tuple with unexpected value.
        assertFalse(tbl.deleteExact(tuple2));
        assertEqualsRows(schema, tuple, tbl.get(keyTuple));
        
        // TODO: IGNITE-14479: Fix default value usage.
        //        assertFalse(tbl.deleteExact(keyTuple));
        //        assertEqualsRows(schema, tuple, tbl.get(keyTuple));
        
        // Delete tuple with expected value.
        assertTrue(tbl.deleteExact(tuple));
        assertNull(tbl.get(keyTuple));
        
        // Once again.
        assertFalse(tbl.deleteExact(tuple));
        assertNull(tbl.get(keyTuple));
        
        // Insert new.
        tbl.insert(tuple2);
        assertEqualsRows(schema, tuple2, tbl.get(keyTuple));
        
        // Delete tuple with expected value.
        assertTrue(tbl.deleteExact(tuple2));
        assertNull(tbl.get(keyTuple));
    }

    @Test
    public void replace() {
        SchemaDescriptor schema = new SchemaDescriptor(
                1,
                new Column[]{new Column("id", NativeTypes.INT64, false)},
                new Column[]{new Column("val", NativeTypes.INT64, false)}
        );
        
        RecordView<Tuple> tbl = createTableImpl(schema).recordView();
        
        final Tuple keyTuple = Tuple.create().set("id", 1L);
        final Tuple tuple = Tuple.create().set("id", 1L).set("val", 11L);
        final Tuple tuple2 = Tuple.create().set("id", 1L).set("val", 22L);
        
        assertNull(tbl.get(keyTuple));
        
        // Ignore replace operation for non-existed row.
        assertFalse(tbl.replace(tuple));
        
        assertNull(tbl.get(keyTuple));
        
        // Insert row.
        tbl.insert(tuple);
        
        // Replace existed row.
        assertTrue(tbl.replace(tuple2));
        
        assertEqualsRows(schema, tuple2, tbl.get(keyTuple));
    }

    @Test
    public void replaceExact() {
        SchemaDescriptor schema = new SchemaDescriptor(
                1,
                new Column[]{new Column("id", NativeTypes.INT64, false)},
                new Column[]{new Column("val", NativeTypes.INT64, false)}
        );
        
        RecordView<Tuple> tbl = createTableImpl(schema).recordView();
        
        final Tuple tuple = Tuple.create().set("id", 1L).set("val", 11L);
        final Tuple tuple2 = Tuple.create().set("id", 1L).set("val", 22L);
        
        assertNull(tbl.get(Tuple.create().set("id", 1L)));
        
        // Ignore replace operation for non-existed row.
        // TODO: IGNITE-14479: Fix default value usage.
        //        assertTrue(tbl.replace(keyTuple, tuple));

        //        assertNull(tbl.get(keyTuple));
        //        assertNull(tbl.get(tbl.tupleBuilder().set("id", 1L).set("val", -1)));
        
        // Insert row.
        tbl.insert(tuple);
        
        // Replace existed row.
        assertTrue(tbl.replace(tuple, tuple2));
        
        assertEqualsRows(schema, tuple2, tbl.get(Tuple.create().set("id", 1L)));
    }

    @Test
    public void validateSchema() {
        SchemaDescriptor schema = new SchemaDescriptor(
                1,
                new Column[]{new Column("id", NativeTypes.INT64, false)},
                new Column[]{
                        new Column("val", NativeTypes.INT64, true),
                        new Column("str", NativeTypes.stringOf(3), true),
                        new Column("blob", NativeTypes.blobOf(3), true)
                }
        );
        
        RecordView<Tuple> tbl = createTableImpl(schema).recordView();
        
        final Tuple keyTuple0 = new TestTupleBuilder().set("id", 0).set("id1", 0);
        final Tuple keyTuple1 = new TestTupleBuilder().set("id1", 0);
        final Tuple tuple0 = new TestTupleBuilder().set("id", 1L).set("str", "qweqweqwe").set("val", 11L);
        final Tuple tuple1 = new TestTupleBuilder().set("id", 1L).set("blob", new byte[]{0, 1, 2, 3}).set("val", 22L);
        
        assertThrowsWithCause(InvalidTypeException.class, () -> tbl.get(keyTuple0));
        assertThrowsWithCause(SchemaMismatchException.class, () -> tbl.get(keyTuple1));
        
        assertThrowsWithCause(InvalidTypeException.class, () -> tbl.replace(tuple0));
        assertThrowsWithCause(InvalidTypeException.class, () -> tbl.replace(tuple1));
        
        assertThrowsWithCause(InvalidTypeException.class, () -> tbl.insert(tuple0));
        assertThrowsWithCause(InvalidTypeException.class, () -> tbl.insert(tuple1));
        
        assertThrowsWithCause(InvalidTypeException.class, () -> tbl.replace(tuple0));
        assertThrowsWithCause(InvalidTypeException.class, () -> tbl.replace(tuple1));
    }

    @Test
    public void defaultValues() {
        SchemaDescriptor schema = new SchemaDescriptor(
                1,
                new Column[]{new Column("id", NativeTypes.INT64, false)},
                new Column[]{
                        new Column("val", NativeTypes.INT64, true, () -> 28L),
                        new Column("str", NativeTypes.stringOf(3), true, () -> "ABC"),
                        new Column("blob", NativeTypes.blobOf(3), true, () -> new byte[]{0, 1, 2})
                }
        );
        
        RecordView<Tuple> tbl = createTableImpl(schema).recordView();
        
        final Tuple keyTuple0 = Tuple.create().set("id", 0L);
        final Tuple keyTuple1 = Tuple.create().set("id", 1L);
        
        final Tuple tuple0 = Tuple.create().set("id", 0L);
        final Tuple tupleExpected0 = Tuple.create().set("id", 0L).set("val", 28L).set("str", "ABC").set("blob", new byte[]{0, 1, 2});
        final Tuple tuple1 = Tuple.create().set("id", 1L).set("val", null).set("str", null).set("blob", null);
        
        tbl.insert(tuple0);
        tbl.insert(tuple1);
        
        assertEqualsRows(schema, tupleExpected0, tbl.get(keyTuple0));
        assertEqualsRows(schema, tuple1, tbl.get(keyTuple1));
    }
    
    /**
     * Check tuples equality.
     *
     * @param schema   Schema.
     * @param expected Expected tuple.
     * @param actual   Actual tuple.
     */
    void assertEqualsRows(SchemaDescriptor schema, Tuple expected, Tuple actual) {
        assertEqualsKeys(schema, expected, actual);
        assertEqualsValues(schema, expected, actual);
    }
    
    /**
     * Check key columns equality.
     *
     * @param schema   Schema.
     * @param expected Expected tuple.
     * @param actual   Actual tuple.
     */
    void assertEqualsKeys(SchemaDescriptor schema, Tuple expected, Tuple actual) {
        int nonNullKey = 0;
        
        for (int i = 0; i < schema.keyColumns().length(); i++) {
            final Column col = schema.keyColumns().column(i);
            
            final Object val1 = expected.value(col.name());
            final Object val2 = actual.value(col.name());
            
            Assertions.assertEquals(val1, val2, "Value columns equality check failed: colIdx=" + col.schemaIndex());
    
            if (schema.isKeyColumn(i) && val1 != null) {
                nonNullKey++;
            }
        }
        
        assertTrue(nonNullKey > 0, "At least one non-null key column must exist.");
    }
    
    /**
     * Check value columns equality.
     *
     * @param schema   Schema.
     * @param expected Expected tuple.
     * @param actual   Actual tuple.
     */
    void assertEqualsValues(SchemaDescriptor schema, Tuple expected, Tuple actual) {
        for (int i = 0; i < schema.valueColumns().length(); i++) {
            final Column col = schema.valueColumns().column(i);
            
            final Object val1 = expected.value(col.name());
            final Object val2 = actual.value(col.name());
    
            if (val1 instanceof byte[] && val2 instanceof byte[]) {
                Assertions.assertArrayEquals((byte[]) val1, (byte[]) val2, "Equality check failed: colIdx=" + col.schemaIndex());
            } else {
                Assertions.assertEquals(val1, val2, "Equality check failed: colIdx=" + col.schemaIndex());
            }
        }
    }
    
    @NotNull
    private TableImpl createTableImpl(SchemaDescriptor schema) {
        ClusterService clusterService = Mockito.mock(ClusterService.class, RETURNS_DEEP_STUBS);
        Mockito.when(clusterService.topologyService().localMember().address()).thenReturn(DummyInternalTableImpl.ADDR);
    
        LockManager lockManager = new HeapLockManager();
    
        TxManager txManager = new TxManagerImpl(clusterService, lockManager);
    
        DummyInternalTableImpl table = new DummyInternalTableImpl(
                new VersionedRowStore(new ConcurrentHashMapPartitionStorage(), txManager),
                txManager);
        
        return new TableImpl(table, new DummySchemaManagerImpl(schema), null);
    }
    
    private <T extends Throwable> void assertThrowsWithCause(Class<T> expectedType, Executable executable) {
        Throwable ex = assertThrows(IgniteException.class, executable);
        
        while (ex.getCause() != null) {
            if (expectedType.isInstance(ex.getCause())) {
                return;
            }
            
            ex = ex.getCause();
        }
        
        fail("Expected cause wasn't found.");
    }
}<|MERGE_RESOLUTION|>--- conflicted
+++ resolved
@@ -56,7 +56,6 @@
  * TODO: IGNITE-14486 Add tests for async operations.
  */
 public class RecordBinaryViewOperationsTest {
-<<<<<<< HEAD
     /** Cluster service. */
     private ClusterService clusterService;
 
@@ -75,8 +74,6 @@
     /**
      *
      */
-=======
->>>>>>> 6ee89ad5
     @Test
     public void insert() {
         SchemaDescriptor schema = new SchemaDescriptor(
