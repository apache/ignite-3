/*
 * Licensed to the Apache Software Foundation (ASF) under one or more
 * contributor license agreements. See the NOTICE file distributed with
 * this work for additional information regarding copyright ownership.
 * The ASF licenses this file to You under the Apache License, Version 2.0
 * (the "License"); you may not use this file except in compliance with
 * the License. You may obtain a copy of the License at
 *
 *      http://www.apache.org/licenses/LICENSE-2.0
 *
 * Unless required by applicable law or agreed to in writing, software
 * distributed under the License is distributed on an "AS IS" BASIS,
 * WITHOUT WARRANTIES OR CONDITIONS OF ANY KIND, either express or implied.
 * See the License for the specific language governing permissions and
 * limitations under the License.
 */

package org.apache.ignite.internal.table;

import static org.apache.ignite.internal.schema.DefaultValueProvider.constantProvider;
import static org.junit.jupiter.api.Assertions.assertEquals;
import static org.junit.jupiter.api.Assertions.assertFalse;
import static org.junit.jupiter.api.Assertions.assertNotNull;
import static org.junit.jupiter.api.Assertions.assertNull;
import static org.junit.jupiter.api.Assertions.assertThrows;
import static org.junit.jupiter.api.Assertions.assertTrue;
import static org.junit.jupiter.api.Assertions.fail;
import static org.mockito.Answers.RETURNS_DEEP_STUBS;

import java.util.Collection;
import java.util.List;
import org.apache.ignite.internal.replicator.ReplicaService;
import org.apache.ignite.internal.schema.Column;
import org.apache.ignite.internal.schema.InvalidTypeException;
import org.apache.ignite.internal.schema.NativeTypes;
import org.apache.ignite.internal.schema.SchemaDescriptor;
import org.apache.ignite.internal.schema.SchemaMismatchException;
<<<<<<< HEAD
=======
import org.apache.ignite.internal.storage.impl.TestMvPartitionStorage;
import org.apache.ignite.internal.table.distributed.raft.PartitionListener;
import org.apache.ignite.internal.table.distributed.storage.VersionedRowStore;
>>>>>>> 1134c401
import org.apache.ignite.internal.table.impl.DummyInternalTableImpl;
import org.apache.ignite.internal.table.impl.DummySchemaManagerImpl;
import org.apache.ignite.internal.table.impl.TestTupleBuilder;
import org.apache.ignite.lang.IgniteException;
import org.apache.ignite.network.ClusterService;
import org.apache.ignite.network.MessagingService;
import org.apache.ignite.table.RecordView;
import org.apache.ignite.table.Tuple;
import org.jetbrains.annotations.NotNull;
import org.junit.jupiter.api.Assertions;
import org.junit.jupiter.api.Test;
import org.junit.jupiter.api.function.Executable;
import org.mockito.Mockito;

/**
 * Basic table operations test.
 */
public class RecordBinaryViewOperationsTest {

    @Test
    public void insert() {
        SchemaDescriptor schema = new SchemaDescriptor(
                1,
                new Column[]{new Column("id".toUpperCase(), NativeTypes.INT64, false)},
                new Column[]{new Column("val".toUpperCase(), NativeTypes.INT64, false)}
        );

        RecordView<Tuple> tbl = createTableImpl(schema).recordView();

        final Tuple tuple = Tuple.create().set("id", 1L).set("val", 11L);
        final Tuple newTuple = Tuple.create().set("id", 1L).set("val", 22L);
        final Tuple nonExistedTuple = Tuple.create().set("id", 2L);

        assertNull(tbl.get(null, Tuple.create().set("id", 1L)));

        // Insert new tuple.
        assertTrue(tbl.insert(null, tuple));

        assertEqualsRows(schema, tuple, tbl.get(null, Tuple.create().set("id", 1L)));

        // Ignore insert operation for exited row.
        assertFalse(tbl.insert(null, newTuple));

        assertEqualsRows(schema, tuple, tbl.get(null, Tuple.create().set("id", 1L)));

        assertNull(tbl.get(null, nonExistedTuple));
    }

    @Test
    public void upsert() {
        SchemaDescriptor schema = new SchemaDescriptor(
                1,
                new Column[]{new Column("id".toUpperCase(), NativeTypes.INT64, false)},
                new Column[]{new Column("val".toUpperCase(), NativeTypes.INT64, false)}
        );

        RecordView<Tuple> tbl = createTableImpl(schema).recordView();

        final Tuple tuple = Tuple.create().set("id", 1L).set("val", 11L);
        final Tuple newTuple = Tuple.create().set("id", 1L).set("val", 22L);
        final Tuple nonExistedTuple = Tuple.create().set("id", 2L);

        assertNull(tbl.get(null, Tuple.create().set("id", 1L)));

        // Insert new tuple.
        tbl.upsert(null, tuple);

        assertEqualsRows(schema, tuple, tbl.get(null, Tuple.create().set("id", 1L)));

        // Update exited row.
        tbl.upsert(null, newTuple);

        assertEqualsRows(schema, newTuple, tbl.get(null, Tuple.create().set("id", 1L)));

        assertNull(tbl.get(null, nonExistedTuple));
    }

    @Test
    public void getAndUpsert() {
        SchemaDescriptor schema = new SchemaDescriptor(
                1,
                new Column[]{new Column("id".toUpperCase(), NativeTypes.INT64, false)},
                new Column[]{new Column("val".toUpperCase(), NativeTypes.INT64, false)}
        );

        RecordView<Tuple> tbl = createTableImpl(schema).recordView();

        final Tuple tuple = Tuple.create().set("id", 1L).set("val", 11L);
        final Tuple newTuple = Tuple.create().set("id", 1L).set("val", 22L);

        assertNull(tbl.get(null, Tuple.create().set("id", 1L)));

        // Insert new tuple.
        assertNull(tbl.getAndUpsert(null, tuple));

        assertEqualsRows(schema, tuple, tbl.get(null, Tuple.create().set("id", 1L)));

        // Update exited row.
        assertEqualsRows(schema, tuple, tbl.getAndUpsert(null, newTuple));

        assertEqualsRows(schema, newTuple, tbl.get(null, Tuple.create().set("id", 1L)));
    }

    @Test
    public void remove() {
        SchemaDescriptor schema = new SchemaDescriptor(
                1,
                new Column[]{new Column("id".toUpperCase(), NativeTypes.INT64, false)},
                new Column[]{new Column("val".toUpperCase(), NativeTypes.INT64, false)}
        );

        RecordView<Tuple> tbl = createTableImpl(schema).recordView();

        tbl.upsert(null, Tuple.create().set("id", 1L).set("val", 11L));

        final Tuple keyTuple = Tuple.create().set("id", 1L);

        // Delete not existed keyTuple.
        assertFalse(tbl.delete(null, Tuple.create().set("id", 2L)));

        // Delete existed keyTuple.
        assertTrue(tbl.delete(null, keyTuple));
        assertNull(tbl.get(null, keyTuple));

        // Delete already deleted keyTuple.
        assertFalse(tbl.delete(null, keyTuple));
    }

    @Test
    public void removeExact() {
        SchemaDescriptor schema = new SchemaDescriptor(
                1,
                new Column[]{new Column("id".toUpperCase(), NativeTypes.INT64, false)},
                new Column[]{new Column("val".toUpperCase(), NativeTypes.INT64, false)}
        );

        RecordView<Tuple> tbl = createTableImpl(schema).recordView();

        final Tuple keyTuple = Tuple.create().set("id", 1L);
        final Tuple tuple = Tuple.create().set("id", 1L).set("val", 11L);
        final Tuple tuple2 = Tuple.create().set("id", 1L).set("val", 22L);
        final Tuple nonExistedTuple = Tuple.create().set("id", 2L).set("val", 22L);

        tbl.insert(null, tuple);

        assertEqualsRows(schema, tuple, tbl.get(null, keyTuple));

        // Fails to delete not existed tuple.
        assertFalse(tbl.deleteExact(null, nonExistedTuple));
        assertEqualsRows(schema, tuple, tbl.get(null, keyTuple));

        // Fails to delete tuple with unexpected value.
        assertFalse(tbl.deleteExact(null, tuple2));
        assertEqualsRows(schema, tuple, tbl.get(null, keyTuple));

        // TODO: IGNITE-14479: Fix default value usage.
        //        assertFalse(tbl.deleteExact(keyTuple));
        //        assertEqualsRows(schema, tuple, tbl.get(keyTuple));

        // Delete tuple with expected value.
        assertTrue(tbl.deleteExact(null, tuple));
        assertNull(tbl.get(null, keyTuple));

        // Once again.
        assertFalse(tbl.deleteExact(null, tuple));
        assertNull(tbl.get(null, keyTuple));

        // Insert new.
        tbl.insert(null, tuple2);
        assertEqualsRows(schema, tuple2, tbl.get(null, keyTuple));

        // Delete tuple with expected value.
        assertTrue(tbl.deleteExact(null, tuple2));
        assertNull(tbl.get(null, keyTuple));
    }

    @Test
    public void replace() {
        SchemaDescriptor schema = new SchemaDescriptor(
                1,
                new Column[]{new Column("id".toUpperCase(), NativeTypes.INT64, false)},
                new Column[]{new Column("val".toUpperCase(), NativeTypes.INT64, false)}
        );

        RecordView<Tuple> tbl = createTableImpl(schema).recordView();

        final Tuple keyTuple = Tuple.create().set("id", 1L);
        final Tuple tuple = Tuple.create().set("id", 1L).set("val", 11L);
        final Tuple tuple2 = Tuple.create().set("id", 1L).set("val", 22L);

        assertNull(tbl.get(null, keyTuple));

        // Ignore replace operation for non-existed row.
        assertFalse(tbl.replace(null, tuple));

        assertNull(tbl.get(null, keyTuple));

        // Insert row.
        tbl.insert(null, tuple);

        // Replace existed row.
        assertTrue(tbl.replace(null, tuple2));

        assertEqualsRows(schema, tuple2, tbl.get(null, keyTuple));
    }

    @Test
    public void replaceExact() {
        SchemaDescriptor schema = new SchemaDescriptor(
                1,
                new Column[]{new Column("id".toUpperCase(), NativeTypes.INT64, false)},
                new Column[]{new Column("val".toUpperCase(), NativeTypes.INT64, false)}
        );

        RecordView<Tuple> tbl = createTableImpl(schema).recordView();

        final Tuple tuple = Tuple.create().set("id", 1L).set("val", 11L);
        final Tuple tuple2 = Tuple.create().set("id", 1L).set("val", 22L);

        assertNull(tbl.get(null, Tuple.create().set("id", 1L)));

        // Ignore replace operation for non-existed row.
        // TODO: IGNITE-14479: Fix default value usage.
        //        assertTrue(tbl.replace(keyTuple, tuple));

        //        assertNull(tbl.get(keyTuple));
        //        assertNull(tbl.get(tbl.tupleBuilder().set("id", 1L).set("val", -1)));

        // Insert row.
        tbl.insert(null, tuple);

        // Replace existed row.
        assertTrue(tbl.replace(null, tuple, tuple2));

        assertEqualsRows(schema, tuple2, tbl.get(null, Tuple.create().set("id", 1L)));
    }

    @Test
    public void validateSchema() {
        SchemaDescriptor schema = new SchemaDescriptor(
                1,
                new Column[]{new Column("id".toUpperCase(), NativeTypes.INT64, false)},
                new Column[]{
                        new Column("val".toUpperCase(), NativeTypes.INT64, true),
                        new Column("str".toUpperCase(), NativeTypes.stringOf(3), true),
                        new Column("blob".toUpperCase(), NativeTypes.blobOf(3), true)
                }
        );

        RecordView<Tuple> tbl = createTableImpl(schema).recordView();

        final Tuple keyTuple0 = new TestTupleBuilder().set("id", 0).set("id1", 0);
        final Tuple keyTuple1 = new TestTupleBuilder().set("id1", 0);
        final Tuple tuple0 = new TestTupleBuilder().set("id", 1L).set("str", "qweqweqwe").set("val", 11L);
        final Tuple tuple1 = new TestTupleBuilder().set("id", 1L).set("blob", new byte[]{0, 1, 2, 3}).set("val", 22L);

        assertThrowsWithCause(InvalidTypeException.class, () -> tbl.get(null, keyTuple0));
        assertThrowsWithCause(SchemaMismatchException.class, () -> tbl.get(null, keyTuple1));

        assertThrowsWithCause(InvalidTypeException.class, () -> tbl.replace(null, tuple0));
        assertThrowsWithCause(InvalidTypeException.class, () -> tbl.replace(null, tuple1));

        assertThrowsWithCause(InvalidTypeException.class, () -> tbl.insert(null, tuple0));
        assertThrowsWithCause(InvalidTypeException.class, () -> tbl.insert(null, tuple1));

        assertThrowsWithCause(InvalidTypeException.class, () -> tbl.replace(null, tuple0));
        assertThrowsWithCause(InvalidTypeException.class, () -> tbl.replace(null, tuple1));
    }

    @Test
    public void defaultValues() {
        SchemaDescriptor schema = new SchemaDescriptor(
                1,
                new Column[]{new Column("id".toUpperCase(), NativeTypes.INT64, false)},
                new Column[]{
                        new Column("val".toUpperCase(), NativeTypes.INT64, true, constantProvider(28L)),
                        new Column("str".toUpperCase(), NativeTypes.stringOf(3), true, constantProvider("ABC")),
                        new Column("blob".toUpperCase(), NativeTypes.blobOf(3), true, constantProvider(new byte[]{0, 1, 2}))
                }
        );

        RecordView<Tuple> tbl = createTableImpl(schema).recordView();

        final Tuple keyTuple0 = Tuple.create().set("id", 0L);
        final Tuple keyTuple1 = Tuple.create().set("id", 1L);

        final Tuple tuple0 = Tuple.create().set("id", 0L);
        final Tuple tupleExpected0 = Tuple.create().set("id", 0L).set("val", 28L).set("str", "ABC").set("blob", new byte[]{0, 1, 2});
        final Tuple tuple1 = Tuple.create().set("id", 1L).set("val", null).set("str", null).set("blob", null);

        tbl.insert(null, tuple0);
        tbl.insert(null, tuple1);

        assertEqualsRows(schema, tupleExpected0, tbl.get(null, keyTuple0));
        assertEqualsRows(schema, tuple1, tbl.get(null, keyTuple1));
    }

    @Test
    public void getAll() {
        SchemaDescriptor schema = new SchemaDescriptor(
                1,
                new Column[]{new Column("id".toUpperCase(), NativeTypes.INT64, false)},
                new Column[]{new Column("val".toUpperCase(), NativeTypes.INT64, false)}
        );

        RecordView<Tuple> tbl = createTableImpl(schema).recordView();

        Tuple rec1 = Tuple.create().set("id", 1L).set("val", 11L);
        Tuple rec3 = Tuple.create().set("id", 3L).set("val", 33L);

        tbl.upsertAll(null, List.of(rec1, rec3));

        Collection<Tuple> res = tbl.getAll(
                null,
                List.of(
                        Tuple.create().set("id", 1L),
                        Tuple.create().set("id", 2L),
                        Tuple.create().set("id", 3L)
                ));

        assertEquals(2, res.size());
        assertTrue(res.contains(rec1));
        assertTrue(res.contains(rec3));
    }

    @Test
    public void upsertAllAfterInsertAll() {
        SchemaDescriptor schema = new SchemaDescriptor(
                1,
                new Column[]{new Column("id".toUpperCase(), NativeTypes.INT64, false)},
                new Column[]{new Column("val".toUpperCase(), NativeTypes.INT64, false)}
        );

        RecordView<Tuple> tbl = createTableImpl(schema).recordView();

        Tuple rec1 = Tuple.create().set("id", 1L).set("val", 11L);
        Tuple rec3 = Tuple.create().set("id", 3L).set("val", 33L);

        tbl.insertAll(null, List.of(rec1, rec3));

        Collection<Tuple> res = tbl.getAll(
                null,
                List.of(
                        Tuple.create().set("id", 1L),
                        Tuple.create().set("id", 2L),
                        Tuple.create().set("id", 3L)
                ));

        assertEquals(2, res.size());
        assertTrue(res.contains(rec1));
        assertTrue(res.contains(rec3));

        Tuple upRec1 = Tuple.create().set("id", 1L).set("val", 112L);
        Tuple rec2 = Tuple.create().set("id", 2L).set("val", 22L);
        Tuple upRec3 = Tuple.create().set("id", 3L).set("val", 332L);

        tbl.upsertAll(null, List.of(upRec1, rec2, upRec3));

        res = tbl.getAll(
                null,
                List.of(
                        Tuple.create().set("id", 1L),
                        Tuple.create().set("id", 2L),
                        Tuple.create().set("id", 3L)
                ));

        assertEquals(3, res.size());

        assertTrue(res.contains(upRec1));
        assertTrue(res.contains(rec2));
        assertTrue(res.contains(upRec3));
    }

    @Test
    public void deleteVsDeleteExact() {
        SchemaDescriptor schema = new SchemaDescriptor(
                1,
                new Column[]{new Column("id".toUpperCase(), NativeTypes.INT64, false)},
                new Column[]{new Column("val".toUpperCase(), NativeTypes.INT64, false)}
        );

        RecordView<Tuple> tbl = createTableImpl(schema).recordView();

        Tuple rec = Tuple.create().set("id", 1L).set("val", 11L);
        Tuple recReplace = Tuple.create().set("id", 1L).set("val", 12L);

        tbl.insert(null, rec);

        tbl.upsert(null, recReplace);

        assertFalse(tbl.deleteExact(null, rec));
        assertTrue(tbl.deleteExact(null, recReplace));

        tbl.upsert(null, recReplace);

        assertTrue(tbl.delete(null, Tuple.create().set("id", 1L)));

        assertNull(tbl.get(null, Tuple.create().set("id", 1L)));
    }

    @Test
    public void getAndReplace() {
        SchemaDescriptor schema = new SchemaDescriptor(
                1,
                new Column[]{new Column("id".toUpperCase(), NativeTypes.INT64, false)},
                new Column[]{new Column("val".toUpperCase(), NativeTypes.INT32, false)}
        );

        RecordView<Tuple> tbl = createTableImpl(schema).recordView();

        int val = 0;

        tbl.insert(null, Tuple.create().set("id", 1L).set("val", val));

        for (int i = 1; i < 100; i++) {
            val = i;

            assertEquals(
                    val - 1,
                    tbl.getAndReplace(null, Tuple.create().set("id", 1L).set("val", val))
                            .intValue(1)
            );
        }
    }

    @Test
    public void getAndDelete() {
        SchemaDescriptor schema = new SchemaDescriptor(
                1,
                new Column[]{new Column("id".toUpperCase(), NativeTypes.INT64, false)},
                new Column[]{new Column("val".toUpperCase(), NativeTypes.INT32, false)}
        );

        RecordView<Tuple> tbl = createTableImpl(schema).recordView();

        Tuple tuple = Tuple.create().set("id", 1L).set("val", 1);

        tbl.insert(null, tuple);

        Tuple removedTuple = tbl.getAndDelete(null, Tuple.create().set("id", 1L));

        assertEquals(tuple, removedTuple);

        assertNull(tbl.getAndDelete(null, Tuple.create().set("id", 1L)));
    }

    @Test
    public void deleteAll() {
        SchemaDescriptor schema = new SchemaDescriptor(
                1,
                new Column[]{new Column("id".toUpperCase(), NativeTypes.INT64, false)},
                new Column[]{new Column("val".toUpperCase(), NativeTypes.INT32, false)}
        );

        RecordView<Tuple> tbl = createTableImpl(schema).recordView();

        Tuple tuple1 = Tuple.create().set("id", 1L).set("val", 11);
        Tuple tuple2 = Tuple.create().set("id", 2L).set("val", 22);
        Tuple tuple3 = Tuple.create().set("id", 3L).set("val", 33);

        tbl.insertAll(null, List.of(tuple1, tuple2, tuple3));

        Collection<Tuple> current = tbl.getAll(
                null,
                List.of(
                        Tuple.create().set("id", 1L),
                        Tuple.create().set("id", 2L),
                        Tuple.create().set("id", 3L)
                ));

        assertEquals(3, current.size());

        assertTrue(current.contains(tuple1));
        assertTrue(current.contains(tuple2));
        assertTrue(current.contains(tuple3));

        Collection<Tuple> notRemovedTuples = tbl.deleteAll(
                null,
                List.of(
                        Tuple.create().set("id", 1L),
                        Tuple.create().set("id", 3L),
                        Tuple.create().set("id", 4L)
                )
        );

        assertEquals(1, notRemovedTuples.size());
        assertTrue(notRemovedTuples.contains(Tuple.create().set("id", 4L)));

        current = tbl.getAll(
                null,
                List.of(
                        Tuple.create().set("id", 1L),
                        Tuple.create().set("id", 2L),
                        Tuple.create().set("id", 3L)
                ));

        assertEquals(1, current.size());

        assertTrue(current.contains(tuple2));
    }

    @Test
    public void deleteExact() {
        SchemaDescriptor schema = new SchemaDescriptor(
                1,
                new Column[]{new Column("id".toUpperCase(), NativeTypes.INT64, false)},
                new Column[]{new Column("val".toUpperCase(), NativeTypes.INT32, false)}
        );

        RecordView<Tuple> tbl = createTableImpl(schema).recordView();

        Tuple tuple1 = Tuple.create().set("id", 1L).set("val", 11);
        Tuple tuple2 = Tuple.create().set("id", 2L).set("val", 22);
        Tuple tuple3 = Tuple.create().set("id", 3L).set("val", 33);

        tbl.insertAll(null, List.of(tuple1, tuple2, tuple3));

        Collection<Tuple> current = tbl.getAll(
                null,
                List.of(
                        Tuple.create().set("id", 1L),
                        Tuple.create().set("id", 2L),
                        Tuple.create().set("id", 3L)
                ));

        assertEquals(3, current.size());

        assertTrue(current.contains(tuple1));
        assertTrue(current.contains(tuple2));
        assertTrue(current.contains(tuple3));

        Tuple tuple3Upsert = Tuple.create().set("id", 3L).set("val", 44);

        tbl.upsert(null, tuple3Upsert);

        Tuple tuple4NotExists = Tuple.create().set("id", 4L).set("val", 55);

        Collection<Tuple> notRemovedTuples = tbl.deleteAllExact(null,
                List.of(tuple1, tuple2, tuple3, tuple4NotExists));

        assertEquals(2, notRemovedTuples.size());
        assertTrue(notRemovedTuples.contains(tuple3));
        assertTrue(notRemovedTuples.contains(tuple4NotExists));

        current = tbl.getAll(
                null,
                List.of(
                        Tuple.create().set("id", 1L),
                        Tuple.create().set("id", 2L),
                        Tuple.create().set("id", 3L)
                ));

        assertEquals(1, current.size());

        assertTrue(current.contains(tuple3Upsert));
    }

    @Test
    public void getAndReplaceVsGetAndUpsert() {
        SchemaDescriptor schema = new SchemaDescriptor(
                1,
                new Column[]{new Column("id".toUpperCase(), NativeTypes.INT64, false)},
                new Column[]{new Column("val".toUpperCase(), NativeTypes.INT64, false)}
        );

        RecordView<Tuple> tbl = createTableImpl(schema).recordView();

        Tuple tuple1 = Tuple.create().set("id", 1L).set("val", 11L);

        assertNull(tbl.getAndUpsert(null, tuple1));

        Tuple tuple = tbl.get(null, Tuple.create().set("id", 1L));

        assertNotNull(tuple);

        assertEquals(tuple, tuple1);

        assertTrue(tbl.deleteExact(null, tuple));

        assertNull(tbl.getAndReplace(null, tuple));

        assertNull(tbl.get(null, Tuple.create().set("id", 1L)));
    }

    /**
     * Check tuples equality.
     *
     * @param schema   Schema.
     * @param expected Expected tuple.
     * @param actual   Actual tuple.
     */
    void assertEqualsRows(SchemaDescriptor schema, Tuple expected, Tuple actual) {
        assertEqualsKeys(schema, expected, actual);
        assertEqualsValues(schema, expected, actual);
    }

    /**
     * Check key columns equality.
     *
     * @param schema   Schema.
     * @param expected Expected tuple.
     * @param actual   Actual tuple.
     */
    void assertEqualsKeys(SchemaDescriptor schema, Tuple expected, Tuple actual) {
        int nonNullKey = 0;

        for (int i = 0; i < schema.keyColumns().length(); i++) {
            final Column col = schema.keyColumns().column(i);

            final Object val1 = expected.value(col.name());
            final Object val2 = actual.value(col.name());

            Assertions.assertEquals(val1, val2, "Value columns equality check failed: colIdx=" + col.schemaIndex());

            if (schema.isKeyColumn(i) && val1 != null) {
                nonNullKey++;
            }
        }

        assertTrue(nonNullKey > 0, "At least one non-null key column must exist.");
    }

    /**
     * Check value columns equality.
     *
     * @param schema   Schema.
     * @param expected Expected tuple.
     * @param actual   Actual tuple.
     */
    void assertEqualsValues(SchemaDescriptor schema, Tuple expected, Tuple actual) {
        for (int i = 0; i < schema.valueColumns().length(); i++) {
            final Column col = schema.valueColumns().column(i);

            final Object val1 = expected.value(col.name());
            final Object val2 = actual.value(col.name());

            if (val1 instanceof byte[] && val2 instanceof byte[]) {
                Assertions.assertArrayEquals((byte[]) val1, (byte[]) val2, "Equality check failed: colIdx=" + col.schemaIndex());
            } else {
                Assertions.assertEquals(val1, val2, "Equality check failed: colIdx=" + col.schemaIndex());
            }
        }
    }

    @NotNull
    private TableImpl createTableImpl(SchemaDescriptor schema) {
        ClusterService clusterService = Mockito.mock(ClusterService.class, RETURNS_DEEP_STUBS);
        Mockito.when(clusterService.topologyService().localMember().address()).thenReturn(DummyInternalTableImpl.ADDR);

        DummyInternalTableImpl table = new DummyInternalTableImpl(Mockito.mock(ReplicaService.class, RETURNS_DEEP_STUBS));

<<<<<<< HEAD
        Mockito.when(clusterService.messagingService()).thenReturn(Mockito.mock(MessagingService.class, RETURNS_DEEP_STUBS));
=======
        TxManager txManager = new TxManagerImpl(clusterService, lockManager);

        AtomicLong raftIndex = new AtomicLong();

        DummyInternalTableImpl table = new DummyInternalTableImpl(
                new VersionedRowStore(new TestMvPartitionStorage(0), txManager),
                txManager,
                raftIndex
        );

        List<PartitionListener> partitionListeners = List.of(table.getPartitionListener());

        MessagingService messagingService = MessagingServiceTestUtils.mockMessagingService(txManager, partitionListeners, pl -> raftIndex);
        Mockito.when(clusterService.messagingService()).thenReturn(messagingService);
>>>>>>> 1134c401

        return new TableImpl(table, new DummySchemaManagerImpl(schema));
    }

    private <T extends Throwable> void assertThrowsWithCause(Class<T> expectedType, Executable executable) {
        Throwable ex = assertThrows(IgniteException.class, executable);

        while (ex.getCause() != null) {
            if (expectedType.isInstance(ex.getCause())) {
                return;
            }

            ex = ex.getCause();
        }

        fail("Expected cause wasn't found.");
    }
}<|MERGE_RESOLUTION|>--- conflicted
+++ resolved
@@ -35,12 +35,9 @@
 import org.apache.ignite.internal.schema.NativeTypes;
 import org.apache.ignite.internal.schema.SchemaDescriptor;
 import org.apache.ignite.internal.schema.SchemaMismatchException;
-<<<<<<< HEAD
-=======
 import org.apache.ignite.internal.storage.impl.TestMvPartitionStorage;
 import org.apache.ignite.internal.table.distributed.raft.PartitionListener;
 import org.apache.ignite.internal.table.distributed.storage.VersionedRowStore;
->>>>>>> 1134c401
 import org.apache.ignite.internal.table.impl.DummyInternalTableImpl;
 import org.apache.ignite.internal.table.impl.DummySchemaManagerImpl;
 import org.apache.ignite.internal.table.impl.TestTupleBuilder;
@@ -692,24 +689,7 @@
 
         DummyInternalTableImpl table = new DummyInternalTableImpl(Mockito.mock(ReplicaService.class, RETURNS_DEEP_STUBS));
 
-<<<<<<< HEAD
         Mockito.when(clusterService.messagingService()).thenReturn(Mockito.mock(MessagingService.class, RETURNS_DEEP_STUBS));
-=======
-        TxManager txManager = new TxManagerImpl(clusterService, lockManager);
-
-        AtomicLong raftIndex = new AtomicLong();
-
-        DummyInternalTableImpl table = new DummyInternalTableImpl(
-                new VersionedRowStore(new TestMvPartitionStorage(0), txManager),
-                txManager,
-                raftIndex
-        );
-
-        List<PartitionListener> partitionListeners = List.of(table.getPartitionListener());
-
-        MessagingService messagingService = MessagingServiceTestUtils.mockMessagingService(txManager, partitionListeners, pl -> raftIndex);
-        Mockito.when(clusterService.messagingService()).thenReturn(messagingService);
->>>>>>> 1134c401
 
         return new TableImpl(table, new DummySchemaManagerImpl(schema));
     }
