--- conflicted
+++ resolved
@@ -750,11 +750,7 @@
             ));
 
             return nullCompletedFuture();
-<<<<<<< HEAD
         }).when(txManager).finish(any(), any(), anyBoolean(), any(), any(), any(), any());
-=======
-        }).when(txManager).finish(any(), any(), anyBoolean(), any(), any());
->>>>>>> bba72e7d
 
         CompletableFuture<ReplicaResult> fut = partitionReplicaListener.invoke(TX_MESSAGES_FACTORY.txStateCommitPartitionRequest()
                 .groupId(tablePartitionIdMessage(grpId))
@@ -796,13 +792,8 @@
     void testExecuteRequestOnFinishedTx(TxState txState, RequestType requestType) {
         UUID txId = newTxId();
 
-<<<<<<< HEAD
-        txStateStorage.putForRebalance(txId, new TxMeta(txState, singletonList(grpId), null));
+        txStateStorage.putForRebalance(txId, new TxMeta(txState, singletonList(new EnlistedPartitionGroup(grpId)), null));
         txManager.updateTxMeta(txId, old -> new TxStateMeta(txState, null, null, null, null, null));
-=======
-        txStateStorage.putForRebalance(txId, new TxMeta(txState, singletonList(new EnlistedPartitionGroup(grpId)), null));
-        txManager.updateTxMeta(txId, old -> new TxStateMeta(txState, null, null, null, null));
->>>>>>> bba72e7d
 
         BinaryRow testRow = binaryRow(0);
 
@@ -2264,15 +2255,10 @@
 
         doAnswer(invocation -> nullCompletedFuture()).when(txManager).executeWriteIntentSwitchAsync(any(Runnable.class));
 
-<<<<<<< HEAD
         doAnswer(invocation -> nullCompletedFuture())
-                .when(txManager).finish(any(), any(), anyBoolean(), anyBoolean(), any(), any(), any());
+                .when(txManager).finish(any(), any(), anyBoolean(), anyBoolean(), any(), any());
         doAnswer(invocation -> nullCompletedFuture())
                 .when(txManager).cleanup(any(), anyString(), any());
-=======
-        doAnswer(invocation -> nullCompletedFuture()).when(txManager).finish(any(), any(), anyBoolean(), any(), any());
-        doAnswer(invocation -> nullCompletedFuture()).when(txManager).cleanup(any(), anyString(), any());
->>>>>>> bba72e7d
     }
 
     private void testWritesAreSuppliedWithRequiredCatalogVersion(RequestType requestType, RwListenerInvocation listenerInvocation) {
