--- conflicted
+++ resolved
@@ -274,22 +274,11 @@
                 rowConverter::toTuple
         ));
 
-<<<<<<< HEAD
         SortedIndexStorage indexStorage = new TestSortedIndexStorage(new SortedIndexDescriptor(sortedIndexId, List.of(
                 new SortedIndexColumnDescriptor("intVal", NativeTypes.INT32, false, true)
         )));
 
-        sortedIndexStorage = new TableSchemaAwareIndexStorage(sortedIndexId, indexStorage, row -> null);
-=======
-        sortedIndexStorage = new TableSchemaAwareIndexStorage(
-                sortedIndexId,
-                new TestSortedIndexStorage(new SortedIndexDescriptor(sortedIndexId, List.of(
-                        new SortedIndexColumnDescriptor("intVal", NativeTypes.INT32, false, true)
-                ))),
-                row -> null,
-                row -> null
-        );
->>>>>>> 7a12bf72
+        sortedIndexStorage = new TableSchemaAwareIndexStorage(sortedIndexId, indexStorage, row -> null, row -> null);
 
         hashIndexStorage = new TableSchemaAwareIndexStorage(
                 hashIndexId,
@@ -320,17 +309,13 @@
                 safeTimeClock,
                 txStateStorage,
                 placementDriver,
-<<<<<<< HEAD
                 new StorageUpdateHandler(
                         partId,
                         partitionDataStorage,
                         () -> Map.of(pkStorage.get().id(), pkStorage.get())
                 ),
-                peer -> localNode.name().equals(peer.consistentId())
-=======
                 peer -> localNode.name().equals(peer.consistentId()),
-                CompletableFuture.completedFuture(schemaManager)
->>>>>>> 7a12bf72
+                completedFuture(schemaManager)
         );
 
         marshallerFactory = new ReflectionMarshallerFactory();
@@ -948,6 +933,7 @@
     }
 
     private void checkRowInMvStorage(BinaryRow binaryRow, boolean shouldBePresent) {
+        TableRow tableRow = tableRow(binaryRow);
         Cursor<RowId> cursor = pkStorage.get().get(binaryRow);
 
         if (shouldBePresent) {
@@ -957,9 +943,9 @@
             while (cursor.hasNext()) {
                 RowId rowId = cursor.next();
 
-                BinaryRow row = testMvPartitionStorage.read(rowId, HybridTimestamp.MAX_VALUE).binaryRow();
-
-                if (row != null && Arrays.equals(binaryRow.bytes(), row.bytes())) {
+                TableRow row = testMvPartitionStorage.read(rowId, HybridTimestamp.MAX_VALUE).tableRow();
+
+                if (row != null && Arrays.equals(tableRow.bytes(), row.bytes())) {
                     found = true;
                 }
             }
@@ -968,9 +954,9 @@
         } else {
             RowId rowId = cursor.next();
 
-            BinaryRow row = testMvPartitionStorage.read(rowId, HybridTimestamp.MAX_VALUE).binaryRow();
-
-            assertTrue(row == null || !Arrays.equals(row.bytes(), binaryRow.bytes()));
+            TableRow row = testMvPartitionStorage.read(rowId, HybridTimestamp.MAX_VALUE).tableRow();
+
+            assertTrue(row == null || !Arrays.equals(row.bytes(), tableRow.bytes()));
         }
     }
 
@@ -1040,7 +1026,10 @@
         }
     }
 
-<<<<<<< HEAD
+    protected static TableRow tableRow(BinaryRow binaryRow) {
+        return TableRowConverter.fromBinaryRow(binaryRow, rowConverter);
+    }
+
     protected static BinaryRow binaryRow(int i) {
         try {
             return kvMarshaller.marshal(new TestKey(i, "k" + i), new TestValue(i, "v" + i));
@@ -1049,14 +1038,11 @@
         }
     }
 
-    protected static BinaryRow binaryRow(TestKey key, TestValue value) {
-=======
     private static TableRow tableRow(TestKey key, TestValue value) {
         return TableRowConverter.fromBinaryRow(binaryRow(key, value), rowConverter);
     }
 
     private static BinaryRow binaryRow(TestKey key, TestValue value) {
->>>>>>> 7a12bf72
         try {
             return kvMarshaller.marshal(key, value);
         } catch (MarshallerException e) {
