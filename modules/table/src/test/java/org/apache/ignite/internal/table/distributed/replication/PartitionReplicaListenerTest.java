--- conflicted
+++ resolved
@@ -2995,14 +2995,10 @@
     private void cleanup(UUID txId, boolean commit) {
         TxState newTxState = commit ? COMMITTED : ABORTED;
 
-<<<<<<< HEAD
         HybridTimestamp commitTs = clock.now();
         HybridTimestamp commitTsOrNull = commit ? commitTs : null;
-=======
-        txManager.updateTxMeta(txId, old -> new TxStateMeta(COMMITTED, UUID.randomUUID(), commitPartitionId, commitTs, null, null));
->>>>>>> 8435d7d7
-
-        txManager.updateTxMeta(txId, old -> new TxStateMeta(newTxState, UUID.randomUUID(), commitPartitionId, commitTsOrNull, null));
+
+        txManager.updateTxMeta(txId, old -> new TxStateMeta(newTxState, UUID.randomUUID(), commitPartitionId, commitTs, null, null));
 
         if (enabledColocation()) {
             lockManager.releaseAll(txId);
