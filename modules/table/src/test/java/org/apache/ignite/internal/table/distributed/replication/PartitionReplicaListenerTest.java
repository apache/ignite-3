--- conflicted
+++ resolved
@@ -468,15 +468,9 @@
                 mock(ReplicaService.class),
                 txManager,
                 clock,
-<<<<<<< HEAD
-                consistentId -> consistentId.equals(localNode.name()) ? localNode : anotherNode,
-                id -> id.equals(localNode.id()) ? localNode : anotherNode,
+                clusterNodeResolver,
                 messagingService,
                 mock(PlacementDriver.class)
-=======
-                clusterNodeResolver,
-                messagingService
->>>>>>> 492f01b6
         );
 
         transactionStateResolver.start();
@@ -506,7 +500,7 @@
                 schemaSyncService,
                 catalogService,
                 new TestPlacementDriver(localNode),
-                s -> null
+                mock(ClusterNodeResolver.class)
         );
 
         kvMarshaller = marshallerFor(schemaDescriptor);
