--- conflicted
+++ resolved
@@ -256,11 +256,7 @@
     private static final TableMessagesFactory TABLE_MESSAGES_FACTORY = new TableMessagesFactory();
 
     /** Partition group id. */
-<<<<<<< HEAD
-    private final TablePartitionId grpId = new TablePartitionId(TABLE_ID, partId);
-=======
     private final TablePartitionId grpId = new TablePartitionId(TABLE_ID, PART_ID);
->>>>>>> 5f1ac53b
 
     /** Hybrid clock. */
     private final HybridClock clock = new HybridClockImpl();
@@ -358,16 +354,10 @@
     private final TestValue someValue = new TestValue(1, "v1");
 
     @BeforeEach
-<<<<<<< HEAD
-    public void beforeTest(@InjectConfiguration GcConfiguration gcConfig) {
-        lenient().when(mockRaftClient.refreshAndGetLeaderWithTerm()).thenAnswer(invocationOnMock -> {
-=======
     public void beforeTest(
-            @InjectConfiguration GcConfiguration gcConfig,
-            @InjectConfiguration TablesConfiguration tablesConfig
+            @InjectConfiguration GcConfiguration gcConfig
     ) {
         when(mockRaftClient.refreshAndGetLeaderWithTerm()).thenAnswer(invocationOnMock -> {
->>>>>>> 5f1ac53b
             if (!localLeader) {
                 return completedFuture(new LeaderWithTerm(new Peer(anotherNode.name()), 1L));
             }
@@ -469,11 +459,7 @@
                 txManager,
                 lockManager,
                 Runnable::run,
-<<<<<<< HEAD
-                partId,
-=======
                 PART_ID,
->>>>>>> 5f1ac53b
                 TABLE_ID,
                 () -> Map.of(pkLocker.id(), pkLocker, sortedIndexId, sortedIndexLocker, hashIndexId, hashIndexLocker),
                 pkStorageSupplier,
@@ -495,14 +481,9 @@
                 new TestMvTableStorage(TABLE_ID, DEFAULT_PARTITION_COUNT),
                 mock(IndexBuilder.class),
                 schemaSyncService,
-<<<<<<< HEAD
-                catalogService
-=======
                 catalogService,
                 catalogTables,
-                tablesConfig,
                 new TestPlacementDriver(localNode.name())
->>>>>>> 5f1ac53b
         );
 
         kvMarshaller = marshallerFor(schemaDescriptor);
@@ -621,11 +602,7 @@
         var rowId = new RowId(PART_ID);
 
         pkStorage().put(testBinaryRow, rowId);
-<<<<<<< HEAD
-        testMvPartitionStorage.addWrite(rowId, testBinaryRow, txId, TABLE_ID, partId);
-=======
         testMvPartitionStorage.addWrite(rowId, testBinaryRow, txId, TABLE_ID, PART_ID);
->>>>>>> 5f1ac53b
         testMvPartitionStorage.commitWrite(rowId, clock.now());
 
         CompletableFuture<?> fut = partitionReplicaListener.invoke(TABLE_MESSAGES_FACTORY.readOnlySingleRowPkReplicaRequest()
@@ -649,11 +626,7 @@
         txState = TxState.COMMITED;
 
         pkStorage().put(testBinaryRow, rowId);
-<<<<<<< HEAD
-        testMvPartitionStorage.addWrite(rowId, testBinaryRow, txId, TABLE_ID, partId);
-=======
         testMvPartitionStorage.addWrite(rowId, testBinaryRow, txId, TABLE_ID, PART_ID);
->>>>>>> 5f1ac53b
 
         CompletableFuture<?> fut = partitionReplicaListener.invoke(TABLE_MESSAGES_FACTORY.readOnlySingleRowPkReplicaRequest()
                 .groupId(grpId)
@@ -675,11 +648,7 @@
         var rowId = new RowId(PART_ID);
 
         pkStorage().put(testBinaryRow, rowId);
-<<<<<<< HEAD
-        testMvPartitionStorage.addWrite(rowId, testBinaryRow, txId, TABLE_ID, partId);
-=======
         testMvPartitionStorage.addWrite(rowId, testBinaryRow, txId, TABLE_ID, PART_ID);
->>>>>>> 5f1ac53b
 
         CompletableFuture<?> fut = partitionReplicaListener.invoke(TABLE_MESSAGES_FACTORY.readOnlySingleRowPkReplicaRequest()
                 .groupId(grpId)
@@ -702,11 +671,7 @@
         txState = TxState.ABORTED;
 
         pkStorage().put(testBinaryRow, rowId);
-<<<<<<< HEAD
-        testMvPartitionStorage.addWrite(rowId, testBinaryRow, txId, TABLE_ID, partId);
-=======
         testMvPartitionStorage.addWrite(rowId, testBinaryRow, txId, TABLE_ID, PART_ID);
->>>>>>> 5f1ac53b
 
         CompletableFuture<?> fut = partitionReplicaListener.invoke(TABLE_MESSAGES_FACTORY.readOnlySingleRowPkReplicaRequest()
                 .groupId(grpId)
@@ -734,11 +699,7 @@
                     new BinaryTupleBuilder(1).appendInt(indexedVal).build());
             BinaryRow storeRow = binaryRow(key(nextBinaryKey()), testValue);
 
-<<<<<<< HEAD
-            testMvPartitionStorage.addWrite(rowId, storeRow, txId, TABLE_ID, partId);
-=======
             testMvPartitionStorage.addWrite(rowId, storeRow, txId, TABLE_ID, PART_ID);
->>>>>>> 5f1ac53b
             sortedIndexStorage.storage().put(new IndexRowImpl(indexedValue, rowId));
             testMvPartitionStorage.commitWrite(rowId, clock.now());
         });
@@ -845,11 +806,7 @@
                     new BinaryTupleBuilder(1).appendInt(indexedVal).build());
             BinaryRow storeRow = binaryRow(key(nextBinaryKey()), testValue);
 
-<<<<<<< HEAD
-            testMvPartitionStorage.addWrite(rowId, storeRow, txId, TABLE_ID, partId);
-=======
             testMvPartitionStorage.addWrite(rowId, storeRow, txId, TABLE_ID, PART_ID);
->>>>>>> 5f1ac53b
             sortedIndexStorage.storage().put(new IndexRowImpl(indexedValue, rowId));
             testMvPartitionStorage.commitWrite(rowId, clock.now());
         });
@@ -951,11 +908,7 @@
                     new BinaryTupleBuilder(1).appendInt(indexedVal).build());
             BinaryRow storeRow = binaryRow(key(nextBinaryKey()), testValue);
 
-<<<<<<< HEAD
-            testMvPartitionStorage.addWrite(rowId, storeRow, txId, TABLE_ID, partId);
-=======
             testMvPartitionStorage.addWrite(rowId, storeRow, txId, TABLE_ID, PART_ID);
->>>>>>> 5f1ac53b
             hashIndexStorage.storage().put(new IndexRowImpl(indexedValue, rowId));
             testMvPartitionStorage.commitWrite(rowId, clock.now());
         });
@@ -1641,11 +1594,7 @@
         );
 
         pkStorage().put(futureSchemaVersionRow, rowId);
-<<<<<<< HEAD
-        testMvPartitionStorage.addWrite(rowId, futureSchemaVersionRow, futureSchemaVersionTxId, TABLE_ID, partId);
-=======
         testMvPartitionStorage.addWrite(rowId, futureSchemaVersionRow, futureSchemaVersionTxId, TABLE_ID, PART_ID);
->>>>>>> 5f1ac53b
         sortedIndexStorage.storage().put(new IndexRowImpl(indexedValue, rowId));
         testMvPartitionStorage.commitWrite(rowId, clock.now());
 
@@ -2015,11 +1964,7 @@
                     .transactionId(txId)
                     .binaryRowMessage(binaryRowMessage(row))
                     .term(1L)
-<<<<<<< HEAD
-                    .commitPartitionId(new TablePartitionId(TABLE_ID, partId))
-=======
                     .commitPartitionId(commitPartitionId())
->>>>>>> 5f1ac53b
                     .build(),
                 localNode.id()
         ).join();
@@ -2032,11 +1977,7 @@
                     .transactionId(txId)
                     .primaryKey(row.tupleSlice())
                     .term(1L)
-<<<<<<< HEAD
-                    .commitPartitionId(new TablePartitionId(TABLE_ID, partId))
-=======
                     .commitPartitionId(commitPartitionId())
->>>>>>> 5f1ac53b
                     .build(),
                 localNode.id()
         ).join();
