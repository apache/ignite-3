--- conflicted
+++ resolved
@@ -82,11 +82,8 @@
 import org.apache.ignite.internal.hlc.HybridClock;
 import org.apache.ignite.internal.hlc.HybridClockImpl;
 import org.apache.ignite.internal.hlc.HybridTimestamp;
-<<<<<<< HEAD
+import org.apache.ignite.internal.raft.Command;
 import org.apache.ignite.internal.placementdriver.TestPlacementDriver;
-=======
-import org.apache.ignite.internal.raft.Command;
->>>>>>> 91dbe869
 import org.apache.ignite.internal.raft.Peer;
 import org.apache.ignite.internal.raft.service.LeaderWithTerm;
 import org.apache.ignite.internal.raft.service.RaftGroupService;
@@ -456,14 +453,10 @@
                 localNode,
                 new TestMvTableStorage(tblId, DEFAULT_PARTITION_COUNT),
                 mock(IndexBuilder.class),
-<<<<<<< HEAD
+                schemaSyncService,
+                catalogService,
                 tablesConfig,
                 new TestPlacementDriver(localNode.name())
-=======
-                schemaSyncService,
-                catalogService,
-                tablesConfig
->>>>>>> 91dbe869
         );
 
         kvMarshaller = marshallerFor(schemaDescriptor);
