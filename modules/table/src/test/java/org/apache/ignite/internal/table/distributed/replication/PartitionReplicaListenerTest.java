--- conflicted
+++ resolved
@@ -801,12 +801,8 @@
 
     private CompletableFuture<ReplicaResult> doReadOnlySingleGet(BinaryRow pk, HybridTimestamp readTimestamp) {
         ReadOnlySingleRowPkReplicaRequest request = TABLE_MESSAGES_FACTORY.readOnlySingleRowPkReplicaRequest()
-<<<<<<< HEAD
-                .groupId(grpId)
+                .groupId(tablePartitionIdMessage(grpId))
                 .tableId(TABLE_ID)
-=======
-                .groupId(tablePartitionIdMessage(grpId))
->>>>>>> f8de23cd
                 .readTimestampLong(readTimestamp.longValue())
                 .schemaVersion(pk.schemaVersion())
                 .primaryKey(pk.tupleSlice())
@@ -818,12 +814,8 @@
 
     private CompletableFuture<ReplicaResult> doReadOnlyDirectSingleGet(BinaryRow pk) {
         ReadOnlyDirectSingleRowReplicaRequest request = TABLE_MESSAGES_FACTORY.readOnlyDirectSingleRowReplicaRequest()
-<<<<<<< HEAD
-                .groupId(grpId)
+                .groupId(tablePartitionIdMessage(grpId))
                 .tableId(TABLE_ID)
-=======
-                .groupId(tablePartitionIdMessage(grpId))
->>>>>>> f8de23cd
                 .schemaVersion(pk.schemaVersion())
                 .primaryKey(pk.tupleSlice())
                 .requestTypeInt(RO_GET.ordinal())
@@ -931,12 +923,8 @@
         // Request first batch
         CompletableFuture<ReplicaResult> fut = partitionReplicaListener.invoke(
                 TABLE_MESSAGES_FACTORY.readWriteScanRetrieveBatchReplicaRequest()
-<<<<<<< HEAD
-                        .groupId(grpId)
+                        .groupId(tablePartitionIdMessage(grpId))
                         .tableId(TABLE_ID)
-=======
-                        .groupId(tablePartitionIdMessage(grpId))
->>>>>>> f8de23cd
                         .transactionId(scanTxId)
                         .timestampLong(clock.nowLong())
                         .enlistmentConsistencyToken(ANY_ENLISTMENT_CONSISTENCY_TOKEN)
@@ -954,12 +942,8 @@
 
         // Request second batch
         fut = partitionReplicaListener.invoke(TABLE_MESSAGES_FACTORY.readWriteScanRetrieveBatchReplicaRequest()
-<<<<<<< HEAD
-                .groupId(grpId)
+                .groupId(tablePartitionIdMessage(grpId))
                 .tableId(TABLE_ID)
-=======
-                .groupId(tablePartitionIdMessage(grpId))
->>>>>>> f8de23cd
                 .transactionId(scanTxId)
                 .timestampLong(clock.nowLong())
                 .enlistmentConsistencyToken(ANY_ENLISTMENT_CONSISTENCY_TOKEN)
@@ -977,12 +961,8 @@
 
         // Request bounded.
         fut = partitionReplicaListener.invoke(TABLE_MESSAGES_FACTORY.readWriteScanRetrieveBatchReplicaRequest()
-<<<<<<< HEAD
-                .groupId(grpId)
+                .groupId(tablePartitionIdMessage(grpId))
                 .tableId(TABLE_ID)
-=======
-                .groupId(tablePartitionIdMessage(grpId))
->>>>>>> f8de23cd
                 .transactionId(newTxId())
                 .timestampLong(clock.nowLong())
                 .enlistmentConsistencyToken(ANY_ENLISTMENT_CONSISTENCY_TOKEN)
@@ -1003,12 +983,8 @@
 
         // Empty result.
         fut = partitionReplicaListener.invoke(TABLE_MESSAGES_FACTORY.readWriteScanRetrieveBatchReplicaRequest()
-<<<<<<< HEAD
-                .groupId(grpId)
+                .groupId(tablePartitionIdMessage(grpId))
                 .tableId(TABLE_ID)
-=======
-                .groupId(tablePartitionIdMessage(grpId))
->>>>>>> f8de23cd
                 .transactionId(newTxId())
                 .timestampLong(clock.nowLong())
                 .enlistmentConsistencyToken(ANY_ENLISTMENT_CONSISTENCY_TOKEN)
@@ -1027,12 +1003,8 @@
 
         // Lookup.
         fut = partitionReplicaListener.invoke(TABLE_MESSAGES_FACTORY.readWriteScanRetrieveBatchReplicaRequest()
-<<<<<<< HEAD
-                .groupId(grpId)
+                .groupId(tablePartitionIdMessage(grpId))
                 .tableId(TABLE_ID)
-=======
-                .groupId(tablePartitionIdMessage(grpId))
->>>>>>> f8de23cd
                 .transactionId(newTxId())
                 .timestampLong(clock.nowLong())
                 .enlistmentConsistencyToken(ANY_ENLISTMENT_CONSISTENCY_TOKEN)
@@ -1074,12 +1046,8 @@
         // Request first batch
         CompletableFuture<ReplicaResult> fut = partitionReplicaListener.invoke(
                 TABLE_MESSAGES_FACTORY.readOnlyScanRetrieveBatchReplicaRequest()
-<<<<<<< HEAD
-                        .groupId(grpId)
+                        .groupId(tablePartitionIdMessage(grpId))
                         .tableId(TABLE_ID)
-=======
-                        .groupId(tablePartitionIdMessage(grpId))
->>>>>>> f8de23cd
                         .transactionId(scanTxId)
                         .readTimestampLong(clock.nowLong())
                         .scanId(1L)
@@ -1095,12 +1063,8 @@
 
         // Request second batch
         fut = partitionReplicaListener.invoke(TABLE_MESSAGES_FACTORY.readOnlyScanRetrieveBatchReplicaRequest()
-<<<<<<< HEAD
-                .groupId(grpId)
+                .groupId(tablePartitionIdMessage(grpId))
                 .tableId(TABLE_ID)
-=======
-                .groupId(tablePartitionIdMessage(grpId))
->>>>>>> f8de23cd
                 .transactionId(scanTxId)
                 .readTimestampLong(clock.nowLong())
                 .scanId(1L)
@@ -1116,12 +1080,8 @@
 
         // Request bounded.
         fut = partitionReplicaListener.invoke(TABLE_MESSAGES_FACTORY.readOnlyScanRetrieveBatchReplicaRequest()
-<<<<<<< HEAD
-                .groupId(grpId)
+                .groupId(tablePartitionIdMessage(grpId))
                 .tableId(TABLE_ID)
-=======
-                .groupId(tablePartitionIdMessage(grpId))
->>>>>>> f8de23cd
                 .transactionId(newTxId())
                 .readTimestampLong(clock.nowLong())
                 .scanId(2L)
@@ -1140,12 +1100,8 @@
 
         // Empty result.
         fut = partitionReplicaListener.invoke(TABLE_MESSAGES_FACTORY.readOnlyScanRetrieveBatchReplicaRequest()
-<<<<<<< HEAD
-                .groupId(grpId)
+                .groupId(tablePartitionIdMessage(grpId))
                 .tableId(TABLE_ID)
-=======
-                .groupId(tablePartitionIdMessage(grpId))
->>>>>>> f8de23cd
                 .transactionId(newTxId())
                 .readTimestampLong(clock.nowLong())
                 .scanId(2L)
@@ -1162,12 +1118,8 @@
 
         // Lookup.
         fut = partitionReplicaListener.invoke(TABLE_MESSAGES_FACTORY.readOnlyScanRetrieveBatchReplicaRequest()
-<<<<<<< HEAD
-                .groupId(grpId)
+                .groupId(tablePartitionIdMessage(grpId))
                 .tableId(TABLE_ID)
-=======
-                .groupId(tablePartitionIdMessage(grpId))
->>>>>>> f8de23cd
                 .transactionId(newTxId())
                 .readTimestampLong(clock.nowLong())
                 .scanId(2L)
@@ -1207,12 +1159,8 @@
         // Request first batch
         CompletableFuture<ReplicaResult> fut = partitionReplicaListener.invoke(
                 TABLE_MESSAGES_FACTORY.readOnlyScanRetrieveBatchReplicaRequest()
-<<<<<<< HEAD
-                        .groupId(grpId)
+                        .groupId(tablePartitionIdMessage(grpId))
                         .tableId(TABLE_ID)
-=======
-                        .groupId(tablePartitionIdMessage(grpId))
->>>>>>> f8de23cd
                         .transactionId(scanTxId)
                         .readTimestampLong(clock.nowLong())
                         .scanId(1L)
@@ -1229,12 +1177,8 @@
 
         // Request second batch
         fut = partitionReplicaListener.invoke(TABLE_MESSAGES_FACTORY.readOnlyScanRetrieveBatchReplicaRequest()
-<<<<<<< HEAD
-                .groupId(grpId)
+                .groupId(tablePartitionIdMessage(grpId))
                 .tableId(TABLE_ID)
-=======
-                .groupId(tablePartitionIdMessage(grpId))
->>>>>>> f8de23cd
                 .transactionId(scanTxId)
                 .readTimestampLong(clock.nowLong())
                 .scanId(1L)
@@ -1251,12 +1195,8 @@
 
         // Empty result.
         fut = partitionReplicaListener.invoke(TABLE_MESSAGES_FACTORY.readOnlyScanRetrieveBatchReplicaRequest()
-<<<<<<< HEAD
-                .groupId(grpId)
+                .groupId(tablePartitionIdMessage(grpId))
                 .tableId(TABLE_ID)
-=======
-                .groupId(tablePartitionIdMessage(grpId))
->>>>>>> f8de23cd
                 .transactionId(newTxId())
                 .readTimestampLong(clock.nowLong())
                 .scanId(2L)
@@ -1273,12 +1213,8 @@
 
         // Lookup.
         fut = partitionReplicaListener.invoke(TABLE_MESSAGES_FACTORY.readOnlyScanRetrieveBatchReplicaRequest()
-<<<<<<< HEAD
-                .groupId(grpId)
+                .groupId(tablePartitionIdMessage(grpId))
                 .tableId(TABLE_ID)
-=======
-                .groupId(tablePartitionIdMessage(grpId))
->>>>>>> f8de23cd
                 .transactionId(newTxId())
                 .readTimestampLong(clock.nowLong())
                 .scanId(2L)
@@ -1404,12 +1340,8 @@
 
     private CompletableFuture<?> doSingleRowRequest(UUID txId, BinaryRow binaryRow, RequestType requestType, boolean full) {
         return partitionReplicaListener.invoke(TABLE_MESSAGES_FACTORY.readWriteSingleRowReplicaRequest()
-<<<<<<< HEAD
-                        .groupId(grpId)
+                        .groupId(tablePartitionIdMessage(grpId))
                         .tableId(TABLE_ID)
-=======
-                        .groupId(tablePartitionIdMessage(grpId))
->>>>>>> f8de23cd
                         .transactionId(txId)
                         .requestTypeInt(requestType.ordinal())
                         .schemaVersion(binaryRow.schemaVersion())
@@ -1429,12 +1361,8 @@
 
     private CompletableFuture<?> doSingleRowPkRequest(UUID txId, BinaryRow binaryRow, RequestType requestType, boolean full) {
         return partitionReplicaListener.invoke(TABLE_MESSAGES_FACTORY.readWriteSingleRowPkReplicaRequest()
-<<<<<<< HEAD
-                        .groupId(grpId)
+                        .groupId(tablePartitionIdMessage(grpId))
                         .tableId(TABLE_ID)
-=======
-                        .groupId(tablePartitionIdMessage(grpId))
->>>>>>> f8de23cd
                         .transactionId(txId)
                         .requestTypeInt(requestType.ordinal())
                         .schemaVersion(binaryRow.schemaVersion())
@@ -1465,12 +1393,8 @@
 
     private CompletableFuture<?> doMultiRowRequest(UUID txId, Collection<BinaryRow> binaryRows, RequestType requestType, boolean full) {
         return partitionReplicaListener.invoke(TABLE_MESSAGES_FACTORY.readWriteMultiRowReplicaRequest()
-<<<<<<< HEAD
-                        .groupId(grpId)
+                        .groupId(tablePartitionIdMessage(grpId))
                         .tableId(TABLE_ID)
-=======
-                        .groupId(tablePartitionIdMessage(grpId))
->>>>>>> f8de23cd
                         .transactionId(txId)
                         .requestTypeInt(requestType.ordinal())
                         .schemaVersion(binaryRows.iterator().next().schemaVersion())
@@ -1494,12 +1418,8 @@
 
     private CompletableFuture<?> doMultiRowPkRequest(UUID txId, Collection<BinaryRow> binaryRows, RequestType requestType, boolean full) {
         return partitionReplicaListener.invoke(TABLE_MESSAGES_FACTORY.readWriteMultiRowPkReplicaRequest()
-<<<<<<< HEAD
-                        .groupId(grpId)
+                        .groupId(tablePartitionIdMessage(grpId))
                         .tableId(TABLE_ID)
-=======
-                        .groupId(tablePartitionIdMessage(grpId))
->>>>>>> f8de23cd
                         .transactionId(txId)
                         .requestTypeInt(requestType.ordinal())
                         .schemaVersion(binaryRows.iterator().next().schemaVersion())
@@ -1524,12 +1444,8 @@
                     BinaryRow binaryRow = binaryRow(counter.getAndIncrement());
 
                     return TABLE_MESSAGES_FACTORY.readWriteSingleRowReplicaRequest()
-<<<<<<< HEAD
-                            .groupId(grpId)
+                            .groupId(tablePartitionIdMessage(grpId))
                             .tableId(TABLE_ID)
-=======
-                            .groupId(tablePartitionIdMessage(grpId))
->>>>>>> f8de23cd
                             .transactionId(txId)
                             .requestTypeInt(RW_INSERT.ordinal())
                             .schemaVersion(binaryRow.schemaVersion())
@@ -1558,12 +1474,8 @@
                     BinaryRow binaryRow1 = binaryRow(cntr * 2 + 1);
 
                     return TABLE_MESSAGES_FACTORY.readWriteMultiRowReplicaRequest()
-<<<<<<< HEAD
-                            .groupId(grpId)
+                            .groupId(tablePartitionIdMessage(grpId))
                             .tableId(TABLE_ID)
-=======
-                            .groupId(tablePartitionIdMessage(grpId))
->>>>>>> f8de23cd
                             .transactionId(txId)
                             .requestTypeInt(RW_UPSERT_ALL.ordinal())
                             .schemaVersion(binaryRow0.schemaVersion())
@@ -2051,12 +1963,8 @@
 
     private CompletableFuture<?> doReplaceRequest(UUID targetTxId, BinaryRow oldRow, BinaryRow newRow, boolean full) {
         return partitionReplicaListener.invoke(TABLE_MESSAGES_FACTORY.readWriteSwapRowReplicaRequest()
-<<<<<<< HEAD
-                        .groupId(grpId)
+                        .groupId(tablePartitionIdMessage(grpId))
                         .tableId(TABLE_ID)
-=======
-                        .groupId(tablePartitionIdMessage(grpId))
->>>>>>> f8de23cd
                         .transactionId(targetTxId)
                         .requestTypeInt(RW_REPLACE.ordinal())
                         .schemaVersion(oldRow.schemaVersion())
@@ -2076,12 +1984,8 @@
         testFailsWhenReadingFromFutureIncompatibleSchema(
                 (targetTxId, key) -> partitionReplicaListener.invoke(
                         TABLE_MESSAGES_FACTORY.readWriteScanRetrieveBatchReplicaRequest()
-<<<<<<< HEAD
-                                .groupId(grpId)
+                                .groupId(tablePartitionIdMessage(grpId))
                                 .tableId(TABLE_ID)
-=======
-                                .groupId(tablePartitionIdMessage(grpId))
->>>>>>> f8de23cd
                                 .transactionId(targetTxId)
                                 .indexToUse(sortedIndexStorage.id())
                                 .exactKey(toIndexKey(FUTURE_SCHEMA_ROW_INDEXED_VALUE))
@@ -2101,12 +2005,8 @@
         testFailsWhenReadingFromFutureIncompatibleSchema(
                 (targetTxId, key) -> partitionReplicaListener.invoke(
                         TABLE_MESSAGES_FACTORY.readWriteScanRetrieveBatchReplicaRequest()
-<<<<<<< HEAD
-                                .groupId(grpId)
+                                .groupId(tablePartitionIdMessage(grpId))
                                 .tableId(TABLE_ID)
-=======
-                                .groupId(tablePartitionIdMessage(grpId))
->>>>>>> f8de23cd
                                 .transactionId(targetTxId)
                                 .indexToUse(sortedIndexStorage.id())
                                 .enlistmentConsistencyToken(ANY_ENLISTMENT_CONSISTENCY_TOKEN)
@@ -2130,12 +2030,8 @@
     private CompletableFuture<?> doRwScanRetrieveBatchRequest(UUID targetTxId) {
         return partitionReplicaListener.invoke(
                 TABLE_MESSAGES_FACTORY.readWriteScanRetrieveBatchReplicaRequest()
-<<<<<<< HEAD
-                        .groupId(grpId)
+                        .groupId(tablePartitionIdMessage(grpId))
                         .tableId(TABLE_ID)
-=======
-                        .groupId(tablePartitionIdMessage(grpId))
->>>>>>> f8de23cd
                         .transactionId(targetTxId)
                         .enlistmentConsistencyToken(ANY_ENLISTMENT_CONSISTENCY_TOKEN)
                         .scanId(1)
@@ -2162,12 +2058,8 @@
     private CompletableFuture<?> doRoScanRetrieveBatchRequest(UUID targetTxId, HybridTimestamp readTimestamp) {
         return partitionReplicaListener.invoke(
                 TABLE_MESSAGES_FACTORY.readOnlyScanRetrieveBatchReplicaRequest()
-<<<<<<< HEAD
-                        .groupId(grpId)
+                        .groupId(tablePartitionIdMessage(grpId))
                         .tableId(TABLE_ID)
-=======
-                        .groupId(tablePartitionIdMessage(grpId))
->>>>>>> f8de23cd
                         .transactionId(targetTxId)
                         .scanId(1)
                         .batchSize(100)
@@ -2789,12 +2681,8 @@
 
     private CompletableFuture<ReplicaResult> upsertAsync(UUID txId, BinaryRow row, boolean full) {
         ReadWriteSingleRowReplicaRequest message = TABLE_MESSAGES_FACTORY.readWriteSingleRowReplicaRequest()
-<<<<<<< HEAD
-                .groupId(grpId)
+                .groupId(tablePartitionIdMessage(grpId))
                 .tableId(TABLE_ID)
-=======
-                .groupId(tablePartitionIdMessage(grpId))
->>>>>>> f8de23cd
                 .requestTypeInt(RW_UPSERT.ordinal())
                 .transactionId(txId)
                 .schemaVersion(row.schemaVersion())
@@ -2810,12 +2698,8 @@
 
     private void delete(UUID txId, BinaryRow row) {
         ReadWriteSingleRowPkReplicaRequest message = TABLE_MESSAGES_FACTORY.readWriteSingleRowPkReplicaRequest()
-<<<<<<< HEAD
-                .groupId(grpId)
+                .groupId(tablePartitionIdMessage(grpId))
                 .tableId(TABLE_ID)
-=======
-                .groupId(tablePartitionIdMessage(grpId))
->>>>>>> f8de23cd
                 .requestTypeInt(RW_DELETE.ordinal())
                 .transactionId(txId)
                 .schemaVersion(row.schemaVersion())
@@ -2838,12 +2722,8 @@
 
     private CompletableFuture<BinaryRow> roGetAsync(BinaryRow row, long readTimestamp) {
         ReadOnlySingleRowPkReplicaRequest message = TABLE_MESSAGES_FACTORY.readOnlySingleRowPkReplicaRequest()
-<<<<<<< HEAD
-                .groupId(grpId)
+                .groupId(tablePartitionIdMessage(grpId))
                 .tableId(TABLE_ID)
-=======
-                .groupId(tablePartitionIdMessage(grpId))
->>>>>>> f8de23cd
                 .requestTypeInt(RO_GET.ordinal())
                 .readTimestampLong(readTimestamp)
                 .schemaVersion(row.schemaVersion())
@@ -2863,12 +2743,8 @@
 
     private CompletableFuture<ReplicaResult> doReadOnlyMultiGet(Collection<BinaryRow> rows, HybridTimestamp readTimestamp) {
         ReadOnlyMultiRowPkReplicaRequest request = TABLE_MESSAGES_FACTORY.readOnlyMultiRowPkReplicaRequest()
-<<<<<<< HEAD
-                .groupId(grpId)
+                .groupId(tablePartitionIdMessage(grpId))
                 .tableId(TABLE_ID)
-=======
-                .groupId(tablePartitionIdMessage(grpId))
->>>>>>> f8de23cd
                 .requestTypeInt(RO_GET_ALL.ordinal())
                 .readTimestampLong(readTimestamp.longValue())
                 .schemaVersion(rows.iterator().next().schemaVersion())
@@ -2880,12 +2756,8 @@
 
     private CompletableFuture<ReplicaResult> doReadOnlyDirectMultiGet(Collection<BinaryRow> rows) {
         ReadOnlyDirectMultiRowReplicaRequest request = TABLE_MESSAGES_FACTORY.readOnlyDirectMultiRowReplicaRequest()
-<<<<<<< HEAD
-                .groupId(grpId)
+                .groupId(tablePartitionIdMessage(grpId))
                 .tableId(TABLE_ID)
-=======
-                .groupId(tablePartitionIdMessage(grpId))
->>>>>>> f8de23cd
                 .requestTypeInt(RO_GET_ALL.ordinal())
                 .schemaVersion(rows.iterator().next().schemaVersion())
                 .primaryKeys(binaryRowsToBuffers(rows))
