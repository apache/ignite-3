--- conflicted
+++ resolved
@@ -312,7 +312,7 @@
     private KvMarshaller<TestKey, TestValue> kvMarshallerVersion2;
 
     private final CatalogTableDescriptor tableDescriptor = new CatalogTableDescriptor(
-            tblId, "table", 1, CURRENT_SCHEMA_VERSION,
+            tblId, 1, "table", 1, CURRENT_SCHEMA_VERSION,
             List.of(
                     new CatalogTableColumnDescriptor("intKey", ColumnType.INT32, false, 0, 0, 0, null),
                     new CatalogTableColumnDescriptor("strKey", ColumnType.STRING, false, 0, 0, 0, null),
@@ -485,13 +485,9 @@
                 mock(IndexBuilder.class),
                 schemaSyncService,
                 catalogService,
-<<<<<<< HEAD
                 catalogTables,
-                tablesConfig
-=======
                 tablesConfig,
                 new TestPlacementDriver(localNode.name())
->>>>>>> 39a3ac4b
         );
 
         kvMarshaller = marshallerFor(schemaDescriptor);
