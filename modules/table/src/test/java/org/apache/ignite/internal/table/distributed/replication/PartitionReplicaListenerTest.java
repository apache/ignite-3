--- conflicted
+++ resolved
@@ -71,11 +71,8 @@
 import org.apache.ignite.internal.tx.impl.HeapLockManager;
 import org.apache.ignite.internal.tx.message.TxMessagesFactory;
 import org.apache.ignite.internal.tx.storage.state.test.TestConcurrentHashMapTxStateStorage;
-<<<<<<< HEAD
+import org.apache.ignite.internal.util.Lazy;
 import org.apache.ignite.internal.util.PendingComparableValuesTracker;
-=======
-import org.apache.ignite.internal.util.Lazy;
->>>>>>> 6f6c3f48
 import org.apache.ignite.lang.IgniteBiTuple;
 import org.apache.ignite.lang.IgniteException;
 import org.apache.ignite.network.ClusterNode;
@@ -191,10 +188,9 @@
             return CompletableFuture.completedFuture(txMeta);
         });
 
-<<<<<<< HEAD
         PendingComparableValuesTracker safeTimeClock = mock(PendingComparableValuesTracker.class);
         when(safeTimeClock.waitFor(any())).thenReturn(CompletableFuture.completedFuture(null));
-=======
+
         UUID indexId = UUID.randomUUID();
 
         BinaryTupleSchema pkSchema = BinaryTupleSchema.create(new Element[]{
@@ -212,7 +208,6 @@
         LockManager lockManager = new HeapLockManager();
 
         pkLocker = new HashIndexLocker(indexId, true, lockManager, row2tuple);
->>>>>>> 6f6c3f48
 
         partitionReplicaListener = new PartitionReplicaListener(
                 testMvPartitionStorage,
