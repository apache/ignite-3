/*
 * Licensed to the Apache Software Foundation (ASF) under one or more
 * contributor license agreements. See the NOTICE file distributed with
 * this work for additional information regarding copyright ownership.
 * The ASF licenses this file to You under the Apache License, Version 2.0
 * (the "License"); you may not use this file except in compliance with
 * the License. You may obtain a copy of the License at
 *
 *      http://www.apache.org/licenses/LICENSE-2.0
 *
 * Unless required by applicable law or agreed to in writing, software
 * distributed under the License is distributed on an "AS IS" BASIS,
 * WITHOUT WARRANTIES OR CONDITIONS OF ANY KIND, either express or implied.
 * See the License for the specific language governing permissions and
 * limitations under the License.
 */

package org.apache.ignite.internal.table.distributed.replication;

import static java.util.Collections.singletonList;
import static java.util.concurrent.CompletableFuture.completedFuture;
import static java.util.stream.Collectors.toList;
import static org.apache.ignite.internal.catalog.CatalogService.DEFAULT_STORAGE_PROFILE;
import static org.apache.ignite.internal.catalog.events.CatalogEvent.INDEX_BUILDING;
import static org.apache.ignite.internal.hlc.HybridTimestamp.hybridTimestamp;
import static org.apache.ignite.internal.hlc.HybridTimestamp.hybridTimestampToLong;
import static org.apache.ignite.internal.partition.replicator.network.replication.RequestType.RO_GET;
import static org.apache.ignite.internal.partition.replicator.network.replication.RequestType.RO_GET_ALL;
import static org.apache.ignite.internal.partition.replicator.network.replication.RequestType.RW_DELETE;
import static org.apache.ignite.internal.partition.replicator.network.replication.RequestType.RW_DELETE_ALL;
import static org.apache.ignite.internal.partition.replicator.network.replication.RequestType.RW_DELETE_EXACT;
import static org.apache.ignite.internal.partition.replicator.network.replication.RequestType.RW_DELETE_EXACT_ALL;
import static org.apache.ignite.internal.partition.replicator.network.replication.RequestType.RW_GET_ALL;
import static org.apache.ignite.internal.partition.replicator.network.replication.RequestType.RW_GET_AND_DELETE;
import static org.apache.ignite.internal.partition.replicator.network.replication.RequestType.RW_GET_AND_REPLACE;
import static org.apache.ignite.internal.partition.replicator.network.replication.RequestType.RW_GET_AND_UPSERT;
import static org.apache.ignite.internal.partition.replicator.network.replication.RequestType.RW_INSERT;
import static org.apache.ignite.internal.partition.replicator.network.replication.RequestType.RW_INSERT_ALL;
import static org.apache.ignite.internal.partition.replicator.network.replication.RequestType.RW_REPLACE;
import static org.apache.ignite.internal.partition.replicator.network.replication.RequestType.RW_SCAN;
import static org.apache.ignite.internal.partition.replicator.network.replication.RequestType.RW_UPSERT;
import static org.apache.ignite.internal.partition.replicator.network.replication.RequestType.RW_UPSERT_ALL;
import static org.apache.ignite.internal.schema.BinaryRowMatcher.equalToRow;
import static org.apache.ignite.internal.testframework.IgniteTestUtils.assertThrowsWithCause;
import static org.apache.ignite.internal.testframework.asserts.CompletableFutureAssert.assertWillThrowFast;
import static org.apache.ignite.internal.testframework.matchers.CompletableFutureExceptionMatcher.willThrow;
import static org.apache.ignite.internal.testframework.matchers.CompletableFutureExceptionMatcher.willThrowFast;
import static org.apache.ignite.internal.testframework.matchers.CompletableFutureMatcher.willCompleteSuccessfully;
import static org.apache.ignite.internal.testframework.matchers.CompletableFutureMatcher.willSucceedFast;
import static org.apache.ignite.internal.tx.TransactionIds.beginTimestamp;
import static org.apache.ignite.internal.tx.TxState.ABORTED;
import static org.apache.ignite.internal.tx.TxState.COMMITTED;
import static org.apache.ignite.internal.tx.TxState.FINISHING;
import static org.apache.ignite.internal.tx.TxState.checkTransitionCorrectness;
import static org.apache.ignite.internal.util.ArrayUtils.asList;
import static org.apache.ignite.internal.util.CompletableFutures.nullCompletedFuture;
import static org.hamcrest.MatcherAssert.assertThat;
import static org.hamcrest.Matchers.contains;
import static org.hamcrest.Matchers.containsString;
import static org.hamcrest.Matchers.equalTo;
import static org.hamcrest.Matchers.instanceOf;
import static org.hamcrest.Matchers.is;
import static org.hamcrest.Matchers.nullValue;
import static org.junit.jupiter.api.Assertions.assertEquals;
import static org.junit.jupiter.api.Assertions.assertFalse;
import static org.junit.jupiter.api.Assertions.assertNotNull;
import static org.junit.jupiter.api.Assertions.assertNull;
import static org.junit.jupiter.api.Assertions.assertTrue;
import static org.junit.jupiter.api.Assertions.fail;
import static org.mockito.AdditionalMatchers.gt;
import static org.mockito.ArgumentMatchers.any;
import static org.mockito.ArgumentMatchers.anyBoolean;
import static org.mockito.ArgumentMatchers.anyInt;
import static org.mockito.ArgumentMatchers.anyLong;
import static org.mockito.ArgumentMatchers.anyString;
import static org.mockito.ArgumentMatchers.eq;
import static org.mockito.Mockito.atLeast;
import static org.mockito.Mockito.doAnswer;
import static org.mockito.Mockito.lenient;
import static org.mockito.Mockito.mock;
import static org.mockito.Mockito.verify;
import static org.mockito.Mockito.when;

import java.nio.ByteBuffer;
import java.util.ArrayList;
import java.util.Arrays;
import java.util.Collection;
import java.util.HashSet;
import java.util.List;
import java.util.Locale;
import java.util.Map;
import java.util.Objects;
import java.util.Set;
import java.util.UUID;
import java.util.concurrent.CompletableFuture;
import java.util.concurrent.ConcurrentHashMap;
import java.util.concurrent.TimeUnit;
import java.util.concurrent.atomic.AtomicInteger;
import java.util.concurrent.atomic.AtomicReference;
import java.util.function.Function;
import java.util.function.Supplier;
import java.util.stream.IntStream;
import java.util.stream.Stream;
import org.apache.ignite.distributed.TestPartitionDataStorage;
import org.apache.ignite.distributed.replicator.action.RequestTypes;
import org.apache.ignite.internal.binarytuple.BinaryTupleBuilder;
import org.apache.ignite.internal.binarytuple.BinaryTuplePrefixBuilder;
import org.apache.ignite.internal.catalog.CatalogService;
import org.apache.ignite.internal.catalog.commands.DefaultValue;
import org.apache.ignite.internal.catalog.descriptors.CatalogIndexDescriptor;
import org.apache.ignite.internal.catalog.descriptors.CatalogTableColumnDescriptor;
import org.apache.ignite.internal.catalog.descriptors.CatalogTableDescriptor;
import org.apache.ignite.internal.catalog.events.StartBuildingIndexEventParameters;
import org.apache.ignite.internal.configuration.testframework.ConfigurationExtension;
import org.apache.ignite.internal.configuration.testframework.InjectConfiguration;
import org.apache.ignite.internal.hlc.ClockService;
import org.apache.ignite.internal.hlc.HybridClock;
import org.apache.ignite.internal.hlc.HybridClockImpl;
import org.apache.ignite.internal.hlc.HybridTimestamp;
import org.apache.ignite.internal.hlc.TestClockService;
import org.apache.ignite.internal.network.ClusterNodeImpl;
import org.apache.ignite.internal.network.ClusterNodeResolver;
import org.apache.ignite.internal.network.MessagingService;
import org.apache.ignite.internal.network.SingleClusterNodeResolver;
import org.apache.ignite.internal.network.TopologyService;
import org.apache.ignite.internal.partition.replicator.network.PartitionReplicationMessagesFactory;
import org.apache.ignite.internal.partition.replicator.network.command.BuildIndexCommand;
import org.apache.ignite.internal.partition.replicator.network.command.CatalogVersionAware;
import org.apache.ignite.internal.partition.replicator.network.command.FinishTxCommand;
import org.apache.ignite.internal.partition.replicator.network.command.TablePartitionIdMessage;
import org.apache.ignite.internal.partition.replicator.network.command.UpdateAllCommand;
import org.apache.ignite.internal.partition.replicator.network.command.UpdateCommand;
import org.apache.ignite.internal.partition.replicator.network.command.UpdateCommandImpl;
import org.apache.ignite.internal.partition.replicator.network.command.WriteIntentSwitchCommand;
import org.apache.ignite.internal.partition.replicator.network.replication.BinaryRowMessage;
import org.apache.ignite.internal.partition.replicator.network.replication.BinaryTupleMessage;
import org.apache.ignite.internal.partition.replicator.network.replication.BuildIndexReplicaRequest;
import org.apache.ignite.internal.partition.replicator.network.replication.ReadOnlyDirectMultiRowReplicaRequest;
import org.apache.ignite.internal.partition.replicator.network.replication.ReadOnlyDirectSingleRowReplicaRequest;
import org.apache.ignite.internal.partition.replicator.network.replication.ReadOnlyMultiRowPkReplicaRequest;
import org.apache.ignite.internal.partition.replicator.network.replication.ReadOnlySingleRowPkReplicaRequest;
import org.apache.ignite.internal.partition.replicator.network.replication.ReadWriteReplicaRequest;
import org.apache.ignite.internal.partition.replicator.network.replication.ReadWriteSingleRowPkReplicaRequest;
import org.apache.ignite.internal.partition.replicator.network.replication.ReadWriteSingleRowReplicaRequest;
import org.apache.ignite.internal.partition.replicator.network.replication.RequestType;
import org.apache.ignite.internal.placementdriver.PlacementDriver;
import org.apache.ignite.internal.placementdriver.TestPlacementDriver;
import org.apache.ignite.internal.placementdriver.TestReplicaMetaImpl;
import org.apache.ignite.internal.raft.Command;
import org.apache.ignite.internal.raft.Peer;
import org.apache.ignite.internal.raft.service.LeaderWithTerm;
import org.apache.ignite.internal.raft.service.RaftGroupService;
import org.apache.ignite.internal.replicator.ReplicaResult;
import org.apache.ignite.internal.replicator.ReplicaService;
import org.apache.ignite.internal.replicator.ReplicationGroupId;
import org.apache.ignite.internal.replicator.TablePartitionId;
import org.apache.ignite.internal.replicator.exception.PrimaryReplicaMissException;
import org.apache.ignite.internal.schema.BinaryRow;
import org.apache.ignite.internal.schema.BinaryRowConverter;
import org.apache.ignite.internal.schema.BinaryTuple;
import org.apache.ignite.internal.schema.Column;
import org.apache.ignite.internal.schema.ColumnsExtractor;
import org.apache.ignite.internal.schema.SchemaDescriptor;
import org.apache.ignite.internal.schema.configuration.StorageUpdateConfiguration;
import org.apache.ignite.internal.schema.marshaller.KvMarshaller;
import org.apache.ignite.internal.schema.marshaller.MarshallerFactory;
import org.apache.ignite.internal.schema.marshaller.reflection.ReflectionMarshallerFactory;
import org.apache.ignite.internal.schema.row.Row;
import org.apache.ignite.internal.storage.RowId;
import org.apache.ignite.internal.storage.TestStorageUtils;
import org.apache.ignite.internal.storage.impl.TestMvPartitionStorage;
import org.apache.ignite.internal.storage.index.IndexRowImpl;
import org.apache.ignite.internal.storage.index.IndexStorage;
import org.apache.ignite.internal.storage.index.SortedIndexStorage;
import org.apache.ignite.internal.storage.index.StorageHashIndexDescriptor;
import org.apache.ignite.internal.storage.index.StorageHashIndexDescriptor.StorageHashIndexColumnDescriptor;
import org.apache.ignite.internal.storage.index.StorageSortedIndexDescriptor;
import org.apache.ignite.internal.storage.index.StorageSortedIndexDescriptor.StorageSortedIndexColumnDescriptor;
import org.apache.ignite.internal.storage.index.impl.TestHashIndexStorage;
import org.apache.ignite.internal.storage.index.impl.TestSortedIndexStorage;
import org.apache.ignite.internal.table.distributed.HashIndexLocker;
import org.apache.ignite.internal.table.distributed.IndexLocker;
import org.apache.ignite.internal.table.distributed.SortedIndexLocker;
import org.apache.ignite.internal.table.distributed.StorageUpdateHandler;
import org.apache.ignite.internal.table.distributed.TableSchemaAwareIndexStorage;
import org.apache.ignite.internal.table.distributed.index.IndexMeta;
import org.apache.ignite.internal.table.distributed.index.IndexMetaStorage;
import org.apache.ignite.internal.table.distributed.index.IndexUpdateHandler;
import org.apache.ignite.internal.table.distributed.index.MetaIndexStatus;
import org.apache.ignite.internal.table.distributed.index.MetaIndexStatusChange;
import org.apache.ignite.internal.table.distributed.raft.PartitionDataStorage;
import org.apache.ignite.internal.table.distributed.replicator.IncompatibleSchemaException;
import org.apache.ignite.internal.table.distributed.replicator.InternalSchemaVersionMismatchException;
import org.apache.ignite.internal.table.distributed.replicator.PartitionReplicaListener;
import org.apache.ignite.internal.table.distributed.replicator.StaleTransactionOperationException;
import org.apache.ignite.internal.table.distributed.replicator.TransactionStateResolver;
import org.apache.ignite.internal.table.distributed.schema.AlwaysSyncedSchemaSyncService;
import org.apache.ignite.internal.table.distributed.schema.FullTableSchema;
import org.apache.ignite.internal.table.distributed.schema.SchemaSyncService;
import org.apache.ignite.internal.table.distributed.schema.ValidationSchemasSource;
import org.apache.ignite.internal.table.impl.DummyInternalTableImpl;
import org.apache.ignite.internal.table.impl.DummySchemaManagerImpl;
import org.apache.ignite.internal.testframework.IgniteAbstractTest;
import org.apache.ignite.internal.tostring.IgniteToStringInclude;
import org.apache.ignite.internal.tostring.S;
import org.apache.ignite.internal.tx.LockManager;
import org.apache.ignite.internal.tx.MismatchingTransactionOutcomeException;
import org.apache.ignite.internal.tx.TransactionMeta;
import org.apache.ignite.internal.tx.TransactionResult;
import org.apache.ignite.internal.tx.TxManager;
import org.apache.ignite.internal.tx.TxMeta;
import org.apache.ignite.internal.tx.TxState;
import org.apache.ignite.internal.tx.TxStateMeta;
import org.apache.ignite.internal.tx.UpdateCommandResult;
import org.apache.ignite.internal.tx.configuration.TransactionConfiguration;
import org.apache.ignite.internal.tx.impl.HeapLockManager;
import org.apache.ignite.internal.tx.impl.RemotelyTriggeredResourceRegistry;
import org.apache.ignite.internal.tx.impl.TxMessageSender;
import org.apache.ignite.internal.tx.message.TxFinishReplicaRequest;
import org.apache.ignite.internal.tx.message.TxMessagesFactory;
import org.apache.ignite.internal.tx.message.TxStateCoordinatorRequest;
import org.apache.ignite.internal.tx.message.WriteIntentSwitchReplicaRequest;
import org.apache.ignite.internal.tx.storage.state.test.TestTxStateStorage;
import org.apache.ignite.internal.tx.test.TestTransactionIds;
import org.apache.ignite.internal.type.NativeTypes;
import org.apache.ignite.internal.util.Cursor;
import org.apache.ignite.internal.util.Lazy;
import org.apache.ignite.internal.util.PendingComparableValuesTracker;
import org.apache.ignite.lang.ErrorGroups.Transactions;
import org.apache.ignite.network.ClusterNode;
import org.apache.ignite.network.NetworkAddress;
import org.apache.ignite.sql.ColumnType;
import org.apache.ignite.tx.TransactionException;
import org.hamcrest.Matcher;
import org.jetbrains.annotations.Nullable;
import org.junit.jupiter.api.AfterEach;
import org.junit.jupiter.api.BeforeEach;
import org.junit.jupiter.api.Test;
import org.junit.jupiter.api.extension.ExtendWith;
import org.junit.jupiter.params.ParameterizedTest;
import org.junit.jupiter.params.provider.Arguments;
import org.junit.jupiter.params.provider.MethodSource;
import org.junit.jupiter.params.provider.ValueSource;
import org.junitpioneer.jupiter.cartesian.ArgumentSets;
import org.junitpioneer.jupiter.cartesian.CartesianTest;
import org.junitpioneer.jupiter.cartesian.CartesianTest.Values;
import org.mockito.ArgumentCaptor;
import org.mockito.Captor;
import org.mockito.Mock;
import org.mockito.Mockito;
import org.mockito.Spy;
import org.mockito.junit.jupiter.MockitoExtension;
import org.mockito.junit.jupiter.MockitoSettings;
import org.mockito.quality.Strictness;

/** Tests for partition replica listener. */
@ExtendWith(MockitoExtension.class)
@ExtendWith(ConfigurationExtension.class)
@MockitoSettings(strictness = Strictness.LENIENT)
public class PartitionReplicaListenerTest extends IgniteAbstractTest {
    private static final int PART_ID = 0;

    private static final int CURRENT_SCHEMA_VERSION = 1;

    private static final int NEXT_SCHEMA_VERSION = 2;

    private static final int FUTURE_SCHEMA_VERSION = NEXT_SCHEMA_VERSION;

    private static final int FUTURE_SCHEMA_ROW_INDEXED_VALUE = 0;

    private static final int TABLE_ID = 1;

    private static final TablePartitionId commitPartitionId = new TablePartitionId(TABLE_ID, PART_ID);

    private static final int ANOTHER_TABLE_ID = 2;

    private static final long ANY_ENLISTMENT_CONSISTENCY_TOKEN = 1L;
    private static final String TABLE_NAME = "test";
    private static final String TABLE_NAME_2 = "second_test";

    private final Map<UUID, Set<RowId>> pendingRows = new ConcurrentHashMap<>();

    /** The storage stores partition data. */
    private final TestMvPartitionStorage testMvPartitionStorage = new TestMvPartitionStorage(PART_ID);

    private final LockManager lockManager = new HeapLockManager();

    private final Function<Command, CompletableFuture<?>> defaultMockRaftFutureClosure = cmd -> {
        if (cmd instanceof WriteIntentSwitchCommand) {
            UUID txId = ((WriteIntentSwitchCommand) cmd).txId();

            Set<RowId> rows = pendingRows.remove(txId);

            HybridTimestamp commitTimestamp = ((WriteIntentSwitchCommand) cmd).commitTimestamp();
            assertNotNull(commitTimestamp);

            if (rows != null) {
                for (RowId row : rows) {
                    testMvPartitionStorage.commitWrite(row, commitTimestamp);
                }
            }

            lockManager.releaseAll(txId);
        } else if (cmd instanceof UpdateCommand) {
            UUID txId = ((UpdateCommand) cmd).txId();

            pendingRows.compute(txId, (txId0, v) -> {
                if (v == null) {
                    v = new HashSet<>();
                }

                RowId rowId = new RowId(PART_ID, ((UpdateCommand) cmd).rowUuid());
                v.add(rowId);

                return v;
            });

            return completedFuture(new UpdateCommandResult(true));
        } else if (cmd instanceof UpdateAllCommand) {
            return completedFuture(new UpdateCommandResult(true));
        } else if (cmd instanceof FinishTxCommand) {
            FinishTxCommand command = (FinishTxCommand) cmd;

            return completedFuture(new TransactionResult(command.commit() ? COMMITTED : ABORTED, command.commitTimestamp()));
        }

        return nullCompletedFuture();
    };

    /** Tx messages factory. */
    private static final TxMessagesFactory TX_MESSAGES_FACTORY = new TxMessagesFactory();

    /** Table messages factory. */
    private static final PartitionReplicationMessagesFactory TABLE_MESSAGES_FACTORY = new PartitionReplicationMessagesFactory();

    /** Partition group id. */
    private final TablePartitionId grpId = new TablePartitionId(TABLE_ID, PART_ID);

    /** Hybrid clock. */
    private final HybridClock clock = new HybridClockImpl();

    private final ClockService clockService = new TestClockService(clock);

    /** The storage stores transaction states. */
    private final TestTxStateStorage txStateStorage = new TestTxStateStorage();

    /** Local cluster node. */
    private final ClusterNode localNode = new ClusterNodeImpl("node1", "node1", NetworkAddress.from("127.0.0.1:127"));

    /** Another (not local) cluster node. */
    private final ClusterNode anotherNode = new ClusterNodeImpl("node2", "node2", NetworkAddress.from("127.0.0.2:127"));

    private TransactionStateResolver transactionStateResolver;

    private final PartitionDataStorage partitionDataStorage = new TestPartitionDataStorage(TABLE_ID, PART_ID, testMvPartitionStorage);

    @Mock
    private RaftGroupService mockRaftClient;

    @Mock
    private TxManager txManager;

    @Mock
    private TopologyService topologySrv;

    @Mock
    private PendingComparableValuesTracker<HybridTimestamp, Void> safeTimeClock;

    @Mock
    private ValidationSchemasSource validationSchemasSource;

    @Spy
    private final SchemaSyncService schemaSyncService = new AlwaysSyncedSchemaSyncService();

    @Mock
    private CatalogService catalogService;

    private final TestCatalogServiceEventProducer catalogServiceEventProducer = new TestCatalogServiceEventProducer();

    @Mock
    private MessagingService messagingService;

    @InjectConfiguration
    private StorageUpdateConfiguration storageUpdateConfiguration;

    @InjectConfiguration
    private TransactionConfiguration transactionConfiguration;

    /** Schema descriptor for tests. */
    private SchemaDescriptor schemaDescriptor;

    /** Schema descriptor, version 2. */
    private SchemaDescriptor schemaDescriptorVersion2;

    /** Key-value marshaller for tests. */
    private KvMarshaller<TestKey, TestValue> kvMarshaller;

    /** Key-value marshaller using schema version 2. */
    private KvMarshaller<TestKey, TestValue> kvMarshallerVersion2;

    private final CatalogTableDescriptor tableDescriptor = new CatalogTableDescriptor(
            TABLE_ID, 1, 2, TABLE_NAME, 1,
            List.of(
                    new CatalogTableColumnDescriptor("intKey", ColumnType.INT32, false, 0, 0, 0, null),
                    new CatalogTableColumnDescriptor("strKey", ColumnType.STRING, false, 0, 0, 0, null),
                    new CatalogTableColumnDescriptor("intVal", ColumnType.INT32, false, 0, 0, 0, null),
                    new CatalogTableColumnDescriptor("strVal", ColumnType.STRING, false, 0, 0, 0, null)
            ),
            List.of("intKey", "strKey"),
            null,
            DEFAULT_STORAGE_PROFILE
    );

    /** Placement driver. */
    private PlacementDriver placementDriver;

    /** Partition replication listener to test. */
    private PartitionReplicaListener partitionReplicaListener;

    /** Primary index. */
    private Lazy<TableSchemaAwareIndexStorage> pkStorageSupplier;

    /** If true the local replica is considered leader, false otherwise. */
    private boolean localLeader;

    /** The state is used to resolve write intent. */
    @Nullable
    private TxState txState;
    private TxStateMeta txStateMeta;

    /** Secondary sorted index. */
    private TableSchemaAwareIndexStorage sortedIndexStorage;

    /** Secondary hash index. */
    private TableSchemaAwareIndexStorage hashIndexStorage;

    private Function<Command, CompletableFuture<?>> raftClientFutureClosure = defaultMockRaftFutureClosure;

    private static final AtomicInteger nextMonotonicInt = new AtomicInteger(1);

    @Captor
    private ArgumentCaptor<Command> commandCaptor;

    private final TestValue someValue = new TestValue(1, "v1");

    @Mock
    private IndexMetaStorage indexMetaStorage;

    @BeforeEach
    public void beforeTest() {
        doAnswer(invocation -> {
            catalogServiceEventProducer.listen(invocation.getArgument(0), invocation.getArgument(1));

            return null;
        }).when(catalogService).listen(any(), any());

        doAnswer(invocation -> {
            catalogServiceEventProducer.removeListener(invocation.getArgument(0), invocation.getArgument(1));

            return null;
        }).when(catalogService).removeListener(any(), any());

        when(mockRaftClient.refreshAndGetLeaderWithTerm()).thenAnswer(invocationOnMock -> {
            if (!localLeader) {
                return completedFuture(new LeaderWithTerm(new Peer(anotherNode.name()), 1L));
            }

            return completedFuture(new LeaderWithTerm(new Peer(localNode.name()), 1L));
        });

        when(mockRaftClient.run(any()))
                .thenAnswer(invocationOnMock -> raftClientFutureClosure.apply(invocationOnMock.getArgument(0)));

        when(topologySrv.getByConsistentId(any())).thenAnswer(invocationOnMock -> {
            String consistentId = invocationOnMock.getArgument(0);
            if (consistentId.equals(anotherNode.name())) {
                return anotherNode;
            } else if (consistentId.equals(localNode.name())) {
                return localNode;
            } else {
                return null;
            }
        });

        when(topologySrv.localMember()).thenReturn(localNode);

        when(safeTimeClock.waitFor(any())).thenReturn(nullCompletedFuture());
        when(safeTimeClock.current()).thenReturn(HybridTimestamp.MIN_VALUE);

        when(validationSchemasSource.waitForSchemaAvailability(anyInt(), anyInt())).thenReturn(nullCompletedFuture());

        lenient().when(catalogService.table(anyInt(), anyLong())).thenReturn(tableDescriptor);
        lenient().when(catalogService.table(anyInt(), anyInt())).thenReturn(tableDescriptor);

        int pkIndexId = 1;
        int sortedIndexId = 2;
        int hashIndexId = 3;

        schemaDescriptor = schemaDescriptorWith(CURRENT_SCHEMA_VERSION);
        schemaDescriptorVersion2 = schemaDescriptorWith(NEXT_SCHEMA_VERSION);

        ColumnsExtractor row2Tuple = BinaryRowConverter.keyExtractor(schemaDescriptor);

        pkStorageSupplier = new Lazy<>(() -> new TableSchemaAwareIndexStorage(
                pkIndexId,
                new TestHashIndexStorage(
                        PART_ID,
                        new StorageHashIndexDescriptor(pkIndexId, List.of(), true)
                ),
                row2Tuple
        ));

        SortedIndexStorage indexStorage = new TestSortedIndexStorage(
                PART_ID,
                new StorageSortedIndexDescriptor(
                        sortedIndexId,
                        List.of(new StorageSortedIndexColumnDescriptor("intVal", NativeTypes.INT32, false, true)),
                        false
                )
        );

        // 2 is the index of "intVal" in the list of all columns.
        ColumnsExtractor columnsExtractor = BinaryRowConverter.columnsExtractor(schemaDescriptor, 2);

        sortedIndexStorage = new TableSchemaAwareIndexStorage(sortedIndexId, indexStorage, columnsExtractor);

        hashIndexStorage = new TableSchemaAwareIndexStorage(
                hashIndexId,
                new TestHashIndexStorage(
                        PART_ID,
                        new StorageHashIndexDescriptor(
                                hashIndexId,
                                List.of(new StorageHashIndexColumnDescriptor("intVal", NativeTypes.INT32, false)),
                                false
                        )
                ),
                columnsExtractor
        );

        completeBuiltIndexes(sortedIndexStorage.storage(), hashIndexStorage.storage());

        IndexLocker pkLocker = new HashIndexLocker(pkIndexId, true, lockManager, row2Tuple);
        IndexLocker sortedIndexLocker = new SortedIndexLocker(sortedIndexId, PART_ID, lockManager, indexStorage, row2Tuple);
        IndexLocker hashIndexLocker = new HashIndexLocker(hashIndexId, false, lockManager, row2Tuple);

        IndexUpdateHandler indexUpdateHandler = new IndexUpdateHandler(
                DummyInternalTableImpl.createTableIndexStoragesSupplier(Map.of(pkStorage().id(), pkStorage()))
        );

        CatalogIndexDescriptor indexDescriptor = mock(CatalogIndexDescriptor.class);
        when(indexDescriptor.id()).thenReturn(pkIndexId);

        when(catalogService.indexes(anyInt(), anyInt())).thenReturn(List.of(indexDescriptor));

        configureTxManager(txManager);

        doAnswer(invocation -> {
            Object argument = invocation.getArgument(1);

            if (argument instanceof TxStateCoordinatorRequest) {
                TxStateCoordinatorRequest req = (TxStateCoordinatorRequest) argument;

                var resp = new TxMessagesFactory().txStateResponse().txStateMeta(txManager.stateMeta(req.txId())).build();

                return completedFuture(resp);
            }

            return CompletableFuture.failedFuture(new Exception("Test exception"));
        }).when(messagingService).invoke(any(ClusterNode.class), any(), anyLong());

        doAnswer(invocation -> {
            Object argument = invocation.getArgument(1);

            if (argument instanceof TxStateCoordinatorRequest) {
                TxStateCoordinatorRequest req = (TxStateCoordinatorRequest) argument;

                var resp = new TxMessagesFactory().txStateResponse().txStateMeta(txManager.stateMeta(req.txId())).build();

                return completedFuture(resp);
            }

            return CompletableFuture.failedFuture(new Exception("Test exception"));
        }).when(messagingService).invoke(anyString(), any(), anyLong());

        ClusterNodeResolver clusterNodeResolver = new ClusterNodeResolver() {
            @Override
            public ClusterNode getById(String id) {
                return id.equals(localNode.id()) ? localNode : anotherNode;
            }

            @Override
            public ClusterNode getByConsistentId(String consistentId) {
                return consistentId.equals(localNode.name()) ? localNode : anotherNode;
            }
        };

        transactionStateResolver = new TransactionStateResolver(
                txManager,
                clockService,
                clusterNodeResolver,
                messagingService,
                mock(PlacementDriver.class),
                new TxMessageSender(
                        messagingService,
                        mock(ReplicaService.class),
                        clockService,
                        transactionConfiguration
                )
        );

        transactionStateResolver.start();

        placementDriver = new TestPlacementDriver(localNode);

        partitionReplicaListener = new PartitionReplicaListener(
                testMvPartitionStorage,
                mockRaftClient,
                txManager,
                lockManager,
                Runnable::run,
                PART_ID,
                TABLE_ID,
                () -> Map.of(pkLocker.id(), pkLocker, sortedIndexId, sortedIndexLocker, hashIndexId, hashIndexLocker),
                pkStorageSupplier,
                () -> Map.of(sortedIndexId, sortedIndexStorage, hashIndexId, hashIndexStorage),
                clockService,
                safeTimeClock,
                txStateStorage,
                transactionStateResolver,
                new StorageUpdateHandler(
                        PART_ID,
                        partitionDataStorage,
                        indexUpdateHandler,
                        storageUpdateConfiguration
                ),
                validationSchemasSource,
                localNode,
                schemaSyncService,
                catalogService,
                placementDriver,
                new SingleClusterNodeResolver(localNode),
                new RemotelyTriggeredResourceRegistry(),
                new DummySchemaManagerImpl(schemaDescriptor, schemaDescriptorVersion2),
                indexMetaStorage
        );

        kvMarshaller = marshallerFor(schemaDescriptor);
        kvMarshallerVersion2 = marshallerFor(schemaDescriptorVersion2);

        reset();
    }

    @AfterEach
    public void clearMocks() {
        Mockito.framework().clearInlineMocks();
    }

    private static SchemaDescriptor schemaDescriptorWith(int ver) {
        return new SchemaDescriptor(ver, new Column[]{
                new Column("intKey".toUpperCase(Locale.ROOT), NativeTypes.INT32, false),
                new Column("strKey".toUpperCase(Locale.ROOT), NativeTypes.STRING, false),
        }, new Column[]{
                new Column("intVal".toUpperCase(Locale.ROOT), NativeTypes.INT32, false),
                new Column("strVal".toUpperCase(Locale.ROOT), NativeTypes.STRING, false),
        });
    }

    private static KvMarshaller<TestKey, TestValue> marshallerFor(SchemaDescriptor descriptor) {
        MarshallerFactory marshallerFactory = new ReflectionMarshallerFactory();

        return marshallerFactory.create(descriptor, TestKey.class, TestValue.class);
    }

    private TableSchemaAwareIndexStorage pkStorage() {
        return Objects.requireNonNull(pkStorageSupplier.get());
    }

    private void reset() {
        localLeader = true;
        txState = null;
        ((TestHashIndexStorage) pkStorage().storage()).clear();
        ((TestHashIndexStorage) hashIndexStorage.storage()).clear();
        ((TestSortedIndexStorage) sortedIndexStorage.storage()).clear();
        testMvPartitionStorage.clear();
        pendingRows.clear();

        completeBuiltIndexes(hashIndexStorage.storage(), sortedIndexStorage.storage());
    }

    @Test
    public void testTxStateReplicaRequestEmptyState() throws Exception {
        doAnswer(invocation -> {
            UUID txId = invocation.getArgument(4);

            txManager.updateTxMeta(txId, old -> new TxStateMeta(ABORTED, localNode.id(), commitPartitionId, null));

            return nullCompletedFuture();
        }).when(txManager).finish(any(), any(), anyBoolean(), any(), any());

        CompletableFuture<ReplicaResult> fut = partitionReplicaListener.invoke(TX_MESSAGES_FACTORY.txStateCommitPartitionRequest()
                .groupId(grpId)
                .txId(newTxId())
                .enlistmentConsistencyToken(ANY_ENLISTMENT_CONSISTENCY_TOKEN)
                .build(), "senderId");

        TransactionMeta txMeta = (TransactionMeta) fut.get(1, TimeUnit.SECONDS).result();

        assertNotNull(txMeta);

        assertEquals(ABORTED, txMeta.txState());
    }

    @Test
    public void testTxStateReplicaRequestCommitState() throws Exception {
        UUID txId = newTxId();

        txStateStorage.putForRebalance(txId, new TxMeta(COMMITTED, singletonList(grpId), clock.now()));

        HybridTimestamp readTimestamp = clock.now();

        CompletableFuture<ReplicaResult> fut = partitionReplicaListener.invoke(TX_MESSAGES_FACTORY.txStateCommitPartitionRequest()
                .groupId(grpId)
                .txId(txId)
                .enlistmentConsistencyToken(ANY_ENLISTMENT_CONSISTENCY_TOKEN)
                .build(), localNode.id());

        TransactionMeta txMeta = (TransactionMeta) fut.get(1, TimeUnit.SECONDS).result();

        assertNotNull(txMeta);
        assertEquals(COMMITTED, txMeta.txState());
        assertNotNull(txMeta.commitTimestamp());
        assertTrue(readTimestamp.compareTo(txMeta.commitTimestamp()) > 0);
    }

    @CartesianTest
    @CartesianTest.MethodFactory("finishedTxTypesFactory")
    void testExecuteRequestOnFinishedTx(TxState txState, RequestType requestType) {
        UUID txId = newTxId();

        txStateStorage.putForRebalance(txId, new TxMeta(txState, singletonList(grpId), null));
        txManager.updateTxMeta(txId, old -> new TxStateMeta(txState, null, null, null));

        BinaryRow testRow = binaryRow(0);

        assertThat(
                doSingleRowRequest(txId, testRow, requestType),
                willThrowFast(TransactionException.class, "Transaction is already finished")
        );
    }

    @Test
    public void testEnsureReplicaIsPrimaryThrowsPrimaryReplicaMissIfEnlistmentConsistencyTokenDoesNotMatchTheOneInLease() {
        localLeader = false;

        CompletableFuture<ReplicaResult> fut = partitionReplicaListener.invoke(TX_MESSAGES_FACTORY.txStateCommitPartitionRequest()
                .groupId(grpId)
                .txId(newTxId())
                .enlistmentConsistencyToken(10L)
                .build(), localNode.id());

        assertThrowsWithCause(
                () -> fut.get(1, TimeUnit.SECONDS).result(),
                PrimaryReplicaMissException.class);
    }

    @Test
    public void testEnsureReplicaIsPrimaryThrowsPrimaryReplicaMissIfNodeIdDoesNotMatchTheLeaseholder() {
        localLeader = false;

        ((TestPlacementDriver) placementDriver).setPrimaryReplicaSupplier(() -> new TestReplicaMetaImpl("node3", "node3"));

        CompletableFuture<ReplicaResult> fut = partitionReplicaListener.invoke(TX_MESSAGES_FACTORY.txStateCommitPartitionRequest()
                .groupId(grpId)
                .txId(newTxId())
                .enlistmentConsistencyToken(ANY_ENLISTMENT_CONSISTENCY_TOKEN)
                .build(), localNode.id());

        assertThrowsWithCause(
                () -> fut.get(1, TimeUnit.SECONDS).result(),
                PrimaryReplicaMissException.class);
    }

    @Test
    public void testReadOnlySingleRowReplicaRequestEmptyResult() throws Exception {
        BinaryRow testBinaryKey = nextBinaryKey();

        CompletableFuture<ReplicaResult> fut = doReadOnlySingleGet(testBinaryKey);

        BinaryRow binaryRow = (BinaryRow) fut.get(1, TimeUnit.SECONDS).result();

        assertNull(binaryRow);
    }

    private CompletableFuture<ReplicaResult> doReadOnlySingleGet(BinaryRow pk) {
        return doReadOnlySingleGet(pk, clock.now());
    }

    private CompletableFuture<ReplicaResult> doReadOnlySingleGet(BinaryRow pk, HybridTimestamp readTimestamp) {
        ReadOnlySingleRowPkReplicaRequest request = TABLE_MESSAGES_FACTORY.readOnlySingleRowPkReplicaRequest()
                .groupId(grpId)
                .tableId(TABLE_ID)
                .readTimestampLong(readTimestamp.longValue())
                .schemaVersion(pk.schemaVersion())
                .primaryKey(pk.tupleSlice())
                .requestTypeInt(RO_GET.ordinal())
                .build();

        return partitionReplicaListener.invoke(request, localNode.id());
    }

    private CompletableFuture<ReplicaResult> doReadOnlyDirectSingleGet(BinaryRow pk) {
        ReadOnlyDirectSingleRowReplicaRequest request = TABLE_MESSAGES_FACTORY.readOnlyDirectSingleRowReplicaRequest()
                .groupId(grpId)
                .tableId(TABLE_ID)
                .schemaVersion(pk.schemaVersion())
                .primaryKey(pk.tupleSlice())
                .requestTypeInt(RO_GET.ordinal())
                .enlistmentConsistencyToken(ANY_ENLISTMENT_CONSISTENCY_TOKEN)
                .build();

        return partitionReplicaListener.invoke(request, localNode.id());
    }

    @Test
    public void testReadOnlySingleRowReplicaRequestCommittedResult() throws Exception {
        UUID txId = newTxId();
        BinaryRow testBinaryKey = nextBinaryKey();
        BinaryRow testBinaryRow = binaryRow(key(testBinaryKey), new TestValue(1, "v1"));
        var rowId = new RowId(PART_ID);

        pkStorage().put(testBinaryRow, rowId);
        testMvPartitionStorage.addWrite(rowId, testBinaryRow, txId, TABLE_ID, PART_ID);
        testMvPartitionStorage.commitWrite(rowId, clock.now());

        CompletableFuture<ReplicaResult> fut = doReadOnlySingleGet(testBinaryKey);

        BinaryRow binaryRow = (BinaryRow) fut.get(1, TimeUnit.SECONDS).result();

        assertNotNull(binaryRow);
    }

    @Test
    public void testReadOnlySingleRowReplicaRequestResolveWriteIntentCommitted() throws Exception {
        UUID txId = newTxId();
        BinaryRow testBinaryKey = nextBinaryKey();
        BinaryRow testBinaryRow = binaryRow(key(testBinaryKey), new TestValue(1, "v1"));
        var rowId = new RowId(PART_ID);
        txState = COMMITTED;

        pkStorage().put(testBinaryRow, rowId);
        testMvPartitionStorage.addWrite(rowId, testBinaryRow, txId, TABLE_ID, PART_ID);
        txManager.updateTxMeta(txId, old -> new TxStateMeta(COMMITTED, localNode.id(), commitPartitionId, clock.now()));

        CompletableFuture<ReplicaResult> fut = doReadOnlySingleGet(testBinaryKey);

        BinaryRow binaryRow = (BinaryRow) fut.get(1, TimeUnit.SECONDS).result();

        assertNotNull(binaryRow);
    }

    @Test
    public void testReadOnlySingleRowReplicaRequestResolveWriteIntentPending() throws Exception {
        UUID txId = newTxId();
        BinaryRow testBinaryKey = nextBinaryKey();
        BinaryRow testBinaryRow = binaryRow(key(testBinaryKey), new TestValue(1, "v1"));
        var rowId = new RowId(PART_ID);

        pkStorage().put(testBinaryRow, rowId);
        testMvPartitionStorage.addWrite(rowId, testBinaryRow, txId, TABLE_ID, PART_ID);
        txManager.updateTxMeta(txId, old -> new TxStateMeta(TxState.PENDING, localNode.id(), commitPartitionId, null));

        CompletableFuture<ReplicaResult> fut = doReadOnlySingleGet(testBinaryKey);

        BinaryRow binaryRow = (BinaryRow) fut.get(1, TimeUnit.SECONDS).result();

        assertNull(binaryRow);
    }

    @Test
    public void testReadOnlySingleRowReplicaRequestResolveWriteIntentAborted() throws Exception {
        UUID txId = newTxId();
        BinaryRow testBinaryKey = nextBinaryKey();
        BinaryRow testBinaryRow = binaryRow(key(testBinaryKey), new TestValue(1, "v1"));
        var rowId = new RowId(PART_ID);
        txState = ABORTED;

        pkStorage().put(testBinaryRow, rowId);
        testMvPartitionStorage.addWrite(rowId, testBinaryRow, txId, TABLE_ID, PART_ID);
        txManager.updateTxMeta(txId, old -> new TxStateMeta(ABORTED, localNode.id(), commitPartitionId, null));

        CompletableFuture<ReplicaResult> fut = doReadOnlySingleGet(testBinaryKey);

        BinaryRow binaryRow = (BinaryRow) fut.get(1, TimeUnit.SECONDS).result();

        assertNull(binaryRow);
    }

    @Test
    public void testWriteScanRetrieveBatchReplicaRequestWithSortedIndex() throws Exception {
        UUID txId = newTxId();
        int sortedIndexId = sortedIndexStorage.id();

        IntStream.range(0, 6).forEach(i -> {
            RowId rowId = new RowId(PART_ID);
            int indexedVal = i % 5; // Non-uniq index.
            TestValue testValue = new TestValue(indexedVal, "val" + i);

            BinaryTuple indexedValue = new BinaryTuple(1,
                    new BinaryTupleBuilder(1).appendInt(indexedVal).build());
            BinaryRow storeRow = binaryRow(key(nextBinaryKey()), testValue);

            testMvPartitionStorage.addWrite(rowId, storeRow, txId, TABLE_ID, PART_ID);
            sortedIndexStorage.storage().put(new IndexRowImpl(indexedValue, rowId));
            testMvPartitionStorage.commitWrite(rowId, clock.now());
        });

        UUID scanTxId = newTxId();

        // Request first batch
        CompletableFuture<ReplicaResult> fut = partitionReplicaListener.invoke(
                TABLE_MESSAGES_FACTORY.readWriteScanRetrieveBatchReplicaRequest()
                        .groupId(grpId)
                        .tableId(TABLE_ID)
                        .transactionId(scanTxId)
                        .timestampLong(clock.nowLong())
                        .enlistmentConsistencyToken(ANY_ENLISTMENT_CONSISTENCY_TOKEN)
                        .scanId(1L)
                        .indexToUse(sortedIndexId)
                        .batchSize(4)
                        .commitPartitionId(commitPartitionId())
                        .coordinatorId(localNode.id())
                        .build(), localNode.id());

        List<BinaryRow> rows = (List<BinaryRow>) fut.get(1, TimeUnit.SECONDS).result();

        assertNotNull(rows);
        assertEquals(4, rows.size());

        // Request second batch
        fut = partitionReplicaListener.invoke(TABLE_MESSAGES_FACTORY.readWriteScanRetrieveBatchReplicaRequest()
                .groupId(grpId)
                .tableId(TABLE_ID)
                .transactionId(scanTxId)
                .timestampLong(clock.nowLong())
                .enlistmentConsistencyToken(ANY_ENLISTMENT_CONSISTENCY_TOKEN)
                .scanId(1L)
                .indexToUse(sortedIndexId)
                .batchSize(4)
                .commitPartitionId(commitPartitionId())
                .coordinatorId(localNode.id())
                .build(), localNode.id());

        rows = (List<BinaryRow>) fut.get(1, TimeUnit.SECONDS).result();

        assertNotNull(rows);
        assertEquals(2, rows.size());

        // Request bounded.
        fut = partitionReplicaListener.invoke(TABLE_MESSAGES_FACTORY.readWriteScanRetrieveBatchReplicaRequest()
                .groupId(grpId)
                .tableId(TABLE_ID)
                .transactionId(newTxId())
                .timestampLong(clock.nowLong())
                .enlistmentConsistencyToken(ANY_ENLISTMENT_CONSISTENCY_TOKEN)
                .scanId(2L)
                .indexToUse(sortedIndexId)
                .lowerBoundPrefix(toIndexBound(1))
                .upperBoundPrefix(toIndexBound(3))
                .flags(SortedIndexStorage.LESS_OR_EQUAL)
                .batchSize(5)
                .commitPartitionId(commitPartitionId())
                .coordinatorId(localNode.id())
                .build(), localNode.id());

        rows = (List<BinaryRow>) fut.get(1, TimeUnit.SECONDS).result();

        assertNotNull(rows);
        assertEquals(2, rows.size());

        // Empty result.
        fut = partitionReplicaListener.invoke(TABLE_MESSAGES_FACTORY.readWriteScanRetrieveBatchReplicaRequest()
                .groupId(grpId)
                .tableId(TABLE_ID)
                .transactionId(newTxId())
                .timestampLong(clock.nowLong())
                .enlistmentConsistencyToken(ANY_ENLISTMENT_CONSISTENCY_TOKEN)
                .scanId(2L)
                .indexToUse(sortedIndexId)
                .lowerBoundPrefix(toIndexBound(5))
                .batchSize(5)
                .commitPartitionId(commitPartitionId())
                .coordinatorId(localNode.id())
                .build(), localNode.id());

        rows = (List<BinaryRow>) fut.get(1, TimeUnit.SECONDS).result();

        assertNotNull(rows);
        assertEquals(0, rows.size());

        // Lookup.
        fut = partitionReplicaListener.invoke(TABLE_MESSAGES_FACTORY.readWriteScanRetrieveBatchReplicaRequest()
                .groupId(grpId)
                .tableId(TABLE_ID)
                .transactionId(newTxId())
                .timestampLong(clock.nowLong())
                .enlistmentConsistencyToken(ANY_ENLISTMENT_CONSISTENCY_TOKEN)
                .scanId(2L)
                .indexToUse(sortedIndexId)
                .exactKey(toIndexKey(0))
                .batchSize(5)
                .commitPartitionId(commitPartitionId())
                .coordinatorId(localNode.id())
                .build(), localNode.id());

        rows = (List<BinaryRow>) fut.get(1, TimeUnit.SECONDS).result();

        assertNotNull(rows);
        assertEquals(2, rows.size());
    }

    @Test
    public void testReadOnlyScanRetrieveBatchReplicaRequestSortedIndex() throws Exception {
        UUID txId = newTxId();
        int sortedIndexId = sortedIndexStorage.id();

        IntStream.range(0, 6).forEach(i -> {
            RowId rowId = new RowId(PART_ID);
            int indexedVal = i % 5; // Non-uniq index.
            TestValue testValue = new TestValue(indexedVal, "val" + i);

            BinaryTuple indexedValue = new BinaryTuple(1,
                    new BinaryTupleBuilder(1).appendInt(indexedVal).build());
            BinaryRow storeRow = binaryRow(key(nextBinaryKey()), testValue);

            testMvPartitionStorage.addWrite(rowId, storeRow, txId, TABLE_ID, PART_ID);
            sortedIndexStorage.storage().put(new IndexRowImpl(indexedValue, rowId));
            testMvPartitionStorage.commitWrite(rowId, clock.now());
        });

        UUID scanTxId = newTxId();

        // Request first batch
        CompletableFuture<ReplicaResult> fut = partitionReplicaListener.invoke(
                TABLE_MESSAGES_FACTORY.readOnlyScanRetrieveBatchReplicaRequest()
                        .groupId(grpId)
                        .tableId(TABLE_ID)
                        .transactionId(scanTxId)
                        .readTimestampLong(clock.nowLong())
                        .scanId(1L)
                        .indexToUse(sortedIndexId)
                        .batchSize(4)
                        .coordinatorId(localNode.id())
                        .build(), localNode.id());

        List<BinaryRow> rows = (List<BinaryRow>) fut.get(1, TimeUnit.SECONDS).result();

        assertNotNull(rows);
        assertEquals(4, rows.size());

        // Request second batch
        fut = partitionReplicaListener.invoke(TABLE_MESSAGES_FACTORY.readOnlyScanRetrieveBatchReplicaRequest()
                .groupId(grpId)
                .tableId(TABLE_ID)
                .transactionId(scanTxId)
                .readTimestampLong(clock.nowLong())
                .scanId(1L)
                .indexToUse(sortedIndexId)
                .batchSize(4)
                .coordinatorId(localNode.id())
                .build(), localNode.id());

        rows = (List<BinaryRow>) fut.get(1, TimeUnit.SECONDS).result();

        assertNotNull(rows);
        assertEquals(2, rows.size());

        // Request bounded.
        fut = partitionReplicaListener.invoke(TABLE_MESSAGES_FACTORY.readOnlyScanRetrieveBatchReplicaRequest()
                .groupId(grpId)
                .tableId(TABLE_ID)
                .transactionId(newTxId())
                .readTimestampLong(clock.nowLong())
                .scanId(2L)
                .indexToUse(sortedIndexId)
                .lowerBoundPrefix(toIndexBound(1))
                .upperBoundPrefix(toIndexBound(3))
                .flags(SortedIndexStorage.LESS_OR_EQUAL)
                .batchSize(5)
                .coordinatorId(localNode.id())
                .build(), localNode.id());

        rows = (List<BinaryRow>) fut.get(1, TimeUnit.SECONDS).result();

        assertNotNull(rows);
        assertEquals(2, rows.size());

        // Empty result.
        fut = partitionReplicaListener.invoke(TABLE_MESSAGES_FACTORY.readOnlyScanRetrieveBatchReplicaRequest()
                .groupId(grpId)
                .tableId(TABLE_ID)
                .transactionId(newTxId())
                .readTimestampLong(clock.nowLong())
                .scanId(2L)
                .indexToUse(sortedIndexId)
                .lowerBoundPrefix(toIndexBound(5))
                .batchSize(5)
                .coordinatorId(localNode.id())
                .build(), localNode.id());

        rows = (List<BinaryRow>) fut.get(1, TimeUnit.SECONDS).result();

        assertNotNull(rows);
        assertEquals(0, rows.size());

        // Lookup.
        fut = partitionReplicaListener.invoke(TABLE_MESSAGES_FACTORY.readOnlyScanRetrieveBatchReplicaRequest()
                .groupId(grpId)
                .tableId(TABLE_ID)
                .transactionId(newTxId())
                .readTimestampLong(clock.nowLong())
                .scanId(2L)
                .indexToUse(sortedIndexId)
                .exactKey(toIndexKey(0))
                .batchSize(5)
                .coordinatorId(localNode.id())
                .build(), localNode.id());

        rows = (List<BinaryRow>) fut.get(1, TimeUnit.SECONDS).result();

        assertNotNull(rows);
        assertEquals(2, rows.size());
    }

    @Test
    public void testReadOnlyScanRetrieveBatchReplicaRequstHashIndex() throws Exception {
        UUID txId = newTxId();
        int hashIndexId = hashIndexStorage.id();

        IntStream.range(0, 7).forEach(i -> {
            RowId rowId = new RowId(PART_ID);
            int indexedVal = i % 2; // Non-uniq index.
            TestValue testValue = new TestValue(indexedVal, "val" + i);

            BinaryTuple indexedValue = new BinaryTuple(1,
                    new BinaryTupleBuilder(1).appendInt(indexedVal).build());
            BinaryRow storeRow = binaryRow(key(nextBinaryKey()), testValue);

            testMvPartitionStorage.addWrite(rowId, storeRow, txId, TABLE_ID, PART_ID);
            hashIndexStorage.storage().put(new IndexRowImpl(indexedValue, rowId));
            testMvPartitionStorage.commitWrite(rowId, clock.now());
        });

        UUID scanTxId = newTxId();

        // Request first batch
        CompletableFuture<ReplicaResult> fut = partitionReplicaListener.invoke(
                TABLE_MESSAGES_FACTORY.readOnlyScanRetrieveBatchReplicaRequest()
                        .groupId(grpId)
                        .tableId(TABLE_ID)
                        .transactionId(scanTxId)
                        .readTimestampLong(clock.nowLong())
                        .scanId(1L)
                        .indexToUse(hashIndexId)
                        .exactKey(toIndexKey(0))
                        .batchSize(3)
                        .coordinatorId(localNode.id())
                        .build(), localNode.id());

        List<BinaryRow> rows = (List<BinaryRow>) fut.get(1, TimeUnit.SECONDS).result();

        assertNotNull(rows);
        assertEquals(3, rows.size());

        // Request second batch
        fut = partitionReplicaListener.invoke(TABLE_MESSAGES_FACTORY.readOnlyScanRetrieveBatchReplicaRequest()
                .groupId(grpId)
                .tableId(TABLE_ID)
                .transactionId(scanTxId)
                .readTimestampLong(clock.nowLong())
                .scanId(1L)
                .indexToUse(hashIndexId)
                .exactKey(toIndexKey(0))
                .batchSize(1)
                .coordinatorId(localNode.id())
                .build(), localNode.id());

        rows = (List<BinaryRow>) fut.get(1, TimeUnit.SECONDS).result();

        assertNotNull(rows);
        assertEquals(1, rows.size());

        // Empty result.
        fut = partitionReplicaListener.invoke(TABLE_MESSAGES_FACTORY.readOnlyScanRetrieveBatchReplicaRequest()
                .groupId(grpId)
                .tableId(TABLE_ID)
                .transactionId(newTxId())
                .readTimestampLong(clock.nowLong())
                .scanId(2L)
                .indexToUse(hashIndexId)
                .exactKey(toIndexKey(5))
                .batchSize(5)
                .coordinatorId(localNode.id())
                .build(), localNode.id());

        rows = (List<BinaryRow>) fut.get(1, TimeUnit.SECONDS).result();

        assertNotNull(rows);
        assertEquals(0, rows.size());

        // Lookup.
        fut = partitionReplicaListener.invoke(TABLE_MESSAGES_FACTORY.readOnlyScanRetrieveBatchReplicaRequest()
                .groupId(grpId)
                .tableId(TABLE_ID)
                .transactionId(newTxId())
                .readTimestampLong(clock.nowLong())
                .scanId(2L)
                .indexToUse(hashIndexId)
                .exactKey(toIndexKey(1))
                .batchSize(5)
                .coordinatorId(localNode.id())
                .build(), localNode.id());

        rows = (List<BinaryRow>) fut.get(1, TimeUnit.SECONDS).result();

        assertNotNull(rows);
        assertEquals(3, rows.size());
    }

    @Test
    public void testWriteIntentOnPrimaryReplicaInsertUpdateDelete() {
        UUID txId = newTxId();

        BinaryRow testRow = binaryRow(0);
        BinaryRow testRowPk = marshalQuietly(new TestKey(0, "k0"), kvMarshaller);

        assertThat(doSingleRowRequest(txId, testRow, RW_INSERT), willCompleteSuccessfully());

        checkRowInMvStorage(testRow, true);

        BinaryRow br = binaryRow(new TestKey(0, "k0"), new TestValue(1, "v1"));

        assertThat(doSingleRowRequest(txId, br, RW_UPSERT), willCompleteSuccessfully());

        checkRowInMvStorage(br, true);

        assertThat(doSingleRowPkRequest(txId, testRowPk, RW_DELETE), willCompleteSuccessfully());

        checkNoRowInIndex(testRow);

        assertThat(doSingleRowRequest(txId, testRow, RW_INSERT), willCompleteSuccessfully());

        checkRowInMvStorage(testRow, true);

        br = binaryRow(new TestKey(0, "k0"), new TestValue(1, "v2"));

        assertThat(doSingleRowRequest(txId, br, RW_GET_AND_REPLACE), willCompleteSuccessfully());

        checkRowInMvStorage(br, true);

        br = binaryRow(new TestKey(0, "k0"), new TestValue(1, "v3"));

        assertThat(doSingleRowRequest(txId, br, RW_GET_AND_UPSERT), willCompleteSuccessfully());

        checkRowInMvStorage(br, true);

        assertThat(doSingleRowPkRequest(txId, testRowPk, RW_GET_AND_DELETE), willCompleteSuccessfully());

        checkNoRowInIndex(br);

        assertThat(doSingleRowRequest(txId, testRow, RW_INSERT), willCompleteSuccessfully());

        checkRowInMvStorage(testRow, true);

        assertThat(doSingleRowRequest(txId, testRow, RW_DELETE_EXACT), willCompleteSuccessfully());

        checkNoRowInIndex(testRow);

        cleanup(txId);
    }

    private static <K, V> Row marshalQuietly(K key, KvMarshaller<K, V> marshaller) {
        return marshaller.marshal(key);
    }

    @Test
    public void testWriteIntentOnPrimaryReplicaMultiRowOps() {
        UUID txId = newTxId();
        BinaryRow row0 = binaryRow(0);
        BinaryRow row1 = binaryRow(1);
        Collection<BinaryRow> rows = asList(row0, row1);

        assertThat(doMultiRowRequest(txId, rows, RW_INSERT_ALL), willCompleteSuccessfully());

        checkRowInMvStorage(row0, true);
        checkRowInMvStorage(row1, true);

        BinaryRow newRow0 = binaryRow(new TestKey(0, "k0"), new TestValue(2, "v2"));
        BinaryRow newRow1 = binaryRow(new TestKey(1, "k1"), new TestValue(3, "v3"));
        Collection<BinaryRow> newRows = asList(newRow0, newRow1);

        assertThat(doMultiRowRequest(txId, newRows, RW_UPSERT_ALL), willCompleteSuccessfully());

        checkRowInMvStorage(row0, false);
        checkRowInMvStorage(row1, false);
        checkRowInMvStorage(newRow0, true);
        checkRowInMvStorage(newRow1, true);

        Collection<BinaryRow> newRowPks = List.of(
                marshalQuietly(new TestKey(0, "k0"), kvMarshaller),
                marshalQuietly(new TestKey(1, "k1"), kvMarshaller)
        );

        assertThat(doMultiRowPkRequest(txId, newRowPks, RW_DELETE_ALL), willCompleteSuccessfully());

        checkNoRowInIndex(row0);
        checkNoRowInIndex(row1);
        checkNoRowInIndex(newRow0);
        checkNoRowInIndex(newRow1);

        assertThat(doMultiRowRequest(txId, rows, RW_INSERT_ALL), willCompleteSuccessfully());

        checkRowInMvStorage(row0, true);
        checkRowInMvStorage(row1, true);

        assertThat(doMultiRowRequest(txId, rows, RW_DELETE_EXACT_ALL), willCompleteSuccessfully());

        checkNoRowInIndex(row0);
        checkNoRowInIndex(row1);

        cleanup(txId);
    }

    private CompletableFuture<?> doSingleRowRequest(UUID txId, BinaryRow binaryRow, RequestType requestType) {
        return doSingleRowRequest(txId, binaryRow, requestType, false);
    }

    private CompletableFuture<?> doSingleRowRequest(UUID txId, BinaryRow binaryRow, RequestType requestType, boolean full) {
        return partitionReplicaListener.invoke(TABLE_MESSAGES_FACTORY.readWriteSingleRowReplicaRequest()
                        .groupId(grpId)
                        .tableId(TABLE_ID)
                        .transactionId(txId)
                        .requestTypeInt(requestType.ordinal())
                        .schemaVersion(binaryRow.schemaVersion())
                        .binaryTuple(binaryRow.tupleSlice())
                        .enlistmentConsistencyToken(ANY_ENLISTMENT_CONSISTENCY_TOKEN)
                        .commitPartitionId(commitPartitionId())
                        .coordinatorId(localNode.id())
                        .full(full)
                        .build(),
                localNode.id()
        );
    }

    private CompletableFuture<?> doSingleRowPkRequest(UUID txId, BinaryRow binaryRow, RequestType requestType) {
        return doSingleRowPkRequest(txId, binaryRow, requestType, false);
    }

    private CompletableFuture<?> doSingleRowPkRequest(UUID txId, BinaryRow binaryRow, RequestType requestType, boolean full) {
        return partitionReplicaListener.invoke(TABLE_MESSAGES_FACTORY.readWriteSingleRowPkReplicaRequest()
                        .groupId(grpId)
                        .tableId(TABLE_ID)
                        .transactionId(txId)
                        .requestTypeInt(requestType.ordinal())
                        .schemaVersion(binaryRow.schemaVersion())
                        .primaryKey(binaryRow.tupleSlice())
                        .enlistmentConsistencyToken(ANY_ENLISTMENT_CONSISTENCY_TOKEN)
                        .commitPartitionId(commitPartitionId())
                        .coordinatorId(localNode.id())
                        .full(full)
                        .build(),
                localNode.id()
        );
    }

    private TablePartitionIdMessage commitPartitionId() {
        return TABLE_MESSAGES_FACTORY.tablePartitionIdMessage()
                .partitionId(PART_ID)
                .tableId(TABLE_ID)
                .build();
    }

    private CompletableFuture<?> doMultiRowRequest(UUID txId, Collection<BinaryRow> binaryRows, RequestType requestType) {
        return doMultiRowRequest(txId, binaryRows, requestType, false);
    }

    private CompletableFuture<?> doMultiRowRequest(UUID txId, Collection<BinaryRow> binaryRows, RequestType requestType, boolean full) {
        return partitionReplicaListener.invoke(TABLE_MESSAGES_FACTORY.readWriteMultiRowReplicaRequest()
                        .groupId(grpId)
                        .tableId(TABLE_ID)
                        .transactionId(txId)
                        .requestTypeInt(requestType.ordinal())
                        .schemaVersion(binaryRows.iterator().next().schemaVersion())
                        .binaryTuples(binaryRowsToBuffers(binaryRows))
                        .enlistmentConsistencyToken(ANY_ENLISTMENT_CONSISTENCY_TOKEN)
                        .commitPartitionId(commitPartitionId())
                        .coordinatorId(localNode.id())
                        .full(full)
                        .build(),
                localNode.id()
        );
    }

    static List<ByteBuffer> binaryRowsToBuffers(Collection<BinaryRow> binaryRows) {
        return binaryRows.stream().map(BinaryRow::tupleSlice).collect(toList());
    }

    private CompletableFuture<?> doMultiRowPkRequest(UUID txId, Collection<BinaryRow> binaryRows, RequestType requestType) {
        return doMultiRowPkRequest(txId, binaryRows, requestType, false);
    }

    private CompletableFuture<?> doMultiRowPkRequest(UUID txId, Collection<BinaryRow> binaryRows, RequestType requestType, boolean full) {
        return partitionReplicaListener.invoke(TABLE_MESSAGES_FACTORY.readWriteMultiRowPkReplicaRequest()
                        .groupId(grpId)
                        .tableId(TABLE_ID)
                        .transactionId(txId)
                        .requestTypeInt(requestType.ordinal())
                        .schemaVersion(binaryRows.iterator().next().schemaVersion())
                        .primaryKeys(binaryRowsToBuffers(binaryRows))
                        .enlistmentConsistencyToken(ANY_ENLISTMENT_CONSISTENCY_TOKEN)
                        .commitPartitionId(commitPartitionId())
                        .coordinatorId(localNode.id())
                        .full(full)
                        .build(),
                localNode.id()
        );
    }

    @Test
    public void testWriteIntentOnPrimaryReplicaSingleUpdate() {
        UUID txId = newTxId();
        AtomicInteger counter = new AtomicInteger();

        testWriteIntentOnPrimaryReplica(
                txId,
                () -> {
                    BinaryRow binaryRow = binaryRow(counter.getAndIncrement());

                    return TABLE_MESSAGES_FACTORY.readWriteSingleRowReplicaRequest()
                            .groupId(grpId)
                            .tableId(TABLE_ID)
                            .transactionId(txId)
                            .requestTypeInt(RW_INSERT.ordinal())
                            .schemaVersion(binaryRow.schemaVersion())
                            .binaryTuple(binaryRow.tupleSlice())
                            .enlistmentConsistencyToken(ANY_ENLISTMENT_CONSISTENCY_TOKEN)
                            .commitPartitionId(commitPartitionId())
                            .coordinatorId(localNode.id())
                            .build();
                },
                () -> checkRowInMvStorage(binaryRow(0), true)
        );

        cleanup(txId);
    }

    @Test
    public void testWriteIntentOnPrimaryReplicaUpdateAll() {
        UUID txId = newTxId();
        AtomicInteger counter = new AtomicInteger();

        testWriteIntentOnPrimaryReplica(
                txId,
                () -> {
                    int cntr = counter.getAndIncrement();
                    BinaryRow binaryRow0 = binaryRow(cntr * 2);
                    BinaryRow binaryRow1 = binaryRow(cntr * 2 + 1);

                    return TABLE_MESSAGES_FACTORY.readWriteMultiRowReplicaRequest()
                            .groupId(grpId)
                            .tableId(TABLE_ID)
                            .transactionId(txId)
                            .requestTypeInt(RW_UPSERT_ALL.ordinal())
                            .schemaVersion(binaryRow0.schemaVersion())
                            .binaryTuples(asList(binaryRow0.tupleSlice(), binaryRow1.tupleSlice()))
                            .enlistmentConsistencyToken(ANY_ENLISTMENT_CONSISTENCY_TOKEN)
                            .commitPartitionId(commitPartitionId())
                            .coordinatorId(localNode.id())
                            .build();
                },
                () -> checkRowInMvStorage(binaryRow(0), true)
        );

        cleanup(txId);
    }

    private void checkRowInMvStorage(BinaryRow binaryRow, boolean shouldBePresent) {
        Cursor<RowId> cursor = pkStorage().get(binaryRow);

        if (shouldBePresent) {
            boolean found = false;

            // There can be write intents for deletion.
            while (cursor.hasNext()) {
                RowId rowId = cursor.next();

                BinaryRow row = testMvPartitionStorage.read(rowId, HybridTimestamp.MAX_VALUE).binaryRow();

                if (equalToRow(binaryRow).matches(row)) {
                    found = true;
                }
            }

            assertTrue(found);
        } else {
            RowId rowId = cursor.next();

            BinaryRow row = testMvPartitionStorage.read(rowId, HybridTimestamp.MAX_VALUE).binaryRow();

            assertTrue(row == null || !row.equals(binaryRow));
        }
    }

    private void checkNoRowInIndex(BinaryRow binaryRow) {
        try (Cursor<RowId> cursor = pkStorage().get(binaryRow)) {
            assertFalse(cursor.hasNext());
        }
    }

    private void testWriteIntentOnPrimaryReplica(
            UUID txId,
            Supplier<ReadWriteReplicaRequest> updatingRequestSupplier,
            Runnable checkAfterFirstOperation
    ) {
        partitionReplicaListener.invoke(updatingRequestSupplier.get(), localNode.id());
        checkAfterFirstOperation.run();

        // Check that cleanup request processing awaits all write requests.
        CompletableFuture<UpdateCommandResult> writeFut = new CompletableFuture<>();

        raftClientFutureClosure = cmd -> writeFut;

        try {
            CompletableFuture<ReplicaResult> replicaWriteFut = partitionReplicaListener.invoke(updatingRequestSupplier.get(),
                    localNode.id());

            assertTrue(replicaWriteFut.isDone());

            raftClientFutureClosure = defaultMockRaftFutureClosure;

            HybridTimestamp now = clock.now();

            // Imitation of tx commit.
            txStateStorage.putForRebalance(txId, new TxMeta(COMMITTED, new ArrayList<>(), now));
            txManager.updateTxMeta(txId, old -> new TxStateMeta(COMMITTED, UUID.randomUUID().toString(), commitPartitionId, now));

            CompletableFuture<?> replicaCleanupFut = partitionReplicaListener.invoke(
                    TX_MESSAGES_FACTORY.writeIntentSwitchReplicaRequest()
                            .groupId(grpId)
                            .txId(txId)
                            .commit(true)
                            .commitTimestampLong(now.longValue())
                            .build(),
                    localNode.id()
            );

            assertFalse(replicaCleanupFut.isDone());

            writeFut.complete(new UpdateCommandResult(true));

            assertThat(replicaCleanupFut, willSucceedFast());
        } finally {
            raftClientFutureClosure = defaultMockRaftFutureClosure;
        }

        // Check that one more write after cleanup is discarded.
        CompletableFuture<?> writeAfterCleanupFuture = partitionReplicaListener.invoke(updatingRequestSupplier.get(), localNode.id());
        assertThat(writeAfterCleanupFuture, willThrowFast(TransactionException.class));
    }

    @Test
    void testWriteIntentBearsLastCommitTimestamp() {
        BinaryRow br1 = binaryRow(1);

        BinaryRow br2 = binaryRow(2);

        // First insert a row
        UUID tx0 = newTxId();
        upsert(tx0, br1);
        upsert(tx0, br2);

        cleanup(tx0);

        raftClientFutureClosure = partitionCommand -> {
            assertTrue(partitionCommand instanceof UpdateCommandImpl);

            UpdateCommandImpl impl = (UpdateCommandImpl) partitionCommand;

            assertNotNull(impl.messageRowToUpdate());
            assertNotNull(impl.messageRowToUpdate().binaryRow());
            assertNotNull(impl.messageRowToUpdate().timestamp());

            return defaultMockRaftFutureClosure.apply(partitionCommand);
        };

        UUID tx1 = newTxId();
        upsert(tx1, br1);
    }

    /**
     * Puts several records into the storage, optionally leaving them as write intents, alternately deleting and upserting the same row
     * within the same RW transaction, then checking read correctness via read only request.
     *
     * @param insertFirst Whether to insert some values before RW transaction.
     * @param upsertAfterDelete Whether to insert value after delete in RW transaction, so that it would present as non-null write
     *         intent.
     * @param committed Whether to commit RW transaction before doing RO request.
     * @param multiple Whether to check multiple rows via getAll request.
     */
    @CartesianTest
    void testReadOnlyGetAfterRowRewrite(
            @Values(booleans = {false, true}) boolean insertFirst,
            @Values(booleans = {false, true}) boolean upsertAfterDelete,
            @Values(booleans = {false, true}) boolean committed,
            @Values(booleans = {false, true}) boolean multiple
    ) {
        BinaryRow br1 = binaryRow(1);

        BinaryRow br1Pk = marshalQuietly(new TestKey(1, "k" + 1), kvMarshaller);

        BinaryRow br2 = binaryRow(2);

        BinaryRow br2Pk = marshalQuietly(new TestKey(2, "k" + 2), kvMarshaller);

        // Preloading the data if needed.
        if (insertFirst) {
            UUID tx0 = newTxId();
            upsert(tx0, br1);
            upsert(tx0, br2);
            cleanup(tx0);
        }

        txState = null;

        // Delete the same row 2 times within the same transaction to generate garbage rows in storage.
        // If the data was not preloaded, there will be one deletion actually.
        UUID tx1 = newTxId();
        delete(tx1, br1Pk);
        upsert(tx1, br1);
        delete(tx1, br1Pk);

        if (upsertAfterDelete) {
            upsert(tx1, br1);
        }

        if (!insertFirst && !upsertAfterDelete) {
            Cursor<RowId> cursor = pkStorage().get(br1);

            // Data was not preloaded or inserted after deletion.
            assertFalse(cursor.hasNext());
        } else {
            // We create a null row with a row id having minimum possible value to ensure this row would be the first in cursor.
            // This is needed to check that this row will be skipped by RO tx and it will see the data anyway.
            // TODO https://issues.apache.org/jira/browse/IGNITE-18767 after this, the following check may be not needed.
            RowId emptyRowId = new RowId(PART_ID, new UUID(Long.MIN_VALUE, Long.MIN_VALUE));
            testMvPartitionStorage.addWrite(emptyRowId, null, tx1, TABLE_ID, PART_ID);

            if (committed) {
                testMvPartitionStorage.commitWrite(emptyRowId, clock.now());
            }

            pkStorage().put(br1, emptyRowId);
        }

        // If committed, there will be actual values in storage, otherwise write intents.
        if (committed) {
            cleanup(tx1);
        }

        if (multiple) {
            List<BinaryRow> allRowsPks = insertFirst ? List.of(br1Pk, br2Pk) : List.of(br1Pk);
            List<BinaryRow> allRows = insertFirst ? List.of(br1, br2) : List.of(br1);
            List<BinaryRow> allRowsButModified = insertFirst ? Arrays.asList(null, br2) : singletonList((BinaryRow) null);
            List<BinaryRow> expected = committed
                    ? (upsertAfterDelete ? allRows : allRowsButModified)
                    : (insertFirst ? allRows : singletonList((BinaryRow) null));
            List<BinaryRow> res = roGetAll(allRowsPks, clock.now());

            assertEquals(allRows.size(), res.size());

            List<Matcher<? super BinaryRow>> matchers = expected.stream()
                    .map(row -> row == null ? nullValue(BinaryRow.class) : equalToRow(row))
                    .collect(toList());

            assertThat(res, contains(matchers));
        } else {
            BinaryRow res = roGet(br1Pk, clock.nowLong());
            BinaryRow expected = committed
                    ? (upsertAfterDelete ? br1 : null)
                    : (insertFirst ? br1 : null);

            assertThat(res, is(expected == null ? nullValue(BinaryRow.class) : equalToRow(expected)));
        }

        cleanup(tx1);
    }

    @Test
    public void abortsSuccessfully() {
        AtomicReference<Boolean> committed = interceptFinishTxCommand();

        CompletableFuture<?> future = beginAndAbortTx();

        assertThat(future, willSucceedFast());

        assertThat(committed.get(), is(false));
    }

    private CompletableFuture<?> beginAndAbortTx() {
        when(txManager.cleanup(any(), any(Map.class), anyBoolean(), any(), any())).thenReturn(nullCompletedFuture());

        HybridTimestamp beginTimestamp = clock.now();
        UUID txId = transactionIdFor(beginTimestamp);

        TxFinishReplicaRequest commitRequest = TX_MESSAGES_FACTORY.txFinishReplicaRequest()
                .groupId(grpId)
                .txId(txId)
                .groups(Map.of(grpId, localNode.name()))
                .commit(false)
                .enlistmentConsistencyToken(ANY_ENLISTMENT_CONSISTENCY_TOKEN)
                .build();

        return partitionReplicaListener.invoke(commitRequest, localNode.id());
    }

    private static UUID transactionIdFor(HybridTimestamp beginTimestamp) {
        return TestTransactionIds.TRANSACTION_ID_GENERATOR.transactionIdFor(beginTimestamp);
    }

    @Test
    public void commitsOnSameSchemaSuccessfully() {
        when(validationSchemasSource.tableSchemaVersionsBetween(anyInt(), any(), any(HybridTimestamp.class)))
                .thenReturn(List.of(
                        tableSchema(CURRENT_SCHEMA_VERSION, List.of(nullableColumn("col")))
                ));

        AtomicReference<Boolean> committed = interceptFinishTxCommand();

        CompletableFuture<?> future = beginAndCommitTx();

        assertThat(future, willSucceedFast());

        assertThat(committed.get(), is(true));
    }

    private static CatalogTableColumnDescriptor nullableColumn(String colName) {
        return new CatalogTableColumnDescriptor(colName, ColumnType.INT32, true, 0, 0, 0, DefaultValue.constant(null));
    }

    private static CatalogTableColumnDescriptor defaultedColumn(String colName, int defaultValue) {
        return new CatalogTableColumnDescriptor(colName, ColumnType.INT32, false, 0, 0, 0, DefaultValue.constant(defaultValue));
    }

    private static FullTableSchema tableSchema(int schemaVersion, List<CatalogTableColumnDescriptor> columns) {
        return new FullTableSchema(schemaVersion, TABLE_ID, TABLE_NAME, columns);
    }

    private AtomicReference<Boolean> interceptFinishTxCommand() {
        AtomicReference<Boolean> committed = new AtomicReference<>();

        raftClientFutureClosure = command -> {
            if (command instanceof FinishTxCommand) {
                committed.set(((FinishTxCommand) command).commit());
            }
            return defaultMockRaftFutureClosure.apply(command);
        };

        return committed;
    }

    private CompletableFuture<?> beginAndCommitTx() {
        when(txManager.cleanup(any(), any(Map.class), anyBoolean(), any(), any())).thenReturn(nullCompletedFuture());

        HybridTimestamp beginTimestamp = clock.now();
        UUID txId = transactionIdFor(beginTimestamp);

        HybridTimestamp commitTimestamp = clock.now();

        TxFinishReplicaRequest commitRequest = TX_MESSAGES_FACTORY.txFinishReplicaRequest()
                .groupId(grpId)
                .txId(txId)
                .groups(Map.of(grpId, localNode.name()))
                .commit(true)
                .commitTimestampLong(hybridTimestampToLong(commitTimestamp))
                .enlistmentConsistencyToken(ANY_ENLISTMENT_CONSISTENCY_TOKEN)
                .build();

        return partitionReplicaListener.invoke(commitRequest, localNode.id());
    }

    @Test
    public void commitsOnCompatibleSchemaChangeSuccessfully() {
        when(validationSchemasSource.tableSchemaVersionsBetween(anyInt(), any(), any(HybridTimestamp.class)))
                .thenReturn(List.of(
                        tableSchema(CURRENT_SCHEMA_VERSION, List.of(nullableColumn("col1"))),
                        // Addition of a nullable column is forward-compatible.
                        tableSchema(FUTURE_SCHEMA_VERSION, List.of(nullableColumn("col1"), nullableColumn("col2")))
                ));

        AtomicReference<Boolean> committed = interceptFinishTxCommand();

        CompletableFuture<?> future = beginAndCommitTx();

        assertThat(future, willSucceedFast());

        assertThat(committed.get(), is(true));
    }

    @Test
    public void abortsCommitOnIncompatibleSchema() {
        simulateForwardIncompatibleSchemaChange(CURRENT_SCHEMA_VERSION, FUTURE_SCHEMA_VERSION);

        AtomicReference<Boolean> committed = interceptFinishTxCommand();

        CompletableFuture<?> future = beginAndCommitTx();

        MismatchingTransactionOutcomeException ex = assertWillThrowFast(future,
                MismatchingTransactionOutcomeException.class);

        assertThat(ex.getMessage(), containsString("Commit failed because schema is not forward-compatible [fromSchemaVersion=1, "
                + "toSchemaVersion=2, table=test, details=Column default value changed]"));

        assertThat(committed.get(), is(false));
    }

    private void simulateForwardIncompatibleSchemaChange(int fromSchemaVersion, int toSchemaVersion) {
        when(validationSchemasSource.tableSchemaVersionsBetween(anyInt(), any(), any(HybridTimestamp.class)))
                .thenReturn(incompatibleSchemaVersions(fromSchemaVersion, toSchemaVersion));
    }

    private void simulateBackwardIncompatibleSchemaChange(int fromSchemaVersion, int toSchemaVersion) {
        when(validationSchemasSource.tableSchemaVersionsBetween(anyInt(), any(), anyInt()))
                .thenReturn(incompatibleSchemaVersions(fromSchemaVersion, toSchemaVersion));
    }

    private static List<FullTableSchema> incompatibleSchemaVersions(int fromSchemaVersion, int toSchemaVersion) {
        return List.of(
                tableSchema(fromSchemaVersion, List.of(defaultedColumn("col", 4))),
                tableSchema(toSchemaVersion, List.of(defaultedColumn("col", 5)))
        );
    }

    @ParameterizedTest
    @MethodSource("singleRowRequestTypes")
    public void failsWhenReadingSingleRowFromFutureIncompatibleSchema(RequestType requestType) {
        switch (requestType) {
            case RW_GET:
            case RW_DELETE:
            case RW_GET_AND_DELETE:
                testFailsWhenReadingFromFutureIncompatibleSchema(
                        (targetTxId, key) -> doSingleRowPkRequest(targetTxId, marshalKeyOrKeyValue(requestType, key), requestType)
                );

                break;
            default:
                testFailsWhenReadingFromFutureIncompatibleSchema(
                        (targetTxId, key) -> doSingleRowRequest(targetTxId, marshalKeyOrKeyValue(requestType, key), requestType)
                );
        }

    }

    private BinaryRow marshalKeyOrKeyValue(RequestType requestType, TestKey key) {
        return RequestTypes.isKeyOnly(requestType) ? marshalQuietly(key, kvMarshaller) : kvMarshaller.marshal(key, someValue);
    }

    private void testFailsWhenReadingFromFutureIncompatibleSchema(RwListenerInvocation listenerInvocation) {
        UUID targetTxId = transactionIdFor(clock.now());

        TestKey key = simulateWriteWithSchemaVersionFromFuture();

        simulateBackwardIncompatibleSchemaChange(CURRENT_SCHEMA_VERSION, FUTURE_SCHEMA_VERSION);

        AtomicReference<Boolean> committed = interceptFinishTxCommand();

        CompletableFuture<?> future = listenerInvocation.invoke(targetTxId, key);

        assertFailureDueToBackwardIncompatibleSchemaChange(future, committed);
    }

    private static Stream<Arguments> singleRowRequestTypes() {
        return Arrays.stream(RequestType.values())
                .filter(RequestTypes::isSingleRowRw)
                .map(Arguments::of);
    }

    private TestKey simulateWriteWithSchemaVersionFromFuture() {
        UUID futureSchemaVersionTxId = transactionIdFor(clock.now());

        TestKey key = nextKey();
        BinaryRow futureSchemaVersionRow = binaryRow(key, new TestValue(2, "v2"), kvMarshallerVersion2);
        var rowId = new RowId(PART_ID);

        BinaryTuple indexedValue = new BinaryTuple(1,
                new BinaryTupleBuilder(1).appendInt(FUTURE_SCHEMA_ROW_INDEXED_VALUE).build()
        );

        pkStorage().put(futureSchemaVersionRow, rowId);
        testMvPartitionStorage.addWrite(rowId, futureSchemaVersionRow, futureSchemaVersionTxId, TABLE_ID, PART_ID);
        sortedIndexStorage.storage().put(new IndexRowImpl(indexedValue, rowId));
        testMvPartitionStorage.commitWrite(rowId, clock.now());

        return key;
    }

    private static void assertFailureDueToBackwardIncompatibleSchemaChange(
            CompletableFuture<?> future,
            AtomicReference<Boolean> committed
    ) {
        IncompatibleSchemaException ex = assertWillThrowFast(future,
                IncompatibleSchemaException.class);
        assertThat(ex.code(), is(Transactions.TX_INCOMPATIBLE_SCHEMA_ERR));
        assertThat(ex.getMessage(), containsString(
                "Operation failed because it tried to access a row with newer schema version than transaction's [table=test, "
                        + "txSchemaVersion=1, rowSchemaVersion=2]"
        ));

        // Tx should not be finished.
        assertThat(committed.get(), is(nullValue()));
    }

    @ParameterizedTest
    @MethodSource("multiRowsRequestTypes")
    public void failsWhenReadingMultiRowsFromFutureIncompatibleSchema(RequestType requestType) {
        if (requestType == RW_GET_ALL || requestType == RW_DELETE_ALL) {
            testFailsWhenReadingFromFutureIncompatibleSchema(
                    (targetTxId, key) -> doMultiRowPkRequest(targetTxId, List.of(marshalKeyOrKeyValue(requestType, key)), requestType)
            );
        } else {
            testFailsWhenReadingFromFutureIncompatibleSchema(
                    (targetTxId, key) -> doMultiRowRequest(targetTxId, List.of(marshalKeyOrKeyValue(requestType, key)), requestType)
            );
        }
    }

    private static Stream<Arguments> multiRowsRequestTypes() {
        return Arrays.stream(RequestType.values())
                .filter(RequestTypes::isMultipleRowsRw)
                .map(Arguments::of);
    }

    @Test
    public void failsWhenReplacingOnTupleWithIncompatibleSchemaFromFuture() {
        testFailsWhenReadingFromFutureIncompatibleSchema(
                (targetTxId, key) -> doReplaceRequest(
                        targetTxId,
                        binaryRow(key, new TestValue(1, "v1")),
                        binaryRow(key, new TestValue(3, "v3"))
                )
        );
    }

    private CompletableFuture<?> doReplaceRequest(UUID targetTxId, BinaryRow oldRow, BinaryRow newRow) {
        return doReplaceRequest(targetTxId, oldRow, newRow, false);
    }

    private CompletableFuture<?> doReplaceRequest(UUID targetTxId, BinaryRow oldRow, BinaryRow newRow, boolean full) {
        return partitionReplicaListener.invoke(TABLE_MESSAGES_FACTORY.readWriteSwapRowReplicaRequest()
                        .groupId(grpId)
                        .tableId(TABLE_ID)
                        .transactionId(targetTxId)
                        .requestTypeInt(RW_REPLACE.ordinal())
                        .schemaVersion(oldRow.schemaVersion())
                        .oldBinaryTuple(oldRow.tupleSlice())
                        .newBinaryTuple(newRow.tupleSlice())
                        .enlistmentConsistencyToken(ANY_ENLISTMENT_CONSISTENCY_TOKEN)
                        .commitPartitionId(commitPartitionId())
                        .coordinatorId(localNode.id())
                        .full(full)
                        .build(),
                localNode.id()
        );
    }

    @Test
    public void failsWhenScanByExactMatchReadsTupleWithIncompatibleSchemaFromFuture() {
        testFailsWhenReadingFromFutureIncompatibleSchema(
                (targetTxId, key) -> partitionReplicaListener.invoke(
                        TABLE_MESSAGES_FACTORY.readWriteScanRetrieveBatchReplicaRequest()
                                .groupId(grpId)
                                .tableId(TABLE_ID)
                                .transactionId(targetTxId)
                                .indexToUse(sortedIndexStorage.id())
                                .exactKey(toIndexKey(FUTURE_SCHEMA_ROW_INDEXED_VALUE))
                                .enlistmentConsistencyToken(ANY_ENLISTMENT_CONSISTENCY_TOKEN)
                                .scanId(1)
                                .batchSize(100)
                                .commitPartitionId(commitPartitionId())
                                .coordinatorId(localNode.id())
                                .build(),
                        localNode.id()
                )
        );
    }

    @Test
    public void failsWhenScanByIndexReadsTupleWithIncompatibleSchemaFromFuture() {
        testFailsWhenReadingFromFutureIncompatibleSchema(
                (targetTxId, key) -> partitionReplicaListener.invoke(
                        TABLE_MESSAGES_FACTORY.readWriteScanRetrieveBatchReplicaRequest()
                                .groupId(grpId)
                                .tableId(TABLE_ID)
                                .transactionId(targetTxId)
                                .indexToUse(sortedIndexStorage.id())
                                .enlistmentConsistencyToken(ANY_ENLISTMENT_CONSISTENCY_TOKEN)
                                .scanId(1)
                                .batchSize(100)
                                .commitPartitionId(commitPartitionId())
                                .coordinatorId(localNode.id())
                                .build(),
                        localNode.id()
                )
        );
    }

    @Test
    public void failsWhenScanReadsTupleWithIncompatibleSchemaFromFuture() {
        testFailsWhenReadingFromFutureIncompatibleSchema(
                (targetTxId, key) -> doRwScanRetrieveBatchRequest(targetTxId)
        );
    }

    private CompletableFuture<?> doRwScanRetrieveBatchRequest(UUID targetTxId) {
        return partitionReplicaListener.invoke(
                TABLE_MESSAGES_FACTORY.readWriteScanRetrieveBatchReplicaRequest()
                        .groupId(grpId)
                        .tableId(TABLE_ID)
                        .transactionId(targetTxId)
                        .enlistmentConsistencyToken(ANY_ENLISTMENT_CONSISTENCY_TOKEN)
                        .scanId(1)
                        .batchSize(100)
                        .full(false)
                        .commitPartitionId(commitPartitionId())
                        .coordinatorId(localNode.id())
                        .build(),
                localNode.id()
        );
    }

    private CompletableFuture<?> doRwScanCloseRequest(UUID targetTxId) {
        return partitionReplicaListener.invoke(
                TABLE_MESSAGES_FACTORY.scanCloseReplicaRequest()
                        .groupId(grpId)
                        .transactionId(targetTxId)
                        .scanId(1)
                        .build(),
                localNode.id()
        );
    }

    private CompletableFuture<?> doRoScanRetrieveBatchRequest(UUID targetTxId, HybridTimestamp readTimestamp) {
        return partitionReplicaListener.invoke(
                TABLE_MESSAGES_FACTORY.readOnlyScanRetrieveBatchReplicaRequest()
                        .groupId(grpId)
                        .tableId(TABLE_ID)
                        .transactionId(targetTxId)
                        .scanId(1)
                        .batchSize(100)
                        .readTimestampLong(readTimestamp.longValue())
                        .coordinatorId(localNode.id())
                        .build(),
                localNode.id()
        );
    }

    @ParameterizedTest
    @MethodSource("singleRowWriteRequestTypes")
    public void singleRowWritesAreSuppliedWithRequiredCatalogVersion(RequestType requestType) {
        if (requestType == RW_DELETE || requestType == RW_GET_AND_DELETE) {
            testWritesAreSuppliedWithRequiredCatalogVersion(
                    requestType,
                    (targetTxId, key) -> doSingleRowPkRequest(targetTxId, marshalKeyOrKeyValue(requestType, key), requestType)
            );
        } else {
            testWritesAreSuppliedWithRequiredCatalogVersion(
                    requestType,
                    (targetTxId, key) -> doSingleRowRequest(targetTxId, marshalKeyOrKeyValue(requestType, key), requestType)
            );
        }
    }

    private static Stream<Arguments> singleRowWriteRequestTypes() {
        return Arrays.stream(RequestType.values())
                .filter(RequestTypes::isSingleRowWrite)
                .map(Arguments::of);
    }

    private static void configureTxManager(TxManager txManager) {
        ConcurrentHashMap<UUID, TxStateMeta> txStateMap = new ConcurrentHashMap<>();

        doAnswer(invocation -> txStateMap.get(invocation.getArgument(0)))
                .when(txManager).stateMeta(any());

        doAnswer(invocation -> {
            UUID txId = invocation.getArgument(0);
            Function<TxStateMeta, TxStateMeta> updater = invocation.getArgument(1);
            txStateMap.compute(txId, (k, oldMeta) -> {
                TxStateMeta newMeta = updater.apply(oldMeta);

                if (newMeta == null) {
                    return null;
                }

                TxState oldState = oldMeta == null ? null : oldMeta.txState();

                return checkTransitionCorrectness(oldState, newMeta.txState()) ? newMeta : oldMeta;
            });
            return null;
        }).when(txManager).updateTxMeta(any(), any());

        doAnswer(invocation -> nullCompletedFuture()).when(txManager).executeWriteIntentSwitchAsync(any(Runnable.class));

        doAnswer(invocation -> nullCompletedFuture()).when(txManager).finish(any(), any(), anyBoolean(), any(), any());
        doAnswer(invocation -> nullCompletedFuture()).when(txManager).cleanup(any(), anyString(), any());
    }

    private void testWritesAreSuppliedWithRequiredCatalogVersion(RequestType requestType, RwListenerInvocation listenerInvocation) {
        TestKey key = nextKey();

        if (RequestTypes.looksUpFirst(requestType)) {
            upsertInNewTxFor(key);

            // While handling the upsert, our mocks were touched, let's reset them to prevent false-positives during verification.
            Mockito.reset(schemaSyncService);
        }

        when(catalogService.activeCatalogVersion(anyLong())).thenReturn(42);

        UUID targetTxId = newTxId();

        CompletableFuture<?> future = listenerInvocation.invoke(targetTxId, key);

        assertThat(future, willCompleteSuccessfully());

        // Make sure catalog required version is filled in the executed update command.
        verify(mockRaftClient, atLeast(1)).run(commandCaptor.capture());

        List<Command> commands = commandCaptor.getAllValues();
        Command updateCommand = commands.get(commands.size() - 1);

        assertThat(updateCommand, is(instanceOf(CatalogVersionAware.class)));
        CatalogVersionAware catalogVersionAware = (CatalogVersionAware) updateCommand;
        assertThat(catalogVersionAware.requiredCatalogVersion(), is(42));
    }

    private void upsertInNewTxFor(TestKey key) {
        UUID tx0 = newTxId();
        upsert(tx0, binaryRow(key, someValue));
        cleanup(tx0);
    }

    @Test
    public void replaceRequestIsSuppliedWithRequiredCatalogVersion() {
        testWritesAreSuppliedWithRequiredCatalogVersion(RW_REPLACE, (targetTxId, key) -> {
            return doReplaceRequest(
                    targetTxId,
                    marshalKeyOrKeyValue(RW_REPLACE, key),
                    marshalKeyOrKeyValue(RW_REPLACE, key)
            );
        });
    }

    @ParameterizedTest
    @MethodSource("multiRowsWriteRequestTypes")
    public void multiRowWritesAreSuppliedWithRequiredCatalogVersion(RequestType requestType) {
        if (requestType == RW_DELETE_ALL) {
            testWritesAreSuppliedWithRequiredCatalogVersion(
                    requestType,
                    (targetTxId, key) -> doMultiRowPkRequest(targetTxId, List.of(marshalKeyOrKeyValue(requestType, key)), requestType)
            );
        } else {
            testWritesAreSuppliedWithRequiredCatalogVersion(
                    requestType,
                    (targetTxId, key) -> doMultiRowRequest(targetTxId, List.of(marshalKeyOrKeyValue(requestType, key)), requestType)
            );
        }
    }

    private static Stream<Arguments> multiRowsWriteRequestTypes() {
        return Arrays.stream(RequestType.values())
                .filter(RequestTypes::isMultipleRowsWrite)
                .map(Arguments::of);
    }

    @CartesianTest
    @CartesianTest.MethodFactory("singleRowRwOperationTypesFactory")
    void singleRowRwOperationsFailIfTableAlteredAfterTxStart(
            RequestType requestType,
            boolean onExistingRow,
            boolean full
    ) {
        RwListenerInvocation invocation = null;

        if (RequestTypes.isSingleRowRwPkOnly(requestType)) {
            invocation = (targetTxId, key) -> doSingleRowPkRequest(targetTxId, marshalKeyOrKeyValue(requestType, key), requestType, full);
        } else if (RequestTypes.isSingleRowRwFullRow(requestType)) {
            invocation = (targetTxId, key) -> doSingleRowRequest(targetTxId, marshalKeyOrKeyValue(requestType, key), requestType, full);
        } else {
            fail("Uncovered type: " + requestType);
        }

        testRwOperationFailsIfTableWasAlteredAfterTxStart(requestType, onExistingRow, invocation);
    }

    @SuppressWarnings("unused")
    private static ArgumentSets singleRowRwOperationTypesFactory() {
        return ArgumentSets.argumentsForFirstParameter(singleRowRwOperationTypes())
                .argumentsForNextParameter(false, true)
                .argumentsForNextParameter(false, true);
    }

    @SuppressWarnings("unused")
    private static ArgumentSets finishedTxTypesFactory() {
        return ArgumentSets.argumentsForFirstParameter(FINISHING, ABORTED, COMMITTED)
                .argumentsForNextParameter(singleRowRwOperationTypes());
    }

    private static Stream<RequestType> singleRowRwOperationTypes() {
        return Arrays.stream(RequestType.values())
                .filter(RequestTypes::isSingleRowRw);
    }

    private void testRwOperationFailsIfTableWasAlteredAfterTxStart(
            RequestType requestType,
            boolean onExistingRow,
            RwListenerInvocation listenerInvocation
    ) {
        TestKey key = nextKey();

        if (onExistingRow) {
            upsertInNewTxFor(key);
        }

        UUID txId = newTxId();
        HybridTimestamp txBeginTs = beginTimestamp(txId);

        makeSchemaChangeAfter(txBeginTs);

        CompletableFuture<?> future = listenerInvocation.invoke(txId, key);

        boolean expectValidationFailure;
        if (RequestTypes.neverMisses(requestType)) {
            expectValidationFailure = true;
        } else {
            expectValidationFailure = onExistingRow == RequestTypes.writesIfKeyDoesNotExist(requestType);
        }

        if (expectValidationFailure) {
            IncompatibleSchemaException ex = assertWillThrowFast(future, IncompatibleSchemaException.class);
            assertThat(ex.code(), is(Transactions.TX_INCOMPATIBLE_SCHEMA_ERR));
            assertThat(
                    ex.getMessage(),
                    is("Table schema was updated after the transaction was started [table=test, startSchema=1, operationSchema=2]")
            );
        } else {
            assertThat(future, willCompleteSuccessfully());
        }
    }

    private void makeSchemaChangeAfter(HybridTimestamp txBeginTs) {
        CatalogTableDescriptor tableVersion1 = mock(CatalogTableDescriptor.class);
        CatalogTableDescriptor tableVersion2 = mock(CatalogTableDescriptor.class);

        when(tableVersion1.name()).thenReturn(TABLE_NAME);
        when(tableVersion2.name()).thenReturn(TABLE_NAME_2);
        when(tableVersion1.tableVersion()).thenReturn(CURRENT_SCHEMA_VERSION);
        when(tableVersion2.tableVersion()).thenReturn(NEXT_SCHEMA_VERSION);

        when(catalogService.table(TABLE_ID, txBeginTs.longValue())).thenReturn(tableVersion1);
        when(catalogService.table(eq(TABLE_ID), gt(txBeginTs.longValue()))).thenReturn(tableVersion2);
    }

    @CartesianTest
    @CartesianTest.MethodFactory("multiRowRwOperationTypesFactory")
    void multiRowRwOperationsFailIfTableAlteredAfterTxStart(
            RequestType requestType, boolean onExistingRow, boolean full
    ) {
        RwListenerInvocation invocation = null;

        if (RequestTypes.isMultipleRowsRwPkOnly(requestType)) {
            invocation = (targetTxId, key)
                    -> doMultiRowPkRequest(targetTxId, List.of(marshalKeyOrKeyValue(requestType, key)), requestType, full);
        } else if (RequestTypes.isMultipleRowsRwFullRows(requestType)) {
            invocation = (targetTxId, key)
                    -> doMultiRowRequest(targetTxId, List.of(marshalKeyOrKeyValue(requestType, key)), requestType, full);
        } else {
            fail("Uncovered type: " + requestType);
        }

        testRwOperationFailsIfTableWasAlteredAfterTxStart(requestType, onExistingRow, invocation);
    }

    @SuppressWarnings("unused")
    private static ArgumentSets multiRowRwOperationTypesFactory() {
        return ArgumentSets.argumentsForFirstParameter(multiRowRwOperationTypes())
                .argumentsForNextParameter(false, true)
                .argumentsForNextParameter(false, true);
    }

    private static Stream<RequestType> multiRowRwOperationTypes() {
        return Arrays.stream(RequestType.values())
                .filter(RequestTypes::isMultipleRowsRw);
    }

    @CartesianTest
    void replaceRequestFailsIfTableAlteredAfterTxStart(
            @Values(booleans = {false, true}) boolean onExistingRow,
            @Values(booleans = {false, true}) boolean full
    ) {
        testRwOperationFailsIfTableWasAlteredAfterTxStart(RW_REPLACE, onExistingRow, (targetTxId, key) -> {
            return doReplaceRequest(
                    targetTxId,
                    marshalKeyOrKeyValue(RW_REPLACE, key),
                    marshalKeyOrKeyValue(RW_REPLACE, key),
                    full
            );
        });
    }

    @CartesianTest
    void rwScanRequestFailsIfTableAlteredAfterTxStart(@Values(booleans = {false, true}) boolean onExistingRow) {
        testRwOperationFailsIfTableWasAlteredAfterTxStart(RW_SCAN, onExistingRow, (targetTxId, key) -> {
            return doRwScanRetrieveBatchRequest(targetTxId);
        });
    }

    @Test
    void rwScanCloseRequestSucceedsIfTableAlteredAfterTxStart() {
        UUID txId = newTxId();
        HybridTimestamp txBeginTs = beginTimestamp(txId);

        makeSchemaChangeAfter(txBeginTs);

        CompletableFuture<?> future = doRwScanCloseRequest(txId);

        assertThat(future, willCompleteSuccessfully());
    }

    @CartesianTest
    @CartesianTest.MethodFactory("singleRowRwOperationTypesFactory")
    void singleRowRwOperationsFailIfTableWasDropped(RequestType requestType, boolean onExistingRow, boolean full) {
        RwListenerInvocation invocation = null;

        if (RequestTypes.isSingleRowRwPkOnly(requestType)) {
            invocation = (targetTxId, key) -> doSingleRowPkRequest(targetTxId, marshalKeyOrKeyValue(requestType, key), requestType, full);
        } else if (RequestTypes.isSingleRowRwFullRow(requestType)) {
            invocation = (targetTxId, key) -> doSingleRowRequest(targetTxId, marshalKeyOrKeyValue(requestType, key), requestType, full);
        } else {
            fail("Uncovered type: " + requestType);
        }

        testRwOperationFailsIfTableWasDropped(onExistingRow, invocation);
    }

    private void testRwOperationFailsIfTableWasDropped(boolean onExistingRow, RwListenerInvocation listenerInvocation) {
        TestKey key = nextKey();

        if (onExistingRow) {
            upsertInNewTxFor(key);
        }

        UUID txId = newTxId();
        HybridTimestamp txBeginTs = beginTimestamp(txId);

        makeTableBeDroppedAfter(txBeginTs);

        CompletableFuture<?> future = listenerInvocation.invoke(txId, key);

        IncompatibleSchemaException ex = assertWillThrowFast(future, IncompatibleSchemaException.class);
        assertThat(ex.code(), is(Transactions.TX_INCOMPATIBLE_SCHEMA_ERR));
        assertThat(ex.getMessage(), is("Table was dropped [tableId=1]"));
    }

    private void makeTableBeDroppedAfter(HybridTimestamp txBeginTs) {
        makeTableBeDroppedAfter(txBeginTs, TABLE_ID);
    }

    private void makeTableBeDroppedAfter(HybridTimestamp txBeginTs, int tableId) {
        CatalogTableDescriptor tableVersion1 = mock(CatalogTableDescriptor.class);
        when(tableVersion1.tableVersion()).thenReturn(CURRENT_SCHEMA_VERSION);
        when(tableVersion1.name()).thenReturn(TABLE_NAME);

        when(catalogService.table(tableId, txBeginTs.longValue())).thenReturn(tableVersion1);
        when(catalogService.table(eq(tableId), gt(txBeginTs.longValue()))).thenReturn(null);
    }

    @CartesianTest
    @CartesianTest.MethodFactory("multiRowRwOperationTypesFactory")
    void multiRowRwOperationsFailIfTableWasDropped(RequestType requestType, boolean onExistingRow, boolean full) {
        RwListenerInvocation invocation = null;

        if (RequestTypes.isMultipleRowsRwPkOnly(requestType)) {
            invocation = (targetTxId, key)
                    -> doMultiRowPkRequest(targetTxId, List.of(marshalKeyOrKeyValue(requestType, key)), requestType, full);
        } else if (RequestTypes.isMultipleRowsRwFullRows(requestType)) {
            invocation = (targetTxId, key)
                    -> doMultiRowRequest(targetTxId, List.of(marshalKeyOrKeyValue(requestType, key)), requestType, full);
        } else {
            fail("Uncovered type: " + requestType);
        }

        testRwOperationFailsIfTableWasDropped(onExistingRow, invocation);
    }

    @CartesianTest
    void replaceRequestFailsIfTableWasDropped(
            @Values(booleans = {false, true}) boolean onExistingRow,
            @Values(booleans = {false, true}) boolean full
    ) {
        testRwOperationFailsIfTableWasDropped(onExistingRow, (targetTxId, key) -> {
            return doReplaceRequest(
                    targetTxId,
                    marshalKeyOrKeyValue(RW_REPLACE, key),
                    marshalKeyOrKeyValue(RW_REPLACE, key),
                    full
            );
        });
    }

    @CartesianTest
    void rwScanRequestFailsIfTableWasDropped(@Values(booleans = {false, true}) boolean onExistingRow) {
        testRwOperationFailsIfTableWasDropped(onExistingRow, (targetTxId, key) -> {
            return doRwScanRetrieveBatchRequest(targetTxId);
        });
    }

    @Test
    void rwScanCloseRequestSucceedsIfTableWasDropped() {
        UUID txId = newTxId();
        HybridTimestamp txBeginTs = beginTimestamp(txId);

        makeTableBeDroppedAfter(txBeginTs);

        CompletableFuture<?> future = doRwScanCloseRequest(txId);

        assertThat(future, willCompleteSuccessfully());
    }

    @CartesianTest
    void singleRowRoGetFailsIfTableWasDropped(
            @Values(booleans = {false, true}) boolean direct,
            @Values(booleans = {false, true}) boolean onExistingRow
    ) {
        testRoOperationFailsIfTableWasDropped(onExistingRow, (targetTxId, readTimestamp, key) -> {
            if (direct) {
                return doReadOnlyDirectSingleGet(marshalQuietly(key, kvMarshaller));
            } else {
                return doReadOnlySingleGet(marshalQuietly(key, kvMarshaller), readTimestamp);
            }
        });
    }

    private void testRoOperationFailsIfTableWasDropped(boolean onExistingRow, RoListenerInvocation listenerInvocation) {
        TestKey key = nextKey();

        if (onExistingRow) {
            upsertInNewTxFor(key);
        }

        UUID txId = newTxId();
        HybridTimestamp readTs = clock.now();

        when(catalogService.table(eq(TABLE_ID), anyLong())).thenReturn(null);

        CompletableFuture<?> future = listenerInvocation.invoke(txId, readTs, key);

        IncompatibleSchemaException ex = assertWillThrowFast(future, IncompatibleSchemaException.class);
        assertThat(ex.code(), is(Transactions.TX_INCOMPATIBLE_SCHEMA_ERR));
        assertThat(ex.getMessage(), is("Table was dropped [tableId=1]"));
    }

    @CartesianTest
    void multiRowRoGetFailsIfTableWasDropped(
            @Values(booleans = {false, true}) boolean direct,
            @Values(booleans = {false, true}) boolean onExistingRow
    ) {
        testRoOperationFailsIfTableWasDropped(onExistingRow, (targetTxId, readTimestamp, key) -> {
            if (direct) {
                return doReadOnlyDirectMultiGet(List.of(marshalQuietly(key, kvMarshaller)));
            } else {
                return doReadOnlyMultiGet(List.of(marshalQuietly(key, kvMarshaller)), readTimestamp);
            }
        });
    }

    @CartesianTest
    void roScanRequestFailsIfTableWasDropped(@Values(booleans = {false, true}) boolean onExistingRow) {
        testRoOperationFailsIfTableWasDropped(onExistingRow, (targetTxId, readTimestamp, key) -> {
            return doRoScanRetrieveBatchRequest(targetTxId, readTimestamp);
        });
    }

    @Test
    void commitRequestFailsIfCommitPartitionTableWasDropped() {
        testCommitRequestIfTableWasDropped(grpId, Map.of(grpId, localNode.name()), grpId.tableId());
    }

    @Test
    void commitRequestFailsIfNonCommitPartitionTableWasDropped() {
        TablePartitionId anotherPartitionId = new TablePartitionId(ANOTHER_TABLE_ID, 0);

        testCommitRequestIfTableWasDropped(grpId, Map.of(grpId, localNode.name(), anotherPartitionId, localNode.name()),
                anotherPartitionId.tableId());
    }

    private void testCommitRequestIfTableWasDropped(
            TablePartitionId commitPartitionId,
            Map<ReplicationGroupId, String> groups,
            int tableToBeDroppedId
    ) {
        when(validationSchemasSource.tableSchemaVersionsBetween(anyInt(), any(), any(HybridTimestamp.class)))
                .thenReturn(List.of(
                        tableSchema(CURRENT_SCHEMA_VERSION, List.of(nullableColumn("col")))
                ));
        when(txManager.cleanup(any(), any(Map.class), anyBoolean(), any(), any())).thenReturn(nullCompletedFuture());

        AtomicReference<Boolean> committed = interceptFinishTxCommand();

        UUID txId = newTxId();
        HybridTimestamp txBeginTs = beginTimestamp(txId);

        String tableNameToBeDropped = catalogService.table(tableToBeDroppedId, txBeginTs.longValue()).name();

        makeTableBeDroppedAfter(txBeginTs, tableToBeDroppedId);

        CompletableFuture<?> future = partitionReplicaListener.invoke(
                TX_MESSAGES_FACTORY.txFinishReplicaRequest()
                        .groupId(commitPartitionId)
                        .groups(groups)
                        .txId(txId)
                        .enlistmentConsistencyToken(ANY_ENLISTMENT_CONSISTENCY_TOKEN)
                        .commit(true)
                        .commitTimestampLong(clock.nowLong())
                        .build(),
                localNode.id()
        );

        MismatchingTransactionOutcomeException ex = assertWillThrowFast(future, MismatchingTransactionOutcomeException.class);

        assertThat(ex.getMessage(), is("Commit failed because a table was already dropped [table=" + tableNameToBeDropped + "]"));

        assertThat("The transaction must have been aborted", committed.get(), is(false));
    }

    @CartesianTest
    @CartesianTest.MethodFactory("singleRowRwOperationTypesFactory")
    void singleRowRwOperationsFailIfSchemaVersionMismatchesTx(RequestType requestType, boolean onExistingRow, boolean full) {
        RwListenerInvocation invocation = null;

        if (RequestTypes.isSingleRowRwPkOnly(requestType)) {
            invocation = (targetTxId, key) -> doSingleRowPkRequest(targetTxId, marshalKeyOrKeyValue(requestType, key), requestType, full);
        } else if (RequestTypes.isSingleRowRwFullRow(requestType)) {
            invocation = (targetTxId, key) -> doSingleRowRequest(targetTxId, marshalKeyOrKeyValue(requestType, key), requestType, full);
        } else {
            fail("Uncovered type: " + requestType);
        }

        testRwOperationFailsIfSchemaVersionMismatchesTx(onExistingRow, invocation);
    }

    private void testRwOperationFailsIfSchemaVersionMismatchesTx(boolean onExistingRow, RwListenerInvocation listenerInvocation) {
        TestKey key = nextKey();

        if (onExistingRow) {
            upsertInNewTxFor(key);
        }

        UUID txId = newTxId();

        makeSchemaBeNextVersion();

        CompletableFuture<?> future = listenerInvocation.invoke(txId, key);

        assertThat(future, willThrow(InternalSchemaVersionMismatchException.class));
    }

    private void makeSchemaBeNextVersion() {
        CatalogTableDescriptor tableVersion2 = mock(CatalogTableDescriptor.class);
        when(tableVersion2.tableVersion()).thenReturn(NEXT_SCHEMA_VERSION);
        when(tableVersion2.name()).thenReturn(TABLE_NAME_2);

        when(catalogService.table(eq(TABLE_ID), anyLong())).thenReturn(tableVersion2);
    }

    @CartesianTest
    @CartesianTest.MethodFactory("multiRowRwOperationTypesFactory")
    void multiRowRwOperationsFailIfSchemaVersionMismatchesTx(RequestType requestType, boolean onExistingRow, boolean full) {
        RwListenerInvocation invocation = null;

        if (RequestTypes.isMultipleRowsRwPkOnly(requestType)) {
            invocation = (targetTxId, key)
                    -> doMultiRowPkRequest(targetTxId, List.of(marshalKeyOrKeyValue(requestType, key)), requestType, full);
        } else if (RequestTypes.isMultipleRowsRwFullRows(requestType)) {
            invocation = (targetTxId, key)
                    -> doMultiRowRequest(targetTxId, List.of(marshalKeyOrKeyValue(requestType, key)), requestType, full);
        } else {
            fail("Uncovered type: " + requestType);
        }

        testRwOperationFailsIfSchemaVersionMismatchesTx(onExistingRow, invocation);
    }

    @CartesianTest
    void replaceRequestFailsIfSchemaVersionMismatchesTx(
            @Values(booleans = {false, true}) boolean onExistingRow,
            @Values(booleans = {false, true}) boolean full
    ) {
        testRwOperationFailsIfSchemaVersionMismatchesTx(onExistingRow, (targetTxId, key) -> {
            return doReplaceRequest(
                    targetTxId,
                    marshalKeyOrKeyValue(RW_REPLACE, key),
                    marshalKeyOrKeyValue(RW_REPLACE, key),
                    full
            );
        });
    }

    @CartesianTest
    void singleRowRoGetFailsIfSchemaVersionMismatchesTx(
            @Values(booleans = {false, true}) boolean direct,
            @Values(booleans = {false, true}) boolean onExistingRow
    ) {
        testRoOperationFailsIfSchemaVersionMismatchesTx(onExistingRow, (targetTxId, readTimestamp, key) -> {
            if (direct) {
                return doReadOnlyDirectSingleGet(marshalQuietly(key, kvMarshaller));
            } else {
                return doReadOnlySingleGet(marshalQuietly(key, kvMarshaller), readTimestamp);
            }
        });
    }

    private void testRoOperationFailsIfSchemaVersionMismatchesTx(boolean onExistingRow, RoListenerInvocation listenerInvocation) {
        TestKey key = nextKey();

        if (onExistingRow) {
            upsertInNewTxFor(key);
        }

        UUID txId = newTxId();
        HybridTimestamp readTs = clock.now();

        makeSchemaBeNextVersion();

        CompletableFuture<?> future = listenerInvocation.invoke(txId, readTs, key);

        assertThat(future, willThrow(InternalSchemaVersionMismatchException.class));
    }

    @CartesianTest
    void multiRowRoGetFailsIfSchemaVersionMismatchesTx(
            @Values(booleans = {false, true}) boolean direct,
            @Values(booleans = {false, true}) boolean onExistingRow
    ) {
        testRoOperationFailsIfSchemaVersionMismatchesTx(onExistingRow, (targetTxId, readTimestamp, key) -> {
            if (direct) {
                return doReadOnlyDirectMultiGet(List.of(marshalQuietly(key, kvMarshaller)));
            } else {
                return doReadOnlyMultiGet(List.of(marshalQuietly(key, kvMarshaller)), readTimestamp);
            }
        });
    }

    private UUID newTxId() {
        return transactionIdFor(clock.now());
    }

    private void upsert(UUID txId, BinaryRow row) {
        assertThat(upsertAsync(txId, row), willCompleteSuccessfully());
    }

    private CompletableFuture<ReplicaResult> upsertAsync(UUID txId, BinaryRow row) {
        return upsertAsync(txId, row, false);
    }

    private CompletableFuture<ReplicaResult> upsertAsync(UUID txId, BinaryRow row, boolean full) {
        ReadWriteSingleRowReplicaRequest message = TABLE_MESSAGES_FACTORY.readWriteSingleRowReplicaRequest()
                .groupId(grpId)
<<<<<<< HEAD
                .tableId(TABLE_ID)
                .requestType(RequestType.RW_UPSERT)
=======
                .requestTypeInt(RW_UPSERT.ordinal())
>>>>>>> 9bc629a9
                .transactionId(txId)
                .schemaVersion(row.schemaVersion())
                .binaryTuple(row.tupleSlice())
                .enlistmentConsistencyToken(ANY_ENLISTMENT_CONSISTENCY_TOKEN)
                .commitPartitionId(commitPartitionId())
                .coordinatorId(localNode.id())
                .full(full)
                .build();

        return partitionReplicaListener.invoke(message, localNode.id());
    }

    private void delete(UUID txId, BinaryRow row) {
        ReadWriteSingleRowPkReplicaRequest message = TABLE_MESSAGES_FACTORY.readWriteSingleRowPkReplicaRequest()
                .groupId(grpId)
<<<<<<< HEAD
                .tableId(TABLE_ID)
                .requestType(RequestType.RW_DELETE)
=======
                .requestTypeInt(RW_DELETE.ordinal())
>>>>>>> 9bc629a9
                .transactionId(txId)
                .schemaVersion(row.schemaVersion())
                .primaryKey(row.tupleSlice())
                .enlistmentConsistencyToken(ANY_ENLISTMENT_CONSISTENCY_TOKEN)
                .commitPartitionId(commitPartitionId())
                .coordinatorId(localNode.id())
                .build();

        assertThat(partitionReplicaListener.invoke(message, localNode.id()), willCompleteSuccessfully());
    }

    private BinaryRow roGet(BinaryRow row, long readTimestamp) {
        CompletableFuture<BinaryRow> roGetAsync = roGetAsync(row, readTimestamp);

        assertThat(roGetAsync, willCompleteSuccessfully());

        return roGetAsync.join();
    }

    private CompletableFuture<BinaryRow> roGetAsync(BinaryRow row, long readTimestamp) {
        ReadOnlySingleRowPkReplicaRequest message = TABLE_MESSAGES_FACTORY.readOnlySingleRowPkReplicaRequest()
                .groupId(grpId)
<<<<<<< HEAD
                .tableId(TABLE_ID)
                .requestType(RequestType.RO_GET)
=======
                .requestTypeInt(RO_GET.ordinal())
>>>>>>> 9bc629a9
                .readTimestampLong(readTimestamp)
                .schemaVersion(row.schemaVersion())
                .primaryKey(row.tupleSlice())
                .build();

        return partitionReplicaListener.invoke(message, localNode.id()).thenApply(replicaResult -> (BinaryRow) replicaResult.result());
    }

    private List<BinaryRow> roGetAll(Collection<BinaryRow> rows, HybridTimestamp readTimestamp) {
        CompletableFuture<ReplicaResult> future = doReadOnlyMultiGet(rows, readTimestamp);

        assertThat(future, willCompleteSuccessfully());

        return (List<BinaryRow>) future.join().result();
    }

    private CompletableFuture<ReplicaResult> doReadOnlyMultiGet(Collection<BinaryRow> rows, HybridTimestamp readTimestamp) {
        ReadOnlyMultiRowPkReplicaRequest request = TABLE_MESSAGES_FACTORY.readOnlyMultiRowPkReplicaRequest()
                .groupId(grpId)
<<<<<<< HEAD
                .tableId(TABLE_ID)
                .requestType(RequestType.RO_GET_ALL)
=======
                .requestTypeInt(RO_GET_ALL.ordinal())
>>>>>>> 9bc629a9
                .readTimestampLong(readTimestamp.longValue())
                .schemaVersion(rows.iterator().next().schemaVersion())
                .primaryKeys(binaryRowsToBuffers(rows))
                .build();

        return partitionReplicaListener.invoke(request, localNode.id());
    }

    private CompletableFuture<ReplicaResult> doReadOnlyDirectMultiGet(Collection<BinaryRow> rows) {
        ReadOnlyDirectMultiRowReplicaRequest request = TABLE_MESSAGES_FACTORY.readOnlyDirectMultiRowReplicaRequest()
                .groupId(grpId)
<<<<<<< HEAD
                .tableId(TABLE_ID)
                .requestType(RequestType.RO_GET_ALL)
=======
                .requestTypeInt(RO_GET_ALL.ordinal())
>>>>>>> 9bc629a9
                .schemaVersion(rows.iterator().next().schemaVersion())
                .primaryKeys(binaryRowsToBuffers(rows))
                .enlistmentConsistencyToken(ANY_ENLISTMENT_CONSISTENCY_TOKEN)
                .build();

        return partitionReplicaListener.invoke(request, localNode.id());
    }

    private void cleanup(UUID txId) {
        HybridTimestamp commitTs = clock.now();

        txManager.updateTxMeta(txId, old -> new TxStateMeta(COMMITTED, UUID.randomUUID().toString(), commitPartitionId, commitTs));

        WriteIntentSwitchReplicaRequest message = TX_MESSAGES_FACTORY.writeIntentSwitchReplicaRequest()
                .groupId(grpId)
                .txId(txId)
                .commit(true)
                .commitTimestampLong(commitTs.longValue())
                .build();

        assertThat(partitionReplicaListener.invoke(message, localNode.id()), willCompleteSuccessfully());

        txState = COMMITTED;
    }

    private BinaryTupleMessage toIndexBound(int val) {
        ByteBuffer tuple = new BinaryTuplePrefixBuilder(1, 1).appendInt(val).build();

        return TABLE_MESSAGES_FACTORY.binaryTupleMessage()
                .tuple(tuple)
                .elementCount(1)
                .build();
    }

    private BinaryTupleMessage toIndexKey(int val) {
        ByteBuffer tuple = new BinaryTupleBuilder(1).appendInt(val).build();

        return TABLE_MESSAGES_FACTORY.binaryTupleMessage()
                .tuple(tuple)
                .elementCount(1)
                .build();
    }

    private BinaryRow nextBinaryKey() {
        return marshalQuietly(nextKey(), kvMarshaller);
    }

    private static TestKey nextKey() {
        return new TestKey(monotonicInt(), "key " + monotonicInt());
    }

    private static int monotonicInt() {
        return nextMonotonicInt.getAndIncrement();
    }

    protected BinaryRow binaryRow(int i) {
        return binaryRow(new TestKey(i, "k" + i), new TestValue(i, "v" + i));
    }

    private BinaryRow binaryRow(TestKey key, TestValue value) {
        return binaryRow(key, value, kvMarshaller);
    }

    private static BinaryRow binaryRow(TestKey key, TestValue value, KvMarshaller<TestKey, TestValue> marshaller) {
        return marshaller.marshal(key, value);
    }

    private TestKey key(BinaryRow binaryRow) {
        return kvMarshaller.unmarshalKeyOnly(Row.wrapKeyOnlyBinaryRow(schemaDescriptor, binaryRow));
    }

    private static BinaryRowMessage binaryRowMessage(BinaryRow binaryRow) {
        return TABLE_MESSAGES_FACTORY.binaryRowMessage()
                .binaryTuple(binaryRow.tupleSlice())
                .schemaVersion(binaryRow.schemaVersion())
                .build();
    }

    /**
     * Test pojo key.
     */
    private static class TestKey {
        @IgniteToStringInclude
        public int intKey;

        @IgniteToStringInclude
        public String strKey;

        public TestKey() {
        }

        public TestKey(int intKey, String strKey) {
            this.intKey = intKey;
            this.strKey = strKey;
        }

        @Override
        public boolean equals(Object o) {
            if (this == o) {
                return true;
            }
            if (o == null || getClass() != o.getClass()) {
                return false;
            }
            TestKey testKey = (TestKey) o;
            return intKey == testKey.intKey && Objects.equals(strKey, testKey.strKey);
        }

        @Override
        public int hashCode() {
            return Objects.hash(intKey, strKey);
        }

        @Override
        public String toString() {
            return S.toString(TestKey.class, this);
        }
    }

    /**
     * Test pojo value.
     */
    private static class TestValue implements Comparable<TestValue> {
        @IgniteToStringInclude
        public Integer intVal;

        @IgniteToStringInclude
        public String strVal;

        public TestValue() {
        }

        public TestValue(Integer intVal, String strVal) {
            this.intVal = intVal;
            this.strVal = strVal;
        }

        @Override
        public int compareTo(TestValue o) {
            int cmp = Integer.compare(intVal, o.intVal);

            return cmp != 0 ? cmp : strVal.compareTo(o.strVal);
        }

        @Override
        public boolean equals(Object o) {
            if (this == o) {
                return true;
            }
            if (o == null || getClass() != o.getClass()) {
                return false;
            }
            TestValue testValue = (TestValue) o;
            return Objects.equals(intVal, testValue.intVal) && Objects.equals(strVal, testValue.strVal);
        }

        @Override
        public int hashCode() {
            return Objects.hash(intVal, strVal);
        }

        @Override
        public String toString() {
            return S.toString(TestValue.class, this);
        }
    }

    @FunctionalInterface
    private interface RwListenerInvocation {
        CompletableFuture<?> invoke(UUID targetTxId, TestKey key);
    }

    @FunctionalInterface
    private interface RoListenerInvocation {
        CompletableFuture<?> invoke(UUID targetTxId, HybridTimestamp readTimestamp, TestKey key);
    }

    @ParameterizedTest(name = "readOnly = {0}")
    @ValueSource(booleans = {true, false})
    void testStaleTxOperationAfterIndexStartBuilding(boolean readOnly) {
        int indexId = hashIndexStorage.id();
        int indexCreationCatalogVersion = 1;
        int startBuildingIndexCatalogVersion = 2;
        long indexCreationActivationTs = clock.now().addPhysicalTime(-100).longValue();
        long startBuildingIndexActivationTs = clock.nowLong();

        setIndexMetaInBuildingStatus(
                indexId,
                indexCreationCatalogVersion,
                indexCreationActivationTs,
                startBuildingIndexCatalogVersion,
                startBuildingIndexActivationTs
        );

        fireHashIndexStartBuildingEventForStaleTxOperation(indexId, startBuildingIndexCatalogVersion);

        UUID txId = newTxId();
        long beginTs = beginTimestamp(txId).longValue();

        when(catalogService.activeCatalogVersion(eq(beginTs))).thenReturn(0);

        BinaryRow row = binaryRow(0);

        if (readOnly) {
            assertThat(roGetAsync(row, clock.nowLong()), willCompleteSuccessfully());
        } else {
            assertThat(upsertAsync(txId, row), willThrow(StaleTransactionOperationException.class));
        }
    }

    @Test
    void testBuildIndexReplicaRequestWithoutRwTxOperations() {
        int indexId = hashIndexStorage.id();
        int indexCreationCatalogVersion = 1;
        int startBuildingIndexCatalogVersion = 2;
        long indexCreationActivationTs = clock.now().addPhysicalTime(-100).longValue();
        long startBuildingIndexActivationTs = clock.nowLong();

        setIndexMetaInBuildingStatus(
                indexId,
                indexCreationCatalogVersion,
                indexCreationActivationTs,
                startBuildingIndexCatalogVersion,
                startBuildingIndexActivationTs
        );

        CompletableFuture<?> invokeBuildIndexReplicaRequestFuture = invokeBuildIndexReplicaRequestAsync(indexId);

        assertFalse(invokeBuildIndexReplicaRequestFuture.isDone());

        fireHashIndexStartBuildingEventForStaleTxOperation(indexId, startBuildingIndexCatalogVersion);

        assertThat(invokeBuildIndexReplicaRequestFuture, willCompleteSuccessfully());
        assertThat(invokeBuildIndexReplicaRequestAsync(indexId), willCompleteSuccessfully());
    }

    @ParameterizedTest(name = "failCmd = {0}")
    @ValueSource(booleans = {false, true})
    void testBuildIndexReplicaRequest(boolean failCmd) {
        var continueNotBuildIndexCmdFuture = new CompletableFuture<Void>();
        var buildIndexCommandFuture = new CompletableFuture<BuildIndexCommand>();

        when(mockRaftClient.run(any())).thenAnswer(invocation -> {
            Command cmd = invocation.getArgument(0);

            if (cmd instanceof BuildIndexCommand) {
                buildIndexCommandFuture.complete((BuildIndexCommand) cmd);

                return raftClientFutureClosure.apply(cmd);
            }

            return continueNotBuildIndexCmdFuture.thenCompose(unused -> raftClientFutureClosure.apply(cmd));
        });

        UUID txId = newTxId();
        long beginTs = beginTimestamp(txId).longValue();

        when(catalogService.activeCatalogVersion(eq(beginTs))).thenReturn(0);

        BinaryRow row = binaryRow(0);

        CompletableFuture<ReplicaResult> upsertFuture = upsertAsync(txId, row, true);

        int indexId = hashIndexStorage.id();
        int indexCreationCatalogVersion = 1;
        int startBuildingIndexCatalogVersion = 2;
        long indexCreationActivationTs = clock.now().addPhysicalTime(-100).longValue();
        long startBuildingIndexActivationTs = clock.nowLong();

        setIndexMetaInBuildingStatus(
                indexId,
                indexCreationCatalogVersion,
                indexCreationActivationTs,
                startBuildingIndexCatalogVersion,
                startBuildingIndexActivationTs
        );

        CompletableFuture<?> invokeBuildIndexReplicaRequestFuture = invokeBuildIndexReplicaRequestAsync(indexId);

        fireHashIndexStartBuildingEventForStaleTxOperation(indexId, startBuildingIndexCatalogVersion);

        assertFalse(upsertFuture.isDone());
        assertFalse(invokeBuildIndexReplicaRequestFuture.isDone());

        if (failCmd) {
            continueNotBuildIndexCmdFuture.completeExceptionally(new RuntimeException("error from test"));

            assertThat(upsertFuture, willThrow(RuntimeException.class));
        } else {
            continueNotBuildIndexCmdFuture.complete(null);

            assertThat(upsertFuture, willCompleteSuccessfully());
        }

        assertThat(invokeBuildIndexReplicaRequestFuture, willCompleteSuccessfully());

        HybridTimestamp startBuildingIndexActivationTs0 = hybridTimestamp(startBuildingIndexActivationTs);

        verify(safeTimeClock).waitFor(eq(startBuildingIndexActivationTs0));

        assertThat(buildIndexCommandFuture, willCompleteSuccessfully());

        BuildIndexCommand buildIndexCommand = buildIndexCommandFuture.join();
        assertThat(buildIndexCommand.indexId(), equalTo(indexId));
        assertThat(buildIndexCommand.requiredCatalogVersion(), equalTo(startBuildingIndexCatalogVersion));
    }

    private void fireHashIndexStartBuildingEventForStaleTxOperation(int indexId, int startBuildingIndexCatalogVersion) {
        assertThat(
                catalogServiceEventProducer.fireEvent(
                        INDEX_BUILDING,
                        new StartBuildingIndexEventParameters(0L, startBuildingIndexCatalogVersion, indexId)
                ),
                willCompleteSuccessfully()
        );
    }

    private CompletableFuture<?> invokeBuildIndexReplicaRequestAsync(int indexId) {
        BuildIndexReplicaRequest request = TABLE_MESSAGES_FACTORY.buildIndexReplicaRequest()
                .groupId(grpId)
                .indexId(indexId)
                .enlistmentConsistencyToken(ANY_ENLISTMENT_CONSISTENCY_TOKEN)
                .rowIds(List.of())
                .build();

        return partitionReplicaListener.invoke(request, localNode.id());
    }

    private void completeBuiltIndexes(IndexStorage... indexStorages) {
        TestStorageUtils.completeBuiltIndexes(testMvPartitionStorage, indexStorages);
    }

    private void setIndexMetaInBuildingStatus(
            int indexId,
            int registeredCatalogVersion,
            long registeredActivationTs,
            int buildingCatalogVersion,
            long buildingActivationTs
    ) {
        IndexMeta indexMeta = mock(IndexMeta.class);

        MetaIndexStatusChange change0 = mock(MetaIndexStatusChange.class);
        MetaIndexStatusChange change1 = mock(MetaIndexStatusChange.class);

        when(change0.catalogVersion()).thenReturn(registeredCatalogVersion);
        when(change0.activationTimestamp()).thenReturn(registeredActivationTs);

        when(change1.catalogVersion()).thenReturn(buildingCatalogVersion);
        when(change1.activationTimestamp()).thenReturn(buildingActivationTs);

        Map<MetaIndexStatus, MetaIndexStatusChange> statusChangeMap = Map.of(
                MetaIndexStatus.REGISTERED, change0,
                MetaIndexStatus.BUILDING, change1
        );

        when(indexMeta.indexId()).thenReturn(indexId);
        when(indexMeta.status()).thenReturn(MetaIndexStatus.BUILDING);
        when(indexMeta.tableId()).thenReturn(TABLE_ID);
        when(indexMeta.statusChanges()).thenReturn(statusChangeMap);
        when(indexMeta.statusChange(eq(MetaIndexStatus.REGISTERED))).thenReturn(change0);
        when(indexMeta.statusChange(eq(MetaIndexStatus.BUILDING))).thenReturn(change1);

        when(indexMetaStorage.indexMeta(eq(indexId))).thenReturn(indexMeta);
    }
}<|MERGE_RESOLUTION|>--- conflicted
+++ resolved
@@ -2674,12 +2674,8 @@
     private CompletableFuture<ReplicaResult> upsertAsync(UUID txId, BinaryRow row, boolean full) {
         ReadWriteSingleRowReplicaRequest message = TABLE_MESSAGES_FACTORY.readWriteSingleRowReplicaRequest()
                 .groupId(grpId)
-<<<<<<< HEAD
                 .tableId(TABLE_ID)
-                .requestType(RequestType.RW_UPSERT)
-=======
                 .requestTypeInt(RW_UPSERT.ordinal())
->>>>>>> 9bc629a9
                 .transactionId(txId)
                 .schemaVersion(row.schemaVersion())
                 .binaryTuple(row.tupleSlice())
@@ -2695,12 +2691,8 @@
     private void delete(UUID txId, BinaryRow row) {
         ReadWriteSingleRowPkReplicaRequest message = TABLE_MESSAGES_FACTORY.readWriteSingleRowPkReplicaRequest()
                 .groupId(grpId)
-<<<<<<< HEAD
                 .tableId(TABLE_ID)
-                .requestType(RequestType.RW_DELETE)
-=======
                 .requestTypeInt(RW_DELETE.ordinal())
->>>>>>> 9bc629a9
                 .transactionId(txId)
                 .schemaVersion(row.schemaVersion())
                 .primaryKey(row.tupleSlice())
@@ -2723,12 +2715,8 @@
     private CompletableFuture<BinaryRow> roGetAsync(BinaryRow row, long readTimestamp) {
         ReadOnlySingleRowPkReplicaRequest message = TABLE_MESSAGES_FACTORY.readOnlySingleRowPkReplicaRequest()
                 .groupId(grpId)
-<<<<<<< HEAD
                 .tableId(TABLE_ID)
-                .requestType(RequestType.RO_GET)
-=======
                 .requestTypeInt(RO_GET.ordinal())
->>>>>>> 9bc629a9
                 .readTimestampLong(readTimestamp)
                 .schemaVersion(row.schemaVersion())
                 .primaryKey(row.tupleSlice())
@@ -2748,12 +2736,8 @@
     private CompletableFuture<ReplicaResult> doReadOnlyMultiGet(Collection<BinaryRow> rows, HybridTimestamp readTimestamp) {
         ReadOnlyMultiRowPkReplicaRequest request = TABLE_MESSAGES_FACTORY.readOnlyMultiRowPkReplicaRequest()
                 .groupId(grpId)
-<<<<<<< HEAD
                 .tableId(TABLE_ID)
-                .requestType(RequestType.RO_GET_ALL)
-=======
                 .requestTypeInt(RO_GET_ALL.ordinal())
->>>>>>> 9bc629a9
                 .readTimestampLong(readTimestamp.longValue())
                 .schemaVersion(rows.iterator().next().schemaVersion())
                 .primaryKeys(binaryRowsToBuffers(rows))
@@ -2765,12 +2749,8 @@
     private CompletableFuture<ReplicaResult> doReadOnlyDirectMultiGet(Collection<BinaryRow> rows) {
         ReadOnlyDirectMultiRowReplicaRequest request = TABLE_MESSAGES_FACTORY.readOnlyDirectMultiRowReplicaRequest()
                 .groupId(grpId)
-<<<<<<< HEAD
                 .tableId(TABLE_ID)
-                .requestType(RequestType.RO_GET_ALL)
-=======
                 .requestTypeInt(RO_GET_ALL.ordinal())
->>>>>>> 9bc629a9
                 .schemaVersion(rows.iterator().next().schemaVersion())
                 .primaryKeys(binaryRowsToBuffers(rows))
                 .enlistmentConsistencyToken(ANY_ENLISTMENT_CONSISTENCY_TOKEN)
