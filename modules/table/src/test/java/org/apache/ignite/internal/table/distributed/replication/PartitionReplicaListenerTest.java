/*
 * Licensed to the Apache Software Foundation (ASF) under one or more
 * contributor license agreements. See the NOTICE file distributed with
 * this work for additional information regarding copyright ownership.
 * The ASF licenses this file to You under the Apache License, Version 2.0
 * (the "License"); you may not use this file except in compliance with
 * the License. You may obtain a copy of the License at
 *
 *      http://www.apache.org/licenses/LICENSE-2.0
 *
 * Unless required by applicable law or agreed to in writing, software
 * distributed under the License is distributed on an "AS IS" BASIS,
 * WITHOUT WARRANTIES OR CONDITIONS OF ANY KIND, either express or implied.
 * See the License for the specific language governing permissions and
 * limitations under the License.
 */

package org.apache.ignite.internal.table.distributed.replication;

import static java.util.Collections.singletonList;
import static java.util.concurrent.CompletableFuture.completedFuture;
import static java.util.stream.Collectors.toList;
import static org.apache.ignite.internal.distributionzones.DistributionZoneManager.DEFAULT_PARTITION_COUNT;
import static org.apache.ignite.internal.hlc.HybridTimestamp.hybridTimestampToLong;
import static org.apache.ignite.internal.schema.BinaryRowMatcher.equalToRow;
import static org.apache.ignite.internal.testframework.asserts.CompletableFutureAssert.assertWillThrowFast;
import static org.apache.ignite.internal.testframework.matchers.CompletableFutureExceptionMatcher.willThrowFast;
import static org.apache.ignite.internal.testframework.matchers.CompletableFutureMatcher.willCompleteSuccessfully;
import static org.apache.ignite.internal.testframework.matchers.CompletableFutureMatcher.willSucceedFast;
import static org.apache.ignite.internal.util.ArrayUtils.asList;
import static org.hamcrest.MatcherAssert.assertThat;
import static org.hamcrest.Matchers.contains;
import static org.hamcrest.Matchers.containsString;
import static org.hamcrest.Matchers.instanceOf;
import static org.hamcrest.Matchers.is;
import static org.hamcrest.Matchers.nullValue;
import static org.junit.jupiter.api.Assertions.assertEquals;
import static org.junit.jupiter.api.Assertions.assertFalse;
import static org.junit.jupiter.api.Assertions.assertNotNull;
import static org.junit.jupiter.api.Assertions.assertNull;
import static org.junit.jupiter.api.Assertions.assertTrue;
import static org.mockito.ArgumentMatchers.any;
import static org.mockito.ArgumentMatchers.anyBoolean;
import static org.mockito.ArgumentMatchers.anyInt;
import static org.mockito.ArgumentMatchers.anyLong;
import static org.mockito.Mockito.atLeast;
import static org.mockito.Mockito.doAnswer;
import static org.mockito.Mockito.inOrder;
import static org.mockito.Mockito.mock;
import static org.mockito.Mockito.verify;
import static org.mockito.Mockito.when;

import java.nio.ByteBuffer;
import java.util.ArrayList;
import java.util.Arrays;
import java.util.Collection;
import java.util.HashSet;
import java.util.List;
import java.util.Locale;
import java.util.Map;
import java.util.Objects;
import java.util.Set;
import java.util.UUID;
import java.util.concurrent.CompletableFuture;
import java.util.concurrent.ConcurrentHashMap;
import java.util.concurrent.TimeUnit;
import java.util.concurrent.atomic.AtomicInteger;
import java.util.concurrent.atomic.AtomicReference;
import java.util.function.Function;
import java.util.function.Supplier;
import java.util.stream.IntStream;
import java.util.stream.Stream;
import org.apache.ignite.distributed.TestPartitionDataStorage;
import org.apache.ignite.distributed.replicator.action.RequestTypes;
import org.apache.ignite.internal.binarytuple.BinaryTupleBuilder;
import org.apache.ignite.internal.binarytuple.BinaryTuplePrefixBuilder;
import org.apache.ignite.internal.catalog.CatalogService;
import org.apache.ignite.internal.catalog.commands.DefaultValue;
import org.apache.ignite.internal.catalog.descriptors.CatalogTableColumnDescriptor;
import org.apache.ignite.internal.configuration.testframework.ConfigurationExtension;
import org.apache.ignite.internal.configuration.testframework.InjectConfiguration;
import org.apache.ignite.internal.hlc.HybridClock;
import org.apache.ignite.internal.hlc.HybridClockImpl;
import org.apache.ignite.internal.hlc.HybridTimestamp;
import org.apache.ignite.internal.placementdriver.TestPlacementDriver;
import org.apache.ignite.internal.raft.Command;
import org.apache.ignite.internal.raft.Peer;
import org.apache.ignite.internal.raft.service.LeaderWithTerm;
import org.apache.ignite.internal.raft.service.RaftGroupService;
import org.apache.ignite.internal.replicator.TablePartitionId;
import org.apache.ignite.internal.schema.BinaryRow;
import org.apache.ignite.internal.schema.BinaryRowConverter;
import org.apache.ignite.internal.schema.BinaryTuple;
import org.apache.ignite.internal.schema.Column;
import org.apache.ignite.internal.schema.ColumnsExtractor;
import org.apache.ignite.internal.schema.NativeTypes;
import org.apache.ignite.internal.schema.SchemaDescriptor;
import org.apache.ignite.internal.schema.configuration.GcConfiguration;
import org.apache.ignite.internal.schema.configuration.TablesConfiguration;
import org.apache.ignite.internal.schema.marshaller.KvMarshaller;
import org.apache.ignite.internal.schema.marshaller.MarshallerException;
import org.apache.ignite.internal.schema.marshaller.MarshallerFactory;
import org.apache.ignite.internal.schema.marshaller.reflection.ReflectionMarshallerFactory;
import org.apache.ignite.internal.schema.row.Row;
import org.apache.ignite.internal.storage.RowId;
import org.apache.ignite.internal.storage.impl.TestMvPartitionStorage;
import org.apache.ignite.internal.storage.impl.TestMvTableStorage;
import org.apache.ignite.internal.storage.index.IndexRowImpl;
import org.apache.ignite.internal.storage.index.SortedIndexStorage;
import org.apache.ignite.internal.storage.index.StorageHashIndexDescriptor;
import org.apache.ignite.internal.storage.index.StorageHashIndexDescriptor.StorageHashIndexColumnDescriptor;
import org.apache.ignite.internal.storage.index.StorageSortedIndexDescriptor;
import org.apache.ignite.internal.storage.index.StorageSortedIndexDescriptor.StorageSortedIndexColumnDescriptor;
import org.apache.ignite.internal.storage.index.impl.TestHashIndexStorage;
import org.apache.ignite.internal.storage.index.impl.TestSortedIndexStorage;
import org.apache.ignite.internal.table.distributed.HashIndexLocker;
import org.apache.ignite.internal.table.distributed.IndexLocker;
import org.apache.ignite.internal.table.distributed.LowWatermark;
import org.apache.ignite.internal.table.distributed.SortedIndexLocker;
import org.apache.ignite.internal.table.distributed.StorageUpdateHandler;
import org.apache.ignite.internal.table.distributed.TableMessagesFactory;
import org.apache.ignite.internal.table.distributed.TableSchemaAwareIndexStorage;
import org.apache.ignite.internal.table.distributed.command.CatalogVersionAware;
import org.apache.ignite.internal.table.distributed.command.FinishTxCommand;
import org.apache.ignite.internal.table.distributed.command.PartitionCommand;
import org.apache.ignite.internal.table.distributed.command.TablePartitionIdMessage;
import org.apache.ignite.internal.table.distributed.command.TxCleanupCommand;
import org.apache.ignite.internal.table.distributed.command.UpdateCommand;
import org.apache.ignite.internal.table.distributed.gc.GcUpdateHandler;
import org.apache.ignite.internal.table.distributed.index.IndexBuildController;
import org.apache.ignite.internal.table.distributed.index.IndexUpdateHandler;
import org.apache.ignite.internal.table.distributed.raft.PartitionDataStorage;
import org.apache.ignite.internal.table.distributed.replication.request.BinaryRowMessage;
import org.apache.ignite.internal.table.distributed.replication.request.BinaryTupleMessage;
import org.apache.ignite.internal.table.distributed.replication.request.ReadWriteReplicaRequest;
import org.apache.ignite.internal.table.distributed.replicator.IncompatibleSchemaAbortException;
import org.apache.ignite.internal.table.distributed.replicator.IncompatibleSchemaException;
import org.apache.ignite.internal.table.distributed.replicator.LeaderOrTxState;
import org.apache.ignite.internal.table.distributed.replicator.PartitionReplicaListener;
import org.apache.ignite.internal.table.distributed.replicator.TransactionStateResolver;
import org.apache.ignite.internal.table.distributed.replicator.action.RequestType;
import org.apache.ignite.internal.table.distributed.schema.FullTableSchema;
import org.apache.ignite.internal.table.distributed.schema.SchemaSyncService;
import org.apache.ignite.internal.table.distributed.schema.Schemas;
import org.apache.ignite.internal.table.impl.DummyInternalTableImpl;
import org.apache.ignite.internal.testframework.IgniteAbstractTest;
import org.apache.ignite.internal.tostring.IgniteToStringInclude;
import org.apache.ignite.internal.tostring.S;
import org.apache.ignite.internal.tx.LockManager;
import org.apache.ignite.internal.tx.TxManager;
import org.apache.ignite.internal.tx.TxMeta;
import org.apache.ignite.internal.tx.TxState;
import org.apache.ignite.internal.tx.TxStateMeta;
import org.apache.ignite.internal.tx.impl.HeapLockManager;
import org.apache.ignite.internal.tx.message.TxFinishReplicaRequest;
import org.apache.ignite.internal.tx.message.TxMessagesFactory;
import org.apache.ignite.internal.tx.storage.state.test.TestTxStateStorage;
import org.apache.ignite.internal.tx.test.TestTransactionIds;
import org.apache.ignite.internal.util.Cursor;
import org.apache.ignite.internal.util.Lazy;
import org.apache.ignite.internal.util.PendingComparableValuesTracker;
import org.apache.ignite.lang.ErrorGroups.Transactions;
import org.apache.ignite.lang.IgniteBiTuple;
import org.apache.ignite.lang.IgniteException;
import org.apache.ignite.network.ClusterNode;
import org.apache.ignite.network.ClusterNodeImpl;
import org.apache.ignite.network.NetworkAddress;
import org.apache.ignite.network.TopologyService;
import org.apache.ignite.sql.ColumnType;
import org.apache.ignite.tx.TransactionException;
import org.hamcrest.Matcher;
import org.jetbrains.annotations.Nullable;
import org.junit.jupiter.api.BeforeEach;
import org.junit.jupiter.api.Disabled;
import org.junit.jupiter.api.Test;
import org.junit.jupiter.api.extension.ExtendWith;
import org.junit.jupiter.params.ParameterizedTest;
import org.junit.jupiter.params.provider.Arguments;
import org.junit.jupiter.params.provider.MethodSource;
import org.junitpioneer.jupiter.cartesian.CartesianTest;
import org.junitpioneer.jupiter.cartesian.CartesianTest.Values;
import org.mockito.ArgumentCaptor;
import org.mockito.Captor;
import org.mockito.InOrder;
import org.mockito.Mock;
import org.mockito.Mockito;
import org.mockito.junit.jupiter.MockitoExtension;
import org.mockito.junit.jupiter.MockitoSettings;
import org.mockito.quality.Strictness;

/** Tests for partition replica listener. */
@ExtendWith(ConfigurationExtension.class)
@ExtendWith(MockitoExtension.class)
@MockitoSettings(strictness = Strictness.LENIENT)
public class PartitionReplicaListenerTest extends IgniteAbstractTest {
    /** Partition id. */
    private static final int partId = 0;

    private static final int CURRENT_SCHEMA_VERSION = 1;

    private static final int FUTURE_SCHEMA_VERSION = 2;

    private static final int FUTURE_SCHEMA_ROW_INDEXED_VALUE = 0;

    /** Table id. */
    private final int tblId = 1;

    private final Map<UUID, Set<RowId>> pendingRows = new ConcurrentHashMap<>();

    /** The storage stores partition data. */
    private final TestMvPartitionStorage testMvPartitionStorage = new TestMvPartitionStorage(partId);

    private final LockManager lockManager = new HeapLockManager();

    private final Function<PartitionCommand, CompletableFuture<?>> defaultMockRaftFutureClosure = cmd -> {
        if (cmd instanceof TxCleanupCommand) {
            Set<RowId> rows = pendingRows.remove(cmd.txId());

            HybridTimestamp commitTimestamp = ((TxCleanupCommand) cmd).commitTimestamp();
            assertNotNull(commitTimestamp);

            if (rows != null) {
                for (RowId row : rows) {
                    testMvPartitionStorage.commitWrite(row, commitTimestamp);
                }
            }

            lockManager.locks(cmd.txId()).forEachRemaining(lockManager::release);
        } else if (cmd instanceof UpdateCommand) {
            pendingRows.compute(cmd.txId(), (txId, v) -> {
                if (v == null) {
                    v = new HashSet<>();
                }

                RowId rowId = new RowId(partId, ((UpdateCommand) cmd).rowUuid());
                v.add(rowId);

                return v;
            });
        }

        return completedFuture(null);
    };

    /** Tx messages factory. */
    private static final TxMessagesFactory TX_MESSAGES_FACTORY = new TxMessagesFactory();

    /** Table messages factory. */
    private static final TableMessagesFactory TABLE_MESSAGES_FACTORY = new TableMessagesFactory();

    /** Partition group id. */
    private final TablePartitionId grpId = new TablePartitionId(tblId, partId);

    /** Hybrid clock. */
    private final HybridClock clock = new HybridClockImpl();

    /** The storage stores transaction states. */
    private final TestTxStateStorage txStateStorage = new TestTxStateStorage();

    /** Local cluster node. */
    private final ClusterNode localNode = new ClusterNodeImpl("node1", "node1", NetworkAddress.from("127.0.0.1:127"));

    /** Another (not local) cluster node. */
    private final ClusterNode anotherNode = new ClusterNodeImpl("node2", "node2", NetworkAddress.from("127.0.0.2:127"));

    private final TransactionStateResolver transactionStateResolver = mock(TransactionStateResolver.class);

    private final PartitionDataStorage partitionDataStorage = new TestPartitionDataStorage(testMvPartitionStorage);

    @Mock
    private RaftGroupService mockRaftClient;

    @Mock
    private TxManager txManager;

    @Mock
    private TopologyService topologySrv;

    @Mock
    private PendingComparableValuesTracker<HybridTimestamp, Void> safeTimeClock;

    @Mock
    private Schemas schemas;

    private final SchemaSyncService schemaSyncService = mock(SchemaSyncService.class, invocation -> completedFuture(null));

    @Mock
    private CatalogService catalogService;

    /** Schema descriptor for tests. */
    private SchemaDescriptor schemaDescriptor;

    /** Schema descriptor, version 2. */
    private SchemaDescriptor schemaDescriptorVersion2;

    /** Key-value marshaller for tests. */
    private KvMarshaller<TestKey, TestValue> kvMarshaller;

    /** Key-value marshaller using schema version 2. */
    private KvMarshaller<TestKey, TestValue> kvMarshallerVersion2;

    /** Partition replication listener to test. */
    private PartitionReplicaListener partitionReplicaListener;

    /** Primary index. */
    private Lazy<TableSchemaAwareIndexStorage> pkStorageSupplier;

    /** If true the local replica is considered leader, false otherwise. */
    private boolean localLeader;

    /** The state is used to resolve write intent. */
    @Nullable
    private TxState txState;
    private TxStateMeta txStateMeta;

    /** Secondary sorted index. */
    private TableSchemaAwareIndexStorage sortedIndexStorage;

    /** Secondary hash index. */
    private TableSchemaAwareIndexStorage hashIndexStorage;

    private Function<PartitionCommand, CompletableFuture<?>> raftClientFutureClosure = defaultMockRaftFutureClosure;

    private static final AtomicInteger nextMonotonicInt = new AtomicInteger(1);

    @Captor
    private ArgumentCaptor<HybridTimestamp> timestampCaptor;

    @Captor
    private ArgumentCaptor<Command> commandCaptor;

    private final TestValue someValue = new TestValue(1, "v1");

    @BeforeEach
    public void beforeTest(
            @InjectConfiguration GcConfiguration gcConfig,
            @InjectConfiguration("mock.tables.foo.primaryKey.columns: [foo, bar]") TablesConfiguration tablesConfig
    ) {
        when(mockRaftClient.refreshAndGetLeaderWithTerm()).thenAnswer(invocationOnMock -> {
            if (!localLeader) {
                return completedFuture(new LeaderWithTerm(new Peer(anotherNode.name()), 1L));
            }

            return completedFuture(new LeaderWithTerm(new Peer(localNode.name()), 1L));
        });

        when(mockRaftClient.run(any()))
                .thenAnswer(invocationOnMock -> raftClientFutureClosure.apply(invocationOnMock.getArgument(0)));

        when(topologySrv.getByConsistentId(any())).thenAnswer(invocationOnMock -> {
            String consistentId = invocationOnMock.getArgument(0);
            if (consistentId.equals(anotherNode.name())) {
                return anotherNode;
            } else if (consistentId.equals(localNode.name())) {
                return localNode;
            } else {
                return null;
            }
        });

        when(topologySrv.localMember()).thenReturn(localNode);

        HybridTimestamp txFixedTimestamp = clock.now();

        when(transactionStateResolver.sendMetaRequest(any(), any())).thenAnswer(invocationOnMock -> {
            TxMeta txMeta;

            if (txState == null) {
                txMeta = null;
            } else if (txState == TxState.COMMITED) {
                txMeta = new TxMeta(TxState.COMMITED, singletonList(grpId), txFixedTimestamp);
            } else {
                assert txState == TxState.ABORTED : "Sate is " + txState;

                txMeta = new TxMeta(TxState.ABORTED, singletonList(grpId), txFixedTimestamp);
            }
            return completedFuture(txMeta);
        });

        when(safeTimeClock.waitFor(any())).thenReturn(completedFuture(null));

        when(schemas.waitForSchemasAvailability(any())).thenReturn(completedFuture(null));
        when(schemas.waitForSchemaAvailability(anyInt(), anyInt())).thenReturn(completedFuture(null));

        int pkIndexId = 1;
        int sortedIndexId = 2;
        int hashIndexId = 3;

        schemaDescriptor = schemaDescriptorWith(CURRENT_SCHEMA_VERSION);
        schemaDescriptorVersion2 = schemaDescriptorWith(FUTURE_SCHEMA_VERSION);

        ColumnsExtractor row2Tuple = BinaryRowConverter.keyExtractor(schemaDescriptor);

        pkStorageSupplier = new Lazy<>(() -> new TableSchemaAwareIndexStorage(
                pkIndexId,
                new TestHashIndexStorage(partId, mock(StorageHashIndexDescriptor.class)),
                row2Tuple
        ));

        SortedIndexStorage indexStorage = new TestSortedIndexStorage(partId, new StorageSortedIndexDescriptor(sortedIndexId, List.of(
                new StorageSortedIndexColumnDescriptor("intVal", NativeTypes.INT32, false, true)
        )));

        // 2 is the index of "intVal" in the list of all columns.
        ColumnsExtractor columnsExtractor = BinaryRowConverter.columnsExtractor(schemaDescriptor, 2);

        sortedIndexStorage = new TableSchemaAwareIndexStorage(sortedIndexId, indexStorage, columnsExtractor);

        hashIndexStorage = new TableSchemaAwareIndexStorage(
                hashIndexId,
                new TestHashIndexStorage(partId, new StorageHashIndexDescriptor(hashIndexId, List.of(
                        new StorageHashIndexColumnDescriptor("intVal", NativeTypes.INT32, false)
                ))),
                columnsExtractor
        );

        IndexLocker pkLocker = new HashIndexLocker(pkIndexId, true, lockManager, row2Tuple);
        IndexLocker sortedIndexLocker = new SortedIndexLocker(sortedIndexId, partId, lockManager, indexStorage, row2Tuple);
        IndexLocker hashIndexLocker = new HashIndexLocker(hashIndexId, false, lockManager, row2Tuple);

        IndexUpdateHandler indexUpdateHandler = new IndexUpdateHandler(
                DummyInternalTableImpl.createTableIndexStoragesSupplier(Map.of(pkStorage().id(), pkStorage()))
        );

        doAnswer(invocation -> {
            Function<TxStateMeta, TxStateMeta> updater = invocation.getArgument(1);
            txStateMeta = updater.apply(txStateMeta);
            return null;
        }).when(txManager).updateTxMeta(any(), any());

        doAnswer(invocation -> txStateMeta).when(txManager).stateMeta(any());

        partitionReplicaListener = new PartitionReplicaListener(
                testMvPartitionStorage,
                mockRaftClient,
                txManager,
                lockManager,
                Runnable::run,
                partId,
                tblId,
                () -> Map.of(pkLocker.id(), pkLocker, sortedIndexId, sortedIndexLocker, hashIndexId, hashIndexLocker),
                pkStorageSupplier,
                () -> Map.of(sortedIndexId, sortedIndexStorage, hashIndexId, hashIndexStorage),
                clock,
                safeTimeClock,
                txStateStorage,
                transactionStateResolver,
                new StorageUpdateHandler(
                        partId,
                        partitionDataStorage,
                        gcConfig,
                        mock(LowWatermark.class),
                        indexUpdateHandler,
                        new GcUpdateHandler(partitionDataStorage, safeTimeClock, indexUpdateHandler)
                ),
                schemas,
                localNode,
                new TestMvTableStorage(tblId, DEFAULT_PARTITION_COUNT),
                schemaSyncService,
                catalogService,
<<<<<<< HEAD
                mock(IndexBuildController.class)
=======
                tablesConfig,
                new TestPlacementDriver(localNode.name())
>>>>>>> 39a3ac4b
        );

        kvMarshaller = marshallerFor(schemaDescriptor);
        kvMarshallerVersion2 = marshallerFor(schemaDescriptorVersion2);

        reset();
    }

    private static SchemaDescriptor schemaDescriptorWith(int ver) {
        return new SchemaDescriptor(ver, new Column[]{
                new Column("intKey".toUpperCase(Locale.ROOT), NativeTypes.INT32, false),
                new Column("strKey".toUpperCase(Locale.ROOT), NativeTypes.STRING, false),
        }, new Column[]{
                new Column("intVal".toUpperCase(Locale.ROOT), NativeTypes.INT32, false),
                new Column("strVal".toUpperCase(Locale.ROOT), NativeTypes.STRING, false),
        });
    }

    private static KvMarshaller<TestKey, TestValue> marshallerFor(SchemaDescriptor descriptor) {
        MarshallerFactory marshallerFactory = new ReflectionMarshallerFactory();

        return marshallerFactory.create(descriptor, TestKey.class, TestValue.class);
    }

    private TableSchemaAwareIndexStorage pkStorage() {
        return Objects.requireNonNull(pkStorageSupplier.get());
    }

    private void reset() {
        localLeader = true;
        txState = null;
        ((TestHashIndexStorage) pkStorage().storage()).clear();
        ((TestHashIndexStorage) hashIndexStorage.storage()).clear();
        ((TestSortedIndexStorage) sortedIndexStorage.storage()).clear();
        testMvPartitionStorage.clear();
        pendingRows.clear();
        //lockManager.locks(txId).forEachRemaining(lock -> lockManager.release(lock));
    }

    @Test
    public void testTxStateReplicaRequestEmptyState() throws Exception {
        CompletableFuture<?> fut = partitionReplicaListener.invoke(TX_MESSAGES_FACTORY.txStateReplicaRequest()
                .groupId(grpId)
                .readTimestampLong(clock.nowLong())
                .txId(TestTransactionIds.newTransactionId())
                .build(), "senderId");

        LeaderOrTxState tuple = (LeaderOrTxState) fut.get(1, TimeUnit.SECONDS);

        assertNull(tuple.leaderName());
        assertNull(tuple.txMeta());
    }

    @Test
    public void testTxStateReplicaRequestCommitState() throws Exception {
        UUID txId = TestTransactionIds.newTransactionId();

        txStateStorage.put(txId, new TxMeta(TxState.COMMITED, singletonList(grpId), clock.now()));

        HybridTimestamp readTimestamp = clock.now();

        CompletableFuture<?> fut = partitionReplicaListener.invoke(TX_MESSAGES_FACTORY.txStateReplicaRequest()
                .groupId(grpId)
                .readTimestampLong(readTimestamp.longValue())
                .txId(txId)
                .build(), localNode.id());

        LeaderOrTxState tuple = (LeaderOrTxState) fut.get(1, TimeUnit.SECONDS);

        TxMeta txMeta = tuple.txMeta();
        assertNotNull(txMeta);
        assertEquals(TxState.COMMITED, txMeta.txState());
        assertNotNull(txMeta.commitTimestamp());
        assertTrue(readTimestamp.compareTo(txMeta.commitTimestamp()) > 0);
        assertNull(tuple.leaderName());
    }

    @Test
    @Disabled("https://issues.apache.org/jira/browse/IGNITE-20365")
    public void testTxStateReplicaRequestMissLeaderMiss() throws Exception {
        localLeader = false;

        CompletableFuture<?> fut = partitionReplicaListener.invoke(TX_MESSAGES_FACTORY.txStateReplicaRequest()
                .groupId(grpId)
                .readTimestampLong(clock.nowLong())
                .txId(TestTransactionIds.newTransactionId())
                .build(), localNode.id());

        LeaderOrTxState tuple = (LeaderOrTxState) fut.get(1, TimeUnit.SECONDS);

        assertNull(tuple.txMeta());
        assertNotNull(tuple.leaderName());
    }

    @Test
    public void testReadOnlySingleRowReplicaRequestEmptyResult() throws Exception {
        BinaryRow testBinaryKey = nextBinaryKey();

        CompletableFuture<?> fut = partitionReplicaListener.invoke(TABLE_MESSAGES_FACTORY.readOnlySingleRowPkReplicaRequest()
                .groupId(grpId)
                .readTimestampLong(clock.nowLong())
                .primaryKey(testBinaryKey.tupleSlice())
                .requestType(RequestType.RO_GET)
                .build(), localNode.id());

        BinaryRow binaryRow = (BinaryRow) fut.get(1, TimeUnit.SECONDS);

        assertNull(binaryRow);
    }

    @Test
    public void testReadOnlySingleRowReplicaRequestCommittedResult() throws Exception {
        UUID txId = TestTransactionIds.newTransactionId();
        BinaryRow testBinaryKey = nextBinaryKey();
        BinaryRow testBinaryRow = binaryRow(key(testBinaryKey), new TestValue(1, "v1"));
        var rowId = new RowId(partId);

        pkStorage().put(testBinaryRow, rowId);
        testMvPartitionStorage.addWrite(rowId, testBinaryRow, txId, tblId, partId);
        testMvPartitionStorage.commitWrite(rowId, clock.now());

        CompletableFuture<?> fut = partitionReplicaListener.invoke(TABLE_MESSAGES_FACTORY.readOnlySingleRowPkReplicaRequest()
                .groupId(grpId)
                .readTimestampLong(clock.nowLong())
                .primaryKey(testBinaryKey.tupleSlice())
                .requestType(RequestType.RO_GET)
                .build(), localNode.id());

        BinaryRow binaryRow = (BinaryRow) fut.get(1, TimeUnit.SECONDS);

        assertNotNull(binaryRow);
    }

    @Test
    public void testReadOnlySingleRowReplicaRequestResolveWriteIntentCommitted() throws Exception {
        UUID txId = TestTransactionIds.newTransactionId();
        BinaryRow testBinaryKey = nextBinaryKey();
        BinaryRow testBinaryRow = binaryRow(key(testBinaryKey), new TestValue(1, "v1"));
        var rowId = new RowId(partId);
        txState = TxState.COMMITED;

        pkStorage().put(testBinaryRow, rowId);
        testMvPartitionStorage.addWrite(rowId, testBinaryRow, txId, tblId, partId);

        CompletableFuture<?> fut = partitionReplicaListener.invoke(TABLE_MESSAGES_FACTORY.readOnlySingleRowPkReplicaRequest()
                .groupId(grpId)
                .readTimestampLong(clock.nowLong())
                .primaryKey(testBinaryKey.tupleSlice())
                .requestType(RequestType.RO_GET)
                .build(), localNode.id());

        BinaryRow binaryRow = (BinaryRow) fut.get(1, TimeUnit.SECONDS);

        assertNotNull(binaryRow);
    }

    @Test
    public void testReadOnlySingleRowReplicaRequestResolveWriteIntentPending() throws Exception {
        UUID txId = TestTransactionIds.newTransactionId();
        BinaryRow testBinaryKey = nextBinaryKey();
        BinaryRow testBinaryRow = binaryRow(key(testBinaryKey), new TestValue(1, "v1"));
        var rowId = new RowId(partId);

        pkStorage().put(testBinaryRow, rowId);
        testMvPartitionStorage.addWrite(rowId, testBinaryRow, txId, tblId, partId);

        CompletableFuture<?> fut = partitionReplicaListener.invoke(TABLE_MESSAGES_FACTORY.readOnlySingleRowPkReplicaRequest()
                .groupId(grpId)
                .readTimestampLong(clock.nowLong())
                .primaryKey(testBinaryKey.tupleSlice())
                .requestType(RequestType.RO_GET)
                .build(), localNode.id());

        BinaryRow binaryRow = (BinaryRow) fut.get(1, TimeUnit.SECONDS);

        assertNull(binaryRow);
    }

    @Test
    public void testReadOnlySingleRowReplicaRequestResolveWriteIntentAborted() throws Exception {
        UUID txId = TestTransactionIds.newTransactionId();
        BinaryRow testBinaryKey = nextBinaryKey();
        BinaryRow testBinaryRow = binaryRow(key(testBinaryKey), new TestValue(1, "v1"));
        var rowId = new RowId(partId);
        txState = TxState.ABORTED;

        pkStorage().put(testBinaryRow, rowId);
        testMvPartitionStorage.addWrite(rowId, testBinaryRow, txId, tblId, partId);

        CompletableFuture<?> fut = partitionReplicaListener.invoke(TABLE_MESSAGES_FACTORY.readOnlySingleRowPkReplicaRequest()
                .groupId(grpId)
                .readTimestampLong(clock.nowLong())
                .primaryKey(testBinaryKey.tupleSlice())
                .requestType(RequestType.RO_GET)
                .build(), localNode.id());

        BinaryRow binaryRow = (BinaryRow) fut.get(1, TimeUnit.SECONDS);

        assertNull(binaryRow);
    }

    @Test
    public void testWriteScanRetrieveBatchReplicaRequestWithSortedIndex() throws Exception {
        UUID txId = TestTransactionIds.newTransactionId();
        int sortedIndexId = sortedIndexStorage.id();

        IntStream.range(0, 6).forEach(i -> {
            RowId rowId = new RowId(partId);
            int indexedVal = i % 5; // Non-uniq index.
            TestValue testValue = new TestValue(indexedVal, "val" + i);

            BinaryTuple indexedValue = new BinaryTuple(1,
                    new BinaryTupleBuilder(1).appendInt(indexedVal).build());
            BinaryRow storeRow = binaryRow(key(nextBinaryKey()), testValue);

            testMvPartitionStorage.addWrite(rowId, storeRow, txId, tblId, partId);
            sortedIndexStorage.storage().put(new IndexRowImpl(indexedValue, rowId));
            testMvPartitionStorage.commitWrite(rowId, clock.now());
        });

        UUID scanTxId = TestTransactionIds.newTransactionId();

        // Request first batch
        CompletableFuture<?> fut = partitionReplicaListener.invoke(TABLE_MESSAGES_FACTORY.readWriteScanRetrieveBatchReplicaRequest()
                .groupId(grpId)
                .transactionId(scanTxId)
                .timestampLong(clock.nowLong())
                .term(1L)
                .scanId(1L)
                .indexToUse(sortedIndexId)
                .batchSize(4)
                .build(), localNode.id());

        List<BinaryRow> rows = (List<BinaryRow>) fut.get(1, TimeUnit.SECONDS);

        assertNotNull(rows);
        assertEquals(4, rows.size());

        // Request second batch
        fut = partitionReplicaListener.invoke(TABLE_MESSAGES_FACTORY.readWriteScanRetrieveBatchReplicaRequest()
                .groupId(grpId)
                .transactionId(scanTxId)
                .timestampLong(clock.nowLong())
                .term(1L)
                .scanId(1L)
                .indexToUse(sortedIndexId)
                .batchSize(4)
                .build(), localNode.id());

        rows = (List<BinaryRow>) fut.get(1, TimeUnit.SECONDS);

        assertNotNull(rows);
        assertEquals(2, rows.size());

        // Request bounded.
        fut = partitionReplicaListener.invoke(TABLE_MESSAGES_FACTORY.readWriteScanRetrieveBatchReplicaRequest()
                .groupId(grpId)
                .transactionId(TestTransactionIds.newTransactionId())
                .timestampLong(clock.nowLong())
                .term(1L)
                .scanId(2L)
                .indexToUse(sortedIndexId)
                .lowerBoundPrefix(toIndexBound(1))
                .upperBoundPrefix(toIndexBound(3))
                .flags(SortedIndexStorage.LESS_OR_EQUAL)
                .batchSize(5)
                .build(), localNode.id());

        rows = (List<BinaryRow>) fut.get(1, TimeUnit.SECONDS);

        assertNotNull(rows);
        assertEquals(2, rows.size());

        // Empty result.
        fut = partitionReplicaListener.invoke(TABLE_MESSAGES_FACTORY.readWriteScanRetrieveBatchReplicaRequest()
                .groupId(grpId)
                .transactionId(TestTransactionIds.newTransactionId())
                .timestampLong(clock.nowLong())
                .term(1L)
                .scanId(2L)
                .indexToUse(sortedIndexId)
                .lowerBoundPrefix(toIndexBound(5))
                .batchSize(5)
                .build(), localNode.id());

        rows = (List<BinaryRow>) fut.get(1, TimeUnit.SECONDS);

        assertNotNull(rows);
        assertEquals(0, rows.size());

        // Lookup.
        fut = partitionReplicaListener.invoke(TABLE_MESSAGES_FACTORY.readWriteScanRetrieveBatchReplicaRequest()
                .groupId(grpId)
                .transactionId(TestTransactionIds.newTransactionId())
                .timestampLong(clock.nowLong())
                .term(1L)
                .scanId(2L)
                .indexToUse(sortedIndexId)
                .exactKey(toIndexKey(0))
                .batchSize(5)
                .build(), localNode.id());

        rows = (List<BinaryRow>) fut.get(1, TimeUnit.SECONDS);

        assertNotNull(rows);
        assertEquals(2, rows.size());
    }

    @Test
    public void testReadOnlyScanRetrieveBatchReplicaRequestSortedIndex() throws Exception {
        UUID txId = TestTransactionIds.newTransactionId();
        int sortedIndexId = sortedIndexStorage.id();

        IntStream.range(0, 6).forEach(i -> {
            RowId rowId = new RowId(partId);
            int indexedVal = i % 5; // Non-uniq index.
            TestValue testValue = new TestValue(indexedVal, "val" + i);

            BinaryTuple indexedValue = new BinaryTuple(1,
                    new BinaryTupleBuilder(1).appendInt(indexedVal).build());
            BinaryRow storeRow = binaryRow(key(nextBinaryKey()), testValue);

            testMvPartitionStorage.addWrite(rowId, storeRow, txId, tblId, partId);
            sortedIndexStorage.storage().put(new IndexRowImpl(indexedValue, rowId));
            testMvPartitionStorage.commitWrite(rowId, clock.now());
        });

        UUID scanTxId = TestTransactionIds.newTransactionId();

        // Request first batch
        CompletableFuture<?> fut = partitionReplicaListener.invoke(TABLE_MESSAGES_FACTORY.readOnlyScanRetrieveBatchReplicaRequest()
                .groupId(grpId)
                .transactionId(scanTxId)
                .readTimestampLong(clock.nowLong())
                .scanId(1L)
                .indexToUse(sortedIndexId)
                .batchSize(4)
                .build(), localNode.id());

        List<BinaryRow> rows = (List<BinaryRow>) fut.get(1, TimeUnit.SECONDS);

        assertNotNull(rows);
        assertEquals(4, rows.size());

        // Request second batch
        fut = partitionReplicaListener.invoke(TABLE_MESSAGES_FACTORY.readOnlyScanRetrieveBatchReplicaRequest()
                .groupId(grpId)
                .transactionId(scanTxId)
                .readTimestampLong(clock.nowLong())
                .scanId(1L)
                .indexToUse(sortedIndexId)
                .batchSize(4)
                .build(), localNode.id());

        rows = (List<BinaryRow>) fut.get(1, TimeUnit.SECONDS);

        assertNotNull(rows);
        assertEquals(2, rows.size());

        // Request bounded.
        fut = partitionReplicaListener.invoke(TABLE_MESSAGES_FACTORY.readOnlyScanRetrieveBatchReplicaRequest()
                .groupId(grpId)
                .transactionId(TestTransactionIds.newTransactionId())
                .readTimestampLong(clock.nowLong())
                .scanId(2L)
                .indexToUse(sortedIndexId)
                .lowerBoundPrefix(toIndexBound(1))
                .upperBoundPrefix(toIndexBound(3))
                .flags(SortedIndexStorage.LESS_OR_EQUAL)
                .batchSize(5)
                .build(), localNode.id());

        rows = (List<BinaryRow>) fut.get(1, TimeUnit.SECONDS);

        assertNotNull(rows);
        assertEquals(2, rows.size());

        // Empty result.
        fut = partitionReplicaListener.invoke(TABLE_MESSAGES_FACTORY.readOnlyScanRetrieveBatchReplicaRequest()
                .groupId(grpId)
                .transactionId(TestTransactionIds.newTransactionId())
                .readTimestampLong(clock.nowLong())
                .scanId(2L)
                .indexToUse(sortedIndexId)
                .lowerBoundPrefix(toIndexBound(5))
                .batchSize(5)
                .build(), localNode.id());

        rows = (List<BinaryRow>) fut.get(1, TimeUnit.SECONDS);

        assertNotNull(rows);
        assertEquals(0, rows.size());

        // Lookup.
        fut = partitionReplicaListener.invoke(TABLE_MESSAGES_FACTORY.readOnlyScanRetrieveBatchReplicaRequest()
                .groupId(grpId)
                .transactionId(TestTransactionIds.newTransactionId())
                .readTimestampLong(clock.nowLong())
                .scanId(2L)
                .indexToUse(sortedIndexId)
                .exactKey(toIndexKey(0))
                .batchSize(5)
                .build(), localNode.id());

        rows = (List<BinaryRow>) fut.get(1, TimeUnit.SECONDS);

        assertNotNull(rows);
        assertEquals(2, rows.size());
    }

    @Test
    public void testReadOnlyScanRetrieveBatchReplicaRequstHashIndex() throws Exception {
        UUID txId = TestTransactionIds.newTransactionId();
        int hashIndexId = hashIndexStorage.id();

        IntStream.range(0, 7).forEach(i -> {
            RowId rowId = new RowId(partId);
            int indexedVal = i % 2; // Non-uniq index.
            TestValue testValue = new TestValue(indexedVal, "val" + i);

            BinaryTuple indexedValue = new BinaryTuple(1,
                    new BinaryTupleBuilder(1).appendInt(indexedVal).build());
            BinaryRow storeRow = binaryRow(key(nextBinaryKey()), testValue);

            testMvPartitionStorage.addWrite(rowId, storeRow, txId, tblId, partId);
            hashIndexStorage.storage().put(new IndexRowImpl(indexedValue, rowId));
            testMvPartitionStorage.commitWrite(rowId, clock.now());
        });

        UUID scanTxId = TestTransactionIds.newTransactionId();

        // Request first batch
        CompletableFuture<?> fut = partitionReplicaListener.invoke(TABLE_MESSAGES_FACTORY.readOnlyScanRetrieveBatchReplicaRequest()
                .groupId(grpId)
                .transactionId(scanTxId)
                .readTimestampLong(clock.nowLong())
                .scanId(1L)
                .indexToUse(hashIndexId)
                .exactKey(toIndexKey(0))
                .batchSize(3)
                .build(), localNode.id());

        List<BinaryRow> rows = (List<BinaryRow>) fut.get(1, TimeUnit.SECONDS);

        assertNotNull(rows);
        assertEquals(3, rows.size());

        // Request second batch
        fut = partitionReplicaListener.invoke(TABLE_MESSAGES_FACTORY.readOnlyScanRetrieveBatchReplicaRequest()
                .groupId(grpId)
                .transactionId(scanTxId)
                .readTimestampLong(clock.nowLong())
                .scanId(1L)
                .indexToUse(hashIndexId)
                .exactKey(toIndexKey(0))
                .batchSize(1)
                .build(), localNode.id());

        rows = (List<BinaryRow>) fut.get(1, TimeUnit.SECONDS);

        assertNotNull(rows);
        assertEquals(1, rows.size());

        // Empty result.
        fut = partitionReplicaListener.invoke(TABLE_MESSAGES_FACTORY.readOnlyScanRetrieveBatchReplicaRequest()
                .groupId(grpId)
                .transactionId(TestTransactionIds.newTransactionId())
                .readTimestampLong(clock.nowLong())
                .scanId(2L)
                .indexToUse(hashIndexId)
                .exactKey(toIndexKey(5))
                .batchSize(5)
                .build(), localNode.id());

        rows = (List<BinaryRow>) fut.get(1, TimeUnit.SECONDS);

        assertNotNull(rows);
        assertEquals(0, rows.size());

        // Lookup.
        fut = partitionReplicaListener.invoke(TABLE_MESSAGES_FACTORY.readOnlyScanRetrieveBatchReplicaRequest()
                .groupId(grpId)
                .transactionId(TestTransactionIds.newTransactionId())
                .readTimestampLong(clock.nowLong())
                .scanId(2L)
                .indexToUse(hashIndexId)
                .exactKey(toIndexKey(1))
                .batchSize(5)
                .build(), localNode.id());

        rows = (List<BinaryRow>) fut.get(1, TimeUnit.SECONDS);

        assertNotNull(rows);
        assertEquals(3, rows.size());
    }

    @Test
    public void testWriteIntentOnPrimaryReplicaInsertUpdateDelete() throws MarshallerException {
        UUID txId = TestTransactionIds.newTransactionId();

        BinaryRow testRow = binaryRow(0);
        BinaryRow testRowPk = kvMarshaller.marshal(new TestKey(0, "k0"));

        assertThat(doSingleRowRequest(txId, testRow, RequestType.RW_INSERT), willCompleteSuccessfully());

        checkRowInMvStorage(testRow, true);

        BinaryRow br = binaryRow(new TestKey(0, "k0"), new TestValue(1, "v1"));

        assertThat(doSingleRowRequest(txId, br, RequestType.RW_UPSERT), willCompleteSuccessfully());

        checkRowInMvStorage(br, true);

        assertThat(doSingleRowPkRequest(txId, testRowPk, RequestType.RW_DELETE), willCompleteSuccessfully());

        checkNoRowInIndex(testRow);

        assertThat(doSingleRowRequest(txId, testRow, RequestType.RW_INSERT), willCompleteSuccessfully());

        checkRowInMvStorage(testRow, true);

        br = binaryRow(new TestKey(0, "k0"), new TestValue(1, "v2"));

        assertThat(doSingleRowRequest(txId, br, RequestType.RW_GET_AND_REPLACE), willCompleteSuccessfully());

        checkRowInMvStorage(br, true);

        br = binaryRow(new TestKey(0, "k0"), new TestValue(1, "v3"));

        assertThat(doSingleRowRequest(txId, br, RequestType.RW_GET_AND_UPSERT), willCompleteSuccessfully());

        checkRowInMvStorage(br, true);

        assertThat(doSingleRowPkRequest(txId, testRowPk, RequestType.RW_GET_AND_DELETE), willCompleteSuccessfully());

        checkNoRowInIndex(br);

        assertThat(doSingleRowRequest(txId, testRow, RequestType.RW_INSERT), willCompleteSuccessfully());

        checkRowInMvStorage(testRow, true);

        assertThat(doSingleRowRequest(txId, testRow, RequestType.RW_DELETE_EXACT), willCompleteSuccessfully());

        checkNoRowInIndex(testRow);

        cleanup(txId);
    }

    @Test
    public void testWriteIntentOnPrimaryReplicaMultiRowOps() throws MarshallerException {
        UUID txId = TestTransactionIds.newTransactionId();
        BinaryRow row0 = binaryRow(0);
        BinaryRow row1 = binaryRow(1);
        Collection<BinaryRow> rows = asList(row0, row1);

        assertThat(doMultiRowRequest(txId, rows, RequestType.RW_INSERT_ALL), willCompleteSuccessfully());

        checkRowInMvStorage(row0, true);
        checkRowInMvStorage(row1, true);

        BinaryRow newRow0 = binaryRow(new TestKey(0, "k0"), new TestValue(2, "v2"));
        BinaryRow newRow1 = binaryRow(new TestKey(1, "k1"), new TestValue(3, "v3"));
        Collection<BinaryRow> newRows = asList(newRow0, newRow1);

        assertThat(doMultiRowRequest(txId, newRows, RequestType.RW_UPSERT_ALL), willCompleteSuccessfully());

        checkRowInMvStorage(row0, false);
        checkRowInMvStorage(row1, false);
        checkRowInMvStorage(newRow0, true);
        checkRowInMvStorage(newRow1, true);

        Collection<BinaryRow> newRowPks = List.of(
                kvMarshaller.marshal(new TestKey(0, "k0")),
                kvMarshaller.marshal(new TestKey(1, "k1"))
        );

        assertThat(doMultiRowPkRequest(txId, newRowPks, RequestType.RW_DELETE_ALL), willCompleteSuccessfully());

        checkNoRowInIndex(row0);
        checkNoRowInIndex(row1);
        checkNoRowInIndex(newRow0);
        checkNoRowInIndex(newRow1);

        assertThat(doMultiRowRequest(txId, rows, RequestType.RW_INSERT_ALL), willCompleteSuccessfully());

        checkRowInMvStorage(row0, true);
        checkRowInMvStorage(row1, true);

        assertThat(doMultiRowRequest(txId, rows, RequestType.RW_DELETE_EXACT_ALL), willCompleteSuccessfully());

        checkNoRowInIndex(row0);
        checkNoRowInIndex(row1);

        cleanup(txId);
    }

    private CompletableFuture<?> doSingleRowRequest(UUID txId, BinaryRow binaryRow, RequestType requestType) {
        return partitionReplicaListener.invoke(TABLE_MESSAGES_FACTORY.readWriteSingleRowReplicaRequest()
                    .groupId(grpId)
                    .transactionId(txId)
                    .requestType(requestType)
                    .binaryRowMessage(binaryRowMessage(binaryRow))
                    .term(1L)
                    .commitPartitionId(commitPartitionId())
                    .build(),
                localNode.id()
        );
    }

    private CompletableFuture<?> doSingleRowPkRequest(UUID txId, BinaryRow binaryRow, RequestType requestType) {
        return partitionReplicaListener.invoke(TABLE_MESSAGES_FACTORY.readWriteSingleRowPkReplicaRequest()
                        .groupId(grpId)
                        .transactionId(txId)
                        .requestType(requestType)
                        .primaryKey(binaryRow.tupleSlice())
                        .term(1L)
                        .commitPartitionId(commitPartitionId())
                        .build(),
                localNode.id()
        );
    }

    private TablePartitionIdMessage commitPartitionId() {
        return TABLE_MESSAGES_FACTORY.tablePartitionIdMessage()
                .partitionId(partId)
                .tableId(tblId)
                .build();
    }

    private CompletableFuture<?> doMultiRowRequest(UUID txId, Collection<BinaryRow> binaryRows, RequestType requestType) {
        return partitionReplicaListener.invoke(TABLE_MESSAGES_FACTORY.readWriteMultiRowReplicaRequest()
                    .groupId(grpId)
                    .transactionId(txId)
                    .requestType(requestType)
                    .binaryRowMessages(binaryRows.stream().map(PartitionReplicaListenerTest::binaryRowMessage).collect(toList()))
                    .term(1L)
                    .commitPartitionId(commitPartitionId())
                    .build(),
                localNode.id()
        );
    }

    private CompletableFuture<?> doMultiRowPkRequest(UUID txId, Collection<BinaryRow> binaryRows, RequestType requestType) {
        return partitionReplicaListener.invoke(TABLE_MESSAGES_FACTORY.readWriteMultiRowPkReplicaRequest()
                        .groupId(grpId)
                        .transactionId(txId)
                        .requestType(requestType)
                        .primaryKeys(binaryRows.stream().map(BinaryRow::tupleSlice).collect(toList()))
                        .term(1L)
                        .commitPartitionId(commitPartitionId())
                        .build(),
                localNode.id()
        );
    }

    @Test
    public void testWriteIntentOnPrimaryReplicaSingleUpdate() {
        UUID txId = TestTransactionIds.newTransactionId();
        AtomicInteger counter = new AtomicInteger();

        testWriteIntentOnPrimaryReplica(
                txId,
                () -> {
                    BinaryRow binaryRow = binaryRow(counter.getAndIncrement());

                    return TABLE_MESSAGES_FACTORY.readWriteSingleRowReplicaRequest()
                            .groupId(grpId)
                            .transactionId(txId)
                            .requestType(RequestType.RW_INSERT)
                            .binaryRowMessage(binaryRowMessage(binaryRow))
                            .term(1L)
                            .commitPartitionId(commitPartitionId())
                            .build();
                },
                () -> checkRowInMvStorage(binaryRow(0), true)
        );

        cleanup(txId);
    }

    @Test
    public void testWriteIntentOnPrimaryReplicaUpdateAll() {
        UUID txId = TestTransactionIds.newTransactionId();
        AtomicInteger counter = new AtomicInteger();

        testWriteIntentOnPrimaryReplica(
                txId,
                () -> {
                    int cntr = counter.getAndIncrement();
                    BinaryRow binaryRow0 = binaryRow(cntr * 2);
                    BinaryRow binaryRow1 = binaryRow(cntr * 2 + 1);

                    return TABLE_MESSAGES_FACTORY.readWriteMultiRowReplicaRequest()
                            .groupId(grpId)
                            .transactionId(txId)
                            .requestType(RequestType.RW_UPSERT_ALL)
                            .binaryRowMessages(asList(binaryRowMessage(binaryRow0), binaryRowMessage(binaryRow1)))
                            .term(1L)
                            .commitPartitionId(commitPartitionId())
                            .build();
                },
                () -> checkRowInMvStorage(binaryRow(0), true)
        );

        cleanup(txId);
    }

    private void checkRowInMvStorage(BinaryRow binaryRow, boolean shouldBePresent) {
        Cursor<RowId> cursor = pkStorage().get(binaryRow);

        if (shouldBePresent) {
            boolean found = false;

            // There can be write intents for deletion.
            while (cursor.hasNext()) {
                RowId rowId = cursor.next();

                BinaryRow row = testMvPartitionStorage.read(rowId, HybridTimestamp.MAX_VALUE).binaryRow();

                if (equalToRow(binaryRow).matches(row)) {
                    found = true;
                }
            }

            assertTrue(found);
        } else {
            RowId rowId = cursor.next();

            BinaryRow row = testMvPartitionStorage.read(rowId, HybridTimestamp.MAX_VALUE).binaryRow();

            assertTrue(row == null || !row.equals(binaryRow));
        }
    }

    private void checkNoRowInIndex(BinaryRow binaryRow) {
        try (Cursor<RowId> cursor = pkStorage().get(binaryRow)) {
            assertFalse(cursor.hasNext());
        }
    }

    private void testWriteIntentOnPrimaryReplica(
            UUID txId,
            Supplier<ReadWriteReplicaRequest> updatingRequestSupplier,
            Runnable checkAfterFirstOperation
    ) {
        partitionReplicaListener.invoke(updatingRequestSupplier.get(), localNode.id());
        checkAfterFirstOperation.run();

        // Check that cleanup request processing awaits all write requests.
        CompletableFuture<?> writeFut = new CompletableFuture<>();

        raftClientFutureClosure = cmd -> writeFut;

        try {
            CompletableFuture<?> replicaWriteFut = partitionReplicaListener.invoke(updatingRequestSupplier.get(), localNode.id());

            assertFalse(replicaWriteFut.isDone());

            raftClientFutureClosure = defaultMockRaftFutureClosure;

            HybridTimestamp now = clock.now();

            // Imitation of tx commit.
            txStateStorage.put(txId, new TxMeta(TxState.COMMITED, new ArrayList<>(), now));
            txManager.updateTxMeta(txId, old -> new TxStateMeta(TxState.COMMITED, UUID.randomUUID().toString(), now));

            CompletableFuture<?> replicaCleanupFut = partitionReplicaListener.invoke(
                    TX_MESSAGES_FACTORY.txCleanupReplicaRequest()
                        .groupId(grpId)
                        .txId(txId)
                        .commit(true)
                        .commitTimestampLong(now.longValue())
                        .term(1L)
                        .build(),
                    localNode.id()
            );

            assertFalse(replicaCleanupFut.isDone());

            writeFut.complete(null);

            assertThat(replicaCleanupFut, willSucceedFast());
        } finally {
            raftClientFutureClosure = defaultMockRaftFutureClosure;
        }

        // Check that one more write after cleanup is discarded.
        CompletableFuture<?> writeAfterCleanupFuture = partitionReplicaListener.invoke(updatingRequestSupplier.get(), localNode.id());
        assertThat(writeAfterCleanupFuture, willThrowFast(TransactionException.class));
    }

    /**
     * Puts several records into the storage, optionally leaving them as write intents, alternately deleting and upserting the same row
     * within the same RW transaction, then checking read correctness via read only request.
     *
     * @param insertFirst Whether to insert some values before RW transaction.
     * @param upsertAfterDelete Whether to insert value after delete in RW transaction, so that it would present as non-null write
     *         intent.
     * @param committed Whether to commit RW transaction before doing RO request.
     * @param multiple Whether to check multiple rows via getAll request.
     */
    @CartesianTest
    void testReadOnlyGetAfterRowRewrite(
            @Values(booleans = {false, true}) boolean insertFirst,
            @Values(booleans = {false, true}) boolean upsertAfterDelete,
            @Values(booleans = {false, true}) boolean committed,
            @Values(booleans = {false, true}) boolean multiple
    ) throws MarshallerException {
        BinaryRow br1 = binaryRow(1);

        BinaryRow br1Pk = kvMarshaller.marshal(new TestKey(1, "k" + 1));

        BinaryRow br2 = binaryRow(2);

        BinaryRow br2Pk = kvMarshaller.marshal(new TestKey(2, "k" + 2));

        if (insertFirst) {
            UUID tx0 = beginTx();
            upsert(tx0, br1);
            upsert(tx0, br2);
            cleanup(tx0);
        }

        txState = null;

        UUID tx1 = beginTx();
        delete(tx1, br1Pk);
        upsert(tx1, br1);

        while (true) {
            delete(tx1, br1Pk);

            if (upsertAfterDelete) {
                upsert(tx1, br1);
            }

            Cursor<RowId> cursor = pkStorage().get(br1);

            if (!insertFirst) {
                if (!upsertAfterDelete) {
                    assertFalse(cursor.hasNext());
                }

                // If there were no other entries in index, break after first iteration.
                break;
            } else {
                // This check is only for cases when new rows generation mess the index contents and some rows there have no value.
                // We try to reach the point when the first row in cursor have no value, to test that this row will be skipped by RO tx.
                // TODO https://issues.apache.org/jira/browse/IGNITE-18767 after this, the following check may be not needed.
                RowId rowId = cursor.next();

                BinaryRow row = testMvPartitionStorage.read(rowId, HybridTimestamp.MAX_VALUE).binaryRow();

                if (row == null) {
                    break;
                }
            }
        }

        if (committed) {
            cleanup(tx1);
        }

        if (multiple) {
            List<BinaryRow> allRowsPks = insertFirst ? List.of(br1Pk, br2Pk) : List.of(br1Pk);
            List<BinaryRow> allRows = insertFirst ? List.of(br1, br2) : List.of(br1);
            List<BinaryRow> allRowsButModified = insertFirst ? Arrays.asList(null, br2) : singletonList((BinaryRow) null);
            List<BinaryRow> expected = committed
                    ? (upsertAfterDelete ? allRows : allRowsButModified)
                    : (insertFirst ? allRows : singletonList((BinaryRow) null));
            List<BinaryRow> res = roGetAll(allRowsPks, clock.nowLong());

            assertEquals(allRows.size(), res.size());

            List<Matcher<? super BinaryRow>> matchers = expected.stream()
                    .map(row -> row == null ? nullValue(BinaryRow.class) : equalToRow(row))
                    .collect(toList());

            assertThat(res, contains(matchers));
        } else {
            BinaryRow res = roGet(br1Pk, clock.nowLong());
            BinaryRow expected = committed
                    ? (upsertAfterDelete ? br1 : null)
                    : (insertFirst ? br1 : null);

            assertThat(res, is(expected == null ? nullValue(BinaryRow.class) : equalToRow(expected)));
        }

        cleanup(tx1);
    }

    @Test
    public void abortsSuccessfully() {
        AtomicReference<Boolean> committed = interceptFinishTxCommand();

        CompletableFuture<?> future = beginAndAbortTx();

        assertThat(future, willSucceedFast());

        assertThat(committed.get(), is(false));
    }

    private CompletableFuture<?> beginAndAbortTx() {
        when(txManager.cleanup(any(), any(), any(), anyBoolean(), any())).thenReturn(completedFuture(null));

        HybridTimestamp beginTimestamp = clock.now();
        UUID txId = transactionIdFor(beginTimestamp);

        TxFinishReplicaRequest commitRequest = TX_MESSAGES_FACTORY.txFinishReplicaRequest()
                .groupId(grpId)
                .txId(txId)
                .groups(Map.of(localNode, List.of(new IgniteBiTuple<>(grpId, 1L))))
                .commit(false)
                .term(1L)
                .build();

        return partitionReplicaListener.invoke(commitRequest, localNode.id());
    }

    private static UUID transactionIdFor(HybridTimestamp beginTimestamp) {
        return TestTransactionIds.TRANSACTION_ID_GENERATOR.transactionIdFor(beginTimestamp);
    }

    @Test
    public void commitsOnSameSchemaSuccessfully() {
        when(schemas.tableSchemaVersionsBetween(anyInt(), any(), any(HybridTimestamp.class)))
                .thenReturn(List.of(
                        tableSchema(CURRENT_SCHEMA_VERSION, List.of(nullableColumn("col")))
                ));

        AtomicReference<Boolean> committed = interceptFinishTxCommand();

        CompletableFuture<?> future = beginAndCommitTx();

        assertThat(future, willSucceedFast());

        assertThat(committed.get(), is(true));
    }

    private static CatalogTableColumnDescriptor nullableColumn(String colName) {
        return new CatalogTableColumnDescriptor(colName, ColumnType.INT32, true, 0, 0, 0, DefaultValue.constant(null));
    }

    private static CatalogTableColumnDescriptor defaultedColumn(String colName, int defaultValue) {
        return new CatalogTableColumnDescriptor(colName, ColumnType.INT32, false, 0, 0, 0, DefaultValue.constant(defaultValue));
    }

    private static FullTableSchema tableSchema(int schemaVersion, List<CatalogTableColumnDescriptor> columns) {
        return new FullTableSchema(schemaVersion, 1, columns, List.of());
    }

    private AtomicReference<Boolean> interceptFinishTxCommand() {
        AtomicReference<Boolean> committed = new AtomicReference<>();

        raftClientFutureClosure = command -> {
            if (command instanceof FinishTxCommand) {
                committed.set(((FinishTxCommand) command).commit());
            }
            return defaultMockRaftFutureClosure.apply(command);
        };

        return committed;
    }

    private CompletableFuture<?> beginAndCommitTx() {
        when(txManager.cleanup(any(), any(), any(), anyBoolean(), any())).thenReturn(completedFuture(null));

        HybridTimestamp beginTimestamp = clock.now();
        UUID txId = transactionIdFor(beginTimestamp);

        HybridTimestamp commitTimestamp = clock.now();

        TxFinishReplicaRequest commitRequest = TX_MESSAGES_FACTORY.txFinishReplicaRequest()
                .groupId(grpId)
                .txId(txId)
                .groups(Map.of(localNode, List.of(new IgniteBiTuple<>(grpId, 1L))))
                .commit(true)
                .commitTimestampLong(hybridTimestampToLong(commitTimestamp))
                .term(1L)
                .build();

        return partitionReplicaListener.invoke(commitRequest, localNode.id());
    }

    @Test
    @Disabled("IGNITE-19229")
    public void commitsOnCompatibleSchemaChangeSuccessfully() {
        when(schemas.tableSchemaVersionsBetween(anyInt(), any(), any(HybridTimestamp.class)))
                .thenReturn(List.of(
                        tableSchema(CURRENT_SCHEMA_VERSION, List.of(nullableColumn("col1"))),
                        tableSchema(FUTURE_SCHEMA_VERSION, List.of(nullableColumn("col1"), nullableColumn("col2")))
                ));

        AtomicReference<Boolean> committed = interceptFinishTxCommand();

        CompletableFuture<?> future = beginAndCommitTx();

        assertThat(future, willSucceedFast());

        assertThat(committed.get(), is(true));
    }

    @Test
    public void abortsCommitOnIncompatibleSchema() {
        simulateForwardIncompatibleSchemaChange(CURRENT_SCHEMA_VERSION, FUTURE_SCHEMA_VERSION);

        AtomicReference<Boolean> committed = interceptFinishTxCommand();

        CompletableFuture<?> future = beginAndCommitTx();

        IncompatibleSchemaAbortException ex = assertWillThrowFast(future,
                IncompatibleSchemaAbortException.class);
        assertThat(ex.code(), is(Transactions.TX_COMMIT_ERR));
        assertThat(ex.getMessage(), containsString("Commit failed because schema 1 is not forward-compatible with 2"));

        assertThat(committed.get(), is(false));
    }

    private void simulateForwardIncompatibleSchemaChange(int fromSchemaVersion, int toSchemaVersion) {
        when(schemas.tableSchemaVersionsBetween(anyInt(), any(), any(HybridTimestamp.class)))
                .thenReturn(incompatibleSchemaVersions(fromSchemaVersion, toSchemaVersion));
    }

    private void simulateBackwardIncompatibleSchemaChange(int fromSchemaVersion, int toSchemaVersion) {
        when(schemas.tableSchemaVersionsBetween(anyInt(), any(), anyInt()))
                .thenReturn(incompatibleSchemaVersions(fromSchemaVersion, toSchemaVersion));
    }

    private static List<FullTableSchema> incompatibleSchemaVersions(int fromSchemaVersion, int toSchemaVersion) {
        return List.of(
                tableSchema(fromSchemaVersion, List.of(defaultedColumn("col", 4))),
                tableSchema(toSchemaVersion, List.of(defaultedColumn("col", 5)))
        );
    }

    @ParameterizedTest
    @MethodSource("singleRowRequestTypes")
    public void failsWhenReadingSingleRowFromFutureIncompatibleSchema(RequestType requestType) {
        switch (requestType) {
            case RW_GET:
            case RW_DELETE:
            case RW_GET_AND_DELETE:
                testFailsWhenReadingFromFutureIncompatibleSchema(
                        (targetTxId, key) -> doSingleRowPkRequest(targetTxId, marshalKeyOrKeyValue(requestType, key), requestType)
                );

                break;
            default:
                testFailsWhenReadingFromFutureIncompatibleSchema(
                        (targetTxId, key) -> doSingleRowRequest(targetTxId, marshalKeyOrKeyValue(requestType, key), requestType)
                );
        }

    }

    private BinaryRow marshalKeyOrKeyValue(RequestType requestType, TestKey key) {
        try {
            return RequestTypes.isKeyOnly(requestType) ? kvMarshaller.marshal(key) : kvMarshaller.marshal(key, someValue);
        } catch (MarshallerException e) {
            throw new AssertionError(e);
        }
    }

    private void testFailsWhenReadingFromFutureIncompatibleSchema(ListenerInvocation listenerInvocation) {
        UUID targetTxId = transactionIdFor(clock.now());

        TestKey key = simulateWriteWithSchemaVersionFromFuture();

        simulateBackwardIncompatibleSchemaChange(CURRENT_SCHEMA_VERSION, FUTURE_SCHEMA_VERSION);

        AtomicReference<Boolean> committed = interceptFinishTxCommand();

        CompletableFuture<?> future = listenerInvocation.invoke(targetTxId, key);

        assertFailureDueToBackwardIncompatibleSchemaChange(future, committed);
    }

    private static Stream<Arguments> singleRowRequestTypes() {
        return Arrays.stream(RequestType.values())
                .filter(RequestTypes::isSingleRow)
                .map(Arguments::of);
    }

    private TestKey simulateWriteWithSchemaVersionFromFuture() {
        UUID futureSchemaVersionTxId = transactionIdFor(clock.now());

        TestKey key = nextKey();
        BinaryRow futureSchemaVersionRow = binaryRow(key, new TestValue(2, "v2"), kvMarshallerVersion2);
        var rowId = new RowId(partId);

        BinaryTuple indexedValue = new BinaryTuple(1,
                new BinaryTupleBuilder(1).appendInt(FUTURE_SCHEMA_ROW_INDEXED_VALUE).build()
        );

        pkStorage().put(futureSchemaVersionRow, rowId);
        testMvPartitionStorage.addWrite(rowId, futureSchemaVersionRow, futureSchemaVersionTxId, tblId, partId);
        sortedIndexStorage.storage().put(new IndexRowImpl(indexedValue, rowId));
        testMvPartitionStorage.commitWrite(rowId, clock.now());

        return key;
    }

    private static void assertFailureDueToBackwardIncompatibleSchemaChange(
            CompletableFuture<?> future,
            AtomicReference<Boolean> committed
    ) {
        IncompatibleSchemaException ex = assertWillThrowFast(future,
                IncompatibleSchemaException.class);
        assertThat(ex.code(), is(Transactions.TX_INCOMPATIBLE_SCHEMA_ERR));
        assertThat(ex.getMessage(), containsString("Operation failed because schema 1 is not backward-compatible with 2"));

        // Tx should not be finished.
        assertThat(committed.get(), is(nullValue()));
    }

    @ParameterizedTest
    @MethodSource("multiRowsRequestTypes")
    public void failsWhenReadingMultiRowsFromFutureIncompatibleSchema(RequestType requestType) {
        if (requestType == RequestType.RW_GET_ALL || requestType == RequestType.RW_DELETE_ALL) {
            testFailsWhenReadingFromFutureIncompatibleSchema(
                    (targetTxId, key) -> doMultiRowPkRequest(targetTxId, List.of(marshalKeyOrKeyValue(requestType, key)), requestType)
            );
        } else {
            testFailsWhenReadingFromFutureIncompatibleSchema(
                    (targetTxId, key) -> doMultiRowRequest(targetTxId, List.of(marshalKeyOrKeyValue(requestType, key)), requestType)
            );
        }
    }

    private static Stream<Arguments> multiRowsRequestTypes() {
        return Arrays.stream(RequestType.values())
                .filter(RequestTypes::isMultipleRows)
                .map(Arguments::of);
    }

    @Test
    public void failsWhenReplacingOnTupleWithIncompatibleSchemaFromFuture() {
        testFailsWhenReadingFromFutureIncompatibleSchema(
                (targetTxId, key) -> doReplaceRequest(
                        targetTxId,
                        binaryRow(key, new TestValue(1, "v1")),
                        binaryRow(key, new TestValue(3, "v3"))
                )
        );
    }

    private CompletableFuture<?> doReplaceRequest(UUID targetTxId, BinaryRow oldRow, BinaryRow newRow) {
        return partitionReplicaListener.invoke(TABLE_MESSAGES_FACTORY.readWriteSwapRowReplicaRequest()
                    .groupId(grpId)
                    .transactionId(targetTxId)
                    .requestType(RequestType.RW_REPLACE)
                    .oldBinaryRowMessage(binaryRowMessage(oldRow))
                    .binaryRowMessage(binaryRowMessage(newRow))
                    .term(1L)
                    .commitPartitionId(commitPartitionId())
                    .build(),
                localNode.id()
        );
    }

    @Test
    public void failsWhenScanByExactMatchReadsTupleWithIncompatibleSchemaFromFuture() {
        testFailsWhenReadingFromFutureIncompatibleSchema(
                (targetTxId, key) -> partitionReplicaListener.invoke(
                        TABLE_MESSAGES_FACTORY.readWriteScanRetrieveBatchReplicaRequest()
                            .groupId(grpId)
                            .transactionId(targetTxId)
                            .indexToUse(sortedIndexStorage.id())
                            .exactKey(toIndexKey(FUTURE_SCHEMA_ROW_INDEXED_VALUE))
                            .term(1L)
                            .scanId(1)
                            .batchSize(100)
                            .build(),
                        localNode.id()
                )
        );
    }

    @Test
    public void failsWhenScanByIndexReadsTupleWithIncompatibleSchemaFromFuture() {
        testFailsWhenReadingFromFutureIncompatibleSchema(
                (targetTxId, key) -> partitionReplicaListener.invoke(
                        TABLE_MESSAGES_FACTORY.readWriteScanRetrieveBatchReplicaRequest()
                            .groupId(grpId)
                            .transactionId(targetTxId)
                            .indexToUse(sortedIndexStorage.id())
                            .term(1L)
                            .scanId(1)
                            .batchSize(100)
                            .build(),
                        localNode.id()
                )
        );
    }

    @Test
    public void failsWhenFullScanReadsTupleWithIncompatibleSchemaFromFuture() {
        testFailsWhenReadingFromFutureIncompatibleSchema(
                (targetTxId, key) -> partitionReplicaListener.invoke(
                        TABLE_MESSAGES_FACTORY.readWriteScanRetrieveBatchReplicaRequest()
                            .groupId(grpId)
                            .transactionId(targetTxId)
                            .term(1L)
                            .scanId(1)
                            .batchSize(100)
                            .build(),
                        localNode.id()
                )
        );
    }

    @ParameterizedTest
    @MethodSource("singleRowWriteRequestTypes")
    public void singleRowWritesAreSuppliedWithRequiredCatalogVersion(RequestType requestType) {
        if (requestType == RequestType.RW_DELETE || requestType == RequestType.RW_GET_AND_DELETE) {
            testWritesAreSuppliedWithRequiredCatalogVersion(
                    requestType,
                    (targetTxId, key) -> doSingleRowPkRequest(targetTxId, marshalKeyOrKeyValue(requestType, key), requestType)
            );
        } else {
            testWritesAreSuppliedWithRequiredCatalogVersion(
                    requestType,
                    (targetTxId, key) -> doSingleRowRequest(targetTxId, marshalKeyOrKeyValue(requestType, key), requestType)
            );
        }
    }

    private static Stream<Arguments> singleRowWriteRequestTypes() {
        return Arrays.stream(RequestType.values())
                .filter(RequestTypes::isSingleRowWrite)
                .map(Arguments::of);
    }

    private void testWritesAreSuppliedWithRequiredCatalogVersion(RequestType requestType, ListenerInvocation listenerInvocation) {
        TestKey key = nextKey();

        if (RequestTypes.looksUpFirst(requestType)) {
            UUID tx0 = beginTx();
            upsert(tx0, binaryRow(key, someValue));
            cleanup(tx0);

            // While handling the upsert, our mocks were touched, let's reset them to prevent false-positives during verification.
            Mockito.reset(schemaSyncService);
        }

        when(catalogService.activeCatalogVersion(anyLong())).thenReturn(42);

        UUID targetTxId = beginTx();

        CompletableFuture<?> future = listenerInvocation.invoke(targetTxId, key);

        assertThat(future, willCompleteSuccessfully());

        // Make sure metadata completeness is awaited for.
        InOrder inOrder = inOrder(schemaSyncService, catalogService);
        inOrder.verify(schemaSyncService).waitForMetadataCompleteness(timestampCaptor.capture());
        inOrder.verify(catalogService).activeCatalogVersion(timestampCaptor.getValue().longValue());

        // Make sure catalog required version is filled in the executed update command.
        verify(mockRaftClient, atLeast(1)).run(commandCaptor.capture());

        List<Command> commands = commandCaptor.getAllValues();
        Command updateCommand = commands.get(commands.size() - 1);

        assertThat(updateCommand, is(instanceOf(CatalogVersionAware.class)));
        CatalogVersionAware catalogVersionAware = (CatalogVersionAware) updateCommand;
        assertThat(catalogVersionAware.requiredCatalogVersion(), is(42));
    }

    @Test
    public void replaceRequestIsSuppliedWithRequiredCatalogVersion() {
        testWritesAreSuppliedWithRequiredCatalogVersion(RequestType.RW_REPLACE, (targetTxId, key) -> {
            return doReplaceRequest(
                    targetTxId,
                    marshalKeyOrKeyValue(RequestType.RW_REPLACE, key),
                    marshalKeyOrKeyValue(RequestType.RW_REPLACE, key)
            );
        });
    }

    @ParameterizedTest
    @MethodSource("multiRowsWriteRequestTypes")
    public void multiRowWritesAreSuppliedWithRequiredCatalogVersion(RequestType requestType) {
        if (requestType == RequestType.RW_DELETE_ALL) {
            testWritesAreSuppliedWithRequiredCatalogVersion(
                    requestType,
                    (targetTxId, key) -> doMultiRowPkRequest(targetTxId, List.of(marshalKeyOrKeyValue(requestType, key)), requestType)
            );
        } else {
            testWritesAreSuppliedWithRequiredCatalogVersion(
                    requestType,
                    (targetTxId, key) -> doMultiRowRequest(targetTxId, List.of(marshalKeyOrKeyValue(requestType, key)), requestType)
            );
        }
    }

    private static Stream<Arguments> multiRowsWriteRequestTypes() {
        return Arrays.stream(RequestType.values())
                .filter(RequestTypes::isMultipleRowsWrite)
                .map(Arguments::of);
    }

    private static UUID beginTx() {
        return TestTransactionIds.newTransactionId();
    }

    private void upsert(UUID txId, BinaryRow row) {
        partitionReplicaListener.invoke(TABLE_MESSAGES_FACTORY.readWriteSingleRowReplicaRequest()
                    .groupId(grpId)
                    .requestType(RequestType.RW_UPSERT)
                    .transactionId(txId)
                    .binaryRowMessage(binaryRowMessage(row))
                    .term(1L)
                    .commitPartitionId(commitPartitionId())
                    .build(),
                localNode.id()
        ).join();
    }

    private void delete(UUID txId, BinaryRow row) {
        partitionReplicaListener.invoke(TABLE_MESSAGES_FACTORY.readWriteSingleRowPkReplicaRequest()
                    .groupId(grpId)
                    .requestType(RequestType.RW_DELETE)
                    .transactionId(txId)
                    .primaryKey(row.tupleSlice())
                    .term(1L)
                    .commitPartitionId(commitPartitionId())
                    .build(),
                localNode.id()
        ).join();
    }

    private BinaryRow roGet(BinaryRow row, long readTimestamp) {
        CompletableFuture<?> future = partitionReplicaListener.invoke(TABLE_MESSAGES_FACTORY.readOnlySingleRowPkReplicaRequest()
                    .groupId(grpId)
                    .requestType(RequestType.RO_GET)
                    .readTimestampLong(readTimestamp)
                    .primaryKey(row.tupleSlice())
                    .build(),
                localNode.id()
        );

        return (BinaryRow) future.join();
    }

    private List<BinaryRow> roGetAll(Collection<BinaryRow> rows, long readTimestamp) {
        CompletableFuture<?> future = partitionReplicaListener.invoke(TABLE_MESSAGES_FACTORY.readOnlyMultiRowPkReplicaRequest()
                    .groupId(grpId)
                    .requestType(RequestType.RO_GET_ALL)
                    .readTimestampLong(readTimestamp)
                    .primaryKeys(rows.stream().map(BinaryRow::tupleSlice).collect(toList()))
                    .build(),
                localNode.id()
        );

        return (List<BinaryRow>) future.join();
    }

    private void cleanup(UUID txId) {
        HybridTimestamp commitTs = clock.now();

        txManager.updateTxMeta(txId, old -> new TxStateMeta(TxState.COMMITED, UUID.randomUUID().toString(), commitTs));

        partitionReplicaListener.invoke(
                TX_MESSAGES_FACTORY.txCleanupReplicaRequest()
                    .groupId(grpId)
                    .txId(txId)
                    .commit(true)
                    .commitTimestampLong(commitTs.longValue())
                    .term(1L)
                    .build(),
                localNode.id()
        ).join();

        txState = TxState.COMMITED;
    }

    private BinaryTupleMessage toIndexBound(int val) {
        ByteBuffer tuple = new BinaryTuplePrefixBuilder(1, 1).appendInt(val).build();

        return TABLE_MESSAGES_FACTORY.binaryTupleMessage()
                .tuple(tuple)
                .elementCount(1)
                .build();
    }

    private BinaryTupleMessage toIndexKey(int val) {
        ByteBuffer tuple = new BinaryTupleBuilder(1).appendInt(val).build();

        return TABLE_MESSAGES_FACTORY.binaryTupleMessage()
                .tuple(tuple)
                .elementCount(1)
                .build();
    }

    private BinaryRow nextBinaryKey() {
        try {
            return kvMarshaller.marshal(nextKey());
        } catch (MarshallerException e) {
            throw new IgniteException(e);
        }
    }

    private static TestKey nextKey() {
        return new TestKey(monotonicInt(), "key " + monotonicInt());
    }

    private static int monotonicInt() {
        return nextMonotonicInt.getAndIncrement();
    }

    protected BinaryRow binaryRow(int i) {
        return binaryRow(new TestKey(i, "k" + i), new TestValue(i, "v" + i));
    }

    private BinaryRow binaryRow(TestKey key, TestValue value) {
        return binaryRow(key, value, kvMarshaller);
    }

    private static BinaryRow binaryRow(TestKey key, TestValue value, KvMarshaller<TestKey, TestValue> marshaller) {
        try {
            return marshaller.marshal(key, value);
        } catch (MarshallerException e) {
            throw new AssertionError(e);
        }
    }

    private TestKey key(BinaryRow binaryRow) {
        try {
            return kvMarshaller.unmarshalKey(Row.wrapKeyOnlyBinaryRow(schemaDescriptor, binaryRow));
        } catch (MarshallerException e) {
            throw new AssertionError(e);
        }
    }

    private TestValue value(BinaryRow binaryRow) {
        try {
            return kvMarshaller.unmarshalValue(Row.wrapBinaryRow(schemaDescriptor, binaryRow));
        } catch (MarshallerException e) {
            throw new IgniteException(e);
        }
    }

    private static BinaryRowMessage binaryRowMessage(BinaryRow binaryRow) {
        return TABLE_MESSAGES_FACTORY.binaryRowMessage()
                .binaryTuple(binaryRow.tupleSlice())
                .schemaVersion(binaryRow.schemaVersion())
                .build();
    }

    /**
     * Test pojo key.
     */
    private static class TestKey {
        @IgniteToStringInclude
        public int intKey;

        @IgniteToStringInclude
        public String strKey;

        public TestKey() {
        }

        public TestKey(int intKey, String strKey) {
            this.intKey = intKey;
            this.strKey = strKey;
        }

        @Override
        public boolean equals(Object o) {
            if (this == o) {
                return true;
            }
            if (o == null || getClass() != o.getClass()) {
                return false;
            }
            TestKey testKey = (TestKey) o;
            return intKey == testKey.intKey && Objects.equals(strKey, testKey.strKey);
        }

        @Override
        public int hashCode() {
            return Objects.hash(intKey, strKey);
        }

        @Override
        public String toString() {
            return S.toString(TestKey.class, this);
        }
    }

    /**
     * Test pojo value.
     */
    private static class TestValue implements Comparable<TestValue> {
        @IgniteToStringInclude
        public Integer intVal;

        @IgniteToStringInclude
        public String strVal;

        public TestValue() {
        }

        public TestValue(Integer intVal, String strVal) {
            this.intVal = intVal;
            this.strVal = strVal;
        }

        @Override
        public int compareTo(TestValue o) {
            int cmp = Integer.compare(intVal, o.intVal);

            return cmp != 0 ? cmp : strVal.compareTo(o.strVal);
        }

        @Override
        public boolean equals(Object o) {
            if (this == o) {
                return true;
            }
            if (o == null || getClass() != o.getClass()) {
                return false;
            }
            TestValue testValue = (TestValue) o;
            return Objects.equals(intVal, testValue.intVal) && Objects.equals(strVal, testValue.strVal);
        }

        @Override
        public int hashCode() {
            return Objects.hash(intVal, strVal);
        }

        @Override
        public String toString() {
            return S.toString(TestValue.class, this);
        }
    }

    @FunctionalInterface
    private interface ListenerInvocation {
        CompletableFuture<?> invoke(UUID targetTxId, TestKey key);
    }
}<|MERGE_RESOLUTION|>--- conflicted
+++ resolved
@@ -458,12 +458,8 @@
                 new TestMvTableStorage(tblId, DEFAULT_PARTITION_COUNT),
                 schemaSyncService,
                 catalogService,
-<<<<<<< HEAD
+                new TestPlacementDriver(localNode.name()),
                 mock(IndexBuildController.class)
-=======
-                tablesConfig,
-                new TestPlacementDriver(localNode.name())
->>>>>>> 39a3ac4b
         );
 
         kvMarshaller = marshallerFor(schemaDescriptor);
