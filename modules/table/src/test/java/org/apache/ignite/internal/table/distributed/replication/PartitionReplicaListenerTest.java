/*
 * Licensed to the Apache Software Foundation (ASF) under one or more
 * contributor license agreements. See the NOTICE file distributed with
 * this work for additional information regarding copyright ownership.
 * The ASF licenses this file to You under the Apache License, Version 2.0
 * (the "License"); you may not use this file except in compliance with
 * the License. You may obtain a copy of the License at
 *
 *      http://www.apache.org/licenses/LICENSE-2.0
 *
 * Unless required by applicable law or agreed to in writing, software
 * distributed under the License is distributed on an "AS IS" BASIS,
 * WITHOUT WARRANTIES OR CONDITIONS OF ANY KIND, either express or implied.
 * See the License for the specific language governing permissions and
 * limitations under the License.
 */

package org.apache.ignite.internal.table.distributed.replication;

import static java.util.Collections.singletonList;
import static java.util.concurrent.CompletableFuture.completedFuture;
import static java.util.concurrent.CompletableFuture.failedFuture;
import static java.util.stream.Collectors.toList;
import static java.util.stream.Collectors.toMap;
import static java.util.stream.Collectors.toSet;
import static org.apache.ignite.internal.catalog.CatalogService.DEFAULT_STORAGE_PROFILE;
import static org.apache.ignite.internal.catalog.events.CatalogEvent.INDEX_BUILDING;
import static org.apache.ignite.internal.hlc.HybridTimestamp.hybridTimestamp;
import static org.apache.ignite.internal.lang.IgniteSystemProperties.enabledColocation;
import static org.apache.ignite.internal.partition.replicator.network.replication.RequestType.RO_GET;
import static org.apache.ignite.internal.partition.replicator.network.replication.RequestType.RO_GET_ALL;
import static org.apache.ignite.internal.partition.replicator.network.replication.RequestType.RW_DELETE;
import static org.apache.ignite.internal.partition.replicator.network.replication.RequestType.RW_DELETE_ALL;
import static org.apache.ignite.internal.partition.replicator.network.replication.RequestType.RW_DELETE_EXACT;
import static org.apache.ignite.internal.partition.replicator.network.replication.RequestType.RW_DELETE_EXACT_ALL;
import static org.apache.ignite.internal.partition.replicator.network.replication.RequestType.RW_GET_ALL;
import static org.apache.ignite.internal.partition.replicator.network.replication.RequestType.RW_GET_AND_DELETE;
import static org.apache.ignite.internal.partition.replicator.network.replication.RequestType.RW_GET_AND_REPLACE;
import static org.apache.ignite.internal.partition.replicator.network.replication.RequestType.RW_GET_AND_UPSERT;
import static org.apache.ignite.internal.partition.replicator.network.replication.RequestType.RW_INSERT;
import static org.apache.ignite.internal.partition.replicator.network.replication.RequestType.RW_INSERT_ALL;
import static org.apache.ignite.internal.partition.replicator.network.replication.RequestType.RW_REPLACE;
import static org.apache.ignite.internal.partition.replicator.network.replication.RequestType.RW_SCAN;
import static org.apache.ignite.internal.partition.replicator.network.replication.RequestType.RW_UPSERT;
import static org.apache.ignite.internal.partition.replicator.network.replication.RequestType.RW_UPSERT_ALL;
import static org.apache.ignite.internal.replicator.message.ReplicaMessageUtils.toTablePartitionIdMessage;
import static org.apache.ignite.internal.replicator.message.ReplicaMessageUtils.toZonePartitionIdMessage;
import static org.apache.ignite.internal.schema.BinaryRowMatcher.equalToRow;
import static org.apache.ignite.internal.testframework.IgniteTestUtils.assertThrowsWithCause;
import static org.apache.ignite.internal.testframework.asserts.CompletableFutureAssert.assertWillThrowFast;
import static org.apache.ignite.internal.testframework.matchers.CompletableFutureExceptionMatcher.willThrow;
import static org.apache.ignite.internal.testframework.matchers.CompletableFutureExceptionMatcher.willThrowFast;
import static org.apache.ignite.internal.testframework.matchers.CompletableFutureMatcher.willCompleteSuccessfully;
import static org.apache.ignite.internal.testframework.matchers.CompletableFutureMatcher.willSucceedFast;
import static org.apache.ignite.internal.tx.TransactionIds.beginTimestamp;
import static org.apache.ignite.internal.tx.TxState.ABORTED;
import static org.apache.ignite.internal.tx.TxState.COMMITTED;
import static org.apache.ignite.internal.tx.TxState.FINISHING;
import static org.apache.ignite.internal.tx.TxState.checkTransitionCorrectness;
import static org.apache.ignite.internal.util.ArrayUtils.asList;
import static org.apache.ignite.internal.util.CompletableFutures.nullCompletedFuture;
import static org.hamcrest.MatcherAssert.assertThat;
import static org.hamcrest.Matchers.contains;
import static org.hamcrest.Matchers.containsString;
import static org.hamcrest.Matchers.equalTo;
import static org.hamcrest.Matchers.instanceOf;
import static org.hamcrest.Matchers.is;
import static org.hamcrest.Matchers.nullValue;
import static org.junit.jupiter.api.Assertions.assertDoesNotThrow;
import static org.junit.jupiter.api.Assertions.assertEquals;
import static org.junit.jupiter.api.Assertions.assertFalse;
import static org.junit.jupiter.api.Assertions.assertNotNull;
import static org.junit.jupiter.api.Assertions.assertNull;
import static org.junit.jupiter.api.Assertions.assertTrue;
import static org.junit.jupiter.api.Assertions.fail;
import static org.mockito.AdditionalMatchers.gt;
import static org.mockito.ArgumentMatchers.any;
import static org.mockito.ArgumentMatchers.anyBoolean;
import static org.mockito.ArgumentMatchers.anyInt;
import static org.mockito.ArgumentMatchers.anyLong;
import static org.mockito.ArgumentMatchers.anyString;
import static org.mockito.ArgumentMatchers.eq;
import static org.mockito.Mockito.atLeast;
import static org.mockito.Mockito.atLeastOnce;
import static org.mockito.Mockito.doAnswer;
import static org.mockito.Mockito.doThrow;
import static org.mockito.Mockito.inOrder;
import static org.mockito.Mockito.lenient;
import static org.mockito.Mockito.mock;
import static org.mockito.Mockito.never;
import static org.mockito.Mockito.spy;
import static org.mockito.Mockito.verify;
import static org.mockito.Mockito.when;

import java.nio.ByteBuffer;
import java.util.ArrayList;
import java.util.Arrays;
import java.util.Collection;
import java.util.HashSet;
import java.util.List;
import java.util.Locale;
import java.util.Map;
import java.util.Objects;
import java.util.Set;
import java.util.UUID;
import java.util.concurrent.CompletableFuture;
import java.util.concurrent.ConcurrentHashMap;
import java.util.concurrent.TimeUnit;
import java.util.concurrent.atomic.AtomicInteger;
import java.util.concurrent.atomic.AtomicReference;
import java.util.function.Function;
import java.util.function.Supplier;
import java.util.stream.IntStream;
import java.util.stream.Stream;
import org.apache.ignite.distributed.TestPartitionDataStorage;
import org.apache.ignite.distributed.replicator.action.RequestTypes;
import org.apache.ignite.internal.binarytuple.BinaryTupleBuilder;
import org.apache.ignite.internal.binarytuple.BinaryTuplePrefixBuilder;
import org.apache.ignite.internal.catalog.Catalog;
import org.apache.ignite.internal.catalog.CatalogNotFoundException;
import org.apache.ignite.internal.catalog.CatalogService;
import org.apache.ignite.internal.catalog.commands.DefaultValue;
import org.apache.ignite.internal.catalog.descriptors.CatalogIndexDescriptor;
import org.apache.ignite.internal.catalog.descriptors.CatalogTableColumnDescriptor;
import org.apache.ignite.internal.catalog.descriptors.CatalogTableDescriptor;
import org.apache.ignite.internal.catalog.events.StartBuildingIndexEventParameters;
import org.apache.ignite.internal.configuration.testframework.ConfigurationExtension;
import org.apache.ignite.internal.configuration.testframework.InjectConfiguration;
import org.apache.ignite.internal.hlc.ClockService;
import org.apache.ignite.internal.hlc.HybridClock;
import org.apache.ignite.internal.hlc.HybridClockImpl;
import org.apache.ignite.internal.hlc.HybridTimestamp;
import org.apache.ignite.internal.hlc.TestClockService;
import org.apache.ignite.internal.lowwatermark.LowWatermark;
import org.apache.ignite.internal.network.ClusterNodeImpl;
import org.apache.ignite.internal.network.ClusterNodeResolver;
import org.apache.ignite.internal.network.MessagingService;
import org.apache.ignite.internal.network.SingleClusterNodeResolver;
import org.apache.ignite.internal.network.TopologyService;
import org.apache.ignite.internal.partition.replicator.network.PartitionReplicationMessagesFactory;
import org.apache.ignite.internal.partition.replicator.network.command.BuildIndexCommand;
import org.apache.ignite.internal.partition.replicator.network.command.CatalogVersionAware;
import org.apache.ignite.internal.partition.replicator.network.command.FinishTxCommand;
import org.apache.ignite.internal.partition.replicator.network.command.UpdateAllCommand;
import org.apache.ignite.internal.partition.replicator.network.command.UpdateCommand;
import org.apache.ignite.internal.partition.replicator.network.command.UpdateCommandImpl;
import org.apache.ignite.internal.partition.replicator.network.command.WriteIntentSwitchCommand;
import org.apache.ignite.internal.partition.replicator.network.replication.BinaryRowMessage;
import org.apache.ignite.internal.partition.replicator.network.replication.BinaryTupleMessage;
import org.apache.ignite.internal.partition.replicator.network.replication.BuildIndexReplicaRequest;
import org.apache.ignite.internal.partition.replicator.network.replication.ReadOnlyDirectMultiRowReplicaRequest;
import org.apache.ignite.internal.partition.replicator.network.replication.ReadOnlyDirectSingleRowReplicaRequest;
import org.apache.ignite.internal.partition.replicator.network.replication.ReadOnlyMultiRowPkReplicaRequest;
import org.apache.ignite.internal.partition.replicator.network.replication.ReadOnlyReplicaRequest;
import org.apache.ignite.internal.partition.replicator.network.replication.ReadOnlyScanRetrieveBatchReplicaRequest;
import org.apache.ignite.internal.partition.replicator.network.replication.ReadOnlySingleRowPkReplicaRequest;
import org.apache.ignite.internal.partition.replicator.network.replication.ReadWriteReplicaRequest;
import org.apache.ignite.internal.partition.replicator.network.replication.ReadWriteSingleRowPkReplicaRequest;
import org.apache.ignite.internal.partition.replicator.network.replication.ReadWriteSingleRowReplicaRequest;
import org.apache.ignite.internal.partition.replicator.network.replication.RequestType;
import org.apache.ignite.internal.partition.replicator.raft.snapshot.PartitionDataStorage;
import org.apache.ignite.internal.partition.replicator.schema.FullTableSchema;
import org.apache.ignite.internal.partition.replicator.schema.ValidationSchemasSource;
import org.apache.ignite.internal.partition.replicator.schemacompat.IncompatibleSchemaVersionException;
import org.apache.ignite.internal.partition.replicator.schemacompat.InternalSchemaVersionMismatchException;
import org.apache.ignite.internal.placementdriver.PlacementDriver;
import org.apache.ignite.internal.placementdriver.TestPlacementDriver;
import org.apache.ignite.internal.placementdriver.TestReplicaMetaImpl;
import org.apache.ignite.internal.raft.Command;
import org.apache.ignite.internal.raft.Peer;
import org.apache.ignite.internal.raft.service.LeaderWithTerm;
import org.apache.ignite.internal.raft.service.RaftGroupService;
import org.apache.ignite.internal.replicator.ReplicaResult;
import org.apache.ignite.internal.replicator.ReplicaService;
import org.apache.ignite.internal.replicator.TablePartitionId;
import org.apache.ignite.internal.replicator.ZonePartitionId;
import org.apache.ignite.internal.replicator.exception.PrimaryReplicaMissException;
import org.apache.ignite.internal.replicator.message.ReadOnlyDirectReplicaRequest;
import org.apache.ignite.internal.replicator.message.ReplicaMessagesFactory;
import org.apache.ignite.internal.replicator.message.ReplicaRequest;
import org.apache.ignite.internal.replicator.message.ReplicationGroupIdMessage;
import org.apache.ignite.internal.replicator.message.TablePartitionIdMessage;
import org.apache.ignite.internal.replicator.message.ZonePartitionIdMessage;
import org.apache.ignite.internal.schema.AlwaysSyncedSchemaSyncService;
import org.apache.ignite.internal.schema.BinaryRow;
import org.apache.ignite.internal.schema.BinaryRowConverter;
import org.apache.ignite.internal.schema.BinaryTuple;
import org.apache.ignite.internal.schema.Column;
import org.apache.ignite.internal.schema.ColumnsExtractor;
import org.apache.ignite.internal.schema.SchemaDescriptor;
import org.apache.ignite.internal.schema.SchemaSyncService;
import org.apache.ignite.internal.schema.configuration.StorageUpdateConfiguration;
import org.apache.ignite.internal.schema.marshaller.KvMarshaller;
import org.apache.ignite.internal.schema.marshaller.MarshallerFactory;
import org.apache.ignite.internal.schema.marshaller.reflection.ReflectionMarshallerFactory;
import org.apache.ignite.internal.schema.row.Row;
import org.apache.ignite.internal.storage.RowId;
import org.apache.ignite.internal.storage.TestStorageUtils;
import org.apache.ignite.internal.storage.impl.TestMvPartitionStorage;
import org.apache.ignite.internal.storage.index.HashIndexStorage;
import org.apache.ignite.internal.storage.index.IndexRowImpl;
import org.apache.ignite.internal.storage.index.IndexStorage;
import org.apache.ignite.internal.storage.index.SortedIndexStorage;
import org.apache.ignite.internal.storage.index.StorageHashIndexDescriptor;
import org.apache.ignite.internal.storage.index.StorageHashIndexDescriptor.StorageHashIndexColumnDescriptor;
import org.apache.ignite.internal.storage.index.StorageSortedIndexDescriptor;
import org.apache.ignite.internal.storage.index.StorageSortedIndexDescriptor.StorageSortedIndexColumnDescriptor;
import org.apache.ignite.internal.storage.index.impl.TestHashIndexStorage;
import org.apache.ignite.internal.storage.index.impl.TestSortedIndexStorage;
import org.apache.ignite.internal.table.distributed.HashIndexLocker;
import org.apache.ignite.internal.table.distributed.IndexLocker;
import org.apache.ignite.internal.table.distributed.SortedIndexLocker;
import org.apache.ignite.internal.table.distributed.StorageUpdateHandler;
import org.apache.ignite.internal.table.distributed.TableSchemaAwareIndexStorage;
import org.apache.ignite.internal.table.distributed.index.IndexMeta;
import org.apache.ignite.internal.table.distributed.index.IndexMetaStorage;
import org.apache.ignite.internal.table.distributed.index.IndexUpdateHandler;
import org.apache.ignite.internal.table.distributed.index.MetaIndexStatus;
import org.apache.ignite.internal.table.distributed.index.MetaIndexStatusChange;
import org.apache.ignite.internal.table.distributed.replicator.PartitionReplicaListener;
import org.apache.ignite.internal.table.distributed.replicator.StaleTransactionOperationException;
import org.apache.ignite.internal.table.distributed.replicator.TransactionStateResolver;
import org.apache.ignite.internal.table.impl.DummyInternalTableImpl;
import org.apache.ignite.internal.table.impl.DummySchemaManagerImpl;
import org.apache.ignite.internal.testframework.IgniteAbstractTest;
import org.apache.ignite.internal.tostring.IgniteToStringInclude;
import org.apache.ignite.internal.tostring.S;
import org.apache.ignite.internal.tx.IncompatibleSchemaAbortException;
import org.apache.ignite.internal.tx.LockManager;
import org.apache.ignite.internal.tx.TransactionMeta;
import org.apache.ignite.internal.tx.TransactionResult;
import org.apache.ignite.internal.tx.TxManager;
import org.apache.ignite.internal.tx.TxMeta;
import org.apache.ignite.internal.tx.TxState;
import org.apache.ignite.internal.tx.TxStateMeta;
import org.apache.ignite.internal.tx.UpdateCommandResult;
import org.apache.ignite.internal.tx.configuration.TransactionConfiguration;
import org.apache.ignite.internal.tx.impl.HeapLockManager;
import org.apache.ignite.internal.tx.impl.RemotelyTriggeredResourceRegistry;
import org.apache.ignite.internal.tx.impl.TxMessageSender;
import org.apache.ignite.internal.tx.impl.WaitDieDeadlockPreventionPolicy;
import org.apache.ignite.internal.tx.message.TransactionMetaMessage;
import org.apache.ignite.internal.tx.message.TxFinishReplicaRequest;
import org.apache.ignite.internal.tx.message.TxMessagesFactory;
import org.apache.ignite.internal.tx.message.TxStateCoordinatorRequest;
import org.apache.ignite.internal.tx.message.TxStateResponse;
import org.apache.ignite.internal.tx.message.WriteIntentSwitchReplicaRequest;
import org.apache.ignite.internal.tx.storage.state.test.TestTxStatePartitionStorage;
import org.apache.ignite.internal.tx.test.TestTransactionIds;
import org.apache.ignite.internal.type.NativeTypes;
import org.apache.ignite.internal.util.Cursor;
import org.apache.ignite.internal.util.Lazy;
import org.apache.ignite.internal.util.PendingComparableValuesTracker;
import org.apache.ignite.lang.ErrorGroups.Transactions;
import org.apache.ignite.network.ClusterNode;
import org.apache.ignite.network.NetworkAddress;
import org.apache.ignite.sql.ColumnType;
import org.apache.ignite.tx.TransactionException;
import org.hamcrest.Matcher;
import org.jetbrains.annotations.Nullable;
import org.junit.jupiter.api.AfterEach;
import org.junit.jupiter.api.BeforeEach;
import org.junit.jupiter.api.Test;
import org.junit.jupiter.api.extension.ExtendWith;
import org.junit.jupiter.params.ParameterizedTest;
import org.junit.jupiter.params.provider.Arguments;
import org.junit.jupiter.params.provider.EnumSource;
import org.junit.jupiter.params.provider.MethodSource;
import org.junit.jupiter.params.provider.ValueSource;
import org.junitpioneer.jupiter.cartesian.ArgumentSets;
import org.junitpioneer.jupiter.cartesian.CartesianTest;
import org.junitpioneer.jupiter.cartesian.CartesianTest.Values;
import org.mockito.ArgumentCaptor;
import org.mockito.Captor;
import org.mockito.InOrder;
import org.mockito.Mock;
import org.mockito.Mockito;
import org.mockito.Spy;
import org.mockito.junit.jupiter.MockitoExtension;
import org.mockito.junit.jupiter.MockitoSettings;
import org.mockito.quality.Strictness;

/** Tests for partition replica listener. */
@ExtendWith(MockitoExtension.class)
@ExtendWith(ConfigurationExtension.class)
@MockitoSettings(strictness = Strictness.LENIENT)
public class PartitionReplicaListenerTest extends IgniteAbstractTest {
<<<<<<< HEAD
    /* Feature flag for zone based colocation track */
    // TODO IGNITE-22115 remove it
    private final boolean enabledColocationFeature = getBoolean(COLOCATION_FEATURE_FLAG, false);

=======
>>>>>>> 130c4a1b
    private static final int PART_ID = 0;

    private static final int CURRENT_SCHEMA_VERSION = 1;

    private static final int NEXT_SCHEMA_VERSION = 2;

    private static final int FUTURE_SCHEMA_VERSION = NEXT_SCHEMA_VERSION;

    private static final int FUTURE_SCHEMA_ROW_INDEXED_VALUE = 0;

    private static final int TABLE_ID = 1;

    private static final TablePartitionId commitPartitionId = new TablePartitionId(TABLE_ID, PART_ID);

    private static final int ANOTHER_TABLE_ID = 2;

    private static final long ANY_ENLISTMENT_CONSISTENCY_TOKEN = 1L;
    private static final String TABLE_NAME = "test";
    private static final String TABLE_NAME_2 = "second_test";

    private final Map<UUID, Set<RowId>> pendingRows = new ConcurrentHashMap<>();

    /** The storage stores partition data. */
    private final TestMvPartitionStorage testMvPartitionStorage = spy(new TestMvPartitionStorage(PART_ID));

    private final LockManager lockManager = lockManager();

    private final Function<Command, CompletableFuture<?>> defaultMockRaftFutureClosure = cmd -> {
        if (cmd instanceof WriteIntentSwitchCommand) {
            UUID txId = ((WriteIntentSwitchCommand) cmd).txId();

            Set<RowId> rows = pendingRows.remove(txId);

            HybridTimestamp commitTimestamp = ((WriteIntentSwitchCommand) cmd).commitTimestamp();
            assertNotNull(commitTimestamp);

            if (rows != null) {
                for (RowId row : rows) {
                    testMvPartitionStorage.commitWrite(row, commitTimestamp);
                }
            }

            lockManager.releaseAll(txId);
        } else if (cmd instanceof UpdateCommand) {
            UUID txId = ((UpdateCommand) cmd).txId();

            pendingRows.compute(txId, (txId0, v) -> {
                if (v == null) {
                    v = new HashSet<>();
                }

                RowId rowId = new RowId(PART_ID, ((UpdateCommand) cmd).rowUuid());
                v.add(rowId);

                return v;
            });

            return completedFuture(new UpdateCommandResult(true, true, 100));
        } else if (cmd instanceof UpdateAllCommand) {
            return completedFuture(new UpdateCommandResult(true, true, 100));
        } else if (cmd instanceof FinishTxCommand) {
            FinishTxCommand command = (FinishTxCommand) cmd;

            return completedFuture(new TransactionResult(command.commit() ? COMMITTED : ABORTED, command.commitTimestamp()));
        }

        return nullCompletedFuture();
    };

    /** Tx messages factory. */
    private static final TxMessagesFactory TX_MESSAGES_FACTORY = new TxMessagesFactory();

    /** Table messages factory. */
    private static final PartitionReplicationMessagesFactory TABLE_MESSAGES_FACTORY = new PartitionReplicationMessagesFactory();

    /** Replica messages factory. */
    private static final ReplicaMessagesFactory REPLICA_MESSAGES_FACTORY = new ReplicaMessagesFactory();

    /** Partition group id. */
    private final TablePartitionId grpId = new TablePartitionId(TABLE_ID, PART_ID);

    /** Hybrid clock. */
    private final HybridClock clock = new HybridClockImpl();

    private final ClockService clockService = new TestClockService(clock);

    /** The storage stores transaction states. */
    private final TestTxStatePartitionStorage txStateStorage = new TestTxStatePartitionStorage();

    /** Local cluster node. */
    private final ClusterNode localNode = new ClusterNodeImpl(nodeId(1), "node1", NetworkAddress.from("127.0.0.1:127"));

    /** Another (not local) cluster node. */
    private final ClusterNode anotherNode = new ClusterNodeImpl(nodeId(2), "node2", NetworkAddress.from("127.0.0.2:127"));

    private TransactionStateResolver transactionStateResolver;

    private final PartitionDataStorage partitionDataStorage = new TestPartitionDataStorage(TABLE_ID, PART_ID, testMvPartitionStorage);

    @Mock
    private RaftGroupService mockRaftClient;

    @Mock
    private TxManager txManager;

    @Mock
    private TopologyService topologySrv;

    @Mock
    private PendingComparableValuesTracker<HybridTimestamp, Void> safeTimeClock;

    @Mock
    private ValidationSchemasSource validationSchemasSource;

    @Spy
    private final SchemaSyncService schemaSyncService = new AlwaysSyncedSchemaSyncService();

    @Mock
    private CatalogService catalogService;

    @Mock
    private Catalog catalog;

    private final TestCatalogServiceEventProducer catalogServiceEventProducer = new TestCatalogServiceEventProducer();

    @Mock
    private MessagingService messagingService;

    @Mock
    private LowWatermark lowWatermark;

    @InjectConfiguration
    private StorageUpdateConfiguration storageUpdateConfiguration;

    @InjectConfiguration
    private TransactionConfiguration transactionConfiguration;

    /** Schema descriptor for tests. */
    private SchemaDescriptor schemaDescriptor;

    /** Schema descriptor, version 2. */
    private SchemaDescriptor schemaDescriptorVersion2;

    /** Key-value marshaller for tests. */
    private KvMarshaller<TestKey, TestValue> kvMarshaller;

    /** Key-value marshaller using schema version 2. */
    private KvMarshaller<TestKey, TestValue> kvMarshallerVersion2;

    private final CatalogTableDescriptor tableDescriptor = new CatalogTableDescriptor(
            TABLE_ID, 1, 2, TABLE_NAME, 1,
            List.of(
                    new CatalogTableColumnDescriptor("intKey", ColumnType.INT32, false, 0, 0, 0, null),
                    new CatalogTableColumnDescriptor("strKey", ColumnType.STRING, false, 0, 0, 0, null),
                    new CatalogTableColumnDescriptor("intVal", ColumnType.INT32, false, 0, 0, 0, null),
                    new CatalogTableColumnDescriptor("strVal", ColumnType.STRING, false, 0, 0, 0, null)
            ),
            List.of("intKey", "strKey"),
            null,
            DEFAULT_STORAGE_PROFILE
    );

    /** Placement driver. */
    private PlacementDriver placementDriver;

    /** Partition replication listener to test. */
    private PartitionReplicaListener partitionReplicaListener;

    private HashIndexStorage pkIndexStorage;

    /** Primary index. */
    private Lazy<TableSchemaAwareIndexStorage> pkStorageSupplier;

    /** If true the local replica is considered leader, false otherwise. */
    private boolean localLeader;

    /** The state is used to resolve write intent. */
    @Nullable
    private TxState txState;
    private TxStateMeta txStateMeta;

    /** Secondary sorted index. */
    private TableSchemaAwareIndexStorage sortedIndexStorage;

    /** Secondary hash index. */
    private TableSchemaAwareIndexStorage hashIndexStorage;

    private Function<Command, CompletableFuture<?>> raftClientFutureClosure = defaultMockRaftFutureClosure;

    private static final AtomicInteger nextMonotonicInt = new AtomicInteger(1);

    @Captor
    private ArgumentCaptor<Command> commandCaptor;

    private final TestValue someValue = new TestValue(1, "v1");

    @Mock
    private IndexMetaStorage indexMetaStorage;

    private static UUID nodeId(int id) {
        return new UUID(0, id);
    }

    @BeforeEach
    public void beforeTest() {
        doAnswer(invocation -> {
            catalogServiceEventProducer.listen(invocation.getArgument(0), invocation.getArgument(1));

            return null;
        }).when(catalogService).listen(any(), any());

        doAnswer(invocation -> {
            catalogServiceEventProducer.removeListener(invocation.getArgument(0), invocation.getArgument(1));

            return null;
        }).when(catalogService).removeListener(any(), any());

        when(mockRaftClient.refreshAndGetLeaderWithTerm()).thenAnswer(invocationOnMock -> {
            if (!localLeader) {
                return completedFuture(new LeaderWithTerm(new Peer(anotherNode.name()), 1L));
            }

            return completedFuture(new LeaderWithTerm(new Peer(localNode.name()), 1L));
        });

        when(mockRaftClient.run(any()))
                .thenAnswer(invocationOnMock -> raftClientFutureClosure.apply(invocationOnMock.getArgument(0)));

        when(topologySrv.getByConsistentId(any())).thenAnswer(invocationOnMock -> {
            String consistentId = invocationOnMock.getArgument(0);
            if (consistentId.equals(anotherNode.name())) {
                return anotherNode;
            } else if (consistentId.equals(localNode.name())) {
                return localNode;
            } else {
                return null;
            }
        });

        when(topologySrv.localMember()).thenReturn(localNode);

        when(safeTimeClock.waitFor(any())).thenReturn(nullCompletedFuture());
        when(safeTimeClock.current()).thenReturn(HybridTimestamp.MIN_VALUE);

        when(validationSchemasSource.waitForSchemaAvailability(anyInt(), anyInt())).thenReturn(nullCompletedFuture());

        lenient().when(catalogService.catalog(anyInt())).thenReturn(catalog);
        lenient().when(catalogService.activeCatalog(anyLong())).thenReturn(catalog);

        lenient().when(catalog.table(anyInt())).thenReturn(tableDescriptor);
        lenient().when(catalog.table(anyInt())).thenReturn(tableDescriptor);

        int pkIndexId = 1;
        int sortedIndexId = 2;
        int hashIndexId = 3;

        schemaDescriptor = schemaDescriptorWith(CURRENT_SCHEMA_VERSION);
        schemaDescriptorVersion2 = schemaDescriptorWith(NEXT_SCHEMA_VERSION);

        ColumnsExtractor row2Tuple = BinaryRowConverter.keyExtractor(schemaDescriptor);

        pkIndexStorage = spy(new TestHashIndexStorage(
                PART_ID,
                new StorageHashIndexDescriptor(pkIndexId, List.of(), false)
        ));
        pkStorageSupplier = new Lazy<>(() -> new TableSchemaAwareIndexStorage(pkIndexId, pkIndexStorage, row2Tuple));

        SortedIndexStorage indexStorage = new TestSortedIndexStorage(
                PART_ID,
                new StorageSortedIndexDescriptor(
                        sortedIndexId,
                        List.of(new StorageSortedIndexColumnDescriptor("intVal", NativeTypes.INT32, false, true)),
                        false
                )
        );

        // 2 is the index of "intVal" in the list of all columns.
        ColumnsExtractor columnsExtractor = BinaryRowConverter.columnsExtractor(schemaDescriptor, 2);

        sortedIndexStorage = new TableSchemaAwareIndexStorage(sortedIndexId, indexStorage, columnsExtractor);

        hashIndexStorage = new TableSchemaAwareIndexStorage(
                hashIndexId,
                new TestHashIndexStorage(
                        PART_ID,
                        new StorageHashIndexDescriptor(
                                hashIndexId,
                                List.of(new StorageHashIndexColumnDescriptor("intVal", NativeTypes.INT32, false)),
                                false
                        )
                ),
                columnsExtractor
        );

        completeBuiltIndexes(sortedIndexStorage.storage(), hashIndexStorage.storage());

        IndexLocker pkLocker = new HashIndexLocker(pkIndexId, true, lockManager, row2Tuple);
        IndexLocker sortedIndexLocker = new SortedIndexLocker(sortedIndexId, PART_ID, lockManager, indexStorage, row2Tuple, false);
        IndexLocker hashIndexLocker = new HashIndexLocker(hashIndexId, false, lockManager, row2Tuple);

        IndexUpdateHandler indexUpdateHandler = new IndexUpdateHandler(
                DummyInternalTableImpl.createTableIndexStoragesSupplier(Map.of(pkStorage().id(), pkStorage()))
        );

        CatalogIndexDescriptor indexDescriptor = mock(CatalogIndexDescriptor.class);
        when(indexDescriptor.id()).thenReturn(pkIndexId);

        when(catalog.indexes(anyInt())).thenReturn(List.of(indexDescriptor));

        configureTxManager(txManager);

        doAnswer(invocation -> {
            Object argument = invocation.getArgument(1);

            if (argument instanceof TxStateCoordinatorRequest) {
                TxStateCoordinatorRequest req = (TxStateCoordinatorRequest) argument;

                return completedFuture(toTxStateResponse(txManager.stateMeta(req.txId())));
            }

            return failedFuture(new Exception("Test exception"));
        }).when(messagingService).invoke(any(ClusterNode.class), any(), anyLong());

        doAnswer(invocation -> {
            Object argument = invocation.getArgument(1);

            if (argument instanceof TxStateCoordinatorRequest) {
                TxStateCoordinatorRequest req = (TxStateCoordinatorRequest) argument;

                return completedFuture(toTxStateResponse(txManager.stateMeta(req.txId())));
            }

            return failedFuture(new Exception("Test exception"));
        }).when(messagingService).invoke(anyString(), any(), anyLong());

        ClusterNodeResolver clusterNodeResolver = new ClusterNodeResolver() {
            @Override
            public ClusterNode getById(UUID id) {
                return id.equals(localNode.id()) ? localNode : anotherNode;
            }

            @Override
            public ClusterNode getByConsistentId(String consistentId) {
                return consistentId.equals(localNode.name()) ? localNode : anotherNode;
            }
        };

        transactionStateResolver = new TransactionStateResolver(
                txManager,
                clockService,
                clusterNodeResolver,
                messagingService,
                mock(PlacementDriver.class),
                new TxMessageSender(
                        messagingService,
                        mock(ReplicaService.class),
                        clockService,
                        transactionConfiguration
                )
        );

        transactionStateResolver.start();

        placementDriver = new TestPlacementDriver(localNode);

        partitionReplicaListener = new PartitionReplicaListener(
                testMvPartitionStorage,
                mockRaftClient,
                txManager,
                lockManager,
                Runnable::run,
                PART_ID,
                TABLE_ID,
                () -> Map.of(pkLocker.id(), pkLocker, sortedIndexId, sortedIndexLocker, hashIndexId, hashIndexLocker),
                pkStorageSupplier,
                () -> Map.of(sortedIndexId, sortedIndexStorage, hashIndexId, hashIndexStorage),
                clockService,
                safeTimeClock,
                txStateStorage,
                transactionStateResolver,
                new StorageUpdateHandler(
                        PART_ID,
                        partitionDataStorage,
                        indexUpdateHandler,
                        storageUpdateConfiguration
                ),
                validationSchemasSource,
                localNode,
                schemaSyncService,
                catalogService,
                placementDriver,
                new SingleClusterNodeResolver(localNode),
                new RemotelyTriggeredResourceRegistry(),
                new DummySchemaManagerImpl(schemaDescriptor, schemaDescriptorVersion2),
                indexMetaStorage,
                lowWatermark
        );

        kvMarshaller = marshallerFor(schemaDescriptor);
        kvMarshallerVersion2 = marshallerFor(schemaDescriptorVersion2);

        when(lowWatermark.tryLock(any(), any())).thenReturn(true);

        reset();
    }

    @AfterEach
    public void clearMocks() {
        Mockito.framework().clearInlineMocks();
    }

    private static LockManager lockManager() {
        HeapLockManager lockManager = HeapLockManager.smallInstance();
        lockManager.start(new WaitDieDeadlockPreventionPolicy());
        return lockManager;
    }

    private static SchemaDescriptor schemaDescriptorWith(int ver) {
        return new SchemaDescriptor(ver, new Column[]{
                new Column("intKey".toUpperCase(Locale.ROOT), NativeTypes.INT32, false),
                new Column("strKey".toUpperCase(Locale.ROOT), NativeTypes.STRING, false),
        }, new Column[]{
                new Column("intVal".toUpperCase(Locale.ROOT), NativeTypes.INT32, false),
                new Column("strVal".toUpperCase(Locale.ROOT), NativeTypes.STRING, false),
        });
    }

    private static KvMarshaller<TestKey, TestValue> marshallerFor(SchemaDescriptor descriptor) {
        MarshallerFactory marshallerFactory = new ReflectionMarshallerFactory();

        return marshallerFactory.create(descriptor, TestKey.class, TestValue.class);
    }

    private TableSchemaAwareIndexStorage pkStorage() {
        return Objects.requireNonNull(pkStorageSupplier.get());
    }

    private void reset() {
        localLeader = true;
        txState = null;
        ((TestHashIndexStorage) pkStorage().storage()).clear();
        ((TestHashIndexStorage) hashIndexStorage.storage()).clear();
        ((TestSortedIndexStorage) sortedIndexStorage.storage()).clear();
        testMvPartitionStorage.clear();
        pendingRows.clear();

        completeBuiltIndexes(hashIndexStorage.storage(), sortedIndexStorage.storage());
    }

    @Test
    public void testTxStateReplicaRequestEmptyState() throws Exception {
        doAnswer(invocation -> {
            UUID txId = invocation.getArgument(5);

            txManager.updateTxMeta(txId, old -> new TxStateMeta(
                    ABORTED,
                    localNode.id(),
                    commitPartitionId,
                    null,
                    null
            ));

            return nullCompletedFuture();
        }).when(txManager).finish(any(), any(), anyBoolean(), any(), any(), any());

        CompletableFuture<ReplicaResult> fut = partitionReplicaListener.invoke(TX_MESSAGES_FACTORY.txStateCommitPartitionRequest()
                .groupId(tablePartitionIdMessage(grpId))
                .txId(newTxId())
                .enlistmentConsistencyToken(ANY_ENLISTMENT_CONSISTENCY_TOKEN)
                .build(), UUID.randomUUID());

        TransactionMeta txMeta = (TransactionMeta) fut.get(1, TimeUnit.SECONDS).result();

        assertNotNull(txMeta);

        assertEquals(ABORTED, txMeta.txState());
    }

    @Test
    public void testTxStateReplicaRequestCommitState() throws Exception {
        UUID txId = newTxId();

        txStateStorage.putForRebalance(txId, new TxMeta(COMMITTED, singletonList(grpId), clock.now()));

        HybridTimestamp readTimestamp = clock.now();

        CompletableFuture<ReplicaResult> fut = partitionReplicaListener.invoke(TX_MESSAGES_FACTORY.txStateCommitPartitionRequest()
                .groupId(tablePartitionIdMessage(grpId))
                .txId(txId)
                .enlistmentConsistencyToken(ANY_ENLISTMENT_CONSISTENCY_TOKEN)
                .build(), localNode.id());

        TransactionMeta txMeta = (TransactionMeta) fut.get(1, TimeUnit.SECONDS).result();

        assertNotNull(txMeta);
        assertEquals(COMMITTED, txMeta.txState());
        assertNotNull(txMeta.commitTimestamp());
        assertTrue(readTimestamp.compareTo(txMeta.commitTimestamp()) > 0);
    }

    @CartesianTest
    @CartesianTest.MethodFactory("finishedTxTypesFactory")
    void testExecuteRequestOnFinishedTx(TxState txState, RequestType requestType) {
        UUID txId = newTxId();

        txStateStorage.putForRebalance(txId, new TxMeta(txState, singletonList(grpId), null));
        txManager.updateTxMeta(txId, old -> new TxStateMeta(txState, null, null, null, null));

        BinaryRow testRow = binaryRow(0);

        assertThat(
                doSingleRowRequest(txId, testRow, requestType),
                willThrowFast(TransactionException.class, "Transaction is already finished")
        );
    }

    @Test
    public void testEnsureReplicaIsPrimaryThrowsPrimaryReplicaMissIfEnlistmentConsistencyTokenDoesNotMatchTheOneInLease() {
        localLeader = false;

        CompletableFuture<ReplicaResult> fut = partitionReplicaListener.invoke(TX_MESSAGES_FACTORY.txStateCommitPartitionRequest()
                .groupId(tablePartitionIdMessage(grpId))
                .txId(newTxId())
                .enlistmentConsistencyToken(10L)
                .build(), localNode.id());

        assertThrowsWithCause(
                () -> fut.get(1, TimeUnit.SECONDS).result(),
                PrimaryReplicaMissException.class);
    }

    @Test
    public void testEnsureReplicaIsPrimaryThrowsPrimaryReplicaMissIfNodeIdDoesNotMatchTheLeaseholder() {
        localLeader = false;

        ((TestPlacementDriver) placementDriver).setPrimaryReplicaSupplier(() -> new TestReplicaMetaImpl("node3", nodeId(3)));

        CompletableFuture<ReplicaResult> fut = partitionReplicaListener.invoke(TX_MESSAGES_FACTORY.txStateCommitPartitionRequest()
                .groupId(tablePartitionIdMessage(grpId))
                .txId(newTxId())
                .enlistmentConsistencyToken(ANY_ENLISTMENT_CONSISTENCY_TOKEN)
                .build(), localNode.id());

        assertThrowsWithCause(
                () -> fut.get(1, TimeUnit.SECONDS).result(),
                PrimaryReplicaMissException.class);
    }

    @Test
    public void testReadOnlySingleRowReplicaRequestEmptyResult() throws Exception {
        BinaryRow testBinaryKey = nextBinaryKey();

        CompletableFuture<ReplicaResult> fut = doReadOnlySingleGet(testBinaryKey);

        BinaryRow binaryRow = (BinaryRow) fut.get(1, TimeUnit.SECONDS).result();

        assertNull(binaryRow);
    }

    private CompletableFuture<ReplicaResult> doReadOnlySingleGet(BinaryRow pk) {
        return doReadOnlySingleGet(pk, clock.now());
    }

    private CompletableFuture<ReplicaResult> doReadOnlySingleGet(BinaryRow pk, HybridTimestamp readTimestamp) {
        ReadOnlySingleRowPkReplicaRequest request = readOnlySingleRowPkReplicaRequest(pk, readTimestamp);

        return invokeListener(request);
    }

    private CompletableFuture<ReplicaResult> invokeListener(ReplicaRequest request) {
        return partitionReplicaListener.invoke(request, localNode.id());
    }

    private ReadOnlySingleRowPkReplicaRequest readOnlySingleRowPkReplicaRequest(BinaryRow pk, HybridTimestamp readTimestamp) {
        return readOnlySingleRowPkReplicaRequest(grpId, newTxId(), localNode.id(), pk, readTimestamp);
    }

    private static ReadOnlySingleRowPkReplicaRequest readOnlySingleRowPkReplicaRequest(
            TablePartitionId grpId,
            UUID txId,
            UUID coordinatorId,
            BinaryRow pk,
            HybridTimestamp readTimestamp
    ) {
        return TABLE_MESSAGES_FACTORY.readOnlySingleRowPkReplicaRequest()
                .groupId(tablePartitionIdMessage(grpId))
                .tableId(TABLE_ID)
                .readTimestamp(readTimestamp)
                .schemaVersion(pk.schemaVersion())
                .primaryKey(pk.tupleSlice())
                .transactionId(txId)
                .coordinatorId(coordinatorId)
                .requestType(RO_GET)
                .build();
    }

    private CompletableFuture<ReplicaResult> doReadOnlyDirectSingleGet(BinaryRow pk) {
        ReadOnlyDirectSingleRowReplicaRequest request = readOnlyDirectSingleRowReplicaRequest(grpId, pk);

        return invokeListener(request);
    }

    private static ReadOnlyDirectSingleRowReplicaRequest readOnlyDirectSingleRowReplicaRequest(TablePartitionId grpId, BinaryRow pk) {
        return TABLE_MESSAGES_FACTORY.readOnlyDirectSingleRowReplicaRequest()
                .groupId(tablePartitionIdMessage(grpId))
                .tableId(TABLE_ID)
                .schemaVersion(pk.schemaVersion())
                .primaryKey(pk.tupleSlice())
                .requestType(RO_GET)
                .enlistmentConsistencyToken(ANY_ENLISTMENT_CONSISTENCY_TOKEN)
                .build();
    }

    @Test
    public void testReadOnlySingleRowReplicaRequestCommittedResult() throws Exception {
        UUID txId = newTxId();
        BinaryRow testBinaryKey = nextBinaryKey();
        BinaryRow testBinaryRow = binaryRow(key(testBinaryKey), new TestValue(1, "v1"));
        var rowId = new RowId(PART_ID);

        pkStorage().put(testBinaryRow, rowId);
        testMvPartitionStorage.addWrite(rowId, testBinaryRow, txId, TABLE_ID, PART_ID);
        testMvPartitionStorage.commitWrite(rowId, clock.now());

        CompletableFuture<ReplicaResult> fut = doReadOnlySingleGet(testBinaryKey);

        BinaryRow binaryRow = (BinaryRow) fut.get(1, TimeUnit.SECONDS).result();

        assertNotNull(binaryRow);
    }

    @Test
    public void testReadOnlySingleRowReplicaRequestResolveWriteIntentCommitted() throws Exception {
        UUID txId = newTxId();
        BinaryRow testBinaryKey = nextBinaryKey();
        BinaryRow testBinaryRow = binaryRow(key(testBinaryKey), new TestValue(1, "v1"));
        var rowId = new RowId(PART_ID);
        txState = COMMITTED;

        pkStorage().put(testBinaryRow, rowId);
        testMvPartitionStorage.addWrite(rowId, testBinaryRow, txId, TABLE_ID, PART_ID);
        txManager.updateTxMeta(txId, old -> new TxStateMeta(COMMITTED, localNode.id(), commitPartitionId, clock.now(), null));

        CompletableFuture<ReplicaResult> fut = doReadOnlySingleGet(testBinaryKey);

        BinaryRow binaryRow = (BinaryRow) fut.get(1, TimeUnit.SECONDS).result();

        assertNotNull(binaryRow);
    }

    @Test
    public void testReadOnlySingleRowReplicaRequestResolveWriteIntentPending() throws Exception {
        UUID txId = newTxId();
        BinaryRow testBinaryKey = nextBinaryKey();
        BinaryRow testBinaryRow = binaryRow(key(testBinaryKey), new TestValue(1, "v1"));
        var rowId = new RowId(PART_ID);

        pkStorage().put(testBinaryRow, rowId);
        testMvPartitionStorage.addWrite(rowId, testBinaryRow, txId, TABLE_ID, PART_ID);
        txManager.updateTxMeta(txId, old -> new TxStateMeta(TxState.PENDING, localNode.id(), commitPartitionId, null, null));

        CompletableFuture<ReplicaResult> fut = doReadOnlySingleGet(testBinaryKey);

        BinaryRow binaryRow = (BinaryRow) fut.get(1, TimeUnit.SECONDS).result();

        assertNull(binaryRow);
    }

    @Test
    public void testReadOnlySingleRowReplicaRequestResolveWriteIntentAborted() throws Exception {
        UUID txId = newTxId();
        BinaryRow testBinaryKey = nextBinaryKey();
        BinaryRow testBinaryRow = binaryRow(key(testBinaryKey), new TestValue(1, "v1"));
        var rowId = new RowId(PART_ID);
        txState = ABORTED;

        pkStorage().put(testBinaryRow, rowId);
        testMvPartitionStorage.addWrite(rowId, testBinaryRow, txId, TABLE_ID, PART_ID);
        txManager.updateTxMeta(txId, old -> new TxStateMeta(ABORTED, localNode.id(), commitPartitionId, null, null));

        CompletableFuture<ReplicaResult> fut = doReadOnlySingleGet(testBinaryKey);

        BinaryRow binaryRow = (BinaryRow) fut.get(1, TimeUnit.SECONDS).result();

        assertNull(binaryRow);
    }

    @Test
    public void testWriteScanRetrieveBatchReplicaRequestWithSortedIndex() throws Exception {
        UUID txId = newTxId();
        int sortedIndexId = sortedIndexStorage.id();

        IntStream.range(0, 6).forEach(i -> {
            RowId rowId = new RowId(PART_ID);
            int indexedVal = i % 5; // Non-uniq index.
            TestValue testValue = new TestValue(indexedVal, "val" + i);

            BinaryTuple indexedValue = new BinaryTuple(1,
                    new BinaryTupleBuilder(1).appendInt(indexedVal).build());
            BinaryRow storeRow = binaryRow(key(nextBinaryKey()), testValue);

            testMvPartitionStorage.addWrite(rowId, storeRow, txId, TABLE_ID, PART_ID);
            sortedIndexStorage.storage().put(new IndexRowImpl(indexedValue, rowId));
            testMvPartitionStorage.commitWrite(rowId, clock.now());
        });

        UUID scanTxId = newTxId();

        // Request first batch
        CompletableFuture<ReplicaResult> fut = partitionReplicaListener.invoke(
                TABLE_MESSAGES_FACTORY.readWriteScanRetrieveBatchReplicaRequest()
                        .groupId(tablePartitionIdMessage(grpId))
                        .tableId(TABLE_ID)
                        .transactionId(scanTxId)
                        .timestamp(clock.now())
                        .enlistmentConsistencyToken(ANY_ENLISTMENT_CONSISTENCY_TOKEN)
                        .scanId(1L)
                        .indexToUse(sortedIndexId)
                        .batchSize(4)
                        .commitPartitionId(commitPartitionId())
                        .coordinatorId(localNode.id())
                        .timestamp(clock.now())
                        .build(), localNode.id());

        List<BinaryRow> rows = (List<BinaryRow>) fut.get(1, TimeUnit.SECONDS).result();

        assertNotNull(rows);
        assertEquals(4, rows.size());

        // Request second batch
        fut = partitionReplicaListener.invoke(TABLE_MESSAGES_FACTORY.readWriteScanRetrieveBatchReplicaRequest()
                .groupId(tablePartitionIdMessage(grpId))
                .tableId(TABLE_ID)
                .transactionId(scanTxId)
                .timestamp(clock.now())
                .enlistmentConsistencyToken(ANY_ENLISTMENT_CONSISTENCY_TOKEN)
                .scanId(1L)
                .indexToUse(sortedIndexId)
                .batchSize(4)
                .commitPartitionId(commitPartitionId())
                .coordinatorId(localNode.id())
                .timestamp(clock.now())
                .build(), localNode.id());

        rows = (List<BinaryRow>) fut.get(1, TimeUnit.SECONDS).result();

        assertNotNull(rows);
        assertEquals(2, rows.size());

        // Request bounded.
        fut = partitionReplicaListener.invoke(TABLE_MESSAGES_FACTORY.readWriteScanRetrieveBatchReplicaRequest()
                .groupId(tablePartitionIdMessage(grpId))
                .tableId(TABLE_ID)
                .transactionId(newTxId())
                .timestamp(clock.now())
                .enlistmentConsistencyToken(ANY_ENLISTMENT_CONSISTENCY_TOKEN)
                .scanId(2L)
                .indexToUse(sortedIndexId)
                .lowerBoundPrefix(toIndexBound(1))
                .upperBoundPrefix(toIndexBound(3))
                .flags(SortedIndexStorage.LESS_OR_EQUAL)
                .batchSize(5)
                .commitPartitionId(commitPartitionId())
                .coordinatorId(localNode.id())
                .timestamp(clock.now())
                .build(), localNode.id());

        rows = (List<BinaryRow>) fut.get(1, TimeUnit.SECONDS).result();

        assertNotNull(rows);
        assertEquals(2, rows.size());

        // Empty result.
        fut = partitionReplicaListener.invoke(TABLE_MESSAGES_FACTORY.readWriteScanRetrieveBatchReplicaRequest()
                .groupId(tablePartitionIdMessage(grpId))
                .tableId(TABLE_ID)
                .transactionId(newTxId())
                .timestamp(clock.now())
                .enlistmentConsistencyToken(ANY_ENLISTMENT_CONSISTENCY_TOKEN)
                .scanId(2L)
                .indexToUse(sortedIndexId)
                .lowerBoundPrefix(toIndexBound(5))
                .batchSize(5)
                .commitPartitionId(commitPartitionId())
                .coordinatorId(localNode.id())
                .timestamp(clock.now())
                .build(), localNode.id());

        rows = (List<BinaryRow>) fut.get(1, TimeUnit.SECONDS).result();

        assertNotNull(rows);
        assertEquals(0, rows.size());

        // Lookup.
        fut = partitionReplicaListener.invoke(TABLE_MESSAGES_FACTORY.readWriteScanRetrieveBatchReplicaRequest()
                .groupId(tablePartitionIdMessage(grpId))
                .tableId(TABLE_ID)
                .transactionId(newTxId())
                .timestamp(clock.now())
                .enlistmentConsistencyToken(ANY_ENLISTMENT_CONSISTENCY_TOKEN)
                .scanId(2L)
                .indexToUse(sortedIndexId)
                .exactKey(toIndexKey(0))
                .batchSize(5)
                .commitPartitionId(commitPartitionId())
                .coordinatorId(localNode.id())
                .timestamp(clock.now())
                .build(), localNode.id());

        rows = (List<BinaryRow>) fut.get(1, TimeUnit.SECONDS).result();

        assertNotNull(rows);
        assertEquals(2, rows.size());
    }

    @Test
    public void testReadOnlyScanRetrieveBatchReplicaRequestSortedIndex() throws Exception {
        UUID txId = newTxId();
        int sortedIndexId = sortedIndexStorage.id();

        IntStream.range(0, 6).forEach(i -> {
            RowId rowId = new RowId(PART_ID);
            int indexedVal = i % 5; // Non-uniq index.
            TestValue testValue = new TestValue(indexedVal, "val" + i);

            BinaryTuple indexedValue = new BinaryTuple(1,
                    new BinaryTupleBuilder(1).appendInt(indexedVal).build());
            BinaryRow storeRow = binaryRow(key(nextBinaryKey()), testValue);

            testMvPartitionStorage.addWrite(rowId, storeRow, txId, TABLE_ID, PART_ID);
            sortedIndexStorage.storage().put(new IndexRowImpl(indexedValue, rowId));
            testMvPartitionStorage.commitWrite(rowId, clock.now());
        });

        UUID scanTxId = newTxId();

        // Request first batch
        CompletableFuture<ReplicaResult> fut = partitionReplicaListener.invoke(
                TABLE_MESSAGES_FACTORY.readOnlyScanRetrieveBatchReplicaRequest()
                        .groupId(tablePartitionIdMessage(grpId))
                        .tableId(TABLE_ID)
                        .transactionId(scanTxId)
                        .readTimestamp(clock.now())
                        .scanId(1L)
                        .indexToUse(sortedIndexId)
                        .batchSize(4)
                        .coordinatorId(localNode.id())
                        .build(), localNode.id());

        List<BinaryRow> rows = (List<BinaryRow>) fut.get(1, TimeUnit.SECONDS).result();

        assertNotNull(rows);
        assertEquals(4, rows.size());

        // Request second batch
        fut = partitionReplicaListener.invoke(TABLE_MESSAGES_FACTORY.readOnlyScanRetrieveBatchReplicaRequest()
                .groupId(tablePartitionIdMessage(grpId))
                .tableId(TABLE_ID)
                .transactionId(scanTxId)
                .readTimestamp(clock.now())
                .scanId(1L)
                .indexToUse(sortedIndexId)
                .batchSize(4)
                .coordinatorId(localNode.id())
                .build(), localNode.id());

        rows = (List<BinaryRow>) fut.get(1, TimeUnit.SECONDS).result();

        assertNotNull(rows);
        assertEquals(2, rows.size());

        // Request bounded.
        fut = partitionReplicaListener.invoke(TABLE_MESSAGES_FACTORY.readOnlyScanRetrieveBatchReplicaRequest()
                .groupId(tablePartitionIdMessage(grpId))
                .tableId(TABLE_ID)
                .transactionId(newTxId())
                .readTimestamp(clock.now())
                .scanId(2L)
                .indexToUse(sortedIndexId)
                .lowerBoundPrefix(toIndexBound(1))
                .upperBoundPrefix(toIndexBound(3))
                .flags(SortedIndexStorage.LESS_OR_EQUAL)
                .batchSize(5)
                .coordinatorId(localNode.id())
                .build(), localNode.id());

        rows = (List<BinaryRow>) fut.get(1, TimeUnit.SECONDS).result();

        assertNotNull(rows);
        assertEquals(2, rows.size());

        // Empty result.
        fut = partitionReplicaListener.invoke(TABLE_MESSAGES_FACTORY.readOnlyScanRetrieveBatchReplicaRequest()
                .groupId(tablePartitionIdMessage(grpId))
                .tableId(TABLE_ID)
                .transactionId(newTxId())
                .readTimestamp(clock.now())
                .scanId(2L)
                .indexToUse(sortedIndexId)
                .lowerBoundPrefix(toIndexBound(5))
                .batchSize(5)
                .coordinatorId(localNode.id())
                .build(), localNode.id());

        rows = (List<BinaryRow>) fut.get(1, TimeUnit.SECONDS).result();

        assertNotNull(rows);
        assertEquals(0, rows.size());

        // Lookup.
        fut = partitionReplicaListener.invoke(TABLE_MESSAGES_FACTORY.readOnlyScanRetrieveBatchReplicaRequest()
                .groupId(tablePartitionIdMessage(grpId))
                .tableId(TABLE_ID)
                .transactionId(newTxId())
                .readTimestamp(clock.now())
                .scanId(2L)
                .indexToUse(sortedIndexId)
                .exactKey(toIndexKey(0))
                .batchSize(5)
                .coordinatorId(localNode.id())
                .build(), localNode.id());

        rows = (List<BinaryRow>) fut.get(1, TimeUnit.SECONDS).result();

        assertNotNull(rows);
        assertEquals(2, rows.size());
    }

    @Test
    public void testReadOnlyScanRetrieveBatchReplicaRequstHashIndex() throws Exception {
        UUID txId = newTxId();
        int hashIndexId = hashIndexStorage.id();

        IntStream.range(0, 7).forEach(i -> {
            RowId rowId = new RowId(PART_ID);
            int indexedVal = i % 2; // Non-uniq index.
            TestValue testValue = new TestValue(indexedVal, "val" + i);

            BinaryTuple indexedValue = new BinaryTuple(1,
                    new BinaryTupleBuilder(1).appendInt(indexedVal).build());
            BinaryRow storeRow = binaryRow(key(nextBinaryKey()), testValue);

            testMvPartitionStorage.addWrite(rowId, storeRow, txId, TABLE_ID, PART_ID);
            hashIndexStorage.storage().put(new IndexRowImpl(indexedValue, rowId));
            testMvPartitionStorage.commitWrite(rowId, clock.now());
        });

        UUID scanTxId = newTxId();

        // Request first batch
        CompletableFuture<ReplicaResult> fut = partitionReplicaListener.invoke(
                TABLE_MESSAGES_FACTORY.readOnlyScanRetrieveBatchReplicaRequest()
                        .groupId(tablePartitionIdMessage(grpId))
                        .tableId(TABLE_ID)
                        .transactionId(scanTxId)
                        .readTimestamp(clock.now())
                        .scanId(1L)
                        .indexToUse(hashIndexId)
                        .exactKey(toIndexKey(0))
                        .batchSize(3)
                        .coordinatorId(localNode.id())
                        .build(), localNode.id());

        List<BinaryRow> rows = (List<BinaryRow>) fut.get(1, TimeUnit.SECONDS).result();

        assertNotNull(rows);
        assertEquals(3, rows.size());

        // Request second batch
        fut = partitionReplicaListener.invoke(TABLE_MESSAGES_FACTORY.readOnlyScanRetrieveBatchReplicaRequest()
                .groupId(tablePartitionIdMessage(grpId))
                .tableId(TABLE_ID)
                .transactionId(scanTxId)
                .readTimestamp(clock.now())
                .scanId(1L)
                .indexToUse(hashIndexId)
                .exactKey(toIndexKey(0))
                .batchSize(1)
                .coordinatorId(localNode.id())
                .build(), localNode.id());

        rows = (List<BinaryRow>) fut.get(1, TimeUnit.SECONDS).result();

        assertNotNull(rows);
        assertEquals(1, rows.size());

        // Empty result.
        fut = partitionReplicaListener.invoke(TABLE_MESSAGES_FACTORY.readOnlyScanRetrieveBatchReplicaRequest()
                .groupId(tablePartitionIdMessage(grpId))
                .tableId(TABLE_ID)
                .transactionId(newTxId())
                .readTimestamp(clock.now())
                .scanId(2L)
                .indexToUse(hashIndexId)
                .exactKey(toIndexKey(5))
                .batchSize(5)
                .coordinatorId(localNode.id())
                .build(), localNode.id());

        rows = (List<BinaryRow>) fut.get(1, TimeUnit.SECONDS).result();

        assertNotNull(rows);
        assertEquals(0, rows.size());

        // Lookup.
        fut = partitionReplicaListener.invoke(TABLE_MESSAGES_FACTORY.readOnlyScanRetrieveBatchReplicaRequest()
                .groupId(tablePartitionIdMessage(grpId))
                .tableId(TABLE_ID)
                .transactionId(newTxId())
                .readTimestamp(clock.now())
                .scanId(2L)
                .indexToUse(hashIndexId)
                .exactKey(toIndexKey(1))
                .batchSize(5)
                .coordinatorId(localNode.id())
                .build(), localNode.id());

        rows = (List<BinaryRow>) fut.get(1, TimeUnit.SECONDS).result();

        assertNotNull(rows);
        assertEquals(3, rows.size());
    }

    @Test
    public void testWriteIntentOnPrimaryReplicaInsertUpdateDelete() {
        UUID txId = newTxId();

        BinaryRow testRow = binaryRow(0);
        BinaryRow testRowPk = marshalQuietly(new TestKey(0, "k0"), kvMarshaller);

        assertThat(doSingleRowRequest(txId, testRow, RW_INSERT), willCompleteSuccessfully());

        checkRowInMvStorage(testRow, true);

        BinaryRow br = binaryRow(new TestKey(0, "k0"), new TestValue(1, "v1"));

        assertThat(doSingleRowRequest(txId, br, RW_UPSERT), willCompleteSuccessfully());

        checkRowInMvStorage(br, true);

        assertThat(doSingleRowPkRequest(txId, testRowPk, RW_DELETE), willCompleteSuccessfully());

        checkNoRowInIndex(testRow);

        assertThat(doSingleRowRequest(txId, testRow, RW_INSERT), willCompleteSuccessfully());

        checkRowInMvStorage(testRow, true);

        br = binaryRow(new TestKey(0, "k0"), new TestValue(1, "v2"));

        assertThat(doSingleRowRequest(txId, br, RW_GET_AND_REPLACE), willCompleteSuccessfully());

        checkRowInMvStorage(br, true);

        br = binaryRow(new TestKey(0, "k0"), new TestValue(1, "v3"));

        assertThat(doSingleRowRequest(txId, br, RW_GET_AND_UPSERT), willCompleteSuccessfully());

        checkRowInMvStorage(br, true);

        assertThat(doSingleRowPkRequest(txId, testRowPk, RW_GET_AND_DELETE), willCompleteSuccessfully());

        checkNoRowInIndex(br);

        assertThat(doSingleRowRequest(txId, testRow, RW_INSERT), willCompleteSuccessfully());

        checkRowInMvStorage(testRow, true);

        assertThat(doSingleRowRequest(txId, testRow, RW_DELETE_EXACT), willCompleteSuccessfully());

        checkNoRowInIndex(testRow);

        cleanup(txId);
    }

    private static <K, V> Row marshalQuietly(K key, KvMarshaller<K, V> marshaller) {
        return marshaller.marshal(key);
    }

    @Test
    public void testWriteIntentOnPrimaryReplicaMultiRowOps() {
        UUID txId = newTxId();
        BinaryRow row0 = binaryRow(0);
        BinaryRow row1 = binaryRow(1);
        Collection<BinaryRow> rows = asList(row0, row1);

        assertThat(doMultiRowRequest(txId, rows, RW_INSERT_ALL), willCompleteSuccessfully());

        checkRowInMvStorage(row0, true);
        checkRowInMvStorage(row1, true);

        BinaryRow newRow0 = binaryRow(new TestKey(0, "k0"), new TestValue(2, "v2"));
        BinaryRow newRow1 = binaryRow(new TestKey(1, "k1"), new TestValue(3, "v3"));
        Collection<BinaryRow> newRows = asList(newRow0, newRow1);

        assertThat(doMultiRowRequest(txId, newRows, RW_UPSERT_ALL), willCompleteSuccessfully());

        checkRowInMvStorage(row0, false);
        checkRowInMvStorage(row1, false);
        checkRowInMvStorage(newRow0, true);
        checkRowInMvStorage(newRow1, true);

        Collection<BinaryRow> newRowPks = List.of(
                marshalQuietly(new TestKey(0, "k0"), kvMarshaller),
                marshalQuietly(new TestKey(1, "k1"), kvMarshaller)
        );

        assertThat(doMultiRowPkRequest(txId, newRowPks, RW_DELETE_ALL), willCompleteSuccessfully());

        checkNoRowInIndex(row0);
        checkNoRowInIndex(row1);
        checkNoRowInIndex(newRow0);
        checkNoRowInIndex(newRow1);

        assertThat(doMultiRowRequest(txId, rows, RW_INSERT_ALL), willCompleteSuccessfully());

        checkRowInMvStorage(row0, true);
        checkRowInMvStorage(row1, true);

        assertThat(doMultiRowRequest(txId, rows, RW_DELETE_EXACT_ALL), willCompleteSuccessfully());

        checkNoRowInIndex(row0);
        checkNoRowInIndex(row1);

        cleanup(txId);
    }

    @ParameterizedTest
    @ValueSource(booleans = {true, false})
    public void testCleanupOnCompactedCatalogVersion(boolean commit) {
        UUID txId = newTxId();

        BinaryRow testRow = binaryRow(0);

        assertThat(doSingleRowRequest(txId, testRow, RW_INSERT), willCompleteSuccessfully());

        when(catalogService.activeCatalog(anyLong())).thenThrow(new CatalogNotFoundException("Catalog not found"));

        assertDoesNotThrow(() -> cleanup(txId, commit));
        if (commit) {
            verify(testMvPartitionStorage, atLeastOnce()).commitWrite(any(), any());
        } else {
            verify(testMvPartitionStorage, atLeastOnce()).abortWrite(any());
        }
    }

    private CompletableFuture<?> doSingleRowRequest(UUID txId, BinaryRow binaryRow, RequestType requestType) {
        return doSingleRowRequest(txId, binaryRow, requestType, false);
    }

    private CompletableFuture<?> doSingleRowRequest(UUID txId, BinaryRow binaryRow, RequestType requestType, boolean full) {
        return partitionReplicaListener.invoke(TABLE_MESSAGES_FACTORY.readWriteSingleRowReplicaRequest()
                        .groupId(tablePartitionIdMessage(grpId))
                        .tableId(TABLE_ID)
                        .transactionId(txId)
                        .requestType(requestType)
                        .schemaVersion(binaryRow.schemaVersion())
                        .binaryTuple(binaryRow.tupleSlice())
                        .enlistmentConsistencyToken(ANY_ENLISTMENT_CONSISTENCY_TOKEN)
                        .commitPartitionId(commitPartitionId())
                        .coordinatorId(localNode.id())
                        .full(full)
                        .timestamp(clock.now())
                        .build(),
                localNode.id()
        );
    }

    private CompletableFuture<?> doSingleRowPkRequest(UUID txId, BinaryRow binaryRow, RequestType requestType) {
        return doSingleRowPkRequest(txId, binaryRow, requestType, false);
    }

    private CompletableFuture<?> doSingleRowPkRequest(UUID txId, BinaryRow binaryRow, RequestType requestType, boolean full) {
        return partitionReplicaListener.invoke(TABLE_MESSAGES_FACTORY.readWriteSingleRowPkReplicaRequest()
                        .groupId(tablePartitionIdMessage(grpId))
                        .tableId(TABLE_ID)
                        .transactionId(txId)
                        .requestType(requestType)
                        .schemaVersion(binaryRow.schemaVersion())
                        .primaryKey(binaryRow.tupleSlice())
                        .enlistmentConsistencyToken(ANY_ENLISTMENT_CONSISTENCY_TOKEN)
                        .commitPartitionId(commitPartitionId())
                        .coordinatorId(localNode.id())
                        .full(full)
                        .timestamp(clock.now())
                        .build(),
                localNode.id()
        );
    }

    private static TablePartitionIdMessage commitPartitionId() {
        return REPLICA_MESSAGES_FACTORY.tablePartitionIdMessage()
                .partitionId(PART_ID)
                .tableId(TABLE_ID)
                .build();
    }

    private static TablePartitionIdMessage tablePartitionIdMessage(TablePartitionId tablePartitionId) {
        return toTablePartitionIdMessage(REPLICA_MESSAGES_FACTORY, tablePartitionId);
    }

    private static ZonePartitionIdMessage zonePartitionIdMessage(ZonePartitionId zonePartitionId) {
        return toZonePartitionIdMessage(REPLICA_MESSAGES_FACTORY, zonePartitionId);
    }

    private CompletableFuture<?> doMultiRowRequest(UUID txId, Collection<BinaryRow> binaryRows, RequestType requestType) {
        return doMultiRowRequest(txId, binaryRows, requestType, false);
    }

    private CompletableFuture<?> doMultiRowRequest(UUID txId, Collection<BinaryRow> binaryRows, RequestType requestType, boolean full) {
        return partitionReplicaListener.invoke(TABLE_MESSAGES_FACTORY.readWriteMultiRowReplicaRequest()
                        .groupId(tablePartitionIdMessage(grpId))
                        .tableId(TABLE_ID)
                        .transactionId(txId)
                        .requestType(requestType)
                        .schemaVersion(binaryRows.iterator().next().schemaVersion())
                        .binaryTuples(binaryRowsToBuffers(binaryRows))
                        .enlistmentConsistencyToken(ANY_ENLISTMENT_CONSISTENCY_TOKEN)
                        .commitPartitionId(commitPartitionId())
                        .coordinatorId(localNode.id())
                        .full(full)
                        .timestamp(clock.now())
                        .build(),
                localNode.id()
        );
    }

    static List<ByteBuffer> binaryRowsToBuffers(Collection<BinaryRow> binaryRows) {
        return binaryRows.stream().map(BinaryRow::tupleSlice).collect(toList());
    }

    private CompletableFuture<?> doMultiRowPkRequest(UUID txId, Collection<BinaryRow> binaryRows, RequestType requestType) {
        return doMultiRowPkRequest(txId, binaryRows, requestType, false);
    }

    private CompletableFuture<?> doMultiRowPkRequest(UUID txId, Collection<BinaryRow> binaryRows, RequestType requestType, boolean full) {
        return partitionReplicaListener.invoke(TABLE_MESSAGES_FACTORY.readWriteMultiRowPkReplicaRequest()
                        .groupId(tablePartitionIdMessage(grpId))
                        .tableId(TABLE_ID)
                        .transactionId(txId)
                        .requestType(requestType)
                        .schemaVersion(binaryRows.iterator().next().schemaVersion())
                        .primaryKeys(binaryRowsToBuffers(binaryRows))
                        .enlistmentConsistencyToken(ANY_ENLISTMENT_CONSISTENCY_TOKEN)
                        .commitPartitionId(commitPartitionId())
                        .coordinatorId(localNode.id())
                        .full(full)
                        .timestamp(clock.now())
                        .build(),
                localNode.id()
        );
    }

    @Test
    public void testWriteIntentOnPrimaryReplicaSingleUpdate() {
        UUID txId = newTxId();
        AtomicInteger counter = new AtomicInteger();

        testWriteIntentOnPrimaryReplica(
                txId,
                () -> {
                    BinaryRow binaryRow = binaryRow(counter.getAndIncrement());

                    return TABLE_MESSAGES_FACTORY.readWriteSingleRowReplicaRequest()
                            .groupId(tablePartitionIdMessage(grpId))
                            .tableId(TABLE_ID)
                            .transactionId(txId)
                            .requestType(RW_INSERT)
                            .schemaVersion(binaryRow.schemaVersion())
                            .binaryTuple(binaryRow.tupleSlice())
                            .enlistmentConsistencyToken(ANY_ENLISTMENT_CONSISTENCY_TOKEN)
                            .commitPartitionId(commitPartitionId())
                            .coordinatorId(localNode.id())
                            .timestamp(clock.now())
                            .build();
                },
                () -> checkRowInMvStorage(binaryRow(0), true)
        );

        cleanup(txId);
    }

    @Test
    public void testWriteIntentOnPrimaryReplicaUpdateAll() {
        UUID txId = newTxId();
        AtomicInteger counter = new AtomicInteger();

        testWriteIntentOnPrimaryReplica(
                txId,
                () -> {
                    int cntr = counter.getAndIncrement();
                    BinaryRow binaryRow0 = binaryRow(cntr * 2);
                    BinaryRow binaryRow1 = binaryRow(cntr * 2 + 1);

                    return TABLE_MESSAGES_FACTORY.readWriteMultiRowReplicaRequest()
                            .groupId(tablePartitionIdMessage(grpId))
                            .tableId(TABLE_ID)
                            .transactionId(txId)
                            .requestType(RW_UPSERT_ALL)
                            .schemaVersion(binaryRow0.schemaVersion())
                            .binaryTuples(asList(binaryRow0.tupleSlice(), binaryRow1.tupleSlice()))
                            .enlistmentConsistencyToken(ANY_ENLISTMENT_CONSISTENCY_TOKEN)
                            .commitPartitionId(commitPartitionId())
                            .coordinatorId(localNode.id())
                            .timestamp(clock.now())
                            .build();
                },
                () -> checkRowInMvStorage(binaryRow(0), true)
        );

        cleanup(txId);
    }

    private void checkRowInMvStorage(BinaryRow binaryRow, boolean shouldBePresent) {
        Cursor<RowId> cursor = pkStorage().get(binaryRow);

        if (shouldBePresent) {
            boolean found = false;

            // There can be write intents for deletion.
            while (cursor.hasNext()) {
                RowId rowId = cursor.next();

                BinaryRow row = testMvPartitionStorage.read(rowId, HybridTimestamp.MAX_VALUE).binaryRow();

                if (equalToRow(binaryRow).matches(row)) {
                    found = true;
                }
            }

            assertTrue(found);
        } else {
            RowId rowId = cursor.next();

            BinaryRow row = testMvPartitionStorage.read(rowId, HybridTimestamp.MAX_VALUE).binaryRow();

            assertTrue(row == null || !row.equals(binaryRow));
        }
    }

    private void checkNoRowInIndex(BinaryRow binaryRow) {
        try (Cursor<RowId> cursor = pkStorage().get(binaryRow)) {
            assertFalse(cursor.hasNext());
        }
    }

    private void testWriteIntentOnPrimaryReplica(
            UUID txId,
            Supplier<ReadWriteReplicaRequest> updatingRequestSupplier,
            Runnable checkAfterFirstOperation
    ) {
        partitionReplicaListener.invoke(updatingRequestSupplier.get(), localNode.id());
        checkAfterFirstOperation.run();

        // Check that cleanup request processing awaits all write requests.
        CompletableFuture<UpdateCommandResult> writeFut = new CompletableFuture<>();

        raftClientFutureClosure = cmd -> writeFut;

        try {
            CompletableFuture<ReplicaResult> replicaWriteFut = partitionReplicaListener.invoke(updatingRequestSupplier.get(),
                    localNode.id());

            assertTrue(replicaWriteFut.isDone());

            raftClientFutureClosure = defaultMockRaftFutureClosure;

            HybridTimestamp now = clock.now();

            // Imitation of tx commit.
            txStateStorage.putForRebalance(txId, new TxMeta(COMMITTED, new ArrayList<>(), now));
            txManager.updateTxMeta(txId, old -> new TxStateMeta(COMMITTED, UUID.randomUUID(), commitPartitionId, now, null));

            CompletableFuture<?> replicaCleanupFut = partitionReplicaListener.invoke(
                    TX_MESSAGES_FACTORY.writeIntentSwitchReplicaRequest()
                            .groupId(tablePartitionIdMessage(grpId))
                            .txId(txId)
                            .commit(true)
                            .commitTimestamp(now)
                            .build(),
                    localNode.id()
            );

            assertFalse(replicaCleanupFut.isDone());

            writeFut.complete(new UpdateCommandResult(true, true, 0));

            assertThat(replicaCleanupFut, willSucceedFast());
        } finally {
            raftClientFutureClosure = defaultMockRaftFutureClosure;
        }

        // Check that one more write after cleanup is discarded.
        CompletableFuture<?> writeAfterCleanupFuture = partitionReplicaListener.invoke(updatingRequestSupplier.get(), localNode.id());
        assertThat(writeAfterCleanupFuture, willThrowFast(TransactionException.class));
    }

    @Test
    void testWriteIntentBearsLastCommitTimestamp() {
        BinaryRow br1 = binaryRow(1);

        BinaryRow br2 = binaryRow(2);

        // First insert a row
        UUID tx0 = newTxId();
        upsert(tx0, br1);
        upsert(tx0, br2);

        cleanup(tx0);

        raftClientFutureClosure = partitionCommand -> {
            assertTrue(partitionCommand instanceof UpdateCommandImpl);

            UpdateCommandImpl impl = (UpdateCommandImpl) partitionCommand;

            assertNotNull(impl.messageRowToUpdate());
            assertNotNull(impl.messageRowToUpdate().binaryRow());
            assertNotNull(impl.messageRowToUpdate().timestamp());

            return defaultMockRaftFutureClosure.apply(partitionCommand);
        };

        UUID tx1 = newTxId();
        upsert(tx1, br1);
    }

    /**
     * Puts several records into the storage, optionally leaving them as write intents, alternately deleting and upserting the same row
     * within the same RW transaction, then checking read correctness via read only request.
     *
     * @param insertFirst Whether to insert some values before RW transaction.
     * @param upsertAfterDelete Whether to insert value after delete in RW transaction, so that it would present as non-null write
     *         intent.
     * @param committed Whether to commit RW transaction before doing RO request.
     * @param multiple Whether to check multiple rows via getAll request.
     */
    @CartesianTest
    void testReadOnlyGetAfterRowRewrite(
            @Values(booleans = {false, true}) boolean insertFirst,
            @Values(booleans = {false, true}) boolean upsertAfterDelete,
            @Values(booleans = {false, true}) boolean committed,
            @Values(booleans = {false, true}) boolean multiple
    ) {
        BinaryRow br1 = binaryRow(1);

        BinaryRow br1Pk = marshalQuietly(new TestKey(1, "k" + 1), kvMarshaller);

        BinaryRow br2 = binaryRow(2);

        BinaryRow br2Pk = marshalQuietly(new TestKey(2, "k" + 2), kvMarshaller);

        // Preloading the data if needed.
        if (insertFirst) {
            UUID tx0 = newTxId();
            upsert(tx0, br1);
            upsert(tx0, br2);
            cleanup(tx0);
        }

        txState = null;

        // Delete the same row 2 times within the same transaction to generate garbage rows in storage.
        // If the data was not preloaded, there will be one deletion actually.
        UUID tx1 = newTxId();
        delete(tx1, br1Pk);
        upsert(tx1, br1);
        delete(tx1, br1Pk);

        if (upsertAfterDelete) {
            upsert(tx1, br1);
        }

        if (!insertFirst && !upsertAfterDelete) {
            Cursor<RowId> cursor = pkStorage().get(br1);

            // Data was not preloaded or inserted after deletion.
            assertFalse(cursor.hasNext());
        } else {
            // We create a null row with a row id having minimum possible value to ensure this row would be the first in cursor.
            // This is needed to check that this row will be skipped by RO tx and it will see the data anyway.
            // TODO https://issues.apache.org/jira/browse/IGNITE-18767 after this, the following check may be not needed.
            RowId emptyRowId = new RowId(PART_ID, new UUID(Long.MIN_VALUE, Long.MIN_VALUE));
            testMvPartitionStorage.addWrite(emptyRowId, null, tx1, TABLE_ID, PART_ID);

            if (committed) {
                testMvPartitionStorage.commitWrite(emptyRowId, clock.now());
            }

            pkStorage().put(br1, emptyRowId);
        }

        // If committed, there will be actual values in storage, otherwise write intents.
        if (committed) {
            cleanup(tx1);
        }

        if (multiple) {
            List<BinaryRow> allRowsPks = insertFirst ? List.of(br1Pk, br2Pk) : List.of(br1Pk);
            List<BinaryRow> allRows = insertFirst ? List.of(br1, br2) : List.of(br1);
            List<BinaryRow> allRowsButModified = insertFirst ? Arrays.asList(null, br2) : singletonList((BinaryRow) null);
            List<BinaryRow> expected = committed
                    ? (upsertAfterDelete ? allRows : allRowsButModified)
                    : (insertFirst ? allRows : singletonList((BinaryRow) null));
            List<BinaryRow> res = roGetAll(allRowsPks, clock.now());

            assertEquals(allRows.size(), res.size());

            List<Matcher<? super BinaryRow>> matchers = expected.stream()
                    .map(row -> row == null ? nullValue(BinaryRow.class) : equalToRow(row))
                    .collect(toList());

            assertThat(res, contains(matchers));
        } else {
            BinaryRow res = roGet(br1Pk, clock.now());
            BinaryRow expected = committed
                    ? (upsertAfterDelete ? br1 : null)
                    : (insertFirst ? br1 : null);

            assertThat(res, is(expected == null ? nullValue(BinaryRow.class) : equalToRow(expected)));
        }

        cleanup(tx1);
    }

    @Test
    public void abortsSuccessfully() {
        AtomicReference<Boolean> committed = interceptFinishTxCommand();

        CompletableFuture<?> future = beginAndAbortTx();

        assertThat(future, willSucceedFast());

        assertThat(committed.get(), is(false));
    }

    private CompletableFuture<?> beginAndAbortTx() {
        when(txManager.cleanup(any(), any(Map.class), anyBoolean(), any(), any())).thenReturn(nullCompletedFuture());

        HybridTimestamp beginTimestamp = clock.now();
        UUID txId = transactionIdFor(beginTimestamp);

        TxFinishReplicaRequest commitRequest = TX_MESSAGES_FACTORY.txFinishReplicaRequest()
                .groupId(tablePartitionIdMessage(grpId))
                .commitPartitionId(tablePartitionIdMessage(grpId))
                .txId(txId)
                .groups(Map.of(tablePartitionIdMessage(grpId), localNode.name()))
                .tableIds(Set.of(grpId.tableId()))
                .commit(false)
                .enlistmentConsistencyToken(ANY_ENLISTMENT_CONSISTENCY_TOKEN)
                .build();

        return partitionReplicaListener.invoke(commitRequest, localNode.id());
    }

    private static UUID transactionIdFor(HybridTimestamp beginTimestamp) {
        return TestTransactionIds.TRANSACTION_ID_GENERATOR.transactionIdFor(beginTimestamp);
    }

    @Test
    public void commitsOnSameSchemaSuccessfully() {
        when(validationSchemasSource.tableSchemaVersionsBetween(anyInt(), any(), any(HybridTimestamp.class)))
                .thenReturn(List.of(
                        tableSchema(CURRENT_SCHEMA_VERSION, List.of(nullableColumn("col")))
                ));

        AtomicReference<Boolean> committed = interceptFinishTxCommand();

        CompletableFuture<?> future = beginAndCommitTx();

        assertThat(future, willSucceedFast());

        assertThat(committed.get(), is(true));
    }

    private static CatalogTableColumnDescriptor nullableColumn(String colName) {
        return new CatalogTableColumnDescriptor(colName, ColumnType.INT32, true, 0, 0, 0, DefaultValue.constant(null));
    }

    private static CatalogTableColumnDescriptor defaultedColumn(String colName, int defaultValue) {
        return new CatalogTableColumnDescriptor(colName, ColumnType.INT32, false, 0, 0, 0, DefaultValue.constant(defaultValue));
    }

    private static FullTableSchema tableSchema(int schemaVersion, List<CatalogTableColumnDescriptor> columns) {
        return new FullTableSchema(schemaVersion, TABLE_ID, TABLE_NAME, columns);
    }

    private AtomicReference<Boolean> interceptFinishTxCommand() {
        AtomicReference<Boolean> committed = new AtomicReference<>();

        raftClientFutureClosure = command -> {
            if (command instanceof FinishTxCommand) {
                committed.set(((FinishTxCommand) command).commit());
            }
            return defaultMockRaftFutureClosure.apply(command);
        };

        return committed;
    }

    private CompletableFuture<?> beginAndCommitTx() {
        when(txManager.cleanup(any(), any(Map.class), anyBoolean(), any(), any())).thenReturn(nullCompletedFuture());

        HybridTimestamp beginTimestamp = clock.now();
        UUID txId = transactionIdFor(beginTimestamp);

        HybridTimestamp commitTimestamp = clock.now();

        TxFinishReplicaRequest commitRequest = TX_MESSAGES_FACTORY.txFinishReplicaRequest()
                .groupId(tablePartitionIdMessage(grpId))
                .commitPartitionId(tablePartitionIdMessage(grpId))
                .txId(txId)
                .groups(Map.of(tablePartitionIdMessage(grpId), localNode.name()))
                .tableIds(Set.of(grpId.tableId()))
                .commit(true)
                .commitTimestamp(commitTimestamp)
                .enlistmentConsistencyToken(ANY_ENLISTMENT_CONSISTENCY_TOKEN)
                .build();

        return partitionReplicaListener.invoke(commitRequest, localNode.id());
    }

    @Test
    public void commitsOnCompatibleSchemaChangeSuccessfully() {
        when(validationSchemasSource.tableSchemaVersionsBetween(anyInt(), any(), any(HybridTimestamp.class)))
                .thenReturn(List.of(
                        tableSchema(CURRENT_SCHEMA_VERSION, List.of(nullableColumn("col1"))),
                        // Addition of a nullable column is forward-compatible.
                        tableSchema(FUTURE_SCHEMA_VERSION, List.of(nullableColumn("col1"), nullableColumn("col2")))
                ));

        AtomicReference<Boolean> committed = interceptFinishTxCommand();

        CompletableFuture<?> future = beginAndCommitTx();

        assertThat(future, willSucceedFast());

        assertThat(committed.get(), is(true));
    }

    @Test
    public void abortsCommitOnIncompatibleSchema() {
        simulateForwardIncompatibleSchemaChange(CURRENT_SCHEMA_VERSION, FUTURE_SCHEMA_VERSION);

        AtomicReference<Boolean> committed = interceptFinishTxCommand();

        CompletableFuture<?> future = beginAndCommitTx();

        IncompatibleSchemaAbortException ex = assertWillThrowFast(future, IncompatibleSchemaAbortException.class);

        assertThat(ex.getMessage(), containsString("Commit failed because schema is not forward-compatible [fromSchemaVersion=1, "
                + "toSchemaVersion=2, table=test, details=Column default value changed]"));

        assertThat(committed.get(), is(false));
    }

    private void simulateForwardIncompatibleSchemaChange(int fromSchemaVersion, int toSchemaVersion) {
        when(validationSchemasSource.tableSchemaVersionsBetween(anyInt(), any(), any(HybridTimestamp.class)))
                .thenReturn(incompatibleSchemaVersions(fromSchemaVersion, toSchemaVersion));
    }

    private void simulateBackwardIncompatibleSchemaChange(int fromSchemaVersion, int toSchemaVersion) {
        when(validationSchemasSource.tableSchemaVersionsBetween(anyInt(), any(), anyInt()))
                .thenReturn(incompatibleSchemaVersions(fromSchemaVersion, toSchemaVersion));
    }

    private static List<FullTableSchema> incompatibleSchemaVersions(int fromSchemaVersion, int toSchemaVersion) {
        return List.of(
                tableSchema(fromSchemaVersion, List.of(defaultedColumn("col", 4))),
                tableSchema(toSchemaVersion, List.of(defaultedColumn("col", 5)))
        );
    }

    @ParameterizedTest
    @MethodSource("singleRowRequestTypes")
    public void failsWhenReadingSingleRowFromFutureIncompatibleSchema(RequestType requestType) {
        switch (requestType) {
            case RW_GET:
            case RW_DELETE:
            case RW_GET_AND_DELETE:
                testFailsWhenReadingFromFutureIncompatibleSchema(
                        (targetTxId, key) -> doSingleRowPkRequest(targetTxId, marshalKeyOrKeyValue(requestType, key), requestType)
                );

                break;
            default:
                testFailsWhenReadingFromFutureIncompatibleSchema(
                        (targetTxId, key) -> doSingleRowRequest(targetTxId, marshalKeyOrKeyValue(requestType, key), requestType)
                );
        }

    }

    private BinaryRow marshalKeyOrKeyValue(RequestType requestType, TestKey key) {
        return RequestTypes.isKeyOnly(requestType) ? marshalQuietly(key, kvMarshaller) : kvMarshaller.marshal(key, someValue);
    }

    private void testFailsWhenReadingFromFutureIncompatibleSchema(RwListenerInvocation listenerInvocation) {
        UUID targetTxId = transactionIdFor(clock.now());

        TestKey key = simulateWriteWithSchemaVersionFromFuture();

        simulateBackwardIncompatibleSchemaChange(CURRENT_SCHEMA_VERSION, FUTURE_SCHEMA_VERSION);

        AtomicReference<Boolean> committed = interceptFinishTxCommand();

        CompletableFuture<?> future = listenerInvocation.invoke(targetTxId, key);

        assertFailureDueToBackwardIncompatibleSchemaChange(future, committed);
    }

    private static Stream<Arguments> singleRowRequestTypes() {
        return Arrays.stream(RequestType.values())
                .filter(RequestTypes::isSingleRowRw)
                .map(Arguments::of);
    }

    private TestKey simulateWriteWithSchemaVersionFromFuture() {
        UUID futureSchemaVersionTxId = transactionIdFor(clock.now());

        TestKey key = nextKey();
        BinaryRow futureSchemaVersionRow = binaryRow(key, new TestValue(2, "v2"), kvMarshallerVersion2);
        var rowId = new RowId(PART_ID);

        BinaryTuple indexedValue = new BinaryTuple(1,
                new BinaryTupleBuilder(1).appendInt(FUTURE_SCHEMA_ROW_INDEXED_VALUE).build()
        );

        pkStorage().put(futureSchemaVersionRow, rowId);
        testMvPartitionStorage.addWrite(rowId, futureSchemaVersionRow, futureSchemaVersionTxId, TABLE_ID, PART_ID);
        sortedIndexStorage.storage().put(new IndexRowImpl(indexedValue, rowId));
        testMvPartitionStorage.commitWrite(rowId, clock.now());

        return key;
    }

    private static void assertFailureDueToBackwardIncompatibleSchemaChange(
            CompletableFuture<?> future,
            AtomicReference<Boolean> committed
    ) {
        IncompatibleSchemaVersionException ex = assertWillThrowFast(future,
                IncompatibleSchemaVersionException.class);
        assertThat(ex.code(), is(Transactions.TX_INCOMPATIBLE_SCHEMA_ERR));
        assertThat(ex.getMessage(), containsString(
                "Operation failed because it tried to access a row with newer schema version than transaction's [table=test, "
                        + "txSchemaVersion=1, rowSchemaVersion=2]"
        ));

        // Tx should not be finished.
        assertThat(committed.get(), is(nullValue()));
    }

    @ParameterizedTest
    @MethodSource("multiRowsRequestTypes")
    public void failsWhenReadingMultiRowsFromFutureIncompatibleSchema(RequestType requestType) {
        if (requestType == RW_GET_ALL || requestType == RW_DELETE_ALL) {
            testFailsWhenReadingFromFutureIncompatibleSchema(
                    (targetTxId, key) -> doMultiRowPkRequest(targetTxId, List.of(marshalKeyOrKeyValue(requestType, key)), requestType)
            );
        } else {
            testFailsWhenReadingFromFutureIncompatibleSchema(
                    (targetTxId, key) -> doMultiRowRequest(targetTxId, List.of(marshalKeyOrKeyValue(requestType, key)), requestType)
            );
        }
    }

    private static Stream<Arguments> multiRowsRequestTypes() {
        return Arrays.stream(RequestType.values())
                .filter(RequestTypes::isMultipleRowsRw)
                .map(Arguments::of);
    }

    @Test
    public void failsWhenReplacingOnTupleWithIncompatibleSchemaFromFuture() {
        testFailsWhenReadingFromFutureIncompatibleSchema(
                (targetTxId, key) -> doReplaceRequest(
                        targetTxId,
                        binaryRow(key, new TestValue(1, "v1")),
                        binaryRow(key, new TestValue(3, "v3"))
                )
        );
    }

    private CompletableFuture<?> doReplaceRequest(UUID targetTxId, BinaryRow oldRow, BinaryRow newRow) {
        return doReplaceRequest(targetTxId, oldRow, newRow, false);
    }

    private CompletableFuture<?> doReplaceRequest(UUID targetTxId, BinaryRow oldRow, BinaryRow newRow, boolean full) {
        return partitionReplicaListener.invoke(TABLE_MESSAGES_FACTORY.readWriteSwapRowReplicaRequest()
                        .groupId(tablePartitionIdMessage(grpId))
                        .tableId(TABLE_ID)
                        .transactionId(targetTxId)
                        .requestType(RW_REPLACE)
                        .schemaVersion(oldRow.schemaVersion())
                        .oldBinaryTuple(oldRow.tupleSlice())
                        .newBinaryTuple(newRow.tupleSlice())
                        .enlistmentConsistencyToken(ANY_ENLISTMENT_CONSISTENCY_TOKEN)
                        .commitPartitionId(commitPartitionId())
                        .coordinatorId(localNode.id())
                        .full(full)
                        .timestamp(clock.now())
                        .build(),
                localNode.id()
        );
    }

    @Test
    public void failsWhenScanByExactMatchReadsTupleWithIncompatibleSchemaFromFuture() {
        testFailsWhenReadingFromFutureIncompatibleSchema(
                (targetTxId, key) -> partitionReplicaListener.invoke(
                        TABLE_MESSAGES_FACTORY.readWriteScanRetrieveBatchReplicaRequest()
                                .groupId(tablePartitionIdMessage(grpId))
                                .tableId(TABLE_ID)
                                .transactionId(targetTxId)
                                .indexToUse(sortedIndexStorage.id())
                                .exactKey(toIndexKey(FUTURE_SCHEMA_ROW_INDEXED_VALUE))
                                .enlistmentConsistencyToken(ANY_ENLISTMENT_CONSISTENCY_TOKEN)
                                .scanId(1)
                                .batchSize(100)
                                .commitPartitionId(commitPartitionId())
                                .coordinatorId(localNode.id())
                                .timestamp(clock.now())
                                .build(),
                        localNode.id()
                )
        );
    }

    @Test
    public void failsWhenScanByIndexReadsTupleWithIncompatibleSchemaFromFuture() {
        testFailsWhenReadingFromFutureIncompatibleSchema(
                (targetTxId, key) -> partitionReplicaListener.invoke(
                        TABLE_MESSAGES_FACTORY.readWriteScanRetrieveBatchReplicaRequest()
                                .groupId(tablePartitionIdMessage(grpId))
                                .tableId(TABLE_ID)
                                .transactionId(targetTxId)
                                .indexToUse(sortedIndexStorage.id())
                                .enlistmentConsistencyToken(ANY_ENLISTMENT_CONSISTENCY_TOKEN)
                                .scanId(1)
                                .batchSize(100)
                                .commitPartitionId(commitPartitionId())
                                .coordinatorId(localNode.id())
                                .timestamp(clock.now())
                                .build(),
                        localNode.id()
                )
        );
    }

    @Test
    public void failsWhenScanReadsTupleWithIncompatibleSchemaFromFuture() {
        testFailsWhenReadingFromFutureIncompatibleSchema(
                (targetTxId, key) -> doRwScanRetrieveBatchRequest(targetTxId)
        );
    }

    private CompletableFuture<?> doRwScanRetrieveBatchRequest(UUID targetTxId) {
        return partitionReplicaListener.invoke(
                TABLE_MESSAGES_FACTORY.readWriteScanRetrieveBatchReplicaRequest()
                        .groupId(tablePartitionIdMessage(grpId))
                        .tableId(TABLE_ID)
                        .transactionId(targetTxId)
                        .enlistmentConsistencyToken(ANY_ENLISTMENT_CONSISTENCY_TOKEN)
                        .scanId(1)
                        .batchSize(100)
                        .full(false)
                        .commitPartitionId(commitPartitionId())
                        .coordinatorId(localNode.id())
                        .timestamp(clock.now())
                        .build(),
                localNode.id()
        );
    }

    private CompletableFuture<?> doRwScanCloseRequest(UUID targetTxId) {
        ReplicationGroupIdMessage serializedMsg = enabledColocation()
                ? zonePartitionIdMessage(new ZonePartitionId(tableDescriptor.zoneId(), grpId.partitionId()))
                : tablePartitionIdMessage(grpId);

        return partitionReplicaListener.invoke(
                TABLE_MESSAGES_FACTORY.scanCloseReplicaRequest()
                        .groupId(serializedMsg)
                        .tableId(grpId.tableId())
                        .transactionId(targetTxId)
                        .scanId(1)
                        .build(),
                localNode.id()
        );
    }

    private CompletableFuture<?> doRoScanRetrieveBatchRequest(UUID targetTxId, HybridTimestamp readTimestamp) {
        return partitionReplicaListener.invoke(
                readOnlyScanRetrieveBatchReplicaRequest(grpId, targetTxId, readTimestamp, localNode.id()),
                localNode.id()
        );
    }

    private static ReadOnlyScanRetrieveBatchReplicaRequest readOnlyScanRetrieveBatchReplicaRequest(
            TablePartitionId grpId,
            UUID txId,
            HybridTimestamp readTimestamp,
            UUID coordinatorId
    ) {
        return TABLE_MESSAGES_FACTORY.readOnlyScanRetrieveBatchReplicaRequest()
                .groupId(tablePartitionIdMessage(grpId))
                .tableId(TABLE_ID)
                .transactionId(txId)
                .scanId(1)
                .batchSize(100)
                .readTimestamp(readTimestamp)
                .coordinatorId(coordinatorId)
                .build();
    }

    @ParameterizedTest
    @MethodSource("singleRowWriteRequestTypes")
    public void singleRowWritesAreSuppliedWithRequiredCatalogVersion(RequestType requestType) {
        if (requestType == RW_DELETE || requestType == RW_GET_AND_DELETE) {
            testWritesAreSuppliedWithRequiredCatalogVersion(
                    requestType,
                    (targetTxId, key) -> doSingleRowPkRequest(targetTxId, marshalKeyOrKeyValue(requestType, key), requestType)
            );
        } else {
            testWritesAreSuppliedWithRequiredCatalogVersion(
                    requestType,
                    (targetTxId, key) -> doSingleRowRequest(targetTxId, marshalKeyOrKeyValue(requestType, key), requestType)
            );
        }
    }

    private static Stream<Arguments> singleRowWriteRequestTypes() {
        return Arrays.stream(RequestType.values())
                .filter(RequestTypes::isSingleRowWrite)
                .map(Arguments::of);
    }

    private static void configureTxManager(TxManager txManager) {
        ConcurrentHashMap<UUID, TxStateMeta> txStateMap = new ConcurrentHashMap<>();

        doAnswer(invocation -> txStateMap.get(invocation.getArgument(0)))
                .when(txManager).stateMeta(any());

        doAnswer(invocation -> {
            UUID txId = invocation.getArgument(0);
            Function<TxStateMeta, TxStateMeta> updater = invocation.getArgument(1);
            txStateMap.compute(txId, (k, oldMeta) -> {
                TxStateMeta newMeta = updater.apply(oldMeta);

                if (newMeta == null) {
                    return null;
                }

                TxState oldState = oldMeta == null ? null : oldMeta.txState();

                return checkTransitionCorrectness(oldState, newMeta.txState()) ? newMeta : oldMeta;
            });
            return null;
        }).when(txManager).updateTxMeta(any(), any());

        doAnswer(invocation -> nullCompletedFuture()).when(txManager).executeWriteIntentSwitchAsync(any(Runnable.class));

        doAnswer(invocation -> nullCompletedFuture()).when(txManager).finish(any(), any(), anyBoolean(), any(), any(), any());
        doAnswer(invocation -> nullCompletedFuture()).when(txManager).cleanup(any(), anyString(), any());
    }

    private void testWritesAreSuppliedWithRequiredCatalogVersion(RequestType requestType, RwListenerInvocation listenerInvocation) {
        TestKey key = nextKey();

        if (RequestTypes.looksUpFirst(requestType)) {
            upsertInNewTxFor(key);

            // While handling the upsert, our mocks were touched, let's reset them to prevent false-positives during verification.
            Mockito.reset(schemaSyncService);
        }

        when(catalogService.activeCatalogVersion(anyLong())).thenReturn(42);

        UUID targetTxId = newTxId();

        CompletableFuture<?> future = listenerInvocation.invoke(targetTxId, key);

        assertThat(future, willCompleteSuccessfully());

        // Make sure catalog required version is filled in the executed update command.
        verify(mockRaftClient, atLeast(1)).run(commandCaptor.capture());

        List<Command> commands = commandCaptor.getAllValues();
        Command updateCommand = commands.get(commands.size() - 1);

        assertThat(updateCommand, is(instanceOf(CatalogVersionAware.class)));
        CatalogVersionAware catalogVersionAware = (CatalogVersionAware) updateCommand;
        assertThat(catalogVersionAware.requiredCatalogVersion(), is(42));
    }

    private void upsertInNewTxFor(TestKey key) {
        UUID tx0 = newTxId();
        upsert(tx0, binaryRow(key, someValue));
        cleanup(tx0);
    }

    @Test
    public void replaceRequestIsSuppliedWithRequiredCatalogVersion() {
        testWritesAreSuppliedWithRequiredCatalogVersion(RW_REPLACE, (targetTxId, key) -> {
            return doReplaceRequest(
                    targetTxId,
                    marshalKeyOrKeyValue(RW_REPLACE, key),
                    marshalKeyOrKeyValue(RW_REPLACE, key)
            );
        });
    }

    @ParameterizedTest
    @MethodSource("multiRowsWriteRequestTypes")
    public void multiRowWritesAreSuppliedWithRequiredCatalogVersion(RequestType requestType) {
        if (requestType == RW_DELETE_ALL) {
            testWritesAreSuppliedWithRequiredCatalogVersion(
                    requestType,
                    (targetTxId, key) -> doMultiRowPkRequest(targetTxId, List.of(marshalKeyOrKeyValue(requestType, key)), requestType)
            );
        } else {
            testWritesAreSuppliedWithRequiredCatalogVersion(
                    requestType,
                    (targetTxId, key) -> doMultiRowRequest(targetTxId, List.of(marshalKeyOrKeyValue(requestType, key)), requestType)
            );
        }
    }

    private static Stream<Arguments> multiRowsWriteRequestTypes() {
        return Arrays.stream(RequestType.values())
                .filter(RequestTypes::isMultipleRowsWrite)
                .map(Arguments::of);
    }

    @CartesianTest
    @CartesianTest.MethodFactory("singleRowRwOperationTypesFactory")
    void singleRowRwOperationsFailIfTableAlteredAfterTxStart(
            RequestType requestType,
            boolean onExistingRow,
            boolean full
    ) {
        RwListenerInvocation invocation = null;

        if (RequestTypes.isSingleRowRwPkOnly(requestType)) {
            invocation = (targetTxId, key) -> doSingleRowPkRequest(targetTxId, marshalKeyOrKeyValue(requestType, key), requestType, full);
        } else if (RequestTypes.isSingleRowRwFullRow(requestType)) {
            invocation = (targetTxId, key) -> doSingleRowRequest(targetTxId, marshalKeyOrKeyValue(requestType, key), requestType, full);
        } else {
            fail("Uncovered type: " + requestType);
        }

        testRwOperationFailsIfTableWasAlteredAfterTxStart(requestType, onExistingRow, invocation);
    }

    @SuppressWarnings("unused")
    private static ArgumentSets singleRowRwOperationTypesFactory() {
        return ArgumentSets.argumentsForFirstParameter(singleRowRwOperationTypes())
                .argumentsForNextParameter(false, true)
                .argumentsForNextParameter(false, true);
    }

    @SuppressWarnings("unused")
    private static ArgumentSets finishedTxTypesFactory() {
        return ArgumentSets.argumentsForFirstParameter(FINISHING, ABORTED, COMMITTED)
                .argumentsForNextParameter(singleRowRwOperationTypes());
    }

    private static Stream<RequestType> singleRowRwOperationTypes() {
        return Arrays.stream(RequestType.values())
                .filter(RequestTypes::isSingleRowRw);
    }

    private void testRwOperationFailsIfTableWasAlteredAfterTxStart(
            RequestType requestType,
            boolean onExistingRow,
            RwListenerInvocation listenerInvocation
    ) {
        TestKey key = nextKey();

        if (onExistingRow) {
            upsertInNewTxFor(key);
        }

        UUID txId = newTxId();
        HybridTimestamp txBeginTs = beginTimestamp(txId);

        makeSchemaChangeAfter(txBeginTs);

        CompletableFuture<?> future = listenerInvocation.invoke(txId, key);

        boolean expectValidationFailure;
        if (RequestTypes.neverMisses(requestType)) {
            expectValidationFailure = true;
        } else {
            expectValidationFailure = onExistingRow == RequestTypes.writesIfKeyDoesNotExist(requestType);
        }

        if (expectValidationFailure) {
            IncompatibleSchemaVersionException ex = assertWillThrowFast(future, IncompatibleSchemaVersionException.class);
            assertThat(ex.code(), is(Transactions.TX_INCOMPATIBLE_SCHEMA_ERR));
            assertThat(
                    ex.getMessage(),
                    is("Table schema was updated after the transaction was started [table=test, startSchema=1, operationSchema=2]")
            );
        } else {
            assertThat(future, willCompleteSuccessfully());
        }
    }

    private void makeSchemaChangeAfter(HybridTimestamp txBeginTs) {
        CatalogTableDescriptor tableVersion1 = mock(CatalogTableDescriptor.class);
        CatalogTableDescriptor tableVersion2 = mock(CatalogTableDescriptor.class);

        when(tableVersion1.name()).thenReturn(TABLE_NAME);
        when(tableVersion2.name()).thenReturn(TABLE_NAME_2);
        when(tableVersion1.tableVersion()).thenReturn(CURRENT_SCHEMA_VERSION);
        when(tableVersion2.tableVersion()).thenReturn(NEXT_SCHEMA_VERSION);

        Catalog catalog1 = mock(Catalog.class);
        when(catalog1.table(TABLE_ID)).thenReturn(tableVersion1);

        Catalog catalog2 = mock(Catalog.class);
        when(catalog2.table(TABLE_ID)).thenReturn(tableVersion2);

        when(catalogService.activeCatalog(txBeginTs.longValue())).thenReturn(catalog1);
        when(catalogService.activeCatalog(gt(txBeginTs.longValue()))).thenReturn(catalog2);
    }

    @CartesianTest
    @CartesianTest.MethodFactory("multiRowRwOperationTypesFactory")
    void multiRowRwOperationsFailIfTableAlteredAfterTxStart(
            RequestType requestType, boolean onExistingRow, boolean full
    ) {
        RwListenerInvocation invocation = null;

        if (RequestTypes.isMultipleRowsRwPkOnly(requestType)) {
            invocation = (targetTxId, key)
                    -> doMultiRowPkRequest(targetTxId, List.of(marshalKeyOrKeyValue(requestType, key)), requestType, full);
        } else if (RequestTypes.isMultipleRowsRwFullRows(requestType)) {
            invocation = (targetTxId, key)
                    -> doMultiRowRequest(targetTxId, List.of(marshalKeyOrKeyValue(requestType, key)), requestType, full);
        } else {
            fail("Uncovered type: " + requestType);
        }

        testRwOperationFailsIfTableWasAlteredAfterTxStart(requestType, onExistingRow, invocation);
    }

    @SuppressWarnings("unused")
    private static ArgumentSets multiRowRwOperationTypesFactory() {
        return ArgumentSets.argumentsForFirstParameter(multiRowRwOperationTypes())
                .argumentsForNextParameter(false, true)
                .argumentsForNextParameter(false, true);
    }

    private static Stream<RequestType> multiRowRwOperationTypes() {
        return Arrays.stream(RequestType.values())
                .filter(RequestTypes::isMultipleRowsRw);
    }

    @CartesianTest
    void replaceRequestFailsIfTableAlteredAfterTxStart(
            @Values(booleans = {false, true}) boolean onExistingRow,
            @Values(booleans = {false, true}) boolean full
    ) {
        testRwOperationFailsIfTableWasAlteredAfterTxStart(RW_REPLACE, onExistingRow, (targetTxId, key) -> {
            return doReplaceRequest(
                    targetTxId,
                    marshalKeyOrKeyValue(RW_REPLACE, key),
                    marshalKeyOrKeyValue(RW_REPLACE, key),
                    full
            );
        });
    }

    @CartesianTest
    void rwScanRequestFailsIfTableAlteredAfterTxStart(@Values(booleans = {false, true}) boolean onExistingRow) {
        testRwOperationFailsIfTableWasAlteredAfterTxStart(RW_SCAN, onExistingRow, (targetTxId, key) -> {
            return doRwScanRetrieveBatchRequest(targetTxId);
        });
    }

    @Test
    void rwScanCloseRequestSucceedsIfTableAlteredAfterTxStart() {
        UUID txId = newTxId();
        HybridTimestamp txBeginTs = beginTimestamp(txId);

        makeSchemaChangeAfter(txBeginTs);

        CompletableFuture<?> future = doRwScanCloseRequest(txId);

        assertThat(future, willCompleteSuccessfully());
    }

    @CartesianTest
    @CartesianTest.MethodFactory("singleRowRwOperationTypesFactory")
    void singleRowRwOperationsFailIfTableWasDropped(RequestType requestType, boolean onExistingRow, boolean full) {
        RwListenerInvocation invocation = null;

        if (RequestTypes.isSingleRowRwPkOnly(requestType)) {
            invocation = (targetTxId, key) -> doSingleRowPkRequest(targetTxId, marshalKeyOrKeyValue(requestType, key), requestType, full);
        } else if (RequestTypes.isSingleRowRwFullRow(requestType)) {
            invocation = (targetTxId, key) -> doSingleRowRequest(targetTxId, marshalKeyOrKeyValue(requestType, key), requestType, full);
        } else {
            fail("Uncovered type: " + requestType);
        }

        testRwOperationFailsIfTableWasDropped(onExistingRow, invocation);
    }

    private void testRwOperationFailsIfTableWasDropped(boolean onExistingRow, RwListenerInvocation listenerInvocation) {
        TestKey key = nextKey();

        if (onExistingRow) {
            upsertInNewTxFor(key);
        }

        UUID txId = newTxId();
        HybridTimestamp txBeginTs = beginTimestamp(txId);

        makeTableBeDroppedAfter(txBeginTs);

        CompletableFuture<?> future = listenerInvocation.invoke(txId, key);

        IncompatibleSchemaVersionException ex = assertWillThrowFast(future, IncompatibleSchemaVersionException.class);
        assertThat(ex.code(), is(Transactions.TX_INCOMPATIBLE_SCHEMA_ERR));
        assertThat(ex.getMessage(), is("Table was dropped [tableId=1]"));
    }

    private void makeTableBeDroppedAfter(HybridTimestamp txBeginTs) {
        makeTableBeDroppedAfter(txBeginTs, TABLE_ID);
    }

    private void makeTableBeDroppedAfter(HybridTimestamp txBeginTs, int tableId) {
        CatalogTableDescriptor tableVersion1 = mock(CatalogTableDescriptor.class);
        when(tableVersion1.tableVersion()).thenReturn(CURRENT_SCHEMA_VERSION);
        when(tableVersion1.name()).thenReturn(TABLE_NAME);

        when(catalog.table(tableId)).thenReturn(tableVersion1);

        when(catalogService.activeCatalog(txBeginTs.longValue())).thenReturn(catalog);
        when(catalogService.activeCatalog(gt(txBeginTs.longValue()))).thenReturn(mock(Catalog.class));
    }

    @CartesianTest
    @CartesianTest.MethodFactory("multiRowRwOperationTypesFactory")
    void multiRowRwOperationsFailIfTableWasDropped(RequestType requestType, boolean onExistingRow, boolean full) {
        RwListenerInvocation invocation = null;

        if (RequestTypes.isMultipleRowsRwPkOnly(requestType)) {
            invocation = (targetTxId, key)
                    -> doMultiRowPkRequest(targetTxId, List.of(marshalKeyOrKeyValue(requestType, key)), requestType, full);
        } else if (RequestTypes.isMultipleRowsRwFullRows(requestType)) {
            invocation = (targetTxId, key)
                    -> doMultiRowRequest(targetTxId, List.of(marshalKeyOrKeyValue(requestType, key)), requestType, full);
        } else {
            fail("Uncovered type: " + requestType);
        }

        testRwOperationFailsIfTableWasDropped(onExistingRow, invocation);
    }

    @CartesianTest
    void replaceRequestFailsIfTableWasDropped(
            @Values(booleans = {false, true}) boolean onExistingRow,
            @Values(booleans = {false, true}) boolean full
    ) {
        testRwOperationFailsIfTableWasDropped(onExistingRow, (targetTxId, key) -> {
            return doReplaceRequest(
                    targetTxId,
                    marshalKeyOrKeyValue(RW_REPLACE, key),
                    marshalKeyOrKeyValue(RW_REPLACE, key),
                    full
            );
        });
    }

    @CartesianTest
    void rwScanRequestFailsIfTableWasDropped(@Values(booleans = {false, true}) boolean onExistingRow) {
        testRwOperationFailsIfTableWasDropped(onExistingRow, (targetTxId, key) -> {
            return doRwScanRetrieveBatchRequest(targetTxId);
        });
    }

    @Test
    void rwScanCloseRequestSucceedsIfTableWasDropped() {
        UUID txId = newTxId();
        HybridTimestamp txBeginTs = beginTimestamp(txId);

        makeTableBeDroppedAfter(txBeginTs);

        CompletableFuture<?> future = doRwScanCloseRequest(txId);

        assertThat(future, willCompleteSuccessfully());
    }

    @CartesianTest
    void singleRowRoGetFailsIfTableWasDropped(
            @Values(booleans = {false, true}) boolean direct,
            @Values(booleans = {false, true}) boolean onExistingRow
    ) {
        testRoOperationFailsIfTableWasDropped(onExistingRow, (targetTxId, readTimestamp, key) -> {
            if (direct) {
                return doReadOnlyDirectSingleGet(marshalQuietly(key, kvMarshaller));
            } else {
                return doReadOnlySingleGet(marshalQuietly(key, kvMarshaller), readTimestamp);
            }
        });
    }

    private void testRoOperationFailsIfTableWasDropped(boolean onExistingRow, RoListenerInvocation listenerInvocation) {
        TestKey key = nextKey();

        if (onExistingRow) {
            upsertInNewTxFor(key);
        }

        UUID txId = newTxId();
        HybridTimestamp readTs = clock.now();

        when(catalog.table(eq(TABLE_ID))).thenReturn(null);

        CompletableFuture<?> future = listenerInvocation.invoke(txId, readTs, key);

        IncompatibleSchemaVersionException ex = assertWillThrowFast(future, IncompatibleSchemaVersionException.class);
        assertThat(ex.code(), is(Transactions.TX_INCOMPATIBLE_SCHEMA_ERR));
        assertThat(ex.getMessage(), is("Table was dropped [tableId=1]"));
    }

    @CartesianTest
    void multiRowRoGetFailsIfTableWasDropped(
            @Values(booleans = {false, true}) boolean direct,
            @Values(booleans = {false, true}) boolean onExistingRow
    ) {
        testRoOperationFailsIfTableWasDropped(onExistingRow, (targetTxId, readTimestamp, key) -> {
            if (direct) {
                return doReadOnlyDirectMultiGet(List.of(marshalQuietly(key, kvMarshaller)));
            } else {
                return doReadOnlyMultiGet(List.of(marshalQuietly(key, kvMarshaller)), readTimestamp);
            }
        });
    }

    @CartesianTest
    void roScanRequestFailsIfTableWasDropped(@Values(booleans = {false, true}) boolean onExistingRow) {
        testRoOperationFailsIfTableWasDropped(onExistingRow, (targetTxId, readTimestamp, key) -> {
            return doRoScanRetrieveBatchRequest(targetTxId, readTimestamp);
        });
    }

    @Test
    void commitRequestFailsIfCommitPartitionTableWasDropped() {
        testCommitRequestIfTableWasDropped(grpId, Map.of(grpId, localNode.name()), grpId.tableId());
    }

    @Test
    void commitRequestFailsIfNonCommitPartitionTableWasDropped() {
        TablePartitionId anotherPartitionId = new TablePartitionId(ANOTHER_TABLE_ID, 0);

        testCommitRequestIfTableWasDropped(grpId, Map.of(grpId, localNode.name(), anotherPartitionId, localNode.name()),
                anotherPartitionId.tableId());
    }

    private void testCommitRequestIfTableWasDropped(
            TablePartitionId commitPartitionId,
            Map<TablePartitionId, String> groups,
            int tableToBeDroppedId
    ) {
        when(validationSchemasSource.tableSchemaVersionsBetween(anyInt(), any(), any(HybridTimestamp.class)))
                .thenReturn(List.of(
                        tableSchema(CURRENT_SCHEMA_VERSION, List.of(nullableColumn("col")))
                ));
        when(txManager.cleanup(any(), any(Map.class), anyBoolean(), any(), any())).thenReturn(nullCompletedFuture());

        AtomicReference<Boolean> committed = interceptFinishTxCommand();

        UUID txId = newTxId();
        HybridTimestamp txBeginTs = beginTimestamp(txId);

        String tableNameToBeDropped = catalogService.activeCatalog(txBeginTs.longValue()).table(tableToBeDroppedId).name();

        makeTableBeDroppedAfter(txBeginTs, tableToBeDroppedId);

        CompletableFuture<?> future = partitionReplicaListener.invoke(
                TX_MESSAGES_FACTORY.txFinishReplicaRequest()
                        .groupId(tablePartitionIdMessage(commitPartitionId))
                        .commitPartitionId(tablePartitionIdMessage(commitPartitionId))
                        .groups(groups.entrySet().stream().collect(toMap(e -> tablePartitionIdMessage(e.getKey()), Map.Entry::getValue)))
                        .tableIds(groups.keySet().stream().map(TablePartitionId::tableId).collect(toSet()))
                        .txId(txId)
                        .enlistmentConsistencyToken(ANY_ENLISTMENT_CONSISTENCY_TOKEN)
                        .commit(true)
                        .commitTimestamp(clock.now())
                        .build(),
                localNode.id()
        );

        IncompatibleSchemaAbortException ex = assertWillThrowFast(future, IncompatibleSchemaAbortException.class);

        assertThat(ex.getMessage(), is("Commit failed because a table was already dropped [table=" + tableNameToBeDropped + "]"));

        assertThat("The transaction must have been aborted", committed.get(), is(false));
    }

    @CartesianTest
    @CartesianTest.MethodFactory("singleRowRwOperationTypesFactory")
    void singleRowRwOperationsFailIfSchemaVersionMismatchesTx(RequestType requestType, boolean onExistingRow, boolean full) {
        RwListenerInvocation invocation = null;

        if (RequestTypes.isSingleRowRwPkOnly(requestType)) {
            invocation = (targetTxId, key) -> doSingleRowPkRequest(targetTxId, marshalKeyOrKeyValue(requestType, key), requestType, full);
        } else if (RequestTypes.isSingleRowRwFullRow(requestType)) {
            invocation = (targetTxId, key) -> doSingleRowRequest(targetTxId, marshalKeyOrKeyValue(requestType, key), requestType, full);
        } else {
            fail("Uncovered type: " + requestType);
        }

        testRwOperationFailsIfSchemaVersionMismatchesTx(onExistingRow, invocation);
    }

    private void testRwOperationFailsIfSchemaVersionMismatchesTx(boolean onExistingRow, RwListenerInvocation listenerInvocation) {
        TestKey key = nextKey();

        if (onExistingRow) {
            upsertInNewTxFor(key);
        }

        UUID txId = newTxId();

        makeSchemaBeNextVersion();

        CompletableFuture<?> future = listenerInvocation.invoke(txId, key);

        assertThat(future, willThrow(InternalSchemaVersionMismatchException.class));
    }

    private void makeSchemaBeNextVersion() {
        CatalogTableDescriptor tableVersion2 = mock(CatalogTableDescriptor.class);
        when(tableVersion2.tableVersion()).thenReturn(NEXT_SCHEMA_VERSION);
        when(tableVersion2.name()).thenReturn(TABLE_NAME_2);

        when(catalog.table(eq(TABLE_ID))).thenReturn(tableVersion2);
    }

    @CartesianTest
    @CartesianTest.MethodFactory("multiRowRwOperationTypesFactory")
    void multiRowRwOperationsFailIfSchemaVersionMismatchesTx(RequestType requestType, boolean onExistingRow, boolean full) {
        RwListenerInvocation invocation = null;

        if (RequestTypes.isMultipleRowsRwPkOnly(requestType)) {
            invocation = (targetTxId, key)
                    -> doMultiRowPkRequest(targetTxId, List.of(marshalKeyOrKeyValue(requestType, key)), requestType, full);
        } else if (RequestTypes.isMultipleRowsRwFullRows(requestType)) {
            invocation = (targetTxId, key)
                    -> doMultiRowRequest(targetTxId, List.of(marshalKeyOrKeyValue(requestType, key)), requestType, full);
        } else {
            fail("Uncovered type: " + requestType);
        }

        testRwOperationFailsIfSchemaVersionMismatchesTx(onExistingRow, invocation);
    }

    @CartesianTest
    void replaceRequestFailsIfSchemaVersionMismatchesTx(
            @Values(booleans = {false, true}) boolean onExistingRow,
            @Values(booleans = {false, true}) boolean full
    ) {
        testRwOperationFailsIfSchemaVersionMismatchesTx(onExistingRow, (targetTxId, key) -> {
            return doReplaceRequest(
                    targetTxId,
                    marshalKeyOrKeyValue(RW_REPLACE, key),
                    marshalKeyOrKeyValue(RW_REPLACE, key),
                    full
            );
        });
    }

    @CartesianTest
    void singleRowRoGetFailsIfSchemaVersionMismatchesTx(
            @Values(booleans = {false, true}) boolean direct,
            @Values(booleans = {false, true}) boolean onExistingRow
    ) {
        testRoOperationFailsIfSchemaVersionMismatchesTx(onExistingRow, (targetTxId, readTimestamp, key) -> {
            if (direct) {
                return doReadOnlyDirectSingleGet(marshalQuietly(key, kvMarshaller));
            } else {
                return doReadOnlySingleGet(marshalQuietly(key, kvMarshaller), readTimestamp);
            }
        });
    }

    private void testRoOperationFailsIfSchemaVersionMismatchesTx(boolean onExistingRow, RoListenerInvocation listenerInvocation) {
        TestKey key = nextKey();

        if (onExistingRow) {
            upsertInNewTxFor(key);
        }

        UUID txId = newTxId();
        HybridTimestamp readTs = clock.now();

        makeSchemaBeNextVersion();

        CompletableFuture<?> future = listenerInvocation.invoke(txId, readTs, key);

        assertThat(future, willThrow(InternalSchemaVersionMismatchException.class));
    }

    @CartesianTest
    void multiRowRoGetFailsIfSchemaVersionMismatchesTx(
            @Values(booleans = {false, true}) boolean direct,
            @Values(booleans = {false, true}) boolean onExistingRow
    ) {
        testRoOperationFailsIfSchemaVersionMismatchesTx(onExistingRow, (targetTxId, readTimestamp, key) -> {
            if (direct) {
                return doReadOnlyDirectMultiGet(List.of(marshalQuietly(key, kvMarshaller)));
            } else {
                return doReadOnlyMultiGet(List.of(marshalQuietly(key, kvMarshaller)), readTimestamp);
            }
        });
    }

    private UUID newTxId() {
        return transactionIdFor(clock.now());
    }

    private void upsert(UUID txId, BinaryRow row) {
        assertThat(upsertAsync(txId, row), willCompleteSuccessfully());
    }

    private CompletableFuture<ReplicaResult> upsertAsync(UUID txId, BinaryRow row) {
        return upsertAsync(txId, row, false);
    }

    private CompletableFuture<ReplicaResult> upsertAsync(UUID txId, BinaryRow row, boolean full) {
        ReadWriteSingleRowReplicaRequest message = TABLE_MESSAGES_FACTORY.readWriteSingleRowReplicaRequest()
                .groupId(tablePartitionIdMessage(grpId))
                .tableId(TABLE_ID)
                .requestType(RW_UPSERT)
                .transactionId(txId)
                .schemaVersion(row.schemaVersion())
                .binaryTuple(row.tupleSlice())
                .enlistmentConsistencyToken(ANY_ENLISTMENT_CONSISTENCY_TOKEN)
                .commitPartitionId(commitPartitionId())
                .coordinatorId(localNode.id())
                .full(full)
                .timestamp(clock.now())
                .build();

        return partitionReplicaListener.invoke(message, localNode.id());
    }

    private void delete(UUID txId, BinaryRow row) {
        ReadWriteSingleRowPkReplicaRequest message = TABLE_MESSAGES_FACTORY.readWriteSingleRowPkReplicaRequest()
                .groupId(tablePartitionIdMessage(grpId))
                .tableId(TABLE_ID)
                .requestType(RW_DELETE)
                .transactionId(txId)
                .schemaVersion(row.schemaVersion())
                .primaryKey(row.tupleSlice())
                .enlistmentConsistencyToken(ANY_ENLISTMENT_CONSISTENCY_TOKEN)
                .commitPartitionId(commitPartitionId())
                .coordinatorId(localNode.id())
                .timestamp(clock.now())
                .build();

        assertThat(partitionReplicaListener.invoke(message, localNode.id()), willCompleteSuccessfully());
    }

    private BinaryRow roGet(BinaryRow row, HybridTimestamp readTimestamp) {
        CompletableFuture<BinaryRow> roGetAsync = roGetAsync(row, readTimestamp);

        assertThat(roGetAsync, willCompleteSuccessfully());

        return roGetAsync.join();
    }

    private CompletableFuture<BinaryRow> roGetAsync(BinaryRow row, HybridTimestamp readTimestamp) {
        ReadOnlySingleRowPkReplicaRequest message = readOnlySingleRowPkReplicaRequest(row, readTimestamp);

        return partitionReplicaListener.invoke(message, localNode.id()).thenApply(replicaResult -> (BinaryRow) replicaResult.result());
    }

    private List<BinaryRow> roGetAll(Collection<BinaryRow> rows, HybridTimestamp readTimestamp) {
        CompletableFuture<ReplicaResult> future = doReadOnlyMultiGet(rows, readTimestamp);

        assertThat(future, willCompleteSuccessfully());

        return (List<BinaryRow>) future.join().result();
    }

    private CompletableFuture<ReplicaResult> doReadOnlyMultiGet(Collection<BinaryRow> rows, HybridTimestamp readTimestamp) {
        ReadOnlyMultiRowPkReplicaRequest request = readOnlyMultiRowPkReplicaRequest(grpId, newTxId(), localNode.id(), rows, readTimestamp);

        return invokeListener(request);
    }

    private static ReadOnlyMultiRowPkReplicaRequest readOnlyMultiRowPkReplicaRequest(
            TablePartitionId grpId,
            UUID txId,
            UUID coordinatorId,
            Collection<BinaryRow> rows,
            HybridTimestamp readTimestamp
    ) {
        return TABLE_MESSAGES_FACTORY.readOnlyMultiRowPkReplicaRequest()
                .groupId(tablePartitionIdMessage(grpId))
                .tableId(TABLE_ID)
                .requestType(RO_GET_ALL)
                .readTimestamp(readTimestamp)
                .schemaVersion(rows.iterator().next().schemaVersion())
                .primaryKeys(binaryRowsToBuffers(rows))
                .transactionId(txId)
                .coordinatorId(coordinatorId)
                .build();
    }

    private CompletableFuture<ReplicaResult> doReadOnlyDirectMultiGet(Collection<BinaryRow> rows) {
        ReadOnlyDirectMultiRowReplicaRequest request = readOnlyDirectMultiRowReplicaRequest(grpId, rows);

        return invokeListener(request);
    }

    private static ReadOnlyDirectMultiRowReplicaRequest readOnlyDirectMultiRowReplicaRequest(
            TablePartitionId grpId,
            Collection<BinaryRow> rows
    ) {
        return TABLE_MESSAGES_FACTORY.readOnlyDirectMultiRowReplicaRequest()
                .groupId(tablePartitionIdMessage(grpId))
                .tableId(TABLE_ID)
                .requestType(RO_GET_ALL)
                .schemaVersion(rows.iterator().next().schemaVersion())
                .primaryKeys(binaryRowsToBuffers(rows))
                .enlistmentConsistencyToken(ANY_ENLISTMENT_CONSISTENCY_TOKEN)
                .build();
    }

    private void cleanup(UUID txId) {
        cleanup(txId, true);
    }

    private void cleanup(UUID txId, boolean commit) {
        HybridTimestamp commitTs = clock.now();

        txManager.updateTxMeta(txId, old -> new TxStateMeta(COMMITTED, UUID.randomUUID(), commitPartitionId, commitTs, null));

        WriteIntentSwitchReplicaRequest message = TX_MESSAGES_FACTORY.writeIntentSwitchReplicaRequest()
                .groupId(tablePartitionIdMessage(grpId))
                .txId(txId)
                .commit(commit)
                .commitTimestamp(commitTs)
                .build();

        assertThat(partitionReplicaListener.invoke(message, localNode.id()), willCompleteSuccessfully());

        txState = commit ? COMMITTED : ABORTED;
    }

    private BinaryTupleMessage toIndexBound(int val) {
        ByteBuffer tuple = new BinaryTuplePrefixBuilder(1, 1).appendInt(val).build();

        return TABLE_MESSAGES_FACTORY.binaryTupleMessage()
                .tuple(tuple)
                .elementCount(1)
                .build();
    }

    private BinaryTupleMessage toIndexKey(int val) {
        ByteBuffer tuple = new BinaryTupleBuilder(1).appendInt(val).build();

        return TABLE_MESSAGES_FACTORY.binaryTupleMessage()
                .tuple(tuple)
                .elementCount(1)
                .build();
    }

    private BinaryRow nextBinaryKey() {
        return marshalQuietly(nextKey(), kvMarshaller);
    }

    private static TestKey nextKey() {
        return new TestKey(monotonicInt(), "key " + monotonicInt());
    }

    private static int monotonicInt() {
        return nextMonotonicInt.getAndIncrement();
    }

    protected BinaryRow binaryRow(int i) {
        return binaryRow(new TestKey(i, "k" + i), new TestValue(i, "v" + i));
    }

    private BinaryRow binaryRow(TestKey key, TestValue value) {
        return binaryRow(key, value, kvMarshaller);
    }

    private static BinaryRow binaryRow(TestKey key, TestValue value, KvMarshaller<TestKey, TestValue> marshaller) {
        return marshaller.marshal(key, value);
    }

    private TestKey key(BinaryRow binaryRow) {
        return kvMarshaller.unmarshalKeyOnly(Row.wrapKeyOnlyBinaryRow(schemaDescriptor, binaryRow));
    }

    private static BinaryRowMessage binaryRowMessage(BinaryRow binaryRow) {
        return TABLE_MESSAGES_FACTORY.binaryRowMessage()
                .binaryTuple(binaryRow.tupleSlice())
                .schemaVersion(binaryRow.schemaVersion())
                .build();
    }

    /**
     * Test pojo key.
     */
    private static class TestKey {
        @IgniteToStringInclude
        public int intKey;

        @IgniteToStringInclude
        public String strKey;

        public TestKey() {
        }

        public TestKey(int intKey, String strKey) {
            this.intKey = intKey;
            this.strKey = strKey;
        }

        @Override
        public boolean equals(Object o) {
            if (this == o) {
                return true;
            }
            if (o == null || getClass() != o.getClass()) {
                return false;
            }
            TestKey testKey = (TestKey) o;
            return intKey == testKey.intKey && Objects.equals(strKey, testKey.strKey);
        }

        @Override
        public int hashCode() {
            return Objects.hash(intKey, strKey);
        }

        @Override
        public String toString() {
            return S.toString(TestKey.class, this);
        }
    }

    /**
     * Test pojo value.
     */
    private static class TestValue implements Comparable<TestValue> {
        @IgniteToStringInclude
        public Integer intVal;

        @IgniteToStringInclude
        public String strVal;

        public TestValue() {
        }

        public TestValue(Integer intVal, String strVal) {
            this.intVal = intVal;
            this.strVal = strVal;
        }

        @Override
        public int compareTo(TestValue o) {
            int cmp = Integer.compare(intVal, o.intVal);

            return cmp != 0 ? cmp : strVal.compareTo(o.strVal);
        }

        @Override
        public boolean equals(Object o) {
            if (this == o) {
                return true;
            }
            if (o == null || getClass() != o.getClass()) {
                return false;
            }
            TestValue testValue = (TestValue) o;
            return Objects.equals(intVal, testValue.intVal) && Objects.equals(strVal, testValue.strVal);
        }

        @Override
        public int hashCode() {
            return Objects.hash(intVal, strVal);
        }

        @Override
        public String toString() {
            return S.toString(TestValue.class, this);
        }
    }

    @FunctionalInterface
    private interface RwListenerInvocation {
        CompletableFuture<?> invoke(UUID targetTxId, TestKey key);
    }

    @FunctionalInterface
    private interface RoListenerInvocation {
        CompletableFuture<?> invoke(UUID targetTxId, HybridTimestamp readTimestamp, TestKey key);
    }

    @ParameterizedTest(name = "readOnly = {0}")
    @ValueSource(booleans = {true, false})
    void testStaleTxOperationAfterIndexStartBuilding(boolean readOnly) {
        int indexId = hashIndexStorage.id();
        int indexCreationCatalogVersion = 1;
        int startBuildingIndexCatalogVersion = 2;
        long indexCreationActivationTs = clock.now().addPhysicalTime(-100).longValue();
        long startBuildingIndexActivationTs = clock.nowLong();

        setIndexMetaInBuildingStatus(
                indexId,
                indexCreationCatalogVersion,
                indexCreationActivationTs,
                startBuildingIndexCatalogVersion,
                startBuildingIndexActivationTs
        );

        fireHashIndexStartBuildingEventForStaleTxOperation(indexId, startBuildingIndexCatalogVersion);

        UUID txId = newTxId();
        long beginTs = beginTimestamp(txId).longValue();

        when(catalogService.activeCatalogVersion(eq(beginTs))).thenReturn(0);

        BinaryRow row = binaryRow(0);

        if (readOnly) {
            assertThat(roGetAsync(row, clock.now()), willCompleteSuccessfully());
        } else {
            assertThat(upsertAsync(txId, row), willThrow(StaleTransactionOperationException.class));
        }
    }

    @Test
    void testBuildIndexReplicaRequestWithoutRwTxOperations() {
        int indexId = hashIndexStorage.id();
        int indexCreationCatalogVersion = 1;
        int startBuildingIndexCatalogVersion = 2;
        long indexCreationActivationTs = clock.now().addPhysicalTime(-100).longValue();
        long startBuildingIndexActivationTs = clock.nowLong();

        setIndexMetaInBuildingStatus(
                indexId,
                indexCreationCatalogVersion,
                indexCreationActivationTs,
                startBuildingIndexCatalogVersion,
                startBuildingIndexActivationTs
        );

        CompletableFuture<?> invokeBuildIndexReplicaRequestFuture = invokeBuildIndexReplicaRequestAsync(indexId);

        assertFalse(invokeBuildIndexReplicaRequestFuture.isDone());

        fireHashIndexStartBuildingEventForStaleTxOperation(indexId, startBuildingIndexCatalogVersion);

        assertThat(invokeBuildIndexReplicaRequestFuture, willCompleteSuccessfully());
        assertThat(invokeBuildIndexReplicaRequestAsync(indexId), willCompleteSuccessfully());
    }

    @ParameterizedTest(name = "failCmd = {0}")
    @ValueSource(booleans = {false, true})
    void testBuildIndexReplicaRequest(boolean failCmd) {
        var continueNotBuildIndexCmdFuture = new CompletableFuture<Void>();
        var buildIndexCommandFuture = new CompletableFuture<BuildIndexCommand>();

        when(mockRaftClient.run(any())).thenAnswer(invocation -> {
            Command cmd = invocation.getArgument(0);

            if (cmd instanceof BuildIndexCommand) {
                buildIndexCommandFuture.complete((BuildIndexCommand) cmd);

                return raftClientFutureClosure.apply(cmd);
            }

            return continueNotBuildIndexCmdFuture.thenCompose(unused -> raftClientFutureClosure.apply(cmd));
        });

        UUID txId = newTxId();
        long beginTs = beginTimestamp(txId).longValue();

        when(catalogService.activeCatalogVersion(eq(beginTs))).thenReturn(0);

        BinaryRow row = binaryRow(0);

        CompletableFuture<ReplicaResult> upsertFuture = upsertAsync(txId, row, true);

        int indexId = hashIndexStorage.id();
        int indexCreationCatalogVersion = 1;
        int startBuildingIndexCatalogVersion = 2;
        long indexCreationActivationTs = clock.now().addPhysicalTime(-100).longValue();
        long startBuildingIndexActivationTs = clock.nowLong();

        setIndexMetaInBuildingStatus(
                indexId,
                indexCreationCatalogVersion,
                indexCreationActivationTs,
                startBuildingIndexCatalogVersion,
                startBuildingIndexActivationTs
        );

        CompletableFuture<?> invokeBuildIndexReplicaRequestFuture = invokeBuildIndexReplicaRequestAsync(indexId);

        fireHashIndexStartBuildingEventForStaleTxOperation(indexId, startBuildingIndexCatalogVersion);

        assertFalse(upsertFuture.isDone());
        assertFalse(invokeBuildIndexReplicaRequestFuture.isDone());

        if (failCmd) {
            continueNotBuildIndexCmdFuture.completeExceptionally(new RuntimeException("error from test"));

            assertThat(upsertFuture, willThrow(RuntimeException.class));
        } else {
            continueNotBuildIndexCmdFuture.complete(null);

            assertThat(upsertFuture, willCompleteSuccessfully());
        }

        assertThat(invokeBuildIndexReplicaRequestFuture, willCompleteSuccessfully());

        HybridTimestamp startBuildingIndexActivationTs0 = hybridTimestamp(startBuildingIndexActivationTs);

        verify(safeTimeClock).waitFor(eq(startBuildingIndexActivationTs0));

        assertThat(buildIndexCommandFuture, willCompleteSuccessfully());

        BuildIndexCommand buildIndexCommand = buildIndexCommandFuture.join();
        assertThat(buildIndexCommand.indexId(), equalTo(indexId));
        assertThat(buildIndexCommand.requiredCatalogVersion(), equalTo(startBuildingIndexCatalogVersion));
    }

    private void fireHashIndexStartBuildingEventForStaleTxOperation(int indexId, int startBuildingIndexCatalogVersion) {
        assertThat(
                catalogServiceEventProducer.fireEvent(
                        INDEX_BUILDING,
                        new StartBuildingIndexEventParameters(0L, startBuildingIndexCatalogVersion, indexId)
                ),
                willCompleteSuccessfully()
        );
    }

    private CompletableFuture<?> invokeBuildIndexReplicaRequestAsync(int indexId) {
        BuildIndexReplicaRequest request = TABLE_MESSAGES_FACTORY.buildIndexReplicaRequest()
                .groupId(tablePartitionIdMessage(grpId))
                .indexId(indexId)
                .enlistmentConsistencyToken(ANY_ENLISTMENT_CONSISTENCY_TOKEN)
                .rowIds(List.of())
                .build();

        return invokeListener(request);
    }

    private void completeBuiltIndexes(IndexStorage... indexStorages) {
        TestStorageUtils.completeBuiltIndexes(testMvPartitionStorage, indexStorages);
    }

    private void setIndexMetaInBuildingStatus(
            int indexId,
            int registeredCatalogVersion,
            long registeredActivationTs,
            int buildingCatalogVersion,
            long buildingActivationTs
    ) {
        IndexMeta indexMeta = mock(IndexMeta.class);

        MetaIndexStatusChange change0 = mock(MetaIndexStatusChange.class);
        MetaIndexStatusChange change1 = mock(MetaIndexStatusChange.class);

        when(change0.catalogVersion()).thenReturn(registeredCatalogVersion);
        when(change0.activationTimestamp()).thenReturn(registeredActivationTs);

        when(change1.catalogVersion()).thenReturn(buildingCatalogVersion);
        when(change1.activationTimestamp()).thenReturn(buildingActivationTs);

        Map<MetaIndexStatus, MetaIndexStatusChange> statusChangeMap = Map.of(
                MetaIndexStatus.REGISTERED, change0,
                MetaIndexStatus.BUILDING, change1
        );

        when(indexMeta.indexId()).thenReturn(indexId);
        when(indexMeta.status()).thenReturn(MetaIndexStatus.BUILDING);
        when(indexMeta.tableId()).thenReturn(TABLE_ID);
        when(indexMeta.statusChanges()).thenReturn(statusChangeMap);
        when(indexMeta.statusChange(eq(MetaIndexStatus.REGISTERED))).thenReturn(change0);
        when(indexMeta.statusChange(eq(MetaIndexStatus.BUILDING))).thenReturn(change1);

        when(indexMetaStorage.indexMeta(eq(indexId))).thenReturn(indexMeta);
    }

    private static @Nullable TxStateResponse toTxStateResponse(@Nullable TransactionMeta transactionMeta) {
        TransactionMetaMessage transactionMetaMessage =
                transactionMeta == null ? null : transactionMeta.toTransactionMetaMessage(REPLICA_MESSAGES_FACTORY, TX_MESSAGES_FACTORY);

        return TX_MESSAGES_FACTORY.txStateResponse()
                .txStateMeta(transactionMetaMessage)
                .build();
    }

    @ParameterizedTest
    @EnumSource(NonDirectReadOnlyRequestFactory.class)
    void nonDirectReadOnlyRequestsLockLwmAndDoNotUnlockIt(NonDirectReadOnlyRequestFactory requestFactory) {
        RequestContext context = new RequestContext(grpId, newTxId(), clock, nextBinaryKey(), localNode.id());
        ReadOnlyReplicaRequest request = requestFactory.create(context);

        assertThat(invokeListener(request), willCompleteSuccessfully());

        verify(lowWatermark).tryLock(any(), eq(request.readTimestamp()));
        verify(lowWatermark, never()).unlock(any());
    }

    @Test
    void directReadOnlySingleRowRequestDoesNotLockLwm() {
        ReadOnlyDirectReplicaRequest request = readOnlyDirectSingleRowReplicaRequest(grpId, nextBinaryKey());

        assertThat(invokeListener(request), willCompleteSuccessfully());

        verify(lowWatermark, never()).tryLock(any(), any());
    }

    @Test
    void directReadOnlyMultiRowRequestWithOneKeyDoesNotLockLwm() {
        ReadOnlyDirectReplicaRequest request = readOnlyDirectMultiRowReplicaRequest(grpId, List.of(nextBinaryKey()));

        assertThat(invokeListener(request), willCompleteSuccessfully());

        verify(lowWatermark, never()).tryLock(any(), any());
    }

    @Test
    void directReadOnlyMultiRowRequestWithMultipleKeysLockAndUnlockLwm() {
        ReadOnlyDirectReplicaRequest request = readOnlyDirectMultiRowReplicaRequest(grpId, List.of(nextBinaryKey(), nextBinaryKey()));

        assertThat(invokeListener(request), willCompleteSuccessfully());

        InOrder orderVerifier = inOrder(lowWatermark, pkIndexStorage);

        ArgumentCaptor<UUID> lockTxIdCaptor = ArgumentCaptor.forClass(UUID.class);
        ArgumentCaptor<UUID> unlockTxIdCaptor = ArgumentCaptor.forClass(UUID.class);

        orderVerifier.verify(lowWatermark).tryLock(lockTxIdCaptor.capture(), any());
        orderVerifier.verify(pkIndexStorage).get(any());
        orderVerifier.verify(lowWatermark).unlock(unlockTxIdCaptor.capture());

        assertThat(unlockTxIdCaptor.getValue(), is(lockTxIdCaptor.getValue()));
    }

    @Test
    void directReadOnlyMultiRowRequestWithMultipleKeysUnlockLwmEvenWhenExceptionHappens() {
        doThrow(new RuntimeException("Oops")).when(pkIndexStorage).get(any());

        ReadOnlyDirectReplicaRequest request = readOnlyDirectMultiRowReplicaRequest(grpId, List.of(nextBinaryKey(), nextBinaryKey()));

        assertThat(invokeListener(request), willThrowFast(RuntimeException.class, "Oops"));

        verify(lowWatermark).unlock(any());
    }

    private static class RequestContext {
        private final TablePartitionId groupId;
        private final UUID txId;
        private final HybridClock clock;
        private final BinaryRow key;
        private final UUID coordinatorId;

        private RequestContext(TablePartitionId groupId, UUID txId, HybridClock clock, BinaryRow key, UUID coordinatorId) {
            this.groupId = groupId;
            this.txId = txId;
            this.clock = clock;
            this.key = key;
            this.coordinatorId = coordinatorId;
        }
    }

    private enum NonDirectReadOnlyRequestFactory {
        SINGLE_GET(context -> readOnlySingleRowPkReplicaRequest(
                context.groupId,
                context.txId,
                context.coordinatorId,
                context.key,
                context.clock.now())
        ),
        MULTI_GET(context -> readOnlyMultiRowPkReplicaRequest(
                context.groupId,
                context.txId,
                context.coordinatorId,
                singletonList(context.key),
                context.clock.now()
        )),
        SCAN(context -> readOnlyScanRetrieveBatchReplicaRequest(context.groupId, context.txId, context.clock.now(), context.coordinatorId));

        private final Function<RequestContext, ReadOnlyReplicaRequest> requestFactory;

        NonDirectReadOnlyRequestFactory(Function<RequestContext, ReadOnlyReplicaRequest> requestFactory) {
            this.requestFactory = requestFactory;
        }

        ReadOnlyReplicaRequest create(RequestContext context) {
            return requestFactory.apply(context);
        }
    }
}<|MERGE_RESOLUTION|>--- conflicted
+++ resolved
@@ -285,13 +285,6 @@
 @ExtendWith(ConfigurationExtension.class)
 @MockitoSettings(strictness = Strictness.LENIENT)
 public class PartitionReplicaListenerTest extends IgniteAbstractTest {
-<<<<<<< HEAD
-    /* Feature flag for zone based colocation track */
-    // TODO IGNITE-22115 remove it
-    private final boolean enabledColocationFeature = getBoolean(COLOCATION_FEATURE_FLAG, false);
-
-=======
->>>>>>> 130c4a1b
     private static final int PART_ID = 0;
 
     private static final int CURRENT_SCHEMA_VERSION = 1;
