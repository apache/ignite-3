--- conflicted
+++ resolved
@@ -2519,7 +2519,6 @@
     }
 
     private void upsert(UUID txId, BinaryRow row) {
-<<<<<<< HEAD
         assertThat(upsertAsync(txId, row), willCompleteSuccessfully());
     }
 
@@ -2532,6 +2531,7 @@
                 .binaryTuple(row.tupleSlice())
                 .enlistmentConsistencyToken(1L)
                 .commitPartitionId(commitPartitionId())
+                .coordinatorId(localNode.id())
                 .build();
 
         return partitionReplicaListener.invoke(message, localNode.id());
@@ -2546,38 +2546,10 @@
                 .primaryKey(row.tupleSlice())
                 .enlistmentConsistencyToken(1L)
                 .commitPartitionId(commitPartitionId())
+                .coordinatorId(localNode.id())
                 .build();
 
         assertThat(partitionReplicaListener.invoke(message, localNode.id()), willCompleteSuccessfully());
-=======
-        partitionReplicaListener.invoke(TABLE_MESSAGES_FACTORY.readWriteSingleRowReplicaRequest()
-                        .groupId(grpId)
-                        .requestType(RequestType.RW_UPSERT)
-                        .transactionId(txId)
-                        .schemaVersion(row.schemaVersion())
-                        .binaryTuple(row.tupleSlice())
-                        .enlistmentConsistencyToken(1L)
-                        .commitPartitionId(commitPartitionId())
-                        .coordinatorId(localNode.id())
-                        .build(),
-                localNode.id()
-        ).join().result();
-    }
-
-    private void delete(UUID txId, BinaryRow row) {
-        partitionReplicaListener.invoke(TABLE_MESSAGES_FACTORY.readWriteSingleRowPkReplicaRequest()
-                        .groupId(grpId)
-                        .requestType(RequestType.RW_DELETE)
-                        .transactionId(txId)
-                        .schemaVersion(row.schemaVersion())
-                        .primaryKey(row.tupleSlice())
-                        .enlistmentConsistencyToken(1L)
-                        .commitPartitionId(commitPartitionId())
-                        .coordinatorId(localNode.id())
-                        .build(),
-                localNode.id()
-        ).join().result();
->>>>>>> b23f54f5
     }
 
     private BinaryRow roGet(BinaryRow row, long readTimestamp) {
