--- conflicted
+++ resolved
@@ -295,17 +295,13 @@
 
         pkStorage = new Lazy<>(() -> new TableSchemaAwareIndexStorage(
                 pkIndexId,
-<<<<<<< HEAD
-                new TestHashIndexStorage(null, partId),
-=======
                 new TestHashIndexStorage(partId, null),
->>>>>>> 37d1e0f8
                 row2Tuple
         ));
 
         SortedIndexStorage indexStorage = new TestSortedIndexStorage(partId, new SortedIndexDescriptor(sortedIndexId, List.of(
                 new SortedIndexColumnDescriptor("intVal", NativeTypes.INT32, false, true)
-        )), partId);
+        )));
 
         sortedIndexStorage = new TableSchemaAwareIndexStorage(sortedIndexId, indexStorage, row -> null);
 
@@ -313,7 +309,7 @@
                 hashIndexId,
                 new TestHashIndexStorage(partId, new HashIndexDescriptor(hashIndexId, List.of(
                         new HashIndexColumnDescriptor("intVal", NativeTypes.INT32, false)
-                )), partId),
+                ))),
                 row -> null
         );
 
