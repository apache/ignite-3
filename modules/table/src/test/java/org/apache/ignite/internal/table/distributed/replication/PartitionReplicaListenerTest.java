--- conflicted
+++ resolved
@@ -156,13 +156,10 @@
 import org.apache.ignite.internal.replicator.ReplicationGroupId;
 import org.apache.ignite.internal.replicator.TablePartitionId;
 import org.apache.ignite.internal.replicator.exception.PrimaryReplicaMissException;
-<<<<<<< HEAD
 import org.apache.ignite.internal.replicator.message.ReplicaMessageUtils;
 import org.apache.ignite.internal.replicator.message.ReplicaMessagesFactory;
-=======
 import org.apache.ignite.internal.replicator.message.ReplicaMessagesFactory;
 import org.apache.ignite.internal.replicator.message.TablePartitionIdMessage;
->>>>>>> d9576076
 import org.apache.ignite.internal.schema.BinaryRow;
 import org.apache.ignite.internal.schema.BinaryRowConverter;
 import org.apache.ignite.internal.schema.BinaryTuple;
@@ -340,9 +337,6 @@
     /** Tx messages factory. */
     private static final TxMessagesFactory TX_MESSAGES_FACTORY = new TxMessagesFactory();
 
-    /** Replica messages factory. */
-    private static final ReplicaMessagesFactory REPLICA_MESSAGES_FACTORY = new ReplicaMessagesFactory();
-
     /** Table messages factory. */
     private static final PartitionReplicationMessagesFactory TABLE_MESSAGES_FACTORY = new PartitionReplicationMessagesFactory();
 
@@ -1708,7 +1702,7 @@
         TxFinishReplicaRequest commitRequest = TX_MESSAGES_FACTORY.txFinishReplicaRequest()
                 .groupId(tablePartitionIdMessage(grpId))
                 .txId(txId)
-                .groups(Map.of(toTablePartitionIdMessage(REPLICA_MESSAGES_FACTORY, grpId), localNode.name()))
+                .groups(Map.of(tablePartitionIdMessage(grpId), localNode.name()))
                 .commit(false)
                 .enlistmentConsistencyToken(ANY_ENLISTMENT_CONSISTENCY_TOKEN)
                 .build();
@@ -1772,7 +1766,7 @@
         TxFinishReplicaRequest commitRequest = TX_MESSAGES_FACTORY.txFinishReplicaRequest()
                 .groupId(tablePartitionIdMessage(grpId))
                 .txId(txId)
-                .groups(Map.of(toTablePartitionIdMessage(REPLICA_MESSAGES_FACTORY, grpId), localNode.name()))
+                .groups(Map.of(tablePartitionIdMessage(grpId), localNode.name()))
                 .commit(true)
                 .commitTimestampLong(hybridTimestampToLong(commitTimestamp))
                 .enlistmentConsistencyToken(ANY_ENLISTMENT_CONSISTENCY_TOKEN)
