--- conflicted
+++ resolved
@@ -24,9 +24,6 @@
 import static org.apache.ignite.internal.catalog.events.CatalogEvent.INDEX_BUILDING;
 import static org.apache.ignite.internal.hlc.HybridTimestamp.hybridTimestamp;
 import static org.apache.ignite.internal.hlc.HybridTimestamp.hybridTimestampToLong;
-<<<<<<< HEAD
-import static org.apache.ignite.internal.replicator.message.ReplicaMessageUtils.toTablePartitionIdMessage;
-=======
 import static org.apache.ignite.internal.partition.replicator.network.replication.RequestType.RO_GET;
 import static org.apache.ignite.internal.partition.replicator.network.replication.RequestType.RO_GET_ALL;
 import static org.apache.ignite.internal.partition.replicator.network.replication.RequestType.RW_DELETE;
@@ -43,7 +40,7 @@
 import static org.apache.ignite.internal.partition.replicator.network.replication.RequestType.RW_SCAN;
 import static org.apache.ignite.internal.partition.replicator.network.replication.RequestType.RW_UPSERT;
 import static org.apache.ignite.internal.partition.replicator.network.replication.RequestType.RW_UPSERT_ALL;
->>>>>>> 07dc45af
+import static org.apache.ignite.internal.replicator.message.ReplicaMessageUtils.toTablePartitionIdMessage;
 import static org.apache.ignite.internal.schema.BinaryRowMatcher.equalToRow;
 import static org.apache.ignite.internal.testframework.IgniteTestUtils.assertThrowsWithCause;
 import static org.apache.ignite.internal.testframework.asserts.CompletableFutureAssert.assertWillThrowFast;
@@ -2658,13 +2655,8 @@
 
     private CompletableFuture<ReplicaResult> upsertAsync(UUID txId, BinaryRow row, boolean full) {
         ReadWriteSingleRowReplicaRequest message = TABLE_MESSAGES_FACTORY.readWriteSingleRowReplicaRequest()
-<<<<<<< HEAD
                 .groupId(tablePartitionIdMessage(grpId))
-                .requestType(RequestType.RW_UPSERT)
-=======
-                .groupId(grpId)
                 .requestTypeInt(RW_UPSERT.ordinal())
->>>>>>> 07dc45af
                 .transactionId(txId)
                 .schemaVersion(row.schemaVersion())
                 .binaryTuple(row.tupleSlice())
@@ -2679,13 +2671,8 @@
 
     private void delete(UUID txId, BinaryRow row) {
         ReadWriteSingleRowPkReplicaRequest message = TABLE_MESSAGES_FACTORY.readWriteSingleRowPkReplicaRequest()
-<<<<<<< HEAD
                 .groupId(tablePartitionIdMessage(grpId))
-                .requestType(RequestType.RW_DELETE)
-=======
-                .groupId(grpId)
                 .requestTypeInt(RW_DELETE.ordinal())
->>>>>>> 07dc45af
                 .transactionId(txId)
                 .schemaVersion(row.schemaVersion())
                 .primaryKey(row.tupleSlice())
@@ -2707,13 +2694,8 @@
 
     private CompletableFuture<BinaryRow> roGetAsync(BinaryRow row, long readTimestamp) {
         ReadOnlySingleRowPkReplicaRequest message = TABLE_MESSAGES_FACTORY.readOnlySingleRowPkReplicaRequest()
-<<<<<<< HEAD
                 .groupId(tablePartitionIdMessage(grpId))
-                .requestType(RequestType.RO_GET)
-=======
-                .groupId(grpId)
                 .requestTypeInt(RO_GET.ordinal())
->>>>>>> 07dc45af
                 .readTimestampLong(readTimestamp)
                 .schemaVersion(row.schemaVersion())
                 .primaryKey(row.tupleSlice())
@@ -2732,13 +2714,8 @@
 
     private CompletableFuture<ReplicaResult> doReadOnlyMultiGet(Collection<BinaryRow> rows, HybridTimestamp readTimestamp) {
         ReadOnlyMultiRowPkReplicaRequest request = TABLE_MESSAGES_FACTORY.readOnlyMultiRowPkReplicaRequest()
-<<<<<<< HEAD
                 .groupId(tablePartitionIdMessage(grpId))
-                .requestType(RequestType.RO_GET_ALL)
-=======
-                .groupId(grpId)
                 .requestTypeInt(RO_GET_ALL.ordinal())
->>>>>>> 07dc45af
                 .readTimestampLong(readTimestamp.longValue())
                 .schemaVersion(rows.iterator().next().schemaVersion())
                 .primaryKeys(binaryRowsToBuffers(rows))
@@ -2749,13 +2726,8 @@
 
     private CompletableFuture<ReplicaResult> doReadOnlyDirectMultiGet(Collection<BinaryRow> rows) {
         ReadOnlyDirectMultiRowReplicaRequest request = TABLE_MESSAGES_FACTORY.readOnlyDirectMultiRowReplicaRequest()
-<<<<<<< HEAD
                 .groupId(tablePartitionIdMessage(grpId))
-                .requestType(RequestType.RO_GET_ALL)
-=======
-                .groupId(grpId)
                 .requestTypeInt(RO_GET_ALL.ordinal())
->>>>>>> 07dc45af
                 .schemaVersion(rows.iterator().next().schemaVersion())
                 .primaryKeys(binaryRowsToBuffers(rows))
                 .enlistmentConsistencyToken(ANY_ENLISTMENT_CONSISTENCY_TOKEN)
