--- conflicted
+++ resolved
@@ -29,12 +29,7 @@
 import java.util.HashMap;
 import java.util.List;
 import java.util.Map;
-<<<<<<< HEAD
 import java.util.function.Function;
-import org.apache.ignite.internal.hlc.HybridClockImpl;
-=======
-import java.util.concurrent.CompletableFuture;
->>>>>>> 6bc603de
 import org.apache.ignite.internal.hlc.HybridTimestamp;
 import org.apache.ignite.internal.replicator.ReplicaService;
 import org.apache.ignite.internal.replicator.ReplicationGroupId;
@@ -114,17 +109,13 @@
 
         }).when(msgSvc).invoke(anyString(), any(), anyLong());
 
-        txManager = new TxManagerImpl(replicaSvc, lockManager, localClock, new TransactionIdGenerator(0xdeadbeef), () -> "local");
+        txManager = new TxManagerImpl(replicaSvc, lockManager, DummyInternalTableImpl.CLOCK, new TransactionIdGenerator(0xdeadbeef),
+                () -> "local");
 
         Function<String, ClusterNode> anyNodeResolver = a -> clusterService.topologyService().localMember();
 
-<<<<<<< HEAD
-        TransactionStateResolver transactionStateResolver = new TransactionStateResolver(replicaSvc, txManager, localClock,
-                anyNodeResolver, anyNodeResolver, () -> "local", msgSvc);
-=======
-        txManager = new TxManagerImpl(replicaSvc, lockManager, DummyInternalTableImpl.CLOCK,
-                new TransactionIdGenerator(0xdeadbeef), () -> localNodeName);
->>>>>>> 6bc603de
+        TransactionStateResolver transactionStateResolver = new TransactionStateResolver(replicaSvc, txManager,
+                DummyInternalTableImpl.CLOCK, anyNodeResolver, anyNodeResolver, () -> "local", msgSvc);
 
         igniteTransactions = new IgniteTransactionsImpl(txManager, timestampTracker);
 
@@ -179,48 +170,9 @@
     protected boolean assertPartitionsSame(TableImpl table, int partId) {
         return true;
     }
-<<<<<<< HEAD
-
-    // TODO: https://issues.apache.org/jira/browse/IGNITE-20355
-    @Override
-    public void testReadOnlyGet() {
-        // No-op
-    }
-
-    // TODO: https://issues.apache.org/jira/browse/IGNITE-20355
-    @Override
-    public void testReadOnlyScan() throws Exception {
-        // No-op
-    }
-
-    // TODO: https://issues.apache.org/jira/browse/IGNITE-20355
-    @Override
-    public void testReadOnlyGetWriteIntentResolutionUpdate() {
-        // No-op
-    }
-
-    // TODO: https://issues.apache.org/jira/browse/IGNITE-20355
-    @Override
-    public void testReadOnlyGetWriteIntentResolutionRemove() {
-        // No-op
-    }
-
-    // TODO: https://issues.apache.org/jira/browse/IGNITE-20355
-    @Override
-    public void testReadOnlyGetAll() {
-        // No-op
-    }
-
-    // TODO: https://issues.apache.org/jira/browse/IGNITE-20355
-    @Override
-    public void testReadOnlyPendingWriteIntentSkippedCombined() {
-        super.testReadOnlyPendingWriteIntentSkippedCombined();
-    }
 
     @Override
     protected Collection<TxManager> txManagers() {
         return List.of(txManager);
     }
-=======
->>>>>>> 6bc603de
 }