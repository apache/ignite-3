--- conflicted
+++ resolved
@@ -18,7 +18,6 @@
 package org.apache.ignite.internal.table;
 
 import static org.mockito.Answers.RETURNS_DEEP_STUBS;
-<<<<<<< HEAD
 import static org.mockito.ArgumentMatchers.any;
 import static org.mockito.Mockito.lenient;
 import static org.mockito.Mockito.mock;
@@ -30,15 +29,12 @@
 import org.apache.ignite.internal.replicator.ReplicaService;
 import org.apache.ignite.internal.replicator.listener.ReplicaListener;
 import org.apache.ignite.internal.replicator.message.ReplicaRequest;
-=======
-
 import java.util.List;
 import java.util.concurrent.atomic.AtomicLong;
 import java.util.function.Function;
 import org.apache.ignite.internal.storage.impl.TestMvPartitionStorage;
 import org.apache.ignite.internal.table.distributed.raft.PartitionListener;
 import org.apache.ignite.internal.table.distributed.storage.VersionedRowStore;
->>>>>>> 1134c401
 import org.apache.ignite.internal.table.impl.DummyInternalTableImpl;
 import org.apache.ignite.internal.table.impl.DummySchemaManagerImpl;
 import org.apache.ignite.internal.tx.LockManager;
@@ -80,7 +76,6 @@
                     ReplicaRequest request = invocationOnMock.getArgument(1);
                     ReplicaListener replicaListener = tables.get(request.groupId()).getReplicaListener();
 
-<<<<<<< HEAD
                     CompletableFuture<Object> invoke = replicaListener.invoke(request);
                     return invoke;
             }
@@ -95,22 +90,6 @@
         accounts = new TableImpl(table, new DummySchemaManagerImpl(ACCOUNTS_SCHEMA));
 
         DummyInternalTableImpl table2 = new DummyInternalTableImpl(replicaSvc, txManager, true);
-=======
-        DummyInternalTableImpl table = new DummyInternalTableImpl(
-                new VersionedRowStore(new TestMvPartitionStorage(0), txManager),
-                txManager,
-                accountsRaftIndex
-        );
-
-        accounts = new TableImpl(table, new DummySchemaManagerImpl(ACCOUNTS_SCHEMA));
-
-        AtomicLong customersRaftIndex = new AtomicLong();
-        DummyInternalTableImpl table2 = new DummyInternalTableImpl(
-                new VersionedRowStore(new TestMvPartitionStorage(0), txManager),
-                txManager,
-                customersRaftIndex
-        );
->>>>>>> 1134c401
 
         customers = new TableImpl(table2, new DummySchemaManagerImpl(CUSTOMERS_SCHEMA));
 
