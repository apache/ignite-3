/*
 * Licensed to the Apache Software Foundation (ASF) under one or more
 * contributor license agreements. See the NOTICE file distributed with
 * this work for additional information regarding copyright ownership.
 * The ASF licenses this file to You under the Apache License, Version 2.0
 * (the "License"); you may not use this file except in compliance with
 * the License. You may obtain a copy of the License at
 *
 *      http://www.apache.org/licenses/LICENSE-2.0
 *
 * Unless required by applicable law or agreed to in writing, software
 * distributed under the License is distributed on an "AS IS" BASIS,
 * WITHOUT WARRANTIES OR CONDITIONS OF ANY KIND, either express or implied.
 * See the License for the specific language governing permissions and
 * limitations under the License.
 */

package org.apache.ignite.internal.table;

import static org.mockito.Answers.RETURNS_DEEP_STUBS;
import static org.mockito.ArgumentMatchers.any;
import static org.mockito.ArgumentMatchers.anyLong;
<<<<<<< HEAD
=======
import static org.mockito.ArgumentMatchers.anyString;
>>>>>>> 91dbe869
import static org.mockito.Mockito.doAnswer;
import static org.mockito.Mockito.mock;
import static org.mockito.Mockito.when;

import java.util.HashMap;
import java.util.Map;
import java.util.concurrent.CompletableFuture;
import org.apache.ignite.internal.hlc.HybridClockImpl;
import org.apache.ignite.internal.hlc.HybridTimestamp;
import org.apache.ignite.internal.replicator.ReplicaService;
import org.apache.ignite.internal.replicator.ReplicationGroupId;
import org.apache.ignite.internal.replicator.listener.ReplicaListener;
import org.apache.ignite.internal.replicator.message.ReplicaMessagesFactory;
import org.apache.ignite.internal.replicator.message.ReplicaRequest;
import org.apache.ignite.internal.replicator.message.TimestampAware;
import org.apache.ignite.internal.table.distributed.replicator.TransactionStateResolver;
import org.apache.ignite.internal.table.impl.DummyInternalTableImpl;
import org.apache.ignite.internal.table.impl.DummySchemaManagerImpl;
import org.apache.ignite.internal.tx.LockManager;
import org.apache.ignite.internal.tx.TxManager;
import org.apache.ignite.internal.tx.impl.HeapLockManager;
import org.apache.ignite.internal.tx.impl.IgniteTransactionsImpl;
import org.apache.ignite.internal.tx.impl.TransactionIdGenerator;
import org.apache.ignite.internal.tx.impl.TxManagerImpl;
import org.apache.ignite.internal.tx.message.TxStateReplicaRequest;
import org.apache.ignite.network.ClusterService;
import org.apache.ignite.network.MessagingService;
import org.apache.ignite.table.Table;
import org.junit.jupiter.api.BeforeEach;
import org.junit.jupiter.api.Disabled;

/**
 * Local table tests.
 */
public class TxLocalTest extends TxAbstractTest {
    private HeapLockManager lockManager;

    private TxManagerImpl txManager;

    /**
     * Initialize the test state.
     */
    @Override
    @BeforeEach
    public void before() {
        ClusterService clusterService = mock(ClusterService.class, RETURNS_DEEP_STUBS);
        when(clusterService.topologyService().localMember().address()).thenReturn(DummyInternalTableImpl.ADDR);

        lockManager = new HeapLockManager();

        ReplicaMessagesFactory replicaMessagesFactory = new ReplicaMessagesFactory();

        HybridClockImpl localClock = new HybridClockImpl();
        MessagingService msgSvc = mock(MessagingService.class, RETURNS_DEEP_STUBS);
        ReplicaService replicaSvc = new ReplicaService(msgSvc, localClock);

        Map<ReplicationGroupId, DummyInternalTableImpl> tables = new HashMap<>();
        doAnswer(invocationOnMock -> {
            ReplicaRequest request = invocationOnMock.getArgument(1);
            ReplicaListener replicaListener = tables.get(request.groupId()).getReplicaListener();

            if (request instanceof TimestampAware) {
                TimestampAware aware = (TimestampAware) request;
                HybridTimestamp updated = DummyInternalTableImpl.CLOCK.update(aware.timestamp());

                return replicaListener.invoke(request, "local").handle((res, err) -> err == null ? replicaMessagesFactory
                        .timestampAwareReplicaResponse()
                        .result(res)
                        .timestampLong(updated.longValue())
                        .build() :
                        replicaMessagesFactory
                                .errorTimestampAwareReplicaResponse()
                                .throwable(err)
                                .timestampLong(updated.longValue())
                                .build());
            } else {
                return replicaListener.invoke(request, "local").handle((res, err) -> err == null ? replicaMessagesFactory
                        .replicaResponse()
                        .result(res)
                        .build() : replicaMessagesFactory
                        .errorReplicaResponse()
                        .throwable(err)
                        .build());
            }

<<<<<<< HEAD
        }).when(msgSvc).invoke(any(String.class), any(), anyLong());
=======
        }).when(msgSvc).invoke(anyString(), any(), anyLong());
>>>>>>> 91dbe869

        TransactionStateResolver transactionStateResolver = mock(TransactionStateResolver.class, RETURNS_DEEP_STUBS);

        doAnswer(invocationOnMock -> {
            TxStateReplicaRequest request = invocationOnMock.getArgument(1);

            return CompletableFuture.completedFuture(
                    tables.get(request.groupId()).txStateStorage().getTxStateStorage(0).get(request.txId()));
        }).when(transactionStateResolver).sendMetaRequest(any(), any());

        txManager = new TxManagerImpl(replicaSvc, lockManager, localClock, new TransactionIdGenerator(0xdeadbeef), () -> "local");

        igniteTransactions = new IgniteTransactionsImpl(txManager, timestampTracker);

<<<<<<< HEAD
        DummyInternalTableImpl table = new DummyInternalTableImpl(replicaSvc, txManager, true, transactionStateResolver, ACCOUNTS_SCHEMA);

        accounts = new TableImpl(table, new DummySchemaManagerImpl(ACCOUNTS_SCHEMA), lockManager);

        DummyInternalTableImpl table2 = new DummyInternalTableImpl(replicaSvc, txManager, true, transactionStateResolver, CUSTOMERS_SCHEMA);
=======
        DummyInternalTableImpl table = new DummyInternalTableImpl(
                replicaSvc,
                txManager,
                true,
                placementDriver,
                ACCOUNTS_SCHEMA,
                timestampTracker
        );

        accounts = new TableImpl(table, new DummySchemaManagerImpl(ACCOUNTS_SCHEMA), lockManager);

        DummyInternalTableImpl table2 = new DummyInternalTableImpl(
                replicaSvc,
                txManager,
                true,
                placementDriver,
                CUSTOMERS_SCHEMA,
                timestampTracker
        );
>>>>>>> 91dbe869

        customers = new TableImpl(table2, new DummySchemaManagerImpl(CUSTOMERS_SCHEMA), lockManager);

        tables.put(table.groupId(), table);
        tables.put(table2.groupId(), table2);
    }

    @Disabled("https://issues.apache.org/jira/browse/IGNITE-15928")
    @Override
    public void testScan() throws InterruptedException {
        // TODO asch IGNITE-15928 implement local scan
    }

    @Override
    protected TxManager clientTxManager() {
        return txManager;
    }

    @Override
    protected TxManager txManager(Table t) {
        return txManager;
    }

    @Override
    protected LockManager lockManager(Table t) {
        return lockManager;
    }

    @Override
    protected boolean assertPartitionsSame(TableImpl table, int partId) {
        return true;
    }
}<|MERGE_RESOLUTION|>--- conflicted
+++ resolved
@@ -20,10 +20,7 @@
 import static org.mockito.Answers.RETURNS_DEEP_STUBS;
 import static org.mockito.ArgumentMatchers.any;
 import static org.mockito.ArgumentMatchers.anyLong;
-<<<<<<< HEAD
-=======
 import static org.mockito.ArgumentMatchers.anyString;
->>>>>>> 91dbe869
 import static org.mockito.Mockito.doAnswer;
 import static org.mockito.Mockito.mock;
 import static org.mockito.Mockito.when;
@@ -109,11 +106,7 @@
                         .build());
             }
 
-<<<<<<< HEAD
-        }).when(msgSvc).invoke(any(String.class), any(), anyLong());
-=======
         }).when(msgSvc).invoke(anyString(), any(), anyLong());
->>>>>>> 91dbe869
 
         TransactionStateResolver transactionStateResolver = mock(TransactionStateResolver.class, RETURNS_DEEP_STUBS);
 
@@ -128,18 +121,11 @@
 
         igniteTransactions = new IgniteTransactionsImpl(txManager, timestampTracker);
 
-<<<<<<< HEAD
-        DummyInternalTableImpl table = new DummyInternalTableImpl(replicaSvc, txManager, true, transactionStateResolver, ACCOUNTS_SCHEMA);
-
-        accounts = new TableImpl(table, new DummySchemaManagerImpl(ACCOUNTS_SCHEMA), lockManager);
-
-        DummyInternalTableImpl table2 = new DummyInternalTableImpl(replicaSvc, txManager, true, transactionStateResolver, CUSTOMERS_SCHEMA);
-=======
         DummyInternalTableImpl table = new DummyInternalTableImpl(
                 replicaSvc,
                 txManager,
                 true,
-                placementDriver,
+                transactionStateResolver,
                 ACCOUNTS_SCHEMA,
                 timestampTracker
         );
@@ -150,11 +136,10 @@
                 replicaSvc,
                 txManager,
                 true,
-                placementDriver,
+                transactionStateResolver,
                 CUSTOMERS_SCHEMA,
                 timestampTracker
         );
->>>>>>> 91dbe869
 
         customers = new TableImpl(table2, new DummySchemaManagerImpl(CUSTOMERS_SCHEMA), lockManager);
 
