/*
 * Licensed to the Apache Software Foundation (ASF) under one or more
 * contributor license agreements. See the NOTICE file distributed with
 * this work for additional information regarding copyright ownership.
 * The ASF licenses this file to You under the Apache License, Version 2.0
 * (the "License"); you may not use this file except in compliance with
 * the License. You may obtain a copy of the License at
 *
 *      http://www.apache.org/licenses/LICENSE-2.0
 *
 * Unless required by applicable law or agreed to in writing, software
 * distributed under the License is distributed on an "AS IS" BASIS,
 * WITHOUT WARRANTIES OR CONDITIONS OF ANY KIND, either express or implied.
 * See the License for the specific language governing permissions and
 * limitations under the License.
 */

package org.apache.ignite.internal.table.distributed;

import static java.util.concurrent.CompletableFuture.allOf;
import static java.util.concurrent.CompletableFuture.completedFuture;
import static org.apache.ignite.internal.catalog.CatalogService.DEFAULT_SCHEMA_NAME;
import static org.apache.ignite.internal.catalog.events.CatalogEvent.TABLE_CREATE;
import static org.apache.ignite.internal.catalog.events.CatalogEvent.TABLE_DROP;
import static org.apache.ignite.internal.testframework.IgniteTestUtils.assertThrowsWithCause;
import static org.apache.ignite.internal.testframework.matchers.CompletableFutureExceptionMatcher.willThrow;
import static org.apache.ignite.internal.testframework.matchers.CompletableFutureMatcher.willCompleteSuccessfully;
import static org.apache.ignite.internal.thread.ThreadOperation.STORAGE_READ;
import static org.apache.ignite.internal.thread.ThreadOperation.STORAGE_WRITE;
import static org.apache.ignite.internal.util.CompletableFutures.emptySetCompletedFuture;
import static org.apache.ignite.internal.util.CompletableFutures.falseCompletedFuture;
import static org.apache.ignite.internal.util.CompletableFutures.nullCompletedFuture;
import static org.apache.ignite.internal.util.CompletableFutures.trueCompletedFuture;
import static org.apache.ignite.sql.ColumnType.INT64;
import static org.hamcrest.MatcherAssert.assertThat;
import static org.junit.jupiter.api.Assertions.assertEquals;
import static org.junit.jupiter.api.Assertions.assertFalse;
import static org.junit.jupiter.api.Assertions.assertNotEquals;
import static org.junit.jupiter.api.Assertions.assertNotNull;
import static org.junit.jupiter.api.Assertions.assertNotSame;
import static org.junit.jupiter.api.Assertions.assertNull;
import static org.junit.jupiter.api.Assertions.assertSame;
import static org.junit.jupiter.api.Assertions.assertTrue;
import static org.junit.jupiter.api.Assertions.fail;
import static org.mockito.ArgumentMatchers.any;
import static org.mockito.ArgumentMatchers.anyInt;
import static org.mockito.ArgumentMatchers.anyLong;
import static org.mockito.Mockito.atMost;
import static org.mockito.Mockito.doReturn;
import static org.mockito.Mockito.doThrow;
import static org.mockito.Mockito.mock;
import static org.mockito.Mockito.mockStatic;
import static org.mockito.Mockito.spy;
import static org.mockito.Mockito.timeout;
import static org.mockito.Mockito.times;
import static org.mockito.Mockito.verify;
import static org.mockito.Mockito.when;

import java.nio.file.Path;
import java.util.ArrayList;
import java.util.Collection;
import java.util.Collections;
import java.util.List;
import java.util.UUID;
import java.util.concurrent.CompletableFuture;
import java.util.concurrent.ExecutorService;
import java.util.concurrent.Flow.Subscription;
import java.util.concurrent.ForkJoinPool;
import java.util.concurrent.LinkedBlockingQueue;
import java.util.concurrent.Phaser;
import java.util.concurrent.ScheduledExecutorService;
import java.util.concurrent.ThreadPoolExecutor;
import java.util.concurrent.TimeUnit;
import java.util.function.Consumer;
import java.util.function.LongFunction;
import org.apache.ignite.internal.affinity.AffinityUtils;
import org.apache.ignite.internal.catalog.CatalogManager;
import org.apache.ignite.internal.catalog.CatalogTestUtils;
import org.apache.ignite.internal.catalog.commands.ColumnParams;
import org.apache.ignite.internal.catalog.descriptors.CatalogTableDescriptor;
import org.apache.ignite.internal.catalog.descriptors.CatalogZoneDescriptor;
import org.apache.ignite.internal.configuration.ConfigurationRegistry;
import org.apache.ignite.internal.configuration.testframework.ConfigurationExtension;
import org.apache.ignite.internal.configuration.testframework.InjectConfiguration;
import org.apache.ignite.internal.distributionzones.DistributionZoneManager;
import org.apache.ignite.internal.distributionzones.DistributionZonesTestUtil;
import org.apache.ignite.internal.failure.FailureProcessor;
import org.apache.ignite.internal.hlc.HybridClock;
import org.apache.ignite.internal.hlc.HybridClockImpl;
import org.apache.ignite.internal.lang.IgniteBiTuple;
import org.apache.ignite.internal.lang.NodeStoppingException;
import org.apache.ignite.internal.metastorage.MetaStorageManager;
import org.apache.ignite.internal.metastorage.dsl.Operation;
import org.apache.ignite.internal.metastorage.impl.StandaloneMetaStorageManager;
import org.apache.ignite.internal.metastorage.server.SimpleInMemoryKeyValueStorage;
import org.apache.ignite.internal.network.ClusterNodeImpl;
import org.apache.ignite.internal.network.ClusterService;
import org.apache.ignite.internal.network.MessagingService;
import org.apache.ignite.internal.placementdriver.TestPlacementDriver;
import org.apache.ignite.internal.raft.Loza;
import org.apache.ignite.internal.raft.Peer;
import org.apache.ignite.internal.raft.client.TopologyAwareRaftGroupService;
import org.apache.ignite.internal.raft.client.TopologyAwareRaftGroupServiceFactory;
import org.apache.ignite.internal.raft.service.RaftGroupService;
import org.apache.ignite.internal.raft.storage.impl.LocalLogStorageFactory;
import org.apache.ignite.internal.replicator.ReplicaManager;
import org.apache.ignite.internal.schema.SchemaDescriptor;
import org.apache.ignite.internal.schema.SchemaManager;
import org.apache.ignite.internal.schema.SchemaUtils;
import org.apache.ignite.internal.schema.configuration.GcConfiguration;
import org.apache.ignite.internal.schema.configuration.StorageUpdateConfiguration;
import org.apache.ignite.internal.storage.DataStorageManager;
import org.apache.ignite.internal.storage.DataStorageModules;
import org.apache.ignite.internal.storage.MvPartitionStorage;
import org.apache.ignite.internal.storage.PartitionTimestampCursor;
import org.apache.ignite.internal.storage.engine.MvTableStorage;
import org.apache.ignite.internal.storage.pagememory.PersistentPageMemoryDataStorageModule;
import org.apache.ignite.internal.storage.pagememory.PersistentPageMemoryStorageEngine;
import org.apache.ignite.internal.storage.pagememory.configuration.schema.PersistentPageMemoryStorageEngineConfiguration;
import org.apache.ignite.internal.table.TableTestUtils;
import org.apache.ignite.internal.table.TableViewInternal;
import org.apache.ignite.internal.table.TestLowWatermark;
import org.apache.ignite.internal.table.distributed.raft.snapshot.outgoing.OutgoingSnapshotsManager;
import org.apache.ignite.internal.table.distributed.schema.AlwaysSyncedSchemaSyncService;
import org.apache.ignite.internal.testframework.IgniteAbstractTest;
import org.apache.ignite.internal.thread.IgniteThreadFactory;
import org.apache.ignite.internal.tx.HybridTimestampTracker;
import org.apache.ignite.internal.tx.TxManager;
import org.apache.ignite.internal.tx.impl.RemotelyTriggeredResourceRegistry;
import org.apache.ignite.internal.tx.impl.TransactionInflights;
import org.apache.ignite.internal.tx.storage.state.TxStateStorage;
import org.apache.ignite.internal.tx.storage.state.TxStateTableStorage;
import org.apache.ignite.internal.util.CursorUtils;
import org.apache.ignite.internal.util.IgniteUtils;
import org.apache.ignite.network.ClusterNode;
import org.apache.ignite.network.NetworkAddress;
import org.apache.ignite.network.TopologyService;
import org.apache.ignite.sql.IgniteSql;
import org.apache.ignite.table.Table;
import org.jetbrains.annotations.Nullable;
import org.junit.jupiter.api.AfterEach;
import org.junit.jupiter.api.BeforeEach;
import org.junit.jupiter.api.Test;
import org.junit.jupiter.api.extension.ExtendWith;
import org.mockito.Mock;
import org.mockito.MockedStatic;
import org.mockito.junit.jupiter.MockitoExtension;
import org.mockito.junit.jupiter.MockitoSettings;
import org.mockito.quality.Strictness;

/** Tests scenarios for table manager. */
@ExtendWith({MockitoExtension.class, ConfigurationExtension.class})
@MockitoSettings(strictness = Strictness.LENIENT)
public class TableManagerTest extends IgniteAbstractTest {
    /** The name of the table which is preconfigured. */
    private static final String PRECONFIGURED_TABLE_NAME = "T1";

    /** The name of the table which will be configured dynamically. */
    private static final String DYNAMIC_TABLE_NAME = "T2";

    /** The name of table to drop it. */
    private static final String DYNAMIC_TABLE_FOR_DROP_NAME = "T3";

    /** Table partitions. */
    private static final int PARTITIONS = 32;

    /** Node name. */
    private static final String NODE_NAME = "node1";

    /** Count of replicas. */
    private static final int REPLICAS = 1;

    /** Zone name. */
    private static final String ZONE_NAME = "zone1";

    /** Topology service. */
    @Mock
    private TopologyService ts;

    /** Raft manager. */
    @Mock
    private Loza rm;

    /** Replica manager. */
    @Mock
    private ReplicaManager replicaMgr;

    /** TX manager. */
    @Mock
    private TxManager tm;

    /** Meta storage manager. */
    @Mock
    private MetaStorageManager msm;

    /** Mock cluster service. */
    @Mock
    private ClusterService clusterService;

    private volatile MvTableStorage mvTableStorage;

    private volatile TxStateTableStorage txStateTableStorage;

    /** Revision updater. */
    private Consumer<LongFunction<CompletableFuture<?>>> revisionUpdater;

    /** Garbage collector configuration. */
    @InjectConfiguration
    private GcConfiguration gcConfig;

    /** Storage update configuration. */
    @InjectConfiguration
    private StorageUpdateConfiguration storageUpdateConfiguration;

    @InjectConfiguration
    private PersistentPageMemoryStorageEngineConfiguration storageEngineConfig;

    @Mock
    private ConfigurationRegistry configRegistry;

    private DataStorageManager dsm;

    private SchemaManager sm;

    private DistributionZoneManager distributionZoneManager;

    /** Test node. */
    private final ClusterNode node = new ClusterNodeImpl(
            UUID.randomUUID().toString(),
            NODE_NAME,
            new NetworkAddress("127.0.0.1", 2245)
    );

    /** The future will be completed after each tests of this class. */
    private CompletableFuture<TableManager> tblManagerFut;

    /** Hybrid clock. */
    private final HybridClock clock = new HybridClockImpl();

    /** Catalog metastore. */
    private MetaStorageManager catalogMetastore;

    /** Catalog manager. */
    private CatalogManager catalogManager;

    private ExecutorService partitionOperationsExecutor;

    private TestLowWatermark lowWatermark;

    @BeforeEach
    void before() throws NodeStoppingException {
        lowWatermark = new TestLowWatermark();
        catalogMetastore = StandaloneMetaStorageManager.create(new SimpleInMemoryKeyValueStorage(NODE_NAME));
        catalogManager = CatalogTestUtils.createTestCatalogManager(NODE_NAME, clock, catalogMetastore);

        assertThat(allOf(catalogMetastore.start(), catalogManager.start()), willCompleteSuccessfully());

        revisionUpdater = (LongFunction<CompletableFuture<?>> function) -> catalogMetastore.registerRevisionUpdateListener(function::apply);

        assertThat(catalogMetastore.deployWatches(), willCompleteSuccessfully());

        when(clusterService.messagingService()).thenReturn(mock(MessagingService.class));

        TopologyService topologyService = mock(TopologyService.class);

        when(clusterService.topologyService()).thenReturn(topologyService);
        when(topologyService.localMember()).thenReturn(node);

        distributionZoneManager = mock(DistributionZoneManager.class);

        when(distributionZoneManager.dataNodes(anyLong(), anyInt(), anyInt())).thenReturn(emptySetCompletedFuture());

        when(replicaMgr.stopReplica(any())).thenReturn(trueCompletedFuture());

        tblManagerFut = new CompletableFuture<>();

        mockMetastore();

        partitionOperationsExecutor = new ThreadPoolExecutor(
                0, 5,
                0, TimeUnit.SECONDS,
                new LinkedBlockingQueue<>(),
                IgniteThreadFactory.create("test", "partition-operations", log, STORAGE_READ, STORAGE_WRITE)
        );
    }

    @AfterEach
    void after() throws Exception {
        IgniteUtils.closeAll(
                () -> {
                    assertTrue(tblManagerFut.isDone());

                    tblManagerFut.join().beforeNodeStop();
                    tblManagerFut.join().stop();
                },
                dsm == null ? null : dsm::stop,
                sm == null ? null : sm::stop,
                catalogManager == null ? null : catalogManager::stop,
                catalogMetastore == null ? null : catalogMetastore::stop,
                partitionOperationsExecutor == null ? null
                        : () -> IgniteUtils.shutdownAndAwaitTermination(partitionOperationsExecutor, 10, TimeUnit.SECONDS)
        );
    }

    /**
     * Tests a table which was preconfigured.
     */
    @Test
    public void testPreconfiguredTable() throws Exception {
        when(rm.startRaftGroupService(any(), any(), any(), any()))
                .thenAnswer(mock -> completedFuture(mock(TopologyAwareRaftGroupService.class)));

        TableManager tableManager = createTableManager(tblManagerFut);

        tblManagerFut.complete(tableManager);

        createZone(PARTITIONS, REPLICAS);

        createTable(PRECONFIGURED_TABLE_NAME);

        assertEquals(1, tableManager.tables().size());

        assertNotNull(tableManager.table(PRECONFIGURED_TABLE_NAME));

        checkTableDataStorage(allTableDescriptors(), PersistentPageMemoryStorageEngine.ENGINE_NAME);
    }

    /**
     * Tests create a table through public API.
     *
     * @throws Exception If failed.
     */
    @Test
    public void testCreateTable() throws Exception {
        Table table = mockManagersAndCreateTable(DYNAMIC_TABLE_NAME, tblManagerFut);

        assertNotNull(table);

        assertSame(table, tblManagerFut.join().table(DYNAMIC_TABLE_NAME));

        checkTableDataStorage(allTableDescriptors(), PersistentPageMemoryStorageEngine.ENGINE_NAME);
    }

    /**
     * Tests drop a table through public API.
     *
     * @throws Exception If failed.
     */
    @Test
    public void testDropTable() throws Exception {
        mockManagersAndCreateTable(DYNAMIC_TABLE_FOR_DROP_NAME, tblManagerFut);

        TableManager tableManager = tblManagerFut.join();

        dropTable(DYNAMIC_TABLE_FOR_DROP_NAME);

        assertNull(tableManager.table(DYNAMIC_TABLE_FOR_DROP_NAME));
        assertEquals(0, tableManager.tables().size());

        verify(mvTableStorage, atMost(0)).destroy();
        verify(txStateTableStorage, atMost(0)).destroy();
        verify(replicaMgr, atMost(0)).stopReplica(any());

        assertThat(fireDestroyEvent(), willCompleteSuccessfully());

        verify(mvTableStorage, timeout(TimeUnit.SECONDS.toMillis(10))).destroy();
        verify(txStateTableStorage, timeout(TimeUnit.SECONDS.toMillis(10))).destroy();
        verify(replicaMgr, timeout(TimeUnit.SECONDS.toMillis(10)).times(PARTITIONS)).stopReplica(any());
    }

    /**
     * Tests create a table through public API right after another table with the same name was dropped.
     *
     * @throws Exception If failed.
     */
    @Test
    public void testReCreateTableWithSameName() throws Exception {
        mockManagersAndCreateTable(DYNAMIC_TABLE_NAME, tblManagerFut);

        TableManager tableManager = tblManagerFut.join();

        TableViewInternal table = (TableViewInternal) tableManager.table(DYNAMIC_TABLE_NAME);

        assertNotNull(table);

        int oldTableId = table.tableId();

        dropTable(DYNAMIC_TABLE_NAME);
        createTable(DYNAMIC_TABLE_NAME);

        table = tableManager.tableView(DYNAMIC_TABLE_NAME);

        assertNotNull(table);
        assertNotEquals(oldTableId, table.tableId());

        assertNotNull(tableManager.cachedTable(oldTableId));
        assertNotNull(tableManager.cachedTable(table.tableId()));
        assertNotSame(tableManager.cachedTable(oldTableId), tableManager.cachedTable(table.tableId()));
    }

    /**
     * Tests a work of the public API for Table manager {@see org.apache.ignite.table.manager.IgniteTables} when the manager is stopping.
     */
    @Test
    public void testApiTableManagerOnStop() throws Exception {
        createTableManager(tblManagerFut);

        TableManager tableManager = tblManagerFut.join();

        tableManager.beforeNodeStop();
        tableManager.stop();

        assertThrowsWithCause(tableManager::tables, NodeStoppingException.class);
        assertThrowsWithCause(() -> tableManager.table(DYNAMIC_TABLE_FOR_DROP_NAME), NodeStoppingException.class);

        assertThat(tableManager.tablesAsync(), willThrow(NodeStoppingException.class));
        assertThat(tableManager.tableAsync(DYNAMIC_TABLE_FOR_DROP_NAME), willThrow(NodeStoppingException.class));
    }

    /**
     * Tests a work of the public API for Table manager {@see org.apache.ignite.internal.table.IgniteTablesInternal} when the manager is
     * stopping.
     */
    @Test
    public void testInternalApiTableManagerOnStop() throws Exception {
        createTableManager(tblManagerFut);

        TableManager tableManager = tblManagerFut.join();

        tableManager.beforeNodeStop();
        tableManager.stop();

        int fakeTblId = 1;

        assertThrowsWithCause(() -> tableManager.table(fakeTblId), NodeStoppingException.class);
        assertThat(tableManager.tableAsync(fakeTblId), willThrow(NodeStoppingException.class));
    }

    /**
     * Checks that all RAFT nodes will be stopped when Table manager is stopping and an exception that was thrown by one of the
     * components will not prevent stopping other components.
     *
     * @throws Exception If failed.
     */
    @Test
    public void tableManagerStopTest1() throws Exception {
        IgniteBiTuple<TableViewInternal, TableManager> tblAndMnr = startTableManagerStopTest();

        endTableManagerStopTest(tblAndMnr.get1(), tblAndMnr.get2(),
                () -> {
                    try {
                        when(rm.stopRaftNodes(any())).thenThrow(NodeStoppingException.class);
                    } catch (Exception e) {
                        throw new RuntimeException(e);
                    }
                });
    }

    /**
     * Checks that all RAFT nodes will be stopped when Table manager is stopping and an exception that was thrown by one of the
     * components will not prevent stopping other components.
     *
     * @throws Exception If failed.
     */
    @Test
    public void tableManagerStopTest2() throws Exception {
        IgniteBiTuple<TableViewInternal, TableManager> tblAndMnr = startTableManagerStopTest();

        endTableManagerStopTest(tblAndMnr.get1(), tblAndMnr.get2(),
                () -> {
                    try {
                        when(replicaMgr.stopReplica(any())).thenThrow(NodeStoppingException.class);
                    } catch (Exception e) {
                        throw new RuntimeException(e);
                    }
                });
    }

    /**
     * Checks that all RAFT nodes will be stopped when Table manager is stopping and an exception that was thrown by one of the
     * components will not prevent stopping other components.
     *
     * @throws Exception If failed.
     */
    @Test
    public void tableManagerStopTest3() throws Exception {
        IgniteBiTuple<TableViewInternal, TableManager> tblAndMnr = startTableManagerStopTest();

        endTableManagerStopTest(tblAndMnr.get1(), tblAndMnr.get2(),
                () -> {
                    try {
                        doThrow(new RuntimeException("Test exception")).when(tblAndMnr.get1().internalTable().storage()).close();
                    } catch (Exception e) {
                        throw new RuntimeException(e);
                    }
                });
    }

    /**
     * Checks that all RAFT nodes will be stopped when Table manager is stopping and an exception that was thrown by one of the
     * components will not prevent stopping other components.
     *
     * @throws Exception If failed.
     */
    @Test
    public void tableManagerStopTest4() throws Exception {
        IgniteBiTuple<TableViewInternal, TableManager> tblAndMnr = startTableManagerStopTest();

        endTableManagerStopTest(tblAndMnr.get1(), tblAndMnr.get2(),
                () -> doThrow(new RuntimeException()).when(tblAndMnr.get1().internalTable().txStateStorage()).close());
    }

    private IgniteBiTuple<TableViewInternal, TableManager> startTableManagerStopTest() throws Exception {
        TableViewInternal table = mockManagersAndCreateTable(DYNAMIC_TABLE_FOR_DROP_NAME, tblManagerFut);

        verify(rm, times(PARTITIONS)).startRaftGroupService(any(), any(), any(), any());

        TableManager tableManager = tblManagerFut.join();

        return new IgniteBiTuple<>(table, tableManager);
    }

    private void endTableManagerStopTest(TableViewInternal table, TableManager tableManager, Runnable mockDoThrow) throws Exception {
        mockDoThrow.run();

        tableManager.beforeNodeStop();
        tableManager.stop();

        verify(rm, times(PARTITIONS)).stopRaftNodes(any());
        verify(replicaMgr, times(PARTITIONS)).stopReplica(any());

        verify(table.internalTable().storage()).close();
        verify(table.internalTable().txStateStorage()).close();
    }

    /**
     * Instantiates a table and prepares Table manager.
     */
    @Test
    public void testGetTableDuringCreation() {
        Phaser phaser = new Phaser(2);

        CompletableFuture<Table> createFut = CompletableFuture.supplyAsync(() -> {
            try {
                return mockManagersAndCreateTableWithDelay(DYNAMIC_TABLE_FOR_DROP_NAME, tblManagerFut, phaser);
            } catch (Exception e) {
                fail(e.getMessage());
            }

            return null;
        });

        CompletableFuture<Table> getFut = CompletableFuture.supplyAsync(() -> {
            phaser.awaitAdvance(0);

            return tblManagerFut.join().table(DYNAMIC_TABLE_FOR_DROP_NAME);
        });

        CompletableFuture<Collection<Table>> getAllTablesFut = CompletableFuture.supplyAsync(() -> {
            phaser.awaitAdvance(0);

            return tblManagerFut.join().tables();
        });

        assertFalse(createFut.isDone());
        assertFalse(getFut.isDone());
        assertFalse(getAllTablesFut.isDone());

        phaser.arrive();

        assertSame(createFut.join(), getFut.join());

        assertEquals(1, getAllTablesFut.join().size());
    }

    @Test
    void testStoragesGetClearedInMiddleOfFailedTxStorageRebalance() throws Exception {
        testStoragesGetClearedInMiddleOfFailedRebalance(true);
    }

    @Test
    void testStoragesGetClearedInMiddleOfFailedPartitionStorageRebalance() throws Exception {
        testStoragesGetClearedInMiddleOfFailedRebalance(false);
    }

    /**
     * Emulates a situation, when either a TX state storage or partition storage were stopped in a middle of a rebalance. We then expect
     * that these storages get cleared upon startup.
     *
     * @param isTxStorageUnderRebalance When {@code true} - TX state storage is emulated as being under rebalance, when {@code false} -
     *         partition storage is emulated instead.
     */
    private void testStoragesGetClearedInMiddleOfFailedRebalance(boolean isTxStorageUnderRebalance) throws NodeStoppingException {
        when(rm.startRaftGroupService(any(), any(), any(), any()))
                .thenAnswer(mock -> completedFuture(mock(TopologyAwareRaftGroupService.class)));

        createZone(1, 1);

        var txStateStorage = mock(TxStateStorage.class);
        var mvPartitionStorage = mock(MvPartitionStorage.class);

        if (isTxStorageUnderRebalance) {
            // Emulate a situation when TX state storage was stopped in a middle of rebalance.
            when(txStateStorage.lastAppliedIndex()).thenReturn(TxStateStorage.REBALANCE_IN_PROGRESS);
        } else {
            // Emulate a situation when partition storage was stopped in a middle of rebalance.
            when(mvPartitionStorage.lastAppliedIndex()).thenReturn(MvPartitionStorage.REBALANCE_IN_PROGRESS);
        }

        doReturn(mock(PartitionTimestampCursor.class)).when(mvPartitionStorage).scan(any());
        when(txStateStorage.clear()).thenReturn(nullCompletedFuture());

        when(msm.recoveryFinishedFuture()).thenReturn(completedFuture(2L));

        // For some reason, "when(something).thenReturn" does not work on spies, but this notation works.
        createTableManager(tblManagerFut, (mvTableStorage) -> {
            doReturn(completedFuture(mvPartitionStorage)).when(mvTableStorage).createMvPartition(anyInt());
            doReturn(mvPartitionStorage).when(mvTableStorage).getMvPartition(anyInt());
            doReturn(nullCompletedFuture()).when(mvTableStorage).clearPartition(anyInt());
        }, (txStateTableStorage) -> {
            doReturn(txStateStorage).when(txStateTableStorage).getOrCreateTxStateStorage(anyInt());
            doReturn(txStateStorage).when(txStateTableStorage).getTxStateStorage(anyInt());
        });

        createTable(PRECONFIGURED_TABLE_NAME);

        verify(txStateStorage, timeout(1000)).clear();
        verify(mvTableStorage, timeout(1000)).clearPartition(anyInt());
    }

    /**
     * Instantiates Table manager and creates a table in it.
     *
     * @param tableName Table name.
     * @param tblManagerFut Future for table manager.
     * @return Table.
     * @throws Exception If something went wrong.
     */
    private TableViewInternal mockManagersAndCreateTable(String tableName, CompletableFuture<TableManager> tblManagerFut) throws Exception {
        return mockManagersAndCreateTableWithDelay(tableName, tblManagerFut, null);
    }

    /** Dummy metastore activity mock. */
    private void mockMetastore() {
        when(msm.prefix(any())).thenReturn(subscriber -> {
            subscriber.onSubscribe(mock(Subscription.class));

            subscriber.onComplete();
        });

        when(msm.invoke(any(), any(Operation.class), any(Operation.class))).thenReturn(trueCompletedFuture());
        when(msm.invoke(any(), any(List.class), any(List.class))).thenReturn(trueCompletedFuture());
        when(msm.get(any())).thenReturn(nullCompletedFuture());

        when(msm.recoveryFinishedFuture()).thenReturn(completedFuture(1L));

        when(msm.prefixLocally(any(), anyLong())).thenReturn(CursorUtils.emptyCursor());
    }

    /**
     * Instantiates a table and prepares Table manager. When the latch would open, the method completes.
     *
     * @param tableName Table name.
     * @param tblManagerFut Future for table manager.
     * @param phaser Phaser for the wait.
     * @return Table manager.
     * @throws Exception If something went wrong.
     */
    private TableViewInternal mockManagersAndCreateTableWithDelay(
            String tableName,
            CompletableFuture<TableManager> tblManagerFut,
            @Nullable Phaser phaser
    ) throws Exception {
        String consistentId = "node0";

        when(rm.startRaftGroupService(any(), any(), any(), any())).thenAnswer(mock -> {
            RaftGroupService raftGrpSrvcMock = mock(TopologyAwareRaftGroupService.class);

            when(raftGrpSrvcMock.leader()).thenReturn(new Peer(consistentId));

            return completedFuture(raftGrpSrvcMock);
        });

        when(ts.getByConsistentId(any())).thenReturn(new ClusterNodeImpl(
                UUID.randomUUID().toString(),
                consistentId,
                new NetworkAddress("localhost", 47500)
        ));

        try (MockedStatic<SchemaUtils> schemaServiceMock = mockStatic(SchemaUtils.class)) {
            schemaServiceMock.when(() -> SchemaUtils.prepareSchemaDescriptor(any()))
                    .thenReturn(mock(SchemaDescriptor.class));
        }

        try (MockedStatic<AffinityUtils> affinityServiceMock = mockStatic(AffinityUtils.class)) {
            ArrayList<List<ClusterNode>> assignment = new ArrayList<>(PARTITIONS);

            for (int part = 0; part < PARTITIONS; part++) {
                assignment.add(new ArrayList<>(Collections.singleton(node)));
            }

            affinityServiceMock.when(() -> AffinityUtils.calculateAssignments(any(), anyInt(), anyInt()))
                    .thenReturn(assignment);
        }

        TableManager tableManager = createTableManager(tblManagerFut);

        int tablesBeforeCreation = tableManager.tables().size();

        if (phaser != null) {
            catalogManager.listen(TABLE_CREATE, parameters -> {
                phaser.arriveAndAwaitAdvance();

                return falseCompletedFuture();
            });

            catalogManager.listen(TABLE_DROP, parameters -> {
                phaser.arriveAndAwaitAdvance();

                return falseCompletedFuture();
            });
        }

        createZone(PARTITIONS, REPLICAS);

        createTable(tableName);

        TableViewInternal tbl2 = tableManager.tableView(tableName);

        assertNotNull(tbl2);

        assertEquals(tablesBeforeCreation + 1, tableManager.tables().size());

        return tbl2;
    }

    private TableManager createTableManager(CompletableFuture<TableManager> tblManagerFut) {
        return createTableManager(tblManagerFut, unused -> {}, unused -> {});
    }

    /**
     * Creates Table manager.
     *
     * @param tblManagerFut Future to wrap Table manager.
     * @param tableStorageDecorator Table storage spy decorator.
     * @param txStateTableStorageDecorator Tx state table storage spy decorator.
     *
     * @return Table manager.
     */
    private TableManager createTableManager(CompletableFuture<TableManager> tblManagerFut, Consumer<MvTableStorage> tableStorageDecorator,
            Consumer<TxStateTableStorage> txStateTableStorageDecorator) {
        TableManager tableManager = new TableManager(
                NODE_NAME,
                revisionUpdater,
                gcConfig,
                storageUpdateConfiguration,
                clusterService.messagingService(),
                clusterService.topologyService(),
                clusterService.serializationRegistry(),
                rm,
                replicaMgr,
                null,
                null,
                tm,
                dsm = createDataStorageManager(configRegistry, workDir, storageEngineConfig),
                workDir,
                msm,
                sm = new SchemaManager(revisionUpdater, catalogManager),
                budgetView -> new LocalLogStorageFactory(),
                partitionOperationsExecutor,
                partitionOperationsExecutor,
                clock,
                new OutgoingSnapshotsManager(clusterService.messagingService()),
                mock(TopologyAwareRaftGroupServiceFactory.class),
                distributionZoneManager,
                new AlwaysSyncedSchemaSyncService(),
                catalogManager,
                new HybridTimestampTracker(),
                new TestPlacementDriver(node),
                () -> mock(IgniteSql.class),
                new RemotelyTriggeredResourceRegistry(),
                mock(ScheduledExecutorService.class),
<<<<<<< HEAD
                new LowWatermark(NODE_NAME, gcConfig.lowWatermark(), clock, tm, vaultManager, mock(FailureProcessor.class)),
                ForkJoinPool.commonPool(),
                mock(TransactionInflights.class)
=======
                lowWatermark,
                ForkJoinPool.commonPool()
>>>>>>> fff5713c
        ) {

            @Override
            protected MvTableStorage createTableStorage(CatalogTableDescriptor tableDescriptor, CatalogZoneDescriptor zoneDescriptor) {
                mvTableStorage = spy(super.createTableStorage(tableDescriptor, zoneDescriptor));

                tableStorageDecorator.accept(mvTableStorage);

                return mvTableStorage;
            }

            @Override
            protected TxStateTableStorage createTxStateTableStorage(
                    CatalogTableDescriptor tableDescriptor,
                    CatalogZoneDescriptor zoneDescriptor
            ) {
                txStateTableStorage = spy(super.createTxStateTableStorage(tableDescriptor, zoneDescriptor));

                txStateTableStorageDecorator.accept(txStateTableStorage);

                return txStateTableStorage;
            }
        };

        assertThat(allOf(sm.start(), tableManager.start()), willCompleteSuccessfully());

        tblManagerFut.complete(tableManager);

        return tableManager;
    }

    private DataStorageManager createDataStorageManager(
            ConfigurationRegistry mockedRegistry,
            Path storagePath,
            PersistentPageMemoryStorageEngineConfiguration config
    ) {
        when(mockedRegistry.getConfiguration(PersistentPageMemoryStorageEngineConfiguration.KEY)).thenReturn(config);

        DataStorageModules dataStorageModules = new DataStorageModules(List.of(new PersistentPageMemoryDataStorageModule()));

        DataStorageManager manager = new DataStorageManager(
                dataStorageModules.createStorageEngines(NODE_NAME, mockedRegistry, storagePath, null, mock(FailureProcessor.class))
        );

        assertThat(manager.start(), willCompleteSuccessfully());

        return manager;
    }

    private void checkTableDataStorage(Collection<CatalogTableDescriptor> tableDescriptors, String expDataStorage) {
        assertFalse(tableDescriptors.isEmpty());

        for (CatalogTableDescriptor tableDescriptor : tableDescriptors) {
            assertEquals(getZoneDataStorage(tableDescriptor.zoneId()), expDataStorage, tableDescriptor.name());
        }
    }

    private void createZone(int partitions, int replicas) {
        DistributionZonesTestUtil.createZone(catalogManager, ZONE_NAME, partitions, replicas);
    }

    private @Nullable String getZoneDataStorage(int zoneId) {
        CatalogZoneDescriptor zoneDescriptor = DistributionZonesTestUtil.getZoneById(catalogManager, zoneId, clock.nowLong());

        return zoneDescriptor == null ? null : zoneDescriptor.dataStorage().engine();
    }

    private void createTable(String tableName) {
        TableTestUtils.createTable(
                catalogManager,
                DEFAULT_SCHEMA_NAME,
                ZONE_NAME,
                tableName,
                List.of(
                        ColumnParams.builder().name("key").type(INT64).build(),
                        ColumnParams.builder().name("val").type(INT64).nullable(true).build()
                ),
                List.of("key")
        );
    }

    private void dropTable(String tableName) {
        TableTestUtils.dropTable(catalogManager, DEFAULT_SCHEMA_NAME, tableName);
    }

    private Collection<CatalogTableDescriptor> allTableDescriptors() {
        return catalogManager.tables(catalogManager.latestCatalogVersion());
    }

    private CompletableFuture<Void> fireDestroyEvent() {
        return lowWatermark.updateAndNotify(clock.now());
    }
}<|MERGE_RESOLUTION|>--- conflicted
+++ resolved
@@ -780,14 +780,9 @@
                 () -> mock(IgniteSql.class),
                 new RemotelyTriggeredResourceRegistry(),
                 mock(ScheduledExecutorService.class),
-<<<<<<< HEAD
-                new LowWatermark(NODE_NAME, gcConfig.lowWatermark(), clock, tm, vaultManager, mock(FailureProcessor.class)),
+                lowWatermark,
                 ForkJoinPool.commonPool(),
                 mock(TransactionInflights.class)
-=======
-                lowWatermark,
-                ForkJoinPool.commonPool()
->>>>>>> fff5713c
         ) {
 
             @Override
