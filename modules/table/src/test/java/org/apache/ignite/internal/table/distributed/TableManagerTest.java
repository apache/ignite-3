--- conflicted
+++ resolved
@@ -712,18 +712,7 @@
     ) throws Exception {
         String consistentId = "node0";
 
-<<<<<<< HEAD
-=======
-        when(rm.startRaftGroupService(any(), any(), any(), any())).thenAnswer(mock -> {
-            RaftGroupService raftGrpSrvcMock = mock(TopologyAwareRaftGroupService.class);
-
-            when(raftGrpSrvcMock.leader()).thenReturn(new Peer(consistentId));
-
-            return completedFuture(raftGrpSrvcMock);
-        });
-
-        // TODO: useless code https://issues.apache.org/jira/browse/IGNITE-22388
->>>>>>> 7152f2c7
+        // TODO: should be removed or reworked https://issues.apache.org/jira/browse/IGNITE-22388
         when(ts.getByConsistentId(any())).thenReturn(new ClusterNodeImpl(
                 UUID.randomUUID().toString(),
                 consistentId,
