/*
 * Licensed to the Apache Software Foundation (ASF) under one or more
 * contributor license agreements. See the NOTICE file distributed with
 * this work for additional information regarding copyright ownership.
 * The ASF licenses this file to You under the Apache License, Version 2.0
 * (the "License"); you may not use this file except in compliance with
 * the License. You may obtain a copy of the License at
 *
 *      http://www.apache.org/licenses/LICENSE-2.0
 *
 * Unless required by applicable law or agreed to in writing, software
 * distributed under the License is distributed on an "AS IS" BASIS,
 * WITHOUT WARRANTIES OR CONDITIONS OF ANY KIND, either express or implied.
 * See the License for the specific language governing permissions and
 * limitations under the License.
 */

package org.apache.ignite.internal.table.distributed;

import static java.util.Collections.emptySet;
import static java.util.concurrent.CompletableFuture.completedFuture;
import static org.apache.ignite.internal.distributionzones.DistributionZoneManager.DEFAULT_ZONE_ID;
import static org.apache.ignite.internal.distributionzones.DistributionZoneManager.DEFAULT_ZONE_NAME;
import static org.apache.ignite.internal.distributionzones.DistributionZonesUtil.getZoneById;
import static org.apache.ignite.internal.testframework.IgniteTestUtils.await;
import static org.apache.ignite.internal.testframework.matchers.CompletableFutureMatcher.willCompleteSuccessfully;
import static org.hamcrest.MatcherAssert.assertThat;
import static org.hamcrest.Matchers.equalTo;
import static org.junit.jupiter.api.Assertions.assertEquals;
import static org.junit.jupiter.api.Assertions.assertFalse;
import static org.junit.jupiter.api.Assertions.assertNotNull;
import static org.junit.jupiter.api.Assertions.assertNull;
import static org.junit.jupiter.api.Assertions.assertSame;
import static org.junit.jupiter.api.Assertions.assertThrows;
import static org.junit.jupiter.api.Assertions.assertTrue;
import static org.junit.jupiter.api.Assertions.fail;
import static org.mockito.ArgumentMatchers.any;
import static org.mockito.ArgumentMatchers.anyInt;
import static org.mockito.Mockito.doReturn;
import static org.mockito.Mockito.doThrow;
import static org.mockito.Mockito.mock;
import static org.mockito.Mockito.mockStatic;
import static org.mockito.Mockito.spy;
import static org.mockito.Mockito.timeout;
import static org.mockito.Mockito.times;
import static org.mockito.Mockito.verify;
import static org.mockito.Mockito.when;

import java.nio.file.Path;
import java.util.ArrayList;
import java.util.Collection;
import java.util.Collections;
import java.util.List;
import java.util.Set;
import java.util.UUID;
import java.util.concurrent.CompletableFuture;
import java.util.concurrent.CountDownLatch;
import java.util.concurrent.Flow.Subscription;
import java.util.concurrent.Phaser;
import java.util.concurrent.TimeUnit;
import java.util.function.Consumer;
import java.util.function.Function;
import java.util.function.LongFunction;
import org.apache.ignite.configuration.NamedListView;
import org.apache.ignite.internal.affinity.AffinityUtils;
import org.apache.ignite.internal.baseline.BaselineManager;
import org.apache.ignite.internal.cluster.management.ClusterManagementGroupManager;
import org.apache.ignite.internal.cluster.management.topology.api.LogicalTopologySnapshot;
import org.apache.ignite.internal.configuration.ConfigurationRegistry;
import org.apache.ignite.internal.configuration.notifications.ConfigurationStorageRevisionListenerHolder;
import org.apache.ignite.internal.configuration.testframework.ConfigurationExtension;
import org.apache.ignite.internal.configuration.testframework.InjectConfiguration;
import org.apache.ignite.internal.configuration.testframework.InjectRevisionListenerHolder;
import org.apache.ignite.internal.distributionzones.DistributionZoneManager;
import org.apache.ignite.internal.distributionzones.configuration.DistributionZoneConfiguration;
import org.apache.ignite.internal.distributionzones.configuration.DistributionZonesConfiguration;
import org.apache.ignite.internal.hlc.HybridClockImpl;
import org.apache.ignite.internal.logger.IgniteLogger;
import org.apache.ignite.internal.logger.Loggers;
import org.apache.ignite.internal.metastorage.MetaStorageManager;
import org.apache.ignite.internal.metastorage.dsl.Operation;
import org.apache.ignite.internal.raft.Loza;
import org.apache.ignite.internal.raft.Peer;
import org.apache.ignite.internal.raft.client.TopologyAwareRaftGroupService;
import org.apache.ignite.internal.raft.client.TopologyAwareRaftGroupServiceFactory;
import org.apache.ignite.internal.raft.service.RaftGroupService;
import org.apache.ignite.internal.raft.storage.impl.LocalLogStorageFactory;
import org.apache.ignite.internal.replicator.ReplicaManager;
import org.apache.ignite.internal.schema.SchemaDescriptor;
import org.apache.ignite.internal.schema.SchemaManager;
import org.apache.ignite.internal.schema.SchemaUtils;
import org.apache.ignite.internal.schema.configuration.ExtendedTableChange;
import org.apache.ignite.internal.schema.configuration.TableChange;
import org.apache.ignite.internal.schema.configuration.TableConfiguration;
import org.apache.ignite.internal.schema.configuration.TableView;
import org.apache.ignite.internal.schema.configuration.TablesConfiguration;
import org.apache.ignite.internal.schema.testutils.SchemaConfigurationConverter;
import org.apache.ignite.internal.schema.testutils.builder.SchemaBuilders;
import org.apache.ignite.internal.schema.testutils.definition.ColumnType;
import org.apache.ignite.internal.schema.testutils.definition.TableDefinition;
import org.apache.ignite.internal.storage.DataStorageManager;
import org.apache.ignite.internal.storage.DataStorageModules;
import org.apache.ignite.internal.storage.MvPartitionStorage;
import org.apache.ignite.internal.storage.PartitionTimestampCursor;
import org.apache.ignite.internal.storage.engine.MvTableStorage;
import org.apache.ignite.internal.storage.pagememory.PersistentPageMemoryDataStorageModule;
import org.apache.ignite.internal.storage.pagememory.PersistentPageMemoryStorageEngine;
import org.apache.ignite.internal.storage.pagememory.configuration.schema.PersistentPageMemoryStorageEngineConfiguration;
import org.apache.ignite.internal.table.TableImpl;
import org.apache.ignite.internal.table.distributed.raft.snapshot.outgoing.OutgoingSnapshotsManager;
import org.apache.ignite.internal.table.event.TableEvent;
import org.apache.ignite.internal.testframework.IgniteAbstractTest;
import org.apache.ignite.internal.tx.TxManager;
import org.apache.ignite.internal.tx.storage.state.TxStateStorage;
import org.apache.ignite.internal.tx.storage.state.TxStateTableStorage;
import org.apache.ignite.internal.vault.VaultManager;
import org.apache.ignite.lang.ByteArray;
import org.apache.ignite.lang.IgniteBiTuple;
import org.apache.ignite.lang.IgniteException;
import org.apache.ignite.lang.NodeStoppingException;
import org.apache.ignite.network.ClusterNode;
import org.apache.ignite.network.ClusterService;
import org.apache.ignite.network.MessagingService;
import org.apache.ignite.network.NetworkAddress;
import org.apache.ignite.network.TopologyService;
import org.apache.ignite.table.Table;
import org.jetbrains.annotations.Nullable;
import org.junit.jupiter.api.AfterEach;
import org.junit.jupiter.api.BeforeEach;
import org.junit.jupiter.api.Test;
import org.junit.jupiter.api.extension.ExtendWith;
import org.mockito.Mock;
import org.mockito.MockedStatic;
import org.mockito.junit.jupiter.MockitoExtension;
import org.mockito.junit.jupiter.MockitoSettings;
import org.mockito.quality.Strictness;

/**
 * Tests scenarios for table manager.
 */
@ExtendWith({MockitoExtension.class, ConfigurationExtension.class})
@MockitoSettings(strictness = Strictness.LENIENT)
public class TableManagerTest extends IgniteAbstractTest {
    private static final IgniteLogger LOG = Loggers.forClass(TableManagerTest.class);

    /** The name of the table which is preconfigured. */
    private static final String PRECONFIGURED_TABLE_NAME = "T1";

    /** The name of the table which will be configured dynamically. */
    private static final String DYNAMIC_TABLE_NAME = "T2";

    /** The name of table to drop it. */
    private static final String DYNAMIC_TABLE_FOR_DROP_NAME = "T3";

    /** Table partitions. */
    private static final int PARTITIONS = 32;

    /** Node name. */
    private static final String NODE_NAME = "node1";

    /** Count of replicas. */
    private static final int REPLICAS = 1;

    /** Zone name. */
    private static final String ZONE_NAME = "zone1";

    /** Zone id. */
    private static final int ZONE_ID = 1;

    /** Schema manager. */
    @Mock
    private BaselineManager bm;

    /** Topology service. */
    @Mock
    private TopologyService ts;

    /** Raft manager. */
    @Mock
    private Loza rm;

    /** Replica manager. */
    @Mock
    private ReplicaManager replicaMgr;

    /** TX manager. */
    @Mock
    private TxManager tm;

    /** Meta storage manager. */
    @Mock
    MetaStorageManager msm;

    /** Mock cluster service. */
    @Mock
    private ClusterService clusterService;

    private volatile MvTableStorage mvTableStorage;

    private volatile TxStateTableStorage txStateTableStorage;

    /**
     * Revision listener holder. It uses for the test configurations:
     * <ul>
     * <li>{@link TableManagerTest#fieldRevisionListenerHolder},</li>
     * <li>{@link TableManagerTest#tblsCfg}.</li>
     * </ul>
     */
    @InjectRevisionListenerHolder
    private ConfigurationStorageRevisionListenerHolder fieldRevisionListenerHolder;

    /** Revision updater. */
    private Consumer<LongFunction<CompletableFuture<?>>> revisionUpdater;

    /** Tables configuration. */
    @InjectConfiguration
    private TablesConfiguration tblsCfg;

    @InjectConfiguration
    private DistributionZonesConfiguration distributionZonesConfiguration;

    @InjectConfiguration
    private PersistentPageMemoryStorageEngineConfiguration storageEngineConfig;

    @Mock
    private ConfigurationRegistry configRegistry;

    private DataStorageManager dsm;

    private SchemaManager sm;

    private ClusterManagementGroupManager cmgMgr;

    private DistributionZoneManager distributionZoneManager;

    /** Test node. */
    private final ClusterNode node = new ClusterNode(
            UUID.randomUUID().toString(),
            NODE_NAME,
            new NetworkAddress("127.0.0.1", 2245)
    );

    /** The future will be completed after each tests of this class. */
    private CompletableFuture<TableManager> tblManagerFut;

    /** Before all test scenarios. */
    @BeforeEach
    void before() throws NodeStoppingException {
        when(clusterService.messagingService()).thenReturn(mock(MessagingService.class));

        TopologyService topologyService = mock(TopologyService.class);

        when(clusterService.topologyService()).thenReturn(topologyService);
        when(topologyService.localMember()).thenReturn(node);

        revisionUpdater = (LongFunction<CompletableFuture<?>> function) -> {
            function.apply(0L).join();

            fieldRevisionListenerHolder.listenUpdateStorageRevision(newStorageRevision -> {
                log.info("Notify about revision: {}", newStorageRevision);

                return function.apply(newStorageRevision);
            });
        };

        cmgMgr = mock(ClusterManagementGroupManager.class);

        LogicalTopologySnapshot logicalTopologySnapshot = new LogicalTopologySnapshot(0, emptySet());

        when(cmgMgr.logicalTopology()).thenReturn(completedFuture(logicalTopologySnapshot));

        distributionZoneManager = mock(DistributionZoneManager.class);

        when(distributionZoneManager.getZoneId(DEFAULT_ZONE_NAME)).thenReturn(DEFAULT_ZONE_ID);
        when(distributionZoneManager.zoneIdAsyncInternal(DEFAULT_ZONE_NAME)).thenReturn(completedFuture(DEFAULT_ZONE_ID));

        when(distributionZoneManager.getZoneId(ZONE_NAME)).thenReturn(ZONE_ID);
        when(distributionZoneManager.zoneIdAsyncInternal(ZONE_NAME)).thenReturn(completedFuture(ZONE_ID));

<<<<<<< HEAD
=======
        when(distributionZoneManager.topologyVersionedDataNodes(anyInt(), anyLong())).thenReturn(completedFuture(emptySet()));

        when(replicaMgr.stopReplica(any())).thenReturn(completedFuture(true));

>>>>>>> 7bcea31c
        tblManagerFut = new CompletableFuture<>();
    }

    /** Stop configuration manager. */
    @AfterEach
    void after() throws Exception {
        assertTrue(tblManagerFut.isDone());

        tblManagerFut.join().beforeNodeStop();
        tblManagerFut.join().stop();

        if (dsm != null) {
            dsm.stop();
        }

        sm.stop();
    }

    /**
     * Tests a table which was preconfigured.
     */
    @Test
    public void testPreconfiguredTable() throws Exception {
        when(rm.startRaftGroupService(any(), any(), any())).thenAnswer(mock -> completedFuture(mock(TopologyAwareRaftGroupService.class)));

        mockMetastore();

        TableManager tableManager = createTableManager(tblManagerFut);

        tblManagerFut.complete(tableManager);

        TableDefinition scmTbl = SchemaBuilders.tableBuilder("PUBLIC", PRECONFIGURED_TABLE_NAME).columns(
                SchemaBuilders.column("key", ColumnType.INT64).build(),
                SchemaBuilders.column("val", ColumnType.INT64).asNullable(true).build()
        ).withPrimaryKey("key").build();

        createDistributionZone();

        tblsCfg.tables().change(tablesChange -> {

            tablesChange.create(scmTbl.name(), tableChange -> {
                (SchemaConfigurationConverter.convert(scmTbl, tableChange))
                        .changeZoneId(ZONE_ID);
                var extConfCh = ((ExtendedTableChange) tableChange);

                extConfCh.changeSchemaId(1);
            });
        }).join();

        assertEquals(1, tableManager.tables().size());

        assertNotNull(tableManager.table(scmTbl.name()));

        checkTableDataStorage(tblsCfg.tables().value(), PersistentPageMemoryStorageEngine.ENGINE_NAME);
    }

    private void createDistributionZone() {
        distributionZonesConfiguration.distributionZones().change(zones -> {
            zones.create(ZONE_NAME, ch -> {
                ch.changeZoneId(ZONE_ID);
                ch.changePartitions(PARTITIONS);
                ch.changeReplicas(REPLICAS);
            });
        }).join();
    }

    /**
     * Tests create a table through public API.
     *
     * @throws Exception If failed.
     */
    @Test
    public void testCreateTable() throws Exception {
        TableDefinition scmTbl = SchemaBuilders.tableBuilder("PUBLIC", DYNAMIC_TABLE_NAME).columns(
                SchemaBuilders.column("key", ColumnType.INT64).build(),
                SchemaBuilders.column("val", ColumnType.INT64).asNullable(true).build()
        ).withPrimaryKey("key").build();

        Table table = mockManagersAndCreateTable(scmTbl, tblManagerFut);

        assertNotNull(table);

        assertSame(table, tblManagerFut.join().table(scmTbl.name()));

        checkTableDataStorage(tblsCfg.tables().value(), PersistentPageMemoryStorageEngine.ENGINE_NAME);
    }

    /**
     * Tests drop a table through public API.
     *
     * @throws Exception If failed.
     */
    @Test
    public void testDropTable() throws Exception {
        TableDefinition scmTbl = SchemaBuilders.tableBuilder("PUBLIC", DYNAMIC_TABLE_FOR_DROP_NAME).columns(
                SchemaBuilders.column("key", ColumnType.INT64).build(),
                SchemaBuilders.column("val", ColumnType.INT64).asNullable(true).build()
        ).withPrimaryKey("key").build();

        mockManagersAndCreateTable(scmTbl, tblManagerFut);

        TableManager tableManager = tblManagerFut.join();

        await(tableManager.dropTableAsync(DYNAMIC_TABLE_FOR_DROP_NAME));

        verify(mvTableStorage).destroy();
        verify(txStateTableStorage).destroy();
        verify(replicaMgr, times(PARTITIONS)).stopReplica(any());

        assertNull(tableManager.table(scmTbl.name()));

        assertEquals(0, tableManager.tables().size());
    }

    /**
     * Tests a work of the public API for Table manager {@see org.apache.ignite.table.manager.IgniteTables} when the manager is stopping.
     */
    @Test
    public void testApiTableManagerOnStop() {
        createTableManager(tblManagerFut);

        TableManager tableManager = tblManagerFut.join();

        tableManager.beforeNodeStop();
        tableManager.stop();

        createDistributionZone();

        Consumer<TableChange> createTableChange = (TableChange change) ->
                SchemaConfigurationConverter.convert(SchemaBuilders.tableBuilder("PUBLIC", DYNAMIC_TABLE_FOR_DROP_NAME).columns(
                                SchemaBuilders.column("key", ColumnType.INT64).build(),
                                SchemaBuilders.column("val", ColumnType.INT64).asNullable(true).build()
                        ).withPrimaryKey("key").build(), change);

        Function<TableChange, Boolean> addColumnChange = (TableChange change) -> {
            change.changeColumns(cols -> {
                int colIdx = change.columns().namedListKeys().stream().mapToInt(Integer::parseInt).max().getAsInt() + 1;

                cols.create(String.valueOf(colIdx),
                        colChg -> SchemaConfigurationConverter.convert(SchemaBuilders.column("name", ColumnType.string()).build(),
                                colChg));

            });

            return true;
        };

        TableManager igniteTables = tableManager;

        assertThrows(IgniteException.class,
                () -> igniteTables.createTableAsync(DYNAMIC_TABLE_FOR_DROP_NAME, ZONE_NAME, createTableChange));

        assertThrows(IgniteException.class, () -> igniteTables.alterTableAsync(DYNAMIC_TABLE_FOR_DROP_NAME, addColumnChange));

        assertThrows(IgniteException.class, () -> igniteTables.dropTableAsync(DYNAMIC_TABLE_FOR_DROP_NAME));

        assertThrows(IgniteException.class, () -> igniteTables.tables());
        assertThrows(IgniteException.class, () -> igniteTables.tablesAsync());

        assertThrows(IgniteException.class, () -> igniteTables.table(DYNAMIC_TABLE_FOR_DROP_NAME));
        assertThrows(IgniteException.class, () -> igniteTables.tableAsync(DYNAMIC_TABLE_FOR_DROP_NAME));
    }

    /**
     * Tests a work of the public API for Table manager {@see org.apache.ignite.internal.table.IgniteTablesInternal} when the manager is
     * stopping.
     */
    @Test
    public void testInternalApiTableManagerOnStop() {
        createTableManager(tblManagerFut);

        TableManager tableManager = tblManagerFut.join();

        tableManager.beforeNodeStop();
        tableManager.stop();

        int fakeTblId = 1;

        assertThrows(IgniteException.class, () -> tableManager.table(fakeTblId));
        assertThrows(IgniteException.class, () -> tableManager.tableAsync(fakeTblId));
    }

    /**
     * Checks that all RAFT nodes will be stopped when Table manager is stopping and an exception that was thrown by one of the
     * components will not prevent stopping other components.
     *
     * @throws Exception If failed.
     */
    @Test
    public void tableManagerStopTest1() throws Exception {
        IgniteBiTuple<TableImpl, TableManager> tblAndMnr = startTableManagerStopTest();

        endTableManagerStopTest(tblAndMnr.get1(), tblAndMnr.get2(),
                () -> {
                    try {
                        doThrow(new NodeStoppingException()).when(rm).stopRaftNodes(any());
                    } catch (Exception e) {
                        throw new RuntimeException(e);
                    }
                });
    }

    /**
     * Checks that all RAFT nodes will be stopped when Table manager is stopping and an exception that was thrown by one of the
     * components will not prevent stopping other components.
     *
     * @throws Exception If failed.
     */
    @Test
    public void tableManagerStopTest2() throws Exception {
        IgniteBiTuple<TableImpl, TableManager> tblAndMnr = startTableManagerStopTest();

        endTableManagerStopTest(tblAndMnr.get1(), tblAndMnr.get2(),
                () -> {
                    try {
                        doThrow(new NodeStoppingException()).when(replicaMgr).stopReplica(any());
                    } catch (Exception e) {
                        throw new RuntimeException(e);
                    }
                });
    }

    /**
     * Checks that all RAFT nodes will be stopped when Table manager is stopping and an exception that was thrown by one of the
     * components will not prevent stopping other components.
     *
     * @throws Exception If failed.
     */
    @Test
    public void tableManagerStopTest3() throws Exception {
        IgniteBiTuple<TableImpl, TableManager> tblAndMnr = startTableManagerStopTest();

        endTableManagerStopTest(tblAndMnr.get1(), tblAndMnr.get2(),
                () -> {
                    try {
                        doThrow(new RuntimeException("Test exception")).when(tblAndMnr.get1().internalTable().storage()).close();
                    } catch (Exception e) {
                        throw new RuntimeException(e);
                    }
                });
    }

    /**
     * Checks that all RAFT nodes will be stopped when Table manager is stopping and an exception that was thrown by one of the
     * components will not prevent stopping other components.
     *
     * @throws Exception If failed.
     */
    @Test
    public void tableManagerStopTest4() throws Exception {
        IgniteBiTuple<TableImpl, TableManager> tblAndMnr = startTableManagerStopTest();

        endTableManagerStopTest(tblAndMnr.get1(), tblAndMnr.get2(),
                () -> doThrow(new RuntimeException()).when(tblAndMnr.get1().internalTable().txStateStorage()).close());
    }

    private IgniteBiTuple<TableImpl, TableManager> startTableManagerStopTest() throws Exception {
        TableDefinition scmTbl = SchemaBuilders.tableBuilder("PUBLIC", DYNAMIC_TABLE_FOR_DROP_NAME).columns(
                SchemaBuilders.column("key", ColumnType.INT64).build(),
                SchemaBuilders.column("val", ColumnType.INT64).asNullable(true).build()
        ).withPrimaryKey("key").build();

        TableImpl table = mockManagersAndCreateTable(scmTbl, tblManagerFut);

        verify(rm, times(PARTITIONS)).startRaftGroupService(any(), any(), any());

        TableManager tableManager = tblManagerFut.join();

        return new IgniteBiTuple<>(table, tableManager);
    }

    private void endTableManagerStopTest(TableImpl table, TableManager tableManager, Runnable mockDoThrow) throws Exception {
        mockDoThrow.run();

        tableManager.stop();

        verify(rm, times(PARTITIONS)).stopRaftNodes(any());
        verify(replicaMgr, times(PARTITIONS)).stopReplica(any());

        verify(table.internalTable().storage()).close();
        verify(table.internalTable().txStateStorage()).close();
    }

    /**
     * Instantiates a table and prepares Table manager.
     */
    @Test
    public void testGetTableDuringCreation() {
        TableDefinition scmTbl = SchemaBuilders.tableBuilder("PUBLIC", DYNAMIC_TABLE_FOR_DROP_NAME).columns(
                SchemaBuilders.column("key", ColumnType.INT64).build(),
                SchemaBuilders.column("val", ColumnType.INT64).asNullable(true).build()
        ).withPrimaryKey("key").build();

        Phaser phaser = new Phaser(2);

        CompletableFuture<Table> createFut = CompletableFuture.supplyAsync(() -> {
            try {
                return mockManagersAndCreateTableWithDelay(scmTbl, tblManagerFut, phaser);
            } catch (Exception e) {
                fail(e.getMessage());
            }

            return null;
        });

        CompletableFuture<Table> getFut = CompletableFuture.supplyAsync(() -> {
            phaser.awaitAdvance(0);

            return tblManagerFut.join().table(scmTbl.name());
        });

        CompletableFuture<Collection<Table>> getAllTablesFut = CompletableFuture.supplyAsync(() -> {
            phaser.awaitAdvance(0);

            return tblManagerFut.join().tables();
        });

        assertFalse(createFut.isDone());
        assertFalse(getFut.isDone());
        assertFalse(getAllTablesFut.isDone());

        phaser.arrive();

        assertSame(createFut.join(), getFut.join());

        assertEquals(1, getAllTablesFut.join().size());
    }

    /**
     * Tries to create a table that already exists.
     *
     * @throws Exception If failed.
     */
    @Test
    public void testDoubledCreateTable() throws Exception {
        TableDefinition scmTbl = SchemaBuilders.tableBuilder("PUBLIC", DYNAMIC_TABLE_NAME)
                .columns(
                        SchemaBuilders.column("key", ColumnType.INT64).build(),
                        SchemaBuilders.column("val", ColumnType.INT64).asNullable(true).build())
                .withPrimaryKey("key")
                .build();

        Table table = mockManagersAndCreateTable(scmTbl, tblManagerFut);

        assertNotNull(table);

        assertThrows(RuntimeException.class,
                () -> await(tblManagerFut.join().createTableAsync(DYNAMIC_TABLE_NAME, ZONE_NAME,
                        tblCh -> SchemaConfigurationConverter.convert(scmTbl, tblCh))));

        assertSame(table, tblManagerFut.join().table(scmTbl.name()));
    }

    @Test
    void testStoragesGetClearedInMiddleOfFailedTxStorageRebalance() throws Exception {
        testStoragesGetClearedInMiddleOfFailedRebalance(true);
    }

    @Test
    void testStoragesGetClearedInMiddleOfFailedPartitionStorageRebalance() throws Exception {
        testStoragesGetClearedInMiddleOfFailedRebalance(false);
    }

    /**
     * Emulates a situation, when either a TX state storage or partition storage were stopped in a middle of a rebalance. We then expect
     * that these storages get cleared upon startup.
     *
     * @param isTxStorageUnderRebalance When {@code true} - TX state storage is emulated as being under rebalance, when {@code false} -
     *         partition storage is emulated instead.
     */
    private void testStoragesGetClearedInMiddleOfFailedRebalance(boolean isTxStorageUnderRebalance) throws NodeStoppingException {
        when(rm.startRaftGroupService(any(), any(), any())).thenAnswer(mock -> completedFuture(mock(TopologyAwareRaftGroupService.class)));
        when(rm.raftNodeReadyFuture(any())).thenReturn(completedFuture(1L));
        when(bm.nodes()).thenReturn(Set.of(node));

        distributionZonesConfiguration.distributionZones().change(zones -> {
            zones.create(ZONE_NAME, ch -> {
                ch.changeZoneId(ZONE_ID);
                ch.changePartitions(1);
                ch.changeReplicas(1);
            });
        }).join();

        mockMetastore();

        TableManager tableManager = createTableManager(tblManagerFut);

        tblManagerFut.complete(tableManager);

        var txStateStorage = mock(TxStateStorage.class);
        var mvPartitionStorage = mock(MvPartitionStorage.class);

        if (isTxStorageUnderRebalance) {
            // Emulate a situation when TX state storage was stopped in a middle of rebalance.
            when(txStateStorage.persistedIndex()).thenReturn(TxStateStorage.REBALANCE_IN_PROGRESS);
        } else {
            // Emulate a situation when partition storage was stopped in a middle of rebalance.
            when(mvPartitionStorage.persistedIndex()).thenReturn(MvPartitionStorage.REBALANCE_IN_PROGRESS);
        }

        when(txStateStorage.clear()).thenReturn(completedFuture(null));

        // We need to mock storages inside a configuration listener because of how mocks are created in the Table Manager,
        // see "createTableManager".
        tblsCfg.tables().any().listen(ctx -> {
            // For some reason, "when(something).thenReturn" does not work on spies, but this notation works.
            doReturn(txStateStorage).when(txStateTableStorage).getOrCreateTxStateStorage(anyInt());
            doReturn(txStateStorage).when(txStateTableStorage).getTxStateStorage(anyInt());

            doReturn(completedFuture(mvPartitionStorage)).when(mvTableStorage).createMvPartition(anyInt());
            doReturn(mvPartitionStorage).when(mvTableStorage).getMvPartition(anyInt());
            doReturn(mock(PartitionTimestampCursor.class)).when(mvPartitionStorage).scan(any());
            doReturn(completedFuture(null)).when(mvTableStorage).clearPartition(anyInt());

            return completedFuture(null);
        });

        TableDefinition scmTbl = SchemaBuilders.tableBuilder("PUBLIC", PRECONFIGURED_TABLE_NAME).columns(
                SchemaBuilders.column("key", ColumnType.INT64).build(),
                SchemaBuilders.column("val", ColumnType.INT64).asNullable(true).build()
        ).withPrimaryKey("key").build();

        CompletableFuture<Void> cfgChangeFuture = tblsCfg.tables()
                .change(namedListChange -> namedListChange.create(scmTbl.name(),
                        tableChange -> {
                            SchemaConfigurationConverter.convert(scmTbl, tableChange);

                            ((ExtendedTableChange) tableChange)
                                    .changeSchemaId(1)
                                    .changeZoneId(ZONE_ID);
                        }));

        assertThat(cfgChangeFuture, willCompleteSuccessfully());

        verify(txStateStorage, timeout(1000)).clear();
        verify(mvTableStorage, timeout(1000)).clearPartition(anyInt());
    }

    /**
     * Instantiates Table manager and creates a table in it.
     *
     * @param tableDefinition Configuration schema for a table.
     * @param tblManagerFut Future for table manager.
     * @return Table.
     * @throws Exception If something went wrong.
     */
    private TableImpl mockManagersAndCreateTable(
            TableDefinition tableDefinition,
            CompletableFuture<TableManager> tblManagerFut
    ) throws Exception {
        return mockManagersAndCreateTableWithDelay(tableDefinition, tblManagerFut, null);
    }

    /** Dummy metastore activity mock. */
    private void mockMetastore() {
        when(msm.prefix(any())).thenReturn(subscriber -> {
            subscriber.onSubscribe(mock(Subscription.class));

            subscriber.onComplete();
        });

        when(msm.invoke(any(), any(Operation.class), any(Operation.class))).thenReturn(completedFuture(null));
        when(msm.invoke(any(), any(List.class), any(List.class))).thenReturn(completedFuture(null));
    }

    /**
     * Instantiates a table and prepares Table manager. When the latch would open, the method completes.
     *
     * @param tableDefinition Configuration schema for a table.
     * @param tblManagerFut Future for table manager.
     * @param phaser Phaser for the wait.
     * @return Table manager.
     * @throws Exception If something went wrong.
     */
    private TableImpl mockManagersAndCreateTableWithDelay(
            TableDefinition tableDefinition,
            CompletableFuture<TableManager> tblManagerFut,
            @Nullable Phaser phaser
    ) throws Exception {
        String consistentId = "node0";

        when(rm.startRaftGroupService(any(), any(), any())).thenAnswer(mock -> {
            RaftGroupService raftGrpSrvcMock = mock(TopologyAwareRaftGroupService.class);

            when(raftGrpSrvcMock.leader()).thenReturn(new Peer(consistentId));

            return completedFuture(raftGrpSrvcMock);
        });

        when(ts.getByConsistentId(any())).thenReturn(new ClusterNode(
                UUID.randomUUID().toString(),
                consistentId,
                new NetworkAddress("localhost", 47500)
        ));

        try (MockedStatic<SchemaUtils> schemaServiceMock = mockStatic(SchemaUtils.class)) {
            schemaServiceMock.when(() -> SchemaUtils.prepareSchemaDescriptor(anyInt(), any()))
                    .thenReturn(mock(SchemaDescriptor.class));
        }

        try (MockedStatic<AffinityUtils> affinityServiceMock = mockStatic(AffinityUtils.class)) {
            ArrayList<List<ClusterNode>> assignment = new ArrayList<>(PARTITIONS);

            for (int part = 0; part < PARTITIONS; part++) {
                assignment.add(new ArrayList<>(Collections.singleton(node)));
            }

            affinityServiceMock.when(() -> AffinityUtils.calculateAssignments(any(), anyInt(), anyInt()))
                    .thenReturn(assignment);
        }

        mockMetastore();

        TableManager tableManager = createTableManager(tblManagerFut);

        int tablesBeforeCreation = tableManager.tables().size();

        tblsCfg.tables().listen(ctx -> {
            boolean createTbl = ctx.newValue().get(tableDefinition.name()) != null
                    && ctx.oldValue().get(tableDefinition.name()) == null;

            boolean dropTbl = ctx.oldValue().get(tableDefinition.name()) != null
                    && ctx.newValue().get(tableDefinition.name()) == null;

            if (!createTbl && !dropTbl) {
                return completedFuture(null);
            }

            if (phaser != null) {
                phaser.arriveAndAwaitAdvance();
            }

            return completedFuture(null);
        });

        CountDownLatch createTblLatch = new CountDownLatch(1);

        tableManager.listen(TableEvent.CREATE, (parameters, exception) -> {
            createTblLatch.countDown();

            return completedFuture(true);
        });

        createDistributionZone();

        CompletableFuture<Table> tbl2Fut = tableManager.createTableAsync(tableDefinition.name(), ZONE_NAME,
                tblCh -> SchemaConfigurationConverter.convert(tableDefinition, tblCh)
        );

        assertTrue(createTblLatch.await(10, TimeUnit.SECONDS));

        TableImpl tbl2 = (TableImpl) tbl2Fut.get();

        assertNotNull(tbl2);

        assertEquals(tablesBeforeCreation + 1, tableManager.tables().size());

        return tbl2;
    }

    /**
     * Creates Table manager.
     *
     * @param tblManagerFut Future to wrap Table manager.
     * @return Table manager.
     */
    private TableManager createTableManager(CompletableFuture<TableManager> tblManagerFut) {
        VaultManager vaultManager = mock(VaultManager.class);

        when(vaultManager.get(any(ByteArray.class))).thenReturn(completedFuture(null));
        when(vaultManager.put(any(ByteArray.class), any(byte[].class))).thenReturn(completedFuture(null));

        TableManager tableManager = new TableManager(
                "test",
                revisionUpdater,
                tblsCfg,
                distributionZonesConfiguration,
                clusterService,
                rm,
                replicaMgr,
                null,
                null,
                bm,
                ts,
                tm,
                dsm = createDataStorageManager(configRegistry, workDir, storageEngineConfig),
                workDir,
                msm,
                sm = new SchemaManager(revisionUpdater, tblsCfg, msm),
                budgetView -> new LocalLogStorageFactory(),
                new HybridClockImpl(),
                new OutgoingSnapshotsManager(clusterService.messagingService()),
                mock(TopologyAwareRaftGroupServiceFactory.class),
                vaultManager,
                cmgMgr,
                distributionZoneManager
        ) {

            @Override
            protected MvTableStorage createTableStorage(
                    TableConfiguration tableCfg, TablesConfiguration tablesCfg, DistributionZoneConfiguration distributionZonesCfg) {
                mvTableStorage = spy(super.createTableStorage(tableCfg, tablesCfg, distributionZonesCfg));

                return mvTableStorage;
            }

            @Override
            protected TxStateTableStorage createTxStateTableStorage(
                    TableConfiguration tableCfg, DistributionZoneConfiguration distributionZonesCfg) {
                txStateTableStorage = spy(super.createTxStateTableStorage(tableCfg, distributionZonesCfg));

                return txStateTableStorage;
            }
        };

        sm.start();

        tableManager.start();

        tblManagerFut.complete(tableManager);

        return tableManager;
    }

    private DataStorageManager createDataStorageManager(
            ConfigurationRegistry mockedRegistry,
            Path storagePath,
            PersistentPageMemoryStorageEngineConfiguration config
    ) {
        when(mockedRegistry.getConfiguration(PersistentPageMemoryStorageEngineConfiguration.KEY)).thenReturn(config);

        DataStorageModules dataStorageModules = new DataStorageModules(List.of(new PersistentPageMemoryDataStorageModule()));

        DataStorageManager manager = new DataStorageManager(
                distributionZonesConfiguration,
                dataStorageModules.createStorageEngines(NODE_NAME, mockedRegistry, storagePath, null)
        );

        manager.start();

        return manager;
    }

    private void checkTableDataStorage(NamedListView<TableView> tables, String expDataStorage) {
        for (String tableName : tables.namedListKeys()) {
            String dataStorageName = getZoneById(
                    distributionZonesConfiguration, tables.get(tableName).zoneId()).dataStorage().name().value();
            assertThat(dataStorageName, equalTo(expDataStorage));
        }
    }
}<|MERGE_RESOLUTION|>--- conflicted
+++ resolved
@@ -277,13 +277,8 @@
         when(distributionZoneManager.getZoneId(ZONE_NAME)).thenReturn(ZONE_ID);
         when(distributionZoneManager.zoneIdAsyncInternal(ZONE_NAME)).thenReturn(completedFuture(ZONE_ID));
 
-<<<<<<< HEAD
-=======
-        when(distributionZoneManager.topologyVersionedDataNodes(anyInt(), anyLong())).thenReturn(completedFuture(emptySet()));
-
         when(replicaMgr.stopReplica(any())).thenReturn(completedFuture(true));
 
->>>>>>> 7bcea31c
         tblManagerFut = new CompletableFuture<>();
     }
 
