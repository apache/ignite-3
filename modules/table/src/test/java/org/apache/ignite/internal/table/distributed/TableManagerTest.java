/*
 * Licensed to the Apache Software Foundation (ASF) under one or more
 * contributor license agreements. See the NOTICE file distributed with
 * this work for additional information regarding copyright ownership.
 * The ASF licenses this file to You under the Apache License, Version 2.0
 * (the "License"); you may not use this file except in compliance with
 * the License. You may obtain a copy of the License at
 *
 *      http://www.apache.org/licenses/LICENSE-2.0
 *
 * Unless required by applicable law or agreed to in writing, software
 * distributed under the License is distributed on an "AS IS" BASIS,
 * WITHOUT WARRANTIES OR CONDITIONS OF ANY KIND, either express or implied.
 * See the License for the specific language governing permissions and
 * limitations under the License.
 */

package org.apache.ignite.internal.table.distributed;

import static java.util.Collections.emptySet;
import static java.util.concurrent.CompletableFuture.completedFuture;
import static org.apache.ignite.internal.catalog.CatalogService.DEFAULT_SCHEMA_NAME;
import static org.apache.ignite.internal.distributionzones.DistributionZoneManager.DEFAULT_ZONE_NAME;
import static org.apache.ignite.internal.testframework.IgniteTestUtils.await;
import static org.apache.ignite.internal.testframework.matchers.CompletableFutureMatcher.willCompleteSuccessfully;
import static org.hamcrest.MatcherAssert.assertThat;
import static org.junit.jupiter.api.Assertions.assertEquals;
import static org.junit.jupiter.api.Assertions.assertFalse;
import static org.junit.jupiter.api.Assertions.assertNotNull;
import static org.junit.jupiter.api.Assertions.assertNull;
import static org.junit.jupiter.api.Assertions.assertSame;
import static org.junit.jupiter.api.Assertions.assertThrows;
import static org.junit.jupiter.api.Assertions.assertTrue;
import static org.junit.jupiter.api.Assertions.fail;
import static org.mockito.ArgumentMatchers.any;
import static org.mockito.ArgumentMatchers.anyInt;
import static org.mockito.ArgumentMatchers.anyLong;
import static org.mockito.ArgumentMatchers.anyString;
import static org.mockito.Mockito.doReturn;
import static org.mockito.Mockito.doThrow;
import static org.mockito.Mockito.mock;
import static org.mockito.Mockito.mockStatic;
import static org.mockito.Mockito.spy;
import static org.mockito.Mockito.timeout;
import static org.mockito.Mockito.times;
import static org.mockito.Mockito.verify;
import static org.mockito.Mockito.when;

import java.nio.file.Path;
import java.util.ArrayList;
import java.util.Collection;
import java.util.Collections;
import java.util.List;
import java.util.Set;
import java.util.UUID;
import java.util.concurrent.CompletableFuture;
import java.util.concurrent.CountDownLatch;
import java.util.concurrent.Flow.Subscription;
import java.util.concurrent.Phaser;
import java.util.concurrent.TimeUnit;
import java.util.function.Consumer;
import java.util.function.Function;
import java.util.function.LongFunction;
import java.util.stream.Stream;
import org.apache.ignite.configuration.NamedListView;
import org.apache.ignite.internal.affinity.AffinityUtils;
import org.apache.ignite.internal.baseline.BaselineManager;
import org.apache.ignite.internal.catalog.CatalogService;
import org.apache.ignite.internal.catalog.descriptors.CatalogTableDescriptor;
import org.apache.ignite.internal.catalog.descriptors.CatalogZoneDescriptor;
import org.apache.ignite.internal.cluster.management.ClusterManagementGroupManager;
import org.apache.ignite.internal.cluster.management.topology.api.LogicalTopologySnapshot;
import org.apache.ignite.internal.configuration.ConfigurationRegistry;
import org.apache.ignite.internal.configuration.notifications.ConfigurationStorageRevisionListenerHolder;
import org.apache.ignite.internal.configuration.testframework.ConfigurationExtension;
import org.apache.ignite.internal.configuration.testframework.InjectConfiguration;
import org.apache.ignite.internal.configuration.testframework.InjectRevisionListenerHolder;
import org.apache.ignite.internal.distributionzones.DistributionZoneManager;
import org.apache.ignite.internal.distributionzones.configuration.DistributionZoneView;
import org.apache.ignite.internal.distributionzones.configuration.DistributionZonesConfiguration;
import org.apache.ignite.internal.distributionzones.configuration.DistributionZonesView;
import org.apache.ignite.internal.hlc.HybridClockImpl;
import org.apache.ignite.internal.metastorage.MetaStorageManager;
import org.apache.ignite.internal.metastorage.dsl.Operation;
import org.apache.ignite.internal.placementdriver.TestPlacementDriver;
import org.apache.ignite.internal.raft.Loza;
import org.apache.ignite.internal.raft.Peer;
import org.apache.ignite.internal.raft.client.TopologyAwareRaftGroupService;
import org.apache.ignite.internal.raft.client.TopologyAwareRaftGroupServiceFactory;
import org.apache.ignite.internal.raft.service.RaftGroupService;
import org.apache.ignite.internal.raft.storage.impl.LocalLogStorageFactory;
import org.apache.ignite.internal.replicator.ReplicaManager;
import org.apache.ignite.internal.schema.SchemaDescriptor;
import org.apache.ignite.internal.schema.SchemaManager;
import org.apache.ignite.internal.schema.SchemaUtils;
import org.apache.ignite.internal.schema.configuration.ExtendedTableChange;
import org.apache.ignite.internal.schema.configuration.GcConfiguration;
import org.apache.ignite.internal.schema.configuration.TableChange;
import org.apache.ignite.internal.schema.configuration.TableView;
import org.apache.ignite.internal.schema.configuration.TablesConfiguration;
import org.apache.ignite.internal.schema.configuration.storage.DataStorageView;
import org.apache.ignite.internal.schema.testutils.SchemaConfigurationConverter;
import org.apache.ignite.internal.schema.testutils.builder.SchemaBuilders;
import org.apache.ignite.internal.schema.testutils.definition.ColumnType;
import org.apache.ignite.internal.schema.testutils.definition.TableDefinition;
import org.apache.ignite.internal.storage.DataStorageManager;
import org.apache.ignite.internal.storage.DataStorageModules;
import org.apache.ignite.internal.storage.MvPartitionStorage;
import org.apache.ignite.internal.storage.PartitionTimestampCursor;
import org.apache.ignite.internal.storage.engine.MvTableStorage;
import org.apache.ignite.internal.storage.pagememory.PersistentPageMemoryDataStorageModule;
import org.apache.ignite.internal.storage.pagememory.PersistentPageMemoryStorageEngine;
import org.apache.ignite.internal.storage.pagememory.configuration.schema.PersistentPageMemoryStorageEngineConfiguration;
import org.apache.ignite.internal.table.TableImpl;
import org.apache.ignite.internal.table.distributed.index.IndexBuildController;
import org.apache.ignite.internal.table.distributed.raft.snapshot.outgoing.OutgoingSnapshotsManager;
import org.apache.ignite.internal.table.distributed.schema.SchemaSyncService;
import org.apache.ignite.internal.table.event.TableEvent;
import org.apache.ignite.internal.testframework.IgniteAbstractTest;
import org.apache.ignite.internal.tx.HybridTimestampTracker;
import org.apache.ignite.internal.tx.TxManager;
import org.apache.ignite.internal.tx.storage.state.TxStateStorage;
import org.apache.ignite.internal.tx.storage.state.TxStateTableStorage;
import org.apache.ignite.internal.util.CursorUtils;
import org.apache.ignite.internal.util.IgniteUtils;
import org.apache.ignite.internal.vault.VaultManager;
import org.apache.ignite.lang.ByteArray;
import org.apache.ignite.lang.IgniteBiTuple;
import org.apache.ignite.lang.IgniteException;
import org.apache.ignite.lang.NodeStoppingException;
import org.apache.ignite.network.ClusterNode;
import org.apache.ignite.network.ClusterNodeImpl;
import org.apache.ignite.network.ClusterService;
import org.apache.ignite.network.MessagingService;
import org.apache.ignite.network.NetworkAddress;
import org.apache.ignite.network.TopologyService;
import org.apache.ignite.table.Table;
import org.jetbrains.annotations.Nullable;
import org.junit.jupiter.api.AfterEach;
import org.junit.jupiter.api.BeforeEach;
import org.junit.jupiter.api.Test;
import org.junit.jupiter.api.extension.ExtendWith;
import org.mockito.Mock;
import org.mockito.MockedStatic;
import org.mockito.junit.jupiter.MockitoExtension;
import org.mockito.junit.jupiter.MockitoSettings;
import org.mockito.quality.Strictness;

/**
 * Tests scenarios for table manager.
 */
@ExtendWith({MockitoExtension.class, ConfigurationExtension.class})
@MockitoSettings(strictness = Strictness.LENIENT)
public class TableManagerTest extends IgniteAbstractTest {
    /** The name of the table which is preconfigured. */
    private static final String PRECONFIGURED_TABLE_NAME = "T1";

    /** The name of the table which will be configured dynamically. */
    private static final String DYNAMIC_TABLE_NAME = "T2";

    /** The name of table to drop it. */
    private static final String DYNAMIC_TABLE_FOR_DROP_NAME = "T3";

    /** Table partitions. */
    private static final int PARTITIONS = 32;

    /** Node name. */
    private static final String NODE_NAME = "node1";

    /** Count of replicas. */
    private static final int REPLICAS = 1;

    /** Default zone id. */
    private static final int DEFAULT_ZONE_ID = 0;

    /** Zone name. */
    private static final String ZONE_NAME = "zone1";

    /** Zone id. */
    private static final int ZONE_ID = 1;

    /** Schema manager. */
    @Mock
    private BaselineManager bm;

    /** Topology service. */
    @Mock
    private TopologyService ts;

    /** Raft manager. */
    @Mock
    private Loza rm;

    /** Replica manager. */
    @Mock
    private ReplicaManager replicaMgr;

    /** TX manager. */
    @Mock
    private TxManager tm;

    /** Meta storage manager. */
    @Mock
    private MetaStorageManager msm;

    /** Mock cluster service. */
    @Mock
    private ClusterService clusterService;

    private volatile MvTableStorage mvTableStorage;

    private volatile TxStateTableStorage txStateTableStorage;

    /**
     * Revision listener holder. It uses for the test configurations:
     * <ul>
     * <li>{@link TableManagerTest#fieldRevisionListenerHolder},</li>
     * <li>{@link TableManagerTest#tblsCfg}.</li>
     * </ul>
     */
    @InjectRevisionListenerHolder
    private ConfigurationStorageRevisionListenerHolder fieldRevisionListenerHolder;

    /** Revision updater. */
    private Consumer<LongFunction<CompletableFuture<?>>> revisionUpdater;

    /** Tables configuration. */
    @InjectConfiguration
    private TablesConfiguration tblsCfg;

    /** Distribution zones configuration. */
    @InjectConfiguration
    private DistributionZonesConfiguration distributionZonesConfiguration;

    /** Garbage collector configuration. */
    @InjectConfiguration
    private GcConfiguration gcConfig;

    @InjectConfiguration
    private PersistentPageMemoryStorageEngineConfiguration storageEngineConfig;

    @Mock
    private ConfigurationRegistry configRegistry;

    private DataStorageManager dsm;

    private SchemaManager sm;

    private ClusterManagementGroupManager cmgMgr;

    private DistributionZoneManager distributionZoneManager;

    /** Test node. */
    private final ClusterNode node = new ClusterNodeImpl(
            UUID.randomUUID().toString(),
            NODE_NAME,
            new NetworkAddress("127.0.0.1", 2245)
    );

    /** The future will be completed after each tests of this class. */
    private CompletableFuture<TableManager> tblManagerFut;

    @BeforeEach
    void before() throws NodeStoppingException {
        when(clusterService.messagingService()).thenReturn(mock(MessagingService.class));

        TopologyService topologyService = mock(TopologyService.class);

        when(clusterService.topologyService()).thenReturn(topologyService);
        when(topologyService.localMember()).thenReturn(node);

        revisionUpdater = (LongFunction<CompletableFuture<?>> function) -> {
            assertThat(function.apply(0L), willCompleteSuccessfully());

            fieldRevisionListenerHolder.listenUpdateStorageRevision(newStorageRevision -> {
                log.info("Notify about revision: {}", newStorageRevision);

                return function.apply(newStorageRevision);
            });
        };

        cmgMgr = mock(ClusterManagementGroupManager.class);

        LogicalTopologySnapshot logicalTopologySnapshot = new LogicalTopologySnapshot(0, emptySet());

        when(cmgMgr.logicalTopology()).thenReturn(completedFuture(logicalTopologySnapshot));

        distributionZoneManager = mock(DistributionZoneManager.class);

        when(distributionZoneManager.zoneIdAsyncInternal(anyString()))
                .then(invocation -> completedFuture(getZoneId(invocation.getArgument(0))));

        when(distributionZoneManager.dataNodes(anyLong(), anyInt())).thenReturn(completedFuture(emptySet()));

        when(replicaMgr.stopReplica(any())).thenReturn(completedFuture(true));

        tblManagerFut = new CompletableFuture<>();

        mockMetastore();
    }

    @AfterEach
    void after() throws Exception {
        IgniteUtils.closeAll(
                () -> {
                    assertTrue(tblManagerFut.isDone());

                    tblManagerFut.join().beforeNodeStop();
                    tblManagerFut.join().stop();
                },
                dsm == null ? null : dsm::stop,
                sm == null ? null : sm::stop
        );
    }

    /**
     * Tests a table which was preconfigured.
     */
    @Test
    public void testPreconfiguredTable() throws Exception {
        when(rm.startRaftGroupService(any(), any(), any())).thenAnswer(mock -> completedFuture(mock(TopologyAwareRaftGroupService.class)));

        TableManager tableManager = createTableManager(tblManagerFut);

        tblManagerFut.complete(tableManager);

        createZone(PARTITIONS, REPLICAS);

        TableDefinition scmTbl = createTableDefinition(PRECONFIGURED_TABLE_NAME);

        CompletableFuture<Void> createTableConfigFuture = tblsCfg.tables().change(tablesChange ->
                tablesChange.create(scmTbl.name(), tableChange -> {
                    (SchemaConfigurationConverter.convert(scmTbl, tableChange)).changeZoneId(getZoneId(ZONE_NAME));

                    var extConfCh = ((ExtendedTableChange) tableChange);

                    extConfCh.changeSchemaId(1);
                }));

        assertThat(createTableConfigFuture, willCompleteSuccessfully());

        assertEquals(1, tableManager.tables().size());

        assertNotNull(tableManager.table(scmTbl.name()));

        checkTableDataStorage(tblsCfg.tables().value(), PersistentPageMemoryStorageEngine.ENGINE_NAME);
    }

    /**
     * Tests create a table through public API.
     *
     * @throws Exception If failed.
     */
    @Test
    public void testCreateTable() throws Exception {
        Table table = mockManagersAndCreateTable(DYNAMIC_TABLE_NAME, tblManagerFut);

        assertNotNull(table);

        assertSame(table, tblManagerFut.join().table(DYNAMIC_TABLE_NAME));

        checkTableDataStorage(tblsCfg.tables().value(), PersistentPageMemoryStorageEngine.ENGINE_NAME);
    }

    /**
     * Tests drop a table through public API.
     *
     * @throws Exception If failed.
     */
    @Test
    public void testDropTable() throws Exception {
        mockManagersAndCreateTable(DYNAMIC_TABLE_FOR_DROP_NAME, tblManagerFut);

        TableManager tableManager = tblManagerFut.join();

        await(tableManager.dropTableAsync(DYNAMIC_TABLE_FOR_DROP_NAME));

        verify(mvTableStorage).destroy();
        verify(txStateTableStorage).destroy();
        verify(replicaMgr, times(PARTITIONS)).stopReplica(any());

        assertNull(tableManager.table(DYNAMIC_TABLE_FOR_DROP_NAME));

        assertEquals(0, tableManager.tables().size());
    }

    /**
     * Tests a work of the public API for Table manager {@see org.apache.ignite.table.manager.IgniteTables} when the manager is stopping.
     */
    @Test
    public void testApiTableManagerOnStop() {
        createTableManager(tblManagerFut);

        TableManager tableManager = tblManagerFut.join();

        tableManager.beforeNodeStop();
        tableManager.stop();

        createZone(PARTITIONS, REPLICAS);

        Consumer<TableChange> createTableChange = (TableChange change) ->
                SchemaConfigurationConverter.convert(createTableDefinition(DYNAMIC_TABLE_FOR_DROP_NAME), change);

        Function<TableChange, Boolean> addColumnChange = (TableChange change) -> {
            change.changeColumns(cols -> {
                int colIdx = change.columns().namedListKeys().stream().mapToInt(Integer::parseInt).max().getAsInt() + 1;

                cols.create(String.valueOf(colIdx),
                        colChg -> SchemaConfigurationConverter.convert(SchemaBuilders.column("name", ColumnType.string()).build(),
                                colChg));

            });

            return true;
        };

        TableManager igniteTables = tableManager;

        assertThrows(IgniteException.class,
                () -> igniteTables.createTableAsync(DYNAMIC_TABLE_FOR_DROP_NAME, ZONE_NAME, createTableChange));

        assertThrows(IgniteException.class, () -> igniteTables.alterTableAsync(DYNAMIC_TABLE_FOR_DROP_NAME, addColumnChange));

        assertThrows(IgniteException.class, () -> igniteTables.dropTableAsync(DYNAMIC_TABLE_FOR_DROP_NAME));

        assertThrows(IgniteException.class, () -> igniteTables.tables());
        assertThrows(IgniteException.class, () -> igniteTables.tablesAsync());

        assertThrows(IgniteException.class, () -> igniteTables.table(DYNAMIC_TABLE_FOR_DROP_NAME));
        assertThrows(IgniteException.class, () -> igniteTables.tableAsync(DYNAMIC_TABLE_FOR_DROP_NAME));
    }

    /**
     * Tests a work of the public API for Table manager {@see org.apache.ignite.internal.table.IgniteTablesInternal} when the manager is
     * stopping.
     */
    @Test
    public void testInternalApiTableManagerOnStop() {
        createTableManager(tblManagerFut);

        TableManager tableManager = tblManagerFut.join();

        tableManager.beforeNodeStop();
        tableManager.stop();

        int fakeTblId = 1;

        assertThrows(IgniteException.class, () -> tableManager.table(fakeTblId));
        assertThrows(IgniteException.class, () -> tableManager.tableAsync(fakeTblId));
    }

    /**
     * Checks that all RAFT nodes will be stopped when Table manager is stopping and an exception that was thrown by one of the
     * components will not prevent stopping other components.
     *
     * @throws Exception If failed.
     */
    @Test
    public void tableManagerStopTest1() throws Exception {
        IgniteBiTuple<TableImpl, TableManager> tblAndMnr = startTableManagerStopTest();

        endTableManagerStopTest(tblAndMnr.get1(), tblAndMnr.get2(),
                () -> {
                    try {
                        doThrow(new NodeStoppingException()).when(rm).stopRaftNodes(any());
                    } catch (Exception e) {
                        throw new RuntimeException(e);
                    }
                });
    }

    /**
     * Checks that all RAFT nodes will be stopped when Table manager is stopping and an exception that was thrown by one of the
     * components will not prevent stopping other components.
     *
     * @throws Exception If failed.
     */
    @Test
    public void tableManagerStopTest2() throws Exception {
        IgniteBiTuple<TableImpl, TableManager> tblAndMnr = startTableManagerStopTest();

        endTableManagerStopTest(tblAndMnr.get1(), tblAndMnr.get2(),
                () -> {
                    try {
                        doThrow(new NodeStoppingException()).when(replicaMgr).stopReplica(any());
                    } catch (Exception e) {
                        throw new RuntimeException(e);
                    }
                });
    }

    /**
     * Checks that all RAFT nodes will be stopped when Table manager is stopping and an exception that was thrown by one of the
     * components will not prevent stopping other components.
     *
     * @throws Exception If failed.
     */
    @Test
    public void tableManagerStopTest3() throws Exception {
        IgniteBiTuple<TableImpl, TableManager> tblAndMnr = startTableManagerStopTest();

        endTableManagerStopTest(tblAndMnr.get1(), tblAndMnr.get2(),
                () -> {
                    try {
                        doThrow(new RuntimeException("Test exception")).when(tblAndMnr.get1().internalTable().storage()).close();
                    } catch (Exception e) {
                        throw new RuntimeException(e);
                    }
                });
    }

    /**
     * Checks that all RAFT nodes will be stopped when Table manager is stopping and an exception that was thrown by one of the
     * components will not prevent stopping other components.
     *
     * @throws Exception If failed.
     */
    @Test
    public void tableManagerStopTest4() throws Exception {
        IgniteBiTuple<TableImpl, TableManager> tblAndMnr = startTableManagerStopTest();

        endTableManagerStopTest(tblAndMnr.get1(), tblAndMnr.get2(),
                () -> doThrow(new RuntimeException()).when(tblAndMnr.get1().internalTable().txStateStorage()).close());
    }

    private IgniteBiTuple<TableImpl, TableManager> startTableManagerStopTest() throws Exception {
        TableImpl table = mockManagersAndCreateTable(DYNAMIC_TABLE_FOR_DROP_NAME, tblManagerFut);

        verify(rm, times(PARTITIONS)).startRaftGroupService(any(), any(), any());

        TableManager tableManager = tblManagerFut.join();

        return new IgniteBiTuple<>(table, tableManager);
    }

    private void endTableManagerStopTest(TableImpl table, TableManager tableManager, Runnable mockDoThrow) throws Exception {
        mockDoThrow.run();

        tableManager.stop();

        verify(rm, times(PARTITIONS)).stopRaftNodes(any());
        verify(replicaMgr, times(PARTITIONS)).stopReplica(any());

        verify(table.internalTable().storage()).close();
        verify(table.internalTable().txStateStorage()).close();
    }

    /**
     * Instantiates a table and prepares Table manager.
     */
    @Test
    public void testGetTableDuringCreation() {
        Phaser phaser = new Phaser(2);

        CompletableFuture<Table> createFut = CompletableFuture.supplyAsync(() -> {
            try {
                return mockManagersAndCreateTableWithDelay(DYNAMIC_TABLE_FOR_DROP_NAME, tblManagerFut, phaser);
            } catch (Exception e) {
                fail(e.getMessage());
            }

            return null;
        });

        CompletableFuture<Table> getFut = CompletableFuture.supplyAsync(() -> {
            phaser.awaitAdvance(0);

            return tblManagerFut.join().table(DYNAMIC_TABLE_FOR_DROP_NAME);
        });

        CompletableFuture<Collection<Table>> getAllTablesFut = CompletableFuture.supplyAsync(() -> {
            phaser.awaitAdvance(0);

            return tblManagerFut.join().tables();
        });

        assertFalse(createFut.isDone());
        assertFalse(getFut.isDone());
        assertFalse(getAllTablesFut.isDone());

        phaser.arrive();

        assertSame(createFut.join(), getFut.join());

        assertEquals(1, getAllTablesFut.join().size());
    }

    /**
     * Tries to create a table that already exists.
     *
     * @throws Exception If failed.
     */
    @Test
    public void testDoubledCreateTable() throws Exception {
        Table table = mockManagersAndCreateTable(DYNAMIC_TABLE_NAME, tblManagerFut);

        assertNotNull(table);

        assertThrows(RuntimeException.class,
                () -> await(tblManagerFut.join().createTableAsync(DYNAMIC_TABLE_NAME, ZONE_NAME,
                        tblCh -> SchemaConfigurationConverter.convert(createTableDefinition(DYNAMIC_TABLE_NAME), tblCh))));

        assertSame(table, tblManagerFut.join().table(DYNAMIC_TABLE_NAME));
    }

    @Test
    void testStoragesGetClearedInMiddleOfFailedTxStorageRebalance() throws Exception {
        testStoragesGetClearedInMiddleOfFailedRebalance(true);
    }

    @Test
    void testStoragesGetClearedInMiddleOfFailedPartitionStorageRebalance() throws Exception {
        testStoragesGetClearedInMiddleOfFailedRebalance(false);
    }

    /**
     * Emulates a situation, when either a TX state storage or partition storage were stopped in a middle of a rebalance. We then expect
     * that these storages get cleared upon startup.
     *
     * @param isTxStorageUnderRebalance When {@code true} - TX state storage is emulated as being under rebalance, when {@code false} -
     *         partition storage is emulated instead.
     */
    private void testStoragesGetClearedInMiddleOfFailedRebalance(boolean isTxStorageUnderRebalance) throws NodeStoppingException {
        when(rm.startRaftGroupService(any(), any(), any())).thenAnswer(mock -> completedFuture(mock(TopologyAwareRaftGroupService.class)));
        when(rm.raftNodeReadyFuture(any())).thenReturn(completedFuture(1L));
        when(bm.nodes()).thenReturn(Set.of(node));

        createZone(1, 1);

        var txStateStorage = mock(TxStateStorage.class);
        var mvPartitionStorage = mock(MvPartitionStorage.class);

        if (isTxStorageUnderRebalance) {
            // Emulate a situation when TX state storage was stopped in a middle of rebalance.
            when(txStateStorage.lastAppliedIndex()).thenReturn(TxStateStorage.REBALANCE_IN_PROGRESS);
        } else {
            // Emulate a situation when partition storage was stopped in a middle of rebalance.
            when(mvPartitionStorage.lastAppliedIndex()).thenReturn(MvPartitionStorage.REBALANCE_IN_PROGRESS);
        }

        doReturn(mock(PartitionTimestampCursor.class)).when(mvPartitionStorage).scan(any());
        when(txStateStorage.clear()).thenReturn(completedFuture(null));

        // For some reason, "when(something).thenReturn" does not work on spies, but this notation works.
        createTableManager(tblManagerFut, (mvTableStorage) -> {
            doReturn(completedFuture(mvPartitionStorage)).when(mvTableStorage).createMvPartition(anyInt());
            doReturn(mvPartitionStorage).when(mvTableStorage).getMvPartition(anyInt());
            doReturn(completedFuture(null)).when(mvTableStorage).clearPartition(anyInt());
        }, (txStateTableStorage) -> {
            doReturn(txStateStorage).when(txStateTableStorage).getOrCreateTxStateStorage(anyInt());
            doReturn(txStateStorage).when(txStateTableStorage).getTxStateStorage(anyInt());
        });

        TableDefinition scmTbl = createTableDefinition(PRECONFIGURED_TABLE_NAME);

        CompletableFuture<Void> cfgChangeFuture = tblsCfg.tables()
                .change(namedListChange -> namedListChange.create(scmTbl.name(),
                        tableChange -> {
                            SchemaConfigurationConverter.convert(scmTbl, tableChange);

                            ((ExtendedTableChange) tableChange)
                                    .changeSchemaId(1)
                                    .changeZoneId(getZoneId(ZONE_NAME));
                        }));

        assertThat(cfgChangeFuture, willCompleteSuccessfully());

        verify(txStateStorage, timeout(1000)).clear();
        verify(mvTableStorage, timeout(1000)).clearPartition(anyInt());
    }

    /**
     * Instantiates Table manager and creates a table in it.
     *
     * @param tableName Table name.
     * @param tblManagerFut Future for table manager.
     * @return Table.
     * @throws Exception If something went wrong.
     */
    private TableImpl mockManagersAndCreateTable(String tableName, CompletableFuture<TableManager> tblManagerFut) throws Exception {
        return mockManagersAndCreateTableWithDelay(tableName, tblManagerFut, null);
    }

    /** Dummy metastore activity mock. */
    private void mockMetastore() {
        when(msm.prefix(any())).thenReturn(subscriber -> {
            subscriber.onSubscribe(mock(Subscription.class));

            subscriber.onComplete();
        });

        when(msm.invoke(any(), any(Operation.class), any(Operation.class))).thenReturn(completedFuture(null));
        when(msm.invoke(any(), any(List.class), any(List.class))).thenReturn(completedFuture(null));

        when(msm.recoveryFinishedFuture()).thenReturn(completedFuture(0L));

        when(msm.prefixLocally(any(), anyLong())).thenReturn(CursorUtils.emptyCursor());
    }

    /**
     * Instantiates a table and prepares Table manager. When the latch would open, the method completes.
     *
     * @param tableName Table name.
     * @param tblManagerFut Future for table manager.
     * @param phaser Phaser for the wait.
     * @return Table manager.
     * @throws Exception If something went wrong.
     */
    private TableImpl mockManagersAndCreateTableWithDelay(
            String tableName,
            CompletableFuture<TableManager> tblManagerFut,
            @Nullable Phaser phaser
    ) throws Exception {
        String consistentId = "node0";

        when(rm.startRaftGroupService(any(), any(), any())).thenAnswer(mock -> {
            RaftGroupService raftGrpSrvcMock = mock(TopologyAwareRaftGroupService.class);

            when(raftGrpSrvcMock.leader()).thenReturn(new Peer(consistentId));

            return completedFuture(raftGrpSrvcMock);
        });

        when(ts.getByConsistentId(any())).thenReturn(new ClusterNodeImpl(
                UUID.randomUUID().toString(),
                consistentId,
                new NetworkAddress("localhost", 47500)
        ));

        try (MockedStatic<SchemaUtils> schemaServiceMock = mockStatic(SchemaUtils.class)) {
            schemaServiceMock.when(() -> SchemaUtils.prepareSchemaDescriptor(anyInt(), any()))
                    .thenReturn(mock(SchemaDescriptor.class));
        }

        try (MockedStatic<AffinityUtils> affinityServiceMock = mockStatic(AffinityUtils.class)) {
            ArrayList<List<ClusterNode>> assignment = new ArrayList<>(PARTITIONS);

            for (int part = 0; part < PARTITIONS; part++) {
                assignment.add(new ArrayList<>(Collections.singleton(node)));
            }

            affinityServiceMock.when(() -> AffinityUtils.calculateAssignments(any(), anyInt(), anyInt()))
                    .thenReturn(assignment);
        }

        TableManager tableManager = createTableManager(tblManagerFut);

        int tablesBeforeCreation = tableManager.tables().size();

        TableDefinition tableDefinition = createTableDefinition(tableName);

        tblsCfg.tables().listen(ctx -> {
            boolean createTbl = ctx.newValue().get(tableDefinition.name()) != null
                    && ctx.oldValue().get(tableDefinition.name()) == null;

            boolean dropTbl = ctx.oldValue().get(tableDefinition.name()) != null
                    && ctx.newValue().get(tableDefinition.name()) == null;

            if (!createTbl && !dropTbl) {
                return completedFuture(null);
            }

            if (phaser != null) {
                phaser.arriveAndAwaitAdvance();
            }

            return completedFuture(null);
        });

        CountDownLatch createTblLatch = new CountDownLatch(1);

        tableManager.listen(TableEvent.CREATE, (parameters, exception) -> {
            createTblLatch.countDown();

            return completedFuture(true);
        });

        createZone(PARTITIONS, REPLICAS);

        CompletableFuture<Table> tbl2Fut = tableManager.createTableAsync(tableDefinition.name(), ZONE_NAME,
                tblCh -> SchemaConfigurationConverter.convert(tableDefinition, tblCh)
        );

        assertTrue(createTblLatch.await(10, TimeUnit.SECONDS));

        TableImpl tbl2 = (TableImpl) tbl2Fut.get();

        assertNotNull(tbl2);

        assertEquals(tablesBeforeCreation + 1, tableManager.tables().size());

        return tbl2;
    }

    private TableManager createTableManager(CompletableFuture<TableManager> tblManagerFut) {
        return createTableManager(tblManagerFut, unused -> {}, unused -> {});
    }

    /**
     * Creates Table manager.
     *
     * @param tblManagerFut Future to wrap Table manager.
     * @param tableStorageDecorator Table storage spy decorator.
     * @param txStateTableStorageDecorator Tx state table storage spy decorator.
     *
     * @return Table manager.
     */
    private TableManager createTableManager(CompletableFuture<TableManager> tblManagerFut, Consumer<MvTableStorage> tableStorageDecorator,
            Consumer<TxStateTableStorage> txStateTableStorageDecorator) {
        VaultManager vaultManager = mock(VaultManager.class);

        when(vaultManager.get(any(ByteArray.class))).thenReturn(completedFuture(null));
        when(vaultManager.put(any(ByteArray.class), any(byte[].class))).thenReturn(completedFuture(null));

        TableManager tableManager = new TableManager(
                NODE_NAME,
                revisionUpdater,
                tblsCfg,
                distributionZonesConfiguration,
                gcConfig,
                clusterService,
                rm,
                replicaMgr,
                null,
                null,
                bm,
                ts,
                tm,
                dsm = createDataStorageManager(configRegistry, workDir, storageEngineConfig),
                workDir,
                msm,
                sm = new SchemaManager(revisionUpdater, tblsCfg, msm),
                budgetView -> new LocalLogStorageFactory(),
                new HybridClockImpl(),
                new OutgoingSnapshotsManager(clusterService.messagingService()),
                mock(TopologyAwareRaftGroupServiceFactory.class),
                vaultManager,
                cmgMgr,
                distributionZoneManager,
                mock(SchemaSyncService.class),
                mock(CatalogService.class),
                new HybridTimestampTracker(),
<<<<<<< HEAD
                mock(IndexBuildController.class)
=======
                new TestPlacementDriver(NODE_NAME)
>>>>>>> 39a3ac4b
        ) {
            @Override
            protected MvTableStorage createTableStorage(CatalogTableDescriptor tableDescriptor, CatalogZoneDescriptor zoneDescriptor) {
                mvTableStorage = spy(super.createTableStorage(tableDescriptor, zoneDescriptor));

                tableStorageDecorator.accept(mvTableStorage);

                return mvTableStorage;
            }

            @Override
            protected TxStateTableStorage createTxStateTableStorage(
                    CatalogTableDescriptor tableDescriptor,
                    CatalogZoneDescriptor zoneDescriptor
            ) {
                txStateTableStorage = spy(super.createTxStateTableStorage(tableDescriptor, zoneDescriptor));

                txStateTableStorageDecorator.accept(txStateTableStorage);

                return txStateTableStorage;
            }
        };

        sm.start();

        tableManager.start();

        tblManagerFut.complete(tableManager);

        return tableManager;
    }

    private DataStorageManager createDataStorageManager(
            ConfigurationRegistry mockedRegistry,
            Path storagePath,
            PersistentPageMemoryStorageEngineConfiguration config
    ) {
        when(mockedRegistry.getConfiguration(PersistentPageMemoryStorageEngineConfiguration.KEY)).thenReturn(config);

        DataStorageModules dataStorageModules = new DataStorageModules(List.of(new PersistentPageMemoryDataStorageModule()));

        DataStorageManager manager = new DataStorageManager(
                distributionZonesConfiguration,
                dataStorageModules.createStorageEngines(NODE_NAME, mockedRegistry, storagePath, null)
        );

        manager.start();

        return manager;
    }

    private void checkTableDataStorage(NamedListView<TableView> tables, String expDataStorage) {
        for (TableView table : tables) {
            assertEquals(getZoneDataStorage(table.zoneId()), expDataStorage, table.name());
        }
    }

    private void createZone(int partitions, int replicas) {
        CompletableFuture<Void> createZoneFuture = distributionZonesConfiguration.distributionZones().change(zones ->
                zones.create(ZONE_NAME, ch -> {
                    ch.changeZoneId(ZONE_ID);
                    ch.changePartitions(partitions);
                    ch.changeReplicas(replicas);
                }));

        assertThat(createZoneFuture, willCompleteSuccessfully());
    }

    private int getZoneId(String zoneName) {
        switch (zoneName) {
            case DEFAULT_ZONE_NAME:
                return DEFAULT_ZONE_ID;
            case ZONE_NAME:
                return ZONE_ID;
            default:
                throw new IllegalArgumentException(zoneName);
        }
    }

    private @Nullable String getZoneDataStorage(int zoneId) {
        DistributionZonesView zonesView = distributionZonesConfiguration.value();

        return Stream.concat(Stream.of(zonesView.defaultDistributionZone()), zonesView.distributionZones().stream())
                .filter(zoneView -> zoneId == zoneView.zoneId())
                .findFirst()
                .map(DistributionZoneView::dataStorage)
                .map(DataStorageView::name)
                .orElse(null);
    }

    private static TableDefinition createTableDefinition(String tableName) {
        return SchemaBuilders.tableBuilder(DEFAULT_SCHEMA_NAME, tableName).columns(
                SchemaBuilders.column("key", ColumnType.INT64).build(),
                SchemaBuilders.column("val", ColumnType.INT64).asNullable(true).build()
        ).withPrimaryKey("key").build();
    }
}<|MERGE_RESOLUTION|>--- conflicted
+++ resolved
@@ -840,11 +840,8 @@
                 mock(SchemaSyncService.class),
                 mock(CatalogService.class),
                 new HybridTimestampTracker(),
-<<<<<<< HEAD
+                new TestPlacementDriver(NODE_NAME),
                 mock(IndexBuildController.class)
-=======
-                new TestPlacementDriver(NODE_NAME)
->>>>>>> 39a3ac4b
         ) {
             @Override
             protected MvTableStorage createTableStorage(CatalogTableDescriptor tableDescriptor, CatalogZoneDescriptor zoneDescriptor) {
