/*
 * Licensed to the Apache Software Foundation (ASF) under one or more
 * contributor license agreements. See the NOTICE file distributed with
 * this work for additional information regarding copyright ownership.
 * The ASF licenses this file to You under the Apache License, Version 2.0
 * (the "License"); you may not use this file except in compliance with
 * the License. You may obtain a copy of the License at
 *
 *      http://www.apache.org/licenses/LICENSE-2.0
 *
 * Unless required by applicable law or agreed to in writing, software
 * distributed under the License is distributed on an "AS IS" BASIS,
 * WITHOUT WARRANTIES OR CONDITIONS OF ANY KIND, either express or implied.
 * See the License for the specific language governing permissions and
 * limitations under the License.
 */

package org.apache.ignite.internal.table.distributed;

import static java.util.concurrent.CompletableFuture.completedFuture;
import static org.apache.ignite.internal.catalog.events.CatalogEvent.TABLE_CREATE;
import static org.apache.ignite.internal.catalog.events.CatalogEvent.TABLE_DROP;
import static org.apache.ignite.internal.testframework.IgniteTestUtils.assertThrowsWithCause;
import static org.apache.ignite.internal.testframework.matchers.CompletableFutureExceptionMatcher.willThrow;
import static org.apache.ignite.internal.testframework.matchers.CompletableFutureMatcher.willCompleteSuccessfully;
import static org.apache.ignite.internal.thread.ThreadOperation.STORAGE_READ;
import static org.apache.ignite.internal.thread.ThreadOperation.STORAGE_WRITE;
import static org.apache.ignite.internal.util.CompletableFutures.emptySetCompletedFuture;
import static org.apache.ignite.internal.util.CompletableFutures.falseCompletedFuture;
import static org.apache.ignite.internal.util.CompletableFutures.nullCompletedFuture;
import static org.apache.ignite.internal.util.CompletableFutures.trueCompletedFuture;
import static org.apache.ignite.internal.util.IgniteUtils.closeAll;
import static org.apache.ignite.internal.util.IgniteUtils.startAsync;
import static org.apache.ignite.internal.util.IgniteUtils.stopAsync;
import static org.apache.ignite.sql.ColumnType.INT64;
import static org.hamcrest.MatcherAssert.assertThat;
import static org.junit.jupiter.api.Assertions.assertEquals;
import static org.junit.jupiter.api.Assertions.assertFalse;
import static org.junit.jupiter.api.Assertions.assertNotEquals;
import static org.junit.jupiter.api.Assertions.assertNotNull;
import static org.junit.jupiter.api.Assertions.assertNotSame;
import static org.junit.jupiter.api.Assertions.assertNull;
import static org.junit.jupiter.api.Assertions.assertSame;
import static org.junit.jupiter.api.Assertions.assertTrue;
import static org.junit.jupiter.api.Assertions.fail;
import static org.mockito.ArgumentMatchers.any;
import static org.mockito.ArgumentMatchers.anyBoolean;
import static org.mockito.ArgumentMatchers.anyInt;
import static org.mockito.ArgumentMatchers.anyLong;
import static org.mockito.Mockito.atMost;
import static org.mockito.Mockito.doReturn;
import static org.mockito.Mockito.doThrow;
import static org.mockito.Mockito.mock;
import static org.mockito.Mockito.mockStatic;
import static org.mockito.Mockito.spy;
import static org.mockito.Mockito.timeout;
import static org.mockito.Mockito.times;
import static org.mockito.Mockito.verify;
import static org.mockito.Mockito.when;

import java.nio.file.Path;
import java.util.Collection;
import java.util.List;
import java.util.Set;
import java.util.UUID;
import java.util.concurrent.CompletableFuture;
import java.util.concurrent.ExecutorService;
import java.util.concurrent.Flow.Subscription;
import java.util.concurrent.LinkedBlockingQueue;
import java.util.concurrent.Phaser;
import java.util.concurrent.ScheduledExecutorService;
import java.util.concurrent.ThreadPoolExecutor;
import java.util.concurrent.TimeUnit;
import java.util.concurrent.TimeoutException;
import java.util.function.Consumer;
import java.util.function.LongFunction;
import java.util.function.Supplier;
import org.apache.ignite.internal.affinity.Assignment;
import org.apache.ignite.internal.affinity.Assignments;
import org.apache.ignite.internal.catalog.CatalogManager;
import org.apache.ignite.internal.catalog.CatalogTestUtils;
import org.apache.ignite.internal.catalog.commands.ColumnParams;
import org.apache.ignite.internal.catalog.descriptors.CatalogTableDescriptor;
import org.apache.ignite.internal.catalog.descriptors.CatalogZoneDescriptor;
import org.apache.ignite.internal.components.LogSyncer;
import org.apache.ignite.internal.configuration.ConfigurationRegistry;
import org.apache.ignite.internal.configuration.testframework.ConfigurationExtension;
import org.apache.ignite.internal.configuration.testframework.InjectConfiguration;
import org.apache.ignite.internal.distributionzones.DistributionZoneManager;
import org.apache.ignite.internal.distributionzones.DistributionZonesTestUtil;
import org.apache.ignite.internal.failure.FailureProcessor;
import org.apache.ignite.internal.hlc.HybridClock;
import org.apache.ignite.internal.hlc.HybridClockImpl;
import org.apache.ignite.internal.hlc.TestClockService;
import org.apache.ignite.internal.lang.IgniteBiTuple;
import org.apache.ignite.internal.lang.NodeStoppingException;
import org.apache.ignite.internal.lowwatermark.TestLowWatermark;
import org.apache.ignite.internal.manager.ComponentContext;
import org.apache.ignite.internal.metastorage.MetaStorageManager;
import org.apache.ignite.internal.metastorage.dsl.Operation;
import org.apache.ignite.internal.metastorage.impl.StandaloneMetaStorageManager;
import org.apache.ignite.internal.metastorage.server.SimpleInMemoryKeyValueStorage;
import org.apache.ignite.internal.network.ClusterNodeImpl;
import org.apache.ignite.internal.network.ClusterService;
import org.apache.ignite.internal.network.MessagingService;
import org.apache.ignite.internal.network.TopologyService;
import org.apache.ignite.internal.partition.replicator.PartitionReplicaLifecycleManager;
import org.apache.ignite.internal.placementdriver.TestPlacementDriver;
import org.apache.ignite.internal.raft.Loza;
import org.apache.ignite.internal.raft.client.TopologyAwareRaftGroupService;
import org.apache.ignite.internal.replicator.ReplicaManager;
import org.apache.ignite.internal.schema.SchemaDescriptor;
import org.apache.ignite.internal.schema.SchemaManager;
import org.apache.ignite.internal.schema.SchemaUtils;
import org.apache.ignite.internal.schema.configuration.GcConfiguration;
import org.apache.ignite.internal.schema.configuration.StorageUpdateConfiguration;
import org.apache.ignite.internal.sql.SqlCommon;
import org.apache.ignite.internal.storage.DataStorageManager;
import org.apache.ignite.internal.storage.DataStorageModules;
import org.apache.ignite.internal.storage.MvPartitionStorage;
import org.apache.ignite.internal.storage.PartitionTimestampCursor;
import org.apache.ignite.internal.storage.configurations.StorageConfiguration;
import org.apache.ignite.internal.storage.engine.MvTableStorage;
import org.apache.ignite.internal.storage.pagememory.PersistentPageMemoryDataStorageModule;
import org.apache.ignite.internal.table.StreamerReceiverRunner;
import org.apache.ignite.internal.table.TableTestUtils;
import org.apache.ignite.internal.table.TableViewInternal;
import org.apache.ignite.internal.table.distributed.index.IndexMetaStorage;
import org.apache.ignite.internal.table.distributed.raft.snapshot.outgoing.OutgoingSnapshotsManager;
import org.apache.ignite.internal.table.distributed.schema.AlwaysSyncedSchemaSyncService;
import org.apache.ignite.internal.testframework.IgniteAbstractTest;
import org.apache.ignite.internal.thread.IgniteThreadFactory;
import org.apache.ignite.internal.tx.HybridTimestampTracker;
import org.apache.ignite.internal.tx.TxManager;
import org.apache.ignite.internal.tx.configuration.TransactionConfiguration;
import org.apache.ignite.internal.tx.impl.RemotelyTriggeredResourceRegistry;
import org.apache.ignite.internal.tx.impl.TransactionInflights;
import org.apache.ignite.internal.tx.storage.state.TxStateStorage;
import org.apache.ignite.internal.tx.storage.state.TxStateTableStorage;
import org.apache.ignite.internal.util.CursorUtils;
import org.apache.ignite.internal.util.IgniteUtils;
import org.apache.ignite.network.ClusterNode;
import org.apache.ignite.network.NetworkAddress;
import org.apache.ignite.sql.IgniteSql;
import org.apache.ignite.table.Table;
import org.jetbrains.annotations.Nullable;
import org.junit.jupiter.api.AfterEach;
import org.junit.jupiter.api.BeforeEach;
import org.junit.jupiter.api.Test;
import org.junit.jupiter.api.extension.ExtendWith;
import org.mockito.Mock;
import org.mockito.MockedStatic;
import org.mockito.junit.jupiter.MockitoExtension;
import org.mockito.junit.jupiter.MockitoSettings;
import org.mockito.quality.Strictness;

/** Tests scenarios for table manager. */
// TODO: test demands for reworking https://issues.apache.org/jira/browse/IGNITE-22388
@ExtendWith({MockitoExtension.class, ConfigurationExtension.class})
@MockitoSettings(strictness = Strictness.LENIENT)
public class TableManagerTest extends IgniteAbstractTest {
    /** The name of the table which is preconfigured. */
    private static final String PRECONFIGURED_TABLE_NAME = "T1";

    /** The name of the table which will be configured dynamically. */
    private static final String DYNAMIC_TABLE_NAME = "T2";

    /** The name of table to drop it. */
    private static final String DYNAMIC_TABLE_FOR_DROP_NAME = "T3";

    /** Table partitions. */
    private static final int PARTITIONS = 32;

    /** Node name. */
    private static final String NODE_NAME = "node1";

    /** Count of replicas. */
    private static final int REPLICAS = 1;

    /** Zone name. */
    private static final String ZONE_NAME = "zone1";

    /** Topology service. */
    // TODO: useless field for now https://issues.apache.org/jira/browse/IGNITE-22388
    @Mock
    private TopologyService ts;

    /** Raft manager. */
    @Mock
    private Loza rm;

    /** Replica manager. */
    @Mock
    private ReplicaManager replicaMgr;

    /** Raft log syncer. */
    @Mock
    private LogSyncer logSyncer;

    /** TX manager. */
    @Mock
    private TxManager tm;

    /** Meta storage manager. */
    @Mock
    private MetaStorageManager msm;

    /** Mock cluster service. */
    @Mock
    private ClusterService clusterService;

    private volatile MvTableStorage mvTableStorage;

    private volatile TxStateTableStorage txStateTableStorage;

    /** Revision updater. */
    private Consumer<LongFunction<CompletableFuture<?>>> revisionUpdater;

    /** Garbage collector configuration. */
    @InjectConfiguration
    private GcConfiguration gcConfig;

    @InjectConfiguration
    private TransactionConfiguration txConfig;

    /** Storage update configuration. */
    @InjectConfiguration
    private StorageUpdateConfiguration storageUpdateConfiguration;

    @InjectConfiguration("mock = {profiles.default = {engine = \"aipersist\"}}")
    private StorageConfiguration storageConfiguration;

    @Mock
    private ConfigurationRegistry configRegistry;

    private DataStorageManager dsm;

    private SchemaManager sm;

    private DistributionZoneManager distributionZoneManager;

    /** Test node. */
    private final ClusterNode node = new ClusterNodeImpl(
            UUID.randomUUID().toString(),
            NODE_NAME,
            new NetworkAddress("127.0.0.1", 2245)
    );

    /** The future will be completed after each tests of this class. */
    private CompletableFuture<TableManager> tblManagerFut;

    /** Hybrid clock. */
    private final HybridClock clock = new HybridClockImpl();

    /** Catalog metastore. */
    private MetaStorageManager catalogMetastore;

    /** Catalog manager. */
    private CatalogManager catalogManager;

    private ExecutorService partitionOperationsExecutor;

    private TestLowWatermark lowWatermark;

<<<<<<< HEAD
    /** Partition replica lifecycle manager. */
    @Mock
    private PartitionReplicaLifecycleManager partitionReplicaLifecycleManager;
=======
    private IndexMetaStorage indexMetaStorage;
>>>>>>> 9b271581

    @BeforeEach
    void before() throws NodeStoppingException {
        lowWatermark = new TestLowWatermark();
        catalogMetastore = StandaloneMetaStorageManager.create(new SimpleInMemoryKeyValueStorage(NODE_NAME));
        catalogManager = CatalogTestUtils.createTestCatalogManager(NODE_NAME, clock, catalogMetastore);
        indexMetaStorage = new IndexMetaStorage(catalogManager, lowWatermark, catalogMetastore);

        assertThat(startAsync(new ComponentContext(), catalogMetastore, catalogManager, indexMetaStorage), willCompleteSuccessfully());

        revisionUpdater = (LongFunction<CompletableFuture<?>> function) -> catalogMetastore.registerRevisionUpdateListener(function::apply);

        assertThat(catalogMetastore.deployWatches(), willCompleteSuccessfully());

        CatalogTestUtils.awaitDefaultZoneCreation(catalogManager);

        when(clusterService.messagingService()).thenReturn(mock(MessagingService.class));

        TopologyService topologyService = mock(TopologyService.class);

        when(clusterService.topologyService()).thenReturn(topologyService);
        when(topologyService.localMember()).thenReturn(node);

        distributionZoneManager = mock(DistributionZoneManager.class);

        when(distributionZoneManager.dataNodes(anyLong(), anyInt(), anyInt())).thenReturn(emptySetCompletedFuture());

        when(replicaMgr.startReplica(any(), any(), anyBoolean(), any(), any(), any(), any(), any(), any()))
<<<<<<< HEAD
                .thenReturn(nullCompletedFuture());
        // TODO: will be removed after https://issues.apache.org/jira/browse/IGNITE-22315
        when(replicaMgr.startRaftClient(any(), any(), any()))
                .thenReturn(completedFuture(mock(TopologyAwareRaftGroupService.class)));
=======
                .thenReturn(trueCompletedFuture());
>>>>>>> 9b271581
        when(replicaMgr.stopReplica(any())).thenReturn(trueCompletedFuture());
        when(replicaMgr.weakStartReplica(any(), any(), any())).thenAnswer(inv -> {
            Supplier<CompletableFuture<Void>> startOperation = inv.getArgument(1);
            return startOperation.get();
        });
        when(replicaMgr.weakStopReplica(any(), any(), any())).thenAnswer(inv -> {
            Supplier<CompletableFuture<Void>> stopOperation = inv.getArgument(2);
            return stopOperation.get();
        });

        tblManagerFut = new CompletableFuture<>();

        mockMetastore();

        partitionOperationsExecutor = new ThreadPoolExecutor(
                0, 5,
                0, TimeUnit.SECONDS,
                new LinkedBlockingQueue<>(),
                IgniteThreadFactory.create("test", "partition-operations", log, STORAGE_READ, STORAGE_WRITE)
        );
    }

    @AfterEach
    void after() throws Exception {
        var componentContext = new ComponentContext();

        closeAll(
                () -> {
                    assertTrue(tblManagerFut.isDone());

                    tblManagerFut.join().beforeNodeStop();
                    assertThat(tblManagerFut.join().stopAsync(componentContext), willCompleteSuccessfully());
                },
                dsm == null ? null : dsm::beforeNodeStop,
                sm == null ? null : sm::beforeNodeStop,
                indexMetaStorage == null ? null : indexMetaStorage::beforeNodeStop,
                catalogManager == null ? null : catalogManager::beforeNodeStop,
                catalogMetastore == null ? null : catalogMetastore::beforeNodeStop,
                () -> assertThat(
                        stopAsync(componentContext, dsm, sm, indexMetaStorage, catalogManager, catalogMetastore),
                        willCompleteSuccessfully()
                ),
                partitionOperationsExecutor == null ? null
                        : () -> IgniteUtils.shutdownAndAwaitTermination(partitionOperationsExecutor, 10, TimeUnit.SECONDS)
        );
    }

    /**
     * Tests a table which was preconfigured.
     */
    @Test
    public void testPreconfiguredTable() throws Exception {
        when(rm.startRaftGroupService(any(), any(), any(), any()))
                .thenAnswer(mock -> completedFuture(mock(TopologyAwareRaftGroupService.class)));

        TableManager tableManager = createTableManager(tblManagerFut);

        tblManagerFut.complete(tableManager);

        createZone(PARTITIONS, REPLICAS);

        createTable(PRECONFIGURED_TABLE_NAME);

        assertEquals(1, tableManager.tables().size());

        assertNotNull(tableManager.table(PRECONFIGURED_TABLE_NAME));
    }

    /**
     * Tests create a table through public API.
     *
     * @throws Exception If failed.
     */
    @Test
    public void testCreateTable() throws Exception {
        Table table = mockManagersAndCreateTable(DYNAMIC_TABLE_NAME, tblManagerFut);

        assertNotNull(table);

        assertSame(table, tblManagerFut.join().table(DYNAMIC_TABLE_NAME));
    }

    /**
     * Testing TableManager#writeTableAssignmentsToMetastore for 2 exceptional scenarios:
     * 1. the method was interrupted in outer future before invoke calling completion.
     * 2. the method was interrupted in inner metastore's future when the result of invocation had gotten, but after error happens;
     *
     * @throws Exception if something goes wrong on mocks creation.
     */
    @Test
    public void testWriteTableAssignmentsToMetastoreExceptionally() throws Exception {
        TableViewInternal table = mockManagersAndCreateTable(DYNAMIC_TABLE_NAME, tblManagerFut);
        int tableId = table.tableId();
        TableManager tableManager = tblManagerFut.join();
        List<Assignments> assignmentsList = List.of(Assignments.of(Assignment.forPeer(node.id())));

        // the first case scenario
        CompletableFuture<List<Assignments>> assignmentsFuture = new CompletableFuture<>();
        var outerExceptionMsg = "Outer future is interrupted";
        assignmentsFuture.completeExceptionally(new TimeoutException(outerExceptionMsg));
        CompletableFuture<List<Assignments>> writtenAssignmentsFuture = tableManager
                .writeTableAssignmentsToMetastore(tableId, assignmentsFuture);
        assertTrue(writtenAssignmentsFuture.isCompletedExceptionally());
        assertThrowsWithCause(writtenAssignmentsFuture::get, TimeoutException.class, outerExceptionMsg);

        // the second case scenario
        assignmentsFuture = completedFuture(assignmentsList);
        CompletableFuture<Boolean> invokeTimeoutFuture = new CompletableFuture<>();
        var innerExceptionMsg = "Inner future is interrupted";
        invokeTimeoutFuture.completeExceptionally(new TimeoutException(innerExceptionMsg));
        when(msm.invoke(any(), any(List.class), any(List.class))).thenReturn(invokeTimeoutFuture);
        writtenAssignmentsFuture = tableManager.writeTableAssignmentsToMetastore(tableId, assignmentsFuture);
        assertTrue(writtenAssignmentsFuture.isCompletedExceptionally());
        assertThrowsWithCause(writtenAssignmentsFuture::get, TimeoutException.class, innerExceptionMsg);
    }

    /**
     * Tests drop a table through public API.
     *
     * @throws Exception If failed.
     */
    @Test
    public void testDropTable() throws Exception {
        mockManagersAndCreateTable(DYNAMIC_TABLE_FOR_DROP_NAME, tblManagerFut);

        TableManager tableManager = tblManagerFut.join();

        dropTable(DYNAMIC_TABLE_FOR_DROP_NAME);

        assertNull(tableManager.table(DYNAMIC_TABLE_FOR_DROP_NAME));
        assertEquals(0, tableManager.tables().size());

        verify(mvTableStorage, atMost(0)).destroy();
        verify(txStateTableStorage, atMost(0)).destroy();
        verify(replicaMgr, atMost(0)).stopReplica(any());

        assertThat(fireDestroyEvent(), willCompleteSuccessfully());

        verify(mvTableStorage, timeout(TimeUnit.SECONDS.toMillis(10))).destroy();
        verify(txStateTableStorage, timeout(TimeUnit.SECONDS.toMillis(10))).destroy();
        verify(replicaMgr, timeout(TimeUnit.SECONDS.toMillis(10)).times(PARTITIONS)).stopReplica(any());
    }

    /**
     * Tests create a table through public API right after another table with the same name was dropped.
     *
     * @throws Exception If failed.
     */
    @Test
    public void testReCreateTableWithSameName() throws Exception {
        mockManagersAndCreateTable(DYNAMIC_TABLE_NAME, tblManagerFut);

        TableManager tableManager = tblManagerFut.join();

        TableViewInternal table = (TableViewInternal) tableManager.table(DYNAMIC_TABLE_NAME);

        assertNotNull(table);

        int oldTableId = table.tableId();

        dropTable(DYNAMIC_TABLE_NAME);
        createTable(DYNAMIC_TABLE_NAME);

        table = tableManager.tableView(DYNAMIC_TABLE_NAME);

        assertNotNull(table);
        assertNotEquals(oldTableId, table.tableId());

        assertNotNull(tableManager.cachedTable(oldTableId));
        assertNotNull(tableManager.cachedTable(table.tableId()));
        assertNotSame(tableManager.cachedTable(oldTableId), tableManager.cachedTable(table.tableId()));
    }

    /**
     * Tests a work of the public API for Table manager {@see org.apache.ignite.table.manager.IgniteTables} when the manager is stopping.
     */
    @Test
    public void testApiTableManagerOnStop() throws Exception {
        createTableManager(tblManagerFut);

        TableManager tableManager = tblManagerFut.join();

        tableManager.beforeNodeStop();
        assertThat(tableManager.stopAsync(new ComponentContext()), willCompleteSuccessfully());

        assertThrowsWithCause(tableManager::tables, NodeStoppingException.class);
        assertThrowsWithCause(() -> tableManager.table(DYNAMIC_TABLE_FOR_DROP_NAME), NodeStoppingException.class);

        assertThat(tableManager.tablesAsync(), willThrow(NodeStoppingException.class));
        assertThat(tableManager.tableAsync(DYNAMIC_TABLE_FOR_DROP_NAME), willThrow(NodeStoppingException.class));
    }

    /**
     * Tests a work of the public API for Table manager {@see org.apache.ignite.internal.table.IgniteTablesInternal} when the manager is
     * stopping.
     */
    @Test
    public void testInternalApiTableManagerOnStop() throws Exception {
        createTableManager(tblManagerFut);

        TableManager tableManager = tblManagerFut.join();

        tableManager.beforeNodeStop();
        assertThat(tableManager.stopAsync(new ComponentContext()), willCompleteSuccessfully());
        int fakeTblId = 1;

        assertThrowsWithCause(() -> tableManager.table(fakeTblId), NodeStoppingException.class);
        assertThat(tableManager.tableAsync(fakeTblId), willThrow(NodeStoppingException.class));
    }

    /**
     * Checks that all RAFT nodes will be stopped when Table manager is stopping and an exception that was thrown by one of the
     * components will not prevent stopping other components.
     *
     * @throws Exception If failed.
     */
    @Test
    public void tableManagerStopTest1() throws Exception {
        IgniteBiTuple<TableViewInternal, TableManager> tblAndMnr = startTableManagerStopTest();

        endTableManagerStopTest(tblAndMnr.get1(), tblAndMnr.get2(),
                () -> {
                    try {
                        when(rm.stopRaftNodes(any())).thenThrow(NodeStoppingException.class);
                    } catch (Exception e) {
                        throw new RuntimeException(e);
                    }
                });
    }

    /**
     * Checks that all RAFT nodes will be stopped when Table manager is stopping and an exception that was thrown by one of the
     * components will not prevent stopping other components.
     *
     * @throws Exception If failed.
     */
    @Test
    public void tableManagerStopTest2() throws Exception {
        IgniteBiTuple<TableViewInternal, TableManager> tblAndMnr = startTableManagerStopTest();

        endTableManagerStopTest(tblAndMnr.get1(), tblAndMnr.get2(),
                () -> {
                    try {
                        when(replicaMgr.stopReplica(any())).thenThrow(NodeStoppingException.class);
                    } catch (Exception e) {
                        throw new RuntimeException(e);
                    }
                });
    }

    /**
     * Checks that all RAFT nodes will be stopped when Table manager is stopping and an exception that was thrown by one of the
     * components will not prevent stopping other components.
     *
     * @throws Exception If failed.
     */
    @Test
    public void tableManagerStopTest3() throws Exception {
        IgniteBiTuple<TableViewInternal, TableManager> tblAndMnr = startTableManagerStopTest();

        endTableManagerStopTest(tblAndMnr.get1(), tblAndMnr.get2(),
                () -> {
                    try {
                        doThrow(new RuntimeException("Test exception")).when(tblAndMnr.get1().internalTable().storage()).close();
                    } catch (Exception e) {
                        throw new RuntimeException(e);
                    }
                });
    }

    /**
     * Checks that all RAFT nodes will be stopped when Table manager is stopping and an exception that was thrown by one of the
     * components will not prevent stopping other components.
     *
     * @throws Exception If failed.
     */
    @Test
    public void tableManagerStopTest4() throws Exception {
        IgniteBiTuple<TableViewInternal, TableManager> tblAndMnr = startTableManagerStopTest();

        endTableManagerStopTest(tblAndMnr.get1(), tblAndMnr.get2(),
                () -> doThrow(new RuntimeException()).when(tblAndMnr.get1().internalTable().txStateStorage()).close());
    }

    private IgniteBiTuple<TableViewInternal, TableManager> startTableManagerStopTest() throws Exception {
        TableViewInternal table = mockManagersAndCreateTable(DYNAMIC_TABLE_FOR_DROP_NAME, tblManagerFut);

        TableManager tableManager = tblManagerFut.join();

        return new IgniteBiTuple<>(table, tableManager);
    }

    private void endTableManagerStopTest(TableViewInternal table, TableManager tableManager, Runnable mockDoThrow) throws Exception {
        mockDoThrow.run();

        tableManager.beforeNodeStop();
        assertThat(tableManager.stopAsync(new ComponentContext()), willCompleteSuccessfully());

        verify(replicaMgr, times(PARTITIONS)).stopReplica(any());

        verify(table.internalTable().storage()).close();
        verify(table.internalTable().txStateStorage()).close();
    }

    /**
     * Instantiates a table and prepares Table manager.
     */
    @Test
    public void testGetTableDuringCreation() {
        Phaser phaser = new Phaser(2);

        CompletableFuture<Table> createFut = CompletableFuture.supplyAsync(() -> {
            try {
                return mockManagersAndCreateTableWithDelay(DYNAMIC_TABLE_FOR_DROP_NAME, tblManagerFut, phaser);
            } catch (Exception e) {
                fail(e.getMessage());
            }

            return null;
        });

        CompletableFuture<Table> getFut = CompletableFuture.supplyAsync(() -> {
            phaser.awaitAdvance(0);

            return tblManagerFut.join().table(DYNAMIC_TABLE_FOR_DROP_NAME);
        });

        CompletableFuture<Collection<Table>> getAllTablesFut = CompletableFuture.supplyAsync(() -> {
            phaser.awaitAdvance(0);

            return tblManagerFut.join().tables();
        });

        assertFalse(createFut.isDone());
        assertFalse(getFut.isDone());
        assertFalse(getAllTablesFut.isDone());

        phaser.arrive();

        assertSame(createFut.join(), getFut.join());

        assertEquals(1, getAllTablesFut.join().size());
    }

    @Test
    void testStoragesGetClearedInMiddleOfFailedTxStorageRebalance() throws Exception {
        testStoragesGetClearedInMiddleOfFailedRebalance(true);
    }

    @Test
    void testStoragesGetClearedInMiddleOfFailedPartitionStorageRebalance() throws Exception {
        testStoragesGetClearedInMiddleOfFailedRebalance(false);
    }

    /**
     * Emulates a situation, when either a TX state storage or partition storage were stopped in a middle of a rebalance. We then expect
     * that these storages get cleared upon startup.
     *
     * @param isTxStorageUnderRebalance When {@code true} - TX state storage is emulated as being under rebalance, when {@code false} -
     *         partition storage is emulated instead.
     */
    private void testStoragesGetClearedInMiddleOfFailedRebalance(boolean isTxStorageUnderRebalance) throws NodeStoppingException {
        when(rm.startRaftGroupService(any(), any(), any(), any()))
                .thenAnswer(mock -> completedFuture(mock(TopologyAwareRaftGroupService.class)));

        createZone(1, 1);

        var txStateStorage = mock(TxStateStorage.class);
        var mvPartitionStorage = mock(MvPartitionStorage.class);

        if (isTxStorageUnderRebalance) {
            // Emulate a situation when TX state storage was stopped in a middle of rebalance.
            when(txStateStorage.lastAppliedIndex()).thenReturn(TxStateStorage.REBALANCE_IN_PROGRESS);
        } else {
            // Emulate a situation when partition storage was stopped in a middle of rebalance.
            when(mvPartitionStorage.lastAppliedIndex()).thenReturn(MvPartitionStorage.REBALANCE_IN_PROGRESS);
        }

        doReturn(mock(PartitionTimestampCursor.class)).when(mvPartitionStorage).scan(any());
        when(txStateStorage.clear()).thenReturn(nullCompletedFuture());

        when(msm.recoveryFinishedFuture()).thenReturn(completedFuture(2L));

        // For some reason, "when(something).thenReturn" does not work on spies, but this notation works.
        createTableManager(tblManagerFut, (mvTableStorage) -> {
            doReturn(completedFuture(mvPartitionStorage)).when(mvTableStorage).createMvPartition(anyInt());
            doReturn(mvPartitionStorage).when(mvTableStorage).getMvPartition(anyInt());
            doReturn(nullCompletedFuture()).when(mvTableStorage).clearPartition(anyInt());
        }, (txStateTableStorage) -> {
            doReturn(txStateStorage).when(txStateTableStorage).getOrCreateTxStateStorage(anyInt());
            doReturn(txStateStorage).when(txStateTableStorage).getTxStateStorage(anyInt());
        });

        createTable(PRECONFIGURED_TABLE_NAME);

        verify(txStateStorage, timeout(1000)).clear();
        verify(mvTableStorage, timeout(1000)).clearPartition(anyInt());
    }

    /**
     * Instantiates Table manager and creates a table in it.
     *
     * @param tableName Table name.
     * @param tblManagerFut Future for table manager.
     * @return Table.
     * @throws Exception If something went wrong.
     */
    private TableViewInternal mockManagersAndCreateTable(String tableName, CompletableFuture<TableManager> tblManagerFut) throws Exception {
        return mockManagersAndCreateTableWithDelay(tableName, tblManagerFut, null);
    }

    /** Dummy metastore activity mock. */
    private void mockMetastore() {
        when(msm.prefix(any())).thenReturn(subscriber -> {
            subscriber.onSubscribe(mock(Subscription.class));

            subscriber.onComplete();
        });

        when(msm.invoke(any(), any(Operation.class), any(Operation.class))).thenReturn(trueCompletedFuture());
        when(msm.invoke(any(), any(List.class), any(List.class))).thenReturn(trueCompletedFuture());
        when(msm.get(any())).thenReturn(nullCompletedFuture());

        when(msm.recoveryFinishedFuture()).thenReturn(completedFuture(2L));

        when(msm.prefixLocally(any(), anyLong())).thenReturn(CursorUtils.emptyCursor());
    }

    /**
     * Instantiates a table and prepares Table manager. When the latch would open, the method completes.
     *
     * @param tableName Table name.
     * @param tblManagerFut Future for table manager.
     * @param phaser Phaser for the wait.
     * @return Table manager.
     * @throws Exception If something went wrong.
     */
    private TableViewInternal mockManagersAndCreateTableWithDelay(
            String tableName,
            CompletableFuture<TableManager> tblManagerFut,
            @Nullable Phaser phaser
    ) throws Exception {
        String consistentId = "node0";

        when(ts.getByConsistentId(any())).thenReturn(new ClusterNodeImpl(
                UUID.randomUUID().toString(),
                consistentId,
                new NetworkAddress("localhost", 47500)
        ));

        // TODO: should be removed or reworked https://issues.apache.org/jira/browse/IGNITE-22388
        try (MockedStatic<SchemaUtils> schemaServiceMock = mockStatic(SchemaUtils.class)) {
            schemaServiceMock.when(() -> SchemaUtils.prepareSchemaDescriptor(any()))
                    .thenReturn(mock(SchemaDescriptor.class));
        }

        when(distributionZoneManager.dataNodes(anyLong(), anyInt(), anyInt()))
                .thenReturn(completedFuture(Set.of(NODE_NAME)));

        TableManager tableManager = createTableManager(tblManagerFut);

        int tablesBeforeCreation = tableManager.tables().size();

        if (phaser != null) {
            catalogManager.listen(TABLE_CREATE, parameters -> {
                phaser.arriveAndAwaitAdvance();

                return falseCompletedFuture();
            });

            catalogManager.listen(TABLE_DROP, parameters -> {
                phaser.arriveAndAwaitAdvance();

                return falseCompletedFuture();
            });
        }

        createZone(PARTITIONS, REPLICAS);

        createTable(tableName);

        TableViewInternal tbl2 = tableManager.tableView(tableName);

        assertNotNull(tbl2);

        assertEquals(tablesBeforeCreation + 1, tableManager.tables().size());

        return tbl2;
    }

    private TableManager createTableManager(CompletableFuture<TableManager> tblManagerFut) {
        return createTableManager(tblManagerFut, unused -> {}, unused -> {});
    }

    /**
     * Creates Table manager.
     *
     * @param tblManagerFut Future to wrap Table manager.
     * @param tableStorageDecorator Table storage spy decorator.
     * @param txStateTableStorageDecorator Tx state table storage spy decorator.
     *
     * @return Table manager.
     */
    private TableManager createTableManager(
            CompletableFuture<TableManager> tblManagerFut,
            Consumer<MvTableStorage> tableStorageDecorator,
            Consumer<TxStateTableStorage> txStateTableStorageDecorator
    ) {
        var tableManager = new TableManager(
                NODE_NAME,
                revisionUpdater,
                gcConfig,
                txConfig,
                storageUpdateConfiguration,
                clusterService.messagingService(),
                clusterService.topologyService(),
                clusterService.serializationRegistry(),
                replicaMgr,
                null,
                null,
                tm,
                dsm = createDataStorageManager(configRegistry, workDir),
                workDir,
                msm,
                sm = new SchemaManager(revisionUpdater, catalogManager),
                partitionOperationsExecutor,
                partitionOperationsExecutor,
                mock(ScheduledExecutorService.class),
                clock,
                new TestClockService(clock),
                new OutgoingSnapshotsManager(clusterService.messagingService()),
                distributionZoneManager,
                new AlwaysSyncedSchemaSyncService(),
                catalogManager,
                new HybridTimestampTracker(),
                new TestPlacementDriver(node),
                () -> mock(IgniteSql.class),
                new RemotelyTriggeredResourceRegistry(),
                lowWatermark,
                mock(TransactionInflights.class),
<<<<<<< HEAD
                mock(IndexMetaStorage.class),
                partitionReplicaLifecycleManager
=======
                indexMetaStorage,
                logSyncer
>>>>>>> 9b271581
        ) {

            @Override
            protected MvTableStorage createTableStorage(CatalogTableDescriptor tableDescriptor, CatalogZoneDescriptor zoneDescriptor) {
                mvTableStorage = spy(super.createTableStorage(tableDescriptor, zoneDescriptor));

                tableStorageDecorator.accept(mvTableStorage);

                return mvTableStorage;
            }

            @Override
            protected TxStateTableStorage createTxStateTableStorage(
                    CatalogTableDescriptor tableDescriptor,
                    CatalogZoneDescriptor zoneDescriptor
            ) {
                txStateTableStorage = spy(super.createTxStateTableStorage(tableDescriptor, zoneDescriptor));

                txStateTableStorageDecorator.accept(txStateTableStorage);

                return txStateTableStorage;
            }
        };

        tableManager.setStreamerReceiverRunner(mock(StreamerReceiverRunner.class));

        assertThat(startAsync(new ComponentContext(), sm, tableManager), willCompleteSuccessfully());

        tblManagerFut.complete(tableManager);

        return tableManager;
    }

    private DataStorageManager createDataStorageManager(
            ConfigurationRegistry mockedRegistry,
            Path storagePath
    ) {
        when(mockedRegistry.getConfiguration(StorageConfiguration.KEY)).thenReturn(storageConfiguration);

        DataStorageModules dataStorageModules = new DataStorageModules(
                List.of(new PersistentPageMemoryDataStorageModule())
        );

        DataStorageManager manager = new DataStorageManager(
                dataStorageModules.createStorageEngines(
                        NODE_NAME,
                        mockedRegistry,
                        storagePath,
                        null,
                        mock(FailureProcessor.class),
                        mock(LogSyncer.class)
                ),
                storageConfiguration
        );

        assertThat(manager.startAsync(new ComponentContext()), willCompleteSuccessfully());

        return manager;
    }

    private void createZone(int partitions, int replicas) {
        DistributionZonesTestUtil.createZone(catalogManager, ZONE_NAME, partitions, replicas);
    }

    private void createTable(String tableName) {
        TableTestUtils.createTable(
                catalogManager,
                SqlCommon.DEFAULT_SCHEMA_NAME,
                ZONE_NAME,
                tableName,
                List.of(
                        ColumnParams.builder().name("key").type(INT64).build(),
                        ColumnParams.builder().name("val").type(INT64).nullable(true).build()
                ),
                List.of("key")
        );
    }

    private void dropTable(String tableName) {
        TableTestUtils.dropTable(catalogManager, SqlCommon.DEFAULT_SCHEMA_NAME, tableName);
    }

    private Collection<CatalogTableDescriptor> allTableDescriptors() {
        return catalogManager.tables(catalogManager.latestCatalogVersion());
    }

    private CompletableFuture<Void> fireDestroyEvent() {
        return lowWatermark.updateAndNotify(clock.now());
    }
}<|MERGE_RESOLUTION|>--- conflicted
+++ resolved
@@ -262,13 +262,11 @@
 
     private TestLowWatermark lowWatermark;
 
-<<<<<<< HEAD
+    private IndexMetaStorage indexMetaStorage;
+
     /** Partition replica lifecycle manager. */
     @Mock
     private PartitionReplicaLifecycleManager partitionReplicaLifecycleManager;
-=======
-    private IndexMetaStorage indexMetaStorage;
->>>>>>> 9b271581
 
     @BeforeEach
     void before() throws NodeStoppingException {
@@ -297,14 +295,7 @@
         when(distributionZoneManager.dataNodes(anyLong(), anyInt(), anyInt())).thenReturn(emptySetCompletedFuture());
 
         when(replicaMgr.startReplica(any(), any(), anyBoolean(), any(), any(), any(), any(), any(), any()))
-<<<<<<< HEAD
                 .thenReturn(nullCompletedFuture());
-        // TODO: will be removed after https://issues.apache.org/jira/browse/IGNITE-22315
-        when(replicaMgr.startRaftClient(any(), any(), any()))
-                .thenReturn(completedFuture(mock(TopologyAwareRaftGroupService.class)));
-=======
-                .thenReturn(trueCompletedFuture());
->>>>>>> 9b271581
         when(replicaMgr.stopReplica(any())).thenReturn(trueCompletedFuture());
         when(replicaMgr.weakStartReplica(any(), any(), any())).thenAnswer(inv -> {
             Supplier<CompletableFuture<Void>> startOperation = inv.getArgument(1);
@@ -845,13 +836,9 @@
                 new RemotelyTriggeredResourceRegistry(),
                 lowWatermark,
                 mock(TransactionInflights.class),
-<<<<<<< HEAD
-                mock(IndexMetaStorage.class),
+                indexMetaStorage,
+                logSyncer,
                 partitionReplicaLifecycleManager
-=======
-                indexMetaStorage,
-                logSyncer
->>>>>>> 9b271581
         ) {
 
             @Override
