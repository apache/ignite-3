/*
 * Licensed to the Apache Software Foundation (ASF) under one or more
 * contributor license agreements. See the NOTICE file distributed with
 * this work for additional information regarding copyright ownership.
 * The ASF licenses this file to You under the Apache License, Version 2.0
 * (the "License"); you may not use this file except in compliance with
 * the License. You may obtain a copy of the License at
 *
 *      http://www.apache.org/licenses/LICENSE-2.0
 *
 * Unless required by applicable law or agreed to in writing, software
 * distributed under the License is distributed on an "AS IS" BASIS,
 * WITHOUT WARRANTIES OR CONDITIONS OF ANY KIND, either express or implied.
 * See the License for the specific language governing permissions and
 * limitations under the License.
 */

package org.apache.ignite.internal.table.distributed;

import static java.util.concurrent.CompletableFuture.allOf;
import static java.util.concurrent.CompletableFuture.completedFuture;
import static org.apache.ignite.internal.catalog.CatalogService.DEFAULT_SCHEMA_NAME;
import static org.apache.ignite.internal.catalog.events.CatalogEvent.TABLE_CREATE;
import static org.apache.ignite.internal.catalog.events.CatalogEvent.TABLE_DROP;
import static org.apache.ignite.internal.testframework.IgniteTestUtils.assertThrowsWithCause;
import static org.apache.ignite.internal.testframework.matchers.CompletableFutureExceptionMatcher.willThrow;
import static org.apache.ignite.internal.testframework.matchers.CompletableFutureMatcher.willCompleteSuccessfully;
import static org.apache.ignite.internal.thread.ThreadOperation.STORAGE_READ;
import static org.apache.ignite.internal.thread.ThreadOperation.STORAGE_WRITE;
import static org.apache.ignite.internal.util.CompletableFutures.emptySetCompletedFuture;
import static org.apache.ignite.internal.util.CompletableFutures.falseCompletedFuture;
import static org.apache.ignite.internal.util.CompletableFutures.nullCompletedFuture;
import static org.apache.ignite.internal.util.CompletableFutures.trueCompletedFuture;
import static org.apache.ignite.sql.ColumnType.INT64;
import static org.hamcrest.MatcherAssert.assertThat;
import static org.junit.jupiter.api.Assertions.assertEquals;
import static org.junit.jupiter.api.Assertions.assertFalse;
import static org.junit.jupiter.api.Assertions.assertNotEquals;
import static org.junit.jupiter.api.Assertions.assertNotNull;
import static org.junit.jupiter.api.Assertions.assertNotSame;
import static org.junit.jupiter.api.Assertions.assertNull;
import static org.junit.jupiter.api.Assertions.assertSame;
import static org.junit.jupiter.api.Assertions.assertTrue;
import static org.junit.jupiter.api.Assertions.fail;
import static org.mockito.ArgumentMatchers.any;
import static org.mockito.ArgumentMatchers.anyInt;
import static org.mockito.ArgumentMatchers.anyLong;
import static org.mockito.Mockito.doReturn;
import static org.mockito.Mockito.doThrow;
import static org.mockito.Mockito.mock;
import static org.mockito.Mockito.mockStatic;
import static org.mockito.Mockito.spy;
import static org.mockito.Mockito.timeout;
import static org.mockito.Mockito.times;
import static org.mockito.Mockito.verify;
import static org.mockito.Mockito.when;

import java.nio.file.Path;
import java.util.ArrayList;
import java.util.Collection;
import java.util.Collections;
import java.util.List;
import java.util.UUID;
import java.util.concurrent.CompletableFuture;
import java.util.concurrent.ExecutorService;
import java.util.concurrent.Flow.Subscription;
import java.util.concurrent.LinkedBlockingQueue;
import java.util.concurrent.Phaser;
import java.util.concurrent.ThreadPoolExecutor;
import java.util.concurrent.TimeUnit;
import java.util.function.Consumer;
import java.util.function.LongFunction;
import org.apache.ignite.internal.affinity.AffinityUtils;
import org.apache.ignite.internal.catalog.CatalogManager;
import org.apache.ignite.internal.catalog.CatalogTestUtils;
import org.apache.ignite.internal.catalog.commands.ColumnParams;
import org.apache.ignite.internal.catalog.descriptors.CatalogTableDescriptor;
import org.apache.ignite.internal.catalog.descriptors.CatalogZoneDescriptor;
import org.apache.ignite.internal.configuration.ConfigurationRegistry;
import org.apache.ignite.internal.configuration.testframework.ConfigurationExtension;
import org.apache.ignite.internal.configuration.testframework.InjectConfiguration;
import org.apache.ignite.internal.distributionzones.DistributionZoneManager;
import org.apache.ignite.internal.distributionzones.DistributionZonesTestUtil;
import org.apache.ignite.internal.failure.FailureProcessor;
import org.apache.ignite.internal.hlc.HybridClock;
import org.apache.ignite.internal.hlc.HybridClockImpl;
import org.apache.ignite.internal.lang.IgniteBiTuple;
import org.apache.ignite.internal.lang.NodeStoppingException;
import org.apache.ignite.internal.metastorage.MetaStorageManager;
import org.apache.ignite.internal.metastorage.dsl.Operation;
import org.apache.ignite.internal.metastorage.impl.StandaloneMetaStorageManager;
import org.apache.ignite.internal.metastorage.server.SimpleInMemoryKeyValueStorage;
import org.apache.ignite.internal.network.ClusterNodeImpl;
import org.apache.ignite.internal.network.ClusterService;
import org.apache.ignite.internal.network.MessagingService;
import org.apache.ignite.internal.placementdriver.TestPlacementDriver;
import org.apache.ignite.internal.raft.Loza;
import org.apache.ignite.internal.raft.Peer;
import org.apache.ignite.internal.raft.client.TopologyAwareRaftGroupService;
import org.apache.ignite.internal.raft.client.TopologyAwareRaftGroupServiceFactory;
import org.apache.ignite.internal.raft.service.RaftGroupService;
import org.apache.ignite.internal.raft.storage.impl.LocalLogStorageFactory;
import org.apache.ignite.internal.replicator.ReplicaManager;
import org.apache.ignite.internal.schema.SchemaDescriptor;
import org.apache.ignite.internal.schema.SchemaManager;
import org.apache.ignite.internal.schema.SchemaUtils;
import org.apache.ignite.internal.schema.configuration.GcConfiguration;
import org.apache.ignite.internal.schema.configuration.StorageUpdateConfiguration;
import org.apache.ignite.internal.storage.DataStorageManager;
import org.apache.ignite.internal.storage.DataStorageModules;
import org.apache.ignite.internal.storage.MvPartitionStorage;
import org.apache.ignite.internal.storage.PartitionTimestampCursor;
import org.apache.ignite.internal.storage.engine.MvTableStorage;
import org.apache.ignite.internal.storage.pagememory.PersistentPageMemoryDataStorageModule;
import org.apache.ignite.internal.storage.pagememory.PersistentPageMemoryStorageEngine;
import org.apache.ignite.internal.storage.pagememory.configuration.schema.PersistentPageMemoryStorageEngineConfiguration;
import org.apache.ignite.internal.table.TableTestUtils;
import org.apache.ignite.internal.table.TableViewInternal;
import org.apache.ignite.internal.table.distributed.raft.snapshot.outgoing.OutgoingSnapshotsManager;
import org.apache.ignite.internal.table.distributed.schema.AlwaysSyncedSchemaSyncService;
import org.apache.ignite.internal.testframework.IgniteAbstractTest;
import org.apache.ignite.internal.thread.IgniteThreadFactory;
import org.apache.ignite.internal.tx.HybridTimestampTracker;
import org.apache.ignite.internal.tx.TxManager;
<<<<<<< HEAD
import org.apache.ignite.internal.tx.impl.CursorManager;
=======
import org.apache.ignite.internal.tx.impl.RemotelyTriggeredResourceRegistry;
>>>>>>> 71b24675
import org.apache.ignite.internal.tx.storage.state.TxStateStorage;
import org.apache.ignite.internal.tx.storage.state.TxStateTableStorage;
import org.apache.ignite.internal.util.CursorUtils;
import org.apache.ignite.internal.util.IgniteUtils;
import org.apache.ignite.internal.vault.VaultManager;
import org.apache.ignite.network.ClusterNode;
import org.apache.ignite.network.NetworkAddress;
import org.apache.ignite.network.TopologyService;
import org.apache.ignite.sql.IgniteSql;
import org.apache.ignite.table.Table;
import org.jetbrains.annotations.Nullable;
import org.junit.jupiter.api.AfterEach;
import org.junit.jupiter.api.BeforeEach;
import org.junit.jupiter.api.Test;
import org.junit.jupiter.api.extension.ExtendWith;
import org.mockito.Mock;
import org.mockito.MockedStatic;
import org.mockito.junit.jupiter.MockitoExtension;
import org.mockito.junit.jupiter.MockitoSettings;
import org.mockito.quality.Strictness;

/** Tests scenarios for table manager. */
@ExtendWith({MockitoExtension.class, ConfigurationExtension.class})
@MockitoSettings(strictness = Strictness.LENIENT)
public class TableManagerTest extends IgniteAbstractTest {
    /** The name of the table which is preconfigured. */
    private static final String PRECONFIGURED_TABLE_NAME = "T1";

    /** The name of the table which will be configured dynamically. */
    private static final String DYNAMIC_TABLE_NAME = "T2";

    /** The name of table to drop it. */
    private static final String DYNAMIC_TABLE_FOR_DROP_NAME = "T3";

    /** Table partitions. */
    private static final int PARTITIONS = 32;

    /** Node name. */
    private static final String NODE_NAME = "node1";

    /** Count of replicas. */
    private static final int REPLICAS = 1;

    /** Zone name. */
    private static final String ZONE_NAME = "zone1";

    /** Topology service. */
    @Mock
    private TopologyService ts;

    /** Raft manager. */
    @Mock
    private Loza rm;

    /** Replica manager. */
    @Mock
    private ReplicaManager replicaMgr;

    /** TX manager. */
    @Mock
    private TxManager tm;

    /** Meta storage manager. */
    @Mock
    private MetaStorageManager msm;

    /** Mock cluster service. */
    @Mock
    private ClusterService clusterService;

    private volatile MvTableStorage mvTableStorage;

    private volatile TxStateTableStorage txStateTableStorage;

    /** Revision updater. */
    private Consumer<LongFunction<CompletableFuture<?>>> revisionUpdater;

    /** Garbage collector configuration. */
    @InjectConfiguration
    private GcConfiguration gcConfig;

    /** Storage update configuration. */
    @InjectConfiguration
    private StorageUpdateConfiguration storageUpdateConfiguration;

    @InjectConfiguration
    private PersistentPageMemoryStorageEngineConfiguration storageEngineConfig;

    @Mock
    private ConfigurationRegistry configRegistry;

    private DataStorageManager dsm;

    private SchemaManager sm;

    private DistributionZoneManager distributionZoneManager;

    /** Test node. */
    private final ClusterNode node = new ClusterNodeImpl(
            UUID.randomUUID().toString(),
            NODE_NAME,
            new NetworkAddress("127.0.0.1", 2245)
    );

    /** The future will be completed after each tests of this class. */
    private CompletableFuture<TableManager> tblManagerFut;

    /** Hybrid clock. */
    private final HybridClock clock = new HybridClockImpl();

    /** Catalog metastore. */
    private MetaStorageManager catalogMetastore;

    /** Catalog manager. */
    private CatalogManager catalogManager;

    private ExecutorService partitionOperationsExecutor;

    @BeforeEach
    void before() throws NodeStoppingException {
        catalogMetastore = StandaloneMetaStorageManager.create(new SimpleInMemoryKeyValueStorage(NODE_NAME));
        catalogManager = CatalogTestUtils.createTestCatalogManager(NODE_NAME, clock, catalogMetastore);

        assertThat(allOf(catalogMetastore.start(), catalogManager.start()), willCompleteSuccessfully());

        revisionUpdater = (LongFunction<CompletableFuture<?>> function) -> catalogMetastore.registerRevisionUpdateListener(function::apply);

        assertThat(catalogMetastore.deployWatches(), willCompleteSuccessfully());

        when(clusterService.messagingService()).thenReturn(mock(MessagingService.class));

        TopologyService topologyService = mock(TopologyService.class);

        when(clusterService.topologyService()).thenReturn(topologyService);
        when(topologyService.localMember()).thenReturn(node);

        distributionZoneManager = mock(DistributionZoneManager.class);

        when(distributionZoneManager.dataNodes(anyLong(), anyInt(), anyInt())).thenReturn(emptySetCompletedFuture());

        when(replicaMgr.stopReplica(any())).thenReturn(trueCompletedFuture());

        tblManagerFut = new CompletableFuture<>();

        mockMetastore();

        partitionOperationsExecutor = new ThreadPoolExecutor(
                0, 5,
                0, TimeUnit.SECONDS,
                new LinkedBlockingQueue<>(),
                IgniteThreadFactory.create("test", "partition-operations", log, STORAGE_READ, STORAGE_WRITE)
        );
    }

    @AfterEach
    void after() throws Exception {
        IgniteUtils.closeAll(
                () -> {
                    assertTrue(tblManagerFut.isDone());

                    tblManagerFut.join().beforeNodeStop();
                    tblManagerFut.join().stop();
                },
                dsm == null ? null : dsm::stop,
                sm == null ? null : sm::stop,
                catalogManager == null ? null : catalogManager::stop,
                catalogMetastore == null ? null : catalogMetastore::stop,
                partitionOperationsExecutor == null ? null
                        : () -> IgniteUtils.shutdownAndAwaitTermination(partitionOperationsExecutor, 10, TimeUnit.SECONDS)
        );
    }

    /**
     * Tests a table which was preconfigured.
     */
    @Test
    public void testPreconfiguredTable() throws Exception {
        when(rm.startRaftGroupService(any(), any(), any(), any()))
                .thenAnswer(mock -> completedFuture(mock(TopologyAwareRaftGroupService.class)));

        TableManager tableManager = createTableManager(tblManagerFut);

        tblManagerFut.complete(tableManager);

        createZone(PARTITIONS, REPLICAS);

        createTable(PRECONFIGURED_TABLE_NAME);

        assertEquals(1, tableManager.tables().size());

        assertNotNull(tableManager.table(PRECONFIGURED_TABLE_NAME));

        checkTableDataStorage(allTableDescriptors(), PersistentPageMemoryStorageEngine.ENGINE_NAME);
    }

    /**
     * Tests create a table through public API.
     *
     * @throws Exception If failed.
     */
    @Test
    public void testCreateTable() throws Exception {
        Table table = mockManagersAndCreateTable(DYNAMIC_TABLE_NAME, tblManagerFut);

        assertNotNull(table);

        assertSame(table, tblManagerFut.join().table(DYNAMIC_TABLE_NAME));

        checkTableDataStorage(allTableDescriptors(), PersistentPageMemoryStorageEngine.ENGINE_NAME);
    }

    /**
     * Tests drop a table through public API.
     *
     * @throws Exception If failed.
     */
    @Test
    public void testDropTable() throws Exception {
        mockManagersAndCreateTable(DYNAMIC_TABLE_FOR_DROP_NAME, tblManagerFut);

        TableManager tableManager = tblManagerFut.join();

        dropTable(DYNAMIC_TABLE_FOR_DROP_NAME);

        verify(mvTableStorage, timeout(TimeUnit.SECONDS.toMillis(10))).destroy();
        verify(txStateTableStorage, timeout(TimeUnit.SECONDS.toMillis(10))).destroy();
        verify(replicaMgr, times(PARTITIONS)).stopReplica(any());

        assertNull(tableManager.table(DYNAMIC_TABLE_FOR_DROP_NAME));

        assertEquals(0, tableManager.tables().size());
    }

    /**
     * Tests create a table through public API right after another table with the same name was dropped.
     *
     * @throws Exception If failed.
     */
    @Test
    public void testReCreateTableWithSameName() throws Exception {
        mockManagersAndCreateTable(DYNAMIC_TABLE_NAME, tblManagerFut);

        TableManager tableManager = tblManagerFut.join();

        TableViewInternal table = (TableViewInternal) tableManager.table(DYNAMIC_TABLE_NAME);

        assertNotNull(table);

        int oldTableId = table.tableId();

        dropTable(DYNAMIC_TABLE_NAME);
        createTable(DYNAMIC_TABLE_NAME);

        table = tableManager.tableView(DYNAMIC_TABLE_NAME);

        assertNotNull(table);
        assertNotEquals(oldTableId, table.tableId());

        // TODO IGNITE-20680 ensure old table is available
        // assertNotNull(tableManager.getTable(oldTableId));
        assertNotNull(tableManager.cachedTable(table.tableId()));
        assertNotSame(tableManager.cachedTable(oldTableId), tableManager.cachedTable(table.tableId()));
    }

    /**
     * Tests a work of the public API for Table manager {@see org.apache.ignite.table.manager.IgniteTables} when the manager is stopping.
     */
    @Test
    public void testApiTableManagerOnStop() throws Exception {
        createTableManager(tblManagerFut);

        TableManager tableManager = tblManagerFut.join();

        tableManager.beforeNodeStop();
        tableManager.stop();

        assertThrowsWithCause(tableManager::tables, NodeStoppingException.class);
        assertThrowsWithCause(() -> tableManager.table(DYNAMIC_TABLE_FOR_DROP_NAME), NodeStoppingException.class);

        assertThat(tableManager.tablesAsync(), willThrow(NodeStoppingException.class));
        assertThat(tableManager.tableAsync(DYNAMIC_TABLE_FOR_DROP_NAME), willThrow(NodeStoppingException.class));
    }

    /**
     * Tests a work of the public API for Table manager {@see org.apache.ignite.internal.table.IgniteTablesInternal} when the manager is
     * stopping.
     */
    @Test
    public void testInternalApiTableManagerOnStop() throws Exception {
        createTableManager(tblManagerFut);

        TableManager tableManager = tblManagerFut.join();

        tableManager.beforeNodeStop();
        tableManager.stop();

        int fakeTblId = 1;

        assertThrowsWithCause(() -> tableManager.table(fakeTblId), NodeStoppingException.class);
        assertThat(tableManager.tableAsync(fakeTblId), willThrow(NodeStoppingException.class));
    }

    /**
     * Checks that all RAFT nodes will be stopped when Table manager is stopping and an exception that was thrown by one of the
     * components will not prevent stopping other components.
     *
     * @throws Exception If failed.
     */
    @Test
    public void tableManagerStopTest1() throws Exception {
        IgniteBiTuple<TableViewInternal, TableManager> tblAndMnr = startTableManagerStopTest();

        endTableManagerStopTest(tblAndMnr.get1(), tblAndMnr.get2(),
                () -> {
                    try {
                        when(rm.stopRaftNodes(any())).thenThrow(NodeStoppingException.class);
                    } catch (Exception e) {
                        throw new RuntimeException(e);
                    }
                });
    }

    /**
     * Checks that all RAFT nodes will be stopped when Table manager is stopping and an exception that was thrown by one of the
     * components will not prevent stopping other components.
     *
     * @throws Exception If failed.
     */
    @Test
    public void tableManagerStopTest2() throws Exception {
        IgniteBiTuple<TableViewInternal, TableManager> tblAndMnr = startTableManagerStopTest();

        endTableManagerStopTest(tblAndMnr.get1(), tblAndMnr.get2(),
                () -> {
                    try {
                        when(replicaMgr.stopReplica(any())).thenThrow(NodeStoppingException.class);
                    } catch (Exception e) {
                        throw new RuntimeException(e);
                    }
                });
    }

    /**
     * Checks that all RAFT nodes will be stopped when Table manager is stopping and an exception that was thrown by one of the
     * components will not prevent stopping other components.
     *
     * @throws Exception If failed.
     */
    @Test
    public void tableManagerStopTest3() throws Exception {
        IgniteBiTuple<TableViewInternal, TableManager> tblAndMnr = startTableManagerStopTest();

        endTableManagerStopTest(tblAndMnr.get1(), tblAndMnr.get2(),
                () -> {
                    try {
                        doThrow(new RuntimeException("Test exception")).when(tblAndMnr.get1().internalTable().storage()).close();
                    } catch (Exception e) {
                        throw new RuntimeException(e);
                    }
                });
    }

    /**
     * Checks that all RAFT nodes will be stopped when Table manager is stopping and an exception that was thrown by one of the
     * components will not prevent stopping other components.
     *
     * @throws Exception If failed.
     */
    @Test
    public void tableManagerStopTest4() throws Exception {
        IgniteBiTuple<TableViewInternal, TableManager> tblAndMnr = startTableManagerStopTest();

        endTableManagerStopTest(tblAndMnr.get1(), tblAndMnr.get2(),
                () -> doThrow(new RuntimeException()).when(tblAndMnr.get1().internalTable().txStateStorage()).close());
    }

    private IgniteBiTuple<TableViewInternal, TableManager> startTableManagerStopTest() throws Exception {
        TableViewInternal table = mockManagersAndCreateTable(DYNAMIC_TABLE_FOR_DROP_NAME, tblManagerFut);

        verify(rm, times(PARTITIONS)).startRaftGroupService(any(), any(), any(), any());

        TableManager tableManager = tblManagerFut.join();

        return new IgniteBiTuple<>(table, tableManager);
    }

    private void endTableManagerStopTest(TableViewInternal table, TableManager tableManager, Runnable mockDoThrow) throws Exception {
        mockDoThrow.run();

        tableManager.beforeNodeStop();
        tableManager.stop();

        verify(rm, times(PARTITIONS)).stopRaftNodes(any());
        verify(replicaMgr, times(PARTITIONS)).stopReplica(any());

        verify(table.internalTable().storage()).close();
        verify(table.internalTable().txStateStorage()).close();
    }

    /**
     * Instantiates a table and prepares Table manager.
     */
    @Test
    public void testGetTableDuringCreation() {
        Phaser phaser = new Phaser(2);

        CompletableFuture<Table> createFut = CompletableFuture.supplyAsync(() -> {
            try {
                return mockManagersAndCreateTableWithDelay(DYNAMIC_TABLE_FOR_DROP_NAME, tblManagerFut, phaser);
            } catch (Exception e) {
                fail(e.getMessage());
            }

            return null;
        });

        CompletableFuture<Table> getFut = CompletableFuture.supplyAsync(() -> {
            phaser.awaitAdvance(0);

            return tblManagerFut.join().table(DYNAMIC_TABLE_FOR_DROP_NAME);
        });

        CompletableFuture<Collection<Table>> getAllTablesFut = CompletableFuture.supplyAsync(() -> {
            phaser.awaitAdvance(0);

            return tblManagerFut.join().tables();
        });

        assertFalse(createFut.isDone());
        assertFalse(getFut.isDone());
        assertFalse(getAllTablesFut.isDone());

        phaser.arrive();

        assertSame(createFut.join(), getFut.join());

        assertEquals(1, getAllTablesFut.join().size());
    }

    @Test
    void testStoragesGetClearedInMiddleOfFailedTxStorageRebalance() throws Exception {
        testStoragesGetClearedInMiddleOfFailedRebalance(true);
    }

    @Test
    void testStoragesGetClearedInMiddleOfFailedPartitionStorageRebalance() throws Exception {
        testStoragesGetClearedInMiddleOfFailedRebalance(false);
    }

    /**
     * Emulates a situation, when either a TX state storage or partition storage were stopped in a middle of a rebalance. We then expect
     * that these storages get cleared upon startup.
     *
     * @param isTxStorageUnderRebalance When {@code true} - TX state storage is emulated as being under rebalance, when {@code false} -
     *         partition storage is emulated instead.
     */
    private void testStoragesGetClearedInMiddleOfFailedRebalance(boolean isTxStorageUnderRebalance) throws NodeStoppingException {
        when(rm.startRaftGroupService(any(), any(), any(), any()))
                .thenAnswer(mock -> completedFuture(mock(TopologyAwareRaftGroupService.class)));

        createZone(1, 1);

        var txStateStorage = mock(TxStateStorage.class);
        var mvPartitionStorage = mock(MvPartitionStorage.class);

        if (isTxStorageUnderRebalance) {
            // Emulate a situation when TX state storage was stopped in a middle of rebalance.
            when(txStateStorage.lastAppliedIndex()).thenReturn(TxStateStorage.REBALANCE_IN_PROGRESS);
        } else {
            // Emulate a situation when partition storage was stopped in a middle of rebalance.
            when(mvPartitionStorage.lastAppliedIndex()).thenReturn(MvPartitionStorage.REBALANCE_IN_PROGRESS);
        }

        doReturn(mock(PartitionTimestampCursor.class)).when(mvPartitionStorage).scan(any());
        when(txStateStorage.clear()).thenReturn(nullCompletedFuture());

        when(msm.recoveryFinishedFuture()).thenReturn(completedFuture(2L));

        // For some reason, "when(something).thenReturn" does not work on spies, but this notation works.
        createTableManager(tblManagerFut, (mvTableStorage) -> {
            doReturn(completedFuture(mvPartitionStorage)).when(mvTableStorage).createMvPartition(anyInt());
            doReturn(mvPartitionStorage).when(mvTableStorage).getMvPartition(anyInt());
            doReturn(nullCompletedFuture()).when(mvTableStorage).clearPartition(anyInt());
        }, (txStateTableStorage) -> {
            doReturn(txStateStorage).when(txStateTableStorage).getOrCreateTxStateStorage(anyInt());
            doReturn(txStateStorage).when(txStateTableStorage).getTxStateStorage(anyInt());
        });

        createTable(PRECONFIGURED_TABLE_NAME);

        verify(txStateStorage, timeout(1000)).clear();
        verify(mvTableStorage, timeout(1000)).clearPartition(anyInt());
    }

    /**
     * Instantiates Table manager and creates a table in it.
     *
     * @param tableName Table name.
     * @param tblManagerFut Future for table manager.
     * @return Table.
     * @throws Exception If something went wrong.
     */
    private TableViewInternal mockManagersAndCreateTable(String tableName, CompletableFuture<TableManager> tblManagerFut) throws Exception {
        return mockManagersAndCreateTableWithDelay(tableName, tblManagerFut, null);
    }

    /** Dummy metastore activity mock. */
    private void mockMetastore() {
        when(msm.prefix(any())).thenReturn(subscriber -> {
            subscriber.onSubscribe(mock(Subscription.class));

            subscriber.onComplete();
        });

        when(msm.invoke(any(), any(Operation.class), any(Operation.class))).thenReturn(trueCompletedFuture());
        when(msm.invoke(any(), any(List.class), any(List.class))).thenReturn(trueCompletedFuture());
        when(msm.get(any())).thenReturn(nullCompletedFuture());

        when(msm.recoveryFinishedFuture()).thenReturn(completedFuture(1L));

        when(msm.prefixLocally(any(), anyLong())).thenReturn(CursorUtils.emptyCursor());
    }

    /**
     * Instantiates a table and prepares Table manager. When the latch would open, the method completes.
     *
     * @param tableName Table name.
     * @param tblManagerFut Future for table manager.
     * @param phaser Phaser for the wait.
     * @return Table manager.
     * @throws Exception If something went wrong.
     */
    private TableViewInternal mockManagersAndCreateTableWithDelay(
            String tableName,
            CompletableFuture<TableManager> tblManagerFut,
            @Nullable Phaser phaser
    ) throws Exception {
        String consistentId = "node0";

        when(rm.startRaftGroupService(any(), any(), any(), any())).thenAnswer(mock -> {
            RaftGroupService raftGrpSrvcMock = mock(TopologyAwareRaftGroupService.class);

            when(raftGrpSrvcMock.leader()).thenReturn(new Peer(consistentId));

            return completedFuture(raftGrpSrvcMock);
        });

        when(ts.getByConsistentId(any())).thenReturn(new ClusterNodeImpl(
                UUID.randomUUID().toString(),
                consistentId,
                new NetworkAddress("localhost", 47500)
        ));

        try (MockedStatic<SchemaUtils> schemaServiceMock = mockStatic(SchemaUtils.class)) {
            schemaServiceMock.when(() -> SchemaUtils.prepareSchemaDescriptor(any()))
                    .thenReturn(mock(SchemaDescriptor.class));
        }

        try (MockedStatic<AffinityUtils> affinityServiceMock = mockStatic(AffinityUtils.class)) {
            ArrayList<List<ClusterNode>> assignment = new ArrayList<>(PARTITIONS);

            for (int part = 0; part < PARTITIONS; part++) {
                assignment.add(new ArrayList<>(Collections.singleton(node)));
            }

            affinityServiceMock.when(() -> AffinityUtils.calculateAssignments(any(), anyInt(), anyInt()))
                    .thenReturn(assignment);
        }

        TableManager tableManager = createTableManager(tblManagerFut);

        int tablesBeforeCreation = tableManager.tables().size();

        if (phaser != null) {
            catalogManager.listen(TABLE_CREATE, parameters -> {
                phaser.arriveAndAwaitAdvance();

                return falseCompletedFuture();
            });

            catalogManager.listen(TABLE_DROP, parameters -> {
                phaser.arriveAndAwaitAdvance();

                return falseCompletedFuture();
            });
        }

        createZone(PARTITIONS, REPLICAS);

        createTable(tableName);

        TableViewInternal tbl2 = tableManager.tableView(tableName);

        assertNotNull(tbl2);

        assertEquals(tablesBeforeCreation + 1, tableManager.tables().size());

        return tbl2;
    }

    private TableManager createTableManager(CompletableFuture<TableManager> tblManagerFut) {
        return createTableManager(tblManagerFut, unused -> {}, unused -> {});
    }

    /**
     * Creates Table manager.
     *
     * @param tblManagerFut Future to wrap Table manager.
     * @param tableStorageDecorator Table storage spy decorator.
     * @param txStateTableStorageDecorator Tx state table storage spy decorator.
     *
     * @return Table manager.
     */
    private TableManager createTableManager(CompletableFuture<TableManager> tblManagerFut, Consumer<MvTableStorage> tableStorageDecorator,
            Consumer<TxStateTableStorage> txStateTableStorageDecorator) {
        VaultManager vaultManager = mock(VaultManager.class);

        TableManager tableManager = new TableManager(
                NODE_NAME,
                revisionUpdater,
                gcConfig,
                storageUpdateConfiguration,
                clusterService,
                rm,
                replicaMgr,
                null,
                null,
                tm,
                dsm = createDataStorageManager(configRegistry, workDir, storageEngineConfig),
                workDir,
                msm,
                sm = new SchemaManager(revisionUpdater, catalogManager, msm),
                budgetView -> new LocalLogStorageFactory(),
                partitionOperationsExecutor,
                partitionOperationsExecutor,
                clock,
                new OutgoingSnapshotsManager(clusterService.messagingService()),
                mock(TopologyAwareRaftGroupServiceFactory.class),
                vaultManager,
                distributionZoneManager,
                new AlwaysSyncedSchemaSyncService(),
                catalogManager,
                new HybridTimestampTracker(),
                new TestPlacementDriver(node),
                () -> mock(IgniteSql.class),
                mock(FailureProcessor.class),
<<<<<<< HEAD
                new CursorManager()
=======
                new RemotelyTriggeredResourceRegistry()
>>>>>>> 71b24675
        ) {

            @Override
            protected MvTableStorage createTableStorage(CatalogTableDescriptor tableDescriptor, CatalogZoneDescriptor zoneDescriptor) {
                mvTableStorage = spy(super.createTableStorage(tableDescriptor, zoneDescriptor));

                tableStorageDecorator.accept(mvTableStorage);

                return mvTableStorage;
            }

            @Override
            protected TxStateTableStorage createTxStateTableStorage(
                    CatalogTableDescriptor tableDescriptor,
                    CatalogZoneDescriptor zoneDescriptor
            ) {
                txStateTableStorage = spy(super.createTxStateTableStorage(tableDescriptor, zoneDescriptor));

                txStateTableStorageDecorator.accept(txStateTableStorage);

                return txStateTableStorage;
            }
        };

        assertThat(allOf(sm.start(), tableManager.start()), willCompleteSuccessfully());

        tblManagerFut.complete(tableManager);

        return tableManager;
    }

    private DataStorageManager createDataStorageManager(
            ConfigurationRegistry mockedRegistry,
            Path storagePath,
            PersistentPageMemoryStorageEngineConfiguration config
    ) {
        when(mockedRegistry.getConfiguration(PersistentPageMemoryStorageEngineConfiguration.KEY)).thenReturn(config);

        DataStorageModules dataStorageModules = new DataStorageModules(List.of(new PersistentPageMemoryDataStorageModule()));

        DataStorageManager manager = new DataStorageManager(
                dataStorageModules.createStorageEngines(NODE_NAME, mockedRegistry, storagePath, null, mock(FailureProcessor.class))
        );

        assertThat(manager.start(), willCompleteSuccessfully());

        return manager;
    }

    private void checkTableDataStorage(Collection<CatalogTableDescriptor> tableDescriptors, String expDataStorage) {
        assertFalse(tableDescriptors.isEmpty());

        for (CatalogTableDescriptor tableDescriptor : tableDescriptors) {
            assertEquals(getZoneDataStorage(tableDescriptor.zoneId()), expDataStorage, tableDescriptor.name());
        }
    }

    private void createZone(int partitions, int replicas) {
        DistributionZonesTestUtil.createZone(catalogManager, ZONE_NAME, partitions, replicas);
    }

    private @Nullable String getZoneDataStorage(int zoneId) {
        CatalogZoneDescriptor zoneDescriptor = DistributionZonesTestUtil.getZoneById(catalogManager, zoneId, clock.nowLong());

        return zoneDescriptor == null ? null : zoneDescriptor.dataStorage().engine();
    }

    private void createTable(String tableName) {
        TableTestUtils.createTable(
                catalogManager,
                DEFAULT_SCHEMA_NAME,
                ZONE_NAME,
                tableName,
                List.of(
                        ColumnParams.builder().name("key").type(INT64).build(),
                        ColumnParams.builder().name("val").type(INT64).nullable(true).build()
                ),
                List.of("key")
        );
    }

    private void dropTable(String tableName) {
        TableTestUtils.dropTable(catalogManager, DEFAULT_SCHEMA_NAME, tableName);
    }

    private Collection<CatalogTableDescriptor> allTableDescriptors() {
        return catalogManager.tables(catalogManager.latestCatalogVersion());
    }
}<|MERGE_RESOLUTION|>--- conflicted
+++ resolved
@@ -122,11 +122,7 @@
 import org.apache.ignite.internal.thread.IgniteThreadFactory;
 import org.apache.ignite.internal.tx.HybridTimestampTracker;
 import org.apache.ignite.internal.tx.TxManager;
-<<<<<<< HEAD
-import org.apache.ignite.internal.tx.impl.CursorManager;
-=======
 import org.apache.ignite.internal.tx.impl.RemotelyTriggeredResourceRegistry;
->>>>>>> 71b24675
 import org.apache.ignite.internal.tx.storage.state.TxStateStorage;
 import org.apache.ignite.internal.tx.storage.state.TxStateTableStorage;
 import org.apache.ignite.internal.util.CursorUtils;
@@ -773,11 +769,7 @@
                 new TestPlacementDriver(node),
                 () -> mock(IgniteSql.class),
                 mock(FailureProcessor.class),
-<<<<<<< HEAD
-                new CursorManager()
-=======
                 new RemotelyTriggeredResourceRegistry()
->>>>>>> 71b24675
         ) {
 
             @Override
