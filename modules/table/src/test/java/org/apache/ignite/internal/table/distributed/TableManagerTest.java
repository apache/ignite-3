--- conflicted
+++ resolved
@@ -731,14 +731,9 @@
                 mock(TopologyAwareRaftGroupServiceFactory.class),
                 vaultManager,
                 distributionZoneManager,
-<<<<<<< HEAD
                 mock(SchemaSyncService.class, invocation -> completedFuture(null)),
-                catalogManager
-=======
-                mock(SchemaSyncService.class),
                 catalogManager,
                 new HybridTimestampTracker()
->>>>>>> d6bb0cda
         ) {
 
             @Override
