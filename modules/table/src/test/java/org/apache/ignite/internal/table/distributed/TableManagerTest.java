--- conflicted
+++ resolved
@@ -384,16 +384,9 @@
         assertNotNull(table);
         assertNotEquals(oldTableId, table.tableId());
 
-<<<<<<< HEAD
-        assertNotNull(tableManager.getTable(oldTableId));
-        assertNotNull(tableManager.getTable(table.tableId()));
-        assertNotSame(tableManager.getTable(oldTableId), tableManager.getTable(table.tableId()));
-=======
-        // TODO IGNITE-20680 ensure old table is available
-        // assertNotNull(tableManager.getTable(oldTableId));
+        assertNotNull(tableManager.cachedTable(oldTableId));
         assertNotNull(tableManager.cachedTable(table.tableId()));
         assertNotSame(tableManager.cachedTable(oldTableId), tableManager.cachedTable(table.tableId()));
->>>>>>> b0949b89
     }
 
     /**
