--- conflicted
+++ resolved
@@ -251,11 +251,7 @@
 
         distributionZoneManager = mock(DistributionZoneManager.class);
 
-<<<<<<< HEAD
-        when(distributionZoneManager.dataNodes(anyLong(), anyInt(), anyInt())).thenReturn(completedFuture(emptySet()));
-=======
-        when(distributionZoneManager.dataNodes(anyLong(), anyInt())).thenReturn(emptySetCompletedFuture());
->>>>>>> 354352ed
+        when(distributionZoneManager.dataNodes(anyLong(), anyInt(), anyInt())).thenReturn(emptySetCompletedFuture());
 
         when(replicaMgr.stopReplica(any())).thenReturn(trueCompletedFuture());
 
