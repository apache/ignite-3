/*
 * Licensed to the Apache Software Foundation (ASF) under one or more
 * contributor license agreements. See the NOTICE file distributed with
 * this work for additional information regarding copyright ownership.
 * The ASF licenses this file to You under the Apache License, Version 2.0
 * (the "License"); you may not use this file except in compliance with
 * the License. You may obtain a copy of the License at
 *
 *      http://www.apache.org/licenses/LICENSE-2.0
 *
 * Unless required by applicable law or agreed to in writing, software
 * distributed under the License is distributed on an "AS IS" BASIS,
 * WITHOUT WARRANTIES OR CONDITIONS OF ANY KIND, either express or implied.
 * See the License for the specific language governing permissions and
 * limitations under the License.
 */

package org.apache.ignite.internal.table.distributed;

import static java.util.Collections.emptySet;
import static java.util.concurrent.CompletableFuture.completedFuture;
import static org.apache.ignite.internal.catalog.CatalogService.DEFAULT_SCHEMA_NAME;
import static org.apache.ignite.internal.distributionzones.DistributionZoneManager.DEFAULT_ZONE_NAME;
import static org.apache.ignite.internal.testframework.IgniteTestUtils.await;
import static org.apache.ignite.internal.testframework.matchers.CompletableFutureMatcher.willCompleteSuccessfully;
import static org.hamcrest.MatcherAssert.assertThat;
import static org.junit.jupiter.api.Assertions.assertEquals;
import static org.junit.jupiter.api.Assertions.assertFalse;
import static org.junit.jupiter.api.Assertions.assertNotNull;
import static org.junit.jupiter.api.Assertions.assertNull;
import static org.junit.jupiter.api.Assertions.assertSame;
import static org.junit.jupiter.api.Assertions.assertThrows;
import static org.junit.jupiter.api.Assertions.assertTrue;
import static org.junit.jupiter.api.Assertions.fail;
import static org.mockito.ArgumentMatchers.any;
import static org.mockito.ArgumentMatchers.anyInt;
import static org.mockito.ArgumentMatchers.anyLong;
import static org.mockito.ArgumentMatchers.anyString;
import static org.mockito.Mockito.doReturn;
import static org.mockito.Mockito.doThrow;
import static org.mockito.Mockito.mock;
import static org.mockito.Mockito.mockStatic;
import static org.mockito.Mockito.spy;
import static org.mockito.Mockito.timeout;
import static org.mockito.Mockito.times;
import static org.mockito.Mockito.verify;
import static org.mockito.Mockito.when;

import java.nio.file.Path;
import java.util.ArrayList;
import java.util.Collection;
import java.util.Collections;
import java.util.List;
import java.util.Set;
import java.util.UUID;
import java.util.concurrent.CompletableFuture;
import java.util.concurrent.CountDownLatch;
import java.util.concurrent.Flow.Subscription;
import java.util.concurrent.Phaser;
import java.util.concurrent.TimeUnit;
import java.util.function.Consumer;
import java.util.function.Function;
import java.util.function.LongFunction;
import java.util.stream.Stream;
import org.apache.ignite.configuration.NamedListView;
import org.apache.ignite.internal.affinity.AffinityUtils;
import org.apache.ignite.internal.baseline.BaselineManager;
import org.apache.ignite.internal.catalog.CatalogService;
import org.apache.ignite.internal.catalog.descriptors.CatalogTableDescriptor;
import org.apache.ignite.internal.catalog.descriptors.CatalogZoneDescriptor;
import org.apache.ignite.internal.cluster.management.ClusterManagementGroupManager;
import org.apache.ignite.internal.cluster.management.topology.api.LogicalTopologySnapshot;
import org.apache.ignite.internal.configuration.ConfigurationRegistry;
import org.apache.ignite.internal.configuration.notifications.ConfigurationStorageRevisionListenerHolder;
import org.apache.ignite.internal.configuration.testframework.ConfigurationExtension;
import org.apache.ignite.internal.configuration.testframework.InjectConfiguration;
import org.apache.ignite.internal.configuration.testframework.InjectRevisionListenerHolder;
import org.apache.ignite.internal.distributionzones.DistributionZoneManager;
import org.apache.ignite.internal.distributionzones.configuration.DistributionZoneView;
import org.apache.ignite.internal.distributionzones.configuration.DistributionZonesConfiguration;
import org.apache.ignite.internal.distributionzones.configuration.DistributionZonesView;
import org.apache.ignite.internal.hlc.HybridClockImpl;
import org.apache.ignite.internal.metastorage.MetaStorageManager;
import org.apache.ignite.internal.metastorage.dsl.Operation;
import org.apache.ignite.internal.placementdriver.TestPlacementDriver;
import org.apache.ignite.internal.raft.Loza;
import org.apache.ignite.internal.raft.Peer;
import org.apache.ignite.internal.raft.client.TopologyAwareRaftGroupService;
import org.apache.ignite.internal.raft.client.TopologyAwareRaftGroupServiceFactory;
import org.apache.ignite.internal.raft.service.RaftGroupService;
import org.apache.ignite.internal.raft.storage.impl.LocalLogStorageFactory;
import org.apache.ignite.internal.replicator.ReplicaManager;
import org.apache.ignite.internal.schema.SchemaDescriptor;
import org.apache.ignite.internal.schema.SchemaManager;
import org.apache.ignite.internal.schema.SchemaUtils;
import org.apache.ignite.internal.schema.configuration.ExtendedTableChange;
import org.apache.ignite.internal.schema.configuration.GcConfiguration;
import org.apache.ignite.internal.schema.configuration.TableChange;
import org.apache.ignite.internal.schema.configuration.TableView;
import org.apache.ignite.internal.schema.configuration.TablesConfiguration;
import org.apache.ignite.internal.schema.configuration.storage.DataStorageView;
import org.apache.ignite.internal.schema.testutils.SchemaConfigurationConverter;
import org.apache.ignite.internal.schema.testutils.builder.SchemaBuilders;
import org.apache.ignite.internal.schema.testutils.definition.ColumnType;
import org.apache.ignite.internal.schema.testutils.definition.TableDefinition;
import org.apache.ignite.internal.storage.DataStorageManager;
import org.apache.ignite.internal.storage.DataStorageModules;
import org.apache.ignite.internal.storage.MvPartitionStorage;
import org.apache.ignite.internal.storage.PartitionTimestampCursor;
import org.apache.ignite.internal.storage.engine.MvTableStorage;
import org.apache.ignite.internal.storage.pagememory.PersistentPageMemoryDataStorageModule;
import org.apache.ignite.internal.storage.pagememory.PersistentPageMemoryStorageEngine;
import org.apache.ignite.internal.storage.pagememory.configuration.schema.PersistentPageMemoryStorageEngineConfiguration;
import org.apache.ignite.internal.table.TableImpl;
import org.apache.ignite.internal.table.distributed.raft.snapshot.outgoing.OutgoingSnapshotsManager;
import org.apache.ignite.internal.table.distributed.schema.SchemaSyncService;
import org.apache.ignite.internal.table.event.TableEvent;
import org.apache.ignite.internal.testframework.IgniteAbstractTest;
import org.apache.ignite.internal.tx.HybridTimestampTracker;
import org.apache.ignite.internal.tx.TxManager;
import org.apache.ignite.internal.tx.storage.state.TxStateStorage;
import org.apache.ignite.internal.tx.storage.state.TxStateTableStorage;
import org.apache.ignite.internal.util.IgniteUtils;
import org.apache.ignite.internal.vault.VaultManager;
import org.apache.ignite.lang.ByteArray;
import org.apache.ignite.lang.IgniteBiTuple;
import org.apache.ignite.lang.IgniteException;
import org.apache.ignite.lang.NodeStoppingException;
import org.apache.ignite.network.ClusterNode;
import org.apache.ignite.network.ClusterNodeImpl;
import org.apache.ignite.network.ClusterService;
import org.apache.ignite.network.MessagingService;
import org.apache.ignite.network.NetworkAddress;
import org.apache.ignite.network.TopologyService;
import org.apache.ignite.table.Table;
import org.jetbrains.annotations.Nullable;
import org.junit.jupiter.api.AfterEach;
import org.junit.jupiter.api.BeforeEach;
import org.junit.jupiter.api.Test;
import org.junit.jupiter.api.extension.ExtendWith;
import org.mockito.Mock;
import org.mockito.MockedStatic;
import org.mockito.junit.jupiter.MockitoExtension;
import org.mockito.junit.jupiter.MockitoSettings;
import org.mockito.quality.Strictness;

/**
 * Tests scenarios for table manager.
 */
@ExtendWith({MockitoExtension.class, ConfigurationExtension.class})
@MockitoSettings(strictness = Strictness.LENIENT)
public class TableManagerTest extends IgniteAbstractTest {
    /** The name of the table which is preconfigured. */
    private static final String PRECONFIGURED_TABLE_NAME = "T1";

    /** The name of the table which will be configured dynamically. */
    private static final String DYNAMIC_TABLE_NAME = "T2";

    /** The name of table to drop it. */
    private static final String DYNAMIC_TABLE_FOR_DROP_NAME = "T3";

    /** Table partitions. */
    private static final int PARTITIONS = 32;

    /** Node name. */
    private static final String NODE_NAME = "node1";

    /** Count of replicas. */
    private static final int REPLICAS = 1;

    /** Default zone id. */
    private static final int DEFAULT_ZONE_ID = 0;

    /** Zone name. */
    private static final String ZONE_NAME = "zone1";

    /** Zone id. */
    private static final int ZONE_ID = 1;

    /** Schema manager. */
    @Mock
    private BaselineManager bm;

    /** Topology service. */
    @Mock
    private TopologyService ts;

    /** Raft manager. */
    @Mock
    private Loza rm;

    /** Replica manager. */
    @Mock
    private ReplicaManager replicaMgr;

    /** TX manager. */
    @Mock
    private TxManager tm;

    /** Meta storage manager. */
    @Mock
    MetaStorageManager msm;

    /** Mock cluster service. */
    @Mock
    private ClusterService clusterService;

    private volatile MvTableStorage mvTableStorage;

    private volatile TxStateTableStorage txStateTableStorage;

    /**
     * Revision listener holder. It uses for the test configurations:
     * <ul>
     * <li>{@link TableManagerTest#fieldRevisionListenerHolder},</li>
     * <li>{@link TableManagerTest#tblsCfg}.</li>
     * </ul>
     */
    @InjectRevisionListenerHolder
    private ConfigurationStorageRevisionListenerHolder fieldRevisionListenerHolder;

    /** Revision updater. */
    private Consumer<LongFunction<CompletableFuture<?>>> revisionUpdater;

    /** Tables configuration. */
    @InjectConfiguration
    private TablesConfiguration tblsCfg;

    /** Distribution zones configuration. */
    @InjectConfiguration
    private DistributionZonesConfiguration distributionZonesConfiguration;

    /** Garbage collector configuration. */
    @InjectConfiguration
    private GcConfiguration gcConfig;

    @InjectConfiguration
    private PersistentPageMemoryStorageEngineConfiguration storageEngineConfig;

    @Mock
    private ConfigurationRegistry configRegistry;

    private DataStorageManager dsm;

    private SchemaManager sm;

    private ClusterManagementGroupManager cmgMgr;

    private DistributionZoneManager distributionZoneManager;

    /** Test node. */
    private final ClusterNode node = new ClusterNodeImpl(
            UUID.randomUUID().toString(),
            NODE_NAME,
            new NetworkAddress("127.0.0.1", 2245)
    );

    /** The future will be completed after each tests of this class. */
    private CompletableFuture<TableManager> tblManagerFut;

    @BeforeEach
    void before() throws NodeStoppingException {
        when(clusterService.messagingService()).thenReturn(mock(MessagingService.class));

        TopologyService topologyService = mock(TopologyService.class);

        when(clusterService.topologyService()).thenReturn(topologyService);
        when(topologyService.localMember()).thenReturn(node);

        revisionUpdater = (LongFunction<CompletableFuture<?>> function) -> {
            assertThat(function.apply(0L), willCompleteSuccessfully());

            fieldRevisionListenerHolder.listenUpdateStorageRevision(newStorageRevision -> {
                log.info("Notify about revision: {}", newStorageRevision);

                return function.apply(newStorageRevision);
            });
        };

        cmgMgr = mock(ClusterManagementGroupManager.class);

        LogicalTopologySnapshot logicalTopologySnapshot = new LogicalTopologySnapshot(0, emptySet());

        when(cmgMgr.logicalTopology()).thenReturn(completedFuture(logicalTopologySnapshot));

        distributionZoneManager = mock(DistributionZoneManager.class);

        when(distributionZoneManager.zoneIdAsyncInternal(anyString()))
                .then(invocation -> completedFuture(getZoneId(invocation.getArgument(0))));

        when(distributionZoneManager.dataNodes(anyLong(), anyInt())).thenReturn(completedFuture(emptySet()));

        when(replicaMgr.stopReplica(any())).thenReturn(completedFuture(true));

        tblManagerFut = new CompletableFuture<>();
    }

    @AfterEach
    void after() throws Exception {
        IgniteUtils.closeAll(
                () -> {
                    assertTrue(tblManagerFut.isDone());

                    tblManagerFut.join().beforeNodeStop();
                    tblManagerFut.join().stop();
                },
                dsm == null ? null : dsm::stop,
                sm == null ? null : sm::stop
        );
    }

    /**
     * Tests a table which was preconfigured.
     */
    @Test
    public void testPreconfiguredTable() throws Exception {
        when(rm.startRaftGroupService(any(), any(), any())).thenAnswer(mock -> completedFuture(mock(TopologyAwareRaftGroupService.class)));

        mockMetastore();

        TableManager tableManager = createTableManager(tblManagerFut);

        tblManagerFut.complete(tableManager);

        createZone(PARTITIONS, REPLICAS);

        TableDefinition scmTbl = createTableDefinition(PRECONFIGURED_TABLE_NAME);

        CompletableFuture<Void> createTableConfigFuture = tblsCfg.tables().change(tablesChange ->
                tablesChange.create(scmTbl.name(), tableChange -> {
                    (SchemaConfigurationConverter.convert(scmTbl, tableChange)).changeZoneId(getZoneId(ZONE_NAME));

                    var extConfCh = ((ExtendedTableChange) tableChange);

                    extConfCh.changeSchemaId(1);
                }));

        assertThat(createTableConfigFuture, willCompleteSuccessfully());

        assertEquals(1, tableManager.tables().size());

        assertNotNull(tableManager.table(scmTbl.name()));

        checkTableDataStorage(tblsCfg.tables().value(), PersistentPageMemoryStorageEngine.ENGINE_NAME);
    }

    /**
     * Tests create a table through public API.
     *
     * @throws Exception If failed.
     */
    @Test
    public void testCreateTable() throws Exception {
        Table table = mockManagersAndCreateTable(DYNAMIC_TABLE_NAME, tblManagerFut);

        assertNotNull(table);

        assertSame(table, tblManagerFut.join().table(DYNAMIC_TABLE_NAME));

        checkTableDataStorage(tblsCfg.tables().value(), PersistentPageMemoryStorageEngine.ENGINE_NAME);
    }

    /**
     * Tests drop a table through public API.
     *
     * @throws Exception If failed.
     */
    @Test
    public void testDropTable() throws Exception {
        mockManagersAndCreateTable(DYNAMIC_TABLE_FOR_DROP_NAME, tblManagerFut);

        TableManager tableManager = tblManagerFut.join();

        await(tableManager.dropTableAsync(DYNAMIC_TABLE_FOR_DROP_NAME));

        verify(mvTableStorage).destroy();
        verify(txStateTableStorage).destroy();
        verify(replicaMgr, times(PARTITIONS)).stopReplica(any());

        assertNull(tableManager.table(DYNAMIC_TABLE_FOR_DROP_NAME));

        assertEquals(0, tableManager.tables().size());
    }

    /**
     * Tests a work of the public API for Table manager {@see org.apache.ignite.table.manager.IgniteTables} when the manager is stopping.
     */
    @Test
    public void testApiTableManagerOnStop() {
        createTableManager(tblManagerFut);

        TableManager tableManager = tblManagerFut.join();

        tableManager.beforeNodeStop();
        tableManager.stop();

        createZone(PARTITIONS, REPLICAS);

        Consumer<TableChange> createTableChange = (TableChange change) ->
                SchemaConfigurationConverter.convert(createTableDefinition(DYNAMIC_TABLE_FOR_DROP_NAME), change);

        Function<TableChange, Boolean> addColumnChange = (TableChange change) -> {
            change.changeColumns(cols -> {
                int colIdx = change.columns().namedListKeys().stream().mapToInt(Integer::parseInt).max().getAsInt() + 1;

                cols.create(String.valueOf(colIdx),
                        colChg -> SchemaConfigurationConverter.convert(SchemaBuilders.column("name", ColumnType.string()).build(),
                                colChg));

            });

            return true;
        };

        TableManager igniteTables = tableManager;

        assertThrows(IgniteException.class,
                () -> igniteTables.createTableAsync(DYNAMIC_TABLE_FOR_DROP_NAME, ZONE_NAME, createTableChange));

        assertThrows(IgniteException.class, () -> igniteTables.alterTableAsync(DYNAMIC_TABLE_FOR_DROP_NAME, addColumnChange));

        assertThrows(IgniteException.class, () -> igniteTables.dropTableAsync(DYNAMIC_TABLE_FOR_DROP_NAME));

        assertThrows(IgniteException.class, () -> igniteTables.tables());
        assertThrows(IgniteException.class, () -> igniteTables.tablesAsync());

        assertThrows(IgniteException.class, () -> igniteTables.table(DYNAMIC_TABLE_FOR_DROP_NAME));
        assertThrows(IgniteException.class, () -> igniteTables.tableAsync(DYNAMIC_TABLE_FOR_DROP_NAME));
    }

    /**
     * Tests a work of the public API for Table manager {@see org.apache.ignite.internal.table.IgniteTablesInternal} when the manager is
     * stopping.
     */
    @Test
    public void testInternalApiTableManagerOnStop() {
        createTableManager(tblManagerFut);

        TableManager tableManager = tblManagerFut.join();

        tableManager.beforeNodeStop();
        tableManager.stop();

        int fakeTblId = 1;

        assertThrows(IgniteException.class, () -> tableManager.table(fakeTblId));
        assertThrows(IgniteException.class, () -> tableManager.tableAsync(fakeTblId));
    }

    /**
     * Checks that all RAFT nodes will be stopped when Table manager is stopping and an exception that was thrown by one of the
     * components will not prevent stopping other components.
     *
     * @throws Exception If failed.
     */
    @Test
    public void tableManagerStopTest1() throws Exception {
        IgniteBiTuple<TableImpl, TableManager> tblAndMnr = startTableManagerStopTest();

        endTableManagerStopTest(tblAndMnr.get1(), tblAndMnr.get2(),
                () -> {
                    try {
                        doThrow(new NodeStoppingException()).when(rm).stopRaftNodes(any());
                    } catch (Exception e) {
                        throw new RuntimeException(e);
                    }
                });
    }

    /**
     * Checks that all RAFT nodes will be stopped when Table manager is stopping and an exception that was thrown by one of the
     * components will not prevent stopping other components.
     *
     * @throws Exception If failed.
     */
    @Test
    public void tableManagerStopTest2() throws Exception {
        IgniteBiTuple<TableImpl, TableManager> tblAndMnr = startTableManagerStopTest();

        endTableManagerStopTest(tblAndMnr.get1(), tblAndMnr.get2(),
                () -> {
                    try {
                        doThrow(new NodeStoppingException()).when(replicaMgr).stopReplica(any());
                    } catch (Exception e) {
                        throw new RuntimeException(e);
                    }
                });
    }

    /**
     * Checks that all RAFT nodes will be stopped when Table manager is stopping and an exception that was thrown by one of the
     * components will not prevent stopping other components.
     *
     * @throws Exception If failed.
     */
    @Test
    public void tableManagerStopTest3() throws Exception {
        IgniteBiTuple<TableImpl, TableManager> tblAndMnr = startTableManagerStopTest();

        endTableManagerStopTest(tblAndMnr.get1(), tblAndMnr.get2(),
                () -> {
                    try {
                        doThrow(new RuntimeException("Test exception")).when(tblAndMnr.get1().internalTable().storage()).close();
                    } catch (Exception e) {
                        throw new RuntimeException(e);
                    }
                });
    }

    /**
     * Checks that all RAFT nodes will be stopped when Table manager is stopping and an exception that was thrown by one of the
     * components will not prevent stopping other components.
     *
     * @throws Exception If failed.
     */
    @Test
    public void tableManagerStopTest4() throws Exception {
        IgniteBiTuple<TableImpl, TableManager> tblAndMnr = startTableManagerStopTest();

        endTableManagerStopTest(tblAndMnr.get1(), tblAndMnr.get2(),
                () -> doThrow(new RuntimeException()).when(tblAndMnr.get1().internalTable().txStateStorage()).close());
    }

    private IgniteBiTuple<TableImpl, TableManager> startTableManagerStopTest() throws Exception {
        TableImpl table = mockManagersAndCreateTable(DYNAMIC_TABLE_FOR_DROP_NAME, tblManagerFut);

        verify(rm, times(PARTITIONS)).startRaftGroupService(any(), any(), any());

        TableManager tableManager = tblManagerFut.join();

        return new IgniteBiTuple<>(table, tableManager);
    }

    private void endTableManagerStopTest(TableImpl table, TableManager tableManager, Runnable mockDoThrow) throws Exception {
        mockDoThrow.run();

        tableManager.stop();

        verify(rm, times(PARTITIONS)).stopRaftNodes(any());
        verify(replicaMgr, times(PARTITIONS)).stopReplica(any());

        verify(table.internalTable().storage()).close();
        verify(table.internalTable().txStateStorage()).close();
    }

    /**
     * Instantiates a table and prepares Table manager.
     */
    @Test
    public void testGetTableDuringCreation() {
        Phaser phaser = new Phaser(2);

        CompletableFuture<Table> createFut = CompletableFuture.supplyAsync(() -> {
            try {
                return mockManagersAndCreateTableWithDelay(DYNAMIC_TABLE_FOR_DROP_NAME, tblManagerFut, phaser);
            } catch (Exception e) {
                fail(e.getMessage());
            }

            return null;
        });

        CompletableFuture<Table> getFut = CompletableFuture.supplyAsync(() -> {
            phaser.awaitAdvance(0);

            return tblManagerFut.join().table(DYNAMIC_TABLE_FOR_DROP_NAME);
        });

        CompletableFuture<Collection<Table>> getAllTablesFut = CompletableFuture.supplyAsync(() -> {
            phaser.awaitAdvance(0);

            return tblManagerFut.join().tables();
        });

        assertFalse(createFut.isDone());
        assertFalse(getFut.isDone());
        assertFalse(getAllTablesFut.isDone());

        phaser.arrive();

        assertSame(createFut.join(), getFut.join());

        assertEquals(1, getAllTablesFut.join().size());
    }

    /**
     * Tries to create a table that already exists.
     *
     * @throws Exception If failed.
     */
    @Test
    public void testDoubledCreateTable() throws Exception {
        Table table = mockManagersAndCreateTable(DYNAMIC_TABLE_NAME, tblManagerFut);

        assertNotNull(table);

        assertThrows(RuntimeException.class,
                () -> await(tblManagerFut.join().createTableAsync(DYNAMIC_TABLE_NAME, ZONE_NAME,
                        tblCh -> SchemaConfigurationConverter.convert(createTableDefinition(DYNAMIC_TABLE_NAME), tblCh))));

        assertSame(table, tblManagerFut.join().table(DYNAMIC_TABLE_NAME));
    }

    @Test
    void testStoragesGetClearedInMiddleOfFailedTxStorageRebalance() throws Exception {
        testStoragesGetClearedInMiddleOfFailedRebalance(true);
    }

    @Test
    void testStoragesGetClearedInMiddleOfFailedPartitionStorageRebalance() throws Exception {
        testStoragesGetClearedInMiddleOfFailedRebalance(false);
    }

    /**
     * Emulates a situation, when either a TX state storage or partition storage were stopped in a middle of a rebalance. We then expect
     * that these storages get cleared upon startup.
     *
     * @param isTxStorageUnderRebalance When {@code true} - TX state storage is emulated as being under rebalance, when {@code false} -
     *         partition storage is emulated instead.
     */
    private void testStoragesGetClearedInMiddleOfFailedRebalance(boolean isTxStorageUnderRebalance) throws NodeStoppingException {
        when(rm.startRaftGroupService(any(), any(), any())).thenAnswer(mock -> completedFuture(mock(TopologyAwareRaftGroupService.class)));
        when(rm.raftNodeReadyFuture(any())).thenReturn(completedFuture(1L));
        when(bm.nodes()).thenReturn(Set.of(node));

        createZone(1, 1);

        var txStateStorage = mock(TxStateStorage.class);
        var mvPartitionStorage = mock(MvPartitionStorage.class);

        if (isTxStorageUnderRebalance) {
            // Emulate a situation when TX state storage was stopped in a middle of rebalance.
            when(txStateStorage.lastAppliedIndex()).thenReturn(TxStateStorage.REBALANCE_IN_PROGRESS);
        } else {
            // Emulate a situation when partition storage was stopped in a middle of rebalance.
            when(mvPartitionStorage.lastAppliedIndex()).thenReturn(MvPartitionStorage.REBALANCE_IN_PROGRESS);
        }

        doReturn(mock(PartitionTimestampCursor.class)).when(mvPartitionStorage).scan(any());
        when(txStateStorage.clear()).thenReturn(completedFuture(null));

        mockMetastore();

        // For some reason, "when(something).thenReturn" does not work on spies, but this notation works.
        createTableManager(tblManagerFut, (mvTableStorage) -> {
            doReturn(completedFuture(mvPartitionStorage)).when(mvTableStorage).createMvPartition(anyInt());
            doReturn(mvPartitionStorage).when(mvTableStorage).getMvPartition(anyInt());
            doReturn(completedFuture(null)).when(mvTableStorage).clearPartition(anyInt());
        }, (txStateTableStorage) -> {
            doReturn(txStateStorage).when(txStateTableStorage).getOrCreateTxStateStorage(anyInt());
            doReturn(txStateStorage).when(txStateTableStorage).getTxStateStorage(anyInt());
        });

        TableDefinition scmTbl = createTableDefinition(PRECONFIGURED_TABLE_NAME);

        CompletableFuture<Void> cfgChangeFuture = tblsCfg.tables()
                .change(namedListChange -> namedListChange.create(scmTbl.name(),
                        tableChange -> {
                            SchemaConfigurationConverter.convert(scmTbl, tableChange);

                            ((ExtendedTableChange) tableChange)
                                    .changeSchemaId(1)
                                    .changeZoneId(getZoneId(ZONE_NAME));
                        }));

        assertThat(cfgChangeFuture, willCompleteSuccessfully());

        verify(txStateStorage, timeout(1000)).clear();
        verify(mvTableStorage, timeout(1000)).clearPartition(anyInt());
    }

    /**
     * Instantiates Table manager and creates a table in it.
     *
     * @param tableName Table name.
     * @param tblManagerFut Future for table manager.
     * @return Table.
     * @throws Exception If something went wrong.
     */
    private TableImpl mockManagersAndCreateTable(String tableName, CompletableFuture<TableManager> tblManagerFut) throws Exception {
        return mockManagersAndCreateTableWithDelay(tableName, tblManagerFut, null);
    }

    /** Dummy metastore activity mock. */
    private void mockMetastore() {
        when(msm.prefix(any())).thenReturn(subscriber -> {
            subscriber.onSubscribe(mock(Subscription.class));

            subscriber.onComplete();
        });

        when(msm.invoke(any(), any(Operation.class), any(Operation.class))).thenReturn(completedFuture(null));
        when(msm.invoke(any(), any(List.class), any(List.class))).thenReturn(completedFuture(null));
    }

    /**
     * Instantiates a table and prepares Table manager. When the latch would open, the method completes.
     *
     * @param tableName Table name.
     * @param tblManagerFut Future for table manager.
     * @param phaser Phaser for the wait.
     * @return Table manager.
     * @throws Exception If something went wrong.
     */
    private TableImpl mockManagersAndCreateTableWithDelay(
            String tableName,
            CompletableFuture<TableManager> tblManagerFut,
            @Nullable Phaser phaser
    ) throws Exception {
        String consistentId = "node0";

        when(rm.startRaftGroupService(any(), any(), any())).thenAnswer(mock -> {
            RaftGroupService raftGrpSrvcMock = mock(TopologyAwareRaftGroupService.class);

            when(raftGrpSrvcMock.leader()).thenReturn(new Peer(consistentId));

            return completedFuture(raftGrpSrvcMock);
        });

        when(ts.getByConsistentId(any())).thenReturn(new ClusterNodeImpl(
                UUID.randomUUID().toString(),
                consistentId,
                new NetworkAddress("localhost", 47500)
        ));

        try (MockedStatic<SchemaUtils> schemaServiceMock = mockStatic(SchemaUtils.class)) {
            schemaServiceMock.when(() -> SchemaUtils.prepareSchemaDescriptor(anyInt(), any()))
                    .thenReturn(mock(SchemaDescriptor.class));
        }

        try (MockedStatic<AffinityUtils> affinityServiceMock = mockStatic(AffinityUtils.class)) {
            ArrayList<List<ClusterNode>> assignment = new ArrayList<>(PARTITIONS);

            for (int part = 0; part < PARTITIONS; part++) {
                assignment.add(new ArrayList<>(Collections.singleton(node)));
            }

            affinityServiceMock.when(() -> AffinityUtils.calculateAssignments(any(), anyInt(), anyInt()))
                    .thenReturn(assignment);
        }

        mockMetastore();

        TableManager tableManager = createTableManager(tblManagerFut);

        int tablesBeforeCreation = tableManager.tables().size();

        TableDefinition tableDefinition = createTableDefinition(tableName);

        tblsCfg.tables().listen(ctx -> {
            boolean createTbl = ctx.newValue().get(tableDefinition.name()) != null
                    && ctx.oldValue().get(tableDefinition.name()) == null;

            boolean dropTbl = ctx.oldValue().get(tableDefinition.name()) != null
                    && ctx.newValue().get(tableDefinition.name()) == null;

            if (!createTbl && !dropTbl) {
                return completedFuture(null);
            }

            if (phaser != null) {
                phaser.arriveAndAwaitAdvance();
            }

            return completedFuture(null);
        });

        CountDownLatch createTblLatch = new CountDownLatch(1);

        tableManager.listen(TableEvent.CREATE, (parameters, exception) -> {
            createTblLatch.countDown();

            return completedFuture(true);
        });

        createZone(PARTITIONS, REPLICAS);

        CompletableFuture<Table> tbl2Fut = tableManager.createTableAsync(tableDefinition.name(), ZONE_NAME,
                tblCh -> SchemaConfigurationConverter.convert(tableDefinition, tblCh)
        );

        assertTrue(createTblLatch.await(10, TimeUnit.SECONDS));

        TableImpl tbl2 = (TableImpl) tbl2Fut.get();

        assertNotNull(tbl2);

        assertEquals(tablesBeforeCreation + 1, tableManager.tables().size());

        return tbl2;
    }

    private TableManager createTableManager(CompletableFuture<TableManager> tblManagerFut) {
        return createTableManager(tblManagerFut, unused -> {}, unused -> {});
    }

    /**
     * Creates Table manager.
     *
     * @param tblManagerFut Future to wrap Table manager.
     * @param tableStorageDecorator Table storage spy decorator.
     * @param txStateTableStorageDecorator Tx state table storage spy decorator.
     *
     * @return Table manager.
     */
    private TableManager createTableManager(CompletableFuture<TableManager> tblManagerFut, Consumer<MvTableStorage> tableStorageDecorator,
            Consumer<TxStateTableStorage> txStateTableStorageDecorator) {
        VaultManager vaultManager = mock(VaultManager.class);

        when(vaultManager.get(any(ByteArray.class))).thenReturn(completedFuture(null));
        when(vaultManager.put(any(ByteArray.class), any(byte[].class))).thenReturn(completedFuture(null));

        TableManager tableManager = new TableManager(
                NODE_NAME,
                revisionUpdater,
                tblsCfg,
                distributionZonesConfiguration,
                gcConfig,
                clusterService,
                rm,
                replicaMgr,
                null,
                null,
                bm,
                ts,
                tm,
                dsm = createDataStorageManager(configRegistry, workDir, storageEngineConfig),
                workDir,
                msm,
                sm = new SchemaManager(revisionUpdater, tblsCfg, msm),
                budgetView -> new LocalLogStorageFactory(),
                new HybridClockImpl(),
                new OutgoingSnapshotsManager(clusterService.messagingService()),
                mock(TopologyAwareRaftGroupServiceFactory.class),
                vaultManager,
                cmgMgr,
                distributionZoneManager,
<<<<<<< HEAD
                new TestPlacementDriver(NODE_NAME)
=======
                mock(SchemaSyncService.class),
                mock(CatalogService.class),
                new HybridTimestampTracker()
>>>>>>> 91dbe869
        ) {

            @Override
            protected MvTableStorage createTableStorage(CatalogTableDescriptor tableDescriptor, CatalogZoneDescriptor zoneDescriptor) {
                mvTableStorage = spy(super.createTableStorage(tableDescriptor, zoneDescriptor));

                tableStorageDecorator.accept(mvTableStorage);

                return mvTableStorage;
            }

            @Override
            protected TxStateTableStorage createTxStateTableStorage(
                    CatalogTableDescriptor tableDescriptor,
                    CatalogZoneDescriptor zoneDescriptor
            ) {
                txStateTableStorage = spy(super.createTxStateTableStorage(tableDescriptor, zoneDescriptor));

                txStateTableStorageDecorator.accept(txStateTableStorage);

                return txStateTableStorage;
            }
        };

        sm.start();

        tableManager.start();

        tblManagerFut.complete(tableManager);

        return tableManager;
    }

    private DataStorageManager createDataStorageManager(
            ConfigurationRegistry mockedRegistry,
            Path storagePath,
            PersistentPageMemoryStorageEngineConfiguration config
    ) {
        when(mockedRegistry.getConfiguration(PersistentPageMemoryStorageEngineConfiguration.KEY)).thenReturn(config);

        DataStorageModules dataStorageModules = new DataStorageModules(List.of(new PersistentPageMemoryDataStorageModule()));

        DataStorageManager manager = new DataStorageManager(
                distributionZonesConfiguration,
                dataStorageModules.createStorageEngines(NODE_NAME, mockedRegistry, storagePath, null)
        );

        manager.start();

        return manager;
    }

    private void checkTableDataStorage(NamedListView<TableView> tables, String expDataStorage) {
        for (TableView table : tables) {
            assertEquals(getZoneDataStorage(table.zoneId()), expDataStorage, table.name());
        }
    }

    private void createZone(int partitions, int replicas) {
        CompletableFuture<Void> createZoneFuture = distributionZonesConfiguration.distributionZones().change(zones ->
                zones.create(ZONE_NAME, ch -> {
                    ch.changeZoneId(ZONE_ID);
                    ch.changePartitions(partitions);
                    ch.changeReplicas(replicas);
                }));

        assertThat(createZoneFuture, willCompleteSuccessfully());
    }

    private int getZoneId(String zoneName) {
        switch (zoneName) {
            case DEFAULT_ZONE_NAME:
                return DEFAULT_ZONE_ID;
            case ZONE_NAME:
                return ZONE_ID;
            default:
                throw new IllegalArgumentException(zoneName);
        }
    }

    private @Nullable String getZoneDataStorage(int zoneId) {
        DistributionZonesView zonesView = distributionZonesConfiguration.value();

        return Stream.concat(Stream.of(zonesView.defaultDistributionZone()), zonesView.distributionZones().stream())
                .filter(zoneView -> zoneId == zoneView.zoneId())
                .findFirst()
                .map(DistributionZoneView::dataStorage)
                .map(DataStorageView::name)
                .orElse(null);
    }

    private static TableDefinition createTableDefinition(String tableName) {
        return SchemaBuilders.tableBuilder(DEFAULT_SCHEMA_NAME, tableName).columns(
                SchemaBuilders.column("key", ColumnType.INT64).build(),
                SchemaBuilders.column("val", ColumnType.INT64).asNullable(true).build()
        ).withPrimaryKey("key").build();
    }
}<|MERGE_RESOLUTION|>--- conflicted
+++ resolved
@@ -835,13 +835,10 @@
                 vaultManager,
                 cmgMgr,
                 distributionZoneManager,
-<<<<<<< HEAD
-                new TestPlacementDriver(NODE_NAME)
-=======
                 mock(SchemaSyncService.class),
                 mock(CatalogService.class),
-                new HybridTimestampTracker()
->>>>>>> 91dbe869
+                new HybridTimestampTracker(),
+                new TestPlacementDriver(NODE_NAME)
         ) {
 
             @Override
