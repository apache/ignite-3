/*
 * Licensed to the Apache Software Foundation (ASF) under one or more
 * contributor license agreements. See the NOTICE file distributed with
 * this work for additional information regarding copyright ownership.
 * The ASF licenses this file to You under the Apache License, Version 2.0
 * (the "License"); you may not use this file except in compliance with
 * the License. You may obtain a copy of the License at
 *
 *      http://www.apache.org/licenses/LICENSE-2.0
 *
 * Unless required by applicable law or agreed to in writing, software
 * distributed under the License is distributed on an "AS IS" BASIS,
 * WITHOUT WARRANTIES OR CONDITIONS OF ANY KIND, either express or implied.
 * See the License for the specific language governing permissions and
 * limitations under the License.
 */

package org.apache.ignite.internal.table.distributed;

import static java.util.concurrent.CompletableFuture.completedFuture;
import static org.apache.ignite.internal.catalog.events.CatalogEvent.TABLE_CREATE;
import static org.apache.ignite.internal.catalog.events.CatalogEvent.TABLE_DROP;
import static org.apache.ignite.internal.testframework.IgniteTestUtils.assertThrowsWithCause;
import static org.apache.ignite.internal.testframework.matchers.CompletableFutureExceptionMatcher.willThrow;
import static org.apache.ignite.internal.testframework.matchers.CompletableFutureMatcher.willCompleteSuccessfully;
import static org.apache.ignite.internal.thread.ThreadOperation.STORAGE_READ;
import static org.apache.ignite.internal.thread.ThreadOperation.STORAGE_WRITE;
import static org.apache.ignite.internal.util.CompletableFutures.emptySetCompletedFuture;
import static org.apache.ignite.internal.util.CompletableFutures.falseCompletedFuture;
import static org.apache.ignite.internal.util.CompletableFutures.nullCompletedFuture;
import static org.apache.ignite.internal.util.CompletableFutures.trueCompletedFuture;
import static org.apache.ignite.internal.util.IgniteUtils.closeAll;
import static org.apache.ignite.internal.util.IgniteUtils.startAsync;
import static org.apache.ignite.sql.ColumnType.INT64;
import static org.hamcrest.MatcherAssert.assertThat;
import static org.junit.jupiter.api.Assertions.assertEquals;
import static org.junit.jupiter.api.Assertions.assertFalse;
import static org.junit.jupiter.api.Assertions.assertNotEquals;
import static org.junit.jupiter.api.Assertions.assertNotNull;
import static org.junit.jupiter.api.Assertions.assertNotSame;
import static org.junit.jupiter.api.Assertions.assertNull;
import static org.junit.jupiter.api.Assertions.assertSame;
import static org.junit.jupiter.api.Assertions.assertTrue;
import static org.junit.jupiter.api.Assertions.fail;
import static org.mockito.ArgumentMatchers.any;
import static org.mockito.ArgumentMatchers.anyInt;
import static org.mockito.ArgumentMatchers.anyLong;
import static org.mockito.Mockito.atMost;
import static org.mockito.Mockito.doReturn;
import static org.mockito.Mockito.doThrow;
import static org.mockito.Mockito.mock;
import static org.mockito.Mockito.mockStatic;
import static org.mockito.Mockito.spy;
import static org.mockito.Mockito.timeout;
import static org.mockito.Mockito.times;
import static org.mockito.Mockito.verify;
import static org.mockito.Mockito.when;

import java.nio.file.Path;
import java.util.Collection;
import java.util.List;
import java.util.Set;
import java.util.UUID;
import java.util.concurrent.CompletableFuture;
import java.util.concurrent.ExecutorService;
import java.util.concurrent.Flow.Subscription;
import java.util.concurrent.LinkedBlockingQueue;
import java.util.concurrent.Phaser;
import java.util.concurrent.ScheduledExecutorService;
import java.util.concurrent.ThreadPoolExecutor;
import java.util.concurrent.TimeUnit;
import java.util.concurrent.TimeoutException;
import java.util.function.Consumer;
import java.util.function.LongFunction;
import org.apache.ignite.internal.affinity.Assignment;
import org.apache.ignite.internal.affinity.Assignments;
import org.apache.ignite.internal.catalog.CatalogManager;
import org.apache.ignite.internal.catalog.CatalogTestUtils;
import org.apache.ignite.internal.catalog.commands.ColumnParams;
import org.apache.ignite.internal.catalog.descriptors.CatalogTableDescriptor;
import org.apache.ignite.internal.catalog.descriptors.CatalogZoneDescriptor;
import org.apache.ignite.internal.components.LogSyncer;
import org.apache.ignite.internal.configuration.ConfigurationRegistry;
import org.apache.ignite.internal.configuration.testframework.ConfigurationExtension;
import org.apache.ignite.internal.configuration.testframework.InjectConfiguration;
import org.apache.ignite.internal.distributionzones.DistributionZoneManager;
import org.apache.ignite.internal.distributionzones.DistributionZonesTestUtil;
import org.apache.ignite.internal.failure.FailureProcessor;
import org.apache.ignite.internal.hlc.HybridClock;
import org.apache.ignite.internal.hlc.HybridClockImpl;
import org.apache.ignite.internal.hlc.TestClockService;
import org.apache.ignite.internal.lang.IgniteBiTuple;
import org.apache.ignite.internal.lang.NodeStoppingException;
import org.apache.ignite.internal.lowwatermark.TestLowWatermark;
import org.apache.ignite.internal.manager.ComponentContext;
import org.apache.ignite.internal.metastorage.MetaStorageManager;
import org.apache.ignite.internal.metastorage.dsl.Operation;
import org.apache.ignite.internal.metastorage.impl.StandaloneMetaStorageManager;
import org.apache.ignite.internal.metastorage.server.SimpleInMemoryKeyValueStorage;
import org.apache.ignite.internal.network.ClusterNodeImpl;
import org.apache.ignite.internal.network.ClusterService;
import org.apache.ignite.internal.network.MessagingService;
import org.apache.ignite.internal.placementdriver.TestPlacementDriver;
import org.apache.ignite.internal.raft.Loza;
import org.apache.ignite.internal.raft.client.TopologyAwareRaftGroupService;
import org.apache.ignite.internal.replicator.ReplicaManager;
import org.apache.ignite.internal.schema.SchemaDescriptor;
import org.apache.ignite.internal.schema.SchemaManager;
import org.apache.ignite.internal.schema.SchemaUtils;
import org.apache.ignite.internal.schema.configuration.GcConfiguration;
import org.apache.ignite.internal.schema.configuration.StorageUpdateConfiguration;
import org.apache.ignite.internal.sql.SqlCommon;
import org.apache.ignite.internal.storage.DataStorageManager;
import org.apache.ignite.internal.storage.DataStorageModules;
import org.apache.ignite.internal.storage.MvPartitionStorage;
import org.apache.ignite.internal.storage.PartitionTimestampCursor;
import org.apache.ignite.internal.storage.configurations.StorageConfiguration;
import org.apache.ignite.internal.storage.engine.MvTableStorage;
import org.apache.ignite.internal.storage.pagememory.PersistentPageMemoryDataStorageModule;
import org.apache.ignite.internal.table.TableTestUtils;
import org.apache.ignite.internal.table.TableViewInternal;
import org.apache.ignite.internal.table.distributed.raft.snapshot.outgoing.OutgoingSnapshotsManager;
import org.apache.ignite.internal.table.distributed.schema.AlwaysSyncedSchemaSyncService;
import org.apache.ignite.internal.testframework.IgniteAbstractTest;
import org.apache.ignite.internal.thread.IgniteThreadFactory;
import org.apache.ignite.internal.tx.HybridTimestampTracker;
import org.apache.ignite.internal.tx.TxManager;
import org.apache.ignite.internal.tx.configuration.TransactionConfiguration;
import org.apache.ignite.internal.tx.impl.RemotelyTriggeredResourceRegistry;
import org.apache.ignite.internal.tx.impl.TransactionInflights;
import org.apache.ignite.internal.tx.storage.state.TxStateStorage;
import org.apache.ignite.internal.tx.storage.state.TxStateTableStorage;
import org.apache.ignite.internal.util.CursorUtils;
import org.apache.ignite.internal.util.IgniteUtils;
import org.apache.ignite.network.ClusterNode;
import org.apache.ignite.network.NetworkAddress;
import org.apache.ignite.network.TopologyService;
import org.apache.ignite.sql.IgniteSql;
import org.apache.ignite.table.Table;
import org.jetbrains.annotations.Nullable;
import org.junit.jupiter.api.AfterEach;
import org.junit.jupiter.api.BeforeEach;
import org.junit.jupiter.api.Test;
import org.junit.jupiter.api.extension.ExtendWith;
import org.mockito.Mock;
import org.mockito.MockedStatic;
import org.mockito.junit.jupiter.MockitoExtension;
import org.mockito.junit.jupiter.MockitoSettings;
import org.mockito.quality.Strictness;

/** Tests scenarios for table manager. */
// TODO: test demands for reworking https://issues.apache.org/jira/browse/IGNITE-22388
@ExtendWith({MockitoExtension.class, ConfigurationExtension.class})
@MockitoSettings(strictness = Strictness.LENIENT)
public class TableManagerTest extends IgniteAbstractTest {
    /** The name of the table which is preconfigured. */
    private static final String PRECONFIGURED_TABLE_NAME = "T1";

    /** The name of the table which will be configured dynamically. */
    private static final String DYNAMIC_TABLE_NAME = "T2";

    /** The name of table to drop it. */
    private static final String DYNAMIC_TABLE_FOR_DROP_NAME = "T3";

    /** Table partitions. */
    private static final int PARTITIONS = 32;

    /** Node name. */
    private static final String NODE_NAME = "node1";

    /** Count of replicas. */
    private static final int REPLICAS = 1;

    /** Zone name. */
    private static final String ZONE_NAME = "zone1";

    /** Topology service. */
    // TODO: useless field for now https://issues.apache.org/jira/browse/IGNITE-22388
    @Mock
    private TopologyService ts;

    /** Raft manager. */
    @Mock
    private Loza rm;

    /** Replica manager. */
    @Mock
    private ReplicaManager replicaMgr;

    /** TX manager. */
    @Mock
    private TxManager tm;

    /** Meta storage manager. */
    @Mock
    private MetaStorageManager msm;

    /** Mock cluster service. */
    @Mock
    private ClusterService clusterService;

    private volatile MvTableStorage mvTableStorage;

    private volatile TxStateTableStorage txStateTableStorage;

    /** Revision updater. */
    private Consumer<LongFunction<CompletableFuture<?>>> revisionUpdater;

    /** Garbage collector configuration. */
    @InjectConfiguration
    private GcConfiguration gcConfig;

    @InjectConfiguration
    private TransactionConfiguration txConfig;

    /** Storage update configuration. */
    @InjectConfiguration
    private StorageUpdateConfiguration storageUpdateConfiguration;

    @InjectConfiguration("mock = {profiles.default = {engine = \"aipersist\"}}")
    private StorageConfiguration storageConfiguration;

    @Mock
    private ConfigurationRegistry configRegistry;

    private DataStorageManager dsm;

    private SchemaManager sm;

    private DistributionZoneManager distributionZoneManager;

    /** Test node. */
    private final ClusterNode node = new ClusterNodeImpl(
            UUID.randomUUID().toString(),
            NODE_NAME,
            new NetworkAddress("127.0.0.1", 2245)
    );

    /** The future will be completed after each tests of this class. */
    private CompletableFuture<TableManager> tblManagerFut;

    /** Hybrid clock. */
    private final HybridClock clock = new HybridClockImpl();

    /** Catalog metastore. */
    private MetaStorageManager catalogMetastore;

    /** Catalog manager. */
    private CatalogManager catalogManager;

    private ExecutorService partitionOperationsExecutor;

    private TestLowWatermark lowWatermark;

    @BeforeEach
    void before() throws NodeStoppingException {
        lowWatermark = new TestLowWatermark();
        catalogMetastore = StandaloneMetaStorageManager.create(new SimpleInMemoryKeyValueStorage(NODE_NAME));
        catalogManager = CatalogTestUtils.createTestCatalogManager(NODE_NAME, clock, catalogMetastore);

        assertThat(startAsync(new ComponentContext(), catalogMetastore, catalogManager), willCompleteSuccessfully());

        revisionUpdater = (LongFunction<CompletableFuture<?>> function) -> catalogMetastore.registerRevisionUpdateListener(function::apply);

        assertThat(catalogMetastore.deployWatches(), willCompleteSuccessfully());

        CatalogTestUtils.awaitDefaultZoneCreation(catalogManager);

        when(clusterService.messagingService()).thenReturn(mock(MessagingService.class));

        TopologyService topologyService = mock(TopologyService.class);

        when(clusterService.topologyService()).thenReturn(topologyService);
        when(topologyService.localMember()).thenReturn(node);

        distributionZoneManager = mock(DistributionZoneManager.class);

        when(distributionZoneManager.dataNodes(anyLong(), anyInt(), anyInt())).thenReturn(emptySetCompletedFuture());

        when(replicaMgr.startReplica(any(), any(), any(), any(), any(), any()))
                .thenReturn(nullCompletedFuture());
        // TODO: will be removed after https://issues.apache.org/jira/browse/IGNITE-22315
        when(replicaMgr.startRaftClient(any(), any(), any()))
                .thenReturn(completedFuture(mock(TopologyAwareRaftGroupService.class)));
        when(replicaMgr.stopReplica(any())).thenReturn(trueCompletedFuture());

        tblManagerFut = new CompletableFuture<>();

        mockMetastore();

        partitionOperationsExecutor = new ThreadPoolExecutor(
                0, 5,
                0, TimeUnit.SECONDS,
                new LinkedBlockingQueue<>(),
                IgniteThreadFactory.create("test", "partition-operations", log, STORAGE_READ, STORAGE_WRITE)
        );
    }

    @AfterEach
    void after() throws Exception {
        ComponentContext componentContext = new ComponentContext();
        closeAll(
                () -> {
                    assertTrue(tblManagerFut.isDone());

                    tblManagerFut.join().beforeNodeStop();
                    assertThat(tblManagerFut.join().stopAsync(componentContext), willCompleteSuccessfully());
                },
                dsm == null ? null : () -> assertThat(dsm.stopAsync(componentContext), willCompleteSuccessfully()),
                sm == null ? null : () -> assertThat(sm.stopAsync(componentContext), willCompleteSuccessfully()),
                catalogManager == null ? null :
                        () -> assertThat(catalogManager.stopAsync(componentContext), willCompleteSuccessfully()),
                catalogMetastore == null ? null :
                        () -> assertThat(catalogMetastore.stopAsync(componentContext), willCompleteSuccessfully()),
                partitionOperationsExecutor == null ? null
                        : () -> IgniteUtils.shutdownAndAwaitTermination(partitionOperationsExecutor, 10, TimeUnit.SECONDS)
        );
    }

    /**
     * Tests a table which was preconfigured.
     */
    @Test
    public void testPreconfiguredTable() throws Exception {
        when(rm.startRaftGroupService(any(), any(), any(), any()))
                .thenAnswer(mock -> completedFuture(mock(TopologyAwareRaftGroupService.class)));

        TableManager tableManager = createTableManager(tblManagerFut);

        tblManagerFut.complete(tableManager);

        createZone(PARTITIONS, REPLICAS);

        createTable(PRECONFIGURED_TABLE_NAME);

        assertEquals(1, tableManager.tables().size());

        assertNotNull(tableManager.table(PRECONFIGURED_TABLE_NAME));
    }

    /**
     * Tests create a table through public API.
     *
     * @throws Exception If failed.
     */
    @Test
    public void testCreateTable() throws Exception {
        Table table = mockManagersAndCreateTable(DYNAMIC_TABLE_NAME, tblManagerFut);

        assertNotNull(table);

        assertSame(table, tblManagerFut.join().table(DYNAMIC_TABLE_NAME));
    }

    /**
     * Testing TableManager#writeTableAssignmentsToMetastore for 2 exceptional scenarios:
     * 1. the method was interrupted in outer future before invoke calling completion.
     * 2. the method was interrupted in inner metastore's future when the result of invocation had gotten, but after error happens;
     *
     * @throws Exception if something goes wrong on mocks creation.
     */
    @Test
    public void testWriteTableAssignmentsToMetastoreExceptionally() throws Exception {
        TableViewInternal table = mockManagersAndCreateTable(DYNAMIC_TABLE_NAME, tblManagerFut);
        int tableId = table.tableId();
        TableManager tableManager = tblManagerFut.join();
        List<Assignments> assignmentsList = List.of(Assignments.of(Assignment.forPeer(node.id())));

        // the first case scenario
        CompletableFuture<List<Assignments>> assignmentsFuture = new CompletableFuture<>();
        var outerExceptionMsg = "Outer future is interrupted";
        assignmentsFuture.completeExceptionally(new TimeoutException(outerExceptionMsg));
        CompletableFuture<List<Assignments>> writtenAssignmentsFuture = tableManager
                .writeTableAssignmentsToMetastore(tableId, assignmentsFuture);
        assertTrue(writtenAssignmentsFuture.isCompletedExceptionally());
        assertThrowsWithCause(writtenAssignmentsFuture::get, TimeoutException.class, outerExceptionMsg);

        // the second case scenario
        assignmentsFuture = completedFuture(assignmentsList);
        CompletableFuture<Boolean> invokeTimeoutFuture = new CompletableFuture<>();
        var innerExceptionMsg = "Inner future is interrupted";
        invokeTimeoutFuture.completeExceptionally(new TimeoutException(innerExceptionMsg));
        when(msm.invoke(any(), any(List.class), any(List.class))).thenReturn(invokeTimeoutFuture);
        writtenAssignmentsFuture = tableManager.writeTableAssignmentsToMetastore(tableId, assignmentsFuture);
        assertTrue(writtenAssignmentsFuture.isCompletedExceptionally());
        assertThrowsWithCause(writtenAssignmentsFuture::get, TimeoutException.class, innerExceptionMsg);
    }

    /**
     * Tests drop a table through public API.
     *
     * @throws Exception If failed.
     */
    @Test
    public void testDropTable() throws Exception {
        mockManagersAndCreateTable(DYNAMIC_TABLE_FOR_DROP_NAME, tblManagerFut);

        TableManager tableManager = tblManagerFut.join();

        dropTable(DYNAMIC_TABLE_FOR_DROP_NAME);

        assertNull(tableManager.table(DYNAMIC_TABLE_FOR_DROP_NAME));
        assertEquals(0, tableManager.tables().size());

        verify(mvTableStorage, atMost(0)).destroy();
        verify(txStateTableStorage, atMost(0)).destroy();
        verify(replicaMgr, atMost(0)).stopReplica(any());

        assertThat(fireDestroyEvent(), willCompleteSuccessfully());

        verify(mvTableStorage, timeout(TimeUnit.SECONDS.toMillis(10))).destroy();
        verify(txStateTableStorage, timeout(TimeUnit.SECONDS.toMillis(10))).destroy();
        verify(replicaMgr, timeout(TimeUnit.SECONDS.toMillis(10)).times(PARTITIONS)).stopReplica(any());
    }

    /**
     * Tests create a table through public API right after another table with the same name was dropped.
     *
     * @throws Exception If failed.
     */
    @Test
    public void testReCreateTableWithSameName() throws Exception {
        mockManagersAndCreateTable(DYNAMIC_TABLE_NAME, tblManagerFut);

        TableManager tableManager = tblManagerFut.join();

        TableViewInternal table = (TableViewInternal) tableManager.table(DYNAMIC_TABLE_NAME);

        assertNotNull(table);

        int oldTableId = table.tableId();

        dropTable(DYNAMIC_TABLE_NAME);
        createTable(DYNAMIC_TABLE_NAME);

        table = tableManager.tableView(DYNAMIC_TABLE_NAME);

        assertNotNull(table);
        assertNotEquals(oldTableId, table.tableId());

        assertNotNull(tableManager.cachedTable(oldTableId));
        assertNotNull(tableManager.cachedTable(table.tableId()));
        assertNotSame(tableManager.cachedTable(oldTableId), tableManager.cachedTable(table.tableId()));
    }

    /**
     * Tests a work of the public API for Table manager {@see org.apache.ignite.table.manager.IgniteTables} when the manager is stopping.
     */
    @Test
    public void testApiTableManagerOnStop() throws Exception {
        createTableManager(tblManagerFut);

        TableManager tableManager = tblManagerFut.join();

        tableManager.beforeNodeStop();
        assertThat(tableManager.stopAsync(new ComponentContext()), willCompleteSuccessfully());

        assertThrowsWithCause(tableManager::tables, NodeStoppingException.class);
        assertThrowsWithCause(() -> tableManager.table(DYNAMIC_TABLE_FOR_DROP_NAME), NodeStoppingException.class);

        assertThat(tableManager.tablesAsync(), willThrow(NodeStoppingException.class));
        assertThat(tableManager.tableAsync(DYNAMIC_TABLE_FOR_DROP_NAME), willThrow(NodeStoppingException.class));
    }

    /**
     * Tests a work of the public API for Table manager {@see org.apache.ignite.internal.table.IgniteTablesInternal} when the manager is
     * stopping.
     */
    @Test
    public void testInternalApiTableManagerOnStop() throws Exception {
        createTableManager(tblManagerFut);

        TableManager tableManager = tblManagerFut.join();

        tableManager.beforeNodeStop();
        assertThat(tableManager.stopAsync(new ComponentContext()), willCompleteSuccessfully());
        int fakeTblId = 1;

        assertThrowsWithCause(() -> tableManager.table(fakeTblId), NodeStoppingException.class);
        assertThat(tableManager.tableAsync(fakeTblId), willThrow(NodeStoppingException.class));
    }

    /**
     * Checks that all RAFT nodes will be stopped when Table manager is stopping and an exception that was thrown by one of the
     * components will not prevent stopping other components.
     *
     * @throws Exception If failed.
     */
    @Test
    public void tableManagerStopTest1() throws Exception {
        IgniteBiTuple<TableViewInternal, TableManager> tblAndMnr = startTableManagerStopTest();

        endTableManagerStopTest(tblAndMnr.get1(), tblAndMnr.get2(),
                () -> {
                    try {
                        when(rm.stopRaftNodes(any())).thenThrow(NodeStoppingException.class);
                    } catch (Exception e) {
                        throw new RuntimeException(e);
                    }
                });
    }

    /**
     * Checks that all RAFT nodes will be stopped when Table manager is stopping and an exception that was thrown by one of the
     * components will not prevent stopping other components.
     *
     * @throws Exception If failed.
     */
    @Test
    public void tableManagerStopTest2() throws Exception {
        IgniteBiTuple<TableViewInternal, TableManager> tblAndMnr = startTableManagerStopTest();

        endTableManagerStopTest(tblAndMnr.get1(), tblAndMnr.get2(),
                () -> {
                    try {
                        when(replicaMgr.stopReplica(any())).thenThrow(NodeStoppingException.class);
                    } catch (Exception e) {
                        throw new RuntimeException(e);
                    }
                });
    }

    /**
     * Checks that all RAFT nodes will be stopped when Table manager is stopping and an exception that was thrown by one of the
     * components will not prevent stopping other components.
     *
     * @throws Exception If failed.
     */
    @Test
    public void tableManagerStopTest3() throws Exception {
        IgniteBiTuple<TableViewInternal, TableManager> tblAndMnr = startTableManagerStopTest();

        endTableManagerStopTest(tblAndMnr.get1(), tblAndMnr.get2(),
                () -> {
                    try {
                        doThrow(new RuntimeException("Test exception")).when(tblAndMnr.get1().internalTable().storage()).close();
                    } catch (Exception e) {
                        throw new RuntimeException(e);
                    }
                });
    }

    /**
     * Checks that all RAFT nodes will be stopped when Table manager is stopping and an exception that was thrown by one of the
     * components will not prevent stopping other components.
     *
     * @throws Exception If failed.
     */
    @Test
    public void tableManagerStopTest4() throws Exception {
        IgniteBiTuple<TableViewInternal, TableManager> tblAndMnr = startTableManagerStopTest();

        endTableManagerStopTest(tblAndMnr.get1(), tblAndMnr.get2(),
                () -> doThrow(new RuntimeException()).when(tblAndMnr.get1().internalTable().txStateStorage()).close());
    }

    private IgniteBiTuple<TableViewInternal, TableManager> startTableManagerStopTest() throws Exception {
        TableViewInternal table = mockManagersAndCreateTable(DYNAMIC_TABLE_FOR_DROP_NAME, tblManagerFut);

        TableManager tableManager = tblManagerFut.join();

        return new IgniteBiTuple<>(table, tableManager);
    }

    private void endTableManagerStopTest(TableViewInternal table, TableManager tableManager, Runnable mockDoThrow) throws Exception {
        mockDoThrow.run();

        tableManager.beforeNodeStop();
        assertThat(tableManager.stopAsync(new ComponentContext()), willCompleteSuccessfully());

        verify(replicaMgr, times(PARTITIONS)).stopReplica(any());

        verify(table.internalTable().storage()).close();
        verify(table.internalTable().txStateStorage()).close();
    }

    /**
     * Instantiates a table and prepares Table manager.
     */
    @Test
    public void testGetTableDuringCreation() {
        Phaser phaser = new Phaser(2);

        CompletableFuture<Table> createFut = CompletableFuture.supplyAsync(() -> {
            try {
                return mockManagersAndCreateTableWithDelay(DYNAMIC_TABLE_FOR_DROP_NAME, tblManagerFut, phaser);
            } catch (Exception e) {
                fail(e.getMessage());
            }

            return null;
        });

        CompletableFuture<Table> getFut = CompletableFuture.supplyAsync(() -> {
            phaser.awaitAdvance(0);

            return tblManagerFut.join().table(DYNAMIC_TABLE_FOR_DROP_NAME);
        });

        CompletableFuture<Collection<Table>> getAllTablesFut = CompletableFuture.supplyAsync(() -> {
            phaser.awaitAdvance(0);

            return tblManagerFut.join().tables();
        });

        assertFalse(createFut.isDone());
        assertFalse(getFut.isDone());
        assertFalse(getAllTablesFut.isDone());

        phaser.arrive();

        assertSame(createFut.join(), getFut.join());

        assertEquals(1, getAllTablesFut.join().size());
    }

    @Test
    void testStoragesGetClearedInMiddleOfFailedTxStorageRebalance() throws Exception {
        testStoragesGetClearedInMiddleOfFailedRebalance(true);
    }

    @Test
    void testStoragesGetClearedInMiddleOfFailedPartitionStorageRebalance() throws Exception {
        testStoragesGetClearedInMiddleOfFailedRebalance(false);
    }

    /**
     * Emulates a situation, when either a TX state storage or partition storage were stopped in a middle of a rebalance. We then expect
     * that these storages get cleared upon startup.
     *
     * @param isTxStorageUnderRebalance When {@code true} - TX state storage is emulated as being under rebalance, when {@code false} -
     *         partition storage is emulated instead.
     */
    private void testStoragesGetClearedInMiddleOfFailedRebalance(boolean isTxStorageUnderRebalance) throws NodeStoppingException {
        when(rm.startRaftGroupService(any(), any(), any(), any()))
                .thenAnswer(mock -> completedFuture(mock(TopologyAwareRaftGroupService.class)));

        createZone(1, 1);

        var txStateStorage = mock(TxStateStorage.class);
        var mvPartitionStorage = mock(MvPartitionStorage.class);

        if (isTxStorageUnderRebalance) {
            // Emulate a situation when TX state storage was stopped in a middle of rebalance.
            when(txStateStorage.lastAppliedIndex()).thenReturn(TxStateStorage.REBALANCE_IN_PROGRESS);
        } else {
            // Emulate a situation when partition storage was stopped in a middle of rebalance.
            when(mvPartitionStorage.lastAppliedIndex()).thenReturn(MvPartitionStorage.REBALANCE_IN_PROGRESS);
        }

        doReturn(mock(PartitionTimestampCursor.class)).when(mvPartitionStorage).scan(any());
        when(txStateStorage.clear()).thenReturn(nullCompletedFuture());

        when(msm.recoveryFinishedFuture()).thenReturn(completedFuture(2L));

        // For some reason, "when(something).thenReturn" does not work on spies, but this notation works.
        createTableManager(tblManagerFut, (mvTableStorage) -> {
            doReturn(completedFuture(mvPartitionStorage)).when(mvTableStorage).createMvPartition(anyInt());
            doReturn(mvPartitionStorage).when(mvTableStorage).getMvPartition(anyInt());
            doReturn(nullCompletedFuture()).when(mvTableStorage).clearPartition(anyInt());
        }, (txStateTableStorage) -> {
            doReturn(txStateStorage).when(txStateTableStorage).getOrCreateTxStateStorage(anyInt());
            doReturn(txStateStorage).when(txStateTableStorage).getTxStateStorage(anyInt());
        });

        createTable(PRECONFIGURED_TABLE_NAME);

        verify(txStateStorage, timeout(1000)).clear();
        verify(mvTableStorage, timeout(1000)).clearPartition(anyInt());
    }

    /**
     * Instantiates Table manager and creates a table in it.
     *
     * @param tableName Table name.
     * @param tblManagerFut Future for table manager.
     * @return Table.
     * @throws Exception If something went wrong.
     */
    private TableViewInternal mockManagersAndCreateTable(String tableName, CompletableFuture<TableManager> tblManagerFut) throws Exception {
        return mockManagersAndCreateTableWithDelay(tableName, tblManagerFut, null);
    }

    /** Dummy metastore activity mock. */
    private void mockMetastore() {
        when(msm.prefix(any())).thenReturn(subscriber -> {
            subscriber.onSubscribe(mock(Subscription.class));

            subscriber.onComplete();
        });

        when(msm.invoke(any(), any(Operation.class), any(Operation.class))).thenReturn(trueCompletedFuture());
        when(msm.invoke(any(), any(List.class), any(List.class))).thenReturn(trueCompletedFuture());
        when(msm.get(any())).thenReturn(nullCompletedFuture());

        when(msm.recoveryFinishedFuture()).thenReturn(completedFuture(2L));

        when(msm.prefixLocally(any(), anyLong())).thenReturn(CursorUtils.emptyCursor());
    }

    /**
     * Instantiates a table and prepares Table manager. When the latch would open, the method completes.
     *
     * @param tableName Table name.
     * @param tblManagerFut Future for table manager.
     * @param phaser Phaser for the wait.
     * @return Table manager.
     * @throws Exception If something went wrong.
     */
    private TableViewInternal mockManagersAndCreateTableWithDelay(
            String tableName,
            CompletableFuture<TableManager> tblManagerFut,
            @Nullable Phaser phaser
    ) throws Exception {
        String consistentId = "node0";

<<<<<<< HEAD
=======
        when(rm.startRaftGroupService(any(), any(), any(), any())).thenAnswer(mock -> {
            RaftGroupService raftGrpSrvcMock = mock(TopologyAwareRaftGroupService.class);

            when(raftGrpSrvcMock.leader()).thenReturn(new Peer(consistentId));

            return completedFuture(raftGrpSrvcMock);
        });

        // TODO: useless code https://issues.apache.org/jira/browse/IGNITE-22388
>>>>>>> 83e8a2a0
        when(ts.getByConsistentId(any())).thenReturn(new ClusterNodeImpl(
                UUID.randomUUID().toString(),
                consistentId,
                new NetworkAddress("localhost", 47500)
        ));

        // TODO: should be removed or reworked https://issues.apache.org/jira/browse/IGNITE-22388
        try (MockedStatic<SchemaUtils> schemaServiceMock = mockStatic(SchemaUtils.class)) {
            schemaServiceMock.when(() -> SchemaUtils.prepareSchemaDescriptor(any()))
                    .thenReturn(mock(SchemaDescriptor.class));
        }

        when(distributionZoneManager.dataNodes(anyLong(), anyInt(), anyInt()))
                .thenReturn(completedFuture(Set.of(NODE_NAME)));

        TableManager tableManager = createTableManager(tblManagerFut);

        int tablesBeforeCreation = tableManager.tables().size();

        if (phaser != null) {
            catalogManager.listen(TABLE_CREATE, parameters -> {
                phaser.arriveAndAwaitAdvance();

                return falseCompletedFuture();
            });

            catalogManager.listen(TABLE_DROP, parameters -> {
                phaser.arriveAndAwaitAdvance();

                return falseCompletedFuture();
            });
        }

        createZone(PARTITIONS, REPLICAS);

        createTable(tableName);

        TableViewInternal tbl2 = tableManager.tableView(tableName);

        assertNotNull(tbl2);

        assertEquals(tablesBeforeCreation + 1, tableManager.tables().size());

        return tbl2;
    }

    private TableManager createTableManager(CompletableFuture<TableManager> tblManagerFut) {
        return createTableManager(tblManagerFut, unused -> {}, unused -> {});
    }

    /**
     * Creates Table manager.
     *
     * @param tblManagerFut Future to wrap Table manager.
     * @param tableStorageDecorator Table storage spy decorator.
     * @param txStateTableStorageDecorator Tx state table storage spy decorator.
     *
     * @return Table manager.
     */
    private TableManager createTableManager(CompletableFuture<TableManager> tblManagerFut, Consumer<MvTableStorage> tableStorageDecorator,
            Consumer<TxStateTableStorage> txStateTableStorageDecorator) {
        TableManager tableManager = new TableManager(
                NODE_NAME,
                revisionUpdater,
                gcConfig,
                txConfig,
                storageUpdateConfiguration,
                clusterService.messagingService(),
                clusterService.topologyService(),
                clusterService.serializationRegistry(),
                replicaMgr,
                null,
                null,
                tm,
                dsm = createDataStorageManager(configRegistry, workDir),
                workDir,
                msm,
                sm = new SchemaManager(revisionUpdater, catalogManager),
                partitionOperationsExecutor,
                partitionOperationsExecutor,
                mock(ScheduledExecutorService.class),
                clock,
                new TestClockService(clock),
                new OutgoingSnapshotsManager(clusterService.messagingService()),
                distributionZoneManager,
                new AlwaysSyncedSchemaSyncService(),
                catalogManager,
                new HybridTimestampTracker(),
                new TestPlacementDriver(node),
                () -> mock(IgniteSql.class),
                new RemotelyTriggeredResourceRegistry(),
                lowWatermark,
                mock(TransactionInflights.class)
        ) {

            @Override
            protected MvTableStorage createTableStorage(CatalogTableDescriptor tableDescriptor, CatalogZoneDescriptor zoneDescriptor) {
                mvTableStorage = spy(super.createTableStorage(tableDescriptor, zoneDescriptor));

                tableStorageDecorator.accept(mvTableStorage);

                return mvTableStorage;
            }

            @Override
            protected TxStateTableStorage createTxStateTableStorage(
                    CatalogTableDescriptor tableDescriptor,
                    CatalogZoneDescriptor zoneDescriptor
            ) {
                txStateTableStorage = spy(super.createTxStateTableStorage(tableDescriptor, zoneDescriptor));

                txStateTableStorageDecorator.accept(txStateTableStorage);

                return txStateTableStorage;
            }
        };

        assertThat(startAsync(new ComponentContext(), sm, tableManager), willCompleteSuccessfully());

        tblManagerFut.complete(tableManager);

        return tableManager;
    }

    private DataStorageManager createDataStorageManager(
            ConfigurationRegistry mockedRegistry,
            Path storagePath
    ) {
        when(mockedRegistry.getConfiguration(StorageConfiguration.KEY)).thenReturn(storageConfiguration);

        DataStorageModules dataStorageModules = new DataStorageModules(
                List.of(new PersistentPageMemoryDataStorageModule())
        );

        DataStorageManager manager = new DataStorageManager(
                dataStorageModules.createStorageEngines(
                        NODE_NAME,
                        mockedRegistry,
                        storagePath,
                        null,
                        mock(FailureProcessor.class),
                        mock(LogSyncer.class)
                ),
                storageConfiguration
        );

        assertThat(manager.startAsync(new ComponentContext()), willCompleteSuccessfully());

        return manager;
    }

    private void createZone(int partitions, int replicas) {
        DistributionZonesTestUtil.createZone(catalogManager, ZONE_NAME, partitions, replicas);
    }

    private void createTable(String tableName) {
        TableTestUtils.createTable(
                catalogManager,
                SqlCommon.DEFAULT_SCHEMA_NAME,
                ZONE_NAME,
                tableName,
                List.of(
                        ColumnParams.builder().name("key").type(INT64).build(),
                        ColumnParams.builder().name("val").type(INT64).nullable(true).build()
                ),
                List.of("key")
        );
    }

    private void dropTable(String tableName) {
        TableTestUtils.dropTable(catalogManager, SqlCommon.DEFAULT_SCHEMA_NAME, tableName);
    }

    private Collection<CatalogTableDescriptor> allTableDescriptors() {
        return catalogManager.tables(catalogManager.latestCatalogVersion());
    }

    private CompletableFuture<Void> fireDestroyEvent() {
        return lowWatermark.updateAndNotify(clock.now());
    }
}<|MERGE_RESOLUTION|>--- conflicted
+++ resolved
@@ -714,18 +714,6 @@
     ) throws Exception {
         String consistentId = "node0";
 
-<<<<<<< HEAD
-=======
-        when(rm.startRaftGroupService(any(), any(), any(), any())).thenAnswer(mock -> {
-            RaftGroupService raftGrpSrvcMock = mock(TopologyAwareRaftGroupService.class);
-
-            when(raftGrpSrvcMock.leader()).thenReturn(new Peer(consistentId));
-
-            return completedFuture(raftGrpSrvcMock);
-        });
-
-        // TODO: useless code https://issues.apache.org/jira/browse/IGNITE-22388
->>>>>>> 83e8a2a0
         when(ts.getByConsistentId(any())).thenReturn(new ClusterNodeImpl(
                 UUID.randomUUID().toString(),
                 consistentId,
