/*
 * Licensed to the Apache Software Foundation (ASF) under one or more
 * contributor license agreements. See the NOTICE file distributed with
 * this work for additional information regarding copyright ownership.
 * The ASF licenses this file to You under the Apache License, Version 2.0
 * (the "License"); you may not use this file except in compliance with
 * the License. You may obtain a copy of the License at
 *
 *      http://www.apache.org/licenses/LICENSE-2.0
 *
 * Unless required by applicable law or agreed to in writing, software
 * distributed under the License is distributed on an "AS IS" BASIS,
 * WITHOUT WARRANTIES OR CONDITIONS OF ANY KIND, either express or implied.
 * See the License for the specific language governing permissions and
 * limitations under the License.
 */

package org.apache.ignite.internal.table.distributed;

import static java.util.Collections.emptySet;
import static java.util.concurrent.CompletableFuture.completedFuture;
import static org.apache.ignite.internal.catalog.CatalogService.DEFAULT_SCHEMA_NAME;
import static org.apache.ignite.internal.testframework.IgniteTestUtils.await;
import static org.apache.ignite.internal.testframework.matchers.CompletableFutureMatcher.willCompleteSuccessfully;
import static org.hamcrest.MatcherAssert.assertThat;
import static org.junit.jupiter.api.Assertions.assertEquals;
import static org.junit.jupiter.api.Assertions.assertFalse;
import static org.junit.jupiter.api.Assertions.assertNotNull;
import static org.junit.jupiter.api.Assertions.assertNull;
import static org.junit.jupiter.api.Assertions.assertSame;
import static org.junit.jupiter.api.Assertions.assertThrows;
import static org.junit.jupiter.api.Assertions.assertTrue;
import static org.junit.jupiter.api.Assertions.fail;
import static org.mockito.ArgumentMatchers.any;
import static org.mockito.ArgumentMatchers.anyInt;
import static org.mockito.ArgumentMatchers.anyLong;
import static org.mockito.Mockito.doReturn;
import static org.mockito.Mockito.doThrow;
import static org.mockito.Mockito.mock;
import static org.mockito.Mockito.mockStatic;
import static org.mockito.Mockito.spy;
import static org.mockito.Mockito.timeout;
import static org.mockito.Mockito.times;
import static org.mockito.Mockito.verify;
import static org.mockito.Mockito.when;

import java.nio.file.Path;
import java.util.ArrayList;
import java.util.Collection;
import java.util.Collections;
import java.util.List;
import java.util.Set;
import java.util.UUID;
import java.util.concurrent.CompletableFuture;
import java.util.concurrent.CountDownLatch;
import java.util.concurrent.Flow.Subscription;
import java.util.concurrent.Phaser;
import java.util.concurrent.TimeUnit;
import java.util.function.Consumer;
import java.util.function.Function;
import java.util.function.LongFunction;
import org.apache.ignite.configuration.NamedListView;
import org.apache.ignite.internal.affinity.AffinityUtils;
import org.apache.ignite.internal.baseline.BaselineManager;
import org.apache.ignite.internal.catalog.CatalogManager;
import org.apache.ignite.internal.catalog.CatalogTestUtils;
import org.apache.ignite.internal.catalog.descriptors.CatalogTableDescriptor;
import org.apache.ignite.internal.catalog.descriptors.CatalogZoneDescriptor;
import org.apache.ignite.internal.cluster.management.ClusterManagementGroupManager;
import org.apache.ignite.internal.cluster.management.topology.api.LogicalTopologySnapshot;
import org.apache.ignite.internal.configuration.ConfigurationRegistry;
import org.apache.ignite.internal.configuration.notifications.ConfigurationStorageRevisionListenerHolder;
import org.apache.ignite.internal.configuration.testframework.ConfigurationExtension;
import org.apache.ignite.internal.configuration.testframework.InjectConfiguration;
import org.apache.ignite.internal.configuration.testframework.InjectRevisionListenerHolder;
import org.apache.ignite.internal.distributionzones.DistributionZoneManager;
import org.apache.ignite.internal.distributionzones.DistributionZonesTestUtil;
import org.apache.ignite.internal.hlc.HybridClock;
import org.apache.ignite.internal.hlc.HybridClockImpl;
import org.apache.ignite.internal.metastorage.MetaStorageManager;
import org.apache.ignite.internal.metastorage.dsl.Operation;
import org.apache.ignite.internal.raft.Loza;
import org.apache.ignite.internal.raft.Peer;
import org.apache.ignite.internal.raft.client.TopologyAwareRaftGroupService;
import org.apache.ignite.internal.raft.client.TopologyAwareRaftGroupServiceFactory;
import org.apache.ignite.internal.raft.service.RaftGroupService;
import org.apache.ignite.internal.raft.storage.impl.LocalLogStorageFactory;
import org.apache.ignite.internal.replicator.ReplicaManager;
import org.apache.ignite.internal.schema.SchemaDescriptor;
import org.apache.ignite.internal.schema.SchemaManager;
import org.apache.ignite.internal.schema.SchemaUtils;
import org.apache.ignite.internal.schema.configuration.ExtendedTableChange;
import org.apache.ignite.internal.schema.configuration.GcConfiguration;
import org.apache.ignite.internal.schema.configuration.TableChange;
import org.apache.ignite.internal.schema.configuration.TableView;
import org.apache.ignite.internal.schema.configuration.TablesConfiguration;
import org.apache.ignite.internal.schema.testutils.SchemaConfigurationConverter;
import org.apache.ignite.internal.schema.testutils.builder.SchemaBuilders;
import org.apache.ignite.internal.schema.testutils.definition.ColumnType;
import org.apache.ignite.internal.schema.testutils.definition.TableDefinition;
import org.apache.ignite.internal.storage.DataStorageManager;
import org.apache.ignite.internal.storage.DataStorageModules;
import org.apache.ignite.internal.storage.MvPartitionStorage;
import org.apache.ignite.internal.storage.PartitionTimestampCursor;
import org.apache.ignite.internal.storage.engine.MvTableStorage;
import org.apache.ignite.internal.storage.pagememory.PersistentPageMemoryDataStorageModule;
import org.apache.ignite.internal.storage.pagememory.PersistentPageMemoryStorageEngine;
import org.apache.ignite.internal.storage.pagememory.configuration.schema.PersistentPageMemoryStorageEngineConfiguration;
import org.apache.ignite.internal.table.TableImpl;
import org.apache.ignite.internal.table.distributed.raft.snapshot.outgoing.OutgoingSnapshotsManager;
import org.apache.ignite.internal.table.distributed.schema.SchemaSyncService;
import org.apache.ignite.internal.table.event.TableEvent;
import org.apache.ignite.internal.testframework.IgniteAbstractTest;
import org.apache.ignite.internal.tx.HybridTimestampTracker;
import org.apache.ignite.internal.tx.TxManager;
import org.apache.ignite.internal.tx.storage.state.TxStateStorage;
import org.apache.ignite.internal.tx.storage.state.TxStateTableStorage;
import org.apache.ignite.internal.util.IgniteUtils;
import org.apache.ignite.internal.vault.VaultManager;
import org.apache.ignite.lang.ByteArray;
import org.apache.ignite.lang.IgniteBiTuple;
import org.apache.ignite.lang.IgniteException;
import org.apache.ignite.lang.NodeStoppingException;
import org.apache.ignite.network.ClusterNode;
import org.apache.ignite.network.ClusterNodeImpl;
import org.apache.ignite.network.ClusterService;
import org.apache.ignite.network.MessagingService;
import org.apache.ignite.network.NetworkAddress;
import org.apache.ignite.network.TopologyService;
import org.apache.ignite.table.Table;
import org.jetbrains.annotations.Nullable;
import org.junit.jupiter.api.AfterEach;
import org.junit.jupiter.api.BeforeEach;
import org.junit.jupiter.api.Test;
import org.junit.jupiter.api.extension.ExtendWith;
import org.mockito.Mock;
import org.mockito.MockedStatic;
import org.mockito.junit.jupiter.MockitoExtension;
import org.mockito.junit.jupiter.MockitoSettings;
import org.mockito.quality.Strictness;

/**
 * Tests scenarios for table manager.
 */
@ExtendWith({MockitoExtension.class, ConfigurationExtension.class})
@MockitoSettings(strictness = Strictness.LENIENT)
public class TableManagerTest extends IgniteAbstractTest {
    /** The name of the table which is preconfigured. */
    private static final String PRECONFIGURED_TABLE_NAME = "T1";

    /** The name of the table which will be configured dynamically. */
    private static final String DYNAMIC_TABLE_NAME = "T2";

    /** The name of table to drop it. */
    private static final String DYNAMIC_TABLE_FOR_DROP_NAME = "T3";

    /** Table partitions. */
    private static final int PARTITIONS = 32;

    /** Node name. */
    private static final String NODE_NAME = "node1";

    /** Count of replicas. */
    private static final int REPLICAS = 1;

    /** Zone name. */
    private static final String ZONE_NAME = "zone1";

    /** Schema manager. */
    @Mock
    private BaselineManager bm;

    /** Topology service. */
    @Mock
    private TopologyService ts;

    /** Raft manager. */
    @Mock
    private Loza rm;

    /** Replica manager. */
    @Mock
    private ReplicaManager replicaMgr;

    /** TX manager. */
    @Mock
    private TxManager tm;

    /** Meta storage manager. */
    @Mock
    MetaStorageManager msm;

    /** Mock cluster service. */
    @Mock
    private ClusterService clusterService;

    private volatile MvTableStorage mvTableStorage;

    private volatile TxStateTableStorage txStateTableStorage;

    /**
     * Revision listener holder. It uses for the test configurations:
     * <ul>
     * <li>{@link TableManagerTest#fieldRevisionListenerHolder},</li>
     * <li>{@link TableManagerTest#tblsCfg}.</li>
     * </ul>
     */
    @InjectRevisionListenerHolder
    private ConfigurationStorageRevisionListenerHolder fieldRevisionListenerHolder;

    /** Revision updater. */
    private Consumer<LongFunction<CompletableFuture<?>>> revisionUpdater;

    /** Tables configuration. */
    @InjectConfiguration
    private TablesConfiguration tblsCfg;

    /** Garbage collector configuration. */
    @InjectConfiguration
    private GcConfiguration gcConfig;

    @InjectConfiguration
    private PersistentPageMemoryStorageEngineConfiguration storageEngineConfig;

    @Mock
    private ConfigurationRegistry configRegistry;

    private DataStorageManager dsm;

    private SchemaManager sm;

    private ClusterManagementGroupManager cmgMgr;

    private DistributionZoneManager distributionZoneManager;

    /** Test node. */
    private final ClusterNode node = new ClusterNodeImpl(
            UUID.randomUUID().toString(),
            NODE_NAME,
            new NetworkAddress("127.0.0.1", 2245)
    );

    /** The future will be completed after each tests of this class. */
    private CompletableFuture<TableManager> tblManagerFut;

    /** Hybrid clock. */
    private final HybridClock clock = new HybridClockImpl();

    /** Catalog manager. */
    private CatalogManager catalogManager;

    @BeforeEach
    void before() throws NodeStoppingException {
        catalogManager = CatalogTestUtils.createTestCatalogManager(NODE_NAME, clock);
        catalogManager.start();

        when(clusterService.messagingService()).thenReturn(mock(MessagingService.class));

        TopologyService topologyService = mock(TopologyService.class);

        when(clusterService.topologyService()).thenReturn(topologyService);
        when(topologyService.localMember()).thenReturn(node);

        revisionUpdater = (LongFunction<CompletableFuture<?>> function) -> {
            assertThat(function.apply(0L), willCompleteSuccessfully());

            fieldRevisionListenerHolder.listenUpdateStorageRevision(newStorageRevision -> {
                log.info("Notify about revision: {}", newStorageRevision);

                return function.apply(newStorageRevision);
            });
        };

        cmgMgr = mock(ClusterManagementGroupManager.class);

        LogicalTopologySnapshot logicalTopologySnapshot = new LogicalTopologySnapshot(0, emptySet());

        when(cmgMgr.logicalTopology()).thenReturn(completedFuture(logicalTopologySnapshot));

        distributionZoneManager = mock(DistributionZoneManager.class);

        when(distributionZoneManager.dataNodes(anyLong(), anyInt())).thenReturn(completedFuture(emptySet()));

        when(replicaMgr.stopReplica(any())).thenReturn(completedFuture(true));

        when(msm.recoveryFinishedFuture()).thenReturn(completedFuture(1L));

        tblManagerFut = new CompletableFuture<>();
    }

    @AfterEach
    void after() throws Exception {
        IgniteUtils.closeAll(
                () -> {
                    assertTrue(tblManagerFut.isDone());

                    tblManagerFut.join().beforeNodeStop();
                    tblManagerFut.join().stop();
                },
                dsm == null ? null : dsm::stop,
                sm == null ? null : sm::stop,
                catalogManager == null ? null : catalogManager::stop
        );
    }

    /**
     * Tests a table which was preconfigured.
     */
    @Test
    public void testPreconfiguredTable() throws Exception {
        when(rm.startRaftGroupService(any(), any(), any())).thenAnswer(mock -> completedFuture(mock(TopologyAwareRaftGroupService.class)));

        mockMetastore();

        TableManager tableManager = createTableManager(tblManagerFut);

        tblManagerFut.complete(tableManager);

        createZone(PARTITIONS, REPLICAS);

        TableDefinition scmTbl = createTableDefinition(PRECONFIGURED_TABLE_NAME);

        CompletableFuture<Void> createTableConfigFuture = tblsCfg.tables().change(tablesChange ->
                tablesChange.create(scmTbl.name(), tableChange -> {
                    (SchemaConfigurationConverter.convert(scmTbl, tableChange)).changeZoneId(getZoneId(ZONE_NAME));

                    var extConfCh = ((ExtendedTableChange) tableChange);

                    extConfCh.changeSchemaId(1);
                }));

        assertThat(createTableConfigFuture, willCompleteSuccessfully());

        assertEquals(1, tableManager.tables().size());

        assertNotNull(tableManager.table(scmTbl.name()));

        checkTableDataStorage(tblsCfg.tables().value(), PersistentPageMemoryStorageEngine.ENGINE_NAME);
    }

    /**
     * Tests create a table through public API.
     *
     * @throws Exception If failed.
     */
    @Test
    public void testCreateTable() throws Exception {
        Table table = mockManagersAndCreateTable(DYNAMIC_TABLE_NAME, tblManagerFut);

        assertNotNull(table);

        assertSame(table, tblManagerFut.join().table(DYNAMIC_TABLE_NAME));

        checkTableDataStorage(tblsCfg.tables().value(), PersistentPageMemoryStorageEngine.ENGINE_NAME);
    }

    /**
     * Tests drop a table through public API.
     *
     * @throws Exception If failed.
     */
    @Test
    public void testDropTable() throws Exception {
        mockManagersAndCreateTable(DYNAMIC_TABLE_FOR_DROP_NAME, tblManagerFut);

        TableManager tableManager = tblManagerFut.join();

        await(tableManager.dropTableAsync(DYNAMIC_TABLE_FOR_DROP_NAME));

        verify(mvTableStorage).destroy();
        verify(txStateTableStorage).destroy();
        verify(replicaMgr, times(PARTITIONS)).stopReplica(any());

        assertNull(tableManager.table(DYNAMIC_TABLE_FOR_DROP_NAME));

        assertEquals(0, tableManager.tables().size());
    }

    /**
     * Tests a work of the public API for Table manager {@see org.apache.ignite.table.manager.IgniteTables} when the manager is stopping.
     */
    @Test
    public void testApiTableManagerOnStop() {
        createTableManager(tblManagerFut);

        TableManager tableManager = tblManagerFut.join();

        tableManager.beforeNodeStop();
        tableManager.stop();

        createZone(PARTITIONS, REPLICAS);

        Consumer<TableChange> createTableChange = (TableChange change) ->
                SchemaConfigurationConverter.convert(createTableDefinition(DYNAMIC_TABLE_FOR_DROP_NAME), change);

        Function<TableChange, Boolean> addColumnChange = (TableChange change) -> {
            change.changeColumns(cols -> {
                int colIdx = change.columns().namedListKeys().stream().mapToInt(Integer::parseInt).max().getAsInt() + 1;

                cols.create(String.valueOf(colIdx),
                        colChg -> SchemaConfigurationConverter.convert(SchemaBuilders.column("name", ColumnType.string()).build(),
                                colChg));

            });

            return true;
        };

        TableManager igniteTables = tableManager;

        assertThrows(IgniteException.class,
                () -> igniteTables.createTableAsync(DYNAMIC_TABLE_FOR_DROP_NAME, ZONE_NAME, createTableChange));

        assertThrows(IgniteException.class, () -> igniteTables.alterTableAsync(DYNAMIC_TABLE_FOR_DROP_NAME, addColumnChange));

        assertThrows(IgniteException.class, () -> igniteTables.dropTableAsync(DYNAMIC_TABLE_FOR_DROP_NAME));

        assertThrows(IgniteException.class, () -> igniteTables.tables());
        assertThrows(IgniteException.class, () -> igniteTables.tablesAsync());

        assertThrows(IgniteException.class, () -> igniteTables.table(DYNAMIC_TABLE_FOR_DROP_NAME));
        assertThrows(IgniteException.class, () -> igniteTables.tableAsync(DYNAMIC_TABLE_FOR_DROP_NAME));
    }

    /**
     * Tests a work of the public API for Table manager {@see org.apache.ignite.internal.table.IgniteTablesInternal} when the manager is
     * stopping.
     */
    @Test
    public void testInternalApiTableManagerOnStop() {
        createTableManager(tblManagerFut);

        TableManager tableManager = tblManagerFut.join();

        tableManager.beforeNodeStop();
        tableManager.stop();

        int fakeTblId = 1;

        assertThrows(IgniteException.class, () -> tableManager.table(fakeTblId));
        assertThrows(IgniteException.class, () -> tableManager.tableAsync(fakeTblId));
    }

    /**
     * Checks that all RAFT nodes will be stopped when Table manager is stopping and an exception that was thrown by one of the
     * components will not prevent stopping other components.
     *
     * @throws Exception If failed.
     */
    @Test
    public void tableManagerStopTest1() throws Exception {
        IgniteBiTuple<TableImpl, TableManager> tblAndMnr = startTableManagerStopTest();

        endTableManagerStopTest(tblAndMnr.get1(), tblAndMnr.get2(),
                () -> {
                    try {
                        doThrow(new NodeStoppingException()).when(rm).stopRaftNodes(any());
                    } catch (Exception e) {
                        throw new RuntimeException(e);
                    }
                });
    }

    /**
     * Checks that all RAFT nodes will be stopped when Table manager is stopping and an exception that was thrown by one of the
     * components will not prevent stopping other components.
     *
     * @throws Exception If failed.
     */
    @Test
    public void tableManagerStopTest2() throws Exception {
        IgniteBiTuple<TableImpl, TableManager> tblAndMnr = startTableManagerStopTest();

        endTableManagerStopTest(tblAndMnr.get1(), tblAndMnr.get2(),
                () -> {
                    try {
                        doThrow(new NodeStoppingException()).when(replicaMgr).stopReplica(any());
                    } catch (Exception e) {
                        throw new RuntimeException(e);
                    }
                });
    }

    /**
     * Checks that all RAFT nodes will be stopped when Table manager is stopping and an exception that was thrown by one of the
     * components will not prevent stopping other components.
     *
     * @throws Exception If failed.
     */
    @Test
    public void tableManagerStopTest3() throws Exception {
        IgniteBiTuple<TableImpl, TableManager> tblAndMnr = startTableManagerStopTest();

        endTableManagerStopTest(tblAndMnr.get1(), tblAndMnr.get2(),
                () -> {
                    try {
                        doThrow(new RuntimeException("Test exception")).when(tblAndMnr.get1().internalTable().storage()).close();
                    } catch (Exception e) {
                        throw new RuntimeException(e);
                    }
                });
    }

    /**
     * Checks that all RAFT nodes will be stopped when Table manager is stopping and an exception that was thrown by one of the
     * components will not prevent stopping other components.
     *
     * @throws Exception If failed.
     */
    @Test
    public void tableManagerStopTest4() throws Exception {
        IgniteBiTuple<TableImpl, TableManager> tblAndMnr = startTableManagerStopTest();

        endTableManagerStopTest(tblAndMnr.get1(), tblAndMnr.get2(),
                () -> doThrow(new RuntimeException()).when(tblAndMnr.get1().internalTable().txStateStorage()).close());
    }

    private IgniteBiTuple<TableImpl, TableManager> startTableManagerStopTest() throws Exception {
        TableImpl table = mockManagersAndCreateTable(DYNAMIC_TABLE_FOR_DROP_NAME, tblManagerFut);

        verify(rm, times(PARTITIONS)).startRaftGroupService(any(), any(), any());

        TableManager tableManager = tblManagerFut.join();

        return new IgniteBiTuple<>(table, tableManager);
    }

    private void endTableManagerStopTest(TableImpl table, TableManager tableManager, Runnable mockDoThrow) throws Exception {
        mockDoThrow.run();

        tableManager.stop();

        verify(rm, times(PARTITIONS)).stopRaftNodes(any());
        verify(replicaMgr, times(PARTITIONS)).stopReplica(any());

        verify(table.internalTable().storage()).close();
        verify(table.internalTable().txStateStorage()).close();
    }

    /**
     * Instantiates a table and prepares Table manager.
     */
    @Test
    public void testGetTableDuringCreation() {
        Phaser phaser = new Phaser(2);

        CompletableFuture<Table> createFut = CompletableFuture.supplyAsync(() -> {
            try {
                return mockManagersAndCreateTableWithDelay(DYNAMIC_TABLE_FOR_DROP_NAME, tblManagerFut, phaser);
            } catch (Exception e) {
                fail(e.getMessage());
            }

            return null;
        });

        CompletableFuture<Table> getFut = CompletableFuture.supplyAsync(() -> {
            phaser.awaitAdvance(0);

            return tblManagerFut.join().table(DYNAMIC_TABLE_FOR_DROP_NAME);
        });

        CompletableFuture<Collection<Table>> getAllTablesFut = CompletableFuture.supplyAsync(() -> {
            phaser.awaitAdvance(0);

            return tblManagerFut.join().tables();
        });

        assertFalse(createFut.isDone());
        assertFalse(getFut.isDone());
        assertFalse(getAllTablesFut.isDone());

        phaser.arrive();

        assertSame(createFut.join(), getFut.join());

        assertEquals(1, getAllTablesFut.join().size());
    }

    /**
     * Tries to create a table that already exists.
     *
     * @throws Exception If failed.
     */
    @Test
    public void testDoubledCreateTable() throws Exception {
        Table table = mockManagersAndCreateTable(DYNAMIC_TABLE_NAME, tblManagerFut);

        assertNotNull(table);

        assertThrows(RuntimeException.class,
                () -> await(tblManagerFut.join().createTableAsync(DYNAMIC_TABLE_NAME, ZONE_NAME,
                        tblCh -> SchemaConfigurationConverter.convert(createTableDefinition(DYNAMIC_TABLE_NAME), tblCh))));

        assertSame(table, tblManagerFut.join().table(DYNAMIC_TABLE_NAME));
    }

    @Test
    void testStoragesGetClearedInMiddleOfFailedTxStorageRebalance() throws Exception {
        testStoragesGetClearedInMiddleOfFailedRebalance(true);
    }

    @Test
    void testStoragesGetClearedInMiddleOfFailedPartitionStorageRebalance() throws Exception {
        testStoragesGetClearedInMiddleOfFailedRebalance(false);
    }

    /**
     * Emulates a situation, when either a TX state storage or partition storage were stopped in a middle of a rebalance. We then expect
     * that these storages get cleared upon startup.
     *
     * @param isTxStorageUnderRebalance When {@code true} - TX state storage is emulated as being under rebalance, when {@code false} -
     *         partition storage is emulated instead.
     */
    private void testStoragesGetClearedInMiddleOfFailedRebalance(boolean isTxStorageUnderRebalance) throws NodeStoppingException {
        when(rm.startRaftGroupService(any(), any(), any())).thenAnswer(mock -> completedFuture(mock(TopologyAwareRaftGroupService.class)));
        when(rm.raftNodeReadyFuture(any())).thenReturn(completedFuture(1L));
        when(bm.nodes()).thenReturn(Set.of(node));

        createZone(1, 1);

        var txStateStorage = mock(TxStateStorage.class);
        var mvPartitionStorage = mock(MvPartitionStorage.class);

        if (isTxStorageUnderRebalance) {
            // Emulate a situation when TX state storage was stopped in a middle of rebalance.
            when(txStateStorage.lastAppliedIndex()).thenReturn(TxStateStorage.REBALANCE_IN_PROGRESS);
        } else {
            // Emulate a situation when partition storage was stopped in a middle of rebalance.
            when(mvPartitionStorage.lastAppliedIndex()).thenReturn(MvPartitionStorage.REBALANCE_IN_PROGRESS);
        }

        doReturn(mock(PartitionTimestampCursor.class)).when(mvPartitionStorage).scan(any());
        when(txStateStorage.clear()).thenReturn(completedFuture(null));

        mockMetastore();

        when(msm.recoveryFinishedFuture()).thenReturn(completedFuture(1L));

        // For some reason, "when(something).thenReturn" does not work on spies, but this notation works.
        createTableManager(tblManagerFut, (mvTableStorage) -> {
            doReturn(completedFuture(mvPartitionStorage)).when(mvTableStorage).createMvPartition(anyInt());
            doReturn(mvPartitionStorage).when(mvTableStorage).getMvPartition(anyInt());
            doReturn(completedFuture(null)).when(mvTableStorage).clearPartition(anyInt());
        }, (txStateTableStorage) -> {
            doReturn(txStateStorage).when(txStateTableStorage).getOrCreateTxStateStorage(anyInt());
            doReturn(txStateStorage).when(txStateTableStorage).getTxStateStorage(anyInt());
        });

        TableDefinition scmTbl = createTableDefinition(PRECONFIGURED_TABLE_NAME);

        CompletableFuture<Void> cfgChangeFuture = tblsCfg.tables()
                .change(namedListChange -> namedListChange.create(scmTbl.name(),
                        tableChange -> {
                            SchemaConfigurationConverter.convert(scmTbl, tableChange);

                            ((ExtendedTableChange) tableChange)
                                    .changeSchemaId(1)
                                    .changeZoneId(getZoneId(ZONE_NAME));
                        }));

        assertThat(cfgChangeFuture, willCompleteSuccessfully());

        verify(txStateStorage, timeout(1000)).clear();
        verify(mvTableStorage, timeout(1000)).clearPartition(anyInt());
    }

    /**
     * Instantiates Table manager and creates a table in it.
     *
     * @param tableName Table name.
     * @param tblManagerFut Future for table manager.
     * @return Table.
     * @throws Exception If something went wrong.
     */
    private TableImpl mockManagersAndCreateTable(String tableName, CompletableFuture<TableManager> tblManagerFut) throws Exception {
        return mockManagersAndCreateTableWithDelay(tableName, tblManagerFut, null);
    }

    /** Dummy metastore activity mock. */
    private void mockMetastore() {
        when(msm.prefix(any())).thenReturn(subscriber -> {
            subscriber.onSubscribe(mock(Subscription.class));

            subscriber.onComplete();
        });

        when(msm.invoke(any(), any(Operation.class), any(Operation.class))).thenReturn(completedFuture(null));
        when(msm.invoke(any(), any(List.class), any(List.class))).thenReturn(completedFuture(null));
    }

    /**
     * Instantiates a table and prepares Table manager. When the latch would open, the method completes.
     *
     * @param tableName Table name.
     * @param tblManagerFut Future for table manager.
     * @param phaser Phaser for the wait.
     * @return Table manager.
     * @throws Exception If something went wrong.
     */
    private TableImpl mockManagersAndCreateTableWithDelay(
            String tableName,
            CompletableFuture<TableManager> tblManagerFut,
            @Nullable Phaser phaser
    ) throws Exception {
        String consistentId = "node0";

        when(rm.startRaftGroupService(any(), any(), any())).thenAnswer(mock -> {
            RaftGroupService raftGrpSrvcMock = mock(TopologyAwareRaftGroupService.class);

            when(raftGrpSrvcMock.leader()).thenReturn(new Peer(consistentId));

            return completedFuture(raftGrpSrvcMock);
        });

        when(ts.getByConsistentId(any())).thenReturn(new ClusterNodeImpl(
                UUID.randomUUID().toString(),
                consistentId,
                new NetworkAddress("localhost", 47500)
        ));

        try (MockedStatic<SchemaUtils> schemaServiceMock = mockStatic(SchemaUtils.class)) {
            schemaServiceMock.when(() -> SchemaUtils.prepareSchemaDescriptor(anyInt(), any()))
                    .thenReturn(mock(SchemaDescriptor.class));
        }

        try (MockedStatic<AffinityUtils> affinityServiceMock = mockStatic(AffinityUtils.class)) {
            ArrayList<List<ClusterNode>> assignment = new ArrayList<>(PARTITIONS);

            for (int part = 0; part < PARTITIONS; part++) {
                assignment.add(new ArrayList<>(Collections.singleton(node)));
            }

            affinityServiceMock.when(() -> AffinityUtils.calculateAssignments(any(), anyInt(), anyInt()))
                    .thenReturn(assignment);
        }

        mockMetastore();

        TableManager tableManager = createTableManager(tblManagerFut);

        int tablesBeforeCreation = tableManager.tables().size();

        TableDefinition tableDefinition = createTableDefinition(tableName);

        tblsCfg.tables().listen(ctx -> {
            boolean createTbl = ctx.newValue().get(tableDefinition.name()) != null
                    && ctx.oldValue().get(tableDefinition.name()) == null;

            boolean dropTbl = ctx.oldValue().get(tableDefinition.name()) != null
                    && ctx.newValue().get(tableDefinition.name()) == null;

            if (!createTbl && !dropTbl) {
                return completedFuture(null);
            }

            if (phaser != null) {
                phaser.arriveAndAwaitAdvance();
            }

            return completedFuture(null);
        });

        CountDownLatch createTblLatch = new CountDownLatch(1);

        tableManager.listen(TableEvent.CREATE, (parameters, exception) -> {
            createTblLatch.countDown();

            return completedFuture(true);
        });

        createZone(PARTITIONS, REPLICAS);

        CompletableFuture<Table> tbl2Fut = tableManager.createTableAsync(tableDefinition.name(), ZONE_NAME,
                tblCh -> SchemaConfigurationConverter.convert(tableDefinition, tblCh)
        );

        assertTrue(createTblLatch.await(10, TimeUnit.SECONDS));

        TableImpl tbl2 = (TableImpl) tbl2Fut.get();

        assertNotNull(tbl2);

        assertEquals(tablesBeforeCreation + 1, tableManager.tables().size());

        return tbl2;
    }

    private TableManager createTableManager(CompletableFuture<TableManager> tblManagerFut) {
        return createTableManager(tblManagerFut, unused -> {}, unused -> {});
    }

    /**
     * Creates Table manager.
     *
     * @param tblManagerFut Future to wrap Table manager.
     * @param tableStorageDecorator Table storage spy decorator.
     * @param txStateTableStorageDecorator Tx state table storage spy decorator.
     *
     * @return Table manager.
     */
    private TableManager createTableManager(CompletableFuture<TableManager> tblManagerFut, Consumer<MvTableStorage> tableStorageDecorator,
            Consumer<TxStateTableStorage> txStateTableStorageDecorator) {
        VaultManager vaultManager = mock(VaultManager.class);

        when(vaultManager.get(any(ByteArray.class))).thenReturn(completedFuture(null));
        when(vaultManager.put(any(ByteArray.class), any(byte[].class))).thenReturn(completedFuture(null));

        TableManager tableManager = new TableManager(
                NODE_NAME,
                revisionUpdater,
                tblsCfg,
                gcConfig,
                clusterService,
                rm,
                replicaMgr,
                null,
                null,
                bm,
                ts,
                tm,
                dsm = createDataStorageManager(configRegistry, workDir, storageEngineConfig),
                workDir,
                msm,
                sm = new SchemaManager(revisionUpdater, tblsCfg, msm),
                budgetView -> new LocalLogStorageFactory(),
                clock,
                new OutgoingSnapshotsManager(clusterService.messagingService()),
                mock(TopologyAwareRaftGroupServiceFactory.class),
                vaultManager,
                cmgMgr,
                distributionZoneManager,
                mock(SchemaSyncService.class),
<<<<<<< HEAD
                catalogManager
=======
                mock(CatalogService.class),
                new HybridTimestampTracker()
>>>>>>> c07258e6
        ) {

            @Override
            protected MvTableStorage createTableStorage(CatalogTableDescriptor tableDescriptor, CatalogZoneDescriptor zoneDescriptor) {
                mvTableStorage = spy(super.createTableStorage(tableDescriptor, zoneDescriptor));

                tableStorageDecorator.accept(mvTableStorage);

                return mvTableStorage;
            }

            @Override
            protected TxStateTableStorage createTxStateTableStorage(
                    CatalogTableDescriptor tableDescriptor,
                    CatalogZoneDescriptor zoneDescriptor
            ) {
                txStateTableStorage = spy(super.createTxStateTableStorage(tableDescriptor, zoneDescriptor));

                txStateTableStorageDecorator.accept(txStateTableStorage);

                return txStateTableStorage;
            }
        };

        sm.start();

        tableManager.start();

        tblManagerFut.complete(tableManager);

        return tableManager;
    }

    private DataStorageManager createDataStorageManager(
            ConfigurationRegistry mockedRegistry,
            Path storagePath,
            PersistentPageMemoryStorageEngineConfiguration config
    ) {
        when(mockedRegistry.getConfiguration(PersistentPageMemoryStorageEngineConfiguration.KEY)).thenReturn(config);

        DataStorageModules dataStorageModules = new DataStorageModules(List.of(new PersistentPageMemoryDataStorageModule()));

        DataStorageManager manager = new DataStorageManager(
                dataStorageModules.createStorageEngines(NODE_NAME, mockedRegistry, storagePath, null)
        );

        manager.start();

        return manager;
    }

    private void checkTableDataStorage(NamedListView<TableView> tables, String expDataStorage) {
        for (TableView table : tables) {
            assertEquals(getZoneDataStorage(table.zoneId()), expDataStorage, table.name());
        }
    }

    private void createZone(int partitions, int replicas) {
        DistributionZonesTestUtil.createZone(catalogManager, ZONE_NAME, partitions, replicas);
    }

    private int getZoneId(String zoneName) {
        return DistributionZonesTestUtil.getZoneIdStrict(catalogManager, zoneName, clock.nowLong());
    }

    private @Nullable String getZoneDataStorage(int zoneId) {
        CatalogZoneDescriptor zoneDescriptor = DistributionZonesTestUtil.getZoneById(catalogManager, zoneId, clock.nowLong());

        return zoneDescriptor == null ? null : zoneDescriptor.dataStorage().engine();
    }

    private static TableDefinition createTableDefinition(String tableName) {
        return SchemaBuilders.tableBuilder(DEFAULT_SCHEMA_NAME, tableName).columns(
                SchemaBuilders.column("key", ColumnType.INT64).build(),
                SchemaBuilders.column("val", ColumnType.INT64).asNullable(true).build()
        ).withPrimaryKey("key").build();
    }
}<|MERGE_RESOLUTION|>--- conflicted
+++ resolved
@@ -831,12 +831,8 @@
                 cmgMgr,
                 distributionZoneManager,
                 mock(SchemaSyncService.class),
-<<<<<<< HEAD
-                catalogManager
-=======
-                mock(CatalogService.class),
+                catalogManager,
                 new HybridTimestampTracker()
->>>>>>> c07258e6
         ) {
 
             @Override
