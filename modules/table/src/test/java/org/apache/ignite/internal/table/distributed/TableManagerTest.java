--- conflicted
+++ resolved
@@ -779,11 +779,7 @@
                 () -> mock(IgniteSql.class),
                 new RemotelyTriggeredResourceRegistry(),
                 mock(ScheduledExecutorService.class),
-<<<<<<< HEAD
-                new LowWatermarkImpl(NODE_NAME, gcConfig.lowWatermark(), clock, tm, vaultManager, mock(FailureProcessor.class)),
-=======
                 lowWatermark,
->>>>>>> fff5713c
                 ForkJoinPool.commonPool()
         ) {
 
