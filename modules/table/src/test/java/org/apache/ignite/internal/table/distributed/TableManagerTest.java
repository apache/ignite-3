/*
 * Licensed to the Apache Software Foundation (ASF) under one or more
 * contributor license agreements. See the NOTICE file distributed with
 * this work for additional information regarding copyright ownership.
 * The ASF licenses this file to You under the Apache License, Version 2.0
 * (the "License"); you may not use this file except in compliance with
 * the License. You may obtain a copy of the License at
 *
 *      http://www.apache.org/licenses/LICENSE-2.0
 *
 * Unless required by applicable law or agreed to in writing, software
 * distributed under the License is distributed on an "AS IS" BASIS,
 * WITHOUT WARRANTIES OR CONDITIONS OF ANY KIND, either express or implied.
 * See the License for the specific language governing permissions and
 * limitations under the License.
 */

package org.apache.ignite.internal.table.distributed;

import static java.util.Collections.emptySet;
import static java.util.concurrent.CompletableFuture.completedFuture;
import static org.apache.ignite.internal.catalog.CatalogService.DEFAULT_SCHEMA_NAME;
import static org.apache.ignite.internal.catalog.events.CatalogEvent.TABLE_CREATE;
import static org.apache.ignite.internal.catalog.events.CatalogEvent.TABLE_DROP;
import static org.apache.ignite.internal.testframework.IgniteTestUtils.assertThrowsWithCause;
import static org.apache.ignite.internal.testframework.matchers.CompletableFutureExceptionMatcher.willThrow;
import static org.apache.ignite.internal.testframework.matchers.CompletableFutureMatcher.willCompleteSuccessfully;
import static org.apache.ignite.sql.ColumnType.INT64;
import static org.hamcrest.MatcherAssert.assertThat;
import static org.junit.jupiter.api.Assertions.assertEquals;
import static org.junit.jupiter.api.Assertions.assertFalse;
import static org.junit.jupiter.api.Assertions.assertNotNull;
import static org.junit.jupiter.api.Assertions.assertNull;
import static org.junit.jupiter.api.Assertions.assertSame;
import static org.junit.jupiter.api.Assertions.assertTrue;
import static org.junit.jupiter.api.Assertions.fail;
import static org.mockito.ArgumentMatchers.any;
import static org.mockito.ArgumentMatchers.anyInt;
import static org.mockito.ArgumentMatchers.anyLong;
import static org.mockito.Mockito.doReturn;
import static org.mockito.Mockito.doThrow;
import static org.mockito.Mockito.mock;
import static org.mockito.Mockito.mockStatic;
import static org.mockito.Mockito.spy;
import static org.mockito.Mockito.timeout;
import static org.mockito.Mockito.times;
import static org.mockito.Mockito.verify;
import static org.mockito.Mockito.when;

import java.nio.file.Path;
import java.util.ArrayList;
import java.util.Collection;
import java.util.Collections;
import java.util.List;
import java.util.Set;
import java.util.UUID;
import java.util.concurrent.CompletableFuture;
import java.util.concurrent.CountDownLatch;
import java.util.concurrent.Flow.Subscription;
import java.util.concurrent.Phaser;
import java.util.concurrent.TimeUnit;
import java.util.function.Consumer;
import java.util.function.LongFunction;
import org.apache.ignite.internal.affinity.AffinityUtils;
import org.apache.ignite.internal.baseline.BaselineManager;
import org.apache.ignite.internal.catalog.CatalogManager;
import org.apache.ignite.internal.catalog.CatalogTestUtils;
import org.apache.ignite.internal.catalog.commands.ColumnParams;
import org.apache.ignite.internal.catalog.descriptors.CatalogTableDescriptor;
import org.apache.ignite.internal.catalog.descriptors.CatalogZoneDescriptor;
import org.apache.ignite.internal.configuration.ConfigurationRegistry;
import org.apache.ignite.internal.configuration.testframework.ConfigurationExtension;
import org.apache.ignite.internal.configuration.testframework.InjectConfiguration;
import org.apache.ignite.internal.distributionzones.DistributionZoneManager;
import org.apache.ignite.internal.distributionzones.DistributionZonesTestUtil;
import org.apache.ignite.internal.hlc.HybridClock;
import org.apache.ignite.internal.hlc.HybridClockImpl;
import org.apache.ignite.internal.metastorage.MetaStorageManager;
import org.apache.ignite.internal.metastorage.dsl.Operation;
<<<<<<< HEAD
import org.apache.ignite.internal.metastorage.impl.StandaloneMetaStorageManager;
import org.apache.ignite.internal.metastorage.server.SimpleInMemoryKeyValueStorage;
=======
import org.apache.ignite.internal.placementdriver.TestPlacementDriver;
>>>>>>> 5f1ac53b
import org.apache.ignite.internal.raft.Loza;
import org.apache.ignite.internal.raft.Peer;
import org.apache.ignite.internal.raft.client.TopologyAwareRaftGroupService;
import org.apache.ignite.internal.raft.client.TopologyAwareRaftGroupServiceFactory;
import org.apache.ignite.internal.raft.service.RaftGroupService;
import org.apache.ignite.internal.raft.storage.impl.LocalLogStorageFactory;
import org.apache.ignite.internal.replicator.ReplicaManager;
import org.apache.ignite.internal.schema.CatalogSchemaManager;
import org.apache.ignite.internal.schema.SchemaDescriptor;
import org.apache.ignite.internal.schema.SchemaUtils;
import org.apache.ignite.internal.schema.configuration.GcConfiguration;
import org.apache.ignite.internal.storage.DataStorageManager;
import org.apache.ignite.internal.storage.DataStorageModules;
import org.apache.ignite.internal.storage.MvPartitionStorage;
import org.apache.ignite.internal.storage.PartitionTimestampCursor;
import org.apache.ignite.internal.storage.engine.MvTableStorage;
import org.apache.ignite.internal.storage.pagememory.PersistentPageMemoryDataStorageModule;
import org.apache.ignite.internal.storage.pagememory.PersistentPageMemoryStorageEngine;
import org.apache.ignite.internal.storage.pagememory.configuration.schema.PersistentPageMemoryStorageEngineConfiguration;
import org.apache.ignite.internal.table.TableImpl;
import org.apache.ignite.internal.table.TableTestUtils;
import org.apache.ignite.internal.table.distributed.raft.snapshot.outgoing.OutgoingSnapshotsManager;
import org.apache.ignite.internal.table.distributed.schema.SchemaSyncService;
import org.apache.ignite.internal.table.event.TableEvent;
import org.apache.ignite.internal.testframework.IgniteAbstractTest;
import org.apache.ignite.internal.tx.HybridTimestampTracker;
import org.apache.ignite.internal.tx.TxManager;
import org.apache.ignite.internal.tx.storage.state.TxStateStorage;
import org.apache.ignite.internal.tx.storage.state.TxStateTableStorage;
import org.apache.ignite.internal.util.CursorUtils;
import org.apache.ignite.internal.util.IgniteUtils;
import org.apache.ignite.internal.vault.VaultManager;
import org.apache.ignite.internal.vault.inmemory.InMemoryVaultService;
import org.apache.ignite.lang.ByteArray;
import org.apache.ignite.lang.IgniteBiTuple;
import org.apache.ignite.lang.NodeStoppingException;
import org.apache.ignite.network.ClusterNode;
import org.apache.ignite.network.ClusterNodeImpl;
import org.apache.ignite.network.ClusterService;
import org.apache.ignite.network.MessagingService;
import org.apache.ignite.network.NetworkAddress;
import org.apache.ignite.network.TopologyService;
import org.apache.ignite.table.Table;
import org.jetbrains.annotations.Nullable;
import org.junit.jupiter.api.AfterEach;
import org.junit.jupiter.api.BeforeEach;
import org.junit.jupiter.api.Test;
import org.junit.jupiter.api.extension.ExtendWith;
import org.mockito.Mock;
import org.mockito.MockedStatic;
import org.mockito.junit.jupiter.MockitoExtension;
import org.mockito.junit.jupiter.MockitoSettings;
import org.mockito.quality.Strictness;

/**
 * Tests scenarios for table manager.
 */
@ExtendWith({MockitoExtension.class, ConfigurationExtension.class})
@MockitoSettings(strictness = Strictness.LENIENT)
public class TableManagerTest extends IgniteAbstractTest {
    /** The name of the table which is preconfigured. */
    private static final String PRECONFIGURED_TABLE_NAME = "T1";

    /** The name of the table which will be configured dynamically. */
    private static final String DYNAMIC_TABLE_NAME = "T2";

    /** The name of table to drop it. */
    private static final String DYNAMIC_TABLE_FOR_DROP_NAME = "T3";

    /** Table partitions. */
    private static final int PARTITIONS = 32;

    /** Node name. */
    private static final String NODE_NAME = "node1";

    /** Count of replicas. */
    private static final int REPLICAS = 1;

    /** Zone name. */
    private static final String ZONE_NAME = "zone1";

    /** Schema manager. */
    @Mock
    private BaselineManager bm;

    /** Topology service. */
    @Mock
    private TopologyService ts;

    /** Raft manager. */
    @Mock
    private Loza rm;

    /** Replica manager. */
    @Mock
    private ReplicaManager replicaMgr;

    /** TX manager. */
    @Mock
    private TxManager tm;

    /** Meta storage manager. */
    @Mock
    private MetaStorageManager msm;

    /** Mock cluster service. */
    @Mock
    private ClusterService clusterService;

    private volatile MvTableStorage mvTableStorage;

    private volatile TxStateTableStorage txStateTableStorage;

    /** Revision updater. */
    private Consumer<LongFunction<CompletableFuture<?>>> revisionUpdater;

    /** Garbage collector configuration. */
    @InjectConfiguration
    private GcConfiguration gcConfig;

    @InjectConfiguration
    private PersistentPageMemoryStorageEngineConfiguration storageEngineConfig;

    @Mock
    private ConfigurationRegistry configRegistry;

    private DataStorageManager dsm;

    private CatalogSchemaManager sm;

    private DistributionZoneManager distributionZoneManager;

    /** Test node. */
    private final ClusterNode node = new ClusterNodeImpl(
            UUID.randomUUID().toString(),
            NODE_NAME,
            new NetworkAddress("127.0.0.1", 2245)
    );

    /** The future will be completed after each tests of this class. */
    private CompletableFuture<TableManager> tblManagerFut;

    /** Hybrid clock. */
    private final HybridClock clock = new HybridClockImpl();

    /** Catalog vault. */
    private VaultManager catalogVault;

    /** Catalog metastore. */
    private MetaStorageManager catalogMetastore;

    /** Catalog manager. */
    private CatalogManager catalogManager;

    @BeforeEach
    void before() throws NodeStoppingException {
        catalogVault = new VaultManager(new InMemoryVaultService());
        catalogMetastore = StandaloneMetaStorageManager.create(catalogVault, new SimpleInMemoryKeyValueStorage(NODE_NAME));
        catalogManager = CatalogTestUtils.createTestCatalogManager(NODE_NAME, clock, catalogMetastore);

        catalogVault.start();
        catalogMetastore.start();
        catalogManager.start();

        revisionUpdater = (LongFunction<CompletableFuture<?>> function) -> catalogMetastore.registerRevisionUpdateListener(function::apply);

        assertThat(catalogMetastore.deployWatches(), willCompleteSuccessfully());

        when(clusterService.messagingService()).thenReturn(mock(MessagingService.class));

        TopologyService topologyService = mock(TopologyService.class);

        when(clusterService.topologyService()).thenReturn(topologyService);
        when(topologyService.localMember()).thenReturn(node);

        distributionZoneManager = mock(DistributionZoneManager.class);

        when(distributionZoneManager.dataNodes(anyLong(), anyInt())).thenReturn(completedFuture(emptySet()));

        when(replicaMgr.stopReplica(any())).thenReturn(completedFuture(true));

        when(msm.recoveryFinishedFuture()).thenReturn(completedFuture(1L));

        tblManagerFut = new CompletableFuture<>();

        mockMetastore();
    }

    @AfterEach
    void after() throws Exception {
        IgniteUtils.closeAll(
                () -> {
                    assertTrue(tblManagerFut.isDone());

                    tblManagerFut.join().beforeNodeStop();
                    tblManagerFut.join().stop();
                },
                dsm == null ? null : dsm::stop,
                sm == null ? null : sm::stop,
                catalogManager == null ? null : catalogManager::stop,
                catalogMetastore == null ? null : catalogMetastore::stop,
                catalogVault == null ? null : catalogVault::stop
        );
    }

    /**
     * Tests a table which was preconfigured.
     */
    @Test
    public void testPreconfiguredTable() throws Exception {
        when(rm.startRaftGroupService(any(), any(), any())).thenAnswer(mock -> completedFuture(mock(TopologyAwareRaftGroupService.class)));

        TableManager tableManager = createTableManager(tblManagerFut);

        tblManagerFut.complete(tableManager);

        createZone(PARTITIONS, REPLICAS);

        createTable(PRECONFIGURED_TABLE_NAME);

        assertEquals(1, tableManager.tables().size());

        assertNotNull(tableManager.table(PRECONFIGURED_TABLE_NAME));

        checkTableDataStorage(allTableDescriptors(), PersistentPageMemoryStorageEngine.ENGINE_NAME);
    }

    /**
     * Tests create a table through public API.
     *
     * @throws Exception If failed.
     */
    @Test
    public void testCreateTable() throws Exception {
        Table table = mockManagersAndCreateTable(DYNAMIC_TABLE_NAME, tblManagerFut);

        assertNotNull(table);

        assertSame(table, tblManagerFut.join().table(DYNAMIC_TABLE_NAME));

        checkTableDataStorage(allTableDescriptors(), PersistentPageMemoryStorageEngine.ENGINE_NAME);
    }

    /**
     * Tests drop a table through public API.
     *
     * @throws Exception If failed.
     */
    @Test
    public void testDropTable() throws Exception {
        mockManagersAndCreateTable(DYNAMIC_TABLE_FOR_DROP_NAME, tblManagerFut);

        TableManager tableManager = tblManagerFut.join();

        dropTable(DYNAMIC_TABLE_FOR_DROP_NAME);

        verify(mvTableStorage).destroy();
        verify(txStateTableStorage).destroy();
        verify(replicaMgr, times(PARTITIONS)).stopReplica(any());

        assertNull(tableManager.table(DYNAMIC_TABLE_FOR_DROP_NAME));

        assertEquals(0, tableManager.tables().size());
    }

    /**
     * Tests a work of the public API for Table manager {@see org.apache.ignite.table.manager.IgniteTables} when the manager is stopping.
     */
    @Test
    public void testApiTableManagerOnStop() {
        createTableManager(tblManagerFut);

        TableManager tableManager = tblManagerFut.join();

        tableManager.beforeNodeStop();
        tableManager.stop();

        assertThrowsWithCause(tableManager::tables, NodeStoppingException.class);
        assertThrowsWithCause(() -> tableManager.table(DYNAMIC_TABLE_FOR_DROP_NAME), NodeStoppingException.class);

        assertThat(tableManager.tablesAsync(), willThrow(NodeStoppingException.class));
        assertThat(tableManager.tableAsync(DYNAMIC_TABLE_FOR_DROP_NAME), willThrow(NodeStoppingException.class));
    }

    /**
     * Tests a work of the public API for Table manager {@see org.apache.ignite.internal.table.IgniteTablesInternal} when the manager is
     * stopping.
     */
    @Test
    public void testInternalApiTableManagerOnStop() {
        createTableManager(tblManagerFut);

        TableManager tableManager = tblManagerFut.join();

        tableManager.beforeNodeStop();
        tableManager.stop();

        int fakeTblId = 1;

        assertThrowsWithCause(() -> tableManager.table(fakeTblId), NodeStoppingException.class);
        assertThat(tableManager.tableAsync(fakeTblId), willThrow(NodeStoppingException.class));
    }

    /**
     * Checks that all RAFT nodes will be stopped when Table manager is stopping and an exception that was thrown by one of the
     * components will not prevent stopping other components.
     *
     * @throws Exception If failed.
     */
    @Test
    public void tableManagerStopTest1() throws Exception {
        IgniteBiTuple<TableImpl, TableManager> tblAndMnr = startTableManagerStopTest();

        endTableManagerStopTest(tblAndMnr.get1(), tblAndMnr.get2(),
                () -> {
                    try {
                        doThrow(new NodeStoppingException()).when(rm).stopRaftNodes(any());
                    } catch (Exception e) {
                        throw new RuntimeException(e);
                    }
                });
    }

    /**
     * Checks that all RAFT nodes will be stopped when Table manager is stopping and an exception that was thrown by one of the
     * components will not prevent stopping other components.
     *
     * @throws Exception If failed.
     */
    @Test
    public void tableManagerStopTest2() throws Exception {
        IgniteBiTuple<TableImpl, TableManager> tblAndMnr = startTableManagerStopTest();

        endTableManagerStopTest(tblAndMnr.get1(), tblAndMnr.get2(),
                () -> {
                    try {
                        doThrow(new NodeStoppingException()).when(replicaMgr).stopReplica(any());
                    } catch (Exception e) {
                        throw new RuntimeException(e);
                    }
                });
    }

    /**
     * Checks that all RAFT nodes will be stopped when Table manager is stopping and an exception that was thrown by one of the
     * components will not prevent stopping other components.
     *
     * @throws Exception If failed.
     */
    @Test
    public void tableManagerStopTest3() throws Exception {
        IgniteBiTuple<TableImpl, TableManager> tblAndMnr = startTableManagerStopTest();

        endTableManagerStopTest(tblAndMnr.get1(), tblAndMnr.get2(),
                () -> {
                    try {
                        doThrow(new RuntimeException("Test exception")).when(tblAndMnr.get1().internalTable().storage()).close();
                    } catch (Exception e) {
                        throw new RuntimeException(e);
                    }
                });
    }

    /**
     * Checks that all RAFT nodes will be stopped when Table manager is stopping and an exception that was thrown by one of the
     * components will not prevent stopping other components.
     *
     * @throws Exception If failed.
     */
    @Test
    public void tableManagerStopTest4() throws Exception {
        IgniteBiTuple<TableImpl, TableManager> tblAndMnr = startTableManagerStopTest();

        endTableManagerStopTest(tblAndMnr.get1(), tblAndMnr.get2(),
                () -> doThrow(new RuntimeException()).when(tblAndMnr.get1().internalTable().txStateStorage()).close());
    }

    private IgniteBiTuple<TableImpl, TableManager> startTableManagerStopTest() throws Exception {
        TableImpl table = mockManagersAndCreateTable(DYNAMIC_TABLE_FOR_DROP_NAME, tblManagerFut);

        verify(rm, times(PARTITIONS)).startRaftGroupService(any(), any(), any());

        TableManager tableManager = tblManagerFut.join();

        return new IgniteBiTuple<>(table, tableManager);
    }

    private void endTableManagerStopTest(TableImpl table, TableManager tableManager, Runnable mockDoThrow) throws Exception {
        mockDoThrow.run();

        tableManager.stop();

        verify(rm, times(PARTITIONS)).stopRaftNodes(any());
        verify(replicaMgr, times(PARTITIONS)).stopReplica(any());

        verify(table.internalTable().storage()).close();
        verify(table.internalTable().txStateStorage()).close();
    }

    /**
     * Instantiates a table and prepares Table manager.
     */
    @Test
    public void testGetTableDuringCreation() {
        Phaser phaser = new Phaser(2);

        CompletableFuture<Table> createFut = CompletableFuture.supplyAsync(() -> {
            try {
                return mockManagersAndCreateTableWithDelay(DYNAMIC_TABLE_FOR_DROP_NAME, tblManagerFut, phaser);
            } catch (Exception e) {
                fail(e.getMessage());
            }

            return null;
        });

        CompletableFuture<Table> getFut = CompletableFuture.supplyAsync(() -> {
            phaser.awaitAdvance(0);

            return tblManagerFut.join().table(DYNAMIC_TABLE_FOR_DROP_NAME);
        });

        CompletableFuture<Collection<Table>> getAllTablesFut = CompletableFuture.supplyAsync(() -> {
            phaser.awaitAdvance(0);

            return tblManagerFut.join().tables();
        });

        assertFalse(createFut.isDone());
        assertFalse(getFut.isDone());
        assertFalse(getAllTablesFut.isDone());

        phaser.arrive();

        assertSame(createFut.join(), getFut.join());

        assertEquals(1, getAllTablesFut.join().size());
    }

    @Test
    void testStoragesGetClearedInMiddleOfFailedTxStorageRebalance() throws Exception {
        testStoragesGetClearedInMiddleOfFailedRebalance(true);
    }

    @Test
    void testStoragesGetClearedInMiddleOfFailedPartitionStorageRebalance() throws Exception {
        testStoragesGetClearedInMiddleOfFailedRebalance(false);
    }

    /**
     * Emulates a situation, when either a TX state storage or partition storage were stopped in a middle of a rebalance. We then expect
     * that these storages get cleared upon startup.
     *
     * @param isTxStorageUnderRebalance When {@code true} - TX state storage is emulated as being under rebalance, when {@code false} -
     *         partition storage is emulated instead.
     */
    private void testStoragesGetClearedInMiddleOfFailedRebalance(boolean isTxStorageUnderRebalance) throws NodeStoppingException {
        when(rm.startRaftGroupService(any(), any(), any())).thenAnswer(mock -> completedFuture(mock(TopologyAwareRaftGroupService.class)));
        when(rm.raftNodeReadyFuture(any())).thenReturn(completedFuture(1L));
        when(bm.nodes()).thenReturn(Set.of(node));

        createZone(1, 1);

        var txStateStorage = mock(TxStateStorage.class);
        var mvPartitionStorage = mock(MvPartitionStorage.class);

        if (isTxStorageUnderRebalance) {
            // Emulate a situation when TX state storage was stopped in a middle of rebalance.
            when(txStateStorage.lastAppliedIndex()).thenReturn(TxStateStorage.REBALANCE_IN_PROGRESS);
        } else {
            // Emulate a situation when partition storage was stopped in a middle of rebalance.
            when(mvPartitionStorage.lastAppliedIndex()).thenReturn(MvPartitionStorage.REBALANCE_IN_PROGRESS);
        }

        doReturn(mock(PartitionTimestampCursor.class)).when(mvPartitionStorage).scan(any());
        when(txStateStorage.clear()).thenReturn(completedFuture(null));

<<<<<<< HEAD
        mockMetastore();

        when(msm.recoveryFinishedFuture()).thenReturn(completedFuture(1L));

=======
>>>>>>> 5f1ac53b
        // For some reason, "when(something).thenReturn" does not work on spies, but this notation works.
        createTableManager(tblManagerFut, (mvTableStorage) -> {
            doReturn(completedFuture(mvPartitionStorage)).when(mvTableStorage).createMvPartition(anyInt());
            doReturn(mvPartitionStorage).when(mvTableStorage).getMvPartition(anyInt());
            doReturn(completedFuture(null)).when(mvTableStorage).clearPartition(anyInt());
        }, (txStateTableStorage) -> {
            doReturn(txStateStorage).when(txStateTableStorage).getOrCreateTxStateStorage(anyInt());
            doReturn(txStateStorage).when(txStateTableStorage).getTxStateStorage(anyInt());
        });

        createTable(PRECONFIGURED_TABLE_NAME);

        verify(txStateStorage, timeout(1000)).clear();
        verify(mvTableStorage, timeout(1000)).clearPartition(anyInt());
    }

    /**
     * Instantiates Table manager and creates a table in it.
     *
     * @param tableName Table name.
     * @param tblManagerFut Future for table manager.
     * @return Table.
     * @throws Exception If something went wrong.
     */
    private TableImpl mockManagersAndCreateTable(String tableName, CompletableFuture<TableManager> tblManagerFut) throws Exception {
        return mockManagersAndCreateTableWithDelay(tableName, tblManagerFut, null);
    }

    /** Dummy metastore activity mock. */
    private void mockMetastore() {
        when(msm.prefix(any())).thenReturn(subscriber -> {
            subscriber.onSubscribe(mock(Subscription.class));

            subscriber.onComplete();
        });

        when(msm.invoke(any(), any(Operation.class), any(Operation.class))).thenReturn(completedFuture(null));
        when(msm.invoke(any(), any(List.class), any(List.class))).thenReturn(completedFuture(null));
<<<<<<< HEAD
        when(msm.get(any())).thenReturn(completedFuture(null));
=======

        when(msm.recoveryFinishedFuture()).thenReturn(completedFuture(0L));

        when(msm.prefixLocally(any(), anyLong())).thenReturn(CursorUtils.emptyCursor());
>>>>>>> 5f1ac53b
    }

    /**
     * Instantiates a table and prepares Table manager. When the latch would open, the method completes.
     *
     * @param tableName Table name.
     * @param tblManagerFut Future for table manager.
     * @param phaser Phaser for the wait.
     * @return Table manager.
     * @throws Exception If something went wrong.
     */
    private TableImpl mockManagersAndCreateTableWithDelay(
            String tableName,
            CompletableFuture<TableManager> tblManagerFut,
            @Nullable Phaser phaser
    ) throws Exception {
        String consistentId = "node0";

        when(rm.startRaftGroupService(any(), any(), any())).thenAnswer(mock -> {
            RaftGroupService raftGrpSrvcMock = mock(TopologyAwareRaftGroupService.class);

            when(raftGrpSrvcMock.leader()).thenReturn(new Peer(consistentId));

            return completedFuture(raftGrpSrvcMock);
        });

        when(ts.getByConsistentId(any())).thenReturn(new ClusterNodeImpl(
                UUID.randomUUID().toString(),
                consistentId,
                new NetworkAddress("localhost", 47500)
        ));

        try (MockedStatic<SchemaUtils> schemaServiceMock = mockStatic(SchemaUtils.class)) {
            schemaServiceMock.when(() -> SchemaUtils.prepareSchemaDescriptor(any()))
                    .thenReturn(mock(SchemaDescriptor.class));
        }

        try (MockedStatic<AffinityUtils> affinityServiceMock = mockStatic(AffinityUtils.class)) {
            ArrayList<List<ClusterNode>> assignment = new ArrayList<>(PARTITIONS);

            for (int part = 0; part < PARTITIONS; part++) {
                assignment.add(new ArrayList<>(Collections.singleton(node)));
            }

            affinityServiceMock.when(() -> AffinityUtils.calculateAssignments(any(), anyInt(), anyInt()))
                    .thenReturn(assignment);
        }

        TableManager tableManager = createTableManager(tblManagerFut);

        int tablesBeforeCreation = tableManager.tables().size();

        if (phaser != null) {
            catalogManager.listen(TABLE_CREATE, (parameters, exception) -> {
                phaser.arriveAndAwaitAdvance();

                return completedFuture(false);
            });

            catalogManager.listen(TABLE_DROP, (parameters, exception) -> {
                phaser.arriveAndAwaitAdvance();

                return completedFuture(false);
            });
        }

        CountDownLatch createTblLatch = new CountDownLatch(1);

        tableManager.listen(TableEvent.CREATE, (parameters, exception) -> {
            createTblLatch.countDown();

            return completedFuture(true);
        });

        createZone(PARTITIONS, REPLICAS);

        createTable(tableName);

        assertTrue(createTblLatch.await(10, TimeUnit.SECONDS));

        TableImpl tbl2 = tableManager.tableImpl(tableName);

        assertNotNull(tbl2);

        assertEquals(tablesBeforeCreation + 1, tableManager.tables().size());

        return tbl2;
    }

    private TableManager createTableManager(CompletableFuture<TableManager> tblManagerFut) {
        return createTableManager(tblManagerFut, unused -> {}, unused -> {});
    }

    /**
     * Creates Table manager.
     *
     * @param tblManagerFut Future to wrap Table manager.
     * @param tableStorageDecorator Table storage spy decorator.
     * @param txStateTableStorageDecorator Tx state table storage spy decorator.
     *
     * @return Table manager.
     */
    private TableManager createTableManager(CompletableFuture<TableManager> tblManagerFut, Consumer<MvTableStorage> tableStorageDecorator,
            Consumer<TxStateTableStorage> txStateTableStorageDecorator) {
        VaultManager vaultManager = mock(VaultManager.class);

        when(vaultManager.get(any(ByteArray.class))).thenReturn(completedFuture(null));
        when(vaultManager.put(any(ByteArray.class), any(byte[].class))).thenReturn(completedFuture(null));

        TableManager tableManager = new TableManager(
                NODE_NAME,
                revisionUpdater,
                gcConfig,
                clusterService,
                rm,
                replicaMgr,
                null,
                null,
                bm,
                ts,
                tm,
                dsm = createDataStorageManager(configRegistry, workDir, storageEngineConfig),
                workDir,
                msm,
                sm = new CatalogSchemaManager(revisionUpdater, catalogManager, msm),
                budgetView -> new LocalLogStorageFactory(),
                clock,
                new OutgoingSnapshotsManager(clusterService.messagingService()),
                mock(TopologyAwareRaftGroupServiceFactory.class),
                vaultManager,
                distributionZoneManager,
<<<<<<< HEAD
                mock(SchemaSyncService.class, invocation -> completedFuture(null)),
                catalogManager,
                new HybridTimestampTracker()
=======
                mock(SchemaSyncService.class),
                mock(CatalogService.class),
                new HybridTimestampTracker(),
                new TestPlacementDriver(NODE_NAME)
>>>>>>> 5f1ac53b
        ) {

            @Override
            protected MvTableStorage createTableStorage(CatalogTableDescriptor tableDescriptor, CatalogZoneDescriptor zoneDescriptor) {
                mvTableStorage = spy(super.createTableStorage(tableDescriptor, zoneDescriptor));

                tableStorageDecorator.accept(mvTableStorage);

                return mvTableStorage;
            }

            @Override
            protected TxStateTableStorage createTxStateTableStorage(
                    CatalogTableDescriptor tableDescriptor,
                    CatalogZoneDescriptor zoneDescriptor
            ) {
                txStateTableStorage = spy(super.createTxStateTableStorage(tableDescriptor, zoneDescriptor));

                txStateTableStorageDecorator.accept(txStateTableStorage);

                return txStateTableStorage;
            }
        };

        sm.start();

        tableManager.start();

        tblManagerFut.complete(tableManager);

        return tableManager;
    }

    private DataStorageManager createDataStorageManager(
            ConfigurationRegistry mockedRegistry,
            Path storagePath,
            PersistentPageMemoryStorageEngineConfiguration config
    ) {
        when(mockedRegistry.getConfiguration(PersistentPageMemoryStorageEngineConfiguration.KEY)).thenReturn(config);

        DataStorageModules dataStorageModules = new DataStorageModules(List.of(new PersistentPageMemoryDataStorageModule()));

        DataStorageManager manager = new DataStorageManager(
                dataStorageModules.createStorageEngines(NODE_NAME, mockedRegistry, storagePath, null)
        );

        manager.start();

        return manager;
    }

    private void checkTableDataStorage(Collection<CatalogTableDescriptor> tableDescriptors, String expDataStorage) {
        assertFalse(tableDescriptors.isEmpty());

        for (CatalogTableDescriptor tableDescriptor : tableDescriptors) {
            assertEquals(getZoneDataStorage(tableDescriptor.zoneId()), expDataStorage, tableDescriptor.name());
        }
    }

    private void createZone(int partitions, int replicas) {
        DistributionZonesTestUtil.createZone(catalogManager, ZONE_NAME, partitions, replicas);
    }

    private @Nullable String getZoneDataStorage(int zoneId) {
        CatalogZoneDescriptor zoneDescriptor = DistributionZonesTestUtil.getZoneById(catalogManager, zoneId, clock.nowLong());

        return zoneDescriptor == null ? null : zoneDescriptor.dataStorage().engine();
    }

    private void createTable(String tableName) {
        TableTestUtils.createTable(
                catalogManager,
                DEFAULT_SCHEMA_NAME,
                ZONE_NAME,
                tableName,
                List.of(
                        ColumnParams.builder().name("key").type(INT64).build(),
                        ColumnParams.builder().name("val").type(INT64).nullable(true).build()
                ),
                List.of("key")
        );
    }

    private void dropTable(String tableName) {
        TableTestUtils.dropTable(catalogManager, DEFAULT_SCHEMA_NAME, tableName);
    }

    private Collection<CatalogTableDescriptor> allTableDescriptors() {
        return catalogManager.tables(catalogManager.latestCatalogVersion());
    }
}<|MERGE_RESOLUTION|>--- conflicted
+++ resolved
@@ -77,12 +77,9 @@
 import org.apache.ignite.internal.hlc.HybridClockImpl;
 import org.apache.ignite.internal.metastorage.MetaStorageManager;
 import org.apache.ignite.internal.metastorage.dsl.Operation;
-<<<<<<< HEAD
 import org.apache.ignite.internal.metastorage.impl.StandaloneMetaStorageManager;
 import org.apache.ignite.internal.metastorage.server.SimpleInMemoryKeyValueStorage;
-=======
 import org.apache.ignite.internal.placementdriver.TestPlacementDriver;
->>>>>>> 5f1ac53b
 import org.apache.ignite.internal.raft.Loza;
 import org.apache.ignite.internal.raft.Peer;
 import org.apache.ignite.internal.raft.client.TopologyAwareRaftGroupService;
@@ -560,13 +557,8 @@
         doReturn(mock(PartitionTimestampCursor.class)).when(mvPartitionStorage).scan(any());
         when(txStateStorage.clear()).thenReturn(completedFuture(null));
 
-<<<<<<< HEAD
-        mockMetastore();
-
         when(msm.recoveryFinishedFuture()).thenReturn(completedFuture(1L));
 
-=======
->>>>>>> 5f1ac53b
         // For some reason, "when(something).thenReturn" does not work on spies, but this notation works.
         createTableManager(tblManagerFut, (mvTableStorage) -> {
             doReturn(completedFuture(mvPartitionStorage)).when(mvTableStorage).createMvPartition(anyInt());
@@ -605,14 +597,11 @@
 
         when(msm.invoke(any(), any(Operation.class), any(Operation.class))).thenReturn(completedFuture(null));
         when(msm.invoke(any(), any(List.class), any(List.class))).thenReturn(completedFuture(null));
-<<<<<<< HEAD
         when(msm.get(any())).thenReturn(completedFuture(null));
-=======
 
         when(msm.recoveryFinishedFuture()).thenReturn(completedFuture(0L));
 
         when(msm.prefixLocally(any(), anyLong())).thenReturn(CursorUtils.emptyCursor());
->>>>>>> 5f1ac53b
     }
 
     /**
@@ -744,16 +733,10 @@
                 mock(TopologyAwareRaftGroupServiceFactory.class),
                 vaultManager,
                 distributionZoneManager,
-<<<<<<< HEAD
                 mock(SchemaSyncService.class, invocation -> completedFuture(null)),
                 catalogManager,
-                new HybridTimestampTracker()
-=======
-                mock(SchemaSyncService.class),
-                mock(CatalogService.class),
                 new HybridTimestampTracker(),
                 new TestPlacementDriver(NODE_NAME)
->>>>>>> 5f1ac53b
         ) {
 
             @Override
