/*
 * Licensed to the Apache Software Foundation (ASF) under one or more
 * contributor license agreements. See the NOTICE file distributed with
 * this work for additional information regarding copyright ownership.
 * The ASF licenses this file to You under the Apache License, Version 2.0
 * (the "License"); you may not use this file except in compliance with
 * the License. You may obtain a copy of the License at
 *
 *      http://www.apache.org/licenses/LICENSE-2.0
 *
 * Unless required by applicable law or agreed to in writing, software
 * distributed under the License is distributed on an "AS IS" BASIS,
 * WITHOUT WARRANTIES OR CONDITIONS OF ANY KIND, either express or implied.
 * See the License for the specific language governing permissions and
 * limitations under the License.
 */

package org.apache.ignite.internal.table.distributed;

import static java.util.concurrent.CompletableFuture.allOf;
import static java.util.concurrent.CompletableFuture.completedFuture;
import static org.apache.ignite.internal.catalog.CatalogService.DEFAULT_SCHEMA_NAME;
import static org.apache.ignite.internal.catalog.events.CatalogEvent.TABLE_CREATE;
import static org.apache.ignite.internal.catalog.events.CatalogEvent.TABLE_DROP;
import static org.apache.ignite.internal.testframework.IgniteTestUtils.assertThrowsWithCause;
import static org.apache.ignite.internal.testframework.matchers.CompletableFutureExceptionMatcher.willThrow;
import static org.apache.ignite.internal.testframework.matchers.CompletableFutureMatcher.willCompleteSuccessfully;
import static org.apache.ignite.internal.thread.ThreadOperation.STORAGE_READ;
import static org.apache.ignite.internal.thread.ThreadOperation.STORAGE_WRITE;
import static org.apache.ignite.internal.util.CompletableFutures.emptySetCompletedFuture;
import static org.apache.ignite.internal.util.CompletableFutures.falseCompletedFuture;
import static org.apache.ignite.internal.util.CompletableFutures.nullCompletedFuture;
import static org.apache.ignite.internal.util.CompletableFutures.trueCompletedFuture;
import static org.apache.ignite.sql.ColumnType.INT64;
import static org.hamcrest.MatcherAssert.assertThat;
import static org.junit.jupiter.api.Assertions.assertEquals;
import static org.junit.jupiter.api.Assertions.assertFalse;
import static org.junit.jupiter.api.Assertions.assertNotEquals;
import static org.junit.jupiter.api.Assertions.assertNotNull;
import static org.junit.jupiter.api.Assertions.assertNotSame;
import static org.junit.jupiter.api.Assertions.assertNull;
import static org.junit.jupiter.api.Assertions.assertSame;
import static org.junit.jupiter.api.Assertions.assertTrue;
import static org.junit.jupiter.api.Assertions.fail;
import static org.mockito.ArgumentMatchers.any;
import static org.mockito.ArgumentMatchers.anyInt;
import static org.mockito.ArgumentMatchers.anyLong;
import static org.mockito.Mockito.atMost;
import static org.mockito.Mockito.doReturn;
import static org.mockito.Mockito.doThrow;
import static org.mockito.Mockito.mock;
import static org.mockito.Mockito.mockStatic;
import static org.mockito.Mockito.spy;
import static org.mockito.Mockito.timeout;
import static org.mockito.Mockito.times;
import static org.mockito.Mockito.verify;
import static org.mockito.Mockito.when;

import java.nio.file.Path;
import java.util.ArrayList;
import java.util.Collection;
import java.util.Collections;
import java.util.List;
import java.util.UUID;
import java.util.concurrent.CompletableFuture;
import java.util.concurrent.ExecutorService;
import java.util.concurrent.Flow.Subscription;
import java.util.concurrent.LinkedBlockingQueue;
import java.util.concurrent.Phaser;
import java.util.concurrent.ScheduledExecutorService;
import java.util.concurrent.ThreadPoolExecutor;
import java.util.concurrent.TimeUnit;
import java.util.function.Consumer;
import java.util.function.LongFunction;
import org.apache.ignite.internal.affinity.AffinityUtils;
import org.apache.ignite.internal.catalog.CatalogManager;
import org.apache.ignite.internal.catalog.CatalogTestUtils;
import org.apache.ignite.internal.catalog.commands.ColumnParams;
import org.apache.ignite.internal.catalog.descriptors.CatalogTableDescriptor;
import org.apache.ignite.internal.catalog.descriptors.CatalogZoneDescriptor;
import org.apache.ignite.internal.configuration.ConfigurationRegistry;
import org.apache.ignite.internal.configuration.testframework.ConfigurationExtension;
import org.apache.ignite.internal.configuration.testframework.InjectConfiguration;
import org.apache.ignite.internal.distributionzones.DistributionZoneManager;
import org.apache.ignite.internal.distributionzones.DistributionZonesTestUtil;
import org.apache.ignite.internal.failure.FailureProcessor;
import org.apache.ignite.internal.hlc.HybridClock;
import org.apache.ignite.internal.hlc.HybridClockImpl;
import org.apache.ignite.internal.lang.IgniteBiTuple;
import org.apache.ignite.internal.lang.NodeStoppingException;
import org.apache.ignite.internal.metastorage.MetaStorageManager;
import org.apache.ignite.internal.metastorage.dsl.Operation;
import org.apache.ignite.internal.metastorage.impl.StandaloneMetaStorageManager;
import org.apache.ignite.internal.metastorage.server.SimpleInMemoryKeyValueStorage;
import org.apache.ignite.internal.network.ClusterNodeImpl;
import org.apache.ignite.internal.network.ClusterService;
import org.apache.ignite.internal.network.MessagingService;
import org.apache.ignite.internal.placementdriver.TestPlacementDriver;
import org.apache.ignite.internal.raft.Loza;
import org.apache.ignite.internal.raft.Peer;
import org.apache.ignite.internal.raft.client.TopologyAwareRaftGroupService;
import org.apache.ignite.internal.raft.client.TopologyAwareRaftGroupServiceFactory;
import org.apache.ignite.internal.raft.service.RaftGroupService;
import org.apache.ignite.internal.raft.storage.impl.LocalLogStorageFactory;
import org.apache.ignite.internal.replicator.ReplicaManager;
import org.apache.ignite.internal.schema.SchemaDescriptor;
import org.apache.ignite.internal.schema.SchemaManager;
import org.apache.ignite.internal.schema.SchemaUtils;
import org.apache.ignite.internal.schema.configuration.GcConfiguration;
import org.apache.ignite.internal.schema.configuration.StorageUpdateConfiguration;
import org.apache.ignite.internal.storage.DataStorageManager;
import org.apache.ignite.internal.storage.DataStorageModules;
import org.apache.ignite.internal.storage.MvPartitionStorage;
import org.apache.ignite.internal.storage.PartitionTimestampCursor;
import org.apache.ignite.internal.storage.engine.MvTableStorage;
import org.apache.ignite.internal.storage.pagememory.PersistentPageMemoryDataStorageModule;
import org.apache.ignite.internal.storage.pagememory.PersistentPageMemoryStorageEngine;
import org.apache.ignite.internal.storage.pagememory.configuration.schema.PersistentPageMemoryStorageEngineConfiguration;
import org.apache.ignite.internal.table.TableTestUtils;
import org.apache.ignite.internal.table.TableViewInternal;
import org.apache.ignite.internal.table.distributed.raft.snapshot.outgoing.OutgoingSnapshotsManager;
import org.apache.ignite.internal.table.distributed.schema.AlwaysSyncedSchemaSyncService;
import org.apache.ignite.internal.testframework.IgniteAbstractTest;
import org.apache.ignite.internal.thread.IgniteThreadFactory;
import org.apache.ignite.internal.tx.HybridTimestampTracker;
import org.apache.ignite.internal.tx.TxManager;
import org.apache.ignite.internal.tx.impl.RemotelyTriggeredResourceRegistry;
import org.apache.ignite.internal.tx.storage.state.TxStateStorage;
import org.apache.ignite.internal.tx.storage.state.TxStateTableStorage;
import org.apache.ignite.internal.util.CursorUtils;
import org.apache.ignite.internal.util.IgniteUtils;
import org.apache.ignite.internal.vault.VaultManager;
import org.apache.ignite.network.ClusterNode;
import org.apache.ignite.network.NetworkAddress;
import org.apache.ignite.network.TopologyService;
import org.apache.ignite.sql.IgniteSql;
import org.apache.ignite.table.Table;
import org.jetbrains.annotations.Nullable;
import org.junit.jupiter.api.AfterEach;
import org.junit.jupiter.api.BeforeEach;
import org.junit.jupiter.api.Test;
import org.junit.jupiter.api.extension.ExtendWith;
import org.mockito.Mock;
import org.mockito.MockedStatic;
import org.mockito.junit.jupiter.MockitoExtension;
import org.mockito.junit.jupiter.MockitoSettings;
import org.mockito.quality.Strictness;

/** Tests scenarios for table manager. */
@ExtendWith({MockitoExtension.class, ConfigurationExtension.class})
@MockitoSettings(strictness = Strictness.LENIENT)
public class TableManagerTest extends IgniteAbstractTest {
    /** The name of the table which is preconfigured. */
    private static final String PRECONFIGURED_TABLE_NAME = "T1";

    /** The name of the table which will be configured dynamically. */
    private static final String DYNAMIC_TABLE_NAME = "T2";

    /** The name of table to drop it. */
    private static final String DYNAMIC_TABLE_FOR_DROP_NAME = "T3";

    /** Table partitions. */
    private static final int PARTITIONS = 32;

    /** Node name. */
    private static final String NODE_NAME = "node1";

    /** Count of replicas. */
    private static final int REPLICAS = 1;

    /** Zone name. */
    private static final String ZONE_NAME = "zone1";

    /** Topology service. */
    @Mock
    private TopologyService ts;

    /** Raft manager. */
    @Mock
    private Loza rm;

    /** Replica manager. */
    @Mock
    private ReplicaManager replicaMgr;

    /** TX manager. */
    @Mock
    private TxManager tm;

    /** Meta storage manager. */
    @Mock
    private MetaStorageManager msm;

    /** Mock cluster service. */
    @Mock
    private ClusterService clusterService;

    private volatile MvTableStorage mvTableStorage;

    private volatile TxStateTableStorage txStateTableStorage;

    /** Revision updater. */
    private Consumer<LongFunction<CompletableFuture<?>>> revisionUpdater;

    /** Garbage collector configuration. */
    @InjectConfiguration
    private GcConfiguration gcConfig;

    /** Storage update configuration. */
    @InjectConfiguration
    private StorageUpdateConfiguration storageUpdateConfiguration;

    @InjectConfiguration
    private PersistentPageMemoryStorageEngineConfiguration storageEngineConfig;

    @Mock
    private ConfigurationRegistry configRegistry;

    private DataStorageManager dsm;

    private SchemaManager sm;

    private DistributionZoneManager distributionZoneManager;

    /** Test node. */
    private final ClusterNode node = new ClusterNodeImpl(
            UUID.randomUUID().toString(),
            NODE_NAME,
            new NetworkAddress("127.0.0.1", 2245)
    );

    /** The future will be completed after each tests of this class. */
    private CompletableFuture<TableManager> tblManagerFut;

    /** Hybrid clock. */
    private final HybridClock clock = new HybridClockImpl();

    /** Catalog metastore. */
    private MetaStorageManager catalogMetastore;

    /** Catalog manager. */
    private CatalogManager catalogManager;

    private ExecutorService partitionOperationsExecutor;

    @BeforeEach
    void before() throws NodeStoppingException {
        catalogMetastore = StandaloneMetaStorageManager.create(new SimpleInMemoryKeyValueStorage(NODE_NAME));
        catalogManager = CatalogTestUtils.createTestCatalogManager(NODE_NAME, clock, catalogMetastore);

        assertThat(allOf(catalogMetastore.start(), catalogManager.start()), willCompleteSuccessfully());

        revisionUpdater = (LongFunction<CompletableFuture<?>> function) -> catalogMetastore.registerRevisionUpdateListener(function::apply);

        assertThat(catalogMetastore.deployWatches(), willCompleteSuccessfully());

        when(clusterService.messagingService()).thenReturn(mock(MessagingService.class));

        TopologyService topologyService = mock(TopologyService.class);

        when(clusterService.topologyService()).thenReturn(topologyService);
        when(topologyService.localMember()).thenReturn(node);

        distributionZoneManager = mock(DistributionZoneManager.class);

        when(distributionZoneManager.dataNodes(anyLong(), anyInt(), anyInt())).thenReturn(emptySetCompletedFuture());

        when(replicaMgr.stopReplica(any())).thenReturn(trueCompletedFuture());

        tblManagerFut = new CompletableFuture<>();

        mockMetastore();

        partitionOperationsExecutor = new ThreadPoolExecutor(
                0, 5,
                0, TimeUnit.SECONDS,
                new LinkedBlockingQueue<>(),
                IgniteThreadFactory.create("test", "partition-operations", log, STORAGE_READ, STORAGE_WRITE)
        );
    }

    @AfterEach
    void after() throws Exception {
        IgniteUtils.closeAll(
                () -> {
                    assertTrue(tblManagerFut.isDone());

                    tblManagerFut.join().beforeNodeStop();
                    tblManagerFut.join().stop();
                },
                dsm == null ? null : dsm::stop,
                sm == null ? null : sm::stop,
                catalogManager == null ? null : catalogManager::stop,
                catalogMetastore == null ? null : catalogMetastore::stop,
                partitionOperationsExecutor == null ? null
                        : () -> IgniteUtils.shutdownAndAwaitTermination(partitionOperationsExecutor, 10, TimeUnit.SECONDS)
        );
    }

    /**
     * Tests a table which was preconfigured.
     */
    @Test
    public void testPreconfiguredTable() throws Exception {
        when(rm.startRaftGroupService(any(), any(), any(), any()))
                .thenAnswer(mock -> completedFuture(mock(TopologyAwareRaftGroupService.class)));

        TableManager tableManager = createTableManager(tblManagerFut);

        tblManagerFut.complete(tableManager);

        createZone(PARTITIONS, REPLICAS);

        createTable(PRECONFIGURED_TABLE_NAME);

        assertEquals(1, tableManager.tables().size());

        assertNotNull(tableManager.table(PRECONFIGURED_TABLE_NAME));

        checkTableDataStorage(allTableDescriptors(), PersistentPageMemoryStorageEngine.ENGINE_NAME);
    }

    /**
     * Tests create a table through public API.
     *
     * @throws Exception If failed.
     */
    @Test
    public void testCreateTable() throws Exception {
        Table table = mockManagersAndCreateTable(DYNAMIC_TABLE_NAME, tblManagerFut);

        assertNotNull(table);

        assertSame(table, tblManagerFut.join().table(DYNAMIC_TABLE_NAME));

        checkTableDataStorage(allTableDescriptors(), PersistentPageMemoryStorageEngine.ENGINE_NAME);
    }

    /**
     * Tests drop a table through public API.
     *
     * @throws Exception If failed.
     */
    @Test
    public void testDropTable() throws Exception {
        mockManagersAndCreateTable(DYNAMIC_TABLE_FOR_DROP_NAME, tblManagerFut);

        TableManager tableManager = tblManagerFut.join();

        dropTable(DYNAMIC_TABLE_FOR_DROP_NAME);

        assertNull(tableManager.table(DYNAMIC_TABLE_FOR_DROP_NAME));
        assertEquals(0, tableManager.tables().size());

        verify(mvTableStorage, atMost(0)).destroy();
        verify(txStateTableStorage, atMost(0)).destroy();
        verify(replicaMgr, atMost(0)).stopReplica(any());

        assertTrue(CatalogTestUtils.waitCatalogCompaction(catalogManager, Long.MAX_VALUE));

        verify(mvTableStorage, timeout(TimeUnit.SECONDS.toMillis(10))).destroy();
        verify(txStateTableStorage, timeout(TimeUnit.SECONDS.toMillis(10))).destroy();
        verify(replicaMgr, timeout(TimeUnit.SECONDS.toMillis(10)).times(PARTITIONS)).stopReplica(any());
    }

    /**
     * Tests create a table through public API right after another table with the same name was dropped.
     *
     * @throws Exception If failed.
     */
    @Test
    public void testReCreateTableWithSameName() throws Exception {
        mockManagersAndCreateTable(DYNAMIC_TABLE_NAME, tblManagerFut);

        TableManager tableManager = tblManagerFut.join();

        TableViewInternal table = (TableViewInternal) tableManager.table(DYNAMIC_TABLE_NAME);

        assertNotNull(table);

        int oldTableId = table.tableId();

        dropTable(DYNAMIC_TABLE_NAME);
        createTable(DYNAMIC_TABLE_NAME);

        table = tableManager.tableView(DYNAMIC_TABLE_NAME);

        assertNotNull(table);
        assertNotEquals(oldTableId, table.tableId());

        assertNotNull(tableManager.cachedTable(oldTableId));
        assertNotNull(tableManager.cachedTable(table.tableId()));
        assertNotSame(tableManager.cachedTable(oldTableId), tableManager.cachedTable(table.tableId()));
    }

    /**
     * Tests a work of the public API for Table manager {@see org.apache.ignite.table.manager.IgniteTables} when the manager is stopping.
     */
    @Test
    public void testApiTableManagerOnStop() throws Exception {
        createTableManager(tblManagerFut);

        TableManager tableManager = tblManagerFut.join();

        tableManager.beforeNodeStop();
        tableManager.stop();

        assertThrowsWithCause(tableManager::tables, NodeStoppingException.class);
        assertThrowsWithCause(() -> tableManager.table(DYNAMIC_TABLE_FOR_DROP_NAME), NodeStoppingException.class);

        assertThat(tableManager.tablesAsync(), willThrow(NodeStoppingException.class));
        assertThat(tableManager.tableAsync(DYNAMIC_TABLE_FOR_DROP_NAME), willThrow(NodeStoppingException.class));
    }

    /**
     * Tests a work of the public API for Table manager {@see org.apache.ignite.internal.table.IgniteTablesInternal} when the manager is
     * stopping.
     */
    @Test
    public void testInternalApiTableManagerOnStop() throws Exception {
        createTableManager(tblManagerFut);

        TableManager tableManager = tblManagerFut.join();

        tableManager.beforeNodeStop();
        tableManager.stop();

        int fakeTblId = 1;

        assertThrowsWithCause(() -> tableManager.table(fakeTblId), NodeStoppingException.class);
        assertThat(tableManager.tableAsync(fakeTblId), willThrow(NodeStoppingException.class));
    }

    /**
     * Checks that all RAFT nodes will be stopped when Table manager is stopping and an exception that was thrown by one of the
     * components will not prevent stopping other components.
     *
     * @throws Exception If failed.
     */
    @Test
    public void tableManagerStopTest1() throws Exception {
        IgniteBiTuple<TableViewInternal, TableManager> tblAndMnr = startTableManagerStopTest();

        endTableManagerStopTest(tblAndMnr.get1(), tblAndMnr.get2(),
                () -> {
                    try {
                        when(rm.stopRaftNodes(any())).thenThrow(NodeStoppingException.class);
                    } catch (Exception e) {
                        throw new RuntimeException(e);
                    }
                });
    }

    /**
     * Checks that all RAFT nodes will be stopped when Table manager is stopping and an exception that was thrown by one of the
     * components will not prevent stopping other components.
     *
     * @throws Exception If failed.
     */
    @Test
    public void tableManagerStopTest2() throws Exception {
        IgniteBiTuple<TableViewInternal, TableManager> tblAndMnr = startTableManagerStopTest();

        endTableManagerStopTest(tblAndMnr.get1(), tblAndMnr.get2(),
                () -> {
                    try {
                        when(replicaMgr.stopReplica(any())).thenThrow(NodeStoppingException.class);
                    } catch (Exception e) {
                        throw new RuntimeException(e);
                    }
                });
    }

    /**
     * Checks that all RAFT nodes will be stopped when Table manager is stopping and an exception that was thrown by one of the
     * components will not prevent stopping other components.
     *
     * @throws Exception If failed.
     */
    @Test
    public void tableManagerStopTest3() throws Exception {
        IgniteBiTuple<TableViewInternal, TableManager> tblAndMnr = startTableManagerStopTest();

        endTableManagerStopTest(tblAndMnr.get1(), tblAndMnr.get2(),
                () -> {
                    try {
                        doThrow(new RuntimeException("Test exception")).when(tblAndMnr.get1().internalTable().storage()).close();
                    } catch (Exception e) {
                        throw new RuntimeException(e);
                    }
                });
    }

    /**
     * Checks that all RAFT nodes will be stopped when Table manager is stopping and an exception that was thrown by one of the
     * components will not prevent stopping other components.
     *
     * @throws Exception If failed.
     */
    @Test
    public void tableManagerStopTest4() throws Exception {
        IgniteBiTuple<TableViewInternal, TableManager> tblAndMnr = startTableManagerStopTest();

        endTableManagerStopTest(tblAndMnr.get1(), tblAndMnr.get2(),
                () -> doThrow(new RuntimeException()).when(tblAndMnr.get1().internalTable().txStateStorage()).close());
    }

    private IgniteBiTuple<TableViewInternal, TableManager> startTableManagerStopTest() throws Exception {
        TableViewInternal table = mockManagersAndCreateTable(DYNAMIC_TABLE_FOR_DROP_NAME, tblManagerFut);

        verify(rm, times(PARTITIONS)).startRaftGroupService(any(), any(), any(), any());

        TableManager tableManager = tblManagerFut.join();

        return new IgniteBiTuple<>(table, tableManager);
    }

    private void endTableManagerStopTest(TableViewInternal table, TableManager tableManager, Runnable mockDoThrow) throws Exception {
        mockDoThrow.run();

        tableManager.beforeNodeStop();
        tableManager.stop();

        verify(rm, times(PARTITIONS)).stopRaftNodes(any());
        verify(replicaMgr, times(PARTITIONS)).stopReplica(any());

        verify(table.internalTable().storage()).close();
        verify(table.internalTable().txStateStorage()).close();
    }

    /**
     * Instantiates a table and prepares Table manager.
     */
    @Test
    public void testGetTableDuringCreation() {
        Phaser phaser = new Phaser(2);

        CompletableFuture<Table> createFut = CompletableFuture.supplyAsync(() -> {
            try {
                return mockManagersAndCreateTableWithDelay(DYNAMIC_TABLE_FOR_DROP_NAME, tblManagerFut, phaser);
            } catch (Exception e) {
                fail(e.getMessage());
            }

            return null;
        });

        CompletableFuture<Table> getFut = CompletableFuture.supplyAsync(() -> {
            phaser.awaitAdvance(0);

            return tblManagerFut.join().table(DYNAMIC_TABLE_FOR_DROP_NAME);
        });

        CompletableFuture<Collection<Table>> getAllTablesFut = CompletableFuture.supplyAsync(() -> {
            phaser.awaitAdvance(0);

            return tblManagerFut.join().tables();
        });

        assertFalse(createFut.isDone());
        assertFalse(getFut.isDone());
        assertFalse(getAllTablesFut.isDone());

        phaser.arrive();

        assertSame(createFut.join(), getFut.join());

        assertEquals(1, getAllTablesFut.join().size());
    }

    @Test
    void testStoragesGetClearedInMiddleOfFailedTxStorageRebalance() throws Exception {
        testStoragesGetClearedInMiddleOfFailedRebalance(true);
    }

    @Test
    void testStoragesGetClearedInMiddleOfFailedPartitionStorageRebalance() throws Exception {
        testStoragesGetClearedInMiddleOfFailedRebalance(false);
    }

    /**
     * Emulates a situation, when either a TX state storage or partition storage were stopped in a middle of a rebalance. We then expect
     * that these storages get cleared upon startup.
     *
     * @param isTxStorageUnderRebalance When {@code true} - TX state storage is emulated as being under rebalance, when {@code false} -
     *         partition storage is emulated instead.
     */
    private void testStoragesGetClearedInMiddleOfFailedRebalance(boolean isTxStorageUnderRebalance) throws NodeStoppingException {
        when(rm.startRaftGroupService(any(), any(), any(), any()))
                .thenAnswer(mock -> completedFuture(mock(TopologyAwareRaftGroupService.class)));

        createZone(1, 1);

        var txStateStorage = mock(TxStateStorage.class);
        var mvPartitionStorage = mock(MvPartitionStorage.class);

        if (isTxStorageUnderRebalance) {
            // Emulate a situation when TX state storage was stopped in a middle of rebalance.
            when(txStateStorage.lastAppliedIndex()).thenReturn(TxStateStorage.REBALANCE_IN_PROGRESS);
        } else {
            // Emulate a situation when partition storage was stopped in a middle of rebalance.
            when(mvPartitionStorage.lastAppliedIndex()).thenReturn(MvPartitionStorage.REBALANCE_IN_PROGRESS);
        }

        doReturn(mock(PartitionTimestampCursor.class)).when(mvPartitionStorage).scan(any());
        when(txStateStorage.clear()).thenReturn(nullCompletedFuture());

        when(msm.recoveryFinishedFuture()).thenReturn(completedFuture(2L));

        // For some reason, "when(something).thenReturn" does not work on spies, but this notation works.
        createTableManager(tblManagerFut, (mvTableStorage) -> {
            doReturn(completedFuture(mvPartitionStorage)).when(mvTableStorage).createMvPartition(anyInt());
            doReturn(mvPartitionStorage).when(mvTableStorage).getMvPartition(anyInt());
            doReturn(nullCompletedFuture()).when(mvTableStorage).clearPartition(anyInt());
        }, (txStateTableStorage) -> {
            doReturn(txStateStorage).when(txStateTableStorage).getOrCreateTxStateStorage(anyInt());
            doReturn(txStateStorage).when(txStateTableStorage).getTxStateStorage(anyInt());
        });

        createTable(PRECONFIGURED_TABLE_NAME);

        verify(txStateStorage, timeout(1000)).clear();
        verify(mvTableStorage, timeout(1000)).clearPartition(anyInt());
    }

    /**
     * Instantiates Table manager and creates a table in it.
     *
     * @param tableName Table name.
     * @param tblManagerFut Future for table manager.
     * @return Table.
     * @throws Exception If something went wrong.
     */
    private TableViewInternal mockManagersAndCreateTable(String tableName, CompletableFuture<TableManager> tblManagerFut) throws Exception {
        return mockManagersAndCreateTableWithDelay(tableName, tblManagerFut, null);
    }

    /** Dummy metastore activity mock. */
    private void mockMetastore() {
        when(msm.prefix(any())).thenReturn(subscriber -> {
            subscriber.onSubscribe(mock(Subscription.class));

            subscriber.onComplete();
        });

        when(msm.invoke(any(), any(Operation.class), any(Operation.class))).thenReturn(trueCompletedFuture());
        when(msm.invoke(any(), any(List.class), any(List.class))).thenReturn(trueCompletedFuture());
        when(msm.get(any())).thenReturn(nullCompletedFuture());

        when(msm.recoveryFinishedFuture()).thenReturn(completedFuture(1L));

        when(msm.prefixLocally(any(), anyLong())).thenReturn(CursorUtils.emptyCursor());
    }

    /**
     * Instantiates a table and prepares Table manager. When the latch would open, the method completes.
     *
     * @param tableName Table name.
     * @param tblManagerFut Future for table manager.
     * @param phaser Phaser for the wait.
     * @return Table manager.
     * @throws Exception If something went wrong.
     */
    private TableViewInternal mockManagersAndCreateTableWithDelay(
            String tableName,
            CompletableFuture<TableManager> tblManagerFut,
            @Nullable Phaser phaser
    ) throws Exception {
        String consistentId = "node0";

        when(rm.startRaftGroupService(any(), any(), any(), any())).thenAnswer(mock -> {
            RaftGroupService raftGrpSrvcMock = mock(TopologyAwareRaftGroupService.class);

            when(raftGrpSrvcMock.leader()).thenReturn(new Peer(consistentId));

            return completedFuture(raftGrpSrvcMock);
        });

        when(ts.getByConsistentId(any())).thenReturn(new ClusterNodeImpl(
                UUID.randomUUID().toString(),
                consistentId,
                new NetworkAddress("localhost", 47500)
        ));

        try (MockedStatic<SchemaUtils> schemaServiceMock = mockStatic(SchemaUtils.class)) {
            schemaServiceMock.when(() -> SchemaUtils.prepareSchemaDescriptor(any()))
                    .thenReturn(mock(SchemaDescriptor.class));
        }

        try (MockedStatic<AffinityUtils> affinityServiceMock = mockStatic(AffinityUtils.class)) {
            ArrayList<List<ClusterNode>> assignment = new ArrayList<>(PARTITIONS);

            for (int part = 0; part < PARTITIONS; part++) {
                assignment.add(new ArrayList<>(Collections.singleton(node)));
            }

            affinityServiceMock.when(() -> AffinityUtils.calculateAssignments(any(), anyInt(), anyInt()))
                    .thenReturn(assignment);
        }

        TableManager tableManager = createTableManager(tblManagerFut);

        int tablesBeforeCreation = tableManager.tables().size();

        if (phaser != null) {
            catalogManager.listen(TABLE_CREATE, parameters -> {
                phaser.arriveAndAwaitAdvance();

                return falseCompletedFuture();
            });

            catalogManager.listen(TABLE_DROP, parameters -> {
                phaser.arriveAndAwaitAdvance();

                return falseCompletedFuture();
            });
        }

        createZone(PARTITIONS, REPLICAS);

        createTable(tableName);

        TableViewInternal tbl2 = tableManager.tableView(tableName);

        assertNotNull(tbl2);

        assertEquals(tablesBeforeCreation + 1, tableManager.tables().size());

        return tbl2;
    }

    private TableManager createTableManager(CompletableFuture<TableManager> tblManagerFut) {
        return createTableManager(tblManagerFut, unused -> {}, unused -> {});
    }

    /**
     * Creates Table manager.
     *
     * @param tblManagerFut Future to wrap Table manager.
     * @param tableStorageDecorator Table storage spy decorator.
     * @param txStateTableStorageDecorator Tx state table storage spy decorator.
     *
     * @return Table manager.
     */
    private TableManager createTableManager(CompletableFuture<TableManager> tblManagerFut, Consumer<MvTableStorage> tableStorageDecorator,
            Consumer<TxStateTableStorage> txStateTableStorageDecorator) {
        VaultManager vaultManager = mock(VaultManager.class);

        TableManager tableManager = new TableManager(
                NODE_NAME,
                revisionUpdater,
                gcConfig,
                storageUpdateConfiguration,
                clusterService,
                rm,
                replicaMgr,
                null,
                null,
                tm,
                dsm = createDataStorageManager(configRegistry, workDir, storageEngineConfig),
                workDir,
                msm,
                sm = new SchemaManager(revisionUpdater, catalogManager, msm),
                budgetView -> new LocalLogStorageFactory(),
                partitionOperationsExecutor,
                partitionOperationsExecutor,
                clock,
                new OutgoingSnapshotsManager(clusterService.messagingService()),
                mock(TopologyAwareRaftGroupServiceFactory.class),
                vaultManager,
                distributionZoneManager,
                new AlwaysSyncedSchemaSyncService(),
                catalogManager,
                new HybridTimestampTracker(),
                new TestPlacementDriver(node),
                () -> mock(IgniteSql.class),
                mock(FailureProcessor.class),
<<<<<<< HEAD
                mock(ScheduledExecutorService.class)
=======
                new RemotelyTriggeredResourceRegistry()
>>>>>>> fd3538ca
        ) {

            @Override
            protected MvTableStorage createTableStorage(CatalogTableDescriptor tableDescriptor, CatalogZoneDescriptor zoneDescriptor) {
                mvTableStorage = spy(super.createTableStorage(tableDescriptor, zoneDescriptor));

                tableStorageDecorator.accept(mvTableStorage);

                return mvTableStorage;
            }

            @Override
            protected TxStateTableStorage createTxStateTableStorage(
                    CatalogTableDescriptor tableDescriptor,
                    CatalogZoneDescriptor zoneDescriptor
            ) {
                txStateTableStorage = spy(super.createTxStateTableStorage(tableDescriptor, zoneDescriptor));

                txStateTableStorageDecorator.accept(txStateTableStorage);

                return txStateTableStorage;
            }
        };

        assertThat(allOf(sm.start(), tableManager.start()), willCompleteSuccessfully());

        tblManagerFut.complete(tableManager);

        return tableManager;
    }

    private DataStorageManager createDataStorageManager(
            ConfigurationRegistry mockedRegistry,
            Path storagePath,
            PersistentPageMemoryStorageEngineConfiguration config
    ) {
        when(mockedRegistry.getConfiguration(PersistentPageMemoryStorageEngineConfiguration.KEY)).thenReturn(config);

        DataStorageModules dataStorageModules = new DataStorageModules(List.of(new PersistentPageMemoryDataStorageModule()));

        DataStorageManager manager = new DataStorageManager(
                dataStorageModules.createStorageEngines(NODE_NAME, mockedRegistry, storagePath, null, mock(FailureProcessor.class))
        );

        assertThat(manager.start(), willCompleteSuccessfully());

        return manager;
    }

    private void checkTableDataStorage(Collection<CatalogTableDescriptor> tableDescriptors, String expDataStorage) {
        assertFalse(tableDescriptors.isEmpty());

        for (CatalogTableDescriptor tableDescriptor : tableDescriptors) {
            assertEquals(getZoneDataStorage(tableDescriptor.zoneId()), expDataStorage, tableDescriptor.name());
        }
    }

    private void createZone(int partitions, int replicas) {
        DistributionZonesTestUtil.createZone(catalogManager, ZONE_NAME, partitions, replicas);
    }

    private @Nullable String getZoneDataStorage(int zoneId) {
        CatalogZoneDescriptor zoneDescriptor = DistributionZonesTestUtil.getZoneById(catalogManager, zoneId, clock.nowLong());

        return zoneDescriptor == null ? null : zoneDescriptor.dataStorage().engine();
    }

    private void createTable(String tableName) {
        TableTestUtils.createTable(
                catalogManager,
                DEFAULT_SCHEMA_NAME,
                ZONE_NAME,
                tableName,
                List.of(
                        ColumnParams.builder().name("key").type(INT64).build(),
                        ColumnParams.builder().name("val").type(INT64).nullable(true).build()
                ),
                List.of("key")
        );
    }

    private void dropTable(String tableName) {
        TableTestUtils.dropTable(catalogManager, DEFAULT_SCHEMA_NAME, tableName);
    }

    private Collection<CatalogTableDescriptor> allTableDescriptors() {
        return catalogManager.tables(catalogManager.latestCatalogVersion());
    }
}<|MERGE_RESOLUTION|>--- conflicted
+++ resolved
@@ -775,11 +775,8 @@
                 new TestPlacementDriver(node),
                 () -> mock(IgniteSql.class),
                 mock(FailureProcessor.class),
-<<<<<<< HEAD
+                new RemotelyTriggeredResourceRegistry(),
                 mock(ScheduledExecutorService.class)
-=======
-                new RemotelyTriggeredResourceRegistry()
->>>>>>> fd3538ca
         ) {
 
             @Override
