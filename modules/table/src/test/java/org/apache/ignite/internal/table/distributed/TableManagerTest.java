--- conflicted
+++ resolved
@@ -826,10 +826,6 @@
         );
 
         DataStorageManager manager = new DataStorageManager(
-<<<<<<< HEAD
-                dataStorageModules.createStorageEngines(NODE_NAME, mockedRegistry, storagePath, null, mock(FailureProcessor.class)),
-                storageConfiguration
-=======
                 dataStorageModules.createStorageEngines(
                         NODE_NAME,
                         mockedRegistry,
@@ -837,8 +833,8 @@
                         null,
                         mock(FailureProcessor.class),
                         mock(LogSyncer.class)
-                )
->>>>>>> 07570831
+                ),
+                storageConfiguration
         );
 
         assertThat(manager.start(), willCompleteSuccessfully());
