/*
 * Licensed to the Apache Software Foundation (ASF) under one or more
 * contributor license agreements. See the NOTICE file distributed with
 * this work for additional information regarding copyright ownership.
 * The ASF licenses this file to You under the Apache License, Version 2.0
 * (the "License"); you may not use this file except in compliance with
 * the License. You may obtain a copy of the License at
 *
 *      http://www.apache.org/licenses/LICENSE-2.0
 *
 * Unless required by applicable law or agreed to in writing, software
 * distributed under the License is distributed on an "AS IS" BASIS,
 * WITHOUT WARRANTIES OR CONDITIONS OF ANY KIND, either express or implied.
 * See the License for the specific language governing permissions and
 * limitations under the License.
 */

package org.apache.ignite.internal.table.distributed;

import static java.util.concurrent.CompletableFuture.completedFuture;
import static org.apache.ignite.internal.testframework.IgniteTestUtils.await;
import static org.apache.ignite.internal.testframework.matchers.CompletableFutureMatcher.willCompleteSuccessfully;
import static org.hamcrest.MatcherAssert.assertThat;
import static org.hamcrest.Matchers.equalTo;
import static org.junit.jupiter.api.Assertions.assertEquals;
import static org.junit.jupiter.api.Assertions.assertFalse;
import static org.junit.jupiter.api.Assertions.assertNotNull;
import static org.junit.jupiter.api.Assertions.assertNull;
import static org.junit.jupiter.api.Assertions.assertSame;
import static org.junit.jupiter.api.Assertions.assertThrows;
import static org.junit.jupiter.api.Assertions.assertTrue;
import static org.junit.jupiter.api.Assertions.fail;
import static org.mockito.ArgumentMatchers.any;
import static org.mockito.ArgumentMatchers.anyInt;
import static org.mockito.Mockito.doReturn;
import static org.mockito.Mockito.doThrow;
import static org.mockito.Mockito.mock;
import static org.mockito.Mockito.mockStatic;
import static org.mockito.Mockito.spy;
import static org.mockito.Mockito.times;
import static org.mockito.Mockito.verify;
import static org.mockito.Mockito.when;

import java.nio.file.Path;
import java.util.ArrayList;
import java.util.Collection;
import java.util.Collections;
import java.util.HashSet;
import java.util.List;
import java.util.Set;
import java.util.UUID;
import java.util.concurrent.CompletableFuture;
import java.util.concurrent.CountDownLatch;
import java.util.concurrent.Flow.Subscription;
import java.util.concurrent.Phaser;
import java.util.concurrent.TimeUnit;
import java.util.function.Consumer;
import java.util.function.Function;
import org.apache.ignite.configuration.NamedListView;
import org.apache.ignite.internal.affinity.AffinityUtils;
import org.apache.ignite.internal.affinity.Assignment;
import org.apache.ignite.internal.baseline.BaselineManager;
import org.apache.ignite.internal.configuration.ConfigurationRegistry;
import org.apache.ignite.internal.configuration.notifications.ConfigurationStorageRevisionListenerHolder;
import org.apache.ignite.internal.configuration.testframework.ConfigurationExtension;
import org.apache.ignite.internal.configuration.testframework.InjectConfiguration;
import org.apache.ignite.internal.configuration.testframework.InjectRevisionListenerHolder;
import org.apache.ignite.internal.distributionzones.configuration.DistributionZoneConfiguration;
import org.apache.ignite.internal.distributionzones.configuration.DistributionZonesConfiguration;
import org.apache.ignite.internal.hlc.HybridClockImpl;
import org.apache.ignite.internal.logger.IgniteLogger;
import org.apache.ignite.internal.logger.Loggers;
import org.apache.ignite.internal.metastorage.MetaStorageManager;
import org.apache.ignite.internal.metastorage.dsl.Operation;
import org.apache.ignite.internal.raft.Loza;
import org.apache.ignite.internal.raft.Peer;
import org.apache.ignite.internal.raft.client.TopologyAwareRaftGroupService;
import org.apache.ignite.internal.raft.client.TopologyAwareRaftGroupServiceFactory;
import org.apache.ignite.internal.raft.service.RaftGroupService;
import org.apache.ignite.internal.raft.storage.impl.LocalLogStorageFactory;
import org.apache.ignite.internal.replicator.ReplicaManager;
import org.apache.ignite.internal.schema.SchemaDescriptor;
import org.apache.ignite.internal.schema.SchemaManager;
import org.apache.ignite.internal.schema.SchemaUtils;
import org.apache.ignite.internal.schema.configuration.ExtendedTableChange;
import org.apache.ignite.internal.schema.configuration.TableChange;
import org.apache.ignite.internal.schema.configuration.TableConfiguration;
import org.apache.ignite.internal.schema.configuration.TableView;
import org.apache.ignite.internal.schema.configuration.TablesConfiguration;
import org.apache.ignite.internal.schema.testutils.SchemaConfigurationConverter;
import org.apache.ignite.internal.schema.testutils.builder.SchemaBuilders;
import org.apache.ignite.internal.schema.testutils.definition.ColumnType;
import org.apache.ignite.internal.schema.testutils.definition.TableDefinition;
import org.apache.ignite.internal.storage.DataStorageManager;
import org.apache.ignite.internal.storage.DataStorageModules;
import org.apache.ignite.internal.storage.MvPartitionStorage;
import org.apache.ignite.internal.storage.engine.MvTableStorage;
import org.apache.ignite.internal.storage.pagememory.PersistentPageMemoryDataStorageModule;
import org.apache.ignite.internal.storage.pagememory.PersistentPageMemoryStorageEngine;
import org.apache.ignite.internal.storage.pagememory.configuration.schema.PersistentPageMemoryDataStorageChange;
import org.apache.ignite.internal.storage.pagememory.configuration.schema.PersistentPageMemoryStorageEngineConfiguration;
import org.apache.ignite.internal.table.TableImpl;
import org.apache.ignite.internal.table.distributed.raft.snapshot.outgoing.OutgoingSnapshotsManager;
import org.apache.ignite.internal.table.event.TableEvent;
import org.apache.ignite.internal.testframework.IgniteAbstractTest;
import org.apache.ignite.internal.tx.TxManager;
import org.apache.ignite.internal.tx.storage.state.TxStateStorage;
import org.apache.ignite.internal.tx.storage.state.TxStateTableStorage;
import org.apache.ignite.internal.util.ByteUtils;
import org.apache.ignite.lang.IgniteBiTuple;
import org.apache.ignite.lang.IgniteException;
import org.apache.ignite.lang.NodeStoppingException;
import org.apache.ignite.network.ClusterNode;
import org.apache.ignite.network.ClusterService;
import org.apache.ignite.network.MessagingService;
import org.apache.ignite.network.NetworkAddress;
import org.apache.ignite.network.TopologyService;
import org.apache.ignite.table.Table;
import org.jetbrains.annotations.Nullable;
import org.junit.jupiter.api.AfterEach;
import org.junit.jupiter.api.BeforeEach;
import org.junit.jupiter.api.Test;
import org.junit.jupiter.api.extension.ExtendWith;
import org.mockito.Mock;
import org.mockito.MockedStatic;
import org.mockito.junit.jupiter.MockitoExtension;
import org.mockito.junit.jupiter.MockitoSettings;
import org.mockito.quality.Strictness;

/**
 * Tests scenarios for table manager.
 */
@ExtendWith({MockitoExtension.class, ConfigurationExtension.class})
@MockitoSettings(strictness = Strictness.LENIENT)
public class TableManagerTest extends IgniteAbstractTest {
    private static final IgniteLogger LOG = Loggers.forClass(TableManagerTest.class);

    /** The name of the table which is preconfigured. */
    private static final String PRECONFIGURED_TABLE_NAME = "T1";

    /** The name of the table which will be configured dynamically. */
    private static final String DYNAMIC_TABLE_NAME = "T2";

    /** The name of table to drop it. */
    private static final String DYNAMIC_TABLE_FOR_DROP_NAME = "T3";

    /** Table partitions. */
    private static final int PARTITIONS = 32;

    /** Node name. */
    private static final String NODE_NAME = "node1";

    /** Count of replicas. */
    private static final int REPLICAS = 1;

    /** Schema manager. */
    @Mock
    private BaselineManager bm;

    /** Topology service. */
    @Mock
    private TopologyService ts;

    /** Raft manager. */
    @Mock
    private Loza rm;

    /** Replica manager. */
    @Mock
    private ReplicaManager replicaMgr;

    /** TX manager. */
    @Mock
    private TxManager tm;

    /** Meta storage manager. */
    @Mock
    MetaStorageManager msm;

    /** Mock cluster service. */
    @Mock
    private ClusterService clusterService;

    private volatile MvTableStorage mvTableStorage;

    private volatile TxStateTableStorage txStateTableStorage;

    /**
     * Revision listener holder. It uses for the test configurations:
     * <ul>
     * <li>{@link TableManagerTest#fieldRevisionListenerHolder},</li>
     * <li>{@link TableManagerTest#tblsCfg}.</li>
     * </ul>
     */
    @InjectRevisionListenerHolder
    private ConfigurationStorageRevisionListenerHolder fieldRevisionListenerHolder;

    /** Revision updater. */
    private Consumer<Function<Long, CompletableFuture<?>>> revisionUpdater;

    /** Tables configuration. */
    @InjectConfiguration
    private TablesConfiguration tblsCfg;

    @InjectConfiguration
    private DistributionZonesConfiguration distributionZonesConfiguration;

    @InjectConfiguration
    private PersistentPageMemoryStorageEngineConfiguration storageEngineConfig;

    @Mock
    private ConfigurationRegistry configRegistry;

    private DataStorageManager dsm;

    private SchemaManager sm;

    /** Test node. */
    private final ClusterNode node = new ClusterNode(
            UUID.randomUUID().toString(),
            NODE_NAME,
            new NetworkAddress("127.0.0.1", 2245)
    );

    /** The future will be completed after each tests of this class. */
    private CompletableFuture<TableManager> tblManagerFut;

    /** Before all test scenarios. */
    @BeforeEach
    void before() {
        when(clusterService.messagingService()).thenReturn(mock(MessagingService.class));

        TopologyService topologyService = mock(TopologyService.class);

        when(clusterService.topologyService()).thenReturn(topologyService);
        when(topologyService.localMember()).thenReturn(node);

        revisionUpdater = (Function<Long, CompletableFuture<?>> function) -> {
            function.apply(0L).join();

            fieldRevisionListenerHolder.listenUpdateStorageRevision(newStorageRevision -> {
                log.info("Notify about revision: {}", newStorageRevision);

                return function.apply(newStorageRevision);
            });
        };

        tblManagerFut = new CompletableFuture<>();
    }

    /** Stop configuration manager. */
    @AfterEach
    void after() throws Exception {
        assertTrue(tblManagerFut.isDone());

        tblManagerFut.join().beforeNodeStop();
        tblManagerFut.join().stop();

        if (dsm != null) {
            dsm.stop();
        }

        sm.stop();
    }

    /**
     * Tests a table which was preconfigured.
     */
    @Test
    public void testPreconfiguredTable() throws Exception {
        when(rm.startRaftGroupService(any(), any())).thenAnswer(mock -> completedFuture(mock(RaftGroupService.class)));

        mockMetastore();

        TableManager tableManager = createTableManager(tblManagerFut);

        tblManagerFut.complete(tableManager);

        TableDefinition scmTbl = SchemaBuilders.tableBuilder("PUBLIC", PRECONFIGURED_TABLE_NAME).columns(
                SchemaBuilders.column("key", ColumnType.INT64).build(),
                SchemaBuilders.column("val", ColumnType.INT64).asNullable(true).build()
        ).withPrimaryKey("key").build();

        createDistributionZone(1, REPLICAS, PARTITIONS);

        tblsCfg.tables().change(tablesChange -> {

            tablesChange.create(scmTbl.name(), tableChange -> {
                (SchemaConfigurationConverter.convert(scmTbl, tableChange))
                        .changeZoneId(1);

                tableChange.changeDataStorage(c -> c.convert(PersistentPageMemoryDataStorageChange.class));

                var extConfCh = ((ExtendedTableChange) tableChange);

                var assignment = new ArrayList<Set<Assignment>>(PARTITIONS);

                for (int part = 0; part < PARTITIONS; part++) {
                    assignment.add(new HashSet<>(Collections.singleton(Assignment.forPeer(node.name()))));
                }

                extConfCh.changeAssignments(ByteUtils.toBytes(assignment)).changeSchemaId(1);
            });
        }).join();

        assertEquals(1, tableManager.tables().size());

        assertNotNull(tableManager.table(scmTbl.name()));

        checkTableDataStorage(tblsCfg.tables().value(), PersistentPageMemoryStorageEngine.ENGINE_NAME);
    }

    private void createDistributionZone(int zoneId, int replicas, int partitions) {
        distributionZonesConfiguration.distributionZones().change(zones -> {
            zones.create("zone1", ch -> {
                ch.changeZoneId(zoneId);
                ch.changePartitions(partitions);
                ch.changeReplicas(replicas);
            });
        }).join();
    }

    /**
     * Tests create a table through public API.
     *
     * @throws Exception If failed.
     */
    @Test
    public void testCreateTable() throws Exception {
        TableDefinition scmTbl = SchemaBuilders.tableBuilder("PUBLIC", DYNAMIC_TABLE_NAME).columns(
                SchemaBuilders.column("key", ColumnType.INT64).build(),
                SchemaBuilders.column("val", ColumnType.INT64).asNullable(true).build()
        ).withPrimaryKey("key").build();

        Table table = mockManagersAndCreateTable(scmTbl, tblManagerFut);

        assertNotNull(table);

        assertSame(table, tblManagerFut.join().table(scmTbl.name()));

        checkTableDataStorage(tblsCfg.tables().value(), PersistentPageMemoryStorageEngine.ENGINE_NAME);
    }

    /**
     * Tests drop a table through public API.
     *
     * @throws Exception If failed.
     */
    @Test
    public void testDropTable() throws Exception {
        TableDefinition scmTbl = SchemaBuilders.tableBuilder("PUBLIC", DYNAMIC_TABLE_FOR_DROP_NAME).columns(
                SchemaBuilders.column("key", ColumnType.INT64).build(),
                SchemaBuilders.column("val", ColumnType.INT64).asNullable(true).build()
        ).withPrimaryKey("key").build();

        mockManagersAndCreateTable(scmTbl, tblManagerFut);

        TableManager tableManager = tblManagerFut.join();

        await(tableManager.dropTableAsync(DYNAMIC_TABLE_FOR_DROP_NAME));

        verify(mvTableStorage).destroy();
        verify(txStateTableStorage).destroy();

        assertNull(tableManager.table(scmTbl.name()));

        assertEquals(0, tableManager.tables().size());
    }

    /**
     * Tests a work of the public API for Table manager {@see org.apache.ignite.table.manager.IgniteTables} when the manager is stopping.
     */
    @Test
    public void testApiTableManagerOnStop() {
        createTableManager(tblManagerFut);

        TableManager tableManager = tblManagerFut.join();

        tableManager.beforeNodeStop();
        tableManager.stop();

        createDistributionZone(1, REPLICAS, PARTITIONS);

        Consumer<TableChange> createTableChange = (TableChange change) ->
                SchemaConfigurationConverter.convert(SchemaBuilders.tableBuilder("PUBLIC", DYNAMIC_TABLE_FOR_DROP_NAME).columns(
                                SchemaBuilders.column("key", ColumnType.INT64).build(),
                                SchemaBuilders.column("val", ColumnType.INT64).asNullable(true).build()
                        ).withPrimaryKey("key").build(), change)
                        .changeZoneId(1);

        Function<TableChange, Boolean> addColumnChange = (TableChange change) -> {
            change.changeColumns(cols -> {
                int colIdx = change.columns().namedListKeys().stream().mapToInt(Integer::parseInt).max().getAsInt() + 1;

                cols.create(String.valueOf(colIdx),
                        colChg -> SchemaConfigurationConverter.convert(SchemaBuilders.column("name", ColumnType.string()).build(),
                                colChg));

            });

            return true;
        };

        TableManager igniteTables = tableManager;

        assertThrows(IgniteException.class, () -> igniteTables.createTableAsync(DYNAMIC_TABLE_FOR_DROP_NAME, createTableChange));

        assertThrows(IgniteException.class, () -> igniteTables.alterTableAsync(DYNAMIC_TABLE_FOR_DROP_NAME, addColumnChange));

        assertThrows(IgniteException.class, () -> igniteTables.dropTableAsync(DYNAMIC_TABLE_FOR_DROP_NAME));

        assertThrows(IgniteException.class, () -> igniteTables.tables());
        assertThrows(IgniteException.class, () -> igniteTables.tablesAsync());

        assertThrows(IgniteException.class, () -> igniteTables.table(DYNAMIC_TABLE_FOR_DROP_NAME));
        assertThrows(IgniteException.class, () -> igniteTables.tableAsync(DYNAMIC_TABLE_FOR_DROP_NAME));
    }

    /**
     * Tests a work of the public API for Table manager {@see org.apache.ignite.internal.table.IgniteTablesInternal} when the manager is
     * stopping.
     */
    @Test
    public void testInternalApiTableManagerOnStop() {
        createTableManager(tblManagerFut);

        TableManager tableManager = tblManagerFut.join();

        tableManager.beforeNodeStop();
        tableManager.stop();

        UUID fakeTblId = UUID.randomUUID();

        assertThrows(IgniteException.class, () -> tableManager.table(fakeTblId));
        assertThrows(IgniteException.class, () -> tableManager.tableAsync(fakeTblId));
    }

    /**
     * Checks that all RAFT nodes will be stopped when Table manager is stopping and an exception that was thrown by one of the
     * components will not prevent stopping other components.
     *
     * @throws Exception If failed.
     */
    @Test
    public void tableManagerStopTest1() throws Exception {
        IgniteBiTuple<TableImpl, TableManager> tblAndMnr = startTableManagerStopTest();

        endTableManagerStopTest(tblAndMnr.get1(), tblAndMnr.get2(),
                () -> {
                    try {
                        doThrow(new NodeStoppingException()).when(rm).stopRaftNodes(any());
                    } catch (Exception e) {
                        throw new RuntimeException(e);
                    }
                });
    }

    /**
     * Checks that all RAFT nodes will be stopped when Table manager is stopping and an exception that was thrown by one of the
     * components will not prevent stopping other components.
     *
     * @throws Exception If failed.
     */
    @Test
    public void tableManagerStopTest2() throws Exception {
        IgniteBiTuple<TableImpl, TableManager> tblAndMnr = startTableManagerStopTest();

        endTableManagerStopTest(tblAndMnr.get1(), tblAndMnr.get2(),
                () -> {
                    try {
                        doThrow(new NodeStoppingException()).when(replicaMgr).stopReplica(any());
                    } catch (Exception e) {
                        throw new RuntimeException(e);
                    }
                });
    }

    /**
     * Checks that all RAFT nodes will be stopped when Table manager is stopping and an exception that was thrown by one of the
     * components will not prevent stopping other components.
     *
     * @throws Exception If failed.
     */
    @Test
    public void tableManagerStopTest3() throws Exception {
        IgniteBiTuple<TableImpl, TableManager> tblAndMnr = startTableManagerStopTest();

        endTableManagerStopTest(tblAndMnr.get1(), tblAndMnr.get2(),
                () -> {
                    try {
                        doThrow(new RuntimeException()).when(tblAndMnr.get1().internalTable().storage()).close();
                    } catch (Exception e) {
                        throw new RuntimeException(e);
                    }
                });
    }

    /**
     * Checks that all RAFT nodes will be stopped when Table manager is stopping and an exception that was thrown by one of the
     * components will not prevent stopping other components.
     *
     * @throws Exception If failed.
     */
    @Test
    public void tableManagerStopTest4() throws Exception {
        IgniteBiTuple<TableImpl, TableManager> tblAndMnr = startTableManagerStopTest();

        endTableManagerStopTest(tblAndMnr.get1(), tblAndMnr.get2(),
                () -> doThrow(new RuntimeException()).when(tblAndMnr.get1().internalTable().txStateStorage()).close());
    }

    private IgniteBiTuple<TableImpl, TableManager> startTableManagerStopTest() throws Exception {
        TableDefinition scmTbl = SchemaBuilders.tableBuilder("PUBLIC", DYNAMIC_TABLE_FOR_DROP_NAME).columns(
                SchemaBuilders.column("key", ColumnType.INT64).build(),
                SchemaBuilders.column("val", ColumnType.INT64).asNullable(true).build()
        ).withPrimaryKey("key").build();

        TableImpl table = mockManagersAndCreateTable(scmTbl, tblManagerFut);

        verify(rm, times(PARTITIONS)).startRaftGroupService(any(), any(), any());

        TableManager tableManager = tblManagerFut.join();

        return new IgniteBiTuple<>(table, tableManager);
    }

    private void endTableManagerStopTest(TableImpl table, TableManager tableManager, Runnable mockDoThrow) throws Exception {
        mockDoThrow.run();

        tableManager.stop();

        verify(rm, times(PARTITIONS)).stopRaftNodes(any());
        verify(replicaMgr, times(PARTITIONS)).stopReplica(any());

        verify(table.internalTable().storage()).close();
        verify(table.internalTable().txStateStorage()).close();
    }

    /**
     * Instantiates a table and prepares Table manager.
     */
    @Test
    public void testGetTableDuringCreation() {
        TableDefinition scmTbl = SchemaBuilders.tableBuilder("PUBLIC", DYNAMIC_TABLE_FOR_DROP_NAME).columns(
                SchemaBuilders.column("key", ColumnType.INT64).build(),
                SchemaBuilders.column("val", ColumnType.INT64).asNullable(true).build()
        ).withPrimaryKey("key").build();

        Phaser phaser = new Phaser(2);

        CompletableFuture<Table> createFut = CompletableFuture.supplyAsync(() -> {
            try {
                return mockManagersAndCreateTableWithDelay(scmTbl, tblManagerFut, phaser);
            } catch (Exception e) {
                fail(e.getMessage());
            }

            return null;
        });

        CompletableFuture<Table> getFut = CompletableFuture.supplyAsync(() -> {
            phaser.awaitAdvance(0);

            return tblManagerFut.join().table(scmTbl.name());
        });

        CompletableFuture<Collection<Table>> getAllTablesFut = CompletableFuture.supplyAsync(() -> {
            phaser.awaitAdvance(0);

            return tblManagerFut.join().tables();
        });

        assertFalse(createFut.isDone());
        assertFalse(getFut.isDone());
        assertFalse(getAllTablesFut.isDone());

        phaser.arrive();

        assertSame(createFut.join(), getFut.join());

        assertEquals(1, getAllTablesFut.join().size());
    }

    /**
     * Tries to create a table that already exists.
     *
     * @throws Exception If failed.
     */
    @Test
    public void testDoubledCreateTable() throws Exception {
        TableDefinition scmTbl = SchemaBuilders.tableBuilder("PUBLIC", DYNAMIC_TABLE_NAME)
                .columns(
                        SchemaBuilders.column("key", ColumnType.INT64).build(),
                        SchemaBuilders.column("val", ColumnType.INT64).asNullable(true).build())
                .withPrimaryKey("key")
                .build();

        Table table = mockManagersAndCreateTable(scmTbl, tblManagerFut);

        assertNotNull(table);

        assertThrows(RuntimeException.class,
                () -> await(tblManagerFut.join().createTableAsync(DYNAMIC_TABLE_NAME,
                        tblCh -> SchemaConfigurationConverter.convert(scmTbl, tblCh)
                                .changeZoneId(1))));

        assertSame(table, tblManagerFut.join().table(scmTbl.name()));
    }

    @Test
    void testStoragesGetClearedInMiddleOfFailedTxStorageRebalance() throws Exception {
        testStoragesGetClearedInMiddleOfFailedRebalance(true);
    }

    @Test
    void testStoragesGetClearedInMiddleOfFailedPartitionStorageRebalance() throws Exception {
        testStoragesGetClearedInMiddleOfFailedRebalance(false);
    }

    /**
     * Emulates a situation, when either a TX state storage or partition storage were stopped in a middle of a rebalance. We then expect
     * that these storages get cleared upon startup.
     *
     * @param isTxStorageUnderRebalance When {@code true} - TX state storage is emulated as being under rebalance, when {@code false} -
     *         partition storage is emulated instead.
     */
    private void testStoragesGetClearedInMiddleOfFailedRebalance(boolean isTxStorageUnderRebalance) throws NodeStoppingException {
        when(rm.startRaftGroupService(any(), any(), any())).thenAnswer(mock -> completedFuture(mock(TopologyAwareRaftGroupService.class)));

        mockMetastore();

        TableManager tableManager = createTableManager(tblManagerFut);

        tblManagerFut.complete(tableManager);

        var txStateStorage = mock(TxStateStorage.class);
        var mvPartitionStorage = mock(MvPartitionStorage.class);

        if (isTxStorageUnderRebalance) {
            // Emulate a situation when TX state storage was stopped in a middle of rebalance.
            when(txStateStorage.persistedIndex()).thenReturn(TxStateStorage.REBALANCE_IN_PROGRESS);
        } else {
            // Emulate a situation when partition storage was stopped in a middle of rebalance.
            when(mvPartitionStorage.persistedIndex()).thenReturn(MvPartitionStorage.REBALANCE_IN_PROGRESS);
        }

        when(txStateStorage.clear()).thenReturn(completedFuture(null));

        // We need to mock storages inside a configuration listener because of how mocks are created in the Table Manager,
        // see "createTableManager".
        tblsCfg.tables().any().listen(ctx -> {
            // For some reason, "when(something).thenReturn" does not work on spies, but this notation works.
            doReturn(txStateStorage).when(txStateTableStorage).getOrCreateTxStateStorage(anyInt());
            doReturn(txStateStorage).when(txStateTableStorage).getTxStateStorage(anyInt());

            doReturn(completedFuture(mvPartitionStorage)).when(mvTableStorage).createMvPartition(anyInt());
            doReturn(mvPartitionStorage).when(mvTableStorage).getMvPartition(anyInt());
            doReturn(completedFuture(null)).when(mvTableStorage).clearPartition(anyInt());

            return completedFuture(null);
        });

        TableDefinition scmTbl = SchemaBuilders.tableBuilder("PUBLIC", PRECONFIGURED_TABLE_NAME).columns(
                SchemaBuilders.column("key", ColumnType.INT64).build(),
                SchemaBuilders.column("val", ColumnType.INT64).asNullable(true).build()
        ).withPrimaryKey("key").build();

        CompletableFuture<Void> cfgChangeFuture = tblsCfg.tables()
                .change(namedListChange -> namedListChange.create(scmTbl.name(),
                        tableChange -> {
                            SchemaConfigurationConverter.convert(scmTbl, tableChange);

                            tableChange.changeDataStorage(c -> c.convert(PersistentPageMemoryDataStorageChange.class));

                            // Trigger "onUpdateAssignments"
                            var assignments = List.of(Set.of(Assignment.forPeer(NODE_NAME)));

                            ((ExtendedTableChange) tableChange)
                                    .changeAssignments(ByteUtils.toBytes(assignments))
                                    .changeSchemaId(1);
                        }));

        assertThat(cfgChangeFuture, willCompleteSuccessfully());

        verify(txStateStorage).clear();
        verify(mvTableStorage).clearPartition(anyInt());
    }

    /**
     * Instantiates Table manager and creates a table in it.
     *
     * @param tableDefinition Configuration schema for a table.
     * @param tblManagerFut Future for table manager.
     * @return Table.
     * @throws Exception If something went wrong.
     */
    private TableImpl mockManagersAndCreateTable(
            TableDefinition tableDefinition,
            CompletableFuture<TableManager> tblManagerFut
    ) throws Exception {
        return mockManagersAndCreateTableWithDelay(tableDefinition, tblManagerFut, null);
    }

    /** Dummy metastore activity mock. */
    private void mockMetastore() {
        when(msm.prefix(any())).thenReturn(subscriber -> {
            subscriber.onSubscribe(mock(Subscription.class));

            subscriber.onComplete();
        });

        when(msm.invoke(any(), any(Operation.class), any(Operation.class))).thenReturn(completedFuture(null));
    }

    /**
     * Instantiates a table and prepares Table manager. When the latch would open, the method completes.
     *
     * @param tableDefinition Configuration schema for a table.
     * @param tblManagerFut Future for table manager.
     * @param phaser Phaser for the wait.
     * @return Table manager.
     * @throws Exception If something went wrong.
     */
    private TableImpl mockManagersAndCreateTableWithDelay(
            TableDefinition tableDefinition,
            CompletableFuture<TableManager> tblManagerFut,
            @Nullable Phaser phaser
    ) throws Exception {
        String consistentId = "node0";

        when(rm.startRaftGroupService(any(), any())).thenAnswer(mock -> {
            RaftGroupService raftGrpSrvcMock = mock(RaftGroupService.class);

            when(raftGrpSrvcMock.leader()).thenReturn(new Peer(consistentId));

            return completedFuture(raftGrpSrvcMock);
        });

        when(ts.getByConsistentId(any())).thenReturn(new ClusterNode(
                UUID.randomUUID().toString(),
                consistentId,
                new NetworkAddress("localhost", 47500)
        ));

        try (MockedStatic<SchemaUtils> schemaServiceMock = mockStatic(SchemaUtils.class)) {
            schemaServiceMock.when(() -> SchemaUtils.prepareSchemaDescriptor(anyInt(), any()))
                    .thenReturn(mock(SchemaDescriptor.class));
        }

        try (MockedStatic<AffinityUtils> affinityServiceMock = mockStatic(AffinityUtils.class)) {
            ArrayList<List<ClusterNode>> assignment = new ArrayList<>(PARTITIONS);

            for (int part = 0; part < PARTITIONS; part++) {
                assignment.add(new ArrayList<>(Collections.singleton(node)));
            }

            affinityServiceMock.when(() -> AffinityUtils.calculateAssignments(any(), anyInt(), anyInt()))
                    .thenReturn(assignment);
        }

        mockMetastore();

        TableManager tableManager = createTableManager(tblManagerFut);

        int tablesBeforeCreation = tableManager.tables().size();

        tblsCfg.tables().listen(ctx -> {
            boolean createTbl = ctx.newValue().get(tableDefinition.name()) != null
                    && ctx.oldValue().get(tableDefinition.name()) == null;

            boolean dropTbl = ctx.oldValue().get(tableDefinition.name()) != null
                    && ctx.newValue().get(tableDefinition.name()) == null;

            if (!createTbl && !dropTbl) {
                return completedFuture(null);
            }

            if (phaser != null) {
                phaser.arriveAndAwaitAdvance();
            }

            return completedFuture(null);
        });

        CountDownLatch createTblLatch = new CountDownLatch(1);

        tableManager.listen(TableEvent.CREATE, (parameters, exception) -> {
            createTblLatch.countDown();

            return completedFuture(true);
        });

        createDistributionZone(1, REPLICAS, PARTITIONS);

        CompletableFuture<Table> tbl2Fut = tableManager.createTableAsync(tableDefinition.name(),
                tblCh -> SchemaConfigurationConverter.convert(tableDefinition, tblCh)
                        .changeZoneId(1)
        );

        assertTrue(createTblLatch.await(10, TimeUnit.SECONDS));

        TableImpl tbl2 = (TableImpl) tbl2Fut.get();

        assertNotNull(tbl2);

        assertEquals(tablesBeforeCreation + 1, tableManager.tables().size());

        return tbl2;
    }

    /**
     * Creates Table manager.
     *
     * @param tblManagerFut Future to wrap Table manager.
     * @return Table manager.
     */
    private TableManager createTableManager(CompletableFuture<TableManager> tblManagerFut) {
        TableManager tableManager = new TableManager(
                "test",
                revisionUpdater,
                tblsCfg,
                distributionZonesConfiguration,
                clusterService,
                rm,
                replicaMgr,
                null,
                null,
                bm,
                ts,
                tm,
                dsm = createDataStorageManager(configRegistry, workDir, storageEngineConfig),
                workDir,
                msm,
                sm = new SchemaManager(revisionUpdater, tblsCfg, msm),
                budgetView -> new LocalLogStorageFactory(),
                new HybridClockImpl(),
                new OutgoingSnapshotsManager(clusterService.messagingService()),
                mock(TopologyAwareRaftGroupServiceFactory.class)
        ) {

            @Override
<<<<<<< HEAD
            protected MvTableStorage createTableStorage(
                    TableConfiguration tableCfg, TablesConfiguration tablesCfg, DistributionZoneConfiguration distributionZonesCfg) {
                return Mockito.spy(super.createTableStorage(tableCfg, tablesCfg, distributionZonesCfg));
            }

            @Override
            protected TxStateTableStorage createTxStateTableStorage(TableConfiguration tableCfg,
                    DistributionZoneConfiguration distributionZoneCfg) {
                return Mockito.spy(super.createTxStateTableStorage(tableCfg, distributionZoneCfg));
=======
            protected MvTableStorage createTableStorage(TableConfiguration tableCfg, TablesConfiguration tablesCfg) {
                mvTableStorage = spy(super.createTableStorage(tableCfg, tablesCfg));

                return mvTableStorage;
            }

            @Override
            protected TxStateTableStorage createTxStateTableStorage(TableConfiguration tableCfg) {
                txStateTableStorage = spy(super.createTxStateTableStorage(tableCfg));

                return txStateTableStorage;
>>>>>>> c2f8f54b
            }
        };

        sm.start();

        tableManager.start();

        tblManagerFut.complete(tableManager);

        return tableManager;
    }

    private DataStorageManager createDataStorageManager(
            ConfigurationRegistry mockedRegistry,
            Path storagePath,
            PersistentPageMemoryStorageEngineConfiguration config
    ) {
        when(mockedRegistry.getConfiguration(PersistentPageMemoryStorageEngineConfiguration.KEY)).thenReturn(config);

        DataStorageModules dataStorageModules = new DataStorageModules(List.of(new PersistentPageMemoryDataStorageModule()));

        DataStorageManager manager = new DataStorageManager(
                tblsCfg,
                dataStorageModules.createStorageEngines(NODE_NAME, mockedRegistry, storagePath, null)
        );

        manager.start();

        return manager;
    }

    private void checkTableDataStorage(NamedListView<TableView> tables, String expDataStorage) {
        for (String tableName : tables.namedListKeys()) {
            assertThat(tables.get(tableName).dataStorage().name(), equalTo(expDataStorage));
        }
    }
}<|MERGE_RESOLUTION|>--- conflicted
+++ resolved
@@ -839,29 +839,19 @@
         ) {
 
             @Override
-<<<<<<< HEAD
             protected MvTableStorage createTableStorage(
                     TableConfiguration tableCfg, TablesConfiguration tablesCfg, DistributionZoneConfiguration distributionZonesCfg) {
-                return Mockito.spy(super.createTableStorage(tableCfg, tablesCfg, distributionZonesCfg));
-            }
-
-            @Override
-            protected TxStateTableStorage createTxStateTableStorage(TableConfiguration tableCfg,
-                    DistributionZoneConfiguration distributionZoneCfg) {
-                return Mockito.spy(super.createTxStateTableStorage(tableCfg, distributionZoneCfg));
-=======
-            protected MvTableStorage createTableStorage(TableConfiguration tableCfg, TablesConfiguration tablesCfg) {
-                mvTableStorage = spy(super.createTableStorage(tableCfg, tablesCfg));
+                mvTableStorage = spy(super.createTableStorage(tableCfg, tablesCfg, distributionZonesCfg));
 
                 return mvTableStorage;
             }
 
             @Override
-            protected TxStateTableStorage createTxStateTableStorage(TableConfiguration tableCfg) {
-                txStateTableStorage = spy(super.createTxStateTableStorage(tableCfg));
+            protected TxStateTableStorage createTxStateTableStorage(
+                    TableConfiguration tableCfg, DistributionZoneConfiguration distributionZonesCfg) {
+                txStateTableStorage = spy(super.createTxStateTableStorage(tableCfg, distributionZonesCfg));
 
                 return txStateTableStorage;
->>>>>>> c2f8f54b
             }
         };
 
