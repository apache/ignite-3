/*
 * Licensed to the Apache Software Foundation (ASF) under one or more
 * contributor license agreements.  See the NOTICE file distributed with
 * this work for additional information regarding copyright ownership.
 * The ASF licenses this file to You under the Apache License, Version 2.0
 * (the "License"); you may not use this file except in compliance with
 * the License.  You may obtain a copy of the License at
 *
 *      http://www.apache.org/licenses/LICENSE-2.0
 *
 * Unless required by applicable law or agreed to in writing, software
 * distributed under the License is distributed on an "AS IS" BASIS,
 * WITHOUT WARRANTIES OR CONDITIONS OF ANY KIND, either express or implied.
 * See the License for the specific language governing permissions and
 * limitations under the License.
 */

package org.apache.ignite.internal.table.impl;

import java.util.Arrays;
import java.util.Collection;
import java.util.List;
import java.util.Map;
import java.util.Objects;
import java.util.UUID;
import java.util.concurrent.CompletableFuture;
import java.util.concurrent.ConcurrentHashMap;
import java.util.stream.Collectors;
import org.apache.ignite.internal.schema.BinaryRow;
import org.apache.ignite.internal.table.InternalTable;
<<<<<<< HEAD
import org.apache.ignite.internal.tx.InternalTransaction;
=======
import org.apache.ignite.schema.SchemaMode;
>>>>>>> fc7b39d6
import org.jetbrains.annotations.NotNull;

/**
 * Dummy table storage implementation.
 */
public class DummyInternalTableImpl implements InternalTable {
    /** In-memory dummy store. */
    private final Map<KeyWrapper, BinaryRow> store = new ConcurrentHashMap<>();

    /**
     * Wrapper provides correct byte[] comparison.
     */
    private static class KeyWrapper {
        /** Data. */
        private final byte[] data;

        /** Hash. */
        private final int hash;

        /**
         * Constructor.
         *
         * @param data Wrapped data.
         */
        KeyWrapper(byte[] data, int hash) {
            assert data != null;

            this.data = data;
            this.hash = hash;
        }

        /** {@inheritDoc} */
        @Override public boolean equals(Object o) {
            if (this == o)
                return true;

            if (o == null || getClass() != o.getClass())
                return false;

            KeyWrapper wrapper = (KeyWrapper)o;
            return Arrays.equals(data, wrapper.data);
        }

        /** {@inheritDoc} */
        @Override public int hashCode() {
            return hash;
        }
    }

    /** {@inheritDoc} */
    @Override public @NotNull UUID tableId() {
        return UUID.randomUUID();
    }

    /** {@inheritDoc} */
    @Override public @NotNull String tableName() {
        return null;
    }

    /** {@inheritDoc} */
<<<<<<< HEAD
    @Override public CompletableFuture<BinaryRow> get(@NotNull BinaryRow row, InternalTransaction tx) {
=======
    @Override public @NotNull SchemaMode schemaMode() {
        return SchemaMode.STRICT_SCHEMA;
    }

    /** {@inheritDoc} */
    @Override public void schema(SchemaMode schemaMode) {
    }

    /** {@inheritDoc} */
    @Override public CompletableFuture<BinaryRow> get(@NotNull BinaryRow row) {
>>>>>>> fc7b39d6
        assert row != null;

        return CompletableFuture.completedFuture(store.get(extractAndWrapKey(row)));
    }

    /** {@inheritDoc} */
    @Override public CompletableFuture<Void> upsert(@NotNull BinaryRow row, InternalTransaction tx) {
        assert row != null;

        store.put(extractAndWrapKey(row), row);

        return CompletableFuture.completedFuture(null);
    }

    /** {@inheritDoc} */
    @Override public CompletableFuture<BinaryRow> getAndUpsert(@NotNull BinaryRow row,
        InternalTransaction tx) {
        assert row != null;

        final BinaryRow old = store.put(extractAndWrapKey(row), row);

        return CompletableFuture.completedFuture(old);
    }

    /** {@inheritDoc} */
    @Override public CompletableFuture<Boolean> delete(BinaryRow row, InternalTransaction tx) {
        assert row != null;

        final KeyWrapper key = extractAndWrapKey(row);
        final BinaryRow oldVal = store.get(key);

        return CompletableFuture.completedFuture(oldVal != null && oldVal.hasValue() && store.remove(key, oldVal));
    }

    /** {@inheritDoc} */
    @Override public CompletableFuture<Collection<BinaryRow>> getAll(Collection<BinaryRow> keyRows,
        InternalTransaction tx) {
        assert keyRows != null && !keyRows.isEmpty();

        final List<BinaryRow> res = keyRows.stream()
            .map(this::extractAndWrapKey)
            .map(store::get)
            .collect(Collectors.toList());

        return CompletableFuture.completedFuture(res);
    }

    /** {@inheritDoc} */
    @Override public CompletableFuture<Void> upsertAll(Collection<BinaryRow> rows, InternalTransaction tx) {
        assert rows != null && !rows.isEmpty();

        rows.stream()
            .map(k -> store.put(extractAndWrapKey(k), k));

        return CompletableFuture.completedFuture(null);
    }

    /** {@inheritDoc} */
    @Override public CompletableFuture<Boolean> insert(BinaryRow row, InternalTransaction tx) {
        assert row != null;

        return CompletableFuture.completedFuture(store.putIfAbsent(extractAndWrapKey(row), row) == null);
    }

    /** {@inheritDoc} */
    @Override public CompletableFuture<Collection<BinaryRow>> insertAll(Collection<BinaryRow> rows, InternalTransaction tx) {
        assert rows != null && !rows.isEmpty();

        final List<BinaryRow> res = rows.stream()
            .map(k -> store.putIfAbsent(extractAndWrapKey(k), k) == null ? null : k)
            .filter(Objects::nonNull)
            .collect(Collectors.toList());

        return CompletableFuture.completedFuture(res);
    }

    /** {@inheritDoc} */
    @Override public CompletableFuture<Boolean> replace(BinaryRow row, InternalTransaction tx) {
        assert row != null;

        final KeyWrapper key = extractAndWrapKey(row);
        final BinaryRow oldRow = store.get(key);

        if (oldRow == null || !oldRow.hasValue())
            return CompletableFuture.completedFuture(false);

        return CompletableFuture.completedFuture(store.put(key, row) == oldRow);
    }

    /** {@inheritDoc} */
    @Override public CompletableFuture<Boolean> replace(BinaryRow oldRow, BinaryRow newRow, InternalTransaction tx) {
        assert oldRow != null;
        assert newRow != null;

        final KeyWrapper key = extractAndWrapKey(oldRow);
        final BinaryRow row = store.get(key);

        if (row == null)
            return CompletableFuture.completedFuture(!oldRow.hasValue() && store.put(key, newRow) == null);

        return CompletableFuture.completedFuture(equalValues(row, oldRow) && store.put(key, newRow) != null);
    }

    @Override public CompletableFuture<BinaryRow> getAndReplace(BinaryRow row, InternalTransaction tx) {
        return null;
    }

    /** {@inheritDoc} */
    @Override public CompletableFuture<Boolean> deleteExact(BinaryRow row, InternalTransaction tx) {
        assert row != null;
        assert row.hasValue();

        final KeyWrapper key = extractAndWrapKey(row);
        final BinaryRow old = store.get(key);

        if (old == null || !old.hasValue())
            return CompletableFuture.completedFuture(false);

        return CompletableFuture.completedFuture(equalValues(row, old) && store.remove(key) != null);
    }

    @Override public CompletableFuture<BinaryRow> getAndDelete(BinaryRow row, InternalTransaction tx) {
        return null;
    }

    @Override public CompletableFuture<Collection<BinaryRow>> deleteAll(Collection<BinaryRow> rows, InternalTransaction tx) {
        return null;
    }

    @Override public CompletableFuture<Collection<BinaryRow>> deleteAllExact(Collection<BinaryRow> rows,
        InternalTransaction tx) {
        return null;
    }

    /**
     * @param row Row.
     * @return Extracted key.
     */
    @NotNull private DummyInternalTableImpl.KeyWrapper extractAndWrapKey(@NotNull BinaryRow row) {
        final byte[] bytes = new byte[row.keySlice().capacity()];
        row.keySlice().get(bytes);

        return new KeyWrapper(bytes, row.hash());
    }

    /**
     * @param row Row.
     * @return Extracted key.
     */
    @NotNull private boolean equalValues(@NotNull BinaryRow row, @NotNull BinaryRow row2) {
        if (row.hasValue() ^ row2.hasValue())
            return false;

        return row.valueSlice().compareTo(row2.valueSlice()) == 0;
    }
}<|MERGE_RESOLUTION|>--- conflicted
+++ resolved
@@ -28,11 +28,9 @@
 import java.util.stream.Collectors;
 import org.apache.ignite.internal.schema.BinaryRow;
 import org.apache.ignite.internal.table.InternalTable;
-<<<<<<< HEAD
 import org.apache.ignite.internal.tx.InternalTransaction;
-=======
+import org.apache.ignite.internal.tx.Timestamp;
 import org.apache.ignite.schema.SchemaMode;
->>>>>>> fc7b39d6
 import org.jetbrains.annotations.NotNull;
 
 /**
@@ -93,9 +91,6 @@
     }
 
     /** {@inheritDoc} */
-<<<<<<< HEAD
-    @Override public CompletableFuture<BinaryRow> get(@NotNull BinaryRow row, InternalTransaction tx) {
-=======
     @Override public @NotNull SchemaMode schemaMode() {
         return SchemaMode.STRICT_SCHEMA;
     }
@@ -105,8 +100,7 @@
     }
 
     /** {@inheritDoc} */
-    @Override public CompletableFuture<BinaryRow> get(@NotNull BinaryRow row) {
->>>>>>> fc7b39d6
+    @Override public CompletableFuture<BinaryRow> get(@NotNull BinaryRow row, InternalTransaction tx) {
         assert row != null;
 
         return CompletableFuture.completedFuture(store.get(extractAndWrapKey(row)));
@@ -239,6 +233,10 @@
     @Override public CompletableFuture<Collection<BinaryRow>> deleteAllExact(Collection<BinaryRow> rows,
         InternalTransaction tx) {
         return null;
+    }
+
+    @Override public void commit(Timestamp timestamp) {
+        // No-op.
     }
 
     /**
