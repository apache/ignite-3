--- conflicted
+++ resolved
@@ -214,20 +214,13 @@
                 this.txManager.lockManager(),
                 0,
                 groupId,
-<<<<<<< HEAD
                 tableId,
                 List::of,
                 pkStorage,
-                new HybridClock()
-=======
-                tableId(),
-                primaryIndex,
                 new HybridClock(),
                 null,
                 null,
                 null
-
->>>>>>> 7b0b3395
         );
 
         partitionListener = new PartitionListener(
