--- conflicted
+++ resolved
@@ -28,11 +28,8 @@
 import java.util.stream.Collectors;
 import org.apache.ignite.internal.schema.BinaryRow;
 import org.apache.ignite.internal.table.InternalTable;
-<<<<<<< HEAD
+import org.apache.ignite.schema.SchemaMode;
 import org.apache.ignite.tx.Transaction;
-=======
-import org.apache.ignite.schema.SchemaMode;
->>>>>>> 7ada2bb4
 import org.jetbrains.annotations.NotNull;
 
 /**
@@ -93,9 +90,6 @@
     }
 
     /** {@inheritDoc} */
-<<<<<<< HEAD
-    @Override public CompletableFuture<BinaryRow> get(@NotNull BinaryRow row, Transaction tx) {
-=======
     @Override public @NotNull SchemaMode schemaMode() {
         return SchemaMode.STRICT_SCHEMA;
     }
@@ -105,8 +99,7 @@
     }
 
     /** {@inheritDoc} */
-    @Override public CompletableFuture<BinaryRow> get(@NotNull BinaryRow row) {
->>>>>>> 7ada2bb4
+    @Override public CompletableFuture<BinaryRow> get(@NotNull BinaryRow row, Transaction tx) {
         assert row != null;
 
         return CompletableFuture.completedFuture(store.get(extractAndWrapKey(row)));
