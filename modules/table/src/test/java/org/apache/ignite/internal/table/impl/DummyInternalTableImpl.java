--- conflicted
+++ resolved
@@ -211,15 +211,9 @@
                 this.txManager,
                 this.txManager.lockManager(),
                 0,
-<<<<<<< HEAD
-                groupId,
                 tableId,
                 List::of,
                 pkStorage,
-=======
-                tableId(),
-                primaryIndex,
->>>>>>> b950ea35
                 new HybridClock(),
                 null,
                 null,
