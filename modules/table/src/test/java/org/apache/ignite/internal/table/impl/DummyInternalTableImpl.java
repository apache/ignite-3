--- conflicted
+++ resolved
@@ -30,15 +30,9 @@
 import java.util.concurrent.ConcurrentHashMap;
 import java.util.concurrent.atomic.AtomicLong;
 import javax.naming.OperationNotSupportedException;
-<<<<<<< HEAD
-import org.apache.ignite.hlc.HybridClock;
-import org.apache.ignite.hlc.HybridClockImpl;
-import org.apache.ignite.hlc.HybridTimestamp;
-import org.apache.ignite.hlc.PendingComparableValuesTracker;
-=======
+import org.apache.ignite.internal.hlc.HybridClockImpl;
 import org.apache.ignite.distributed.TestPartitionDataStorage;
 import org.apache.ignite.internal.hlc.HybridClock;
->>>>>>> 002094da
 import org.apache.ignite.internal.replicator.ReplicaService;
 import org.apache.ignite.internal.replicator.ReplicationGroupId;
 import org.apache.ignite.internal.replicator.listener.ReplicaListener;
@@ -58,6 +52,7 @@
 import org.apache.ignite.internal.tx.impl.TxManagerImpl;
 import org.apache.ignite.internal.tx.storage.state.TxStateTableStorage;
 import org.apache.ignite.internal.tx.storage.state.test.TestConcurrentHashMapTxStateStorage;
+import org.apache.ignite.internal.util.PendingComparableValuesTracker;
 import org.apache.ignite.lang.IgniteBiTuple;
 import org.apache.ignite.lang.IgniteInternalException;
 import org.apache.ignite.network.ClusterNode;
@@ -143,7 +138,7 @@
                 mock(MvTableStorage.class),
                 mock(TxStateTableStorage.class),
                 replicaSvc,
-                new HybridClock()
+                new HybridClockImpl()
         );
         RaftGroupService svc = partitionMap.get(0);
 
