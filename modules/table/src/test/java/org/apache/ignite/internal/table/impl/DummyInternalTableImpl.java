/*
 * Licensed to the Apache Software Foundation (ASF) under one or more
 * contributor license agreements.  See the NOTICE file distributed with
 * this work for additional information regarding copyright ownership.
 * The ASF licenses this file to You under the Apache License, Version 2.0
 * (the "License"); you may not use this file except in compliance with
 * the License.  You may obtain a copy of the License at
 *
 *      http://www.apache.org/licenses/LICENSE-2.0
 *
 * Unless required by applicable law or agreed to in writing, software
 * distributed under the License is distributed on an "AS IS" BASIS,
 * WITHOUT WARRANTIES OR CONDITIONS OF ANY KIND, either express or implied.
 * See the License for the specific language governing permissions and
 * limitations under the License.
 */

package org.apache.ignite.internal.table.impl;

import java.util.Arrays;
import java.util.Collection;
import java.util.List;
import java.util.Map;
import java.util.Objects;
import java.util.UUID;
import java.util.concurrent.CompletableFuture;
import java.util.concurrent.ConcurrentHashMap;
import java.util.concurrent.Flow.Publisher;
import java.util.stream.Collectors;
import javax.naming.OperationNotSupportedException;
import org.apache.ignite.internal.schema.BinaryRow;
import org.apache.ignite.internal.storage.engine.TableStorage;
import org.apache.ignite.internal.table.InternalTable;
import org.apache.ignite.lang.IgniteInternalException;
import org.apache.ignite.lang.IgniteUuid;
import org.apache.ignite.schema.definition.SchemaManagementMode;
import org.apache.ignite.tx.Transaction;
import org.jetbrains.annotations.NotNull;
import org.jetbrains.annotations.Nullable;

/**
 * Dummy table storage implementation.
 */
public class DummyInternalTableImpl implements InternalTable {
    /** In-memory dummy store. */
    private final Map<KeyWrapper, BinaryRow> store = new ConcurrentHashMap<>();

    /** {@inheritDoc} */
    @Override
    public void close() throws Exception {
        // No-op.
    }

    /**
     * Wrapper provides correct byte[] comparison.
     */
    private static class KeyWrapper {
        /** Data. */
        private final byte[] data;

        /** Hash. */
        private final int hash;

        /**
         * Constructor.
         *
         * @param data Wrapped data.
         */
        KeyWrapper(byte[] data, int hash) {
            assert data != null;

            this.data = data;
            this.hash = hash;
        }

        /** {@inheritDoc} */
        @Override
        public boolean equals(Object o) {
            if (this == o) {
                return true;
            }

            if (o == null || getClass() != o.getClass()) {
                return false;
            }

            KeyWrapper wrapper = (KeyWrapper) o;
            return Arrays.equals(data, wrapper.data);
        }

        /** {@inheritDoc} */
        @Override
        public int hashCode() {
            return hash;
        }
    }

    /** {@inheritDoc} */
    @Override
<<<<<<< HEAD
=======
    public @NotNull TableStorage storage() {
        throw new UnsupportedOperationException("Not implemented yet");
    }

    /** {@inheritDoc} */
    @Override
    public int partitions() {
        return 1;
    }

    /** {@inheritDoc} */
    @Override
>>>>>>> a323c22d
    public @NotNull IgniteUuid tableId() {
        return new IgniteUuid(UUID.randomUUID(), 0);
    }

    /** {@inheritDoc} */
    @Override
    public @NotNull String tableName() {
        return null;
    }

    /** {@inheritDoc} */
    @Override
    public @NotNull SchemaManagementMode schemaMode() {
        return SchemaManagementMode.STRICT;
    }

    /** {@inheritDoc} */
    @Override
    public void schema(SchemaManagementMode schemaMode) {
    }

    /** {@inheritDoc} */
    @Override
    public CompletableFuture<BinaryRow> get(@NotNull BinaryRow row, Transaction tx) {
        assert row != null;

        return CompletableFuture.completedFuture(store.get(extractAndWrapKey(row)));
    }

    /** {@inheritDoc} */
    @Override
    public CompletableFuture<Void> upsert(@NotNull BinaryRow row, Transaction tx) {
        assert row != null;

        store.put(extractAndWrapKey(row), row);

        return CompletableFuture.completedFuture(null);
    }

    /** {@inheritDoc} */
    @Override
    public CompletableFuture<BinaryRow> getAndUpsert(@NotNull BinaryRow row,
            Transaction tx) {
        assert row != null;

        final BinaryRow old = store.put(extractAndWrapKey(row), row);

        return CompletableFuture.completedFuture(old);
    }

    /** {@inheritDoc} */
    @Override
    public CompletableFuture<Boolean> delete(BinaryRow row, Transaction tx) {
        assert row != null;

        final KeyWrapper key = extractAndWrapKey(row);
        final BinaryRow oldVal = store.get(key);

        return CompletableFuture.completedFuture(oldVal != null && oldVal.hasValue() && store.remove(key, oldVal));
    }

    /** {@inheritDoc} */
    @Override
    public CompletableFuture<Collection<BinaryRow>> getAll(Collection<BinaryRow> keyRows,
            Transaction tx) {
        assert keyRows != null && !keyRows.isEmpty();

        final List<BinaryRow> res = keyRows.stream()
                .map(this::extractAndWrapKey)
                .map(store::get)
                .collect(Collectors.toList());

        return CompletableFuture.completedFuture(res);
    }

    /** {@inheritDoc} */
    @Override
    public CompletableFuture<Void> upsertAll(Collection<BinaryRow> rows, Transaction tx) {
        assert rows != null && !rows.isEmpty();

        rows.stream()
                .map(k -> store.put(extractAndWrapKey(k), k));

        return CompletableFuture.completedFuture(null);
    }

    /** {@inheritDoc} */
    @Override
    public CompletableFuture<Boolean> insert(BinaryRow row, Transaction tx) {
        assert row != null;

        return CompletableFuture.completedFuture(store.putIfAbsent(extractAndWrapKey(row), row) == null);
    }

    /** {@inheritDoc} */
    @Override
    public CompletableFuture<Collection<BinaryRow>> insertAll(Collection<BinaryRow> rows, Transaction tx) {
        assert rows != null && !rows.isEmpty();

        final List<BinaryRow> res = rows.stream()
                .map(k -> store.putIfAbsent(extractAndWrapKey(k), k) == null ? null : k)
                .filter(Objects::nonNull)
                .collect(Collectors.toList());

        return CompletableFuture.completedFuture(res);
    }

    /** {@inheritDoc} */
    @Override
    public CompletableFuture<Boolean> replace(BinaryRow row, Transaction tx) {
        assert row != null;

        final KeyWrapper key = extractAndWrapKey(row);
        final BinaryRow oldRow = store.get(key);

        if (oldRow == null || !oldRow.hasValue()) {
            return CompletableFuture.completedFuture(false);
        }

        return CompletableFuture.completedFuture(store.put(key, row) == oldRow);
    }

    /** {@inheritDoc} */
    @Override
    public CompletableFuture<Boolean> replace(BinaryRow oldRow, BinaryRow newRow, Transaction tx) {
        assert oldRow != null;
        assert newRow != null;

        final KeyWrapper key = extractAndWrapKey(oldRow);
        final BinaryRow row = store.get(key);

        if (row == null) {
            return CompletableFuture.completedFuture(!oldRow.hasValue() && store.put(key, newRow) == null);
        }

        return CompletableFuture.completedFuture(equalValues(row, oldRow) && store.put(key, newRow) != null);
    }

    /** {@inheritDoc} */
    @Override
    public CompletableFuture<BinaryRow> getAndReplace(BinaryRow row, Transaction tx) {
        return null;
    }

    /** {@inheritDoc} */
    @Override
    public CompletableFuture<Boolean> deleteExact(BinaryRow row, Transaction tx) {
        assert row != null;
        assert row.hasValue();

        final KeyWrapper key = extractAndWrapKey(row);
        final BinaryRow old = store.get(key);

        if (old == null || !old.hasValue()) {
            return CompletableFuture.completedFuture(false);
        }

        return CompletableFuture.completedFuture(equalValues(row, old) && store.remove(key) != null);
    }

    /** {@inheritDoc} */
    @Override
    public CompletableFuture<BinaryRow> getAndDelete(BinaryRow row, Transaction tx) {
        return null;
    }

    /** {@inheritDoc} */
    @Override
    public CompletableFuture<Collection<BinaryRow>> deleteAll(Collection<BinaryRow> rows, Transaction tx) {
        return null;
    }

    /** {@inheritDoc} */
    @Override
    public CompletableFuture<Collection<BinaryRow>> deleteAllExact(Collection<BinaryRow> rows,
            Transaction tx) {
        return null;
    }

    /** {@inheritDoc} */
    @Override
    public @NotNull Publisher<BinaryRow> scan(int p, @Nullable Transaction tx) {
        throw new IgniteInternalException(new OperationNotSupportedException());
    }

    /** {@inheritDoc} */
    @Override
    public @NotNull List<String> assignments() {
        throw new IgniteInternalException(new OperationNotSupportedException());
    }

    /**
     * @param row Row.
     * @return Extracted key.
     */
    @NotNull
    private DummyInternalTableImpl.KeyWrapper extractAndWrapKey(@NotNull BinaryRow row) {
        final byte[] bytes = new byte[row.keySlice().capacity()];
        row.keySlice().get(bytes);

        return new KeyWrapper(bytes, row.hash());
    }

    /**
     * @param row Row.
     * @return Extracted key.
     */
    @NotNull
    private boolean equalValues(@NotNull BinaryRow row, @NotNull BinaryRow row2) {
        if (row.hasValue() ^ row2.hasValue()) {
            return false;
        }

        return row.valueSlice().compareTo(row2.valueSlice()) == 0;
    }
}<|MERGE_RESOLUTION|>--- conflicted
+++ resolved
@@ -97,8 +97,6 @@
 
     /** {@inheritDoc} */
     @Override
-<<<<<<< HEAD
-=======
     public @NotNull TableStorage storage() {
         throw new UnsupportedOperationException("Not implemented yet");
     }
@@ -111,7 +109,6 @@
 
     /** {@inheritDoc} */
     @Override
->>>>>>> a323c22d
     public @NotNull IgniteUuid tableId() {
         return new IgniteUuid(UUID.randomUUID(), 0);
     }
