--- conflicted
+++ resolved
@@ -210,14 +210,10 @@
                 tableId(),
                 primaryIndex,
                 new HybridClock(),
-<<<<<<< HEAD
-                uuid -> null
-=======
                 null,
                 null,
-                null
-
->>>>>>> 8761b64e
+                null,
+                uuid -> null
         );
 
         partitionListener = new PartitionListener(
