/*
 * Licensed to the Apache Software Foundation (ASF) under one or more
 * contributor license agreements. See the NOTICE file distributed with
 * this work for additional information regarding copyright ownership.
 * The ASF licenses this file to You under the Apache License, Version 2.0
 * (the "License"); you may not use this file except in compliance with
 * the License. You may obtain a copy of the License at
 *
 *      http://www.apache.org/licenses/LICENSE-2.0
 *
 * Unless required by applicable law or agreed to in writing, software
 * distributed under the License is distributed on an "AS IS" BASIS,
 * WITHOUT WARRANTIES OR CONDITIONS OF ANY KIND, either express or implied.
 * See the License for the specific language governing permissions and
 * limitations under the License.
 */

package org.apache.ignite.internal.table.impl;

import static org.mockito.ArgumentMatchers.any;
import static org.mockito.Mockito.lenient;
import static org.mockito.Mockito.mock;

import it.unimi.dsi.fastutil.ints.Int2ObjectMaps;
import java.io.Serializable;
import java.util.List;
import java.util.Map;
import java.util.UUID;
import java.util.concurrent.CompletableFuture;
import java.util.concurrent.atomic.AtomicLong;
import java.util.function.Function;
import javax.naming.OperationNotSupportedException;
import org.apache.ignite.distributed.TestPartitionDataStorage;
import org.apache.ignite.internal.hlc.HybridClock;
import org.apache.ignite.internal.hlc.HybridClockImpl;
import org.apache.ignite.internal.replicator.ReplicaService;
import org.apache.ignite.internal.replicator.ReplicationGroupId;
import org.apache.ignite.internal.replicator.listener.ReplicaListener;
import org.apache.ignite.internal.schema.BinaryRow;
import org.apache.ignite.internal.schema.BinaryRowEx;
import org.apache.ignite.internal.schema.BinaryTuple;
import org.apache.ignite.internal.schema.BinaryTupleSchema;
import org.apache.ignite.internal.schema.BinaryTupleSchema.Element;
import org.apache.ignite.internal.schema.NativeTypes;
import org.apache.ignite.internal.storage.MvPartitionStorage;
import org.apache.ignite.internal.storage.engine.MvTableStorage;
import org.apache.ignite.internal.storage.impl.TestMvPartitionStorage;
import org.apache.ignite.internal.storage.index.impl.TestHashIndexStorage;
import org.apache.ignite.internal.table.distributed.HashIndexLocker;
import org.apache.ignite.internal.table.distributed.IndexLocker;
import org.apache.ignite.internal.table.distributed.TableSchemaAwareIndexStorage;
import org.apache.ignite.internal.table.distributed.raft.PartitionListener;
import org.apache.ignite.internal.table.distributed.replicator.PartitionReplicaListener;
import org.apache.ignite.internal.table.distributed.replicator.TablePartitionId;
import org.apache.ignite.internal.table.distributed.storage.InternalTableImpl;
import org.apache.ignite.internal.tx.InternalTransaction;
import org.apache.ignite.internal.tx.TxManager;
import org.apache.ignite.internal.tx.impl.HeapLockManager;
import org.apache.ignite.internal.tx.impl.TxManagerImpl;
import org.apache.ignite.internal.tx.storage.state.TxStateTableStorage;
import org.apache.ignite.internal.tx.storage.state.test.TestConcurrentHashMapTxStateStorage;
import org.apache.ignite.internal.util.Lazy;
import org.apache.ignite.internal.util.PendingComparableValuesTracker;
import org.apache.ignite.lang.IgniteBiTuple;
import org.apache.ignite.lang.IgniteInternalException;
import org.apache.ignite.network.ClusterNode;
import org.apache.ignite.network.NetworkAddress;
import org.apache.ignite.raft.client.Command;
import org.apache.ignite.raft.client.Peer;
import org.apache.ignite.raft.client.WriteCommand;
import org.apache.ignite.raft.client.service.CommandClosure;
import org.apache.ignite.raft.client.service.RaftGroupService;
import org.apache.ignite.tx.TransactionException;
import org.jetbrains.annotations.NotNull;
import org.jetbrains.annotations.Nullable;
import org.mockito.Mockito;

/**
 * Dummy table storage implementation.
 */
public class DummyInternalTableImpl extends InternalTableImpl {
    public static final NetworkAddress ADDR = new NetworkAddress("127.0.0.1", 2004);

    private static final ReplicationGroupId crossTableGroupId = new TablePartitionId(UUID.randomUUID(), 0);

    private PartitionListener partitionListener;

    private ReplicaListener replicaListener;

    private ReplicationGroupId groupId;

    /**
     * Creates a new local table.
     *
     * @param replicaSvc Replica service.
     */
    public DummyInternalTableImpl(ReplicaService replicaSvc) {
        this(replicaSvc, new TestMvPartitionStorage(0));
    }

    /**
     * Creates a new local table.
     *
     * @param replicaSvc Replica service.
     * @param txManager Transaction manager.
     * @param crossTableUsage If this dummy table is going to be used in cross-table tests, it won't mock the calls of ReplicaService
     *                        by itself.
     */
    public DummyInternalTableImpl(ReplicaService replicaSvc, TxManager txManager, boolean crossTableUsage) {
        this(replicaSvc, new TestMvPartitionStorage(0), txManager, crossTableUsage);
    }

    /**
     * Creates a new local table.
     *
     * @param replicaSvc Replica service.
     * @param mvPartStorage Multi version partition storage.
     */
    public DummyInternalTableImpl(ReplicaService replicaSvc, MvPartitionStorage mvPartStorage) {
        this(replicaSvc, mvPartStorage, null, false);
    }

    /**
     * Creates a new local table.
     *
     * @param replicaSvc Replica service.
     * @param mvPartStorage Multi version partition storage.
     * @param txManager Transaction manager, if {@code null}, then default one will be created.
     * @param crossTableUsage If this dummy table is going to be used in cross-table tests, it won't mock the calls of ReplicaService
     *                        by itself.
     */
    public DummyInternalTableImpl(
            ReplicaService replicaSvc,
            MvPartitionStorage mvPartStorage,
            @Nullable TxManager txManager,
            boolean crossTableUsage
    ) {
        super(
                "test",
                UUID.randomUUID(),
                Int2ObjectMaps.singleton(0, mock(RaftGroupService.class)),
                1,
                NetworkAddress::toString,
                addr -> Mockito.mock(ClusterNode.class),
                txManager == null ? new TxManagerImpl(replicaSvc, new HeapLockManager(), new HybridClockImpl()) : txManager,
                mock(MvTableStorage.class),
                mock(TxStateTableStorage.class),
                replicaSvc,
                new HybridClockImpl()
        );
        RaftGroupService svc = partitionMap.get(0);

        groupId = crossTableUsage ? new TablePartitionId(tableId(), 0) : crossTableGroupId;

        lenient().doReturn(groupId).when(svc).groupId();
        Peer leaderPeer = new Peer(ADDR);
        lenient().doReturn(leaderPeer).when(svc).leader();
        lenient().doReturn(CompletableFuture.completedFuture(new IgniteBiTuple<>(leaderPeer, 1L))).when(svc).refreshAndGetLeaderWithTerm();

        if (!crossTableUsage) {
            // Delegate replica requests directly to replica listener.
            lenient().doAnswer(
                    invocationOnMock -> {
                        CompletableFuture<Object> invoke = replicaListener.invoke(invocationOnMock.getArgument(1));
                        return invoke;
                    }
            ).when(replicaSvc).invoke(any(), any());
        }

        AtomicLong raftIndex = new AtomicLong();

        // Delegate directly to listener.
        lenient().doAnswer(
                invocationClose -> {
                    Command cmd = invocationClose.getArgument(0);

                    long commandIndex = raftIndex.incrementAndGet();

                    CompletableFuture<Serializable> res = new CompletableFuture<>();

                    // All read commands are handled directly throw partition replica listener.
                    CommandClosure<WriteCommand> clo = new CommandClosure<>() {
                        /** {@inheritDoc} */
                        @Override
                        public long index() {
                            return commandIndex;
                        }

                        /** {@inheritDoc} */
                        @Override
                        public WriteCommand command() {
                            return (WriteCommand) cmd;
                        }

                        /** {@inheritDoc} */
                        @Override
                        public void result(@Nullable Serializable r) {
                            if (r instanceof Throwable) {
                                res.completeExceptionally((Throwable) r);
                            } else {
                                res.complete(r);
                            }
                        }
                    };

                    try {
                        partitionListener.onWrite(List.of(clo).iterator());
                    } catch (Throwable e) {
                        res.completeExceptionally(new TransactionException(e));
                    }

                    return res;
                }
        ).when(svc).run(any());

        UUID tableId = tableId();
        UUID indexId = UUID.randomUUID();

        BinaryTupleSchema pkSchema = BinaryTupleSchema.create(new Element[]{
                new Element(NativeTypes.BYTES, false)
        });

        Function<BinaryRow, BinaryTuple> row2tuple = tableRow -> new BinaryTuple(pkSchema, ((BinaryRow) tableRow).keySlice());

        Lazy<TableSchemaAwareIndexStorage> pkStorage = new Lazy<>(() -> new TableSchemaAwareIndexStorage(
                indexId,
                new TestHashIndexStorage(null),
                row2tuple
        ));

        IndexLocker pkLocker = new HashIndexLocker(indexId, true, this.txManager.lockManager(), row2tuple);

        HybridClock clock = new HybridClockImpl();

        replicaListener = new PartitionReplicaListener(
                mvPartStorage,
                partitionMap.get(0),
                this.txManager,
                this.txManager.lockManager(),
                0,
                tableId,
                () -> Map.of(pkLocker.id(), pkLocker),
                pkStorage,
                clock,
                new PendingComparableValuesTracker<>(clock.now()),
                null,
                null,
                null,
                peer -> true
        );

        partitionListener = new PartitionListener(
                new TestPartitionDataStorage(mvPartStorage),
                new TestConcurrentHashMapTxStateStorage(),
                this.txManager,
<<<<<<< HEAD
                primaryIndex,
                0
=======
                () -> Map.of(pkStorage.get().id(), pkStorage.get())
>>>>>>> 8277b1ad
        );
    }

    /**
     * Replica listener.
     *
     * @return Replica listener.
     */
    public ReplicaListener getReplicaListener() {
        return replicaListener;
    }

    /**
     * Group id of single partition of this table.
     *
     * @return Group id.
     */
    public ReplicationGroupId groupId() {
        return groupId;
    }

    /** {@inheritDoc} */
    @Override
    public @NotNull String name() {
        return null;
    }

    /** {@inheritDoc} */
    @Override
    public CompletableFuture<BinaryRow> get(BinaryRowEx keyRow, InternalTransaction tx) {
        return super.get(keyRow, tx);
    }

    /** {@inheritDoc} */
    @Override
    public @NotNull List<String> assignments() {
        throw new IgniteInternalException(new OperationNotSupportedException());
    }

    /** {@inheritDoc} */
    @Override
    public int partition(BinaryRowEx keyRow) {
        return 0;
    }

    /** {@inheritDoc} */
    @Override
    public CompletableFuture<ClusterNode> evaluateReadOnlyRecipientNode(int partId) {
        return CompletableFuture.completedFuture(mock(ClusterNode.class));
    }
}<|MERGE_RESOLUTION|>--- conflicted
+++ resolved
@@ -253,12 +253,8 @@
                 new TestPartitionDataStorage(mvPartStorage),
                 new TestConcurrentHashMapTxStateStorage(),
                 this.txManager,
-<<<<<<< HEAD
-                primaryIndex,
+                () -> Map.of(pkStorage.get().id(), pkStorage.get()),
                 0
-=======
-                () -> Map.of(pkStorage.get().id(), pkStorage.get())
->>>>>>> 8277b1ad
         );
     }
 
