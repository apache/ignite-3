/*
 * Licensed to the Apache Software Foundation (ASF) under one or more
 * contributor license agreements. See the NOTICE file distributed with
 * this work for additional information regarding copyright ownership.
 * The ASF licenses this file to You under the Apache License, Version 2.0
 * (the "License"); you may not use this file except in compliance with
 * the License. You may obtain a copy of the License at
 *
 *      http://www.apache.org/licenses/LICENSE-2.0
 *
 * Unless required by applicable law or agreed to in writing, software
 * distributed under the License is distributed on an "AS IS" BASIS,
 * WITHOUT WARRANTIES OR CONDITIONS OF ANY KIND, either express or implied.
 * See the License for the specific language governing permissions and
 * limitations under the License.
 */

package org.apache.ignite.internal.table.distributed.replication;

import static java.util.concurrent.CompletableFuture.completedFuture;
import static java.util.stream.Collectors.toList;
import static org.apache.ignite.internal.table.distributed.replicator.PartitionReplicaListener.tablePartitionId;
import static org.apache.ignite.internal.testframework.IgniteTestUtils.await;
import static org.hamcrest.MatcherAssert.assertThat;
import static org.hamcrest.Matchers.allOf;
import static org.hamcrest.Matchers.hasItem;
import static org.mockito.ArgumentMatchers.any;
import static org.mockito.ArgumentMatchers.anyInt;
import static org.mockito.ArgumentMatchers.anyLong;
import static org.mockito.Mockito.mock;
import static org.mockito.Mockito.when;

import java.util.ArrayList;
import java.util.Iterator;
import java.util.List;
import java.util.Locale;
import java.util.Map;
import java.util.Objects;
import java.util.UUID;
import java.util.concurrent.CompletableFuture;
import java.util.function.Function;
import org.apache.ignite.distributed.TestPartitionDataStorage;
import org.apache.ignite.internal.catalog.CatalogService;
import org.apache.ignite.internal.catalog.descriptors.CatalogTableDescriptor;
import org.apache.ignite.internal.configuration.testframework.ConfigurationExtension;
import org.apache.ignite.internal.configuration.testframework.InjectConfiguration;
import org.apache.ignite.internal.hlc.HybridClock;
import org.apache.ignite.internal.hlc.HybridClockImpl;
import org.apache.ignite.internal.hlc.HybridTimestamp;
import org.apache.ignite.internal.marshaller.MarshallerException;
import org.apache.ignite.internal.placementdriver.TestPlacementDriver;
import org.apache.ignite.internal.raft.service.LeaderWithTerm;
import org.apache.ignite.internal.raft.service.RaftGroupService;
import org.apache.ignite.internal.replicator.TablePartitionId;
import org.apache.ignite.internal.replicator.message.ReplicaRequest;
import org.apache.ignite.internal.schema.BinaryRow;
import org.apache.ignite.internal.schema.BinaryRowConverter;
import org.apache.ignite.internal.schema.BinaryTupleSchema;
import org.apache.ignite.internal.schema.Column;
import org.apache.ignite.internal.schema.ColumnsExtractor;
import org.apache.ignite.internal.schema.NativeTypes;
import org.apache.ignite.internal.schema.SchemaDescriptor;
import org.apache.ignite.internal.schema.configuration.GcConfiguration;
import org.apache.ignite.internal.schema.marshaller.KvMarshaller;
import org.apache.ignite.internal.schema.marshaller.reflection.ReflectionMarshallerFactory;
import org.apache.ignite.internal.storage.RowId;
import org.apache.ignite.internal.storage.impl.TestMvPartitionStorage;
import org.apache.ignite.internal.storage.index.SortedIndexStorage;
import org.apache.ignite.internal.storage.index.StorageHashIndexDescriptor;
import org.apache.ignite.internal.storage.index.StorageHashIndexDescriptor.StorageHashIndexColumnDescriptor;
import org.apache.ignite.internal.storage.index.StorageSortedIndexDescriptor;
import org.apache.ignite.internal.storage.index.StorageSortedIndexDescriptor.StorageSortedIndexColumnDescriptor;
import org.apache.ignite.internal.storage.index.impl.TestHashIndexStorage;
import org.apache.ignite.internal.storage.index.impl.TestSortedIndexStorage;
import org.apache.ignite.internal.table.distributed.HashIndexLocker;
import org.apache.ignite.internal.table.distributed.IndexLocker;
import org.apache.ignite.internal.table.distributed.LowWatermark;
import org.apache.ignite.internal.table.distributed.SortedIndexLocker;
import org.apache.ignite.internal.table.distributed.StorageUpdateHandler;
import org.apache.ignite.internal.table.distributed.TableMessagesFactory;
import org.apache.ignite.internal.table.distributed.TableSchemaAwareIndexStorage;
import org.apache.ignite.internal.table.distributed.gc.GcUpdateHandler;
import org.apache.ignite.internal.table.distributed.index.IndexUpdateHandler;
import org.apache.ignite.internal.table.distributed.replication.request.BinaryRowMessage;
import org.apache.ignite.internal.table.distributed.replicator.PartitionReplicaListener;
import org.apache.ignite.internal.table.distributed.replicator.TransactionStateResolver;
import org.apache.ignite.internal.table.distributed.replicator.action.RequestType;
import org.apache.ignite.internal.table.distributed.schema.AlwaysSyncedSchemaSyncService;
import org.apache.ignite.internal.table.impl.DummyInternalTableImpl;
import org.apache.ignite.internal.table.impl.DummySchemaManagerImpl;
import org.apache.ignite.internal.table.impl.DummySchemas;
import org.apache.ignite.internal.testframework.IgniteAbstractTest;
import org.apache.ignite.internal.tx.Lock;
import org.apache.ignite.internal.tx.LockManager;
import org.apache.ignite.internal.tx.LockMode;
import org.apache.ignite.internal.tx.TxManager;
import org.apache.ignite.internal.tx.impl.HeapLockManager;
import org.apache.ignite.internal.tx.storage.state.test.TestTxStateStorage;
import org.apache.ignite.internal.tx.test.TestTransactionIds;
import org.apache.ignite.internal.util.Lazy;
import org.apache.ignite.internal.util.Pair;
import org.apache.ignite.internal.util.PendingComparableValuesTracker;
import org.apache.ignite.network.ClusterNode;
import org.hamcrest.CustomMatcher;
import org.hamcrest.Matcher;
import org.junit.jupiter.api.BeforeAll;
import org.junit.jupiter.api.BeforeEach;
import org.junit.jupiter.api.extension.ExtendWith;
import org.junit.jupiter.params.ParameterizedTest;
import org.junit.jupiter.params.provider.MethodSource;

/** There are tests for partition replica listener. */
@ExtendWith(ConfigurationExtension.class)
public class PartitionReplicaListenerIndexLockingTest extends IgniteAbstractTest {
    private static final int PART_ID = 0;
    private static final int TABLE_ID = 1;
    private static final int PK_INDEX_ID = 1;
    private static final int HASH_INDEX_ID = 2;
    private static final int SORTED_INDEX_ID = 3;
    private static final UUID TRANSACTION_ID = TestTransactionIds.newTransactionId();
    private static final HybridClock CLOCK = new HybridClockImpl();
    private static final LockManager LOCK_MANAGER = new HeapLockManager();
    private static final TablePartitionId PARTITION_ID = new TablePartitionId(TABLE_ID, PART_ID);
    private static final TableMessagesFactory TABLE_MESSAGES_FACTORY = new TableMessagesFactory();
    private static final TestMvPartitionStorage TEST_MV_PARTITION_STORAGE = new TestMvPartitionStorage(PART_ID);

    private static SchemaDescriptor schemaDescriptor;
    private static KvMarshaller<Integer, Integer> kvMarshaller;
    private static Lazy<TableSchemaAwareIndexStorage> pkStorage;
    private static PartitionReplicaListener partitionReplicaListener;
    private static ColumnsExtractor row2HashKeyConverter;
    private static ColumnsExtractor row2SortKeyConverter;

    @BeforeAll
    public static void beforeAll(
            @InjectConfiguration GcConfiguration gcConfig
    ) {
        RaftGroupService mockRaftClient = mock(RaftGroupService.class);

        when(mockRaftClient.refreshAndGetLeaderWithTerm())
                .thenAnswer(invocationOnMock -> completedFuture(new LeaderWithTerm(null, 1L)));
        when(mockRaftClient.run(any()))
                .thenAnswer(invocationOnMock -> completedFuture(null));

        schemaDescriptor = new SchemaDescriptor(1, new Column[]{
                new Column("id".toUpperCase(Locale.ROOT), NativeTypes.INT32, false),
        }, new Column[]{
                new Column("val".toUpperCase(Locale.ROOT), NativeTypes.INT32, false),
        });

        row2HashKeyConverter = BinaryRowConverter.keyExtractor(schemaDescriptor);

        StorageHashIndexDescriptor pkIndexDescriptor = new StorageHashIndexDescriptor(
                PK_INDEX_ID,
                List.of(new StorageHashIndexColumnDescriptor("ID", NativeTypes.INT32, false))
        );

        TableSchemaAwareIndexStorage hashIndexStorage = new TableSchemaAwareIndexStorage(
                PK_INDEX_ID,
                new TestHashIndexStorage(PART_ID, pkIndexDescriptor),
                row2HashKeyConverter
        );
        pkStorage = new Lazy<>(() -> hashIndexStorage);

        IndexLocker pkLocker = new HashIndexLocker(PK_INDEX_ID, true, LOCK_MANAGER, row2HashKeyConverter);
        IndexLocker hashIndexLocker = new HashIndexLocker(HASH_INDEX_ID, false, LOCK_MANAGER, row2HashKeyConverter);

        BinaryTupleSchema rowSchema = BinaryTupleSchema.createRowSchema(schemaDescriptor);
        BinaryTupleSchema valueSchema = BinaryTupleSchema.createValueSchema(schemaDescriptor);

        row2SortKeyConverter = new BinaryRowConverter(rowSchema, valueSchema);

        TableSchemaAwareIndexStorage sortedIndexStorage = new TableSchemaAwareIndexStorage(
                SORTED_INDEX_ID,
                new TestSortedIndexStorage(PART_ID,
                        new StorageSortedIndexDescriptor(
                                SORTED_INDEX_ID,
                                List.of(new StorageSortedIndexColumnDescriptor(
                                        "val", NativeTypes.INT32, false, true
                                ))
                        )),
                row2SortKeyConverter
        );

        IndexLocker sortedIndexLocker = new SortedIndexLocker(
                SORTED_INDEX_ID,
                PART_ID,
                LOCK_MANAGER,
                (SortedIndexStorage) sortedIndexStorage.storage(),
                row2SortKeyConverter
        );

        DummySchemaManagerImpl schemaManager = new DummySchemaManagerImpl(schemaDescriptor);
        PendingComparableValuesTracker<HybridTimestamp, Void> safeTime = new PendingComparableValuesTracker<>(CLOCK.now());

        IndexUpdateHandler indexUpdateHandler = new IndexUpdateHandler(
                DummyInternalTableImpl.createTableIndexStoragesSupplier(Map.of(pkStorage.get().id(), pkStorage.get()))
        );

        TestPartitionDataStorage partitionDataStorage = new TestPartitionDataStorage(TABLE_ID, PART_ID, TEST_MV_PARTITION_STORAGE);

        CatalogService catalogService = mock(CatalogService.class);
        when(catalogService.table(anyInt(), anyLong())).thenReturn(mock(CatalogTableDescriptor.class));

        ClusterNode localNode = mock(ClusterNode.class);

        partitionReplicaListener = new PartitionReplicaListener(
                TEST_MV_PARTITION_STORAGE,
                mockRaftClient,
                mock(TxManager.class),
                LOCK_MANAGER,
                Runnable::run,
                PART_ID,
                TABLE_ID,
                () -> Map.of(
                        pkLocker.id(), pkLocker,
                        hashIndexLocker.id(), hashIndexLocker,
                        sortedIndexLocker.id(), sortedIndexLocker
                ),
                pkStorage,
                () -> Map.of(
                        sortedIndexLocker.id(), sortedIndexStorage,
                        hashIndexLocker.id(), hashIndexStorage
                ),
                CLOCK,
                safeTime,
                new TestTxStateStorage(),
                mock(TransactionStateResolver.class),
                new StorageUpdateHandler(
                        PART_ID,
                        partitionDataStorage,
                        gcConfig,
                        mock(LowWatermark.class),
                        indexUpdateHandler,
                        new GcUpdateHandler(partitionDataStorage, safeTime, indexUpdateHandler)
                ),
                new DummySchemas(schemaManager),
                localNode,
<<<<<<< HEAD
                mock(SchemaSyncService.class, invocation -> completedFuture(null)),
=======
                new TestMvTableStorage(TABLE_ID, DEFAULT_PARTITION_COUNT),
                mock(IndexBuilder.class),
                new AlwaysSyncedSchemaSyncService(),
>>>>>>> 21173255
                catalogService,
                new TestPlacementDriver(localNode.name())
        );

        kvMarshaller = new ReflectionMarshallerFactory().create(schemaDescriptor, Integer.class, Integer.class);
    }

    @BeforeEach
    public void beforeTest() {
        ((TestHashIndexStorage) pkStorage.get().storage()).clear();
        TEST_MV_PARTITION_STORAGE.clear();

        locks().forEach(LOCK_MANAGER::release);
    }

    /** Verifies the mode in which the lock was acquired on the index key for a particular operation. */
    @ParameterizedTest
    @MethodSource("readWriteSingleTestArguments")
    void testReadWriteSingle(ReadWriteTestArg arg) throws MarshallerException {
        BinaryRow testPk = kvMarshaller.marshal(1);
        BinaryRow testBinaryRow = kvMarshaller.marshal(1, 1);

        if (arg.type != RequestType.RW_INSERT) {
            var rowId = new RowId(PART_ID);
            insertRows(List.of(new Pair<>(testBinaryRow, rowId)), TestTransactionIds.newTransactionId());
        }

        ReplicaRequest request;

        switch (arg.type) {
            case RW_DELETE:
            case RW_GET_AND_DELETE:
                request = TABLE_MESSAGES_FACTORY.readWriteSingleRowPkReplicaRequest()
                        .groupId(PARTITION_ID)
                        .term(1L)
                        .commitPartitionId(tablePartitionId(PARTITION_ID))
                        .transactionId(TRANSACTION_ID)
                        .primaryKey(testPk.tupleSlice())
                        .requestType(arg.type)
                        .build();

                break;

            case RW_DELETE_EXACT:
            case RW_INSERT:
            case RW_UPSERT:
            case RW_REPLACE_IF_EXIST:
            case RW_GET_AND_REPLACE:
            case RW_GET_AND_UPSERT:
                request = TABLE_MESSAGES_FACTORY.readWriteSingleRowReplicaRequest()
                        .groupId(PARTITION_ID)
                        .term(1L)
                        .commitPartitionId(tablePartitionId(PARTITION_ID))
                        .transactionId(TRANSACTION_ID)
                        .binaryRowMessage(binaryRowMessage(testBinaryRow))
                        .requestType(arg.type)
                        .build();
                break;

            default:
                throw new AssertionError("Unexpected operation type: " + arg.type);
        }

        CompletableFuture<?> fut = partitionReplicaListener.invoke(request, "local");

        await(fut);

        assertThat(
                locks(),
                allOf(
                        hasItem(lockThat(
                                arg.expectedLockOnUniqueHash + " on unique hash index",
                                lock -> Objects.equals(PK_INDEX_ID, lock.lockKey().contextId())
                                        && lock.lockMode() == arg.expectedLockOnUniqueHash
                        )),
                        hasItem(lockThat(
                                arg.expectedLockOnNonUniqueHash + " on non unique hash index",
                                lock -> Objects.equals(HASH_INDEX_ID, lock.lockKey().contextId())
                                        && lock.lockMode() == arg.expectedLockOnNonUniqueHash
                        )),
                        hasItem(lockThat(
                                arg.expectedLockOnSort + " on sorted index",
                                lock -> Objects.equals(SORTED_INDEX_ID, lock.lockKey().contextId())
                                        && lock.lockMode() == arg.expectedLockOnSort
                        ))
                )
        );
    }

    /** Verifies the mode in which the lock was acquired on the index key for a particular operation. */
    @ParameterizedTest
    @MethodSource("readWriteMultiTestArguments")
    void testReadWriteMulti(ReadWriteTestArg arg) throws MarshallerException {
        var pks = new ArrayList<BinaryRow>();
        var rows = new ArrayList<BinaryRow>();

        for (int i = 1; i <= 3; i++) {
            pks.add(kvMarshaller.marshal(i));
            rows.add(kvMarshaller.marshal(i, i));
        }

        if (arg.type != RequestType.RW_INSERT_ALL) {
            for (BinaryRow row : rows) {
                var rowId = new RowId(PART_ID);
                insertRows(List.of(new Pair<>(row, rowId)), TestTransactionIds.newTransactionId());
            }
        }

        ReplicaRequest request;

        switch (arg.type) {
            case RW_DELETE_ALL:
                request = TABLE_MESSAGES_FACTORY.readWriteMultiRowPkReplicaRequest()
                        .groupId(PARTITION_ID)
                        .term(1L)
                        .commitPartitionId(tablePartitionId(PARTITION_ID))
                        .transactionId(TRANSACTION_ID)
                        .primaryKeys(pks.stream().map(BinaryRow::tupleSlice).collect(toList()))
                        .requestType(arg.type)
                        .build();

                break;

            case RW_DELETE_EXACT_ALL:
            case RW_INSERT_ALL:
            case RW_UPSERT_ALL:
                request = TABLE_MESSAGES_FACTORY.readWriteMultiRowReplicaRequest()
                        .groupId(PARTITION_ID)
                        .term(1L)
                        .commitPartitionId(tablePartitionId(PARTITION_ID))
                        .transactionId(TRANSACTION_ID)
                        .binaryRowMessages(rows.stream().map(PartitionReplicaListenerIndexLockingTest::binaryRowMessage).collect(toList()))
                        .requestType(arg.type)
                        .build();

                break;

            default:
                throw new AssertionError("Unexpected operation type: " + arg.type);
        }

        CompletableFuture<?> fut = partitionReplicaListener.invoke(request, "local");

        await(fut);

        for (BinaryRow row : rows) {
            assertThat(
                    locks(),
                    allOf(
                            hasItem(lockThat(
                                    arg.expectedLockOnUniqueHash + " on unique hash index",
                                    lock -> Objects.equals(PK_INDEX_ID, lock.lockKey().contextId())
                                            && row2HashKeyConverter.extractColumns(row).byteBuffer().equals(lock.lockKey().key())
                                            && lock.lockMode() == arg.expectedLockOnUniqueHash
                            )),
                            hasItem(lockThat(
                                    arg.expectedLockOnNonUniqueHash + " on non unique hash index",
                                    lock -> Objects.equals(HASH_INDEX_ID, lock.lockKey().contextId())
                                            && row2HashKeyConverter.extractColumns(row).byteBuffer().equals(lock.lockKey().key())
                                            && lock.lockMode() == arg.expectedLockOnNonUniqueHash
                            )),
                            hasItem(lockThat(
                                    arg.expectedLockOnSort + " on sorted index",
                                    lock -> Objects.equals(SORTED_INDEX_ID, lock.lockKey().contextId())
                                            && row2SortKeyConverter.extractColumns(row).byteBuffer().equals(lock.lockKey().key())
                                            && lock.lockMode() == arg.expectedLockOnSort
                            ))
                    )
            );
        }
    }

    private static Iterable<ReadWriteTestArg> readWriteSingleTestArguments() {
        return List.of(
                new ReadWriteTestArg(RequestType.RW_DELETE, LockMode.X, LockMode.IX, LockMode.IX),
                new ReadWriteTestArg(RequestType.RW_DELETE_EXACT, LockMode.X, LockMode.IX, LockMode.IX),
                new ReadWriteTestArg(RequestType.RW_INSERT, LockMode.X, LockMode.IX, LockMode.X),
                new ReadWriteTestArg(RequestType.RW_UPSERT, LockMode.X, LockMode.IX, LockMode.X),
                new ReadWriteTestArg(RequestType.RW_REPLACE_IF_EXIST, LockMode.X, LockMode.IX, LockMode.X),

                new ReadWriteTestArg(RequestType.RW_GET_AND_DELETE, LockMode.X, LockMode.IX, LockMode.IX),
                new ReadWriteTestArg(RequestType.RW_GET_AND_REPLACE, LockMode.X, LockMode.IX, LockMode.X),
                new ReadWriteTestArg(RequestType.RW_GET_AND_UPSERT, LockMode.X, LockMode.IX, LockMode.X)
        );
    }

    private static Iterable<ReadWriteTestArg> readWriteMultiTestArguments() {
        return List.of(
                new ReadWriteTestArg(RequestType.RW_DELETE_ALL, LockMode.X, LockMode.IX, LockMode.IX),
                new ReadWriteTestArg(RequestType.RW_DELETE_EXACT_ALL, LockMode.X, LockMode.IX, LockMode.IX),
                new ReadWriteTestArg(RequestType.RW_INSERT_ALL, LockMode.X, LockMode.IX, LockMode.X),
                new ReadWriteTestArg(RequestType.RW_UPSERT_ALL, LockMode.X, LockMode.IX, LockMode.X)
        );
    }

    private List<Lock> locks() {
        List<Lock> locks = new ArrayList<>();

        Iterator<Lock> it = LOCK_MANAGER.locks(TRANSACTION_ID);

        while (it.hasNext()) {
            locks.add(it.next());
        }

        return locks;
    }

    private void insertRows(List<Pair<BinaryRow, RowId>> rows, UUID txId) {
        HybridTimestamp commitTs = CLOCK.now();

        for (Pair<BinaryRow, RowId> row : rows) {
            BinaryRow binaryRow = row.getFirst();
            RowId rowId = row.getSecond();

            pkStorage.get().put(binaryRow, rowId);
            TEST_MV_PARTITION_STORAGE.addWrite(rowId, binaryRow, txId, TABLE_ID, PART_ID);
            TEST_MV_PARTITION_STORAGE.commitWrite(rowId, commitTs);
        }
    }

    private static Matcher<Lock> lockThat(String description, Function<Lock, Boolean> checker) {
        return new CustomMatcher<>(description) {
            @Override
            public boolean matches(Object actual) {
                return actual instanceof Lock && checker.apply((Lock) actual) == Boolean.TRUE;
            }
        };
    }

    private static BinaryRowMessage binaryRowMessage(BinaryRow binaryRow) {
        return TABLE_MESSAGES_FACTORY.binaryRowMessage()
                .binaryTuple(binaryRow.tupleSlice())
                .schemaVersion(binaryRow.schemaVersion())
                .build();
    }

    static class ReadWriteTestArg {
        private final RequestType type;
        private final LockMode expectedLockOnUniqueHash;
        private final LockMode expectedLockOnNonUniqueHash;
        private final LockMode expectedLockOnSort;

        public ReadWriteTestArg(
                RequestType type,
                LockMode expectedLockOnUniqueHash,
                LockMode expectedLockOnNonUniqueHash,
                LockMode expectedLockOnSort
        ) {
            this.type = type;
            this.expectedLockOnUniqueHash = expectedLockOnUniqueHash;
            this.expectedLockOnNonUniqueHash = expectedLockOnNonUniqueHash;
            this.expectedLockOnSort = expectedLockOnSort;
        }

        @Override
        public String toString() {
            return type.toString();
        }
    }
}<|MERGE_RESOLUTION|>--- conflicted
+++ resolved
@@ -236,13 +236,7 @@
                 ),
                 new DummySchemas(schemaManager),
                 localNode,
-<<<<<<< HEAD
-                mock(SchemaSyncService.class, invocation -> completedFuture(null)),
-=======
-                new TestMvTableStorage(TABLE_ID, DEFAULT_PARTITION_COUNT),
-                mock(IndexBuilder.class),
                 new AlwaysSyncedSchemaSyncService(),
->>>>>>> 21173255
                 catalogService,
                 new TestPlacementDriver(localNode.name())
         );
