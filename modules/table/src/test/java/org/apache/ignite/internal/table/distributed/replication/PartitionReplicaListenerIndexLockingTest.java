/*
 * Licensed to the Apache Software Foundation (ASF) under one or more
 * contributor license agreements. See the NOTICE file distributed with
 * this work for additional information regarding copyright ownership.
 * The ASF licenses this file to You under the Apache License, Version 2.0
 * (the "License"); you may not use this file except in compliance with
 * the License. You may obtain a copy of the License at
 *
 *      http://www.apache.org/licenses/LICENSE-2.0
 *
 * Unless required by applicable law or agreed to in writing, software
 * distributed under the License is distributed on an "AS IS" BASIS,
 * WITHOUT WARRANTIES OR CONDITIONS OF ANY KIND, either express or implied.
 * See the License for the specific language governing permissions and
 * limitations under the License.
 */

package org.apache.ignite.internal.table.distributed.replication;

import static java.util.concurrent.CompletableFuture.completedFuture;
import static java.util.stream.Collectors.toList;
import static org.apache.ignite.internal.table.distributed.replication.PartitionReplicaListenerTest.binaryRowsToBuffers;
import static org.apache.ignite.internal.table.distributed.replicator.PartitionReplicaListener.tablePartitionId;
import static org.apache.ignite.internal.testframework.IgniteTestUtils.await;
import static org.apache.ignite.internal.tx.TxState.checkTransitionCorrectness;
import static org.apache.ignite.internal.util.CompletableFutures.nullCompletedFuture;
import static org.hamcrest.MatcherAssert.assertThat;
import static org.hamcrest.Matchers.allOf;
import static org.hamcrest.Matchers.hasItem;
import static org.mockito.ArgumentMatchers.any;
import static org.mockito.ArgumentMatchers.anyInt;
import static org.mockito.ArgumentMatchers.anyLong;
import static org.mockito.Mockito.doAnswer;
import static org.mockito.Mockito.mock;
import static org.mockito.Mockito.when;

import java.util.ArrayList;
import java.util.Iterator;
import java.util.List;
import java.util.Locale;
import java.util.Map;
import java.util.Objects;
import java.util.UUID;
import java.util.concurrent.CompletableFuture;
import java.util.concurrent.ConcurrentHashMap;
import java.util.function.Function;
import org.apache.ignite.distributed.TestPartitionDataStorage;
import org.apache.ignite.internal.catalog.CatalogService;
import org.apache.ignite.internal.catalog.descriptors.CatalogIndexDescriptor;
import org.apache.ignite.internal.catalog.descriptors.CatalogTableDescriptor;
import org.apache.ignite.internal.configuration.testframework.ConfigurationExtension;
import org.apache.ignite.internal.configuration.testframework.InjectConfiguration;
import org.apache.ignite.internal.hlc.HybridClock;
import org.apache.ignite.internal.hlc.HybridClockImpl;
import org.apache.ignite.internal.hlc.HybridTimestamp;
import org.apache.ignite.internal.marshaller.MarshallerException;
import org.apache.ignite.internal.placementdriver.TestPlacementDriver;
import org.apache.ignite.internal.raft.service.LeaderWithTerm;
import org.apache.ignite.internal.raft.service.RaftGroupService;
import org.apache.ignite.internal.replicator.TablePartitionId;
import org.apache.ignite.internal.replicator.message.ReplicaRequest;
import org.apache.ignite.internal.schema.BinaryRow;
import org.apache.ignite.internal.schema.BinaryRowConverter;
import org.apache.ignite.internal.schema.BinaryTupleSchema;
import org.apache.ignite.internal.schema.Column;
import org.apache.ignite.internal.schema.ColumnsExtractor;
import org.apache.ignite.internal.schema.SchemaDescriptor;
import org.apache.ignite.internal.schema.configuration.StorageUpdateConfiguration;
import org.apache.ignite.internal.schema.marshaller.KvMarshaller;
import org.apache.ignite.internal.schema.marshaller.reflection.ReflectionMarshallerFactory;
import org.apache.ignite.internal.storage.RowId;
import org.apache.ignite.internal.storage.impl.TestMvPartitionStorage;
import org.apache.ignite.internal.storage.index.SortedIndexStorage;
import org.apache.ignite.internal.storage.index.StorageHashIndexDescriptor;
import org.apache.ignite.internal.storage.index.StorageHashIndexDescriptor.StorageHashIndexColumnDescriptor;
import org.apache.ignite.internal.storage.index.StorageSortedIndexDescriptor;
import org.apache.ignite.internal.storage.index.StorageSortedIndexDescriptor.StorageSortedIndexColumnDescriptor;
import org.apache.ignite.internal.storage.index.impl.TestHashIndexStorage;
import org.apache.ignite.internal.storage.index.impl.TestSortedIndexStorage;
import org.apache.ignite.internal.table.distributed.HashIndexLocker;
import org.apache.ignite.internal.table.distributed.IndexLocker;
import org.apache.ignite.internal.table.distributed.SortedIndexLocker;
import org.apache.ignite.internal.table.distributed.StorageUpdateHandler;
import org.apache.ignite.internal.table.distributed.TableMessagesFactory;
import org.apache.ignite.internal.table.distributed.TableSchemaAwareIndexStorage;
import org.apache.ignite.internal.table.distributed.index.IndexUpdateHandler;
import org.apache.ignite.internal.table.distributed.replication.request.BinaryRowMessage;
import org.apache.ignite.internal.table.distributed.replicator.PartitionReplicaListener;
import org.apache.ignite.internal.table.distributed.replicator.TransactionStateResolver;
import org.apache.ignite.internal.table.distributed.replicator.action.RequestType;
import org.apache.ignite.internal.table.distributed.schema.AlwaysSyncedSchemaSyncService;
import org.apache.ignite.internal.table.impl.DummyInternalTableImpl;
import org.apache.ignite.internal.table.impl.DummySchemaManagerImpl;
import org.apache.ignite.internal.table.impl.DummyValidationSchemasSource;
import org.apache.ignite.internal.testframework.IgniteAbstractTest;
import org.apache.ignite.internal.tx.Lock;
import org.apache.ignite.internal.tx.LockManager;
import org.apache.ignite.internal.tx.LockMode;
import org.apache.ignite.internal.tx.TxManager;
import org.apache.ignite.internal.tx.TxState;
import org.apache.ignite.internal.tx.TxStateMeta;
import org.apache.ignite.internal.tx.impl.HeapLockManager;
import org.apache.ignite.internal.tx.impl.RemotelyTriggeredResourceRegistry;
import org.apache.ignite.internal.tx.impl.TxScheduledCleanupManager;
import org.apache.ignite.internal.tx.storage.state.test.TestTxStateStorage;
import org.apache.ignite.internal.tx.test.TestTransactionIds;
import org.apache.ignite.internal.type.NativeTypes;
import org.apache.ignite.internal.util.Lazy;
import org.apache.ignite.internal.util.Pair;
import org.apache.ignite.internal.util.PendingComparableValuesTracker;
import org.apache.ignite.network.ClusterNode;
import org.apache.ignite.network.ClusterNodeResolver;
import org.hamcrest.CustomMatcher;
import org.hamcrest.Matcher;
import org.junit.jupiter.api.BeforeAll;
import org.junit.jupiter.api.BeforeEach;
import org.junit.jupiter.api.extension.ExtendWith;
import org.junit.jupiter.params.ParameterizedTest;
import org.junit.jupiter.params.provider.MethodSource;

/** There are tests for partition replica listener. */
@ExtendWith(ConfigurationExtension.class)
public class PartitionReplicaListenerIndexLockingTest extends IgniteAbstractTest {
    private static final int PART_ID = 0;
    private static final int TABLE_ID = 1;
    private static final int PK_INDEX_ID = 1;
    private static final int HASH_INDEX_ID = 2;
    private static final int SORTED_INDEX_ID = 3;
    private static final UUID TRANSACTION_ID = TestTransactionIds.newTransactionId();
    private static final HybridClock CLOCK = new HybridClockImpl();
    private static final LockManager LOCK_MANAGER = new HeapLockManager();
    private static final TablePartitionId PARTITION_ID = new TablePartitionId(TABLE_ID, PART_ID);
    private static final TableMessagesFactory TABLE_MESSAGES_FACTORY = new TableMessagesFactory();
    private static final TestMvPartitionStorage TEST_MV_PARTITION_STORAGE = new TestMvPartitionStorage(PART_ID);

    private static SchemaDescriptor schemaDescriptor;
    private static KvMarshaller<Integer, Integer> kvMarshaller;
    private static Lazy<TableSchemaAwareIndexStorage> pkStorage;
    private static PartitionReplicaListener partitionReplicaListener;
    private static ColumnsExtractor row2HashKeyConverter;
    private static ColumnsExtractor row2SortKeyConverter;

    @InjectConfiguration
    private static StorageUpdateConfiguration storageUpdateConfiguration;

    @BeforeAll
    public static void beforeAll() {
        RaftGroupService mockRaftClient = mock(RaftGroupService.class);

        when(mockRaftClient.refreshAndGetLeaderWithTerm())
                .thenAnswer(invocationOnMock -> completedFuture(LeaderWithTerm.NO_LEADER));
        when(mockRaftClient.run(any()))
                .thenAnswer(invocationOnMock -> nullCompletedFuture());

        schemaDescriptor = new SchemaDescriptor(1, new Column[]{
                new Column("id".toUpperCase(Locale.ROOT), NativeTypes.INT32, false),
        }, new Column[]{
                new Column("val".toUpperCase(Locale.ROOT), NativeTypes.INT32, false),
        });

        row2HashKeyConverter = BinaryRowConverter.keyExtractor(schemaDescriptor);

        StorageHashIndexDescriptor pkIndexDescriptor = new StorageHashIndexDescriptor(
                PK_INDEX_ID,
                List.of(new StorageHashIndexColumnDescriptor("ID", NativeTypes.INT32, false))
        );

        TableSchemaAwareIndexStorage hashIndexStorage = new TableSchemaAwareIndexStorage(
                PK_INDEX_ID,
                new TestHashIndexStorage(PART_ID, pkIndexDescriptor),
                row2HashKeyConverter
        );
        pkStorage = new Lazy<>(() -> hashIndexStorage);

        IndexLocker pkLocker = new HashIndexLocker(PK_INDEX_ID, true, LOCK_MANAGER, row2HashKeyConverter);
        IndexLocker hashIndexLocker = new HashIndexLocker(HASH_INDEX_ID, false, LOCK_MANAGER, row2HashKeyConverter);

        BinaryTupleSchema rowSchema = BinaryTupleSchema.createRowSchema(schemaDescriptor);
        BinaryTupleSchema valueSchema = BinaryTupleSchema.createValueSchema(schemaDescriptor);

        row2SortKeyConverter = new BinaryRowConverter(rowSchema, valueSchema);

        TableSchemaAwareIndexStorage sortedIndexStorage = new TableSchemaAwareIndexStorage(
                SORTED_INDEX_ID,
                new TestSortedIndexStorage(PART_ID,
                        new StorageSortedIndexDescriptor(
                                SORTED_INDEX_ID,
                                List.of(new StorageSortedIndexColumnDescriptor(
                                        "val", NativeTypes.INT32, false, true
                                ))
                        )),
                row2SortKeyConverter
        );

        IndexLocker sortedIndexLocker = new SortedIndexLocker(
                SORTED_INDEX_ID,
                PART_ID,
                LOCK_MANAGER,
                (SortedIndexStorage) sortedIndexStorage.storage(),
                row2SortKeyConverter
        );

        DummySchemaManagerImpl schemaManager = new DummySchemaManagerImpl(schemaDescriptor);
        PendingComparableValuesTracker<HybridTimestamp, Void> safeTime = new PendingComparableValuesTracker<>(CLOCK.now());

        IndexUpdateHandler indexUpdateHandler = new IndexUpdateHandler(
                DummyInternalTableImpl.createTableIndexStoragesSupplier(Map.of(pkStorage.get().id(), pkStorage.get()))
        );

        TestPartitionDataStorage partitionDataStorage = new TestPartitionDataStorage(TABLE_ID, PART_ID, TEST_MV_PARTITION_STORAGE);

        CatalogService catalogService = mock(CatalogService.class);

        CatalogTableDescriptor tableDescriptor = mock(CatalogTableDescriptor.class);
        when(tableDescriptor.tableVersion()).thenReturn(schemaDescriptor.version());

        when(catalogService.table(anyInt(), anyLong())).thenReturn(tableDescriptor);
        when(catalogService.table(anyInt(), anyInt())).thenReturn(tableDescriptor);

        CatalogIndexDescriptor indexDescriptor = mock(CatalogIndexDescriptor.class);
        when(indexDescriptor.id()).thenReturn(PK_INDEX_ID);

        when(catalogService.indexes(anyInt(), anyInt())).thenReturn(List.of(indexDescriptor));

        ClusterNode localNode = DummyInternalTableImpl.LOCAL_NODE;

        partitionReplicaListener = new PartitionReplicaListener(
                TEST_MV_PARTITION_STORAGE,
                mockRaftClient,
                newTxManager(),
                LOCK_MANAGER,
                Runnable::run,
                PART_ID,
                TABLE_ID,
                () -> Map.of(
                        pkLocker.id(), pkLocker,
                        hashIndexLocker.id(), hashIndexLocker,
                        sortedIndexLocker.id(), sortedIndexLocker
                ),
                pkStorage,
                () -> Map.of(
                        sortedIndexLocker.id(), sortedIndexStorage,
                        hashIndexLocker.id(), hashIndexStorage
                ),
                CLOCK,
                safeTime,
                new TestTxStateStorage(),
                mock(TransactionStateResolver.class),
                new StorageUpdateHandler(
                        PART_ID,
                        partitionDataStorage,
                        indexUpdateHandler,
                        storageUpdateConfiguration
                ),
                new DummyValidationSchemasSource(schemaManager),
                localNode,
                new AlwaysSyncedSchemaSyncService(),
                catalogService,
                new TestPlacementDriver(localNode),
                mock(ClusterNodeResolver.class),
<<<<<<< HEAD
                new RemotelyTriggeredResourceRegistry(mock(ClusterNodeResolver.class), new TxScheduledCleanupManager(localNode.name()))
=======
                new RemotelyTriggeredResourceRegistry(),
                schemaManager
>>>>>>> 6b4917d6
        );

        kvMarshaller = new ReflectionMarshallerFactory().create(schemaDescriptor, Integer.class, Integer.class);
    }

    private static TxManager newTxManager() {
        TxManager txManager = mock(TxManager.class);

        ConcurrentHashMap<UUID, TxStateMeta> txStateMap = new ConcurrentHashMap<>();

        doAnswer(invocation -> txStateMap.get(invocation.getArgument(0)))
                .when(txManager).stateMeta(any());

        doAnswer(invocation -> {
            UUID txId = invocation.getArgument(0);
            Function<TxStateMeta, TxStateMeta> updater = invocation.getArgument(1);
            txStateMap.compute(txId, (k, oldMeta) -> {
                TxStateMeta newMeta = updater.apply(oldMeta);

                if (newMeta == null) {
                    return null;
                }

                TxState oldState = oldMeta == null ? null : oldMeta.txState();

                return checkTransitionCorrectness(oldState, newMeta.txState()) ? newMeta : oldMeta;
            });
            return null;
        }).when(txManager).updateTxMeta(any(), any());

        return txManager;
    }

    @BeforeEach
    public void beforeTest() {
        ((TestHashIndexStorage) pkStorage.get().storage()).clear();
        TEST_MV_PARTITION_STORAGE.clear();

        LOCK_MANAGER.releaseAll(TRANSACTION_ID);
    }

    /** Verifies the mode in which the lock was acquired on the index key for a particular operation. */
    @ParameterizedTest
    @MethodSource("readWriteSingleTestArguments")
    void testReadWriteSingle(ReadWriteTestArg arg) throws MarshallerException {
        BinaryRow testPk = kvMarshaller.marshal(1);
        BinaryRow testBinaryRow = kvMarshaller.marshal(1, 1);

        if (arg.type != RequestType.RW_INSERT) {
            var rowId = new RowId(PART_ID);
            insertRows(List.of(new Pair<>(testBinaryRow, rowId)), TestTransactionIds.newTransactionId());
        }

        ClusterNode localNode = DummyInternalTableImpl.LOCAL_NODE;

        ReplicaRequest request;

        switch (arg.type) {
            case RW_DELETE:
            case RW_GET_AND_DELETE:
                request = TABLE_MESSAGES_FACTORY.readWriteSingleRowPkReplicaRequest()
                        .groupId(PARTITION_ID)
                        .enlistmentConsistencyToken(1L)
                        .commitPartitionId(tablePartitionId(PARTITION_ID))
                        .transactionId(TRANSACTION_ID)
                        .schemaVersion(testPk.schemaVersion())
                        .primaryKey(testPk.tupleSlice())
                        .requestType(arg.type)
                        .coordinatorId(localNode.id())
                        .build();

                break;

            case RW_DELETE_EXACT:
            case RW_INSERT:
            case RW_UPSERT:
            case RW_REPLACE_IF_EXIST:
            case RW_GET_AND_REPLACE:
            case RW_GET_AND_UPSERT:
                request = TABLE_MESSAGES_FACTORY.readWriteSingleRowReplicaRequest()
                        .groupId(PARTITION_ID)
                        .enlistmentConsistencyToken(1L)
                        .commitPartitionId(tablePartitionId(PARTITION_ID))
                        .transactionId(TRANSACTION_ID)
                        .schemaVersion(testBinaryRow.schemaVersion())
                        .binaryTuple(testBinaryRow.tupleSlice())
                        .requestType(arg.type)
                        .coordinatorId(localNode.id())
                        .build();
                break;

            default:
                throw new AssertionError("Unexpected operation type: " + arg.type);
        }

        CompletableFuture<?> fut = partitionReplicaListener.invoke(request, "local");

        await(fut);

        assertThat(
                locks(),
                allOf(
                        hasItem(lockThat(
                                arg.expectedLockOnUniqueHash + " on unique hash index",
                                lock -> Objects.equals(PK_INDEX_ID, lock.lockKey().contextId())
                                        && lock.lockMode() == arg.expectedLockOnUniqueHash
                        )),
                        hasItem(lockThat(
                                arg.expectedLockOnNonUniqueHash + " on non unique hash index",
                                lock -> Objects.equals(HASH_INDEX_ID, lock.lockKey().contextId())
                                        && lock.lockMode() == arg.expectedLockOnNonUniqueHash
                        )),
                        hasItem(lockThat(
                                arg.expectedLockOnSort + " on sorted index",
                                lock -> Objects.equals(SORTED_INDEX_ID, lock.lockKey().contextId())
                                        && lock.lockMode() == arg.expectedLockOnSort
                        ))
                )
        );
    }

    /** Verifies the mode in which the lock was acquired on the index key for a particular operation. */
    @ParameterizedTest
    @MethodSource("readWriteMultiTestArguments")
    void testReadWriteMulti(ReadWriteTestArg arg) throws MarshallerException {
        var pks = new ArrayList<BinaryRow>();
        var rows = new ArrayList<BinaryRow>();

        for (int i = 1; i <= 3; i++) {
            pks.add(kvMarshaller.marshal(i));
            rows.add(kvMarshaller.marshal(i, i));
        }

        if (arg.type != RequestType.RW_INSERT_ALL) {
            for (BinaryRow row : rows) {
                var rowId = new RowId(PART_ID);
                insertRows(List.of(new Pair<>(row, rowId)), TestTransactionIds.newTransactionId());
            }
        }

        ClusterNode localNode = DummyInternalTableImpl.LOCAL_NODE;

        ReplicaRequest request;

        switch (arg.type) {
            case RW_DELETE_ALL:
                request = TABLE_MESSAGES_FACTORY.readWriteMultiRowPkReplicaRequest()
                        .groupId(PARTITION_ID)
                        .enlistmentConsistencyToken(1L)
                        .commitPartitionId(tablePartitionId(PARTITION_ID))
                        .transactionId(TRANSACTION_ID)
                        .schemaVersion(pks.iterator().next().schemaVersion())
                        .primaryKeys(pks.stream().map(BinaryRow::tupleSlice).collect(toList()))
                        .requestType(arg.type)
                        .coordinatorId(localNode.id())
                        .build();

                break;

            case RW_DELETE_EXACT_ALL:
            case RW_INSERT_ALL:
            case RW_UPSERT_ALL:
                request = TABLE_MESSAGES_FACTORY.readWriteMultiRowReplicaRequest()
                        .groupId(PARTITION_ID)
                        .enlistmentConsistencyToken(1L)
                        .commitPartitionId(tablePartitionId(PARTITION_ID))
                        .transactionId(TRANSACTION_ID)
                        .schemaVersion(rows.iterator().next().schemaVersion())
                        .binaryTuples(binaryRowsToBuffers(rows))
                        .requestType(arg.type)
                        .coordinatorId(localNode.id())
                        .build();

                break;

            default:
                throw new AssertionError("Unexpected operation type: " + arg.type);
        }

        CompletableFuture<?> fut = partitionReplicaListener.invoke(request, "local");

        await(fut);

        for (BinaryRow row : rows) {
            assertThat(
                    locks(),
                    allOf(
                            hasItem(lockThat(
                                    arg.expectedLockOnUniqueHash + " on unique hash index",
                                    lock -> Objects.equals(PK_INDEX_ID, lock.lockKey().contextId())
                                            && row2HashKeyConverter.extractColumns(row).byteBuffer().equals(lock.lockKey().key())
                                            && lock.lockMode() == arg.expectedLockOnUniqueHash
                            )),
                            hasItem(lockThat(
                                    arg.expectedLockOnNonUniqueHash + " on non unique hash index",
                                    lock -> Objects.equals(HASH_INDEX_ID, lock.lockKey().contextId())
                                            && row2HashKeyConverter.extractColumns(row).byteBuffer().equals(lock.lockKey().key())
                                            && lock.lockMode() == arg.expectedLockOnNonUniqueHash
                            )),
                            hasItem(lockThat(
                                    arg.expectedLockOnSort + " on sorted index",
                                    lock -> Objects.equals(SORTED_INDEX_ID, lock.lockKey().contextId())
                                            && row2SortKeyConverter.extractColumns(row).byteBuffer().equals(lock.lockKey().key())
                                            && lock.lockMode() == arg.expectedLockOnSort
                            ))
                    )
            );
        }
    }

    private static Iterable<ReadWriteTestArg> readWriteSingleTestArguments() {
        return List.of(
                new ReadWriteTestArg(RequestType.RW_DELETE, LockMode.X, LockMode.IX, LockMode.IX),
                new ReadWriteTestArg(RequestType.RW_DELETE_EXACT, LockMode.X, LockMode.IX, LockMode.IX),
                new ReadWriteTestArg(RequestType.RW_INSERT, LockMode.X, LockMode.IX, LockMode.X),
                new ReadWriteTestArg(RequestType.RW_UPSERT, LockMode.X, LockMode.IX, LockMode.X),
                new ReadWriteTestArg(RequestType.RW_REPLACE_IF_EXIST, LockMode.X, LockMode.IX, LockMode.X),

                new ReadWriteTestArg(RequestType.RW_GET_AND_DELETE, LockMode.X, LockMode.IX, LockMode.IX),
                new ReadWriteTestArg(RequestType.RW_GET_AND_REPLACE, LockMode.X, LockMode.IX, LockMode.X),
                new ReadWriteTestArg(RequestType.RW_GET_AND_UPSERT, LockMode.X, LockMode.IX, LockMode.X)
        );
    }

    private static Iterable<ReadWriteTestArg> readWriteMultiTestArguments() {
        return List.of(
                new ReadWriteTestArg(RequestType.RW_DELETE_ALL, LockMode.X, LockMode.IX, LockMode.IX),
                new ReadWriteTestArg(RequestType.RW_DELETE_EXACT_ALL, LockMode.X, LockMode.IX, LockMode.IX),
                new ReadWriteTestArg(RequestType.RW_INSERT_ALL, LockMode.X, LockMode.IX, LockMode.X),
                new ReadWriteTestArg(RequestType.RW_UPSERT_ALL, LockMode.X, LockMode.IX, LockMode.X)
        );
    }

    private List<Lock> locks() {
        List<Lock> locks = new ArrayList<>();

        Iterator<Lock> it = LOCK_MANAGER.locks(TRANSACTION_ID);

        while (it.hasNext()) {
            locks.add(it.next());
        }

        return locks;
    }

    private void insertRows(List<Pair<BinaryRow, RowId>> rows, UUID txId) {
        HybridTimestamp commitTs = CLOCK.now();

        for (Pair<BinaryRow, RowId> row : rows) {
            BinaryRow binaryRow = row.getFirst();
            RowId rowId = row.getSecond();

            pkStorage.get().put(binaryRow, rowId);
            TEST_MV_PARTITION_STORAGE.addWrite(rowId, binaryRow, txId, TABLE_ID, PART_ID);
            TEST_MV_PARTITION_STORAGE.commitWrite(rowId, commitTs);
        }
    }

    private static Matcher<Lock> lockThat(String description, Function<Lock, Boolean> checker) {
        return new CustomMatcher<>(description) {
            @Override
            public boolean matches(Object actual) {
                return actual instanceof Lock && checker.apply((Lock) actual) == Boolean.TRUE;
            }
        };
    }

    private static BinaryRowMessage binaryRowMessage(BinaryRow binaryRow) {
        return TABLE_MESSAGES_FACTORY.binaryRowMessage()
                .binaryTuple(binaryRow.tupleSlice())
                .schemaVersion(binaryRow.schemaVersion())
                .build();
    }

    static class ReadWriteTestArg {
        private final RequestType type;
        private final LockMode expectedLockOnUniqueHash;
        private final LockMode expectedLockOnNonUniqueHash;
        private final LockMode expectedLockOnSort;

        public ReadWriteTestArg(
                RequestType type,
                LockMode expectedLockOnUniqueHash,
                LockMode expectedLockOnNonUniqueHash,
                LockMode expectedLockOnSort
        ) {
            this.type = type;
            this.expectedLockOnUniqueHash = expectedLockOnUniqueHash;
            this.expectedLockOnNonUniqueHash = expectedLockOnNonUniqueHash;
            this.expectedLockOnSort = expectedLockOnSort;
        }

        @Override
        public String toString() {
            return type.toString();
        }
    }
}<|MERGE_RESOLUTION|>--- conflicted
+++ resolved
@@ -258,12 +258,8 @@
                 catalogService,
                 new TestPlacementDriver(localNode),
                 mock(ClusterNodeResolver.class),
-<<<<<<< HEAD
-                new RemotelyTriggeredResourceRegistry(mock(ClusterNodeResolver.class), new TxScheduledCleanupManager(localNode.name()))
-=======
-                new RemotelyTriggeredResourceRegistry(),
+                new RemotelyTriggeredResourceRegistry(mock(ClusterNodeResolver.class), new TxScheduledCleanupManager(localNode.name())),
                 schemaManager
->>>>>>> 6b4917d6
         );
 
         kvMarshaller = new ReflectionMarshallerFactory().create(schemaDescriptor, Integer.class, Integer.class);
