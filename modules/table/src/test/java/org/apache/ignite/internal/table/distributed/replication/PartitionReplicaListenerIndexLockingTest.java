--- conflicted
+++ resolved
@@ -113,11 +113,7 @@
     private static Function<BinaryRow, BinaryTuple> row2SortKeyConverter;
 
     @BeforeAll
-<<<<<<< HEAD
-    public static void beforeAll() {
-=======
     public static void beforeAll(@InjectConfiguration DataStorageConfiguration dsCfg) {
->>>>>>> 4d09fd16
         RaftGroupService mockRaftClient = mock(RaftGroupService.class);
 
         when(mockRaftClient.refreshAndGetLeaderWithTerm())
