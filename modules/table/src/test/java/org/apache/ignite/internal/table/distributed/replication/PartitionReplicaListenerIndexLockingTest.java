--- conflicted
+++ resolved
@@ -172,12 +172,8 @@
                 ),
                 pkStorage,
                 CLOCK,
-<<<<<<< HEAD
+                new PendingComparableValuesTracker<>(CLOCK.now()),
                 new TestTxStateStorage(),
-=======
-                new PendingComparableValuesTracker<>(CLOCK.now()),
-                new TestConcurrentHashMapTxStateStorage(),
->>>>>>> 8277b1ad
                 mock(TopologyService.class),
                 mock(PlacementDriver.class),
                 peer -> true
