--- conflicted
+++ resolved
@@ -240,14 +240,10 @@
                 localNode,
                 new TestMvTableStorage(TABLE_ID, DEFAULT_PARTITION_COUNT),
                 mock(IndexBuilder.class),
-<<<<<<< HEAD
+                mock(SchemaSyncService.class, invocation -> completedFuture(null)),
+                mock(CatalogService.class),
                 tablesConfig,
                 new TestPlacementDriver(localNode.name())
-=======
-                mock(SchemaSyncService.class, invocation -> completedFuture(null)),
-                mock(CatalogService.class),
-                tablesConfig
->>>>>>> 91dbe869
         );
 
         kvMarshaller = new ReflectionMarshallerFactory().create(schemaDescriptor, Integer.class, Integer.class);
