/*
 * Licensed to the Apache Software Foundation (ASF) under one or more
 * contributor license agreements. See the NOTICE file distributed with
 * this work for additional information regarding copyright ownership.
 * The ASF licenses this file to You under the Apache License, Version 2.0
 * (the "License"); you may not use this file except in compliance with
 * the License. You may obtain a copy of the License at
 *
 *      http://www.apache.org/licenses/LICENSE-2.0
 *
 * Unless required by applicable law or agreed to in writing, software
 * distributed under the License is distributed on an "AS IS" BASIS,
 * WITHOUT WARRANTIES OR CONDITIONS OF ANY KIND, either express or implied.
 * See the License for the specific language governing permissions and
 * limitations under the License.
 */

package org.apache.ignite.internal.table.distributed.replication;

import static java.util.concurrent.CompletableFuture.completedFuture;
import static java.util.stream.Collectors.toList;
import static org.apache.ignite.internal.catalog.commands.CatalogUtils.DEFAULT_PARTITION_COUNT;
import static org.apache.ignite.internal.testframework.IgniteTestUtils.await;
import static org.hamcrest.MatcherAssert.assertThat;
import static org.hamcrest.Matchers.allOf;
import static org.hamcrest.Matchers.hasItem;
import static org.mockito.ArgumentMatchers.any;
import static org.mockito.Mockito.mock;
import static org.mockito.Mockito.when;

import java.util.ArrayList;
import java.util.Iterator;
import java.util.List;
import java.util.Locale;
import java.util.Map;
import java.util.Objects;
import java.util.UUID;
import java.util.concurrent.CompletableFuture;
import java.util.function.Function;
import org.apache.ignite.distributed.TestPartitionDataStorage;
import org.apache.ignite.internal.catalog.CatalogService;
import org.apache.ignite.internal.configuration.testframework.ConfigurationExtension;
import org.apache.ignite.internal.configuration.testframework.InjectConfiguration;
import org.apache.ignite.internal.hlc.HybridClock;
import org.apache.ignite.internal.hlc.HybridClockImpl;
import org.apache.ignite.internal.hlc.HybridTimestamp;
import org.apache.ignite.internal.raft.service.LeaderWithTerm;
import org.apache.ignite.internal.raft.service.RaftGroupService;
import org.apache.ignite.internal.replicator.TablePartitionId;
import org.apache.ignite.internal.schema.BinaryRow;
import org.apache.ignite.internal.schema.BinaryRowConverter;
import org.apache.ignite.internal.schema.BinaryTuple;
import org.apache.ignite.internal.schema.BinaryTupleSchema;
import org.apache.ignite.internal.schema.Column;
import org.apache.ignite.internal.schema.ColumnsExtractor;
import org.apache.ignite.internal.schema.NativeTypes;
import org.apache.ignite.internal.schema.SchemaDescriptor;
import org.apache.ignite.internal.schema.configuration.GcConfiguration;
import org.apache.ignite.internal.schema.marshaller.KvMarshaller;
import org.apache.ignite.internal.schema.marshaller.MarshallerException;
import org.apache.ignite.internal.schema.marshaller.reflection.ReflectionMarshallerFactory;
import org.apache.ignite.internal.storage.RowId;
import org.apache.ignite.internal.storage.impl.TestMvPartitionStorage;
import org.apache.ignite.internal.storage.impl.TestMvTableStorage;
import org.apache.ignite.internal.storage.index.SortedIndexStorage;
import org.apache.ignite.internal.storage.index.StorageSortedIndexDescriptor;
import org.apache.ignite.internal.storage.index.StorageSortedIndexDescriptor.StorageSortedIndexColumnDescriptor;
import org.apache.ignite.internal.storage.index.impl.TestHashIndexStorage;
import org.apache.ignite.internal.storage.index.impl.TestSortedIndexStorage;
import org.apache.ignite.internal.table.distributed.HashIndexLocker;
import org.apache.ignite.internal.table.distributed.IndexLocker;
import org.apache.ignite.internal.table.distributed.LowWatermark;
import org.apache.ignite.internal.table.distributed.SortedIndexLocker;
import org.apache.ignite.internal.table.distributed.StorageUpdateHandler;
import org.apache.ignite.internal.table.distributed.TableMessagesFactory;
import org.apache.ignite.internal.table.distributed.TableSchemaAwareIndexStorage;
import org.apache.ignite.internal.table.distributed.gc.GcUpdateHandler;
import org.apache.ignite.internal.table.distributed.index.IndexBuilder;
import org.apache.ignite.internal.table.distributed.index.IndexUpdateHandler;
import org.apache.ignite.internal.table.distributed.replication.request.BinaryRowMessage;
import org.apache.ignite.internal.table.distributed.replicator.PartitionReplicaListener;
import org.apache.ignite.internal.table.distributed.replicator.PlacementDriver;
import org.apache.ignite.internal.table.distributed.replicator.action.RequestType;
import org.apache.ignite.internal.table.distributed.schema.SchemaSyncService;
import org.apache.ignite.internal.table.impl.DummyInternalTableImpl;
import org.apache.ignite.internal.table.impl.DummySchemaManagerImpl;
import org.apache.ignite.internal.table.impl.DummySchemas;
import org.apache.ignite.internal.testframework.IgniteAbstractTest;
import org.apache.ignite.internal.tx.Lock;
import org.apache.ignite.internal.tx.LockManager;
import org.apache.ignite.internal.tx.LockMode;
import org.apache.ignite.internal.tx.TxManager;
import org.apache.ignite.internal.tx.impl.HeapLockManager;
import org.apache.ignite.internal.tx.storage.state.test.TestTxStateStorage;
import org.apache.ignite.internal.tx.test.TestTransactionIds;
import org.apache.ignite.internal.util.Lazy;
import org.apache.ignite.internal.util.Pair;
import org.apache.ignite.internal.util.PendingComparableValuesTracker;
import org.apache.ignite.network.ClusterNode;
import org.hamcrest.CustomMatcher;
import org.hamcrest.Matcher;
import org.junit.jupiter.api.BeforeAll;
import org.junit.jupiter.api.BeforeEach;
import org.junit.jupiter.api.extension.ExtendWith;
import org.junit.jupiter.params.ParameterizedTest;
import org.junit.jupiter.params.provider.MethodSource;

/** There are tests for partition replica listener. */
@ExtendWith(ConfigurationExtension.class)
public class PartitionReplicaListenerIndexLockingTest extends IgniteAbstractTest {
    private static final int PART_ID = 0;
    private static final int TABLE_ID = 1;
    private static final int PK_INDEX_ID = 1;
    private static final int HASH_INDEX_ID = 2;
    private static final int SORTED_INDEX_ID = 3;
    private static final UUID TRANSACTION_ID = TestTransactionIds.newTransactionId();
    private static final HybridClock CLOCK = new HybridClockImpl();
    private static final LockManager LOCK_MANAGER = new HeapLockManager();
    private static final TablePartitionId PARTITION_ID = new TablePartitionId(TABLE_ID, PART_ID);
    private static final TableMessagesFactory TABLE_MESSAGES_FACTORY = new TableMessagesFactory();
    private static final TestMvPartitionStorage TEST_MV_PARTITION_STORAGE = new TestMvPartitionStorage(PART_ID);

    private static SchemaDescriptor schemaDescriptor;
    private static KvMarshaller<Integer, Integer> kvMarshaller;
    private static Lazy<TableSchemaAwareIndexStorage> pkStorage;
    private static PartitionReplicaListener partitionReplicaListener;
    private static ColumnsExtractor row2HashKeyConverter;
    private static ColumnsExtractor row2SortKeyConverter;

    @BeforeAll
    public static void beforeAll(@InjectConfiguration GcConfiguration gcConfig) {
        RaftGroupService mockRaftClient = mock(RaftGroupService.class);

        when(mockRaftClient.refreshAndGetLeaderWithTerm())
                .thenAnswer(invocationOnMock -> completedFuture(new LeaderWithTerm(null, 1L)));
        when(mockRaftClient.run(any()))
                .thenAnswer(invocationOnMock -> completedFuture(null));

        schemaDescriptor = new SchemaDescriptor(1, new Column[]{
                new Column("id".toUpperCase(Locale.ROOT), NativeTypes.INT32, false),
        }, new Column[]{
                new Column("val".toUpperCase(Locale.ROOT), NativeTypes.INT32, false),
        });

        row2HashKeyConverter = BinaryRowConverter.keyExtractor(schemaDescriptor);

        TableSchemaAwareIndexStorage hashIndexStorage = new TableSchemaAwareIndexStorage(
                PK_INDEX_ID,
                new TestHashIndexStorage(PART_ID, null),
                row2HashKeyConverter
        );
        pkStorage = new Lazy<>(() -> hashIndexStorage);

        IndexLocker pkLocker = new HashIndexLocker(PK_INDEX_ID, true, LOCK_MANAGER, row2HashKeyConverter);
        IndexLocker hashIndexLocker = new HashIndexLocker(HASH_INDEX_ID, false, LOCK_MANAGER, row2HashKeyConverter);

        BinaryTupleSchema rowSchema = BinaryTupleSchema.createRowSchema(schemaDescriptor);
        BinaryTupleSchema valueSchema = BinaryTupleSchema.createValueSchema(schemaDescriptor);
        BinaryRowConverter valueExtractor = new BinaryRowConverter(rowSchema, valueSchema);

        row2SortKeyConverter = new ColumnsExtractor() {
            @Override
            public BinaryTuple extractColumnsFromKeyOnlyRow(BinaryRow keyOnlyRow) {
                throw new UnsupportedOperationException();
            }

            @Override
            public BinaryTuple extractColumns(BinaryRow row) {
                return valueExtractor.toTuple(row);
            }
        };

        TableSchemaAwareIndexStorage sortedIndexStorage = new TableSchemaAwareIndexStorage(
                SORTED_INDEX_ID,
                new TestSortedIndexStorage(PART_ID,
                        new StorageSortedIndexDescriptor(
                                SORTED_INDEX_ID,
                                List.of(new StorageSortedIndexColumnDescriptor(
                                        "val", NativeTypes.INT32, false, true
                                ))
                        )),
                row2SortKeyConverter
        );

        IndexLocker sortedIndexLocker = new SortedIndexLocker(
                SORTED_INDEX_ID,
                PART_ID,
                LOCK_MANAGER,
                (SortedIndexStorage) sortedIndexStorage.storage(),
                row2SortKeyConverter
        );

        DummySchemaManagerImpl schemaManager = new DummySchemaManagerImpl(schemaDescriptor);
        PendingComparableValuesTracker<HybridTimestamp, Void> safeTime = new PendingComparableValuesTracker<>(CLOCK.now());

        IndexUpdateHandler indexUpdateHandler = new IndexUpdateHandler(
                DummyInternalTableImpl.createTableIndexStoragesSupplier(Map.of(pkStorage.get().id(), pkStorage.get()))
        );

        TestPartitionDataStorage partitionDataStorage = new TestPartitionDataStorage(TEST_MV_PARTITION_STORAGE);

        partitionReplicaListener = new PartitionReplicaListener(
                TEST_MV_PARTITION_STORAGE,
                mockRaftClient,
                mock(TxManager.class),
                LOCK_MANAGER,
                Runnable::run,
                PART_ID,
                TABLE_ID,
                () -> Map.of(
                        pkLocker.id(), pkLocker,
                        hashIndexLocker.id(), hashIndexLocker,
                        sortedIndexLocker.id(), sortedIndexLocker
                ),
                pkStorage,
                () -> Map.of(
                        sortedIndexLocker.id(), sortedIndexStorage,
                        hashIndexLocker.id(), hashIndexStorage
                ),
                CLOCK,
                safeTime,
                new TestTxStateStorage(),
                mock(PlacementDriver.class),
                new StorageUpdateHandler(
                        PART_ID,
                        partitionDataStorage,
                        gcConfig,
                        mock(LowWatermark.class),
                        indexUpdateHandler,
                        new GcUpdateHandler(partitionDataStorage, safeTime, indexUpdateHandler)
                ),
                new DummySchemas(schemaManager),
                mock(ClusterNode.class),
                new TestMvTableStorage(TABLE_ID, DEFAULT_PARTITION_COUNT),
                mock(IndexBuilder.class),
<<<<<<< HEAD
                mock(CatalogService.class)
=======
                mock(SchemaSyncService.class, invocation -> completedFuture(null)),
                mock(CatalogService.class),
                tablesConfig
>>>>>>> 69b65cb0
        );

        kvMarshaller = new ReflectionMarshallerFactory().create(schemaDescriptor, Integer.class, Integer.class);
    }

    @BeforeEach
    public void beforeTest() {
        ((TestHashIndexStorage) pkStorage.get().storage()).clear();
        TEST_MV_PARTITION_STORAGE.clear();

        locks().forEach(LOCK_MANAGER::release);
    }

    /** Verifies the mode in which the lock was acquired on the index key for a particular operation. */
    @ParameterizedTest
    @MethodSource("readWriteSingleTestArguments")
    void testReadWriteSingle(ReadWriteTestArg arg) throws MarshallerException {
        BinaryRow testPk = kvMarshaller.marshal(1);
        BinaryRow testBinaryRow = kvMarshaller.marshal(1, 1);

        if (arg.type != RequestType.RW_INSERT) {
            var rowId = new RowId(PART_ID);
            insertRows(List.of(new Pair<>(testBinaryRow, rowId)), TestTransactionIds.newTransactionId());
        }

        BinaryRow rowMessage;

        switch (arg.type) {
            case RW_DELETE:
            case RW_GET_AND_DELETE:
                rowMessage = testPk;
                break;

            case RW_DELETE_EXACT:
            case RW_INSERT:
            case RW_UPSERT:
            case RW_REPLACE_IF_EXIST:
            case RW_GET_AND_REPLACE:
            case RW_GET_AND_UPSERT:
                rowMessage = testBinaryRow;
                break;

            default:
                throw new AssertionError("Unexpected operation type: " + arg.type);
        }

        CompletableFuture<?> fut = partitionReplicaListener.invoke(TABLE_MESSAGES_FACTORY.readWriteSingleRowReplicaRequest()
                .groupId(PARTITION_ID)
                .term(1L)
                .commitPartitionId(PARTITION_ID)
                .transactionId(TRANSACTION_ID)
                .binaryRowMessage(binaryRowMessage(rowMessage))
                .requestType(arg.type)
                .build());

        await(fut);

        assertThat(
                locks(),
                allOf(
                        hasItem(lockThat(
                                arg.expectedLockOnUniqueHash + " on unique hash index",
                                lock -> Objects.equals(PK_INDEX_ID, lock.lockKey().contextId())
                                        && lock.lockMode() == arg.expectedLockOnUniqueHash
                        )),
                        hasItem(lockThat(
                                arg.expectedLockOnNonUniqueHash + " on non unique hash index",
                                lock -> Objects.equals(HASH_INDEX_ID, lock.lockKey().contextId())
                                        && lock.lockMode() == arg.expectedLockOnNonUniqueHash
                        )),
                        hasItem(lockThat(
                                arg.expectedLockOnSort + " on sorted index",
                                lock -> Objects.equals(SORTED_INDEX_ID, lock.lockKey().contextId())
                                        && lock.lockMode() == arg.expectedLockOnSort
                        ))
                )
        );
    }

    /** Verifies the mode in which the lock was acquired on the index key for a particular operation. */
    @ParameterizedTest
    @MethodSource("readWriteMultiTestArguments")
    void testReadWriteMulti(ReadWriteTestArg arg) throws MarshallerException {
        var pks = new ArrayList<BinaryRow>();
        var rows = new ArrayList<BinaryRow>();

        for (int i = 1; i <= 3; i++) {
            pks.add(kvMarshaller.marshal(i));
            rows.add(kvMarshaller.marshal(i, i));
        }

        if (arg.type != RequestType.RW_INSERT_ALL) {
            for (BinaryRow row : rows) {
                var rowId = new RowId(PART_ID);
                insertRows(List.of(new Pair<>(row, rowId)), TestTransactionIds.newTransactionId());
            }
        }

        List<BinaryRow> rowMessages;

        switch (arg.type) {
            case RW_DELETE_ALL:
                rowMessages = pks;
                break;

            case RW_DELETE_EXACT_ALL:
            case RW_INSERT_ALL:
            case RW_UPSERT_ALL:
                rowMessages = rows;
                break;

            default:
                throw new AssertionError("Unexpected operation type: " + arg.type);
        }

        CompletableFuture<?> fut = partitionReplicaListener.invoke(TABLE_MESSAGES_FACTORY.readWriteMultiRowReplicaRequest()
                .groupId(PARTITION_ID)
                .term(1L)
                .commitPartitionId(PARTITION_ID)
                .transactionId(TRANSACTION_ID)
                .binaryRowMessages(rowMessages.stream().map(PartitionReplicaListenerIndexLockingTest::binaryRowMessage).collect(toList()))
                .requestType(arg.type)
                .build());

        await(fut);

        for (BinaryRow row : rows) {
            assertThat(
                    locks(),
                    allOf(
                            hasItem(lockThat(
                                    arg.expectedLockOnUniqueHash + " on unique hash index",
                                    lock -> Objects.equals(PK_INDEX_ID, lock.lockKey().contextId())
                                            && row2HashKeyConverter.extractColumns(row).byteBuffer().equals(lock.lockKey().key())
                                            && lock.lockMode() == arg.expectedLockOnUniqueHash
                            )),
                            hasItem(lockThat(
                                    arg.expectedLockOnNonUniqueHash + " on non unique hash index",
                                    lock -> Objects.equals(HASH_INDEX_ID, lock.lockKey().contextId())
                                            && row2HashKeyConverter.extractColumns(row).byteBuffer().equals(lock.lockKey().key())
                                            && lock.lockMode() == arg.expectedLockOnNonUniqueHash
                            )),
                            hasItem(lockThat(
                                    arg.expectedLockOnSort + " on sorted index",
                                    lock -> Objects.equals(SORTED_INDEX_ID, lock.lockKey().contextId())
                                            && row2SortKeyConverter.extractColumns(row).byteBuffer().equals(lock.lockKey().key())
                                            && lock.lockMode() == arg.expectedLockOnSort
                            ))
                    )
            );
        }
    }

    private static Iterable<ReadWriteTestArg> readWriteSingleTestArguments() {
        return List.of(
                new ReadWriteTestArg(RequestType.RW_DELETE, LockMode.X, LockMode.IX, LockMode.IX),
                new ReadWriteTestArg(RequestType.RW_DELETE_EXACT, LockMode.X, LockMode.IX, LockMode.IX),
                new ReadWriteTestArg(RequestType.RW_INSERT, LockMode.X, LockMode.IX, LockMode.X),
                new ReadWriteTestArg(RequestType.RW_UPSERT, LockMode.X, LockMode.IX, LockMode.X),
                new ReadWriteTestArg(RequestType.RW_REPLACE_IF_EXIST, LockMode.X, LockMode.IX, LockMode.X),

                new ReadWriteTestArg(RequestType.RW_GET_AND_DELETE, LockMode.X, LockMode.IX, LockMode.IX),
                new ReadWriteTestArg(RequestType.RW_GET_AND_REPLACE, LockMode.X, LockMode.IX, LockMode.X),
                new ReadWriteTestArg(RequestType.RW_GET_AND_UPSERT, LockMode.X, LockMode.IX, LockMode.X)
        );
    }

    private static Iterable<ReadWriteTestArg> readWriteMultiTestArguments() {
        return List.of(
                new ReadWriteTestArg(RequestType.RW_DELETE_ALL, LockMode.X, LockMode.IX, LockMode.IX),
                new ReadWriteTestArg(RequestType.RW_DELETE_EXACT_ALL, LockMode.X, LockMode.IX, LockMode.IX),
                new ReadWriteTestArg(RequestType.RW_INSERT_ALL, LockMode.X, LockMode.IX, LockMode.X),
                new ReadWriteTestArg(RequestType.RW_UPSERT_ALL, LockMode.X, LockMode.IX, LockMode.X)
        );
    }

    private List<Lock> locks() {
        List<Lock> locks = new ArrayList<>();

        Iterator<Lock> it = LOCK_MANAGER.locks(TRANSACTION_ID);

        while (it.hasNext()) {
            locks.add(it.next());
        }

        return locks;
    }

    private void insertRows(List<Pair<BinaryRow, RowId>> rows, UUID txId) {
        HybridTimestamp commitTs = CLOCK.now();

        for (Pair<BinaryRow, RowId> row : rows) {
            BinaryRow binaryRow = row.getFirst();
            RowId rowId = row.getSecond();

            pkStorage.get().put(binaryRow, rowId);
            TEST_MV_PARTITION_STORAGE.addWrite(rowId, binaryRow, txId, TABLE_ID, PART_ID);
            TEST_MV_PARTITION_STORAGE.commitWrite(rowId, commitTs);
        }
    }

    private static Matcher<Lock> lockThat(String description, Function<Lock, Boolean> checker) {
        return new CustomMatcher<>(description) {
            @Override
            public boolean matches(Object actual) {
                return actual instanceof Lock && checker.apply((Lock) actual) == Boolean.TRUE;
            }
        };
    }

    private static BinaryRowMessage binaryRowMessage(BinaryRow binaryRow) {
        return TABLE_MESSAGES_FACTORY.binaryRowMessage()
                .binaryTuple(binaryRow.tupleSlice())
                .schemaVersion(binaryRow.schemaVersion())
                .build();
    }

    static class ReadWriteTestArg {
        private final RequestType type;
        private final LockMode expectedLockOnUniqueHash;
        private final LockMode expectedLockOnNonUniqueHash;
        private final LockMode expectedLockOnSort;

        public ReadWriteTestArg(
                RequestType type,
                LockMode expectedLockOnUniqueHash,
                LockMode expectedLockOnNonUniqueHash,
                LockMode expectedLockOnSort
        ) {
            this.type = type;
            this.expectedLockOnUniqueHash = expectedLockOnUniqueHash;
            this.expectedLockOnNonUniqueHash = expectedLockOnNonUniqueHash;
            this.expectedLockOnSort = expectedLockOnSort;
        }

        @Override
        public String toString() {
            return type.toString();
        }
    }
}<|MERGE_RESOLUTION|>--- conflicted
+++ resolved
@@ -233,13 +233,8 @@
                 mock(ClusterNode.class),
                 new TestMvTableStorage(TABLE_ID, DEFAULT_PARTITION_COUNT),
                 mock(IndexBuilder.class),
-<<<<<<< HEAD
+                mock(SchemaSyncService.class, invocation -> completedFuture(null)),
                 mock(CatalogService.class)
-=======
-                mock(SchemaSyncService.class, invocation -> completedFuture(null)),
-                mock(CatalogService.class),
-                tablesConfig
->>>>>>> 69b65cb0
         );
 
         kvMarshaller = new ReflectionMarshallerFactory().create(schemaDescriptor, Integer.class, Integer.class);
