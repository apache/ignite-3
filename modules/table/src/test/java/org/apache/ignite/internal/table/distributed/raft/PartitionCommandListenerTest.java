--- conflicted
+++ resolved
@@ -261,40 +261,15 @@
     private void insertAll() {
         HashMap<RowId, BinaryRow> rows = new HashMap<>(KEY_COUNT);
         UUID txId = Timestamp.nextVersion().toUuid();
-
-<<<<<<< HEAD
+        var commitPartId = new TablePartitionId(txId, PARTITION_ID);
+
         for (int i = 0; i < KEY_COUNT; i++) {
             Row row = getTestRow(i, i);
 
             rows.put(new RowId(PARTITION_ID), row);
         }
-=======
-        commandListener.onWrite(batchIterator(clo -> {
-            when(clo.index()).thenReturn(raftIndex.incrementAndGet());
-
-            doAnswer(invocation -> {
-                assertNull(invocation.getArgument(0));
-
-                return null;
-            }).when(clo).result(any());
-
-            HashMap<RowId, BinaryRow> rows = new HashMap<>(KEY_COUNT);
-            UUID txId = Timestamp.nextVersion().toUuid();
-            var commitPartId = new TablePartitionId(txId, PARTITION_ID);
-
-            for (int i = 0; i < KEY_COUNT; i++) {
-                Row row = getTestRow(i, i);
-
-                rows.put(new RowId(PARTITION_ID), row);
-
-                txs.add(new IgniteBiTuple<>(row, txId));
-            }
-
-            when(clo.command()).thenReturn(new UpdateAllCommand(commitPartId, rows, txId));
-        }));
->>>>>>> b950ea35
-
-        invokeBatchedCommand(new UpdateAllCommand(rows, txId));
+
+        invokeBatchedCommand(new UpdateAllCommand(commitPartId, rows, txId));
         invokeBatchedCommand(new TxCleanupCommand(txId, true, CLOCK.now()));
     }
 
@@ -305,36 +280,16 @@
      */
     private void updateAll(Function<Integer, Integer> keyValueMapper) {
         UUID txId = Timestamp.nextVersion().toUuid();
+        var commitPartId = new TablePartitionId(txId, PARTITION_ID);
         HashMap<RowId, BinaryRow> rows = new HashMap<>(KEY_COUNT);
 
-<<<<<<< HEAD
         for (int i = 0; i < KEY_COUNT; i++) {
             Row row = getTestRow(i, keyValueMapper.apply(i));
 
             rows.put(readRow(row.keySlice()), row);
         }
-=======
-                return null;
-            }).when(clo).result(any());
-
-            HashMap<RowId, BinaryRow> rows = new HashMap<>(KEY_COUNT);
-
-            UUID txId = Timestamp.nextVersion().toUuid();
-            var commitPartId = new TablePartitionId(txId, PARTITION_ID);
-
-            for (int i = 0; i < KEY_COUNT; i++) {
-                Row row = getTestRow(i, keyValueMapper.apply(i));
-
-                rows.put(primaryIndex.get(row.keySlice()), row);
-
-                txs.add(new IgniteBiTuple<>(row, txId));
-            }
-
-            when(clo.command()).thenReturn(new UpdateAllCommand(commitPartId, rows, txId));
-        }));
->>>>>>> b950ea35
-
-        invokeBatchedCommand(new UpdateAllCommand(rows, txId));
+
+        invokeBatchedCommand(new UpdateAllCommand(commitPartId, rows, txId));
         invokeBatchedCommand(new TxCleanupCommand(txId, true, CLOCK.now()));
     }
 
@@ -343,36 +298,16 @@
      */
     private void deleteAll() {
         UUID txId = Timestamp.nextVersion().toUuid();
+        var commitPartId = new TablePartitionId(txId, PARTITION_ID);
         Set<RowId> keyRows = new HashSet<>(KEY_COUNT);
 
-<<<<<<< HEAD
         for (int i = 0; i < KEY_COUNT; i++) {
             Row row = getTestRow(i, i);
 
             keyRows.add(readRow(row.keySlice()));
         }
-=======
-                return null;
-            }).when(clo).result(any());
-
-            Set<RowId> keyRows = new HashSet<>(KEY_COUNT);
-
-            UUID txId = Timestamp.nextVersion().toUuid();
-            var commitPartId = new TablePartitionId(txId, PARTITION_ID);
-
-            for (int i = 0; i < KEY_COUNT; i++) {
-                Row row = getTestRow(i, i);
-
-                keyRows.add(primaryIndex.get(row.keySlice()));
-
-                txs.add(new IgniteBiTuple<>(row, txId));
-            }
-
-            when(clo.command()).thenReturn(new UpdateAllCommand(commitPartId, keyRows, txId));
-        }));
->>>>>>> b950ea35
-
-        invokeBatchedCommand(new UpdateAllCommand(keyRows, txId));
+
+        invokeBatchedCommand(new UpdateAllCommand(commitPartId, keyRows, txId));
         invokeBatchedCommand(new TxCleanupCommand(txId, true, CLOCK.now()));
     }
 
@@ -387,12 +322,8 @@
         commandListener.onWrite(iterator((i, clo) -> {
             UUID txId = Timestamp.nextVersion().toUuid();
             Row row = getTestRow(i, keyValueMapper.apply(i));
-<<<<<<< HEAD
             RowId rowId = readRow(row.keySlice());
-=======
-            RowId rowId = primaryIndex.get(row.keySlice());
             var commitPartId = new TablePartitionId(txId, PARTITION_ID);
->>>>>>> b950ea35
 
             assertNotNull(rowId);
 
@@ -421,12 +352,8 @@
         commandListener.onWrite(iterator((i, clo) -> {
             UUID txId = Timestamp.nextVersion().toUuid();
             Row row = getTestRow(i, i);
-<<<<<<< HEAD
             RowId rowId = readRow(row.keySlice());
-=======
-            RowId rowId = primaryIndex.get(row.keySlice());
             var commitPartId = new TablePartitionId(txId, PARTITION_ID);
->>>>>>> b950ea35
 
             assertNotNull(rowId);
 
@@ -489,12 +416,8 @@
         commandListener.onWrite(iterator((i, clo) -> {
             UUID txId = Timestamp.nextVersion().toUuid();
             Row row = getTestRow(i, i);
-<<<<<<< HEAD
+            var commitPartId = new TablePartitionId(txId, PARTITION_ID);
             txIds.add(txId);
-=======
-            var commitPartId = new TablePartitionId(txId, PARTITION_ID);
-            txs.add(new IgniteBiTuple<>(row, txId));
->>>>>>> b950ea35
 
             when(clo.index()).thenReturn(raftIndex.incrementAndGet());
 
