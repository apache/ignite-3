/*
 * Licensed to the Apache Software Foundation (ASF) under one or more
 * contributor license agreements. See the NOTICE file distributed with
 * this work for additional information regarding copyright ownership.
 * The ASF licenses this file to You under the Apache License, Version 2.0
 * (the "License"); you may not use this file except in compliance with
 * the License. You may obtain a copy of the License at
 *
 *      http://www.apache.org/licenses/LICENSE-2.0
 *
 * Unless required by applicable law or agreed to in writing, software
 * distributed under the License is distributed on an "AS IS" BASIS,
 * WITHOUT WARRANTIES OR CONDITIONS OF ANY KIND, either express or implied.
 * See the License for the specific language governing permissions and
 * limitations under the License.
 */

package org.apache.ignite.internal.table.distributed.raft;

import static org.hamcrest.MatcherAssert.assertThat;
import static org.hamcrest.Matchers.containsInAnyOrder;
import static org.junit.jupiter.api.Assertions.assertEquals;
import static org.junit.jupiter.api.Assertions.assertNotNull;
import static org.junit.jupiter.api.Assertions.assertNull;
import static org.mockito.Answers.RETURNS_DEEP_STUBS;
import static org.mockito.ArgumentMatchers.anyLong;
import static org.mockito.Mockito.any;
import static org.mockito.Mockito.doAnswer;
import static org.mockito.Mockito.doNothing;
import static org.mockito.Mockito.mock;
import static org.mockito.Mockito.never;
import static org.mockito.Mockito.spy;
import static org.mockito.Mockito.times;
import static org.mockito.Mockito.verify;
import static org.mockito.Mockito.when;

import java.io.Serializable;
import java.nio.file.Path;
import java.util.ArrayList;
import java.util.HashMap;
import java.util.HashSet;
import java.util.Iterator;
import java.util.List;
import java.util.Map;
import java.util.Set;
import java.util.UUID;
import java.util.concurrent.atomic.AtomicLong;
import java.util.function.BiConsumer;
import java.util.function.Consumer;
import java.util.function.Function;
import org.apache.ignite.distributed.TestPartitionDataStorage;
import org.apache.ignite.internal.hlc.HybridClock;
import org.apache.ignite.internal.hlc.HybridClockImpl;
import org.apache.ignite.internal.hlc.HybridTimestamp;
import org.apache.ignite.internal.replicator.ReplicaService;
import org.apache.ignite.internal.replicator.command.SafeTimeSyncCommand;
import org.apache.ignite.internal.schema.BinaryRow;
import org.apache.ignite.internal.schema.BinaryTuple;
import org.apache.ignite.internal.schema.BinaryTupleSchema;
import org.apache.ignite.internal.schema.BinaryTupleSchema.Element;
import org.apache.ignite.internal.schema.Column;
import org.apache.ignite.internal.schema.NativeTypes;
import org.apache.ignite.internal.schema.SchemaDescriptor;
import org.apache.ignite.internal.schema.row.Row;
import org.apache.ignite.internal.schema.row.RowAssembler;
import org.apache.ignite.internal.storage.MvPartitionStorage;
import org.apache.ignite.internal.storage.MvPartitionStorage.WriteClosure;
import org.apache.ignite.internal.storage.ReadResult;
import org.apache.ignite.internal.storage.RowId;
import org.apache.ignite.internal.storage.impl.TestMvPartitionStorage;
import org.apache.ignite.internal.storage.index.impl.TestHashIndexStorage;
import org.apache.ignite.internal.table.distributed.TableSchemaAwareIndexStorage;
import org.apache.ignite.internal.table.distributed.command.FinishTxCommand;
import org.apache.ignite.internal.table.distributed.command.TxCleanupCommand;
import org.apache.ignite.internal.table.distributed.command.UpdateAllCommand;
import org.apache.ignite.internal.table.distributed.command.UpdateCommand;
import org.apache.ignite.internal.table.distributed.replicator.TablePartitionId;
import org.apache.ignite.internal.testframework.WorkDirectory;
import org.apache.ignite.internal.testframework.WorkDirectoryExtension;
import org.apache.ignite.internal.tx.Timestamp;
import org.apache.ignite.internal.tx.TxMeta;
import org.apache.ignite.internal.tx.TxState;
import org.apache.ignite.internal.tx.impl.HeapLockManager;
import org.apache.ignite.internal.tx.impl.TxManagerImpl;
<<<<<<< HEAD
import org.apache.ignite.internal.tx.storage.state.TxStateStorage;
import org.apache.ignite.internal.tx.storage.state.test.TestConcurrentHashMapTxStateStorage;
=======
import org.apache.ignite.internal.tx.storage.state.test.TestTxStateStorage;
>>>>>>> 59b134b5
import org.apache.ignite.internal.util.Cursor;
import org.apache.ignite.network.ClusterService;
import org.apache.ignite.network.NetworkAddress;
import org.apache.ignite.raft.client.Command;
import org.apache.ignite.raft.client.WriteCommand;
import org.apache.ignite.raft.client.service.CommandClosure;
import org.junit.jupiter.api.BeforeEach;
import org.junit.jupiter.api.Test;
import org.junit.jupiter.api.extension.ExtendWith;
import org.mockito.ArgumentCaptor;

/**
 * Tests for the table command listener.
 */
@ExtendWith(WorkDirectoryExtension.class)
public class PartitionCommandListenerTest {
    /** Key count. */
    public static final int KEY_COUNT = 100;

    /** Partition id. */
    public static final int PARTITION_ID = 0;

    /** Schema. */
    public static SchemaDescriptor SCHEMA = new SchemaDescriptor(
            1,
            new Column[]{new Column("key", NativeTypes.INT32, false)},
            new Column[]{new Column("value", NativeTypes.INT32, false)}
    );

    /** Hybrid clock. */
    private static final HybridClock CLOCK = new HybridClockImpl();

    /** Table command listener. */
    private PartitionListener commandListener;

    /** RAFT index. */
    private final AtomicLong raftIndex = new AtomicLong();

    /** Primary index. */
    private final TableSchemaAwareIndexStorage pkStorage = new TableSchemaAwareIndexStorage(
            UUID.randomUUID(),
            new TestHashIndexStorage(null),
            tableRow -> new BinaryTuple(
                    BinaryTupleSchema.create(new Element[]{
                            new Element(NativeTypes.BYTES, false)
                    }),
                    tableRow.keySlice()
            )
    );

    /** Partition storage. */
    private final MvPartitionStorage mvPartitionStorage = spy(new TestMvPartitionStorage(PARTITION_ID));

    /** Transaction meta storage. */
    private final TxStateStorage txStateStorage = spy(new TestConcurrentHashMapTxStateStorage());

    /** Work directory. */
    @WorkDirectory
    private Path workDir;

    /**
     * Initializes a table listener before tests.
     */
    @BeforeEach
    public void before() {
        NetworkAddress addr = new NetworkAddress("127.0.0.1", 5003);

        ClusterService clusterService = mock(ClusterService.class, RETURNS_DEEP_STUBS);

        when(clusterService.topologyService().localMember().address()).thenReturn(addr);

        ReplicaService replicaService = mock(ReplicaService.class, RETURNS_DEEP_STUBS);

        commandListener = new PartitionListener(
                new TestPartitionDataStorage(mvPartitionStorage),
<<<<<<< HEAD
                txStateStorage,
=======
                new TestTxStateStorage(),
>>>>>>> 59b134b5
                new TxManagerImpl(replicaService, new HeapLockManager(), new HybridClockImpl()),
                () -> Map.of(pkStorage.id(), pkStorage)
        );
    }

    /**
     * Inserts rows and checks them.
     */
    @Test
    public void testInsertCommands() {
        readAndCheck(false);

        insert();

        readAndCheck(true);

        delete();
    }

    /**
     * Upserts rows and checks them.
     */
    @Test
    public void testUpdateValues() {
        readAndCheck(false);

        insert();

        readAndCheck(true);

        update(integer -> integer + 1);

        readAndCheck(true, integer -> integer + 1);

        delete();

        readAndCheck(false);
    }

    /**
     * The test checks a batch upsert command.
     */
    @Test
    public void testUpsertRowsBatchedAndCheck() {
        readAndCheck(false);

        insertAll();

        readAndCheck(true);

        updateAll(integer -> integer + 2);

        readAndCheck(true, integer -> integer + 2);

        deleteAll();

        readAndCheck(false);
    }

    /**
     * The test checks a batch insert command.
     */
    @Test
    public void testInsertRowsBatchedAndCheck() {
        readAndCheck(false);

        insertAll();

        readAndCheck(true);

        deleteAll();

        readAndCheck(false);
    }

    /**
     * The test checks that {@link PartitionListener#onSnapshotSave(Path, Consumer)} propagates
     * the maximal last applied index among storages to all storages.
     */
    @Test
    public void testOnSnapshotSavePropagateLastAppliedIndex() {
        ReplicaService replicaService = mock(ReplicaService.class, RETURNS_DEEP_STUBS);

        TestConcurrentHashMapTxStateStorage txStateStorage = new TestConcurrentHashMapTxStateStorage();

        TestPartitionDataStorage partitionDataStorage = new TestPartitionDataStorage(mvPartitionStorage);

        PartitionListener testCommandListener = new PartitionListener(
                partitionDataStorage,
                txStateStorage,
                new TxManagerImpl(replicaService, new HeapLockManager(), new HybridClockImpl()),
                () -> Map.of(pkStorage.id(), pkStorage)
        );

        txStateStorage.lastAppliedIndex(3L);

        partitionDataStorage.lastAppliedIndex(5L);

        AtomicLong counter = new AtomicLong(0);

        testCommandListener.onSnapshotSave(workDir, (throwable) -> counter.incrementAndGet());

        assertEquals(1L, counter.get());

        assertEquals(5L, partitionDataStorage.lastAppliedIndex());

        assertEquals(5L, txStateStorage.lastAppliedIndex());

        txStateStorage.lastAppliedIndex(10L);

        partitionDataStorage.lastAppliedIndex(7L);

        testCommandListener.onSnapshotSave(workDir, (throwable) -> counter.incrementAndGet());

        assertEquals(2L, counter.get());

        assertEquals(10L, partitionDataStorage.lastAppliedIndex());

        assertEquals(10L, txStateStorage.lastAppliedIndex());
    }

    @Test
    void testSkipWriteCommandByAppliedIndex() {
        mvPartitionStorage.lastAppliedIndex(10L);

        ArgumentCaptor<Throwable> commandClosureResultCaptor = ArgumentCaptor.forClass(Throwable.class);

        // Checks for MvPartitionStorage.
        commandListener.onWrite(List.of(
                writeCommandCommandClosure(3, mock(UpdateCommand.class), commandClosureResultCaptor),
                writeCommandCommandClosure(10, mock(UpdateCommand.class), commandClosureResultCaptor),
                writeCommandCommandClosure(4, mock(TxCleanupCommand.class), commandClosureResultCaptor),
                writeCommandCommandClosure(5, mock(SafeTimeSyncCommand.class), commandClosureResultCaptor)
        ).iterator());

        verify(mvPartitionStorage, never()).runConsistently(any(WriteClosure.class));
        verify(mvPartitionStorage, times(1)).lastAppliedIndex(anyLong());

        assertThat(commandClosureResultCaptor.getAllValues(), containsInAnyOrder(new Throwable[]{null, null, null, null}));

        // Checks for TxStateStorage.
        mvPartitionStorage.lastAppliedIndex(1L);
        txStateStorage.lastAppliedIndex(10L);

        commandClosureResultCaptor = ArgumentCaptor.forClass(Throwable.class);

        commandListener.onWrite(List.of(
                writeCommandCommandClosure(2, mock(FinishTxCommand.class), commandClosureResultCaptor),
                writeCommandCommandClosure(10, mock(FinishTxCommand.class), commandClosureResultCaptor)
        ).iterator());

        verify(txStateStorage, never()).compareAndSet(any(UUID.class), any(TxState.class), any(TxMeta.class), anyLong());
        verify(txStateStorage, times(1)).lastAppliedIndex(anyLong());

        assertThat(commandClosureResultCaptor.getAllValues(), containsInAnyOrder(new Throwable[]{null, null}));
    }

    /**
     * Crate a command closure.
     *
     * @param index Index of the RAFT command.
     * @param writeCommand Write command.
     * @param resultClosureCaptor Captor for {@link CommandClosure#result(Serializable)}
     */
    private static CommandClosure<WriteCommand> writeCommandCommandClosure(
            long index,
            WriteCommand writeCommand,
            ArgumentCaptor<Throwable> resultClosureCaptor
    ) {
        CommandClosure<WriteCommand> commandClosure = mock(CommandClosure.class);

        when(commandClosure.index()).thenReturn(index);
        when(commandClosure.command()).thenReturn(writeCommand);

        doNothing().when(commandClosure).result(resultClosureCaptor.capture());

        return commandClosure;
    }

    /**
     * Prepares a closure iterator for a specific batch operation.
     *
     * @param func The function prepare a closure for the operation.
     * @param <T>  Type of the operation.
     * @return Closure iterator.
     */
    private <T extends Command> Iterator<CommandClosure<T>> batchIterator(Consumer<CommandClosure<T>> func) {
        return new Iterator<>() {
            boolean moved;

            @Override
            public boolean hasNext() {
                return !moved;
            }

            @Override
            public CommandClosure<T> next() {
                CommandClosure<T> clo = mock(CommandClosure.class);

                func.accept(clo);

                moved = true;

                return clo;
            }
        };
    }

    /**
     * Prepares a closure iterator for a specific operation.
     *
     * @param func The function prepare a closure for the operation.
     * @param <T>  Type of the operation.
     * @return Closure iterator.
     */
    private <T extends Command> Iterator<CommandClosure<T>> iterator(BiConsumer<Integer, CommandClosure<T>> func) {
        return new Iterator<>() {
            /** Iteration. */
            private int it = 0;

            /** {@inheritDoc} */
            @Override
            public boolean hasNext() {
                return it < KEY_COUNT;
            }

            /** {@inheritDoc} */
            @Override
            public CommandClosure<T> next() {
                CommandClosure<T> clo = mock(CommandClosure.class);

                func.accept(it, clo);

                it++;

                return clo;
            }
        };
    }

    /**
     * Inserts all rows.
     */
    private void insertAll() {
        HashMap<RowId, BinaryRow> rows = new HashMap<>(KEY_COUNT);
        UUID txId = Timestamp.nextVersion().toUuid();
        var commitPartId = new TablePartitionId(txId, PARTITION_ID);

        for (int i = 0; i < KEY_COUNT; i++) {
            Row row = getTestRow(i, i);

            rows.put(new RowId(PARTITION_ID), row);
        }

        invokeBatchedCommand(new UpdateAllCommand(commitPartId, rows, txId));
        invokeBatchedCommand(new TxCleanupCommand(txId, true, CLOCK.now()));
    }

    /**
     * Update values from the listener in the batch operation.
     *
     * @param keyValueMapper Mep a value to update to the iter number.
     */
    private void updateAll(Function<Integer, Integer> keyValueMapper) {
        UUID txId = Timestamp.nextVersion().toUuid();
        var commitPartId = new TablePartitionId(txId, PARTITION_ID);
        HashMap<RowId, BinaryRow> rows = new HashMap<>(KEY_COUNT);

        for (int i = 0; i < KEY_COUNT; i++) {
            Row row = getTestRow(i, keyValueMapper.apply(i));

            rows.put(readRow(row), row);
        }

        invokeBatchedCommand(new UpdateAllCommand(commitPartId, rows, txId));
        invokeBatchedCommand(new TxCleanupCommand(txId, true, CLOCK.now()));
    }

    /**
     * Deletes all rows.
     */
    private void deleteAll() {
        UUID txId = Timestamp.nextVersion().toUuid();
        var commitPartId = new TablePartitionId(txId, PARTITION_ID);
        Set<RowId> keyRows = new HashSet<>(KEY_COUNT);

        for (int i = 0; i < KEY_COUNT; i++) {
            Row row = getTestRow(i, i);

            keyRows.add(readRow(row));
        }

        invokeBatchedCommand(new UpdateAllCommand(commitPartId, keyRows, txId));
        invokeBatchedCommand(new TxCleanupCommand(txId, true, CLOCK.now()));
    }

    /**
     * Update rows.
     *
     * @param keyValueMapper Mep a value to update to the iter number.
     */
    private void update(Function<Integer, Integer> keyValueMapper) {
        List<UUID> txIds = new ArrayList<>();

        commandListener.onWrite(iterator((i, clo) -> {
            UUID txId = Timestamp.nextVersion().toUuid();
            Row row = getTestRow(i, keyValueMapper.apply(i));
            RowId rowId = readRow(row);
            var commitPartId = new TablePartitionId(txId, PARTITION_ID);

            assertNotNull(rowId);

            txIds.add(txId);

            when(clo.index()).thenReturn(raftIndex.incrementAndGet());

            when(clo.command()).thenReturn(new UpdateCommand(commitPartId, rowId, row, txId));

            doAnswer(invocation -> {
                assertNull(invocation.getArgument(0));

                return null;
            }).when(clo).result(any());
        }));

        txIds.forEach(txId -> invokeBatchedCommand(new TxCleanupCommand(txId, true, CLOCK.now())));
    }

    /**
     * Deletes row.
     */
    private void delete() {
        List<UUID> txIds = new ArrayList<>();

        commandListener.onWrite(iterator((i, clo) -> {
            UUID txId = Timestamp.nextVersion().toUuid();
            Row row = getTestRow(i, i);
            RowId rowId = readRow(row);
            var commitPartId = new TablePartitionId(txId, PARTITION_ID);

            assertNotNull(rowId);

            txIds.add(txId);

            when(clo.index()).thenReturn(raftIndex.incrementAndGet());

            when(clo.command()).thenReturn(new UpdateCommand(commitPartId, rowId, txId));

            doAnswer(invocation -> {
                assertNull(invocation.getArgument(0));

                return null;
            }).when(clo).result(any());
        }));

        txIds.forEach(txId -> invokeBatchedCommand(new TxCleanupCommand(txId, true, CLOCK.now())));
    }

    /**
     * Reads rows from the listener and checks them.
     *
     * @param existed True if rows are existed, false otherwise.
     */
    private void readAndCheck(boolean existed) {
        readAndCheck(existed, i -> i);
    }

    /**
     * Reads rows from the listener and checks values as expected by a mapper.
     *
     * @param existed        True if rows are existed, false otherwise.
     * @param keyValueMapper Mapper a key to the value which will be expected.
     */
    private void readAndCheck(boolean existed, Function<Integer, Integer> keyValueMapper) {
        for (int i = 0; i < KEY_COUNT; i++) {
            Row keyRow = getTestKey(i);

            RowId rowId = readRow(keyRow);

            if (existed) {
                ReadResult readResult = mvPartitionStorage.read(rowId, HybridTimestamp.MAX_VALUE);

                Row row = new Row(SCHEMA, readResult.binaryRow());

                assertEquals(i, row.intValue(0));
                assertEquals(keyValueMapper.apply(i), row.intValue(1));
            } else {
                assertNull(rowId);
            }
        }
    }

    /**
     * Inserts row.
     */
    private void insert() {
        List<UUID> txIds = new ArrayList<>();

        commandListener.onWrite(iterator((i, clo) -> {
            UUID txId = Timestamp.nextVersion().toUuid();
            Row row = getTestRow(i, i);
            var commitPartId = new TablePartitionId(txId, PARTITION_ID);
            txIds.add(txId);

            when(clo.index()).thenReturn(raftIndex.incrementAndGet());

            when(clo.command()).thenReturn(new UpdateCommand(commitPartId, new RowId(PARTITION_ID), row, txId));

            doAnswer(invocation -> {
                assertNull(invocation.getArgument(0));

                return null;
            }).when(clo).result(any());
        }));

        txIds.forEach(txId -> invokeBatchedCommand(new TxCleanupCommand(txId, true, CLOCK.now())));
    }

    /**
     * Prepares a test row which contains only key field.
     *
     * @return Row.
     */
    private Row getTestKey(int key) {
        RowAssembler rowBuilder = new RowAssembler(SCHEMA, 0, 0);

        rowBuilder.appendInt(key);

        return new Row(SCHEMA, rowBuilder.build());
    }

    /**
     * Prepares a test row which contains key and value fields.
     *
     * @return Row.
     */
    private Row getTestRow(int key, int val) {
        RowAssembler rowBuilder = new RowAssembler(SCHEMA, 0, 0);

        rowBuilder.appendInt(key);
        rowBuilder.appendInt(val);

        return new Row(SCHEMA, rowBuilder.build());
    }

    private void invokeBatchedCommand(WriteCommand cmd) {
        commandListener.onWrite(batchIterator(clo -> {
            when(clo.index()).thenReturn(raftIndex.incrementAndGet());

            doAnswer(invocation -> {
                assertNull(invocation.getArgument(0));

                return null;
            }).when(clo).result(any());

            when(clo.command()).thenReturn(cmd);
        }));
    }

    private RowId readRow(BinaryRow tableRow) {
        try (Cursor<RowId> cursor = pkStorage.get(tableRow)) {
            while (cursor.hasNext()) {
                RowId rowId = cursor.next();

                ReadResult readResult = mvPartitionStorage.read(rowId, HybridTimestamp.MAX_VALUE);

                if (!readResult.isEmpty() && readResult.binaryRow() != null) {
                    return rowId;
                }
            }
        } catch (Exception e) {
            throw new RuntimeException(e);
        }

        return null;
    }
}<|MERGE_RESOLUTION|>--- conflicted
+++ resolved
@@ -82,12 +82,8 @@
 import org.apache.ignite.internal.tx.TxState;
 import org.apache.ignite.internal.tx.impl.HeapLockManager;
 import org.apache.ignite.internal.tx.impl.TxManagerImpl;
-<<<<<<< HEAD
 import org.apache.ignite.internal.tx.storage.state.TxStateStorage;
-import org.apache.ignite.internal.tx.storage.state.test.TestConcurrentHashMapTxStateStorage;
-=======
 import org.apache.ignite.internal.tx.storage.state.test.TestTxStateStorage;
->>>>>>> 59b134b5
 import org.apache.ignite.internal.util.Cursor;
 import org.apache.ignite.network.ClusterService;
 import org.apache.ignite.network.NetworkAddress;
@@ -163,11 +159,7 @@
 
         commandListener = new PartitionListener(
                 new TestPartitionDataStorage(mvPartitionStorage),
-<<<<<<< HEAD
                 txStateStorage,
-=======
-                new TestTxStateStorage(),
->>>>>>> 59b134b5
                 new TxManagerImpl(replicaService, new HeapLockManager(), new HybridClockImpl()),
                 () -> Map.of(pkStorage.id(), pkStorage)
         );
