--- conflicted
+++ resolved
@@ -278,16 +278,13 @@
                 txs.add(new IgniteBiTuple<>(row, txId));
             }
 
-<<<<<<< HEAD
             when(clo.command()).thenReturn(
                     msgFactory.updateAllCommand()
                             .rowsToUpdate(rows)
                             .txId(txId)
                             .build()
             );
-=======
             when(clo.command()).thenReturn(new UpdateAllCommand(commitPartId, rows, txId));
->>>>>>> 469c3ea8
         }));
 
         txs.forEach(tuple -> mvPartitionStorage.commitWrite(primaryIndex.get(tuple.getKey().keySlice()), CLOCK.now()));
@@ -323,16 +320,13 @@
                 txs.add(new IgniteBiTuple<>(row, txId));
             }
 
-<<<<<<< HEAD
             when(clo.command()).thenReturn(
                     msgFactory.updateAllCommand()
                         .rowsToUpdate(rows)
                         .txId(txId)
                         .build()
             );
-=======
             when(clo.command()).thenReturn(new UpdateAllCommand(commitPartId, rows, txId));
->>>>>>> 469c3ea8
         }));
 
         txs.forEach(tuple -> mvPartitionStorage.commitWrite(primaryIndex.get(tuple.getKey().keySlice()), CLOCK.now()));
@@ -366,15 +360,12 @@
                 txs.add(new IgniteBiTuple<>(row, txId));
             }
 
-<<<<<<< HEAD
             when(clo.command()).thenReturn(
                     msgFactory.updateAllCommand()
                             .rowsToUpdate(keyRows)
                             .txId(txId)
                             .build());
-=======
             when(clo.command()).thenReturn(new UpdateAllCommand(commitPartId, keyRows, txId));
->>>>>>> 469c3ea8
         }));
 
         txs.forEach(
@@ -401,16 +392,13 @@
 
             when(clo.index()).thenReturn(raftIndex.incrementAndGet());
 
-<<<<<<< HEAD
             when(clo.command()).thenReturn(
                     msgFactory.updateCommand()
                         .rowId(RowIdMessage.fromRowId(msgFactory, rowId))
                         .rowBuffer(row.byteBuffer())
                         .txId(txId)
                         .build());
-=======
             when(clo.command()).thenReturn(new UpdateCommand(commitPartId, rowId, row, txId));
->>>>>>> 469c3ea8
 
             doAnswer(invocation -> {
                 assertNull(invocation.getArgument(0));
@@ -440,15 +428,12 @@
 
             when(clo.index()).thenReturn(raftIndex.incrementAndGet());
 
-<<<<<<< HEAD
             when(clo.command()).thenReturn(
                     msgFactory.updateCommand()
                             .rowId(RowIdMessage.fromRowId(msgFactory, rowId))
                             .txId(txId)
                             .build());
-=======
             when(clo.command()).thenReturn(new UpdateCommand(commitPartId, rowId, txId));
->>>>>>> 469c3ea8
 
             doAnswer(invocation -> {
                 assertNull(invocation.getArgument(0));
@@ -509,16 +494,13 @@
 
             when(clo.index()).thenReturn(raftIndex.incrementAndGet());
 
-<<<<<<< HEAD
             when(clo.command()).thenReturn(
                     msgFactory.updateCommand()
                             .rowId(RowIdMessage.fromRowId(msgFactory, new RowId(PARTITION_ID)))
                             .rowBuffer(row.byteBuffer())
                             .txId(txId)
                             .build());
-=======
             when(clo.command()).thenReturn(new UpdateCommand(commitPartId, new RowId(PARTITION_ID), row, txId));
->>>>>>> 469c3ea8
 
             doAnswer(invocation -> {
                 assertNull(invocation.getArgument(0));
