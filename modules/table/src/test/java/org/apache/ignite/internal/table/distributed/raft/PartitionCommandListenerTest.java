/*
 * Licensed to the Apache Software Foundation (ASF) under one or more
 * contributor license agreements. See the NOTICE file distributed with
 * this work for additional information regarding copyright ownership.
 * The ASF licenses this file to You under the Apache License, Version 2.0
 * (the "License"); you may not use this file except in compliance with
 * the License. You may obtain a copy of the License at
 *
 *      http://www.apache.org/licenses/LICENSE-2.0
 *
 * Unless required by applicable law or agreed to in writing, software
 * distributed under the License is distributed on an "AS IS" BASIS,
 * WITHOUT WARRANTIES OR CONDITIONS OF ANY KIND, either express or implied.
 * See the License for the specific language governing permissions and
 * limitations under the License.
 */

package org.apache.ignite.internal.table.distributed.raft;

import static org.junit.jupiter.api.Assertions.assertEquals;
import static org.junit.jupiter.api.Assertions.assertNotNull;
import static org.junit.jupiter.api.Assertions.assertNull;
import static org.mockito.Answers.RETURNS_DEEP_STUBS;
import static org.mockito.Mockito.any;
import static org.mockito.Mockito.doAnswer;
import static org.mockito.Mockito.mock;
import static org.mockito.Mockito.when;

import java.util.ArrayList;
import java.util.HashMap;
import java.util.HashSet;
import java.util.Iterator;
import java.util.List;
import java.util.Map;
import java.util.Set;
import java.util.UUID;
import java.util.concurrent.atomic.AtomicLong;
import java.util.function.BiConsumer;
import java.util.function.Consumer;
import java.util.function.Function;
import org.apache.ignite.distributed.TestPartitionDataStorage;
import org.apache.ignite.internal.hlc.HybridClock;
import org.apache.ignite.internal.hlc.HybridClockImpl;
import org.apache.ignite.internal.hlc.HybridTimestamp;
import org.apache.ignite.internal.replicator.ReplicaService;
import org.apache.ignite.internal.schema.BinaryRow;
import org.apache.ignite.internal.schema.BinaryTuple;
import org.apache.ignite.internal.schema.BinaryTupleSchema;
import org.apache.ignite.internal.schema.BinaryTupleSchema.Element;
import org.apache.ignite.internal.schema.Column;
import org.apache.ignite.internal.schema.NativeTypes;
import org.apache.ignite.internal.schema.SchemaDescriptor;
import org.apache.ignite.internal.schema.row.Row;
import org.apache.ignite.internal.schema.row.RowAssembler;
import org.apache.ignite.internal.storage.MvPartitionStorage;
import org.apache.ignite.internal.storage.ReadResult;
import org.apache.ignite.internal.storage.RowId;
import org.apache.ignite.internal.storage.impl.TestMvPartitionStorage;
import org.apache.ignite.internal.storage.index.impl.TestHashIndexStorage;
import org.apache.ignite.internal.table.distributed.TableSchemaAwareIndexStorage;
import org.apache.ignite.internal.table.distributed.command.TxCleanupCommand;
import org.apache.ignite.internal.table.distributed.command.UpdateAllCommand;
import org.apache.ignite.internal.table.distributed.command.UpdateCommand;
import org.apache.ignite.internal.table.distributed.replicator.TablePartitionId;
import org.apache.ignite.internal.tx.Timestamp;
import org.apache.ignite.internal.tx.impl.HeapLockManager;
import org.apache.ignite.internal.tx.impl.TxManagerImpl;
import org.apache.ignite.internal.tx.storage.state.test.TestConcurrentHashMapTxStateStorage;
import org.apache.ignite.internal.util.Cursor;
import org.apache.ignite.network.ClusterService;
import org.apache.ignite.network.NetworkAddress;
import org.apache.ignite.raft.client.Command;
import org.apache.ignite.raft.client.WriteCommand;
import org.apache.ignite.raft.client.service.CommandClosure;
import org.jetbrains.annotations.NotNull;
import org.junit.jupiter.api.BeforeEach;
import org.junit.jupiter.api.Test;
import org.mockito.Mockito;

/**
 * Tests for the table command listener.
 */
public class PartitionCommandListenerTest {
    /** Key count. */
    public static final int KEY_COUNT = 100;

    /** Partition id. */
    public static final int PARTITION_ID = 0;

    /** Schema. */
    public static SchemaDescriptor SCHEMA = new SchemaDescriptor(
            1,
            new Column[]{new Column("key", NativeTypes.INT32, false)},
            new Column[]{new Column("value", NativeTypes.INT32, false)}
    );

    /** Hybrid clock. */
    private static final HybridClock CLOCK = new HybridClockImpl();

    /** Table command listener. */
    private PartitionListener commandListener;

    /** RAFT index. */
    private final AtomicLong raftIndex = new AtomicLong();

    /** Primary index. */
    private final TableSchemaAwareIndexStorage pkStorage = new TableSchemaAwareIndexStorage(
            UUID.randomUUID(),
            new TestHashIndexStorage(null),
            tableRow -> new BinaryTuple(
                    BinaryTupleSchema.create(new Element[]{
                            new Element(NativeTypes.BYTES, false)
                    }),
                    tableRow.keySlice()
            )
    );

    /** Partition storage. */
    private final MvPartitionStorage mvPartitionStorage = new TestMvPartitionStorage(PARTITION_ID);

    /**
     * Initializes a table listener before tests.
     */
    @BeforeEach
    public void before() {
        ClusterService clusterService = Mockito.mock(ClusterService.class, RETURNS_DEEP_STUBS);
        NetworkAddress addr = new NetworkAddress("127.0.0.1", 5003);
        Mockito.when(clusterService.topologyService().localMember().address()).thenReturn(addr);

        ReplicaService replicaService = Mockito.mock(ReplicaService.class, RETURNS_DEEP_STUBS);

        commandListener = new PartitionListener(
                new TestPartitionDataStorage(mvPartitionStorage),
                new TestConcurrentHashMapTxStateStorage(),
<<<<<<< HEAD
                new TxManagerImpl(replicaService, new HeapLockManager(), new HybridClockImpl()),
                primaryIndex
=======
                new TxManagerImpl(replicaService, new HeapLockManager(), new HybridClock()),
                () -> Map.of(pkStorage.id(), pkStorage)
>>>>>>> 6f6c3f48
        );
    }

    /**
     * Inserts rows and checks them.
     */
    @Test
    public void testInsertCommands() {
        readAndCheck(false);

        insert();

        readAndCheck(true);

        delete();
    }

    /**
     * Upserts rows and checks them.
     */
    @Test
    public void testUpdateValues() {
        readAndCheck(false);

        insert();

        readAndCheck(true);

        update(integer -> integer + 1);

        readAndCheck(true, integer -> integer + 1);

        delete();

        readAndCheck(false);
    }

    /**
     * The test checks a batch upsert command.
     */
    @Test
    public void testUpsertRowsBatchedAndCheck() {
        readAndCheck(false);

        insertAll();

        readAndCheck(true);

        updateAll(integer -> integer + 2);

        readAndCheck(true, integer -> integer + 2);

        deleteAll();

        readAndCheck(false);
    }

    /**
     * The test checks a batch insert command.
     */
    @Test
    public void testInsertRowsBatchedAndCheck() {
        readAndCheck(false);

        insertAll();

        readAndCheck(true);

        deleteAll();

        readAndCheck(false);
    }

    /**
     * Prepares a closure iterator for a specific batch operation.
     *
     * @param func The function prepare a closure for the operation.
     * @param <T>  Type of the operation.
     * @return Closure iterator.
     */
    private <T extends Command> Iterator<CommandClosure<T>> batchIterator(Consumer<CommandClosure<T>> func) {
        return new Iterator<CommandClosure<T>>() {
            boolean moved;

            @Override
            public boolean hasNext() {
                return !moved;
            }

            @Override
            public CommandClosure<T> next() {
                CommandClosure<T> clo = mock(CommandClosure.class);

                func.accept(clo);

                moved = true;

                return clo;
            }
        };
    }

    /**
     * Prepares a closure iterator for a specific operation.
     *
     * @param func The function prepare a closure for the operation.
     * @param <T>  Type of the operation.
     * @return Closure iterator.
     */
    private <T extends Command> Iterator<CommandClosure<T>> iterator(BiConsumer<Integer, CommandClosure<T>> func) {
        return new Iterator<>() {
            /** Iteration. */
            private int it = 0;

            /** {@inheritDoc} */
            @Override
            public boolean hasNext() {
                return it < KEY_COUNT;
            }

            /** {@inheritDoc} */
            @Override
            public CommandClosure<T> next() {
                CommandClosure<T> clo = mock(CommandClosure.class);

                func.accept(it, clo);

                it++;

                return clo;
            }
        };
    }

    /**
     * Inserts all rows.
     */
    private void insertAll() {
        HashMap<RowId, BinaryRow> rows = new HashMap<>(KEY_COUNT);
        UUID txId = Timestamp.nextVersion().toUuid();
        var commitPartId = new TablePartitionId(txId, PARTITION_ID);

        for (int i = 0; i < KEY_COUNT; i++) {
            Row row = getTestRow(i, i);

            rows.put(new RowId(PARTITION_ID), row);
        }

        invokeBatchedCommand(new UpdateAllCommand(commitPartId, rows, txId));
        invokeBatchedCommand(new TxCleanupCommand(txId, true, CLOCK.now()));
    }

    /**
     * Update values from the listener in the batch operation.
     *
     * @param keyValueMapper Mep a value to update to the iter number.
     */
    private void updateAll(Function<Integer, Integer> keyValueMapper) {
        UUID txId = Timestamp.nextVersion().toUuid();
        var commitPartId = new TablePartitionId(txId, PARTITION_ID);
        HashMap<RowId, BinaryRow> rows = new HashMap<>(KEY_COUNT);

        for (int i = 0; i < KEY_COUNT; i++) {
            Row row = getTestRow(i, keyValueMapper.apply(i));

            rows.put(readRow(row), row);
        }

        invokeBatchedCommand(new UpdateAllCommand(commitPartId, rows, txId));
        invokeBatchedCommand(new TxCleanupCommand(txId, true, CLOCK.now()));
    }

    /**
     * Deletes all rows.
     */
    private void deleteAll() {
        UUID txId = Timestamp.nextVersion().toUuid();
        var commitPartId = new TablePartitionId(txId, PARTITION_ID);
        Set<RowId> keyRows = new HashSet<>(KEY_COUNT);

        for (int i = 0; i < KEY_COUNT; i++) {
            Row row = getTestRow(i, i);

            keyRows.add(readRow(row));
        }

        invokeBatchedCommand(new UpdateAllCommand(commitPartId, keyRows, txId));
        invokeBatchedCommand(new TxCleanupCommand(txId, true, CLOCK.now()));
    }

    /**
     * Update rows.
     *
     * @param keyValueMapper Mep a value to update to the iter number.
     */
    private void update(Function<Integer, Integer> keyValueMapper) {
        List<UUID> txIds = new ArrayList<>();

        commandListener.onWrite(iterator((i, clo) -> {
            UUID txId = Timestamp.nextVersion().toUuid();
            Row row = getTestRow(i, keyValueMapper.apply(i));
            RowId rowId = readRow(row);
            var commitPartId = new TablePartitionId(txId, PARTITION_ID);

            assertNotNull(rowId);

            txIds.add(txId);

            when(clo.index()).thenReturn(raftIndex.incrementAndGet());

            when(clo.command()).thenReturn(new UpdateCommand(commitPartId, rowId, row, txId));

            doAnswer(invocation -> {
                assertNull(invocation.getArgument(0));

                return null;
            }).when(clo).result(any());
        }));

        txIds.forEach(txId -> invokeBatchedCommand(new TxCleanupCommand(txId, true, CLOCK.now())));
    }

    /**
     * Deletes row.
     */
    private void delete() {
        List<UUID> txIds = new ArrayList<>();

        commandListener.onWrite(iterator((i, clo) -> {
            UUID txId = Timestamp.nextVersion().toUuid();
            Row row = getTestRow(i, i);
            RowId rowId = readRow(row);
            var commitPartId = new TablePartitionId(txId, PARTITION_ID);

            assertNotNull(rowId);

            txIds.add(txId);

            when(clo.index()).thenReturn(raftIndex.incrementAndGet());

            when(clo.command()).thenReturn(new UpdateCommand(commitPartId, rowId, txId));

            doAnswer(invocation -> {
                assertNull(invocation.getArgument(0));

                return null;
            }).when(clo).result(any());
        }));

        txIds.forEach(txId -> invokeBatchedCommand(new TxCleanupCommand(txId, true, CLOCK.now())));
    }

    /**
     * Reads rows from the listener and checks them.
     *
     * @param existed True if rows are existed, false otherwise.
     */
    private void readAndCheck(boolean existed) {
        readAndCheck(existed, i -> i);
    }

    /**
     * Reads rows from the listener and checks values as expected by a mapper.
     *
     * @param existed        True if rows are existed, false otherwise.
     * @param keyValueMapper Mapper a key to the value which will be expected.
     */
    private void readAndCheck(boolean existed, Function<Integer, Integer> keyValueMapper) {
        for (int i = 0; i < KEY_COUNT; i++) {
            Row keyRow = getTestKey(i);

            RowId rowId = readRow(keyRow);

            if (existed) {
                ReadResult readResult = mvPartitionStorage.read(rowId, HybridTimestamp.MAX_VALUE);

                Row row = new Row(SCHEMA, readResult.binaryRow());

                assertEquals(i, row.intValue(0));
                assertEquals(keyValueMapper.apply(i), row.intValue(1));
            } else {
                assertNull(rowId);
            }
        }
    }

    /**
     * Inserts row.
     */
    private void insert() {
        List<UUID> txIds = new ArrayList<>();

        commandListener.onWrite(iterator((i, clo) -> {
            UUID txId = Timestamp.nextVersion().toUuid();
            Row row = getTestRow(i, i);
            var commitPartId = new TablePartitionId(txId, PARTITION_ID);
            txIds.add(txId);

            when(clo.index()).thenReturn(raftIndex.incrementAndGet());

            when(clo.command()).thenReturn(new UpdateCommand(commitPartId, new RowId(PARTITION_ID), row, txId));

            doAnswer(invocation -> {
                assertNull(invocation.getArgument(0));

                return null;
            }).when(clo).result(any());
        }));

        txIds.forEach(txId -> invokeBatchedCommand(new TxCleanupCommand(txId, true, CLOCK.now())));
    }

    /**
     * Prepares a test row which contains only key field.
     *
     * @return Row.
     */
    @NotNull
    private Row getTestKey(int key) {
        RowAssembler rowBuilder = new RowAssembler(SCHEMA, 0, 0);

        rowBuilder.appendInt(key);

        return new Row(SCHEMA, rowBuilder.build());
    }

    /**
     * Prepares a test row which contains key and value fields.
     *
     * @return Row.
     */
    @NotNull
    private Row getTestRow(int key, int val) {
        RowAssembler rowBuilder = new RowAssembler(SCHEMA, 0, 0);

        rowBuilder.appendInt(key);
        rowBuilder.appendInt(val);

        return new Row(SCHEMA, rowBuilder.build());
    }

    private void invokeBatchedCommand(WriteCommand cmd) {
        commandListener.onWrite(batchIterator(clo -> {
            when(clo.index()).thenReturn(raftIndex.incrementAndGet());

            doAnswer(invocation -> {
                assertNull(invocation.getArgument(0));

                return null;
            }).when(clo).result(any());

            when(clo.command()).thenReturn(cmd);
        }));
    }

    private RowId readRow(BinaryRow tableRow) {
        try (Cursor<RowId> cursor = pkStorage.get(tableRow)) {
            while (cursor.hasNext()) {
                RowId rowId = cursor.next();

                ReadResult readResult = mvPartitionStorage.read(rowId, HybridTimestamp.MAX_VALUE);

                if (!readResult.isEmpty() && readResult.binaryRow() != null) {
                    return rowId;
                }
            }
        } catch (Exception e) {
            throw new RuntimeException(e);
        }

        return null;
    }
}<|MERGE_RESOLUTION|>--- conflicted
+++ resolved
@@ -132,13 +132,8 @@
         commandListener = new PartitionListener(
                 new TestPartitionDataStorage(mvPartitionStorage),
                 new TestConcurrentHashMapTxStateStorage(),
-<<<<<<< HEAD
                 new TxManagerImpl(replicaService, new HeapLockManager(), new HybridClockImpl()),
-                primaryIndex
-=======
-                new TxManagerImpl(replicaService, new HeapLockManager(), new HybridClock()),
                 () -> Map.of(pkStorage.id(), pkStorage)
->>>>>>> 6f6c3f48
         );
     }
 
