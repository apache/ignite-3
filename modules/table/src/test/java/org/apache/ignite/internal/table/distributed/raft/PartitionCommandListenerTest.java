--- conflicted
+++ resolved
@@ -138,11 +138,7 @@
     /** Primary index. */
     private final TableSchemaAwareIndexStorage pkStorage = new TableSchemaAwareIndexStorage(
             UUID.randomUUID(),
-<<<<<<< HEAD
-            new TestHashIndexStorage(null, PARTITION_ID),
-=======
             new TestHashIndexStorage(PARTITION_ID, null),
->>>>>>> 37d1e0f8
             BinaryRowConverter.keyExtractor(SCHEMA)
     );
 
