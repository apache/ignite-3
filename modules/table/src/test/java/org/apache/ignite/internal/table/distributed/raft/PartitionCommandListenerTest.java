/*
 * Licensed to the Apache Software Foundation (ASF) under one or more
 * contributor license agreements. See the NOTICE file distributed with
 * this work for additional information regarding copyright ownership.
 * The ASF licenses this file to You under the Apache License, Version 2.0
 * (the "License"); you may not use this file except in compliance with
 * the License. You may obtain a copy of the License at
 *
 *      http://www.apache.org/licenses/LICENSE-2.0
 *
 * Unless required by applicable law or agreed to in writing, software
 * distributed under the License is distributed on an "AS IS" BASIS,
 * WITHOUT WARRANTIES OR CONDITIONS OF ANY KIND, either express or implied.
 * See the License for the specific language governing permissions and
 * limitations under the License.
 */

package org.apache.ignite.internal.table.distributed.raft;

import static org.junit.jupiter.api.Assertions.assertEquals;
import static org.junit.jupiter.api.Assertions.assertNotNull;
import static org.junit.jupiter.api.Assertions.assertNull;
import static org.mockito.Answers.RETURNS_DEEP_STUBS;
import static org.mockito.Mockito.any;
import static org.mockito.Mockito.doAnswer;
import static org.mockito.Mockito.mock;
import static org.mockito.Mockito.when;

import java.util.ArrayList;
import java.util.HashMap;
import java.util.HashSet;
import java.util.Iterator;
import java.util.List;
import java.util.Map;
import java.util.Set;
import java.util.UUID;
import java.util.concurrent.atomic.AtomicLong;
import java.util.function.BiConsumer;
import java.util.function.Consumer;
import java.util.function.Function;
import org.apache.ignite.distributed.TestPartitionDataStorage;
import org.apache.ignite.internal.hlc.HybridClock;
import org.apache.ignite.internal.hlc.HybridClockImpl;
import org.apache.ignite.internal.hlc.HybridTimestamp;
import org.apache.ignite.internal.replicator.ReplicaService;
import org.apache.ignite.internal.schema.BinaryRow;
import org.apache.ignite.internal.schema.BinaryTuple;
import org.apache.ignite.internal.schema.BinaryTupleSchema;
import org.apache.ignite.internal.schema.BinaryTupleSchema.Element;
import org.apache.ignite.internal.schema.Column;
import org.apache.ignite.internal.schema.NativeTypes;
import org.apache.ignite.internal.schema.SchemaDescriptor;
import org.apache.ignite.internal.schema.row.Row;
import org.apache.ignite.internal.schema.row.RowAssembler;
import org.apache.ignite.internal.storage.MvPartitionStorage;
import org.apache.ignite.internal.storage.ReadResult;
import org.apache.ignite.internal.storage.RowId;
import org.apache.ignite.internal.storage.impl.TestMvPartitionStorage;
import org.apache.ignite.internal.storage.index.impl.TestHashIndexStorage;
import org.apache.ignite.internal.table.distributed.TableSchemaAwareIndexStorage;
import org.apache.ignite.internal.table.distributed.command.TxCleanupCommand;
import org.apache.ignite.internal.table.distributed.command.UpdateAllCommand;
import org.apache.ignite.internal.table.distributed.command.UpdateCommand;
import org.apache.ignite.internal.table.distributed.replicator.TablePartitionId;
import org.apache.ignite.internal.tx.Timestamp;
import org.apache.ignite.internal.tx.impl.HeapLockManager;
import org.apache.ignite.internal.tx.impl.TxManagerImpl;
import org.apache.ignite.internal.tx.storage.state.test.TestTxStateStorage;
import org.apache.ignite.internal.util.Cursor;
import org.apache.ignite.network.ClusterService;
import org.apache.ignite.network.NetworkAddress;
import org.apache.ignite.raft.client.Command;
import org.apache.ignite.raft.client.WriteCommand;
import org.apache.ignite.raft.client.service.CommandClosure;
import org.jetbrains.annotations.NotNull;
import org.junit.jupiter.api.BeforeEach;
import org.junit.jupiter.api.Test;
import org.mockito.Mockito;

/**
 * Tests for the table command listener.
 */
public class PartitionCommandListenerTest {
    /** Key count. */
    public static final int KEY_COUNT = 100;

    /** Partition id. */
    public static final int PARTITION_ID = 0;

    /** Schema. */
    public static SchemaDescriptor SCHEMA = new SchemaDescriptor(
            1,
            new Column[]{new Column("key", NativeTypes.INT32, false)},
            new Column[]{new Column("value", NativeTypes.INT32, false)}
    );

    /** Hybrid clock. */
    private static final HybridClock CLOCK = new HybridClockImpl();

    /** Table command listener. */
    private PartitionListener commandListener;

    /** RAFT index. */
    private final AtomicLong raftIndex = new AtomicLong();

    /** Primary index. */
    private final TableSchemaAwareIndexStorage pkStorage = new TableSchemaAwareIndexStorage(
            UUID.randomUUID(),
            new TestHashIndexStorage(null),
            tableRow -> new BinaryTuple(
                    BinaryTupleSchema.create(new Element[]{
                            new Element(NativeTypes.BYTES, false)
                    }),
                    tableRow.keySlice()
            )
    );

    /** Partition storage. */
    private final MvPartitionStorage mvPartitionStorage = new TestMvPartitionStorage(PARTITION_ID);

    /**
     * Initializes a table listener before tests.
     */
    @BeforeEach
    public void before() {
        ClusterService clusterService = Mockito.mock(ClusterService.class, RETURNS_DEEP_STUBS);
        NetworkAddress addr = new NetworkAddress("127.0.0.1", 5003);
        Mockito.when(clusterService.topologyService().localMember().address()).thenReturn(addr);

        ReplicaService replicaService = Mockito.mock(ReplicaService.class, RETURNS_DEEP_STUBS);

        commandListener = new PartitionListener(
                new TestPartitionDataStorage(mvPartitionStorage),
<<<<<<< HEAD
                new TestTxStateStorage(),
                new TxManagerImpl(replicaService, new HeapLockManager(), new HybridClock()),
=======
                new TestConcurrentHashMapTxStateStorage(),
                new TxManagerImpl(replicaService, new HeapLockManager(), new HybridClockImpl()),
>>>>>>> 8277b1ad
                () -> Map.of(pkStorage.id(), pkStorage)
        );
    }

    /**
     * Inserts rows and checks them.
     */
    @Test
    public void testInsertCommands() {
        readAndCheck(false);

        insert();

        readAndCheck(true);

        delete();
    }

    /**
     * Upserts rows and checks them.
     */
    @Test
    public void testUpdateValues() {
        readAndCheck(false);

        insert();

        readAndCheck(true);

        update(integer -> integer + 1);

        readAndCheck(true, integer -> integer + 1);

        delete();

        readAndCheck(false);
    }

    /**
     * The test checks a batch upsert command.
     */
    @Test
    public void testUpsertRowsBatchedAndCheck() {
        readAndCheck(false);

        insertAll();

        readAndCheck(true);

        updateAll(integer -> integer + 2);

        readAndCheck(true, integer -> integer + 2);

        deleteAll();

        readAndCheck(false);
    }

    /**
     * The test checks a batch insert command.
     */
    @Test
    public void testInsertRowsBatchedAndCheck() {
        readAndCheck(false);

        insertAll();

        readAndCheck(true);

        deleteAll();

        readAndCheck(false);
    }

    /**
     * Prepares a closure iterator for a specific batch operation.
     *
     * @param func The function prepare a closure for the operation.
     * @param <T>  Type of the operation.
     * @return Closure iterator.
     */
    private <T extends Command> Iterator<CommandClosure<T>> batchIterator(Consumer<CommandClosure<T>> func) {
        return new Iterator<>() {
            boolean moved;

            @Override
            public boolean hasNext() {
                return !moved;
            }

            @Override
            public CommandClosure<T> next() {
                CommandClosure<T> clo = mock(CommandClosure.class);

                func.accept(clo);

                moved = true;

                return clo;
            }
        };
    }

    /**
     * Prepares a closure iterator for a specific operation.
     *
     * @param func The function prepare a closure for the operation.
     * @param <T>  Type of the operation.
     * @return Closure iterator.
     */
    private <T extends Command> Iterator<CommandClosure<T>> iterator(BiConsumer<Integer, CommandClosure<T>> func) {
        return new Iterator<>() {
            /** Iteration. */
            private int it = 0;

            /** {@inheritDoc} */
            @Override
            public boolean hasNext() {
                return it < KEY_COUNT;
            }

            /** {@inheritDoc} */
            @Override
            public CommandClosure<T> next() {
                CommandClosure<T> clo = mock(CommandClosure.class);

                func.accept(it, clo);

                it++;

                return clo;
            }
        };
    }

    /**
     * Inserts all rows.
     */
    private void insertAll() {
        HashMap<RowId, BinaryRow> rows = new HashMap<>(KEY_COUNT);
        UUID txId = Timestamp.nextVersion().toUuid();
        var commitPartId = new TablePartitionId(txId, PARTITION_ID);

        for (int i = 0; i < KEY_COUNT; i++) {
            Row row = getTestRow(i, i);

            rows.put(new RowId(PARTITION_ID), row);
        }

        invokeBatchedCommand(new UpdateAllCommand(commitPartId, rows, txId));
        invokeBatchedCommand(new TxCleanupCommand(txId, true, CLOCK.now()));
    }

    /**
     * Update values from the listener in the batch operation.
     *
     * @param keyValueMapper Mep a value to update to the iter number.
     */
    private void updateAll(Function<Integer, Integer> keyValueMapper) {
        UUID txId = Timestamp.nextVersion().toUuid();
        var commitPartId = new TablePartitionId(txId, PARTITION_ID);
        HashMap<RowId, BinaryRow> rows = new HashMap<>(KEY_COUNT);

        for (int i = 0; i < KEY_COUNT; i++) {
            Row row = getTestRow(i, keyValueMapper.apply(i));

            rows.put(readRow(row), row);
        }

        invokeBatchedCommand(new UpdateAllCommand(commitPartId, rows, txId));
        invokeBatchedCommand(new TxCleanupCommand(txId, true, CLOCK.now()));
    }

    /**
     * Deletes all rows.
     */
    private void deleteAll() {
        UUID txId = Timestamp.nextVersion().toUuid();
        var commitPartId = new TablePartitionId(txId, PARTITION_ID);
        Set<RowId> keyRows = new HashSet<>(KEY_COUNT);

        for (int i = 0; i < KEY_COUNT; i++) {
            Row row = getTestRow(i, i);

            keyRows.add(readRow(row));
        }

        invokeBatchedCommand(new UpdateAllCommand(commitPartId, keyRows, txId));
        invokeBatchedCommand(new TxCleanupCommand(txId, true, CLOCK.now()));
    }

    /**
     * Update rows.
     *
     * @param keyValueMapper Mep a value to update to the iter number.
     */
    private void update(Function<Integer, Integer> keyValueMapper) {
        List<UUID> txIds = new ArrayList<>();

        commandListener.onWrite(iterator((i, clo) -> {
            UUID txId = Timestamp.nextVersion().toUuid();
            Row row = getTestRow(i, keyValueMapper.apply(i));
            RowId rowId = readRow(row);
            var commitPartId = new TablePartitionId(txId, PARTITION_ID);

            assertNotNull(rowId);

            txIds.add(txId);

            when(clo.index()).thenReturn(raftIndex.incrementAndGet());

            when(clo.command()).thenReturn(new UpdateCommand(commitPartId, rowId, row, txId));

            doAnswer(invocation -> {
                assertNull(invocation.getArgument(0));

                return null;
            }).when(clo).result(any());
        }));

        txIds.forEach(txId -> invokeBatchedCommand(new TxCleanupCommand(txId, true, CLOCK.now())));
    }

    /**
     * Deletes row.
     */
    private void delete() {
        List<UUID> txIds = new ArrayList<>();

        commandListener.onWrite(iterator((i, clo) -> {
            UUID txId = Timestamp.nextVersion().toUuid();
            Row row = getTestRow(i, i);
            RowId rowId = readRow(row);
            var commitPartId = new TablePartitionId(txId, PARTITION_ID);

            assertNotNull(rowId);

            txIds.add(txId);

            when(clo.index()).thenReturn(raftIndex.incrementAndGet());

            when(clo.command()).thenReturn(new UpdateCommand(commitPartId, rowId, txId));

            doAnswer(invocation -> {
                assertNull(invocation.getArgument(0));

                return null;
            }).when(clo).result(any());
        }));

        txIds.forEach(txId -> invokeBatchedCommand(new TxCleanupCommand(txId, true, CLOCK.now())));
    }

    /**
     * Reads rows from the listener and checks them.
     *
     * @param existed True if rows are existed, false otherwise.
     */
    private void readAndCheck(boolean existed) {
        readAndCheck(existed, i -> i);
    }

    /**
     * Reads rows from the listener and checks values as expected by a mapper.
     *
     * @param existed        True if rows are existed, false otherwise.
     * @param keyValueMapper Mapper a key to the value which will be expected.
     */
    private void readAndCheck(boolean existed, Function<Integer, Integer> keyValueMapper) {
        for (int i = 0; i < KEY_COUNT; i++) {
            Row keyRow = getTestKey(i);

            RowId rowId = readRow(keyRow);

            if (existed) {
                ReadResult readResult = mvPartitionStorage.read(rowId, HybridTimestamp.MAX_VALUE);

                Row row = new Row(SCHEMA, readResult.binaryRow());

                assertEquals(i, row.intValue(0));
                assertEquals(keyValueMapper.apply(i), row.intValue(1));
            } else {
                assertNull(rowId);
            }
        }
    }

    /**
     * Inserts row.
     */
    private void insert() {
        List<UUID> txIds = new ArrayList<>();

        commandListener.onWrite(iterator((i, clo) -> {
            UUID txId = Timestamp.nextVersion().toUuid();
            Row row = getTestRow(i, i);
            var commitPartId = new TablePartitionId(txId, PARTITION_ID);
            txIds.add(txId);

            when(clo.index()).thenReturn(raftIndex.incrementAndGet());

            when(clo.command()).thenReturn(new UpdateCommand(commitPartId, new RowId(PARTITION_ID), row, txId));

            doAnswer(invocation -> {
                assertNull(invocation.getArgument(0));

                return null;
            }).when(clo).result(any());
        }));

        txIds.forEach(txId -> invokeBatchedCommand(new TxCleanupCommand(txId, true, CLOCK.now())));
    }

    /**
     * Prepares a test row which contains only key field.
     *
     * @return Row.
     */
    @NotNull
    private Row getTestKey(int key) {
        RowAssembler rowBuilder = new RowAssembler(SCHEMA, 0, 0);

        rowBuilder.appendInt(key);

        return new Row(SCHEMA, rowBuilder.build());
    }

    /**
     * Prepares a test row which contains key and value fields.
     *
     * @return Row.
     */
    @NotNull
    private Row getTestRow(int key, int val) {
        RowAssembler rowBuilder = new RowAssembler(SCHEMA, 0, 0);

        rowBuilder.appendInt(key);
        rowBuilder.appendInt(val);

        return new Row(SCHEMA, rowBuilder.build());
    }

    private void invokeBatchedCommand(WriteCommand cmd) {
        commandListener.onWrite(batchIterator(clo -> {
            when(clo.index()).thenReturn(raftIndex.incrementAndGet());

            doAnswer(invocation -> {
                assertNull(invocation.getArgument(0));

                return null;
            }).when(clo).result(any());

            when(clo.command()).thenReturn(cmd);
        }));
    }

    private RowId readRow(BinaryRow tableRow) {
        try (Cursor<RowId> cursor = pkStorage.get(tableRow)) {
            while (cursor.hasNext()) {
                RowId rowId = cursor.next();

                ReadResult readResult = mvPartitionStorage.read(rowId, HybridTimestamp.MAX_VALUE);

                if (!readResult.isEmpty() && readResult.binaryRow() != null) {
                    return rowId;
                }
            }
        } catch (Exception e) {
            throw new RuntimeException(e);
        }

        return null;
    }
}<|MERGE_RESOLUTION|>--- conflicted
+++ resolved
@@ -131,13 +131,8 @@
 
         commandListener = new PartitionListener(
                 new TestPartitionDataStorage(mvPartitionStorage),
-<<<<<<< HEAD
                 new TestTxStateStorage(),
-                new TxManagerImpl(replicaService, new HeapLockManager(), new HybridClock()),
-=======
-                new TestConcurrentHashMapTxStateStorage(),
                 new TxManagerImpl(replicaService, new HeapLockManager(), new HybridClockImpl()),
->>>>>>> 8277b1ad
                 () -> Map.of(pkStorage.id(), pkStorage)
         );
     }
