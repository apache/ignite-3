/*
 * Licensed to the Apache Software Foundation (ASF) under one or more
 * contributor license agreements.  See the NOTICE file distributed with
 * this work for additional information regarding copyright ownership.
 * The ASF licenses this file to You under the Apache License, Version 2.0
 * (the "License"); you may not use this file except in compliance with
 * the License.  You may obtain a copy of the License at
 *
 *      http://www.apache.org/licenses/LICENSE-2.0
 *
 * Unless required by applicable law or agreed to in writing, software
 * distributed under the License is distributed on an "AS IS" BASIS,
 * WITHOUT WARRANTIES OR CONDITIONS OF ANY KIND, either express or implied.
 * See the License for the specific language governing permissions and
 * limitations under the License.
 */

package org.apache.ignite.internal.table;

import static org.junit.jupiter.api.Assertions.assertEquals;
import static org.junit.jupiter.api.Assertions.assertFalse;
import static org.junit.jupiter.api.Assertions.assertNotNull;
import static org.junit.jupiter.api.Assertions.assertNull;
import static org.junit.jupiter.api.Assertions.assertSame;
import static org.junit.jupiter.api.Assertions.assertThrows;
import static org.junit.jupiter.api.Assertions.assertTrue;
import static org.junit.jupiter.api.Assertions.fail;
import static org.mockito.ArgumentMatchers.any;
import static org.mockito.ArgumentMatchers.anyInt;
import static org.mockito.ArgumentMatchers.anyString;
import static org.mockito.ArgumentMatchers.eq;
import static org.mockito.Mockito.mock;
import static org.mockito.Mockito.mockStatic;
import static org.mockito.Mockito.times;
import static org.mockito.Mockito.verify;
import static org.mockito.Mockito.when;

import java.util.ArrayList;
import java.util.Collection;
import java.util.Collections;
import java.util.List;
import java.util.UUID;
import java.util.concurrent.CompletableFuture;
import java.util.concurrent.Phaser;
import java.util.concurrent.atomic.AtomicBoolean;
import java.util.function.Consumer;
import org.apache.ignite.configuration.schemas.store.DataStorageConfiguration;
import org.apache.ignite.configuration.schemas.table.TableChange;
import org.apache.ignite.configuration.schemas.table.TablesConfiguration;
import org.apache.ignite.internal.affinity.AffinityUtils;
import org.apache.ignite.internal.baseline.BaselineManager;
import org.apache.ignite.internal.configuration.schema.ExtendedTableConfigurationSchema;
import org.apache.ignite.internal.configuration.testframework.ConfigurationExtension;
import org.apache.ignite.internal.configuration.testframework.InjectConfiguration;
import org.apache.ignite.internal.configuration.tree.NamedListNode;
import org.apache.ignite.internal.metastorage.MetaStorageManager;
import org.apache.ignite.internal.metastorage.client.Entry;
import org.apache.ignite.internal.raft.Loza;
import org.apache.ignite.internal.schema.SchemaDescriptor;
import org.apache.ignite.internal.schema.SchemaUtils;
import org.apache.ignite.internal.schema.configuration.SchemaConfigurationConverter;
import org.apache.ignite.internal.table.distributed.TableManager;
<<<<<<< HEAD
import org.apache.ignite.internal.testframework.WorkDirectory;
import org.apache.ignite.internal.testframework.WorkDirectoryExtension;
import org.apache.ignite.internal.tx.LockManager;
import org.apache.ignite.internal.tx.TxManager;
=======
import org.apache.ignite.internal.testframework.IgniteAbstractTest;
>>>>>>> a323c22d
import org.apache.ignite.internal.util.ByteUtils;
import org.apache.ignite.internal.util.Cursor;
import org.apache.ignite.lang.ByteArray;
import org.apache.ignite.lang.IgniteException;
import org.apache.ignite.lang.IgniteUuid;
import org.apache.ignite.lang.IgniteUuidGenerator;
import org.apache.ignite.lang.NodeStoppingException;
import org.apache.ignite.network.ClusterNode;
import org.apache.ignite.network.NetworkAddress;
import org.apache.ignite.network.TopologyService;
import org.apache.ignite.raft.client.Peer;
import org.apache.ignite.raft.client.service.RaftGroupService;
import org.apache.ignite.schema.SchemaBuilders;
import org.apache.ignite.schema.definition.ColumnType;
import org.apache.ignite.schema.definition.TableDefinition;
import org.apache.ignite.table.Table;
import org.jetbrains.annotations.NotNull;
import org.junit.jupiter.api.AfterEach;
import org.junit.jupiter.api.BeforeEach;
import org.junit.jupiter.api.Disabled;
import org.junit.jupiter.api.Test;
import org.junit.jupiter.api.extension.ExtendWith;
import org.mockito.Mock;
import org.mockito.MockedStatic;
import org.mockito.junit.jupiter.MockitoExtension;
import org.mockito.junit.jupiter.MockitoSettings;
import org.mockito.quality.Strictness;

/**
 * Tests scenarios for table manager.
 */
@ExtendWith({MockitoExtension.class, ConfigurationExtension.class})
@MockitoSettings(strictness = Strictness.LENIENT)
public class TableManagerTest extends IgniteAbstractTest {
    /** Public prefix for metastorage. */
    private static final String PUBLIC_PREFIX = "dst-cfg.table.tables.";

    /** The name of the table which is statically configured. */
    private static final String STATIC_TABLE_NAME = "t1";

    /** The name of the table which will be configured dynamically. */
    private static final String DYNAMIC_TABLE_NAME = "t2";

    /** The name of table to drop it. */
    private static final String DYNAMIC_TABLE_FOR_DROP_NAME = "t3";

    /** Table partitions. */
    private static final int PARTITIONS = 32;

    /** Node name. */
    private static final String NODE_NAME = "node1";

    /** Count of replicas. */
    public static final int REPLICAS = 1;

    /** MetaStorage manager. */
    @Mock(lenient = true)
    private MetaStorageManager mm;

    /** Schema manager. */
    @Mock(lenient = true)
    private BaselineManager bm;

    /** Topology service. */
    @Mock(lenient = true)
    private TopologyService ts;

    /** Raft manager. */
    @Mock(lenient = true)
    private Loza rm;

<<<<<<< HEAD
    /** TX manager. */
    @Mock(lenient = true)
    private TxManager tm;

    /** TX manager. */
    @Mock(lenient = true)
    private LockManager lm;

    @WorkDirectory
    private Path workDir;
=======
    /** Tables configuration. */
    @InjectConfiguration(internalExtensions = {ExtendedTableConfigurationSchema.class})
    private TablesConfiguration tblsCfg;

    /** Data storage configuration. */
    @InjectConfiguration
    private DataStorageConfiguration dataStorageCfg;
>>>>>>> a323c22d

    /** Test node. */
    private final ClusterNode node = new ClusterNode(
            UUID.randomUUID().toString(),
            NODE_NAME,
            new NetworkAddress("127.0.0.1", 2245)
    );

    /** The future will be completed after each tests of this class. */
    private CompletableFuture<TableManager> tblManagerFut;

    /** Before all test scenarios. */
    @BeforeEach
    void before() {
        tblManagerFut = new CompletableFuture<>();
    }

    /** Stop configuration manager. */
    @AfterEach
    void after() {
        assertTrue(tblManagerFut.isDone());

        tblManagerFut.join().beforeNodeStop();
        tblManagerFut.join().stop();
    }

    /**
     * Tests a table which was defined before start through bootstrap configuration.
     */
    @Disabled("https://issues.apache.org/jira/browse/IGNITE-15255")
    @Test
    public void testStaticTableConfigured() {
        TableManager tableManager = new TableManager(
<<<<<<< HEAD
            clusterCfgMgr.configurationRegistry().getConfiguration(TablesConfiguration.KEY),
            clusterCfgMgr.configurationRegistry().getConfiguration(DataStorageConfiguration.KEY),
            rm,
            bm,
            ts,
            mm,
            workDir,
            tm
=======
                tblsCfg,
                dataStorageCfg,
                rm,
                bm,
                ts,
                mm,
                workDir
>>>>>>> a323c22d
        );

        assertEquals(1, tableManager.tables().size());

        assertNotNull(tableManager.table(STATIC_TABLE_NAME));
    }

    /**
     * Tests create a table through public API.
     */
    @Test
    public void testCreateTable() {
        TableDefinition scmTbl = SchemaBuilders.tableBuilder("PUBLIC", DYNAMIC_TABLE_NAME).columns(
                SchemaBuilders.column("key", ColumnType.INT64).asNonNull().build(),
                SchemaBuilders.column("val", ColumnType.INT64).asNullable().build()
        ).withPrimaryKey("key").build();

        Table table = mockManagersAndCreateTable(scmTbl, tblManagerFut);

        assertNotNull(table);

        assertSame(table, tblManagerFut.join().table(scmTbl.canonicalName()));
    }

    /**
     * Tests drop a table through public API.
     */
    @Test
    public void testDropTable() {
        TableDefinition scmTbl = SchemaBuilders.tableBuilder("PUBLIC", DYNAMIC_TABLE_FOR_DROP_NAME).columns(
                SchemaBuilders.column("key", ColumnType.INT64).asNonNull().build(),
                SchemaBuilders.column("val", ColumnType.INT64).asNullable().build()
        ).withPrimaryKey("key").build();

        mockManagersAndCreateTable(scmTbl, tblManagerFut);

        TableManager tableManager = tblManagerFut.join();

        tableManager.dropTable(scmTbl.canonicalName());

        assertNull(tableManager.table(scmTbl.canonicalName()));

        assertEquals(0, tableManager.tables().size());
    }

    /**
     * Tests a work of the public API for Table manager {@see org.apache.ignite.table.manager.IgniteTables} when the manager is stopping.
     */
    @Test
    public void testApiTableManagerOnStop() {
        createTableManager(tblManagerFut);

        TableManager tableManager = tblManagerFut.join();

        tableManager.beforeNodeStop();
        tableManager.stop();

        String tblFullName = "PUBLIC." + DYNAMIC_TABLE_FOR_DROP_NAME;

        Consumer<TableChange> createTableChange = (TableChange change) ->
                SchemaConfigurationConverter.convert(SchemaBuilders.tableBuilder("PUBLIC", DYNAMIC_TABLE_FOR_DROP_NAME).columns(
                                SchemaBuilders.column("key", ColumnType.INT64).asNonNull().build(),
                                SchemaBuilders.column("val", ColumnType.INT64).asNullable().build()
                        ).withPrimaryKey("key").build(), change)
                        .changeReplicas(REPLICAS)
                        .changePartitions(PARTITIONS);

        final Consumer<TableChange> addColumnChange = (TableChange change) ->
                change.changeColumns(cols -> {
                    int colIdx = change.columns().namedListKeys().stream().mapToInt(Integer::parseInt).max().getAsInt() + 1;

                    cols.create(String.valueOf(colIdx),
                            colChg -> SchemaConfigurationConverter.convert(SchemaBuilders.column("name", ColumnType.string()).build(),
                                    colChg));

                });

        TableManager igniteTables = tableManager;

        assertThrows(IgniteException.class, () -> igniteTables.createTable(tblFullName, createTableChange));
        assertThrows(IgniteException.class, () -> igniteTables.createTableAsync(tblFullName, createTableChange));

        assertThrows(IgniteException.class, () -> igniteTables.createTableIfNotExists(tblFullName, createTableChange));
        assertThrows(IgniteException.class, () -> igniteTables.createTableIfNotExistsAsync(tblFullName, createTableChange));

        assertThrows(IgniteException.class, () -> igniteTables.alterTable(tblFullName, addColumnChange));
        assertThrows(IgniteException.class, () -> igniteTables.alterTableAsync(tblFullName, addColumnChange));

        assertThrows(IgniteException.class, () -> igniteTables.dropTable(tblFullName));
        assertThrows(IgniteException.class, () -> igniteTables.dropTableAsync(tblFullName));

        assertThrows(IgniteException.class, () -> igniteTables.tables());
        assertThrows(IgniteException.class, () -> igniteTables.tablesAsync());

        assertThrows(IgniteException.class, () -> igniteTables.table(tblFullName));
        assertThrows(IgniteException.class, () -> igniteTables.tableAsync(tblFullName));
    }

    /**
     * Tests a work of the public API for Table manager {@see org.apache.ignite.internal.table.IgniteTablesInternal} when the manager is
     * stopping.
     */
    @Test
    public void testInternalApiTableManagerOnStop() {
        createTableManager(tblManagerFut);

        TableManager tableManager = tblManagerFut.join();

        tableManager.beforeNodeStop();
        tableManager.stop();

        IgniteUuid fakeTblId = new IgniteUuidGenerator(UUID.randomUUID(), 0).randomUuid();

        assertThrows(NodeStoppingException.class, () -> tableManager.table(fakeTblId));
        assertThrows(NodeStoppingException.class, () -> tableManager.tableAsync(fakeTblId));

        assertThrows(NodeStoppingException.class, () -> tableManager.setBaseline(Collections.singleton("fakeNode0")));
    }

    /**
     * Cheks that the all RAFT nodes will be stopped when Table manager is stopping.
     */
    @Test
    public void tableManagerStopTest() {
        TableDefinition scmTbl = SchemaBuilders.tableBuilder("PUBLIC", DYNAMIC_TABLE_FOR_DROP_NAME).columns(
                SchemaBuilders.column("key", ColumnType.INT64).asNonNull().build(),
                SchemaBuilders.column("val", ColumnType.INT64).asNullable().build()
        ).withPrimaryKey("key").build();

        mockManagersAndCreateTable(scmTbl, tblManagerFut);

        verify(rm, times(PARTITIONS)).prepareRaftGroup(anyString(), any(), any());

        TableManager tableManager = tblManagerFut.join();

        tableManager.stop();

        verify(rm, times(PARTITIONS)).stopRaftGroup(anyString());
    }

    /**
     * Instantiates a table and prepares Table manager.
     */
    @Test
    public void testGetTableDuringCreation() throws Exception {
        TableDefinition scmTbl = SchemaBuilders.tableBuilder("PUBLIC", DYNAMIC_TABLE_FOR_DROP_NAME).columns(
                SchemaBuilders.column("key", ColumnType.INT64).asNonNull().build(),
                SchemaBuilders.column("val", ColumnType.INT64).asNullable().build()
        ).withPrimaryKey("key").build();

        Phaser phaser = new Phaser(2);

        CompletableFuture<Table> createFut = CompletableFuture.supplyAsync(() ->
                mockManagersAndCreateTableWithDelay(scmTbl, tblManagerFut, phaser)
        );

        CompletableFuture<Table> getFut = CompletableFuture.supplyAsync(() -> {
            phaser.awaitAdvance(0);

            return tblManagerFut.join().table(scmTbl.canonicalName());
        });

        CompletableFuture<Collection<Table>> getAllTablesFut = CompletableFuture.supplyAsync(() -> {
            phaser.awaitAdvance(0);

            return tblManagerFut.join().tables();
        });

        assertFalse(createFut.isDone());
        assertFalse(getFut.isDone());
        assertFalse(getAllTablesFut.isDone());

        phaser.arrive();

        assertSame(createFut.join(), getFut.join());

        assertEquals(1, getAllTablesFut.join().size());
    }

    /**
     * Tries to create a table that already exists.
     */
    @Test
    public void testDoubledCreateTable() {
        TableDefinition scmTbl = SchemaBuilders.tableBuilder("PUBLIC", DYNAMIC_TABLE_NAME)
                .columns(
                        SchemaBuilders.column("key", ColumnType.INT64).asNonNull().build(),
                        SchemaBuilders.column("val", ColumnType.INT64).asNullable().build())
                .withPrimaryKey("key")
                .build();

        Table table = mockManagersAndCreateTable(scmTbl, tblManagerFut);

        assertNotNull(table);

        assertThrows(RuntimeException.class,
                () -> tblManagerFut.join().createTable(scmTbl.canonicalName(), tblCh -> SchemaConfigurationConverter.convert(scmTbl, tblCh)
                        .changeReplicas(REPLICAS)
                        .changePartitions(PARTITIONS)));

        assertSame(table, tblManagerFut.join()
                .createTableIfNotExists(scmTbl.canonicalName(), tblCh -> SchemaConfigurationConverter.convert(scmTbl, tblCh)
                        .changeReplicas(REPLICAS)
                        .changePartitions(PARTITIONS)));
    }

    /**
     * Instantiates Table manager and creates a table in it.
     *
     * @param tableDefinition Configuration schema for a table.
     * @param tblManagerFut   Future for table manager.
     * @return Table.
     */
    private TableImpl mockManagersAndCreateTable(
            TableDefinition tableDefinition,
            CompletableFuture<TableManager> tblManagerFut
    ) {
        return mockManagersAndCreateTableWithDelay(tableDefinition, tblManagerFut, null);
    }

    /**
     * Instantiates a table and prepares Table manager. When the latch would open, the method completes.
     *
     * @param tableDefinition Configuration schema for a table.
     * @param tblManagerFut   Future for table manager.
     * @param phaser          Phaser for the wait.
     * @return Table manager.
     */
    @NotNull
    private TableImpl mockManagersAndCreateTableWithDelay(
            TableDefinition tableDefinition,
            CompletableFuture<TableManager> tblManagerFut,
            Phaser phaser
    ) {
        when(rm.prepareRaftGroup(any(), any(), any())).thenAnswer(mock -> {
            RaftGroupService raftGrpSrvcMock = mock(RaftGroupService.class);

            when(raftGrpSrvcMock.leader()).thenReturn(new Peer(new NetworkAddress("localhost", 47500)));

            return CompletableFuture.completedFuture(raftGrpSrvcMock);
        });

        when(ts.getByAddress(any(NetworkAddress.class))).thenReturn(new ClusterNode(
                UUID.randomUUID().toString(),
                "node0",
                new NetworkAddress("localhost", 47500)
        ));

        AtomicBoolean tableCreatedFlag = new AtomicBoolean();

        try (MockedStatic<SchemaUtils> schemaServiceMock = mockStatic(SchemaUtils.class)) {
            schemaServiceMock.when(() -> SchemaUtils.prepareSchemaDescriptor(anyInt(), any()))
                    .thenReturn(mock(SchemaDescriptor.class));
        }

        try (MockedStatic<AffinityUtils> affinityServiceMock = mockStatic(AffinityUtils.class)) {
            ArrayList<List<ClusterNode>> assignment = new ArrayList<>(PARTITIONS);

            for (int part = 0; part < PARTITIONS; part++) {
                assignment.add(new ArrayList<>(Collections.singleton(node)));
            }

            affinityServiceMock.when(() -> AffinityUtils.calculateAssignments(any(), anyInt(), anyInt()))
                    .thenReturn(assignment);
        }

<<<<<<< HEAD
        TableManager tableManager = new TableManager(
            clusterCfgMgr.configurationRegistry().getConfiguration(TablesConfiguration.KEY),
            clusterCfgMgr.configurationRegistry().getConfiguration(DataStorageConfiguration.KEY),
            rm,
            bm,
            ts,
            mm,
            workDir,
            tm
        );
=======
        TableManager tableManager = createTableManager(tblManagerFut);
>>>>>>> a323c22d

        TableImpl tbl2 = null;

        try {
            when(mm.range(eq(new ByteArray(PUBLIC_PREFIX)), any())).thenAnswer(invocation -> {
                Cursor<Entry> cursor = mock(Cursor.class);

                when(cursor.hasNext()).thenReturn(false);

                return cursor;
            });

            final int tablesBeforeCreation = tableManager.tables().size();

            tblsCfg.tables().listen(ctx -> {
                boolean createTbl = ctx.newValue().get(tableDefinition.canonicalName()) != null
                        && ctx.oldValue().get(tableDefinition.canonicalName()) == null;

                boolean dropTbl = ctx.oldValue().get(tableDefinition.canonicalName()) != null
                        && ctx.newValue().get(tableDefinition.canonicalName()) == null;

                if (!createTbl && !dropTbl) {
                    return CompletableFuture.completedFuture(null);
                }

                tableCreatedFlag.set(createTbl);

                try {
                    when(mm.range(eq(new ByteArray(PUBLIC_PREFIX)), any())).thenAnswer(invocation -> {
                        AtomicBoolean firstRecord = new AtomicBoolean(createTbl);

                        Cursor<Entry> cursor = mock(Cursor.class);

                        when(cursor.hasNext()).thenAnswer(hasNextInvocation ->
                                firstRecord.compareAndSet(true, false));

                        Entry mockEntry = mock(Entry.class);

                        when(mockEntry.key()).thenReturn(new ByteArray(PUBLIC_PREFIX + "uuid." + NamedListNode.NAME));

                        when(mockEntry.value()).thenReturn(ByteUtils.toBytes(tableDefinition.canonicalName()));

                        when(cursor.next()).thenReturn(mockEntry);

                        return cursor;
                    });
                } catch (NodeStoppingException e) {
                    log.error("Node was stopped during table creation.", e);

                    fail();
                }

                if (phaser != null) {
                    phaser.arriveAndAwaitAdvance();
                }

                return CompletableFuture.completedFuture(null);
            });

            tbl2 = (TableImpl) tableManager.createTable(tableDefinition.canonicalName(),
                    tblCh -> SchemaConfigurationConverter.convert(tableDefinition, tblCh)
                            .changeReplicas(REPLICAS)
                            .changePartitions(PARTITIONS)
            );

            assertNotNull(tbl2);

            assertEquals(tablesBeforeCreation + 1, tableManager.tables().size());
        } catch (NodeStoppingException e) {
            log.error("Node was stopped during table creation.", e);

            fail();
        }

        return tbl2;
    }

    /**
     * Creates Table manager.
     *
     * @param tblManagerFut Future to wrap Table manager.
     * @return Table manager.
     */
    @NotNull
    private TableManager createTableManager(CompletableFuture<TableManager> tblManagerFut) {
        TableManager tableManager = new TableManager(
                tblsCfg,
                dataStorageCfg,
                rm,
                bm,
                ts,
                mm,
                workDir
        );

        tableManager.start();

        tblManagerFut.complete(tableManager);

        return tableManager;
    }
}<|MERGE_RESOLUTION|>--- conflicted
+++ resolved
@@ -60,14 +60,9 @@
 import org.apache.ignite.internal.schema.SchemaUtils;
 import org.apache.ignite.internal.schema.configuration.SchemaConfigurationConverter;
 import org.apache.ignite.internal.table.distributed.TableManager;
-<<<<<<< HEAD
-import org.apache.ignite.internal.testframework.WorkDirectory;
-import org.apache.ignite.internal.testframework.WorkDirectoryExtension;
+import org.apache.ignite.internal.testframework.IgniteAbstractTest;
 import org.apache.ignite.internal.tx.LockManager;
 import org.apache.ignite.internal.tx.TxManager;
-=======
-import org.apache.ignite.internal.testframework.IgniteAbstractTest;
->>>>>>> a323c22d
 import org.apache.ignite.internal.util.ByteUtils;
 import org.apache.ignite.internal.util.Cursor;
 import org.apache.ignite.lang.ByteArray;
@@ -139,7 +134,6 @@
     @Mock(lenient = true)
     private Loza rm;
 
-<<<<<<< HEAD
     /** TX manager. */
     @Mock(lenient = true)
     private TxManager tm;
@@ -148,9 +142,6 @@
     @Mock(lenient = true)
     private LockManager lm;
 
-    @WorkDirectory
-    private Path workDir;
-=======
     /** Tables configuration. */
     @InjectConfiguration(internalExtensions = {ExtendedTableConfigurationSchema.class})
     private TablesConfiguration tblsCfg;
@@ -158,7 +149,6 @@
     /** Data storage configuration. */
     @InjectConfiguration
     private DataStorageConfiguration dataStorageCfg;
->>>>>>> a323c22d
 
     /** Test node. */
     private final ClusterNode node = new ClusterNode(
@@ -192,24 +182,14 @@
     @Test
     public void testStaticTableConfigured() {
         TableManager tableManager = new TableManager(
-<<<<<<< HEAD
-            clusterCfgMgr.configurationRegistry().getConfiguration(TablesConfiguration.KEY),
-            clusterCfgMgr.configurationRegistry().getConfiguration(DataStorageConfiguration.KEY),
-            rm,
-            bm,
-            ts,
-            mm,
-            workDir,
-            tm
-=======
                 tblsCfg,
                 dataStorageCfg,
                 rm,
                 bm,
                 ts,
                 mm,
-                workDir
->>>>>>> a323c22d
+                workDir,
+                tm
         );
 
         assertEquals(1, tableManager.tables().size());
@@ -476,20 +456,7 @@
                     .thenReturn(assignment);
         }
 
-<<<<<<< HEAD
-        TableManager tableManager = new TableManager(
-            clusterCfgMgr.configurationRegistry().getConfiguration(TablesConfiguration.KEY),
-            clusterCfgMgr.configurationRegistry().getConfiguration(DataStorageConfiguration.KEY),
-            rm,
-            bm,
-            ts,
-            mm,
-            workDir,
-            tm
-        );
-=======
         TableManager tableManager = createTableManager(tblManagerFut);
->>>>>>> a323c22d
 
         TableImpl tbl2 = null;
 
@@ -582,7 +549,8 @@
                 bm,
                 ts,
                 mm,
-                workDir
+                workDir,
+                tm
         );
 
         tableManager.start();
