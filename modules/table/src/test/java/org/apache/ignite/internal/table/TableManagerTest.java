--- conflicted
+++ resolved
@@ -249,11 +249,7 @@
     @Disabled("https://issues.apache.org/jira/browse/IGNITE-15255")
     @Test
     public void testStaticTableConfigured() {
-<<<<<<< HEAD
-        TableManager tableManager = new TableManager(cfrMgr, mm, sm, am, rm, workDir, tm, lm);
-=======
-        TableManager tableManager = new TableManager(nodeCfgMgr, clusterCfgMgr, mm, sm, am, rm, workDir);
->>>>>>> 4a7f0a8c
+        TableManager tableManager = new TableManager(nodeCfgMgr, clusterCfgMgr, mm, sm, am, rm, workDir, tm, lm);
 
         assertEquals(1, tableManager.tables().size());
 
@@ -488,11 +484,7 @@
             return null;
         }).when(am).listen(same(AffinityEvent.CALCULATED), any());
 
-<<<<<<< HEAD
-        TableManager tableManager = new TableManager(cfrMgr, mm, sm, am, rm, workDir, tm, lm);
-=======
-        TableManager tableManager = new TableManager(nodeCfgMgr, clusterCfgMgr, mm, sm, am, rm, workDir);
->>>>>>> 4a7f0a8c
+        TableManager tableManager = new TableManager(nodeCfgMgr, clusterCfgMgr, mm, sm, am, rm, workDir, tm, lm);
 
         TableImpl tbl2;
 
