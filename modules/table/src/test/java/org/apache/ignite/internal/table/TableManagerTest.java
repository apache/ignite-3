--- conflicted
+++ resolved
@@ -17,28 +17,12 @@
 
 package org.apache.ignite.internal.table;
 
-<<<<<<< HEAD
-import static org.apache.ignite.configuration.annotation.ConfigurationType.DISTRIBUTED;
-import static org.apache.ignite.configuration.annotation.ConfigurationType.LOCAL;
-=======
->>>>>>> a323c22d
 import static org.junit.jupiter.api.Assertions.assertEquals;
 import static org.junit.jupiter.api.Assertions.assertFalse;
 import static org.junit.jupiter.api.Assertions.assertNotNull;
 import static org.junit.jupiter.api.Assertions.assertNull;
 import static org.junit.jupiter.api.Assertions.assertSame;
 import static org.junit.jupiter.api.Assertions.assertThrows;
-<<<<<<< HEAD
-import static org.junit.jupiter.api.Assertions.fail;
-import static org.mockito.ArgumentMatchers.any;
-import static org.mockito.ArgumentMatchers.anyInt;
-import static org.mockito.ArgumentMatchers.eq;
-import static org.mockito.Mockito.mock;
-import static org.mockito.Mockito.mockStatic;
-import static org.mockito.Mockito.when;
-
-import java.nio.file.Path;
-=======
 import static org.junit.jupiter.api.Assertions.assertTrue;
 import static org.junit.jupiter.api.Assertions.fail;
 import static org.mockito.ArgumentMatchers.any;
@@ -51,7 +35,6 @@
 import static org.mockito.Mockito.verify;
 import static org.mockito.Mockito.when;
 
->>>>>>> a323c22d
 import java.util.ArrayList;
 import java.util.Collection;
 import java.util.Collections;
@@ -169,42 +152,8 @@
 
     /** Before all test scenarios. */
     @BeforeEach
-<<<<<<< HEAD
-    void setUp() {
-        try {
-            nodeCfgMgr = new ConfigurationManager(
-                    List.of(NodeConfiguration.KEY),
-                    Map.of(),
-                    new TestConfigurationStorage(LOCAL),
-                    List.of()
-            );
-
-            clusterCfgMgr = new ConfigurationManager(
-                    List.of(ClusterConfiguration.KEY, TablesConfiguration.KEY),
-                    Map.of(),
-                    new TestConfigurationStorage(DISTRIBUTED),
-                    Collections.singletonList(ExtendedTableConfigurationSchema.class)
-            );
-
-            nodeCfgMgr.start();
-            clusterCfgMgr.start();
-
-            nodeCfgMgr.bootstrap("{\n"
-                    + "   \"node\":{\n"
-                    + "      \"metastorageNodes\":[\n"
-                    + "         \"" + NODE_NAME + "\"\n"
-                    + "      ]\n"
-                    + "   }\n"
-                    + "}");
-        } catch (Exception e) {
-            LOG.error("Failed to bootstrap the test configuration manager.", e);
-
-            fail("Failed to configure manager [err=" + e.getMessage() + ']');
-        }
-=======
     void before() {
         tblManagerFut = new CompletableFuture<>();
->>>>>>> a323c22d
     }
 
     /** Stop configuration manager. */
@@ -223,12 +172,8 @@
     @Test
     public void testStaticTableConfigured() {
         TableManager tableManager = new TableManager(
-<<<<<<< HEAD
-                clusterCfgMgr.configurationRegistry().getConfiguration(TablesConfiguration.KEY),
-=======
                 tblsCfg,
                 dataStorageCfg,
->>>>>>> a323c22d
                 rm,
                 bm,
                 ts,
@@ -431,15 +376,6 @@
 
         assertThrows(RuntimeException.class,
                 () -> tblManagerFut.join().createTable(scmTbl.canonicalName(), tblCh -> SchemaConfigurationConverter.convert(scmTbl, tblCh)
-<<<<<<< HEAD
-                        .changeReplicas(1)
-                        .changePartitions(10)));
-
-        assertSame(table, tblManagerFut.join()
-                .createTableIfNotExists(scmTbl.canonicalName(), tblCh -> SchemaConfigurationConverter.convert(scmTbl, tblCh)
-                        .changeReplicas(1)
-                        .changePartitions(10)));
-=======
                         .changeReplicas(REPLICAS)
                         .changePartitions(PARTITIONS)));
 
@@ -447,7 +383,6 @@
                 .createTableIfNotExists(scmTbl.canonicalName(), tblCh -> SchemaConfigurationConverter.convert(scmTbl, tblCh)
                         .changeReplicas(REPLICAS)
                         .changePartitions(PARTITIONS)));
->>>>>>> a323c22d
     }
 
     /**
@@ -495,12 +430,8 @@
         AtomicBoolean tableCreatedFlag = new AtomicBoolean();
 
         try (MockedStatic<SchemaUtils> schemaServiceMock = mockStatic(SchemaUtils.class)) {
-<<<<<<< HEAD
-            schemaServiceMock.when(() -> SchemaUtils.prepareSchemaDescriptor(anyInt(), any())).thenReturn(mock(SchemaDescriptor.class));
-=======
             schemaServiceMock.when(() -> SchemaUtils.prepareSchemaDescriptor(anyInt(), any()))
                     .thenReturn(mock(SchemaDescriptor.class));
->>>>>>> a323c22d
         }
 
         try (MockedStatic<AffinityUtils> affinityServiceMock = mockStatic(AffinityUtils.class)) {
@@ -510,25 +441,11 @@
                 assignment.add(new ArrayList<>(Collections.singleton(node)));
             }
 
-<<<<<<< HEAD
-            affinityServiceMock.when(() -> AffinityUtils.calculateAssignments(any(), anyInt(), anyInt())).thenReturn(assignment);
-        }
-
-        TableManager tableManager = new TableManager(
-                clusterCfgMgr.configurationRegistry().getConfiguration(TablesConfiguration.KEY),
-                rm,
-                bm,
-                ts,
-                mm,
-                workDir
-        );
-=======
             affinityServiceMock.when(() -> AffinityUtils.calculateAssignments(any(), anyInt(), anyInt()))
                     .thenReturn(assignment);
         }
 
         TableManager tableManager = createTableManager(tblManagerFut);
->>>>>>> a323c22d
 
         TableImpl tbl2 = null;
 
@@ -543,11 +460,7 @@
 
             final int tablesBeforeCreation = tableManager.tables().size();
 
-<<<<<<< HEAD
-            clusterCfgMgr.configurationRegistry().getConfiguration(TablesConfiguration.KEY).tables().listen(ctx -> {
-=======
             tblsCfg.tables().listen(ctx -> {
->>>>>>> a323c22d
                 boolean createTbl = ctx.newValue().get(tableDefinition.canonicalName()) != null
                         && ctx.oldValue().get(tableDefinition.canonicalName()) == null;
 
@@ -580,11 +493,7 @@
                         return cursor;
                     });
                 } catch (NodeStoppingException e) {
-<<<<<<< HEAD
-                    LOG.error("Node was stopped during table creation.", e);
-=======
                     log.error("Node was stopped during table creation.", e);
->>>>>>> a323c22d
 
                     fail();
                 }
@@ -598,30 +507,17 @@
 
             tbl2 = (TableImpl) tableManager.createTable(tableDefinition.canonicalName(),
                     tblCh -> SchemaConfigurationConverter.convert(tableDefinition, tblCh)
-<<<<<<< HEAD
-                            .changeReplicas(1)
-                            .changePartitions(10)
-=======
                             .changeReplicas(REPLICAS)
                             .changePartitions(PARTITIONS)
->>>>>>> a323c22d
             );
 
             assertNotNull(tbl2);
 
             assertEquals(tablesBeforeCreation + 1, tableManager.tables().size());
         } catch (NodeStoppingException e) {
-<<<<<<< HEAD
-            LOG.error("Node was stopped during table creation.", e);
+            log.error("Node was stopped during table creation.", e);
 
             fail();
-        } finally {
-            tableManager.stop();
-=======
-            log.error("Node was stopped during table creation.", e);
-
-            fail();
->>>>>>> a323c22d
         }
 
         return tbl2;
