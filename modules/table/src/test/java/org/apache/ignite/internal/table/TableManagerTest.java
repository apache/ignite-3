/*
 * Licensed to the Apache Software Foundation (ASF) under one or more
 * contributor license agreements.  See the NOTICE file distributed with
 * this work for additional information regarding copyright ownership.
 * The ASF licenses this file to You under the Apache License, Version 2.0
 * (the "License"); you may not use this file except in compliance with
 * the License.  You may obtain a copy of the License at
 *
 *      http://www.apache.org/licenses/LICENSE-2.0
 *
 * Unless required by applicable law or agreed to in writing, software
 * distributed under the License is distributed on an "AS IS" BASIS,
 * WITHOUT WARRANTIES OR CONDITIONS OF ANY KIND, either express or implied.
 * See the License for the specific language governing permissions and
 * limitations under the License.
 */

package org.apache.ignite.internal.table;

import java.util.ArrayList;
import java.util.Collection;
import java.util.Collections;
import java.util.List;
import java.util.UUID;
import java.util.concurrent.CompletableFuture;
import java.util.concurrent.Phaser;
import java.util.concurrent.atomic.AtomicBoolean;
import java.util.function.Consumer;
import org.apache.ignite.configuration.schemas.store.DataStorageConfiguration;
import org.apache.ignite.configuration.schemas.table.TableChange;
import org.apache.ignite.configuration.schemas.table.TablesConfiguration;
import org.apache.ignite.internal.affinity.AffinityUtils;
import org.apache.ignite.internal.baseline.BaselineManager;
import org.apache.ignite.internal.configuration.schema.ExtendedTableConfigurationSchema;
import org.apache.ignite.internal.configuration.testframework.ConfigurationExtension;
import org.apache.ignite.internal.configuration.testframework.InjectConfiguration;
import org.apache.ignite.internal.configuration.tree.NamedListNode;
import org.apache.ignite.internal.metastorage.MetaStorageManager;
import org.apache.ignite.internal.metastorage.client.Entry;
import org.apache.ignite.internal.raft.Loza;
import org.apache.ignite.internal.schema.SchemaDescriptor;
import org.apache.ignite.internal.schema.SchemaUtils;
import org.apache.ignite.internal.schema.configuration.SchemaConfigurationConverter;
import org.apache.ignite.internal.table.distributed.TableManager;
import org.apache.ignite.internal.testframework.IgniteAbstractTest;
import org.apache.ignite.internal.util.ByteUtils;
import org.apache.ignite.internal.util.Cursor;
import org.apache.ignite.lang.ByteArray;
import org.apache.ignite.lang.IgniteException;
import org.apache.ignite.lang.IgniteUuid;
import org.apache.ignite.lang.IgniteUuidGenerator;
import org.apache.ignite.lang.NodeStoppingException;
import org.apache.ignite.network.ClusterNode;
import org.apache.ignite.network.NetworkAddress;
import org.apache.ignite.network.TopologyService;
import org.apache.ignite.raft.client.Peer;
import org.apache.ignite.raft.client.service.RaftGroupService;
import org.apache.ignite.schema.SchemaBuilders;
import org.apache.ignite.schema.definition.ColumnType;
import org.apache.ignite.schema.definition.TableDefinition;
import org.apache.ignite.table.Table;
import org.jetbrains.annotations.NotNull;
import org.junit.jupiter.api.AfterEach;
import org.junit.jupiter.api.BeforeEach;
import org.junit.jupiter.api.Disabled;
import org.junit.jupiter.api.Test;
import org.junit.jupiter.api.extension.ExtendWith;
import org.mockito.Mock;
import org.mockito.MockedStatic;
import org.mockito.junit.jupiter.MockitoExtension;
import org.mockito.junit.jupiter.MockitoSettings;
import org.mockito.quality.Strictness;

import static org.junit.jupiter.api.Assertions.assertEquals;
import static org.junit.jupiter.api.Assertions.assertFalse;
import static org.junit.jupiter.api.Assertions.assertNotNull;
import static org.junit.jupiter.api.Assertions.assertNull;
import static org.junit.jupiter.api.Assertions.assertSame;
import static org.junit.jupiter.api.Assertions.assertThrows;
import static org.junit.jupiter.api.Assertions.assertTrue;
import static org.junit.jupiter.api.Assertions.fail;
import static org.mockito.ArgumentMatchers.any;
import static org.mockito.ArgumentMatchers.anyInt;
import static org.mockito.ArgumentMatchers.anyString;
import static org.mockito.ArgumentMatchers.eq;
import static org.mockito.Mockito.mock;
import static org.mockito.Mockito.mockStatic;
import static org.mockito.Mockito.times;
import static org.mockito.Mockito.verify;
import static org.mockito.Mockito.when;

/**
 * Tests scenarios for table manager.
 */
@ExtendWith({MockitoExtension.class, ConfigurationExtension.class})
@MockitoSettings(strictness = Strictness.LENIENT)
public class TableManagerTest extends IgniteAbstractTest {
    /** Public prefix for metastorage. */
    private static final String PUBLIC_PREFIX = "dst-cfg.table.tables.";

    /** The name of the table which is statically configured. */
    private static final String STATIC_TABLE_NAME = "t1";

    /** The name of the table which will be configured dynamically. */
    private static final String DYNAMIC_TABLE_NAME = "t2";

    /** The name of table to drop it. */
    private static final String DYNAMIC_TABLE_FOR_DROP_NAME = "t3";

    /** Table partitions. */
    private static final int PARTITIONS = 32;

    /** Node name. */
    private static final String NODE_NAME = "node1";

    /** Count of replicas. */
    public static final int REPLICAS = 1;

    /** MetaStorage manager. */
    @Mock(lenient = true)
    private MetaStorageManager mm;

    /** Schema manager. */
    @Mock(lenient = true)
    private BaselineManager bm;

    /** Topology service. */
    @Mock(lenient = true)
    private TopologyService ts;

    /** Raft manager. */
    @Mock(lenient = true)
    private Loza rm;

    /** Tables configuration. */
    @InjectConfiguration(extensions = {ExtendedTableConfigurationSchema.class})
    private TablesConfiguration tblsCfg;

    /** Data storage configuration. */
    @InjectConfiguration
    private DataStorageConfiguration dataStorageCfg;

    /** Test node. */
    private final ClusterNode node = new ClusterNode(
        UUID.randomUUID().toString(),
        NODE_NAME,
        new NetworkAddress("127.0.0.1", 2245)
    );

    /** The future will be completed after each tests of this class. */
    private CompletableFuture<TableManager> tblManagerFut;

    /** Before all test scenarios. */
    @BeforeEach
<<<<<<< HEAD
    void setUp() {
        try {
            nodeCfgMgr = new ConfigurationManager(
                List.of(NodeConfiguration.KEY),
                Map.of(),
                new TestConfigurationStorage(LOCAL),
                List.of(),
                List.of()
            );

            clusterCfgMgr = new ConfigurationManager(
                List.of(ClusterConfiguration.KEY, TablesConfiguration.KEY, DataStorageConfiguration.KEY),
                Map.of(),
                new TestConfigurationStorage(DISTRIBUTED),
                Collections.singletonList(ExtendedTableConfigurationSchema.class),
                List.of()
            );

            nodeCfgMgr.start();

            nodeCfgMgr.bootstrap("node.metastorageNodes = [" + NODE_NAME + "]");

            clusterCfgMgr.start();

            clusterCfgMgr.configurationRegistry().initializeDefaults();
        }
        catch (Exception e) {
            LOG.error("Failed to bootstrap the test configuration manager.", e);

            fail("Failed to configure manager [err=" + e.getMessage() + ']');
        }
=======
    void before() {
        tblManagerFut = new CompletableFuture<>();
>>>>>>> ec8292a9
    }

    /** Stop configuration manager. */
    @AfterEach
    void after() {
        assertTrue(tblManagerFut.isDone());

        tblManagerFut.join().beforeNodeStop();
        tblManagerFut.join().stop();
    }

    /**
     * Tests a table which was defined before start through bootstrap configuration.
     */
    @Disabled("https://issues.apache.org/jira/browse/IGNITE-15255")
    @Test
    public void testStaticTableConfigured() {
        TableManager tableManager = new TableManager(
            tblsCfg,
            dataStorageCfg,
            rm,
            bm,
            ts,
            mm,
            workDir
        );

        assertEquals(1, tableManager.tables().size());

        assertNotNull(tableManager.table(STATIC_TABLE_NAME));
    }

    /**
     * Tests create a table through public API.
     */
    @Test
    public void testCreateTable() {
        TableDefinition scmTbl = SchemaBuilders.tableBuilder("PUBLIC", DYNAMIC_TABLE_NAME).columns(
            SchemaBuilders.column("key", ColumnType.INT64).asNonNull().build(),
            SchemaBuilders.column("val", ColumnType.INT64).asNullable().build()
        ).withPrimaryKey("key").build();

        Table table = mockManagersAndCreateTable(scmTbl, tblManagerFut);

        assertNotNull(table);

        assertSame(table, tblManagerFut.join().table(scmTbl.canonicalName()));
    }

    /**
     * Tests drop a table through public API.
     */
    @Test
    public void testDropTable() {
        TableDefinition scmTbl = SchemaBuilders.tableBuilder("PUBLIC", DYNAMIC_TABLE_FOR_DROP_NAME).columns(
            SchemaBuilders.column("key", ColumnType.INT64).asNonNull().build(),
            SchemaBuilders.column("val", ColumnType.INT64).asNullable().build()
        ).withPrimaryKey("key").build();

        mockManagersAndCreateTable(scmTbl, tblManagerFut);

        TableManager tableManager = tblManagerFut.join();

        tableManager.dropTable(scmTbl.canonicalName());

        assertNull(tableManager.table(scmTbl.canonicalName()));

        assertEquals(0, tableManager.tables().size());
    }

    /**
     * Tests a work of the public API for Table manager {@see org.apache.ignite.table.manager.IgniteTables}
     * when the manager is stopping.
     */
    @Test
    public void testApiTableManagerOnStop() {
        createTableManager(tblManagerFut);

        TableManager tableManager = tblManagerFut.join();

        tableManager.beforeNodeStop();
        tableManager.stop();

        String tblFullName = "PUBLIC." + DYNAMIC_TABLE_FOR_DROP_NAME;

        Consumer<TableChange> createTableChange = (TableChange change) ->
            SchemaConfigurationConverter.convert(SchemaBuilders.tableBuilder("PUBLIC", DYNAMIC_TABLE_FOR_DROP_NAME).columns(
                SchemaBuilders.column("key", ColumnType.INT64).asNonNull().build(),
                SchemaBuilders.column("val", ColumnType.INT64).asNullable().build()
            ).withPrimaryKey("key").build(), change)
                .changeReplicas(REPLICAS)
                .changePartitions(PARTITIONS);

        Consumer<TableChange> addColumnChange = (TableChange change) ->
                change.changeColumns(cols -> {
                    int colIdx = change.columns().namedListKeys().stream().mapToInt(Integer::parseInt).max().getAsInt() + 1;

                    cols.create(String.valueOf(colIdx), colChg -> SchemaConfigurationConverter.convert(SchemaBuilders.column("name", ColumnType.string()).build(), colChg));

                });

        TableManager igniteTables = tableManager;

        assertThrows(IgniteException.class, () -> igniteTables.createTable(tblFullName, createTableChange));
        assertThrows(IgniteException.class, () -> igniteTables.createTableAsync(tblFullName, createTableChange));

        assertThrows(IgniteException.class, () -> igniteTables.createTableIfNotExists(tblFullName, createTableChange));
        assertThrows(IgniteException.class, () -> igniteTables.createTableIfNotExistsAsync(tblFullName, createTableChange));

        assertThrows(IgniteException.class, () -> igniteTables.alterTable(tblFullName, addColumnChange));
        assertThrows(IgniteException.class, () -> igniteTables.alterTableAsync(tblFullName, addColumnChange));

        assertThrows(IgniteException.class, () -> igniteTables.dropTable(tblFullName));
        assertThrows(IgniteException.class, () -> igniteTables.dropTableAsync(tblFullName));

        assertThrows(IgniteException.class, () -> igniteTables.tables());
        assertThrows(IgniteException.class, () -> igniteTables.tablesAsync());

        assertThrows(IgniteException.class, () -> igniteTables.table(tblFullName));
        assertThrows(IgniteException.class, () -> igniteTables.tableAsync(tblFullName));
    }

    /**
     * Tests a work of the public API for Table manager {@see org.apache.ignite.internal.table.IgniteTablesInternal}
     * when the manager is stopping.
     */
    @Test
    public void testInternalApiTableManagerOnStop() {
        createTableManager(tblManagerFut);

        TableManager tableManager = tblManagerFut.join();

        tableManager.beforeNodeStop();
        tableManager.stop();

        IgniteUuid fakeTblId = new IgniteUuidGenerator(UUID.randomUUID(), 0).randomUuid();

        assertThrows(NodeStoppingException.class, () -> tableManager.table(fakeTblId));
        assertThrows(NodeStoppingException.class, () -> tableManager.tableAsync(fakeTblId));

        assertThrows(NodeStoppingException.class, () -> tableManager.setBaseline(Collections.singleton("fakeNode0")));
    }

    /**
     * Cheks that the all RAFT nodes will be stopped when Table manager is stopping.
     */
    @Test
    public void tableManagerStopTest() {
        TableDefinition scmTbl = SchemaBuilders.tableBuilder("PUBLIC", DYNAMIC_TABLE_FOR_DROP_NAME).columns(
            SchemaBuilders.column("key", ColumnType.INT64).asNonNull().build(),
            SchemaBuilders.column("val", ColumnType.INT64).asNullable().build()
        ).withPrimaryKey("key").build();

        mockManagersAndCreateTable(scmTbl, tblManagerFut);

        verify(rm, times(PARTITIONS)).prepareRaftGroup(anyString(), any(), any());

        TableManager tableManager = tblManagerFut.join();

        tableManager.stop();

        verify(rm, times(PARTITIONS)).stopRaftGroup(anyString());
    }

    /**
     * Instantiates a table and prepares Table manager.
     */
    @Test
    public void testGetTableDuringCreation() throws Exception {
        TableDefinition scmTbl = SchemaBuilders.tableBuilder("PUBLIC", DYNAMIC_TABLE_FOR_DROP_NAME).columns(
            SchemaBuilders.column("key", ColumnType.INT64).asNonNull().build(),
            SchemaBuilders.column("val", ColumnType.INT64).asNullable().build()
        ).withPrimaryKey("key").build();

        Phaser phaser = new Phaser(2);

        CompletableFuture<Table> createFut = CompletableFuture.supplyAsync(() ->
            mockManagersAndCreateTableWithDelay(scmTbl, tblManagerFut, phaser)
        );

        CompletableFuture<Table> getFut = CompletableFuture.supplyAsync(() -> {
            phaser.awaitAdvance(0);

            return tblManagerFut.join().table(scmTbl.canonicalName());
        });

        CompletableFuture<Collection<Table>> getAllTablesFut = CompletableFuture.supplyAsync(() -> {
            phaser.awaitAdvance(0);

            return tblManagerFut.join().tables();
        });

        assertFalse(createFut.isDone());
        assertFalse(getFut.isDone());
        assertFalse(getAllTablesFut.isDone());

        phaser.arrive();

        assertSame(createFut.join(), getFut.join());

        assertEquals(1, getAllTablesFut.join().size());
    }

    /**
     * Tries to create a table that already exists.
     */
    @Test
    public void testDoubledCreateTable() {
        TableDefinition scmTbl = SchemaBuilders.tableBuilder("PUBLIC", DYNAMIC_TABLE_NAME)
            .columns(
                SchemaBuilders.column("key", ColumnType.INT64).asNonNull().build(),
                SchemaBuilders.column("val", ColumnType.INT64).asNullable().build())
            .withPrimaryKey("key")
            .build();

        Table table = mockManagersAndCreateTable(scmTbl, tblManagerFut);

        assertNotNull(table);

        assertThrows(RuntimeException.class, () -> tblManagerFut.join().createTable(scmTbl.canonicalName(), tblCh -> SchemaConfigurationConverter.convert(scmTbl, tblCh)
            .changeReplicas(REPLICAS)
            .changePartitions(PARTITIONS)));

        assertSame(table, tblManagerFut.join().createTableIfNotExists(scmTbl.canonicalName(), tblCh -> SchemaConfigurationConverter.convert(scmTbl, tblCh)
            .changeReplicas(REPLICAS)
            .changePartitions(PARTITIONS)));
    }

    /**
     * Instantiates Table manager and creates a table in it.
     *
     * @param tableDefinition Configuration schema for a table.
     * @param tblManagerFut Future for table manager.
     * @return Table.
     */
    private TableImpl mockManagersAndCreateTable(
        TableDefinition tableDefinition,
        CompletableFuture<TableManager> tblManagerFut
    ) {
        return mockManagersAndCreateTableWithDelay(tableDefinition, tblManagerFut, null);
    }

    /**
     * Instantiates a table and prepares Table manager. When the latch would open, the method completes.
     *
     * @param tableDefinition Configuration schema for a table.
     * @param tblManagerFut Future for table manager.
     * @param phaser Phaser for the wait.
     * @return Table manager.
     */
    @NotNull private TableImpl mockManagersAndCreateTableWithDelay(
        TableDefinition tableDefinition,
        CompletableFuture<TableManager> tblManagerFut,
        Phaser phaser
    ) {
        when(rm.prepareRaftGroup(any(), any(), any())).thenAnswer(mock -> {
            RaftGroupService raftGrpSrvcMock = mock(RaftGroupService.class);

            when(raftGrpSrvcMock.leader()).thenReturn(new Peer(new NetworkAddress("localhost", 47500)));

            return CompletableFuture.completedFuture(raftGrpSrvcMock);
        });

        when(ts.getByAddress(any(NetworkAddress.class))).thenReturn(new ClusterNode(
            UUID.randomUUID().toString(),
            "node0",
            new NetworkAddress("localhost", 47500)
        ));

        AtomicBoolean tableCreatedFlag = new AtomicBoolean();

        try (MockedStatic<SchemaUtils> schemaServiceMock = mockStatic(SchemaUtils.class)) {
            schemaServiceMock.when(() -> SchemaUtils.prepareSchemaDescriptor(anyInt(), any())).
                thenReturn(mock(SchemaDescriptor.class));
        }

        try (MockedStatic<AffinityUtils> affinityServiceMock = mockStatic(AffinityUtils.class)) {
            ArrayList<List<ClusterNode>> assignment = new ArrayList<>(PARTITIONS);

            for (int part = 0; part < PARTITIONS; part++)
                assignment.add(new ArrayList<>(Collections.singleton(node)));

            affinityServiceMock.when(() -> AffinityUtils.calculateAssignments(any(), anyInt(), anyInt())).
                thenReturn(assignment);
        }

        TableManager tableManager = createTableManager(tblManagerFut);

        TableImpl tbl2 = null;

        try {
            when(mm.range(eq(new ByteArray(PUBLIC_PREFIX)), any())).thenAnswer(invocation -> {
                Cursor<Entry> cursor = mock(Cursor.class);

                when(cursor.hasNext()).thenReturn(false);

                return cursor;
            });

            int tablesBeforeCreation = tableManager.tables().size();

            tblsCfg.tables().listen(ctx -> {
                boolean createTbl = ctx.newValue().get(tableDefinition.canonicalName()) != null &&
                    ctx.oldValue().get(tableDefinition.canonicalName()) == null;

                boolean dropTbl = ctx.oldValue().get(tableDefinition.canonicalName()) != null &&
                    ctx.newValue().get(tableDefinition.canonicalName()) == null;

                if (!createTbl && !dropTbl)
                    return CompletableFuture.completedFuture(null);

                tableCreatedFlag.set(createTbl);

                try {
                    when(mm.range(eq(new ByteArray(PUBLIC_PREFIX)), any())).thenAnswer(invocation -> {
                        AtomicBoolean firstRecord = new AtomicBoolean(createTbl);

                        Cursor<Entry> cursor = mock(Cursor.class);

                        when(cursor.hasNext()).thenAnswer(hasNextInvocation ->
                            firstRecord.compareAndSet(true, false));

                        Entry mockEntry = mock(Entry.class);

                        when(mockEntry.key()).thenReturn(new ByteArray(PUBLIC_PREFIX + "uuid." + NamedListNode.NAME));

                        when(mockEntry.value()).thenReturn(ByteUtils.toBytes(tableDefinition.canonicalName()));

                        when(cursor.next()).thenReturn(mockEntry);

                        return cursor;
                    });
                }
                catch (NodeStoppingException e) {
                    log.error("Node was stopped during table creation.", e);

                    fail();
                }

                if (phaser != null)
                    phaser.arriveAndAwaitAdvance();

                return CompletableFuture.completedFuture(null);
            });

            tbl2 = (TableImpl)tableManager.createTable(tableDefinition.canonicalName(), tblCh -> SchemaConfigurationConverter.convert(tableDefinition, tblCh)
                .changeReplicas(REPLICAS)
                .changePartitions(PARTITIONS)
            );

            assertNotNull(tbl2);

            assertEquals(tablesBeforeCreation + 1, tableManager.tables().size());
        }
        catch (NodeStoppingException e) {
            log.error("Node was stopped during table creation.", e);

            fail();
        }

        return tbl2;
    }

    /**
     * Creates Table manager.
     *
     * @param tblManagerFut Future to wrap Table manager.
     * @return Table manager.
     */
    @NotNull private TableManager createTableManager(CompletableFuture<TableManager> tblManagerFut) {
        TableManager tableManager = new TableManager(
            tblsCfg,
            dataStorageCfg,
            rm,
            bm,
            ts,
            mm,
            workDir
        );

        tableManager.start();

        tblManagerFut.complete(tableManager);

        return tableManager;
    }
}<|MERGE_RESOLUTION|>--- conflicted
+++ resolved
@@ -152,42 +152,8 @@
 
     /** Before all test scenarios. */
     @BeforeEach
-<<<<<<< HEAD
-    void setUp() {
-        try {
-            nodeCfgMgr = new ConfigurationManager(
-                List.of(NodeConfiguration.KEY),
-                Map.of(),
-                new TestConfigurationStorage(LOCAL),
-                List.of(),
-                List.of()
-            );
-
-            clusterCfgMgr = new ConfigurationManager(
-                List.of(ClusterConfiguration.KEY, TablesConfiguration.KEY, DataStorageConfiguration.KEY),
-                Map.of(),
-                new TestConfigurationStorage(DISTRIBUTED),
-                Collections.singletonList(ExtendedTableConfigurationSchema.class),
-                List.of()
-            );
-
-            nodeCfgMgr.start();
-
-            nodeCfgMgr.bootstrap("node.metastorageNodes = [" + NODE_NAME + "]");
-
-            clusterCfgMgr.start();
-
-            clusterCfgMgr.configurationRegistry().initializeDefaults();
-        }
-        catch (Exception e) {
-            LOG.error("Failed to bootstrap the test configuration manager.", e);
-
-            fail("Failed to configure manager [err=" + e.getMessage() + ']');
-        }
-=======
     void before() {
         tblManagerFut = new CompletableFuture<>();
->>>>>>> ec8292a9
     }
 
     /** Stop configuration manager. */
