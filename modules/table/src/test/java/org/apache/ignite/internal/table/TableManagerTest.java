/*
 * Licensed to the Apache Software Foundation (ASF) under one or more
 * contributor license agreements.  See the NOTICE file distributed with
 * this work for additional information regarding copyright ownership.
 * The ASF licenses this file to You under the Apache License, Version 2.0
 * (the "License"); you may not use this file except in compliance with
 * the License.  You may obtain a copy of the License at
 *
 *      http://www.apache.org/licenses/LICENSE-2.0
 *
 * Unless required by applicable law or agreed to in writing, software
 * distributed under the License is distributed on an "AS IS" BASIS,
 * WITHOUT WARRANTIES OR CONDITIONS OF ANY KIND, either express or implied.
 * See the License for the specific language governing permissions and
 * limitations under the License.
 */

package org.apache.ignite.internal.table;

import static org.hamcrest.MatcherAssert.assertThat;
import static org.hamcrest.Matchers.equalTo;
import static org.junit.jupiter.api.Assertions.assertEquals;
import static org.junit.jupiter.api.Assertions.assertFalse;
import static org.junit.jupiter.api.Assertions.assertNotNull;
import static org.junit.jupiter.api.Assertions.assertNull;
import static org.junit.jupiter.api.Assertions.assertSame;
import static org.junit.jupiter.api.Assertions.assertThrows;
import static org.junit.jupiter.api.Assertions.assertTrue;
import static org.junit.jupiter.api.Assertions.fail;
import static org.mockito.ArgumentMatchers.any;
import static org.mockito.ArgumentMatchers.anyInt;
import static org.mockito.ArgumentMatchers.anyString;
import static org.mockito.Mockito.mock;
import static org.mockito.Mockito.mockStatic;
import static org.mockito.Mockito.times;
import static org.mockito.Mockito.verify;
import static org.mockito.Mockito.when;

import java.nio.file.Path;
import java.util.ArrayList;
import java.util.Collection;
import java.util.Collections;
import java.util.List;
import java.util.UUID;
import java.util.concurrent.CompletableFuture;
import java.util.concurrent.CountDownLatch;
import java.util.concurrent.Phaser;
import java.util.concurrent.TimeUnit;
import java.util.concurrent.atomic.AtomicLong;
import java.util.function.Consumer;
import java.util.function.Function;
import org.apache.ignite.configuration.NamedListView;
import org.apache.ignite.configuration.schemas.store.UnknownDataStorageConfigurationSchema;
import org.apache.ignite.configuration.schemas.table.HashIndexConfigurationSchema;
import org.apache.ignite.configuration.schemas.table.PartialIndexConfigurationSchema;
import org.apache.ignite.configuration.schemas.table.SortedIndexConfigurationSchema;
import org.apache.ignite.configuration.schemas.table.TableChange;
import org.apache.ignite.configuration.schemas.table.TableView;
import org.apache.ignite.configuration.schemas.table.TablesConfiguration;
import org.apache.ignite.internal.affinity.AffinityUtils;
import org.apache.ignite.internal.baseline.BaselineManager;
import org.apache.ignite.internal.configuration.ConfigurationRegistry;
import org.apache.ignite.internal.configuration.notifications.ConfigurationStorageRevisionListenerHolder;
import org.apache.ignite.internal.configuration.schema.ExtendedTableChange;
import org.apache.ignite.internal.configuration.schema.ExtendedTableConfigurationSchema;
import org.apache.ignite.internal.configuration.schema.ExtendedTableView;
import org.apache.ignite.internal.configuration.testframework.ConfigurationExtension;
import org.apache.ignite.internal.configuration.testframework.InjectConfiguration;
import org.apache.ignite.internal.configuration.testframework.InjectRevisionListenerHolder;
import org.apache.ignite.internal.pagememory.configuration.schema.UnsafeMemoryAllocatorConfigurationSchema;
import org.apache.ignite.internal.raft.Loza;
import org.apache.ignite.internal.schema.SchemaDescriptor;
import org.apache.ignite.internal.schema.SchemaManager;
import org.apache.ignite.internal.schema.SchemaUtils;
import org.apache.ignite.internal.schema.configuration.SchemaConfigurationConverter;
import org.apache.ignite.internal.schema.marshaller.schema.SchemaSerializerImpl;
import org.apache.ignite.internal.storage.DataStorageManager;
import org.apache.ignite.internal.storage.DataStorageModules;
import org.apache.ignite.internal.storage.pagememory.PageMemoryDataStorageModule;
import org.apache.ignite.internal.storage.pagememory.PageMemoryStorageEngine;
import org.apache.ignite.internal.storage.pagememory.configuration.schema.PageMemoryDataStorageChange;
import org.apache.ignite.internal.storage.pagememory.configuration.schema.PageMemoryDataStorageConfigurationSchema;
import org.apache.ignite.internal.storage.pagememory.configuration.schema.PageMemoryStorageEngineConfiguration;
import org.apache.ignite.internal.table.distributed.TableManager;
import org.apache.ignite.internal.table.event.TableEvent;
import org.apache.ignite.internal.testframework.IgniteAbstractTest;
import org.apache.ignite.internal.tx.LockManager;
import org.apache.ignite.internal.tx.TxManager;
import org.apache.ignite.internal.util.ByteUtils;
import org.apache.ignite.lang.IgniteException;
import org.apache.ignite.lang.NodeStoppingException;
import org.apache.ignite.network.ClusterNode;
import org.apache.ignite.network.NetworkAddress;
import org.apache.ignite.network.TopologyService;
import org.apache.ignite.raft.client.Peer;
import org.apache.ignite.raft.client.service.RaftGroupService;
import org.apache.ignite.schema.SchemaBuilders;
import org.apache.ignite.schema.definition.ColumnType;
import org.apache.ignite.schema.definition.TableDefinition;
import org.apache.ignite.table.Table;
import org.junit.jupiter.api.AfterEach;
import org.junit.jupiter.api.BeforeEach;
import org.junit.jupiter.api.Test;
import org.junit.jupiter.api.extension.ExtendWith;
import org.mockito.Mock;
import org.mockito.MockedStatic;
import org.mockito.junit.jupiter.MockitoExtension;
import org.mockito.junit.jupiter.MockitoSettings;
import org.mockito.quality.Strictness;

/**
 * Tests scenarios for table manager.
 */
@ExtendWith({MockitoExtension.class, ConfigurationExtension.class})
@MockitoSettings(strictness = Strictness.LENIENT)
public class TableManagerTest extends IgniteAbstractTest {
    /** The name of the table which is preconfigured. */
    private static final String PRECONFIGURED_TABLE_NAME = "t1";

    /** The name of the table which will be configured dynamically. */
    private static final String DYNAMIC_TABLE_NAME = "t2";

    /** The name of table to drop it. */
    private static final String DYNAMIC_TABLE_FOR_DROP_NAME = "t3";

    /** Table partitions. */
    private static final int PARTITIONS = 32;

    /** Node name. */
    private static final String NODE_NAME = "node1";

    /** Count of replicas. */
    private static final int REPLICAS = 1;

    /** Schema manager. */
    @Mock
    private BaselineManager bm;

    /** Topology service. */
    @Mock
    private TopologyService ts;

    /** Raft manager. */
    @Mock
    private Loza rm;

    /** TX manager. */
    @Mock(lenient = true)
    private TxManager tm;

    /** TX manager. */
    @Mock(lenient = true)
    private LockManager lm;

    /**
     * Revision listener holder. It uses for the test configurations:
     * <ul>
     * <li>{@link TableManagerTest#fieldRevisionListenerHolder},</li>
     * <li>{@link TableManagerTest#tblsCfg}.</li>
     * </ul>
     */
    @InjectRevisionListenerHolder
    private ConfigurationStorageRevisionListenerHolder fieldRevisionListenerHolder;

    /** Revision updater. */
    private Consumer<Function<Long, CompletableFuture<?>>> revisionUpdater;

    /** Tables configuration. */
    @InjectConfiguration(
            internalExtensions = ExtendedTableConfigurationSchema.class,
            polymorphicExtensions = {
                    HashIndexConfigurationSchema.class,
                    SortedIndexConfigurationSchema.class,
                    PartialIndexConfigurationSchema.class,
                    UnknownDataStorageConfigurationSchema.class,
                    PageMemoryDataStorageConfigurationSchema.class
            }
    )
    private TablesConfiguration tblsCfg;

    @InjectConfiguration(polymorphicExtensions = UnsafeMemoryAllocatorConfigurationSchema.class)
    private PageMemoryStorageEngineConfiguration pageMemoryEngineConfig;

    @Mock
    private ConfigurationRegistry configRegistry;

    private DataStorageManager dsm;

    private SchemaManager sm;

    /** Test node. */
    private final ClusterNode node = new ClusterNode(
            UUID.randomUUID().toString(),
            NODE_NAME,
            new NetworkAddress("127.0.0.1", 2245)
    );

    /** The future will be completed after each tests of this class. */
    private CompletableFuture<TableManager> tblManagerFut;

    /** Before all test scenarios. */
    @BeforeEach
    void before() {
        revisionUpdater = (Function<Long, CompletableFuture<?>> function) -> {
            function.apply(0L).join();

            fieldRevisionListenerHolder.listenUpdateStorageRevision(newStorageRevision -> {
                log.info("Notify about revision: {}", newStorageRevision);

                return function.apply(newStorageRevision);
            });
        };

        tblManagerFut = new CompletableFuture<>();
    }

    /** Stop configuration manager. */
    @AfterEach
    void after() throws Exception {
        assertTrue(tblManagerFut.isDone());

        tblManagerFut.join().beforeNodeStop();
        tblManagerFut.join().stop();

        dsm.stop();

        sm.stop();
    }

    /**
     * Tests a table which was preconfigured.
     */
    @Test
    public void testPreconfiguredTable() throws Exception {
        when(rm.updateRaftGroup(any(), any(), any(), any())).thenAnswer(mock ->
                CompletableFuture.completedFuture(mock(RaftGroupService.class)));

<<<<<<< HEAD
        SchemaManager schemaManager = new SchemaManager(revisionUpdater, tblsCfg);

        schemaManager.start();

        TableManager tableManager = new TableManager(
                revisionUpdater,
                tblsCfg,
                rm,
                bm,
                ts,
                tm,
                dsm = createDataStorageManager(configRegistry, workDir, rocksDbEngineConfig),
                schemaManager
        );
=======
        TableManager tableManager = createTableManager(tblManagerFut, false);
>>>>>>> 44c56eda

        tblManagerFut.complete(tableManager);

        TableDefinition scmTbl = SchemaBuilders.tableBuilder("PUBLIC", PRECONFIGURED_TABLE_NAME).columns(
                SchemaBuilders.column("key", ColumnType.INT64).build(),
                SchemaBuilders.column("val", ColumnType.INT64).asNullable(true).build()
        ).withPrimaryKey("key").build();

        tblsCfg.tables().change(tablesChange -> {
            tablesChange.create(scmTbl.canonicalName(), tableChange -> {
                (SchemaConfigurationConverter.convert(scmTbl, tableChange))
                        .changeReplicas(REPLICAS)
                        .changePartitions(PARTITIONS);

                tableChange.changeDataStorage(c -> c.convert(PageMemoryDataStorageChange.class));

                var extConfCh = ((ExtendedTableChange) tableChange);

                ArrayList<List<ClusterNode>> assignment = new ArrayList<>(PARTITIONS);

                for (int part = 0; part < PARTITIONS; part++) {
                    assignment.add(new ArrayList<>(Collections.singleton(node)));
                }

                extConfCh.changeAssignments(ByteUtils.toBytes(assignment))
                        .changeSchemas(schemasCh -> schemasCh.create(
                                String.valueOf(1),
                                schemaCh -> {
                                    SchemaDescriptor schemaDesc = SchemaUtils.prepareSchemaDescriptor(
                                            ((ExtendedTableView) tableChange).schemas().size(),
                                            tableChange);

                                    schemaCh.changeSchema(SchemaSerializerImpl.INSTANCE.serialize(schemaDesc));
                                }
                        ));
            });
        }).join();

        assertEquals(1, tableManager.tables().size());

        assertNotNull(tableManager.table(scmTbl.canonicalName()));

        checkTableDataStorage(tblsCfg.tables().value(), PageMemoryStorageEngine.ENGINE_NAME);
    }

    /**
     * Tests create a table through public API.
     *
     * @throws Exception If failed.
     */
    @Test
    public void testCreateTable() throws Exception {
        TableDefinition scmTbl = SchemaBuilders.tableBuilder("PUBLIC", DYNAMIC_TABLE_NAME).columns(
                SchemaBuilders.column("key", ColumnType.INT64).build(),
                SchemaBuilders.column("val", ColumnType.INT64).asNullable(true).build()
        ).withPrimaryKey("key").build();

        Table table = mockManagersAndCreateTable(scmTbl, tblManagerFut);

        assertNotNull(table);

        assertSame(table, tblManagerFut.join().table(scmTbl.canonicalName()));

        checkTableDataStorage(tblsCfg.tables().value(), PageMemoryStorageEngine.ENGINE_NAME);
    }

    /**
     * Tests drop a table through public API.
     *
     * @throws Exception If failed.
     */
    @Test
    public void testDropTable() throws Exception {
        TableDefinition scmTbl = SchemaBuilders.tableBuilder("PUBLIC", DYNAMIC_TABLE_FOR_DROP_NAME).columns(
                SchemaBuilders.column("key", ColumnType.INT64).build(),
                SchemaBuilders.column("val", ColumnType.INT64).asNullable(true).build()
        ).withPrimaryKey("key").build();

        mockManagersAndCreateTable(scmTbl, tblManagerFut);

        TableManager tableManager = tblManagerFut.join();

        tableManager.dropTable(scmTbl.canonicalName());

        assertNull(tableManager.table(scmTbl.canonicalName()));

        assertEquals(0, tableManager.tables().size());
    }

    /**
     * Tests a work of the public API for Table manager {@see org.apache.ignite.table.manager.IgniteTables} when the manager is stopping.
     */
    @Test
    public void testApiTableManagerOnStop() {
        createTableManager(tblManagerFut, false);

        TableManager tableManager = tblManagerFut.join();

        tableManager.beforeNodeStop();
        tableManager.stop();

        String tblFullName = "PUBLIC." + DYNAMIC_TABLE_FOR_DROP_NAME;

        Consumer<TableChange> createTableChange = (TableChange change) ->
                SchemaConfigurationConverter.convert(SchemaBuilders.tableBuilder("PUBLIC", DYNAMIC_TABLE_FOR_DROP_NAME).columns(
                                SchemaBuilders.column("key", ColumnType.INT64).build(),
                                SchemaBuilders.column("val", ColumnType.INT64).asNullable(true).build()
                        ).withPrimaryKey("key").build(), change)
                        .changeReplicas(REPLICAS)
                        .changePartitions(PARTITIONS);

        final Consumer<TableChange> addColumnChange = (TableChange change) ->
                change.changeColumns(cols -> {
                    int colIdx = change.columns().namedListKeys().stream().mapToInt(Integer::parseInt).max().getAsInt() + 1;

                    cols.create(String.valueOf(colIdx),
                            colChg -> SchemaConfigurationConverter.convert(SchemaBuilders.column("name", ColumnType.string()).build(),
                                    colChg));

                });

        TableManager igniteTables = tableManager;

        assertThrows(IgniteException.class, () -> igniteTables.createTable(tblFullName, createTableChange));
        assertThrows(IgniteException.class, () -> igniteTables.createTableAsync(tblFullName, createTableChange));

        assertThrows(IgniteException.class, () -> igniteTables.alterTable(tblFullName, addColumnChange));
        assertThrows(IgniteException.class, () -> igniteTables.alterTableAsync(tblFullName, addColumnChange));

        assertThrows(IgniteException.class, () -> igniteTables.dropTable(tblFullName));
        assertThrows(IgniteException.class, () -> igniteTables.dropTableAsync(tblFullName));

        assertThrows(IgniteException.class, () -> igniteTables.tables());
        assertThrows(IgniteException.class, () -> igniteTables.tablesAsync());

        assertThrows(IgniteException.class, () -> igniteTables.table(tblFullName));
        assertThrows(IgniteException.class, () -> igniteTables.tableAsync(tblFullName));
    }

    /**
     * Tests a work of the public API for Table manager {@see org.apache.ignite.internal.table.IgniteTablesInternal} when the manager is
     * stopping.
     */
    @Test
    public void testInternalApiTableManagerOnStop() {
        createTableManager(tblManagerFut, false);

        TableManager tableManager = tblManagerFut.join();

        tableManager.beforeNodeStop();
        tableManager.stop();

        UUID fakeTblId = UUID.randomUUID();

        assertThrows(IgniteException.class, () -> tableManager.table(fakeTblId));
        assertThrows(IgniteException.class, () -> tableManager.tableAsync(fakeTblId));

        assertThrows(NodeStoppingException.class, () -> tableManager.setBaseline(Collections.singleton("fakeNode0")));
    }

    /**
     * Cheks that the all RAFT nodes will be stopped when Table manager is stopping.
     *
     * @throws Exception If failed.
     */
    @Test
    public void tableManagerStopTest() throws Exception {
        TableDefinition scmTbl = SchemaBuilders.tableBuilder("PUBLIC", DYNAMIC_TABLE_FOR_DROP_NAME).columns(
                SchemaBuilders.column("key", ColumnType.INT64).build(),
                SchemaBuilders.column("val", ColumnType.INT64).asNullable(true).build()
        ).withPrimaryKey("key").build();

        mockManagersAndCreateTable(scmTbl, tblManagerFut);

        verify(rm, times(PARTITIONS)).updateRaftGroup(anyString(), any(), any(), any());

        TableManager tableManager = tblManagerFut.join();

        tableManager.stop();

        verify(rm, times(PARTITIONS)).stopRaftGroup(anyString());
    }

    /**
     * Instantiates a table and prepares Table manager.
     */
    @Test
    public void testGetTableDuringCreation() {
        TableDefinition scmTbl = SchemaBuilders.tableBuilder("PUBLIC", DYNAMIC_TABLE_FOR_DROP_NAME).columns(
                SchemaBuilders.column("key", ColumnType.INT64).build(),
                SchemaBuilders.column("val", ColumnType.INT64).asNullable(true).build()
        ).withPrimaryKey("key").build();

        Phaser phaser = new Phaser(2);

        CompletableFuture<Table> createFut = CompletableFuture.supplyAsync(() -> {
            try {
                return mockManagersAndCreateTableWithDelay(scmTbl, tblManagerFut, phaser);
            } catch (Exception e) {
                fail(e.getMessage());
            }

            return null;
        });

        CompletableFuture<Table> getFut = CompletableFuture.supplyAsync(() -> {
            phaser.awaitAdvance(0);

            return tblManagerFut.join().table(scmTbl.canonicalName());
        });

        CompletableFuture<Collection<Table>> getAllTablesFut = CompletableFuture.supplyAsync(() -> {
            phaser.awaitAdvance(0);

            return tblManagerFut.join().tables();
        });

        assertFalse(createFut.isDone());
        assertFalse(getFut.isDone());
        assertFalse(getAllTablesFut.isDone());

        phaser.arrive();

        assertSame(createFut.join(), getFut.join());

        assertEquals(1, getAllTablesFut.join().size());
    }

    /**
     * Tries to create a table that already exists.
     *
     * @throws Exception If failed.
     */
    @Test
    public void testDoubledCreateTable() throws Exception {
        TableDefinition scmTbl = SchemaBuilders.tableBuilder("PUBLIC", DYNAMIC_TABLE_NAME)
                .columns(
                        SchemaBuilders.column("key", ColumnType.INT64).build(),
                        SchemaBuilders.column("val", ColumnType.INT64).asNullable(true).build())
                .withPrimaryKey("key")
                .build();

        Table table = mockManagersAndCreateTable(scmTbl, tblManagerFut);

        assertNotNull(table);

        assertThrows(RuntimeException.class,
                () -> tblManagerFut.join().createTable(scmTbl.canonicalName(), tblCh -> SchemaConfigurationConverter.convert(scmTbl, tblCh)
                        .changeReplicas(REPLICAS)
                        .changePartitions(PARTITIONS)));

        assertSame(table, tblManagerFut.join().table(scmTbl.canonicalName()));
    }

    /**
     * Instantiates Table manager and creates a table in it.
     *
     * @param tableDefinition Configuration schema for a table.
     * @param tblManagerFut Future for table manager.
     * @return Table.
     * @throws Exception If something went wrong.
     */
    private TableImpl mockManagersAndCreateTable(
            TableDefinition tableDefinition,
            CompletableFuture<TableManager> tblManagerFut
    ) throws Exception {
        return mockManagersAndCreateTableWithDelay(tableDefinition, tblManagerFut, null);
    }

    /**
     * Instantiates a table and prepares Table manager. When the latch would open, the method completes.
     *
     * @param tableDefinition Configuration schema for a table.
     * @param tblManagerFut Future for table manager.
     * @param phaser Phaser for the wait.
     * @return Table manager.
     * @throws Exception If something went wrong.
     */
    private TableImpl mockManagersAndCreateTableWithDelay(
            TableDefinition tableDefinition,
            CompletableFuture<TableManager> tblManagerFut,
            Phaser phaser
    ) throws Exception {
        when(rm.updateRaftGroup(any(), any(), any(), any())).thenAnswer(mock -> {
            RaftGroupService raftGrpSrvcMock = mock(RaftGroupService.class);

            when(raftGrpSrvcMock.leader()).thenReturn(new Peer(new NetworkAddress("localhost", 47500)));

            return CompletableFuture.completedFuture(raftGrpSrvcMock);
        });

        when(ts.getByAddress(any(NetworkAddress.class))).thenReturn(new ClusterNode(
                UUID.randomUUID().toString(),
                "node0",
                new NetworkAddress("localhost", 47500)
        ));

        try (MockedStatic<SchemaUtils> schemaServiceMock = mockStatic(SchemaUtils.class)) {
            schemaServiceMock.when(() -> SchemaUtils.prepareSchemaDescriptor(anyInt(), any()))
                    .thenReturn(mock(SchemaDescriptor.class));
        }

        try (MockedStatic<AffinityUtils> affinityServiceMock = mockStatic(AffinityUtils.class)) {
            ArrayList<List<ClusterNode>> assignment = new ArrayList<>(PARTITIONS);

            for (int part = 0; part < PARTITIONS; part++) {
                assignment.add(new ArrayList<>(Collections.singleton(node)));
            }

            affinityServiceMock.when(() -> AffinityUtils.calculateAssignments(any(), anyInt(), anyInt()))
                    .thenReturn(assignment);
        }

        TableManager tableManager = createTableManager(tblManagerFut, true);

        final int tablesBeforeCreation = tableManager.tables().size();

        tblsCfg.tables().listen(ctx -> {
            boolean createTbl = ctx.newValue().get(tableDefinition.canonicalName()) != null
                    && ctx.oldValue().get(tableDefinition.canonicalName()) == null;

            boolean dropTbl = ctx.oldValue().get(tableDefinition.canonicalName()) != null
                    && ctx.newValue().get(tableDefinition.canonicalName()) == null;

            if (!createTbl && !dropTbl) {
                return CompletableFuture.completedFuture(null);
            }

            if (phaser != null) {
                phaser.arriveAndAwaitAdvance();
            }

            return CompletableFuture.completedFuture(null);
        });

        CountDownLatch createTblLatch = new CountDownLatch(1);

        AtomicLong token = new AtomicLong();

        tableManager.listen(TableEvent.CREATE, (parameters, exception) -> {

            createTblLatch.countDown();

            token.set(parameters.causalityToken());

            return true;
        });

        CompletableFuture<Table> tbl2Fut = tableManager.createTableAsync(tableDefinition.canonicalName(),
                tblCh -> SchemaConfigurationConverter.convert(tableDefinition, tblCh)
                        .changeReplicas(REPLICAS)
                        .changePartitions(PARTITIONS)
        );

        assertFalse(tbl2Fut.isDone());

        assertTrue(createTblLatch.await(10, TimeUnit.SECONDS));

        assertFalse(tbl2Fut.isDone());

        tableManager.onSqlSchemaReady(token.get());

        TableImpl tbl2 = (TableImpl) tbl2Fut.get();

        assertNotNull(tbl2);

        assertEquals(tablesBeforeCreation + 1, tableManager.tables().size());

        return tbl2;
    }

    /**
     * Creates Table manager.
     *
     * @param tblManagerFut    Future to wrap Table manager.
     * @param waitingSqlSchema If the flag is true, a table will wait of {@link TableManager#onSqlSchemaReady(long)} invocation before
     *                         create otherwise, the waiting will not be.
     * @return Table manager.
     */
<<<<<<< HEAD
    private TableManager createTableManager(CompletableFuture<TableManager> tblManagerFut) {
        SchemaManager schemaManager = new SchemaManager(revisionUpdater, tblsCfg);

        schemaManager.start();

=======
    private TableManager createTableManager(CompletableFuture<TableManager> tblManagerFut, boolean waitingSqlSchema) {
>>>>>>> 44c56eda
        TableManager tableManager = new TableManager(
                revisionUpdater,
                tblsCfg,
                rm,
                bm,
                ts,
                tm,
<<<<<<< HEAD
                dsm = createDataStorageManager(configRegistry, workDir, rocksDbEngineConfig),
                schemaManager
=======
                dsm = createDataStorageManager(configRegistry, workDir, pageMemoryEngineConfig),
                sm = new SchemaManager(revisionUpdater, tblsCfg)
>>>>>>> 44c56eda
        );

        sm.start();

        //TODO: Get rid of it after IGNITE-17062.
        if (!waitingSqlSchema) {
            tableManager.listen(TableEvent.CREATE, (parameters, exception) -> {
                tableManager.onSqlSchemaReady(parameters.causalityToken());

                return false;
            });
        }

        tableManager.start();

        tblManagerFut.complete(tableManager);

        return tableManager;
    }

    private DataStorageManager createDataStorageManager(
            ConfigurationRegistry mockedRegistry,
            Path storagePath,
            PageMemoryStorageEngineConfiguration config
    ) {
        when(mockedRegistry.getConfiguration(PageMemoryStorageEngineConfiguration.KEY)).thenReturn(config);

        DataStorageModules dataStorageModules = new DataStorageModules(List.of(new PageMemoryDataStorageModule()));

        DataStorageManager manager = new DataStorageManager(
                tblsCfg,
                dataStorageModules.createStorageEngines(mockedRegistry, storagePath)
        );

        manager.start();

        return manager;
    }

    private void checkTableDataStorage(NamedListView<TableView> tables, String expDataStorage) {
        for (String tableName : tables.namedListKeys()) {
            assertThat(tables.get(tableName).dataStorage().name(), equalTo(expDataStorage));
        }
    }
}<|MERGE_RESOLUTION|>--- conflicted
+++ resolved
@@ -235,11 +235,387 @@
         when(rm.updateRaftGroup(any(), any(), any(), any())).thenAnswer(mock ->
                 CompletableFuture.completedFuture(mock(RaftGroupService.class)));
 
-<<<<<<< HEAD
-        SchemaManager schemaManager = new SchemaManager(revisionUpdater, tblsCfg);
-
-        schemaManager.start();
-
+        TableManager tableManager = createTableManager(tblManagerFut, false);
+
+        tblManagerFut.complete(tableManager);
+
+        TableDefinition scmTbl = SchemaBuilders.tableBuilder("PUBLIC", PRECONFIGURED_TABLE_NAME).columns(
+                SchemaBuilders.column("key", ColumnType.INT64).build(),
+                SchemaBuilders.column("val", ColumnType.INT64).asNullable(true).build()
+        ).withPrimaryKey("key").build();
+
+        tblsCfg.tables().change(tablesChange -> {
+            tablesChange.create(scmTbl.canonicalName(), tableChange -> {
+                (SchemaConfigurationConverter.convert(scmTbl, tableChange))
+                        .changeReplicas(REPLICAS)
+                        .changePartitions(PARTITIONS);
+
+                tableChange.changeDataStorage(c -> c.convert(PageMemoryDataStorageChange.class));
+
+                var extConfCh = ((ExtendedTableChange) tableChange);
+
+                ArrayList<List<ClusterNode>> assignment = new ArrayList<>(PARTITIONS);
+
+                for (int part = 0; part < PARTITIONS; part++) {
+                    assignment.add(new ArrayList<>(Collections.singleton(node)));
+                }
+
+                extConfCh.changeAssignments(ByteUtils.toBytes(assignment))
+                        .changeSchemas(schemasCh -> schemasCh.create(
+                                String.valueOf(1),
+                                schemaCh -> {
+                                    SchemaDescriptor schemaDesc = SchemaUtils.prepareSchemaDescriptor(
+                                            ((ExtendedTableView) tableChange).schemas().size(),
+                                            tableChange);
+
+                                    schemaCh.changeSchema(SchemaSerializerImpl.INSTANCE.serialize(schemaDesc));
+                                }
+                        ));
+            });
+        }).join();
+
+        assertEquals(1, tableManager.tables().size());
+
+        assertNotNull(tableManager.table(scmTbl.canonicalName()));
+
+        checkTableDataStorage(tblsCfg.tables().value(), PageMemoryStorageEngine.ENGINE_NAME);
+    }
+
+    /**
+     * Tests create a table through public API.
+     *
+     * @throws Exception If failed.
+     */
+    @Test
+    public void testCreateTable() throws Exception {
+        TableDefinition scmTbl = SchemaBuilders.tableBuilder("PUBLIC", DYNAMIC_TABLE_NAME).columns(
+                SchemaBuilders.column("key", ColumnType.INT64).build(),
+                SchemaBuilders.column("val", ColumnType.INT64).asNullable(true).build()
+        ).withPrimaryKey("key").build();
+
+        Table table = mockManagersAndCreateTable(scmTbl, tblManagerFut);
+
+        assertNotNull(table);
+
+        assertSame(table, tblManagerFut.join().table(scmTbl.canonicalName()));
+
+        checkTableDataStorage(tblsCfg.tables().value(), PageMemoryStorageEngine.ENGINE_NAME);
+    }
+
+    /**
+     * Tests drop a table through public API.
+     *
+     * @throws Exception If failed.
+     */
+    @Test
+    public void testDropTable() throws Exception {
+        TableDefinition scmTbl = SchemaBuilders.tableBuilder("PUBLIC", DYNAMIC_TABLE_FOR_DROP_NAME).columns(
+                SchemaBuilders.column("key", ColumnType.INT64).build(),
+                SchemaBuilders.column("val", ColumnType.INT64).asNullable(true).build()
+        ).withPrimaryKey("key").build();
+
+        mockManagersAndCreateTable(scmTbl, tblManagerFut);
+
+        TableManager tableManager = tblManagerFut.join();
+
+        tableManager.dropTable(scmTbl.canonicalName());
+
+        assertNull(tableManager.table(scmTbl.canonicalName()));
+
+        assertEquals(0, tableManager.tables().size());
+    }
+
+    /**
+     * Tests a work of the public API for Table manager {@see org.apache.ignite.table.manager.IgniteTables} when the manager is stopping.
+     */
+    @Test
+    public void testApiTableManagerOnStop() {
+        createTableManager(tblManagerFut, false);
+
+        TableManager tableManager = tblManagerFut.join();
+
+        tableManager.beforeNodeStop();
+        tableManager.stop();
+
+        String tblFullName = "PUBLIC." + DYNAMIC_TABLE_FOR_DROP_NAME;
+
+        Consumer<TableChange> createTableChange = (TableChange change) ->
+                SchemaConfigurationConverter.convert(SchemaBuilders.tableBuilder("PUBLIC", DYNAMIC_TABLE_FOR_DROP_NAME).columns(
+                                SchemaBuilders.column("key", ColumnType.INT64).build(),
+                                SchemaBuilders.column("val", ColumnType.INT64).asNullable(true).build()
+                        ).withPrimaryKey("key").build(), change)
+                        .changeReplicas(REPLICAS)
+                        .changePartitions(PARTITIONS);
+
+        final Consumer<TableChange> addColumnChange = (TableChange change) ->
+                change.changeColumns(cols -> {
+                    int colIdx = change.columns().namedListKeys().stream().mapToInt(Integer::parseInt).max().getAsInt() + 1;
+
+                    cols.create(String.valueOf(colIdx),
+                            colChg -> SchemaConfigurationConverter.convert(SchemaBuilders.column("name", ColumnType.string()).build(),
+                                    colChg));
+
+                });
+
+        TableManager igniteTables = tableManager;
+
+        assertThrows(IgniteException.class, () -> igniteTables.createTable(tblFullName, createTableChange));
+        assertThrows(IgniteException.class, () -> igniteTables.createTableAsync(tblFullName, createTableChange));
+
+        assertThrows(IgniteException.class, () -> igniteTables.alterTable(tblFullName, addColumnChange));
+        assertThrows(IgniteException.class, () -> igniteTables.alterTableAsync(tblFullName, addColumnChange));
+
+        assertThrows(IgniteException.class, () -> igniteTables.dropTable(tblFullName));
+        assertThrows(IgniteException.class, () -> igniteTables.dropTableAsync(tblFullName));
+
+        assertThrows(IgniteException.class, () -> igniteTables.tables());
+        assertThrows(IgniteException.class, () -> igniteTables.tablesAsync());
+
+        assertThrows(IgniteException.class, () -> igniteTables.table(tblFullName));
+        assertThrows(IgniteException.class, () -> igniteTables.tableAsync(tblFullName));
+    }
+
+    /**
+     * Tests a work of the public API for Table manager {@see org.apache.ignite.internal.table.IgniteTablesInternal} when the manager is
+     * stopping.
+     */
+    @Test
+    public void testInternalApiTableManagerOnStop() {
+        createTableManager(tblManagerFut, false);
+
+        TableManager tableManager = tblManagerFut.join();
+
+        tableManager.beforeNodeStop();
+        tableManager.stop();
+
+        UUID fakeTblId = UUID.randomUUID();
+
+        assertThrows(IgniteException.class, () -> tableManager.table(fakeTblId));
+        assertThrows(IgniteException.class, () -> tableManager.tableAsync(fakeTblId));
+
+        assertThrows(NodeStoppingException.class, () -> tableManager.setBaseline(Collections.singleton("fakeNode0")));
+    }
+
+    /**
+     * Cheks that the all RAFT nodes will be stopped when Table manager is stopping.
+     *
+     * @throws Exception If failed.
+     */
+    @Test
+    public void tableManagerStopTest() throws Exception {
+        TableDefinition scmTbl = SchemaBuilders.tableBuilder("PUBLIC", DYNAMIC_TABLE_FOR_DROP_NAME).columns(
+                SchemaBuilders.column("key", ColumnType.INT64).build(),
+                SchemaBuilders.column("val", ColumnType.INT64).asNullable(true).build()
+        ).withPrimaryKey("key").build();
+
+        mockManagersAndCreateTable(scmTbl, tblManagerFut);
+
+        verify(rm, times(PARTITIONS)).updateRaftGroup(anyString(), any(), any(), any());
+
+        TableManager tableManager = tblManagerFut.join();
+
+        tableManager.stop();
+
+        verify(rm, times(PARTITIONS)).stopRaftGroup(anyString());
+    }
+
+    /**
+     * Instantiates a table and prepares Table manager.
+     */
+    @Test
+    public void testGetTableDuringCreation() {
+        TableDefinition scmTbl = SchemaBuilders.tableBuilder("PUBLIC", DYNAMIC_TABLE_FOR_DROP_NAME).columns(
+                SchemaBuilders.column("key", ColumnType.INT64).build(),
+                SchemaBuilders.column("val", ColumnType.INT64).asNullable(true).build()
+        ).withPrimaryKey("key").build();
+
+        Phaser phaser = new Phaser(2);
+
+        CompletableFuture<Table> createFut = CompletableFuture.supplyAsync(() -> {
+            try {
+                return mockManagersAndCreateTableWithDelay(scmTbl, tblManagerFut, phaser);
+            } catch (Exception e) {
+                fail(e.getMessage());
+            }
+
+            return null;
+        });
+
+        CompletableFuture<Table> getFut = CompletableFuture.supplyAsync(() -> {
+            phaser.awaitAdvance(0);
+
+            return tblManagerFut.join().table(scmTbl.canonicalName());
+        });
+
+        CompletableFuture<Collection<Table>> getAllTablesFut = CompletableFuture.supplyAsync(() -> {
+            phaser.awaitAdvance(0);
+
+            return tblManagerFut.join().tables();
+        });
+
+        assertFalse(createFut.isDone());
+        assertFalse(getFut.isDone());
+        assertFalse(getAllTablesFut.isDone());
+
+        phaser.arrive();
+
+        assertSame(createFut.join(), getFut.join());
+
+        assertEquals(1, getAllTablesFut.join().size());
+    }
+
+    /**
+     * Tries to create a table that already exists.
+     *
+     * @throws Exception If failed.
+     */
+    @Test
+    public void testDoubledCreateTable() throws Exception {
+        TableDefinition scmTbl = SchemaBuilders.tableBuilder("PUBLIC", DYNAMIC_TABLE_NAME)
+                .columns(
+                        SchemaBuilders.column("key", ColumnType.INT64).build(),
+                        SchemaBuilders.column("val", ColumnType.INT64).asNullable(true).build())
+                .withPrimaryKey("key")
+                .build();
+
+        Table table = mockManagersAndCreateTable(scmTbl, tblManagerFut);
+
+        assertNotNull(table);
+
+        assertThrows(RuntimeException.class,
+                () -> tblManagerFut.join().createTable(scmTbl.canonicalName(), tblCh -> SchemaConfigurationConverter.convert(scmTbl, tblCh)
+                        .changeReplicas(REPLICAS)
+                        .changePartitions(PARTITIONS)));
+
+        assertSame(table, tblManagerFut.join().table(scmTbl.canonicalName()));
+    }
+
+    /**
+     * Instantiates Table manager and creates a table in it.
+     *
+     * @param tableDefinition Configuration schema for a table.
+     * @param tblManagerFut Future for table manager.
+     * @return Table.
+     * @throws Exception If something went wrong.
+     */
+    private TableImpl mockManagersAndCreateTable(
+            TableDefinition tableDefinition,
+            CompletableFuture<TableManager> tblManagerFut
+    ) throws Exception {
+        return mockManagersAndCreateTableWithDelay(tableDefinition, tblManagerFut, null);
+    }
+
+    /**
+     * Instantiates a table and prepares Table manager. When the latch would open, the method completes.
+     *
+     * @param tableDefinition Configuration schema for a table.
+     * @param tblManagerFut Future for table manager.
+     * @param phaser Phaser for the wait.
+     * @return Table manager.
+     * @throws Exception If something went wrong.
+     */
+    private TableImpl mockManagersAndCreateTableWithDelay(
+            TableDefinition tableDefinition,
+            CompletableFuture<TableManager> tblManagerFut,
+            Phaser phaser
+    ) throws Exception {
+        when(rm.updateRaftGroup(any(), any(), any(), any())).thenAnswer(mock -> {
+            RaftGroupService raftGrpSrvcMock = mock(RaftGroupService.class);
+
+            when(raftGrpSrvcMock.leader()).thenReturn(new Peer(new NetworkAddress("localhost", 47500)));
+
+            return CompletableFuture.completedFuture(raftGrpSrvcMock);
+        });
+
+        when(ts.getByAddress(any(NetworkAddress.class))).thenReturn(new ClusterNode(
+                UUID.randomUUID().toString(),
+                "node0",
+                new NetworkAddress("localhost", 47500)
+        ));
+
+        try (MockedStatic<SchemaUtils> schemaServiceMock = mockStatic(SchemaUtils.class)) {
+            schemaServiceMock.when(() -> SchemaUtils.prepareSchemaDescriptor(anyInt(), any()))
+                    .thenReturn(mock(SchemaDescriptor.class));
+        }
+
+        try (MockedStatic<AffinityUtils> affinityServiceMock = mockStatic(AffinityUtils.class)) {
+            ArrayList<List<ClusterNode>> assignment = new ArrayList<>(PARTITIONS);
+
+            for (int part = 0; part < PARTITIONS; part++) {
+                assignment.add(new ArrayList<>(Collections.singleton(node)));
+            }
+
+            affinityServiceMock.when(() -> AffinityUtils.calculateAssignments(any(), anyInt(), anyInt()))
+                    .thenReturn(assignment);
+        }
+
+        TableManager tableManager = createTableManager(tblManagerFut, true);
+
+        final int tablesBeforeCreation = tableManager.tables().size();
+
+        tblsCfg.tables().listen(ctx -> {
+            boolean createTbl = ctx.newValue().get(tableDefinition.canonicalName()) != null
+                    && ctx.oldValue().get(tableDefinition.canonicalName()) == null;
+
+            boolean dropTbl = ctx.oldValue().get(tableDefinition.canonicalName()) != null
+                    && ctx.newValue().get(tableDefinition.canonicalName()) == null;
+
+            if (!createTbl && !dropTbl) {
+                return CompletableFuture.completedFuture(null);
+            }
+
+            if (phaser != null) {
+                phaser.arriveAndAwaitAdvance();
+            }
+
+            return CompletableFuture.completedFuture(null);
+        });
+
+        CountDownLatch createTblLatch = new CountDownLatch(1);
+
+        AtomicLong token = new AtomicLong();
+
+        tableManager.listen(TableEvent.CREATE, (parameters, exception) -> {
+
+            createTblLatch.countDown();
+
+            token.set(parameters.causalityToken());
+
+            return true;
+        });
+
+        CompletableFuture<Table> tbl2Fut = tableManager.createTableAsync(tableDefinition.canonicalName(),
+                tblCh -> SchemaConfigurationConverter.convert(tableDefinition, tblCh)
+                        .changeReplicas(REPLICAS)
+                        .changePartitions(PARTITIONS)
+        );
+
+        assertFalse(tbl2Fut.isDone());
+
+        assertTrue(createTblLatch.await(10, TimeUnit.SECONDS));
+
+        assertFalse(tbl2Fut.isDone());
+
+        tableManager.onSqlSchemaReady(token.get());
+
+        TableImpl tbl2 = (TableImpl) tbl2Fut.get();
+
+        assertNotNull(tbl2);
+
+        assertEquals(tablesBeforeCreation + 1, tableManager.tables().size());
+
+        return tbl2;
+    }
+
+    /**
+     * Creates Table manager.
+     *
+     * @param tblManagerFut    Future to wrap Table manager.
+     * @param waitingSqlSchema If the flag is true, a table will wait of {@link TableManager#onSqlSchemaReady(long)} invocation before
+     *                         create otherwise, the waiting will not be.
+     * @return Table manager.
+     */
+    private TableManager createTableManager(CompletableFuture<TableManager> tblManagerFut, boolean waitingSqlSchema) {
         TableManager tableManager = new TableManager(
                 revisionUpdater,
                 tblsCfg,
@@ -247,414 +623,8 @@
                 bm,
                 ts,
                 tm,
-                dsm = createDataStorageManager(configRegistry, workDir, rocksDbEngineConfig),
-                schemaManager
-        );
-=======
-        TableManager tableManager = createTableManager(tblManagerFut, false);
->>>>>>> 44c56eda
-
-        tblManagerFut.complete(tableManager);
-
-        TableDefinition scmTbl = SchemaBuilders.tableBuilder("PUBLIC", PRECONFIGURED_TABLE_NAME).columns(
-                SchemaBuilders.column("key", ColumnType.INT64).build(),
-                SchemaBuilders.column("val", ColumnType.INT64).asNullable(true).build()
-        ).withPrimaryKey("key").build();
-
-        tblsCfg.tables().change(tablesChange -> {
-            tablesChange.create(scmTbl.canonicalName(), tableChange -> {
-                (SchemaConfigurationConverter.convert(scmTbl, tableChange))
-                        .changeReplicas(REPLICAS)
-                        .changePartitions(PARTITIONS);
-
-                tableChange.changeDataStorage(c -> c.convert(PageMemoryDataStorageChange.class));
-
-                var extConfCh = ((ExtendedTableChange) tableChange);
-
-                ArrayList<List<ClusterNode>> assignment = new ArrayList<>(PARTITIONS);
-
-                for (int part = 0; part < PARTITIONS; part++) {
-                    assignment.add(new ArrayList<>(Collections.singleton(node)));
-                }
-
-                extConfCh.changeAssignments(ByteUtils.toBytes(assignment))
-                        .changeSchemas(schemasCh -> schemasCh.create(
-                                String.valueOf(1),
-                                schemaCh -> {
-                                    SchemaDescriptor schemaDesc = SchemaUtils.prepareSchemaDescriptor(
-                                            ((ExtendedTableView) tableChange).schemas().size(),
-                                            tableChange);
-
-                                    schemaCh.changeSchema(SchemaSerializerImpl.INSTANCE.serialize(schemaDesc));
-                                }
-                        ));
-            });
-        }).join();
-
-        assertEquals(1, tableManager.tables().size());
-
-        assertNotNull(tableManager.table(scmTbl.canonicalName()));
-
-        checkTableDataStorage(tblsCfg.tables().value(), PageMemoryStorageEngine.ENGINE_NAME);
-    }
-
-    /**
-     * Tests create a table through public API.
-     *
-     * @throws Exception If failed.
-     */
-    @Test
-    public void testCreateTable() throws Exception {
-        TableDefinition scmTbl = SchemaBuilders.tableBuilder("PUBLIC", DYNAMIC_TABLE_NAME).columns(
-                SchemaBuilders.column("key", ColumnType.INT64).build(),
-                SchemaBuilders.column("val", ColumnType.INT64).asNullable(true).build()
-        ).withPrimaryKey("key").build();
-
-        Table table = mockManagersAndCreateTable(scmTbl, tblManagerFut);
-
-        assertNotNull(table);
-
-        assertSame(table, tblManagerFut.join().table(scmTbl.canonicalName()));
-
-        checkTableDataStorage(tblsCfg.tables().value(), PageMemoryStorageEngine.ENGINE_NAME);
-    }
-
-    /**
-     * Tests drop a table through public API.
-     *
-     * @throws Exception If failed.
-     */
-    @Test
-    public void testDropTable() throws Exception {
-        TableDefinition scmTbl = SchemaBuilders.tableBuilder("PUBLIC", DYNAMIC_TABLE_FOR_DROP_NAME).columns(
-                SchemaBuilders.column("key", ColumnType.INT64).build(),
-                SchemaBuilders.column("val", ColumnType.INT64).asNullable(true).build()
-        ).withPrimaryKey("key").build();
-
-        mockManagersAndCreateTable(scmTbl, tblManagerFut);
-
-        TableManager tableManager = tblManagerFut.join();
-
-        tableManager.dropTable(scmTbl.canonicalName());
-
-        assertNull(tableManager.table(scmTbl.canonicalName()));
-
-        assertEquals(0, tableManager.tables().size());
-    }
-
-    /**
-     * Tests a work of the public API for Table manager {@see org.apache.ignite.table.manager.IgniteTables} when the manager is stopping.
-     */
-    @Test
-    public void testApiTableManagerOnStop() {
-        createTableManager(tblManagerFut, false);
-
-        TableManager tableManager = tblManagerFut.join();
-
-        tableManager.beforeNodeStop();
-        tableManager.stop();
-
-        String tblFullName = "PUBLIC." + DYNAMIC_TABLE_FOR_DROP_NAME;
-
-        Consumer<TableChange> createTableChange = (TableChange change) ->
-                SchemaConfigurationConverter.convert(SchemaBuilders.tableBuilder("PUBLIC", DYNAMIC_TABLE_FOR_DROP_NAME).columns(
-                                SchemaBuilders.column("key", ColumnType.INT64).build(),
-                                SchemaBuilders.column("val", ColumnType.INT64).asNullable(true).build()
-                        ).withPrimaryKey("key").build(), change)
-                        .changeReplicas(REPLICAS)
-                        .changePartitions(PARTITIONS);
-
-        final Consumer<TableChange> addColumnChange = (TableChange change) ->
-                change.changeColumns(cols -> {
-                    int colIdx = change.columns().namedListKeys().stream().mapToInt(Integer::parseInt).max().getAsInt() + 1;
-
-                    cols.create(String.valueOf(colIdx),
-                            colChg -> SchemaConfigurationConverter.convert(SchemaBuilders.column("name", ColumnType.string()).build(),
-                                    colChg));
-
-                });
-
-        TableManager igniteTables = tableManager;
-
-        assertThrows(IgniteException.class, () -> igniteTables.createTable(tblFullName, createTableChange));
-        assertThrows(IgniteException.class, () -> igniteTables.createTableAsync(tblFullName, createTableChange));
-
-        assertThrows(IgniteException.class, () -> igniteTables.alterTable(tblFullName, addColumnChange));
-        assertThrows(IgniteException.class, () -> igniteTables.alterTableAsync(tblFullName, addColumnChange));
-
-        assertThrows(IgniteException.class, () -> igniteTables.dropTable(tblFullName));
-        assertThrows(IgniteException.class, () -> igniteTables.dropTableAsync(tblFullName));
-
-        assertThrows(IgniteException.class, () -> igniteTables.tables());
-        assertThrows(IgniteException.class, () -> igniteTables.tablesAsync());
-
-        assertThrows(IgniteException.class, () -> igniteTables.table(tblFullName));
-        assertThrows(IgniteException.class, () -> igniteTables.tableAsync(tblFullName));
-    }
-
-    /**
-     * Tests a work of the public API for Table manager {@see org.apache.ignite.internal.table.IgniteTablesInternal} when the manager is
-     * stopping.
-     */
-    @Test
-    public void testInternalApiTableManagerOnStop() {
-        createTableManager(tblManagerFut, false);
-
-        TableManager tableManager = tblManagerFut.join();
-
-        tableManager.beforeNodeStop();
-        tableManager.stop();
-
-        UUID fakeTblId = UUID.randomUUID();
-
-        assertThrows(IgniteException.class, () -> tableManager.table(fakeTblId));
-        assertThrows(IgniteException.class, () -> tableManager.tableAsync(fakeTblId));
-
-        assertThrows(NodeStoppingException.class, () -> tableManager.setBaseline(Collections.singleton("fakeNode0")));
-    }
-
-    /**
-     * Cheks that the all RAFT nodes will be stopped when Table manager is stopping.
-     *
-     * @throws Exception If failed.
-     */
-    @Test
-    public void tableManagerStopTest() throws Exception {
-        TableDefinition scmTbl = SchemaBuilders.tableBuilder("PUBLIC", DYNAMIC_TABLE_FOR_DROP_NAME).columns(
-                SchemaBuilders.column("key", ColumnType.INT64).build(),
-                SchemaBuilders.column("val", ColumnType.INT64).asNullable(true).build()
-        ).withPrimaryKey("key").build();
-
-        mockManagersAndCreateTable(scmTbl, tblManagerFut);
-
-        verify(rm, times(PARTITIONS)).updateRaftGroup(anyString(), any(), any(), any());
-
-        TableManager tableManager = tblManagerFut.join();
-
-        tableManager.stop();
-
-        verify(rm, times(PARTITIONS)).stopRaftGroup(anyString());
-    }
-
-    /**
-     * Instantiates a table and prepares Table manager.
-     */
-    @Test
-    public void testGetTableDuringCreation() {
-        TableDefinition scmTbl = SchemaBuilders.tableBuilder("PUBLIC", DYNAMIC_TABLE_FOR_DROP_NAME).columns(
-                SchemaBuilders.column("key", ColumnType.INT64).build(),
-                SchemaBuilders.column("val", ColumnType.INT64).asNullable(true).build()
-        ).withPrimaryKey("key").build();
-
-        Phaser phaser = new Phaser(2);
-
-        CompletableFuture<Table> createFut = CompletableFuture.supplyAsync(() -> {
-            try {
-                return mockManagersAndCreateTableWithDelay(scmTbl, tblManagerFut, phaser);
-            } catch (Exception e) {
-                fail(e.getMessage());
-            }
-
-            return null;
-        });
-
-        CompletableFuture<Table> getFut = CompletableFuture.supplyAsync(() -> {
-            phaser.awaitAdvance(0);
-
-            return tblManagerFut.join().table(scmTbl.canonicalName());
-        });
-
-        CompletableFuture<Collection<Table>> getAllTablesFut = CompletableFuture.supplyAsync(() -> {
-            phaser.awaitAdvance(0);
-
-            return tblManagerFut.join().tables();
-        });
-
-        assertFalse(createFut.isDone());
-        assertFalse(getFut.isDone());
-        assertFalse(getAllTablesFut.isDone());
-
-        phaser.arrive();
-
-        assertSame(createFut.join(), getFut.join());
-
-        assertEquals(1, getAllTablesFut.join().size());
-    }
-
-    /**
-     * Tries to create a table that already exists.
-     *
-     * @throws Exception If failed.
-     */
-    @Test
-    public void testDoubledCreateTable() throws Exception {
-        TableDefinition scmTbl = SchemaBuilders.tableBuilder("PUBLIC", DYNAMIC_TABLE_NAME)
-                .columns(
-                        SchemaBuilders.column("key", ColumnType.INT64).build(),
-                        SchemaBuilders.column("val", ColumnType.INT64).asNullable(true).build())
-                .withPrimaryKey("key")
-                .build();
-
-        Table table = mockManagersAndCreateTable(scmTbl, tblManagerFut);
-
-        assertNotNull(table);
-
-        assertThrows(RuntimeException.class,
-                () -> tblManagerFut.join().createTable(scmTbl.canonicalName(), tblCh -> SchemaConfigurationConverter.convert(scmTbl, tblCh)
-                        .changeReplicas(REPLICAS)
-                        .changePartitions(PARTITIONS)));
-
-        assertSame(table, tblManagerFut.join().table(scmTbl.canonicalName()));
-    }
-
-    /**
-     * Instantiates Table manager and creates a table in it.
-     *
-     * @param tableDefinition Configuration schema for a table.
-     * @param tblManagerFut Future for table manager.
-     * @return Table.
-     * @throws Exception If something went wrong.
-     */
-    private TableImpl mockManagersAndCreateTable(
-            TableDefinition tableDefinition,
-            CompletableFuture<TableManager> tblManagerFut
-    ) throws Exception {
-        return mockManagersAndCreateTableWithDelay(tableDefinition, tblManagerFut, null);
-    }
-
-    /**
-     * Instantiates a table and prepares Table manager. When the latch would open, the method completes.
-     *
-     * @param tableDefinition Configuration schema for a table.
-     * @param tblManagerFut Future for table manager.
-     * @param phaser Phaser for the wait.
-     * @return Table manager.
-     * @throws Exception If something went wrong.
-     */
-    private TableImpl mockManagersAndCreateTableWithDelay(
-            TableDefinition tableDefinition,
-            CompletableFuture<TableManager> tblManagerFut,
-            Phaser phaser
-    ) throws Exception {
-        when(rm.updateRaftGroup(any(), any(), any(), any())).thenAnswer(mock -> {
-            RaftGroupService raftGrpSrvcMock = mock(RaftGroupService.class);
-
-            when(raftGrpSrvcMock.leader()).thenReturn(new Peer(new NetworkAddress("localhost", 47500)));
-
-            return CompletableFuture.completedFuture(raftGrpSrvcMock);
-        });
-
-        when(ts.getByAddress(any(NetworkAddress.class))).thenReturn(new ClusterNode(
-                UUID.randomUUID().toString(),
-                "node0",
-                new NetworkAddress("localhost", 47500)
-        ));
-
-        try (MockedStatic<SchemaUtils> schemaServiceMock = mockStatic(SchemaUtils.class)) {
-            schemaServiceMock.when(() -> SchemaUtils.prepareSchemaDescriptor(anyInt(), any()))
-                    .thenReturn(mock(SchemaDescriptor.class));
-        }
-
-        try (MockedStatic<AffinityUtils> affinityServiceMock = mockStatic(AffinityUtils.class)) {
-            ArrayList<List<ClusterNode>> assignment = new ArrayList<>(PARTITIONS);
-
-            for (int part = 0; part < PARTITIONS; part++) {
-                assignment.add(new ArrayList<>(Collections.singleton(node)));
-            }
-
-            affinityServiceMock.when(() -> AffinityUtils.calculateAssignments(any(), anyInt(), anyInt()))
-                    .thenReturn(assignment);
-        }
-
-        TableManager tableManager = createTableManager(tblManagerFut, true);
-
-        final int tablesBeforeCreation = tableManager.tables().size();
-
-        tblsCfg.tables().listen(ctx -> {
-            boolean createTbl = ctx.newValue().get(tableDefinition.canonicalName()) != null
-                    && ctx.oldValue().get(tableDefinition.canonicalName()) == null;
-
-            boolean dropTbl = ctx.oldValue().get(tableDefinition.canonicalName()) != null
-                    && ctx.newValue().get(tableDefinition.canonicalName()) == null;
-
-            if (!createTbl && !dropTbl) {
-                return CompletableFuture.completedFuture(null);
-            }
-
-            if (phaser != null) {
-                phaser.arriveAndAwaitAdvance();
-            }
-
-            return CompletableFuture.completedFuture(null);
-        });
-
-        CountDownLatch createTblLatch = new CountDownLatch(1);
-
-        AtomicLong token = new AtomicLong();
-
-        tableManager.listen(TableEvent.CREATE, (parameters, exception) -> {
-
-            createTblLatch.countDown();
-
-            token.set(parameters.causalityToken());
-
-            return true;
-        });
-
-        CompletableFuture<Table> tbl2Fut = tableManager.createTableAsync(tableDefinition.canonicalName(),
-                tblCh -> SchemaConfigurationConverter.convert(tableDefinition, tblCh)
-                        .changeReplicas(REPLICAS)
-                        .changePartitions(PARTITIONS)
-        );
-
-        assertFalse(tbl2Fut.isDone());
-
-        assertTrue(createTblLatch.await(10, TimeUnit.SECONDS));
-
-        assertFalse(tbl2Fut.isDone());
-
-        tableManager.onSqlSchemaReady(token.get());
-
-        TableImpl tbl2 = (TableImpl) tbl2Fut.get();
-
-        assertNotNull(tbl2);
-
-        assertEquals(tablesBeforeCreation + 1, tableManager.tables().size());
-
-        return tbl2;
-    }
-
-    /**
-     * Creates Table manager.
-     *
-     * @param tblManagerFut    Future to wrap Table manager.
-     * @param waitingSqlSchema If the flag is true, a table will wait of {@link TableManager#onSqlSchemaReady(long)} invocation before
-     *                         create otherwise, the waiting will not be.
-     * @return Table manager.
-     */
-<<<<<<< HEAD
-    private TableManager createTableManager(CompletableFuture<TableManager> tblManagerFut) {
-        SchemaManager schemaManager = new SchemaManager(revisionUpdater, tblsCfg);
-
-        schemaManager.start();
-
-=======
-    private TableManager createTableManager(CompletableFuture<TableManager> tblManagerFut, boolean waitingSqlSchema) {
->>>>>>> 44c56eda
-        TableManager tableManager = new TableManager(
-                revisionUpdater,
-                tblsCfg,
-                rm,
-                bm,
-                ts,
-                tm,
-<<<<<<< HEAD
-                dsm = createDataStorageManager(configRegistry, workDir, rocksDbEngineConfig),
-                schemaManager
-=======
                 dsm = createDataStorageManager(configRegistry, workDir, pageMemoryEngineConfig),
                 sm = new SchemaManager(revisionUpdater, tblsCfg)
->>>>>>> 44c56eda
         );
 
         sm.start();
