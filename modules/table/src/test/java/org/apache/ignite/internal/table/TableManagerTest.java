/*
 * Licensed to the Apache Software Foundation (ASF) under one or more
 * contributor license agreements.  See the NOTICE file distributed with
 * this work for additional information regarding copyright ownership.
 * The ASF licenses this file to You under the Apache License, Version 2.0
 * (the "License"); you may not use this file except in compliance with
 * the License.  You may obtain a copy of the License at
 *
 *      http://www.apache.org/licenses/LICENSE-2.0
 *
 * Unless required by applicable law or agreed to in writing, software
 * distributed under the License is distributed on an "AS IS" BASIS,
 * WITHOUT WARRANTIES OR CONDITIONS OF ANY KIND, either express or implied.
 * See the License for the specific language governing permissions and
 * limitations under the License.
 */

package org.apache.ignite.internal.table;

<<<<<<< HEAD
import static org.apache.ignite.configuration.annotation.ConfigurationType.DISTRIBUTED;
import static org.apache.ignite.configuration.annotation.ConfigurationType.LOCAL;
import static org.junit.jupiter.api.Assertions.assertEquals;
import static org.junit.jupiter.api.Assertions.assertFalse;
import static org.junit.jupiter.api.Assertions.assertNotNull;
import static org.junit.jupiter.api.Assertions.assertNull;
import static org.junit.jupiter.api.Assertions.assertSame;
import static org.junit.jupiter.api.Assertions.assertThrows;
import static org.junit.jupiter.api.Assertions.fail;
import static org.mockito.ArgumentMatchers.any;
import static org.mockito.ArgumentMatchers.anyInt;
import static org.mockito.ArgumentMatchers.eq;
import static org.mockito.Mockito.mock;
import static org.mockito.Mockito.mockStatic;
import static org.mockito.Mockito.when;

import java.nio.file.Path;
=======
>>>>>>> c086555b
import java.util.ArrayList;
import java.util.Collection;
import java.util.Collections;
import java.util.List;
import java.util.UUID;
import java.util.concurrent.CompletableFuture;
import java.util.concurrent.Phaser;
import java.util.concurrent.atomic.AtomicBoolean;
import java.util.function.Consumer;
import org.apache.ignite.configuration.schemas.store.DataStorageConfiguration;
import org.apache.ignite.configuration.schemas.table.TableChange;
import org.apache.ignite.configuration.schemas.table.TablesConfiguration;
import org.apache.ignite.internal.affinity.AffinityUtils;
import org.apache.ignite.internal.baseline.BaselineManager;
import org.apache.ignite.internal.configuration.schema.ExtendedTableConfigurationSchema;
import org.apache.ignite.internal.configuration.testframework.ConfigurationExtension;
import org.apache.ignite.internal.configuration.testframework.InjectConfiguration;
import org.apache.ignite.internal.configuration.tree.NamedListNode;
import org.apache.ignite.internal.metastorage.MetaStorageManager;
import org.apache.ignite.internal.metastorage.client.Entry;
import org.apache.ignite.internal.raft.Loza;
import org.apache.ignite.internal.schema.SchemaDescriptor;
import org.apache.ignite.internal.schema.SchemaUtils;
import org.apache.ignite.internal.schema.configuration.SchemaConfigurationConverter;
import org.apache.ignite.internal.table.distributed.TableManager;
import org.apache.ignite.internal.testframework.IgniteAbstractTest;
import org.apache.ignite.internal.util.ByteUtils;
import org.apache.ignite.internal.util.Cursor;
import org.apache.ignite.lang.ByteArray;
import org.apache.ignite.lang.IgniteException;
import org.apache.ignite.lang.IgniteUuid;
import org.apache.ignite.lang.IgniteUuidGenerator;
import org.apache.ignite.lang.NodeStoppingException;
import org.apache.ignite.network.ClusterNode;
import org.apache.ignite.network.NetworkAddress;
import org.apache.ignite.network.TopologyService;
import org.apache.ignite.raft.client.Peer;
import org.apache.ignite.raft.client.service.RaftGroupService;
import org.apache.ignite.schema.SchemaBuilders;
import org.apache.ignite.schema.definition.ColumnType;
import org.apache.ignite.schema.definition.TableDefinition;
import org.apache.ignite.table.Table;
import org.jetbrains.annotations.NotNull;
import org.junit.jupiter.api.AfterEach;
import org.junit.jupiter.api.BeforeEach;
import org.junit.jupiter.api.Disabled;
import org.junit.jupiter.api.Test;
import org.junit.jupiter.api.extension.ExtendWith;
import org.mockito.Mock;
import org.mockito.MockedStatic;
import org.mockito.junit.jupiter.MockitoExtension;
import org.mockito.junit.jupiter.MockitoSettings;
import org.mockito.quality.Strictness;

<<<<<<< HEAD
=======
import static org.junit.jupiter.api.Assertions.assertEquals;
import static org.junit.jupiter.api.Assertions.assertFalse;
import static org.junit.jupiter.api.Assertions.assertNotNull;
import static org.junit.jupiter.api.Assertions.assertNull;
import static org.junit.jupiter.api.Assertions.assertSame;
import static org.junit.jupiter.api.Assertions.assertThrows;
import static org.junit.jupiter.api.Assertions.assertTrue;
import static org.junit.jupiter.api.Assertions.fail;
import static org.mockito.ArgumentMatchers.any;
import static org.mockito.ArgumentMatchers.anyInt;
import static org.mockito.ArgumentMatchers.anyString;
import static org.mockito.ArgumentMatchers.eq;
import static org.mockito.Mockito.mock;
import static org.mockito.Mockito.mockStatic;
import static org.mockito.Mockito.times;
import static org.mockito.Mockito.verify;
import static org.mockito.Mockito.when;

>>>>>>> c086555b
/**
 * Tests scenarios for table manager.
 */
@ExtendWith({MockitoExtension.class, ConfigurationExtension.class})
@MockitoSettings(strictness = Strictness.LENIENT)
public class TableManagerTest extends IgniteAbstractTest {
    /** Public prefix for metastorage. */
    private static final String PUBLIC_PREFIX = "dst-cfg.table.tables.";

    /** The name of the table which is statically configured. */
    private static final String STATIC_TABLE_NAME = "t1";

    /** The name of the table which will be configured dynamically. */
    private static final String DYNAMIC_TABLE_NAME = "t2";

    /** The name of table to drop it. */
    private static final String DYNAMIC_TABLE_FOR_DROP_NAME = "t3";

    /** Table partitions. */
    private static final int PARTITIONS = 32;

    /** Node name. */
    private static final String NODE_NAME = "node1";

    /** Count of replicas. */
    public static final int REPLICAS = 1;

    /** MetaStorage manager. */
    @Mock(lenient = true)
    private MetaStorageManager mm;

    /** Schema manager. */
    @Mock(lenient = true)
    private BaselineManager bm;

    /** Topology service. */
    @Mock(lenient = true)
    private TopologyService ts;

    /** Raft manager. */
    @Mock(lenient = true)
    private Loza rm;

    /** Tables configuration. */
    @InjectConfiguration(extensions = {ExtendedTableConfigurationSchema.class})
    private TablesConfiguration tblsCfg;

    /** Data storage configuration. */
    @InjectConfiguration
    private DataStorageConfiguration dataStorageCfg;

    /** Test node. */
    private final ClusterNode node = new ClusterNode(
            UUID.randomUUID().toString(),
            NODE_NAME,
            new NetworkAddress("127.0.0.1", 2245)
    );

    /** The future will be completed after each tests of this class. */
    private CompletableFuture<TableManager> tblManagerFut;

    /** Before all test scenarios. */
    @BeforeEach
<<<<<<< HEAD
    void setUp() {
        try {
            nodeCfgMgr = new ConfigurationManager(
                    List.of(NodeConfiguration.KEY),
                    Map.of(),
                    new TestConfigurationStorage(LOCAL),
                    List.of()
            );

            clusterCfgMgr = new ConfigurationManager(
                    List.of(ClusterConfiguration.KEY, TablesConfiguration.KEY),
                    Map.of(),
                    new TestConfigurationStorage(DISTRIBUTED),
                    Collections.singletonList(ExtendedTableConfigurationSchema.class)
            );

            nodeCfgMgr.start();
            clusterCfgMgr.start();

            nodeCfgMgr.bootstrap("{\n"
                    + "   \"node\":{\n"
                    + "      \"metastorageNodes\":[\n"
                    + "         \"" + NODE_NAME + "\"\n"
                    + "      ]\n"
                    + "   }\n"
                    + "}");
        } catch (Exception e) {
            LOG.error("Failed to bootstrap the test configuration manager.", e);

            fail("Failed to configure manager [err=" + e.getMessage() + ']');
        }
=======
    void before() {
        tblManagerFut = new CompletableFuture<>();
>>>>>>> c086555b
    }

    /** Stop configuration manager. */
    @AfterEach
    void after() {
        assertTrue(tblManagerFut.isDone());

        tblManagerFut.join().beforeNodeStop();
        tblManagerFut.join().stop();
    }

    /**
     * Tests a table which was defined before start through bootstrap configuration.
     */
    @Disabled("https://issues.apache.org/jira/browse/IGNITE-15255")
    @Test
    public void testStaticTableConfigured() {
        TableManager tableManager = new TableManager(
<<<<<<< HEAD
                clusterCfgMgr.configurationRegistry().getConfiguration(TablesConfiguration.KEY),
                rm,
                bm,
                ts,
                mm,
                workDir
=======
            tblsCfg,
            dataStorageCfg,
            rm,
            bm,
            ts,
            mm,
            workDir
>>>>>>> c086555b
        );

        assertEquals(1, tableManager.tables().size());

        assertNotNull(tableManager.table(STATIC_TABLE_NAME));
    }

    /**
     * Tests create a table through public API.
     */
    @Test
    public void testCreateTable() {
        TableDefinition scmTbl = SchemaBuilders.tableBuilder("PUBLIC", DYNAMIC_TABLE_NAME).columns(
                SchemaBuilders.column("key", ColumnType.INT64).asNonNull().build(),
                SchemaBuilders.column("val", ColumnType.INT64).asNullable().build()
        ).withPrimaryKey("key").build();

        Table table = mockManagersAndCreateTable(scmTbl, tblManagerFut);

        assertNotNull(table);

        assertSame(table, tblManagerFut.join().table(scmTbl.canonicalName()));
    }

    /**
     * Tests drop a table through public API.
     */
    @Test
    public void testDropTable() {
        TableDefinition scmTbl = SchemaBuilders.tableBuilder("PUBLIC", DYNAMIC_TABLE_FOR_DROP_NAME).columns(
                SchemaBuilders.column("key", ColumnType.INT64).asNonNull().build(),
                SchemaBuilders.column("val", ColumnType.INT64).asNullable().build()
        ).withPrimaryKey("key").build();

        mockManagersAndCreateTable(scmTbl, tblManagerFut);

        TableManager tableManager = tblManagerFut.join();

        tableManager.dropTable(scmTbl.canonicalName());

        assertNull(tableManager.table(scmTbl.canonicalName()));

        assertEquals(0, tableManager.tables().size());
    }

    /**
     * Tests a work of the public API for Table manager {@see org.apache.ignite.table.manager.IgniteTables}
     * when the manager is stopping.
     */
    @Test
    public void testApiTableManagerOnStop() {
        createTableManager(tblManagerFut);

        TableManager tableManager = tblManagerFut.join();

        tableManager.beforeNodeStop();
        tableManager.stop();

        String tblFullName = "PUBLIC." + DYNAMIC_TABLE_FOR_DROP_NAME;

        Consumer<TableChange> createTableChange = (TableChange change) ->
            SchemaConfigurationConverter.convert(SchemaBuilders.tableBuilder("PUBLIC", DYNAMIC_TABLE_FOR_DROP_NAME).columns(
                SchemaBuilders.column("key", ColumnType.INT64).asNonNull().build(),
                SchemaBuilders.column("val", ColumnType.INT64).asNullable().build()
            ).withPrimaryKey("key").build(), change)
                .changeReplicas(REPLICAS)
                .changePartitions(PARTITIONS);

        Consumer<TableChange> addColumnChange = (TableChange change) ->
                change.changeColumns(cols -> {
                    int colIdx = change.columns().namedListKeys().stream().mapToInt(Integer::parseInt).max().getAsInt() + 1;

                    cols.create(String.valueOf(colIdx), colChg -> SchemaConfigurationConverter.convert(SchemaBuilders.column("name", ColumnType.string()).build(), colChg));

                });

        TableManager igniteTables = tableManager;

        assertThrows(IgniteException.class, () -> igniteTables.createTable(tblFullName, createTableChange));
        assertThrows(IgniteException.class, () -> igniteTables.createTableAsync(tblFullName, createTableChange));

        assertThrows(IgniteException.class, () -> igniteTables.createTableIfNotExists(tblFullName, createTableChange));
        assertThrows(IgniteException.class, () -> igniteTables.createTableIfNotExistsAsync(tblFullName, createTableChange));

        assertThrows(IgniteException.class, () -> igniteTables.alterTable(tblFullName, addColumnChange));
        assertThrows(IgniteException.class, () -> igniteTables.alterTableAsync(tblFullName, addColumnChange));

        assertThrows(IgniteException.class, () -> igniteTables.dropTable(tblFullName));
        assertThrows(IgniteException.class, () -> igniteTables.dropTableAsync(tblFullName));

        assertThrows(IgniteException.class, () -> igniteTables.tables());
        assertThrows(IgniteException.class, () -> igniteTables.tablesAsync());

        assertThrows(IgniteException.class, () -> igniteTables.table(tblFullName));
        assertThrows(IgniteException.class, () -> igniteTables.tableAsync(tblFullName));
    }

    /**
     * Tests a work of the public API for Table manager {@see org.apache.ignite.internal.table.IgniteTablesInternal}
     * when the manager is stopping.
     */
    @Test
    public void testInternalApiTableManagerOnStop() {
        createTableManager(tblManagerFut);

        TableManager tableManager = tblManagerFut.join();

        tableManager.beforeNodeStop();
        tableManager.stop();

        IgniteUuid fakeTblId = new IgniteUuidGenerator(UUID.randomUUID(), 0).randomUuid();

        assertThrows(NodeStoppingException.class, () -> tableManager.table(fakeTblId));
        assertThrows(NodeStoppingException.class, () -> tableManager.tableAsync(fakeTblId));

        assertThrows(NodeStoppingException.class, () -> tableManager.setBaseline(Collections.singleton("fakeNode0")));
    }

    /**
     * Cheks that the all RAFT nodes will be stopped when Table manager is stopping.
     */
    @Test
    public void tableManagerStopTest() {
        TableDefinition scmTbl = SchemaBuilders.tableBuilder("PUBLIC", DYNAMIC_TABLE_FOR_DROP_NAME).columns(
            SchemaBuilders.column("key", ColumnType.INT64).asNonNull().build(),
            SchemaBuilders.column("val", ColumnType.INT64).asNullable().build()
        ).withPrimaryKey("key").build();

        mockManagersAndCreateTable(scmTbl, tblManagerFut);

        verify(rm, times(PARTITIONS)).prepareRaftGroup(anyString(), any(), any());

        TableManager tableManager = tblManagerFut.join();

        tableManager.stop();

        verify(rm, times(PARTITIONS)).stopRaftGroup(anyString());
    }

    /**
     * Instantiates a table and prepares Table manager.
     */
    @Test
    public void testGetTableDuringCreation() throws Exception {
        TableDefinition scmTbl = SchemaBuilders.tableBuilder("PUBLIC", DYNAMIC_TABLE_FOR_DROP_NAME).columns(
                SchemaBuilders.column("key", ColumnType.INT64).asNonNull().build(),
                SchemaBuilders.column("val", ColumnType.INT64).asNullable().build()
        ).withPrimaryKey("key").build();

        Phaser phaser = new Phaser(2);

        CompletableFuture<Table> createFut = CompletableFuture.supplyAsync(() ->
                mockManagersAndCreateTableWithDelay(scmTbl, tblManagerFut, phaser)
        );

        CompletableFuture<Table> getFut = CompletableFuture.supplyAsync(() -> {
            phaser.awaitAdvance(0);

            return tblManagerFut.join().table(scmTbl.canonicalName());
        });

        CompletableFuture<Collection<Table>> getAllTablesFut = CompletableFuture.supplyAsync(() -> {
            phaser.awaitAdvance(0);

            return tblManagerFut.join().tables();
        });

        assertFalse(createFut.isDone());
        assertFalse(getFut.isDone());
        assertFalse(getAllTablesFut.isDone());

        phaser.arrive();

        assertSame(createFut.join(), getFut.join());

        assertEquals(1, getAllTablesFut.join().size());
    }

    /**
     * Tries to create a table that already exists.
     */
    @Test
    public void testDoubledCreateTable() {
        TableDefinition scmTbl = SchemaBuilders.tableBuilder("PUBLIC", DYNAMIC_TABLE_NAME)
                .columns(
                        SchemaBuilders.column("key", ColumnType.INT64).asNonNull().build(),
                        SchemaBuilders.column("val", ColumnType.INT64).asNullable().build())
                .withPrimaryKey("key")
                .build();

        Table table = mockManagersAndCreateTable(scmTbl, tblManagerFut);

        assertNotNull(table);

<<<<<<< HEAD
        assertThrows(RuntimeException.class,
                () -> tblManagerFut.join().createTable(scmTbl.canonicalName(), tblCh -> SchemaConfigurationConverter.convert(scmTbl, tblCh)
                        .changeReplicas(1)
                        .changePartitions(10)));

        assertSame(table, tblManagerFut.join()
                .createTableIfNotExists(scmTbl.canonicalName(), tblCh -> SchemaConfigurationConverter.convert(scmTbl, tblCh)
                        .changeReplicas(1)
                        .changePartitions(10)));
=======
        assertThrows(RuntimeException.class, () -> tblManagerFut.join().createTable(scmTbl.canonicalName(), tblCh -> SchemaConfigurationConverter.convert(scmTbl, tblCh)
            .changeReplicas(REPLICAS)
            .changePartitions(PARTITIONS)));

        assertSame(table, tblManagerFut.join().createTableIfNotExists(scmTbl.canonicalName(), tblCh -> SchemaConfigurationConverter.convert(scmTbl, tblCh)
            .changeReplicas(REPLICAS)
            .changePartitions(PARTITIONS)));
>>>>>>> c086555b
    }

    /**
     * Instantiates Table manager and creates a table in it.
     *
     * @param tableDefinition Configuration schema for a table.
     * @param tblManagerFut   Future for table manager.
     * @return Table.
     */
    private TableImpl mockManagersAndCreateTable(
            TableDefinition tableDefinition,
            CompletableFuture<TableManager> tblManagerFut
    ) {
        return mockManagersAndCreateTableWithDelay(tableDefinition, tblManagerFut, null);
    }

    /**
     * Instantiates a table and prepares Table manager. When the latch would open, the method completes.
     *
     * @param tableDefinition Configuration schema for a table.
     * @param tblManagerFut   Future for table manager.
     * @param phaser          Phaser for the wait.
     * @return Table manager.
     */
    @NotNull
    private TableImpl mockManagersAndCreateTableWithDelay(
            TableDefinition tableDefinition,
            CompletableFuture<TableManager> tblManagerFut,
            Phaser phaser
    ) {
        when(rm.prepareRaftGroup(any(), any(), any())).thenAnswer(mock -> {
            RaftGroupService raftGrpSrvcMock = mock(RaftGroupService.class);

            when(raftGrpSrvcMock.leader()).thenReturn(new Peer(new NetworkAddress("localhost", 47500)));

            return CompletableFuture.completedFuture(raftGrpSrvcMock);
        });

        when(ts.getByAddress(any(NetworkAddress.class))).thenReturn(new ClusterNode(
            UUID.randomUUID().toString(),
            "node0",
            new NetworkAddress("localhost", 47500)
        ));

        AtomicBoolean tableCreatedFlag = new AtomicBoolean();

        try (MockedStatic<SchemaUtils> schemaServiceMock = mockStatic(SchemaUtils.class)) {
            schemaServiceMock.when(() -> SchemaUtils.prepareSchemaDescriptor(anyInt(), any())).thenReturn(mock(SchemaDescriptor.class));
        }

        try (MockedStatic<AffinityUtils> affinityServiceMock = mockStatic(AffinityUtils.class)) {
            ArrayList<List<ClusterNode>> assignment = new ArrayList<>(PARTITIONS);

            for (int part = 0; part < PARTITIONS; part++) {
                assignment.add(new ArrayList<>(Collections.singleton(node)));
            }

            affinityServiceMock.when(() -> AffinityUtils.calculateAssignments(any(), anyInt(), anyInt())).thenReturn(assignment);
        }

<<<<<<< HEAD
        TableManager tableManager = new TableManager(
                clusterCfgMgr.configurationRegistry().getConfiguration(TablesConfiguration.KEY),
                rm,
                bm,
                ts,
                mm,
                workDir
        );
=======
        TableManager tableManager = createTableManager(tblManagerFut);
>>>>>>> c086555b

        TableImpl tbl2 = null;

        try {
            when(mm.range(eq(new ByteArray(PUBLIC_PREFIX)), any())).thenAnswer(invocation -> {
                Cursor<Entry> cursor = mock(Cursor.class);

                when(cursor.hasNext()).thenReturn(false);

                return cursor;
            });

            final int tablesBeforeCreation = tableManager.tables().size();

<<<<<<< HEAD
            clusterCfgMgr.configurationRegistry().getConfiguration(TablesConfiguration.KEY).tables().listen(ctx -> {
                boolean createTbl = ctx.newValue().get(tableDefinition.canonicalName()) != null
                        && ctx.oldValue().get(tableDefinition.canonicalName()) == null;
=======
            tblsCfg.tables().listen(ctx -> {
                boolean createTbl = ctx.newValue().get(tableDefinition.canonicalName()) != null &&
                    ctx.oldValue().get(tableDefinition.canonicalName()) == null;
>>>>>>> c086555b

                boolean dropTbl = ctx.oldValue().get(tableDefinition.canonicalName()) != null
                        && ctx.newValue().get(tableDefinition.canonicalName()) == null;

                if (!createTbl && !dropTbl) {
                    return CompletableFuture.completedFuture(null);
                }

                tableCreatedFlag.set(createTbl);

                try {
                    when(mm.range(eq(new ByteArray(PUBLIC_PREFIX)), any())).thenAnswer(invocation -> {
                        AtomicBoolean firstRecord = new AtomicBoolean(createTbl);

                        Cursor<Entry> cursor = mock(Cursor.class);

                        when(cursor.hasNext()).thenAnswer(hasNextInvocation ->
                                firstRecord.compareAndSet(true, false));

                        Entry mockEntry = mock(Entry.class);

                        when(mockEntry.key()).thenReturn(new ByteArray(PUBLIC_PREFIX + "uuid." + NamedListNode.NAME));

                        when(mockEntry.value()).thenReturn(ByteUtils.toBytes(tableDefinition.canonicalName()));

                        when(cursor.next()).thenReturn(mockEntry);

                        return cursor;
                    });
<<<<<<< HEAD
                } catch (NodeStoppingException e) {
                    LOG.error("Node was stopped during table creation.", e);
=======
                }
                catch (NodeStoppingException e) {
                    log.error("Node was stopped during table creation.", e);
>>>>>>> c086555b

                    fail();
                }

                if (phaser != null) {
                    phaser.arriveAndAwaitAdvance();
                }

                return CompletableFuture.completedFuture(null);
            });

<<<<<<< HEAD
            tbl2 = (TableImpl) tableManager.createTable(tableDefinition.canonicalName(),
                    tblCh -> SchemaConfigurationConverter.convert(tableDefinition, tblCh)
                            .changeReplicas(1)
                            .changePartitions(10)
=======
            tbl2 = (TableImpl)tableManager.createTable(tableDefinition.canonicalName(), tblCh -> SchemaConfigurationConverter.convert(tableDefinition, tblCh)
                .changeReplicas(REPLICAS)
                .changePartitions(PARTITIONS)
>>>>>>> c086555b
            );

            assertNotNull(tbl2);

            assertEquals(tablesBeforeCreation + 1, tableManager.tables().size());
<<<<<<< HEAD
        } catch (NodeStoppingException e) {
            LOG.error("Node was stopped during table creation.", e);

            fail();
        } finally {
            tableManager.stop();
=======
        }
        catch (NodeStoppingException e) {
            log.error("Node was stopped during table creation.", e);

            fail();
>>>>>>> c086555b
        }

        return tbl2;
    }

    /**
     * Creates Table manager.
     *
     * @param tblManagerFut Future to wrap Table manager.
     * @return Table manager.
     */
    @NotNull private TableManager createTableManager(CompletableFuture<TableManager> tblManagerFut) {
        TableManager tableManager = new TableManager(
            tblsCfg,
            dataStorageCfg,
            rm,
            bm,
            ts,
            mm,
            workDir
        );

        tableManager.start();

        tblManagerFut.complete(tableManager);

        return tableManager;
    }
}<|MERGE_RESOLUTION|>--- conflicted
+++ resolved
@@ -17,26 +17,6 @@
 
 package org.apache.ignite.internal.table;
 
-<<<<<<< HEAD
-import static org.apache.ignite.configuration.annotation.ConfigurationType.DISTRIBUTED;
-import static org.apache.ignite.configuration.annotation.ConfigurationType.LOCAL;
-import static org.junit.jupiter.api.Assertions.assertEquals;
-import static org.junit.jupiter.api.Assertions.assertFalse;
-import static org.junit.jupiter.api.Assertions.assertNotNull;
-import static org.junit.jupiter.api.Assertions.assertNull;
-import static org.junit.jupiter.api.Assertions.assertSame;
-import static org.junit.jupiter.api.Assertions.assertThrows;
-import static org.junit.jupiter.api.Assertions.fail;
-import static org.mockito.ArgumentMatchers.any;
-import static org.mockito.ArgumentMatchers.anyInt;
-import static org.mockito.ArgumentMatchers.eq;
-import static org.mockito.Mockito.mock;
-import static org.mockito.Mockito.mockStatic;
-import static org.mockito.Mockito.when;
-
-import java.nio.file.Path;
-=======
->>>>>>> c086555b
 import java.util.ArrayList;
 import java.util.Collection;
 import java.util.Collections;
@@ -91,8 +71,6 @@
 import org.mockito.junit.jupiter.MockitoSettings;
 import org.mockito.quality.Strictness;
 
-<<<<<<< HEAD
-=======
 import static org.junit.jupiter.api.Assertions.assertEquals;
 import static org.junit.jupiter.api.Assertions.assertFalse;
 import static org.junit.jupiter.api.Assertions.assertNotNull;
@@ -111,7 +89,6 @@
 import static org.mockito.Mockito.verify;
 import static org.mockito.Mockito.when;
 
->>>>>>> c086555b
 /**
  * Tests scenarios for table manager.
  */
@@ -165,9 +142,9 @@
 
     /** Test node. */
     private final ClusterNode node = new ClusterNode(
-            UUID.randomUUID().toString(),
-            NODE_NAME,
-            new NetworkAddress("127.0.0.1", 2245)
+        UUID.randomUUID().toString(),
+        NODE_NAME,
+        new NetworkAddress("127.0.0.1", 2245)
     );
 
     /** The future will be completed after each tests of this class. */
@@ -175,42 +152,8 @@
 
     /** Before all test scenarios. */
     @BeforeEach
-<<<<<<< HEAD
-    void setUp() {
-        try {
-            nodeCfgMgr = new ConfigurationManager(
-                    List.of(NodeConfiguration.KEY),
-                    Map.of(),
-                    new TestConfigurationStorage(LOCAL),
-                    List.of()
-            );
-
-            clusterCfgMgr = new ConfigurationManager(
-                    List.of(ClusterConfiguration.KEY, TablesConfiguration.KEY),
-                    Map.of(),
-                    new TestConfigurationStorage(DISTRIBUTED),
-                    Collections.singletonList(ExtendedTableConfigurationSchema.class)
-            );
-
-            nodeCfgMgr.start();
-            clusterCfgMgr.start();
-
-            nodeCfgMgr.bootstrap("{\n"
-                    + "   \"node\":{\n"
-                    + "      \"metastorageNodes\":[\n"
-                    + "         \"" + NODE_NAME + "\"\n"
-                    + "      ]\n"
-                    + "   }\n"
-                    + "}");
-        } catch (Exception e) {
-            LOG.error("Failed to bootstrap the test configuration manager.", e);
-
-            fail("Failed to configure manager [err=" + e.getMessage() + ']');
-        }
-=======
     void before() {
         tblManagerFut = new CompletableFuture<>();
->>>>>>> c086555b
     }
 
     /** Stop configuration manager. */
@@ -229,14 +172,6 @@
     @Test
     public void testStaticTableConfigured() {
         TableManager tableManager = new TableManager(
-<<<<<<< HEAD
-                clusterCfgMgr.configurationRegistry().getConfiguration(TablesConfiguration.KEY),
-                rm,
-                bm,
-                ts,
-                mm,
-                workDir
-=======
             tblsCfg,
             dataStorageCfg,
             rm,
@@ -244,7 +179,6 @@
             ts,
             mm,
             workDir
->>>>>>> c086555b
         );
 
         assertEquals(1, tableManager.tables().size());
@@ -258,8 +192,8 @@
     @Test
     public void testCreateTable() {
         TableDefinition scmTbl = SchemaBuilders.tableBuilder("PUBLIC", DYNAMIC_TABLE_NAME).columns(
-                SchemaBuilders.column("key", ColumnType.INT64).asNonNull().build(),
-                SchemaBuilders.column("val", ColumnType.INT64).asNullable().build()
+            SchemaBuilders.column("key", ColumnType.INT64).asNonNull().build(),
+            SchemaBuilders.column("val", ColumnType.INT64).asNullable().build()
         ).withPrimaryKey("key").build();
 
         Table table = mockManagersAndCreateTable(scmTbl, tblManagerFut);
@@ -275,8 +209,8 @@
     @Test
     public void testDropTable() {
         TableDefinition scmTbl = SchemaBuilders.tableBuilder("PUBLIC", DYNAMIC_TABLE_FOR_DROP_NAME).columns(
-                SchemaBuilders.column("key", ColumnType.INT64).asNonNull().build(),
-                SchemaBuilders.column("val", ColumnType.INT64).asNullable().build()
+            SchemaBuilders.column("key", ColumnType.INT64).asNonNull().build(),
+            SchemaBuilders.column("val", ColumnType.INT64).asNullable().build()
         ).withPrimaryKey("key").build();
 
         mockManagersAndCreateTable(scmTbl, tblManagerFut);
@@ -390,14 +324,14 @@
     @Test
     public void testGetTableDuringCreation() throws Exception {
         TableDefinition scmTbl = SchemaBuilders.tableBuilder("PUBLIC", DYNAMIC_TABLE_FOR_DROP_NAME).columns(
-                SchemaBuilders.column("key", ColumnType.INT64).asNonNull().build(),
-                SchemaBuilders.column("val", ColumnType.INT64).asNullable().build()
+            SchemaBuilders.column("key", ColumnType.INT64).asNonNull().build(),
+            SchemaBuilders.column("val", ColumnType.INT64).asNullable().build()
         ).withPrimaryKey("key").build();
 
         Phaser phaser = new Phaser(2);
 
         CompletableFuture<Table> createFut = CompletableFuture.supplyAsync(() ->
-                mockManagersAndCreateTableWithDelay(scmTbl, tblManagerFut, phaser)
+            mockManagersAndCreateTableWithDelay(scmTbl, tblManagerFut, phaser)
         );
 
         CompletableFuture<Table> getFut = CompletableFuture.supplyAsync(() -> {
@@ -429,27 +363,16 @@
     @Test
     public void testDoubledCreateTable() {
         TableDefinition scmTbl = SchemaBuilders.tableBuilder("PUBLIC", DYNAMIC_TABLE_NAME)
-                .columns(
-                        SchemaBuilders.column("key", ColumnType.INT64).asNonNull().build(),
-                        SchemaBuilders.column("val", ColumnType.INT64).asNullable().build())
-                .withPrimaryKey("key")
-                .build();
+            .columns(
+                SchemaBuilders.column("key", ColumnType.INT64).asNonNull().build(),
+                SchemaBuilders.column("val", ColumnType.INT64).asNullable().build())
+            .withPrimaryKey("key")
+            .build();
 
         Table table = mockManagersAndCreateTable(scmTbl, tblManagerFut);
 
         assertNotNull(table);
 
-<<<<<<< HEAD
-        assertThrows(RuntimeException.class,
-                () -> tblManagerFut.join().createTable(scmTbl.canonicalName(), tblCh -> SchemaConfigurationConverter.convert(scmTbl, tblCh)
-                        .changeReplicas(1)
-                        .changePartitions(10)));
-
-        assertSame(table, tblManagerFut.join()
-                .createTableIfNotExists(scmTbl.canonicalName(), tblCh -> SchemaConfigurationConverter.convert(scmTbl, tblCh)
-                        .changeReplicas(1)
-                        .changePartitions(10)));
-=======
         assertThrows(RuntimeException.class, () -> tblManagerFut.join().createTable(scmTbl.canonicalName(), tblCh -> SchemaConfigurationConverter.convert(scmTbl, tblCh)
             .changeReplicas(REPLICAS)
             .changePartitions(PARTITIONS)));
@@ -457,19 +380,18 @@
         assertSame(table, tblManagerFut.join().createTableIfNotExists(scmTbl.canonicalName(), tblCh -> SchemaConfigurationConverter.convert(scmTbl, tblCh)
             .changeReplicas(REPLICAS)
             .changePartitions(PARTITIONS)));
->>>>>>> c086555b
     }
 
     /**
      * Instantiates Table manager and creates a table in it.
      *
      * @param tableDefinition Configuration schema for a table.
-     * @param tblManagerFut   Future for table manager.
+     * @param tblManagerFut Future for table manager.
      * @return Table.
      */
     private TableImpl mockManagersAndCreateTable(
-            TableDefinition tableDefinition,
-            CompletableFuture<TableManager> tblManagerFut
+        TableDefinition tableDefinition,
+        CompletableFuture<TableManager> tblManagerFut
     ) {
         return mockManagersAndCreateTableWithDelay(tableDefinition, tblManagerFut, null);
     }
@@ -478,15 +400,14 @@
      * Instantiates a table and prepares Table manager. When the latch would open, the method completes.
      *
      * @param tableDefinition Configuration schema for a table.
-     * @param tblManagerFut   Future for table manager.
-     * @param phaser          Phaser for the wait.
+     * @param tblManagerFut Future for table manager.
+     * @param phaser Phaser for the wait.
      * @return Table manager.
      */
-    @NotNull
-    private TableImpl mockManagersAndCreateTableWithDelay(
-            TableDefinition tableDefinition,
-            CompletableFuture<TableManager> tblManagerFut,
-            Phaser phaser
+    @NotNull private TableImpl mockManagersAndCreateTableWithDelay(
+        TableDefinition tableDefinition,
+        CompletableFuture<TableManager> tblManagerFut,
+        Phaser phaser
     ) {
         when(rm.prepareRaftGroup(any(), any(), any())).thenAnswer(mock -> {
             RaftGroupService raftGrpSrvcMock = mock(RaftGroupService.class);
@@ -505,31 +426,21 @@
         AtomicBoolean tableCreatedFlag = new AtomicBoolean();
 
         try (MockedStatic<SchemaUtils> schemaServiceMock = mockStatic(SchemaUtils.class)) {
-            schemaServiceMock.when(() -> SchemaUtils.prepareSchemaDescriptor(anyInt(), any())).thenReturn(mock(SchemaDescriptor.class));
+            schemaServiceMock.when(() -> SchemaUtils.prepareSchemaDescriptor(anyInt(), any())).
+                thenReturn(mock(SchemaDescriptor.class));
         }
 
         try (MockedStatic<AffinityUtils> affinityServiceMock = mockStatic(AffinityUtils.class)) {
             ArrayList<List<ClusterNode>> assignment = new ArrayList<>(PARTITIONS);
 
-            for (int part = 0; part < PARTITIONS; part++) {
+            for (int part = 0; part < PARTITIONS; part++)
                 assignment.add(new ArrayList<>(Collections.singleton(node)));
-            }
-
-            affinityServiceMock.when(() -> AffinityUtils.calculateAssignments(any(), anyInt(), anyInt())).thenReturn(assignment);
+
+            affinityServiceMock.when(() -> AffinityUtils.calculateAssignments(any(), anyInt(), anyInt())).
+                thenReturn(assignment);
         }
 
-<<<<<<< HEAD
-        TableManager tableManager = new TableManager(
-                clusterCfgMgr.configurationRegistry().getConfiguration(TablesConfiguration.KEY),
-                rm,
-                bm,
-                ts,
-                mm,
-                workDir
-        );
-=======
         TableManager tableManager = createTableManager(tblManagerFut);
->>>>>>> c086555b
 
         TableImpl tbl2 = null;
 
@@ -542,24 +453,17 @@
                 return cursor;
             });
 
-            final int tablesBeforeCreation = tableManager.tables().size();
-
-<<<<<<< HEAD
-            clusterCfgMgr.configurationRegistry().getConfiguration(TablesConfiguration.KEY).tables().listen(ctx -> {
-                boolean createTbl = ctx.newValue().get(tableDefinition.canonicalName()) != null
-                        && ctx.oldValue().get(tableDefinition.canonicalName()) == null;
-=======
+            int tablesBeforeCreation = tableManager.tables().size();
+
             tblsCfg.tables().listen(ctx -> {
                 boolean createTbl = ctx.newValue().get(tableDefinition.canonicalName()) != null &&
                     ctx.oldValue().get(tableDefinition.canonicalName()) == null;
->>>>>>> c086555b
-
-                boolean dropTbl = ctx.oldValue().get(tableDefinition.canonicalName()) != null
-                        && ctx.newValue().get(tableDefinition.canonicalName()) == null;
-
-                if (!createTbl && !dropTbl) {
+
+                boolean dropTbl = ctx.oldValue().get(tableDefinition.canonicalName()) != null &&
+                    ctx.newValue().get(tableDefinition.canonicalName()) == null;
+
+                if (!createTbl && !dropTbl)
                     return CompletableFuture.completedFuture(null);
-                }
 
                 tableCreatedFlag.set(createTbl);
 
@@ -570,7 +474,7 @@
                         Cursor<Entry> cursor = mock(Cursor.class);
 
                         when(cursor.hasNext()).thenAnswer(hasNextInvocation ->
-                                firstRecord.compareAndSet(true, false));
+                            firstRecord.compareAndSet(true, false));
 
                         Entry mockEntry = mock(Entry.class);
 
@@ -582,54 +486,32 @@
 
                         return cursor;
                     });
-<<<<<<< HEAD
-                } catch (NodeStoppingException e) {
-                    LOG.error("Node was stopped during table creation.", e);
-=======
                 }
                 catch (NodeStoppingException e) {
                     log.error("Node was stopped during table creation.", e);
->>>>>>> c086555b
 
                     fail();
                 }
 
-                if (phaser != null) {
+                if (phaser != null)
                     phaser.arriveAndAwaitAdvance();
-                }
 
                 return CompletableFuture.completedFuture(null);
             });
 
-<<<<<<< HEAD
-            tbl2 = (TableImpl) tableManager.createTable(tableDefinition.canonicalName(),
-                    tblCh -> SchemaConfigurationConverter.convert(tableDefinition, tblCh)
-                            .changeReplicas(1)
-                            .changePartitions(10)
-=======
             tbl2 = (TableImpl)tableManager.createTable(tableDefinition.canonicalName(), tblCh -> SchemaConfigurationConverter.convert(tableDefinition, tblCh)
                 .changeReplicas(REPLICAS)
                 .changePartitions(PARTITIONS)
->>>>>>> c086555b
             );
 
             assertNotNull(tbl2);
 
             assertEquals(tablesBeforeCreation + 1, tableManager.tables().size());
-<<<<<<< HEAD
-        } catch (NodeStoppingException e) {
-            LOG.error("Node was stopped during table creation.", e);
-
-            fail();
-        } finally {
-            tableManager.stop();
-=======
         }
         catch (NodeStoppingException e) {
             log.error("Node was stopped during table creation.", e);
 
             fail();
->>>>>>> c086555b
         }
 
         return tbl2;
