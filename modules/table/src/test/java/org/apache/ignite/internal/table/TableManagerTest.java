--- conflicted
+++ resolved
@@ -64,11 +64,8 @@
 import org.apache.ignite.internal.configuration.testframework.ConfigurationExtension;
 import org.apache.ignite.internal.configuration.testframework.InjectConfiguration;
 import org.apache.ignite.internal.configuration.testframework.InjectRevisionListenerHolder;
-<<<<<<< HEAD
 import org.apache.ignite.internal.metastorage.MetaStorageManager;
-=======
 import org.apache.ignite.internal.pagememory.configuration.schema.UnsafeMemoryAllocatorConfigurationSchema;
->>>>>>> 1002c766
 import org.apache.ignite.internal.raft.Loza;
 import org.apache.ignite.internal.schema.SchemaDescriptor;
 import org.apache.ignite.internal.schema.SchemaManager;
@@ -249,14 +246,9 @@
                 bm,
                 ts,
                 tm,
-<<<<<<< HEAD
-                dsm = createDataStorageManager(configRegistry, workDir, rocksDbEngineConfig),
+                dsm = createDataStorageManager(configRegistry, workDir, pageMemoryEngineConfig),
                 msm,
-                new SchemaManager(revisionUpdater, tblsCfg)
-=======
-                dsm = createDataStorageManager(configRegistry, workDir, pageMemoryEngineConfig),
                 sm = new SchemaManager(revisionUpdater, tblsCfg)
->>>>>>> 1002c766
         );
 
         sm.start();
@@ -622,14 +614,9 @@
                 bm,
                 ts,
                 tm,
-<<<<<<< HEAD
-                dsm = createDataStorageManager(configRegistry, workDir, rocksDbEngineConfig),
+                dsm = createDataStorageManager(configRegistry, workDir, pageMemoryEngineConfig),
                 msm,
-                new SchemaManager(revisionUpdater, tblsCfg)
-=======
-                dsm = createDataStorageManager(configRegistry, workDir, pageMemoryEngineConfig),
                 sm = new SchemaManager(revisionUpdater, tblsCfg)
->>>>>>> 1002c766
         );
 
         sm.start();
