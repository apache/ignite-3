/*
 * Licensed to the Apache Software Foundation (ASF) under one or more
 * contributor license agreements.  See the NOTICE file distributed with
 * this work for additional information regarding copyright ownership.
 * The ASF licenses this file to You under the Apache License, Version 2.0
 * (the "License"); you may not use this file except in compliance with
 * the License.  You may obtain a copy of the License at
 *
 *      http://www.apache.org/licenses/LICENSE-2.0
 *
 * Unless required by applicable law or agreed to in writing, software
 * distributed under the License is distributed on an "AS IS" BASIS,
 * WITHOUT WARRANTIES OR CONDITIONS OF ANY KIND, either express or implied.
 * See the License for the specific language governing permissions and
 * limitations under the License.
 */

package org.apache.ignite.internal.table;

import static org.hamcrest.MatcherAssert.assertThat;
import static org.hamcrest.Matchers.equalTo;
import static org.junit.jupiter.api.Assertions.assertEquals;
import static org.junit.jupiter.api.Assertions.assertFalse;
import static org.junit.jupiter.api.Assertions.assertNotNull;
import static org.junit.jupiter.api.Assertions.assertNull;
import static org.junit.jupiter.api.Assertions.assertSame;
import static org.junit.jupiter.api.Assertions.assertThrows;
import static org.junit.jupiter.api.Assertions.assertTrue;
import static org.junit.jupiter.api.Assertions.fail;
import static org.mockito.ArgumentMatchers.any;
import static org.mockito.ArgumentMatchers.anyInt;
import static org.mockito.ArgumentMatchers.anyString;
import static org.mockito.Mockito.mock;
import static org.mockito.Mockito.mockStatic;
import static org.mockito.Mockito.times;
import static org.mockito.Mockito.verify;
import static org.mockito.Mockito.when;

import java.nio.file.Path;
import java.util.ArrayList;
import java.util.Collection;
import java.util.Collections;
import java.util.List;
import java.util.UUID;
import java.util.concurrent.CompletableFuture;
import java.util.concurrent.Phaser;
import java.util.function.Consumer;
import java.util.function.Function;
import org.apache.ignite.configuration.NamedListView;
import org.apache.ignite.configuration.schemas.store.UnknownDataStorageConfigurationSchema;
import org.apache.ignite.configuration.schemas.table.HashIndexConfigurationSchema;
import org.apache.ignite.configuration.schemas.table.PartialIndexConfigurationSchema;
import org.apache.ignite.configuration.schemas.table.SortedIndexConfigurationSchema;
import org.apache.ignite.configuration.schemas.table.TableChange;
import org.apache.ignite.configuration.schemas.table.TableView;
import org.apache.ignite.configuration.schemas.table.TablesConfiguration;
import org.apache.ignite.internal.affinity.AffinityUtils;
import org.apache.ignite.internal.baseline.BaselineManager;
import org.apache.ignite.internal.configuration.ConfigurationRegistry;
import org.apache.ignite.internal.configuration.notifications.ConfigurationStorageRevisionListenerHolder;
import org.apache.ignite.internal.configuration.schema.ExtendedTableChange;
import org.apache.ignite.internal.configuration.schema.ExtendedTableConfigurationSchema;
import org.apache.ignite.internal.configuration.schema.ExtendedTableView;
import org.apache.ignite.internal.configuration.testframework.ConfigurationExtension;
import org.apache.ignite.internal.configuration.testframework.InjectConfiguration;
import org.apache.ignite.internal.configuration.testframework.InjectRevisionListenerHolder;
import org.apache.ignite.internal.metastorage.MetaStorageManager;
import org.apache.ignite.internal.raft.Loza;
import org.apache.ignite.internal.schema.SchemaDescriptor;
import org.apache.ignite.internal.schema.SchemaManager;
import org.apache.ignite.internal.schema.SchemaUtils;
import org.apache.ignite.internal.schema.configuration.SchemaConfigurationConverter;
import org.apache.ignite.internal.schema.marshaller.schema.SchemaSerializerImpl;
import org.apache.ignite.internal.storage.DataStorageManager;
import org.apache.ignite.internal.storage.DataStorageModules;
import org.apache.ignite.internal.storage.rocksdb.RocksDbDataStorageModule;
import org.apache.ignite.internal.storage.rocksdb.RocksDbStorageEngine;
import org.apache.ignite.internal.storage.rocksdb.configuration.schema.RocksDbDataStorageChange;
import org.apache.ignite.internal.storage.rocksdb.configuration.schema.RocksDbDataStorageConfigurationSchema;
import org.apache.ignite.internal.storage.rocksdb.configuration.schema.RocksDbStorageEngineConfiguration;
import org.apache.ignite.internal.table.distributed.TableManager;
import org.apache.ignite.internal.testframework.IgniteAbstractTest;
import org.apache.ignite.internal.tx.LockManager;
import org.apache.ignite.internal.tx.TxManager;
import org.apache.ignite.internal.util.ByteUtils;
import org.apache.ignite.lang.ByteArray;
import org.apache.ignite.lang.IgniteException;
import org.apache.ignite.lang.NodeStoppingException;
import org.apache.ignite.network.ClusterNode;
import org.apache.ignite.network.NetworkAddress;
import org.apache.ignite.network.TopologyService;
import org.apache.ignite.raft.client.Peer;
import org.apache.ignite.raft.client.service.RaftGroupService;
import org.apache.ignite.schema.SchemaBuilders;
import org.apache.ignite.schema.definition.ColumnType;
import org.apache.ignite.schema.definition.TableDefinition;
import org.apache.ignite.table.Table;
import org.junit.jupiter.api.AfterEach;
import org.junit.jupiter.api.BeforeEach;
import org.junit.jupiter.api.Test;
import org.junit.jupiter.api.extension.ExtendWith;
import org.mockito.Mock;
import org.mockito.MockedStatic;
import org.mockito.junit.jupiter.MockitoExtension;
import org.mockito.junit.jupiter.MockitoSettings;
import org.mockito.quality.Strictness;

/**
 * Tests scenarios for table manager.
 */
@ExtendWith({MockitoExtension.class, ConfigurationExtension.class})
@MockitoSettings(strictness = Strictness.LENIENT)
public class TableManagerTest extends IgniteAbstractTest {
    /** The name of the table which is preconfigured. */
    private static final String PRECONFIGURED_TABLE_NAME = "t1";

    /** The name of the table which will be configured dynamically. */
    private static final String DYNAMIC_TABLE_NAME = "t2";

    /** The name of table to drop it. */
    private static final String DYNAMIC_TABLE_FOR_DROP_NAME = "t3";

    /** Table partitions. */
    private static final int PARTITIONS = 32;

    /** Node name. */
    private static final String NODE_NAME = "node1";

    /** Count of replicas. */
    private static final int REPLICAS = 1;

    /** Schema manager. */
    @Mock
    private BaselineManager bm;

    /** Topology service. */
    @Mock
    private TopologyService ts;

    /** Raft manager. */
    @Mock
    private Loza rm;

    /** TX manager. */
    @Mock(lenient = true)
    private TxManager tm;

    /** TX manager. */
    @Mock(lenient = true)
    private LockManager lm;

    /** Meta storage manager. */
    @Mock
    MetaStorageManager msm;

    /**
     * Revision listener holder. It uses for the test configurations:
     * <ul>
     * <li>{@link TableManagerTest#fieldRevisionListenerHolder},</li>
     * <li>{@link TableManagerTest#tblsCfg}.</li>
     * </ul>
     */
    @InjectRevisionListenerHolder
    private ConfigurationStorageRevisionListenerHolder fieldRevisionListenerHolder;

    /** Revision updater. */
    private Consumer<Function<Long, CompletableFuture<?>>> revisionUpdater;

    /** Tables configuration. */
    @InjectConfiguration(
            internalExtensions = ExtendedTableConfigurationSchema.class,
            polymorphicExtensions = {
                    HashIndexConfigurationSchema.class,
                    SortedIndexConfigurationSchema.class,
                    PartialIndexConfigurationSchema.class,
                    UnknownDataStorageConfigurationSchema.class,
                    RocksDbDataStorageConfigurationSchema.class
            }
    )
    private TablesConfiguration tblsCfg;

    @InjectConfiguration
    private RocksDbStorageEngineConfiguration rocksDbEngineConfig;

    @Mock
    private ConfigurationRegistry configRegistry;

    private DataStorageManager dsm;

    /** Test node. */
    private final ClusterNode node = new ClusterNode(
            UUID.randomUUID().toString(),
            NODE_NAME,
            new NetworkAddress("127.0.0.1", 2245)
    );

    /** The future will be completed after each tests of this class. */
    private CompletableFuture<TableManager> tblManagerFut;

    /** Before all test scenarios. */
    @BeforeEach
    void before() {
        revisionUpdater = (Function<Long, CompletableFuture<?>> function) -> {
            function.apply(0L).join();

            fieldRevisionListenerHolder.listenUpdateStorageRevision(newStorageRevision -> {
                log.info("Notify about revision: {}", newStorageRevision);

                return function.apply(newStorageRevision);
            });
        };

        when(msm.registerWatch(any(ByteArray.class), any())).thenReturn(CompletableFuture.completedFuture(1L));

        tblManagerFut = new CompletableFuture<>();
    }

    /** Stop configuration manager. */
    @AfterEach
    void after() throws Exception {
        assertTrue(tblManagerFut.isDone());

        tblManagerFut.join().beforeNodeStop();
        tblManagerFut.join().stop();

        dsm.stop();
    }

    /**
     * Tests a table which was preconfigured.
     */
    @Test
    public void testPreconfiguredTable() throws Exception {
        when(rm.updateRaftGroup(any(), any(), any(), any(), any())).thenAnswer(mock ->
                CompletableFuture.completedFuture(mock(RaftGroupService.class)));

        TableManager tableManager = new TableManager(
                revisionUpdater,
                tblsCfg,
                rm,
                bm,
                ts,
                tm,
                dsm = createDataStorageManager(configRegistry, workDir, rocksDbEngineConfig),
<<<<<<< HEAD
                msm
=======
                new SchemaManager(revisionUpdater, tblsCfg)
>>>>>>> 8e22afb9
        );

        tblManagerFut.complete(tableManager);

        tableManager.start();

        TableDefinition scmTbl = SchemaBuilders.tableBuilder("PUBLIC", PRECONFIGURED_TABLE_NAME).columns(
                SchemaBuilders.column("key", ColumnType.INT64).build(),
                SchemaBuilders.column("val", ColumnType.INT64).asNullable(true).build()
        ).withPrimaryKey("key").build();

        tblsCfg.tables().change(tablesChange -> {
            tablesChange.create(scmTbl.canonicalName(), tableChange -> {
                (SchemaConfigurationConverter.convert(scmTbl, tableChange))
                        .changeReplicas(REPLICAS)
                        .changePartitions(PARTITIONS);

                tableChange.changeDataStorage(c -> c.convert(RocksDbDataStorageChange.class));

                var extConfCh = ((ExtendedTableChange) tableChange);

                ArrayList<List<ClusterNode>> assignment = new ArrayList<>(PARTITIONS);

                for (int part = 0; part < PARTITIONS; part++) {
                    assignment.add(new ArrayList<>(Collections.singleton(node)));
                }

                extConfCh.changeAssignments(ByteUtils.toBytes(assignment))
                        .changeSchemas(schemasCh -> schemasCh.create(
                                String.valueOf(1),
                                schemaCh -> {
                                    SchemaDescriptor schemaDesc = SchemaUtils.prepareSchemaDescriptor(
                                            ((ExtendedTableView) tableChange).schemas().size(),
                                            tableChange);

                                    schemaCh.changeSchema(SchemaSerializerImpl.INSTANCE.serialize(schemaDesc));
                                }
                        ));
            });
        }).join();

        assertEquals(1, tableManager.tables().size());

        assertNotNull(tableManager.table(scmTbl.canonicalName()));

        checkTableDataStorage(tblsCfg.tables().value(), RocksDbStorageEngine.ENGINE_NAME);
    }

    /**
     * Tests create a table through public API.
     *
     * @throws Exception If failed.
     */
    @Test
    public void testCreateTable() throws Exception {
        TableDefinition scmTbl = SchemaBuilders.tableBuilder("PUBLIC", DYNAMIC_TABLE_NAME).columns(
                SchemaBuilders.column("key", ColumnType.INT64).build(),
                SchemaBuilders.column("val", ColumnType.INT64).asNullable(true).build()
        ).withPrimaryKey("key").build();

        Table table = mockManagersAndCreateTable(scmTbl, tblManagerFut);

        assertNotNull(table);

        assertSame(table, tblManagerFut.join().table(scmTbl.canonicalName()));

        checkTableDataStorage(tblsCfg.tables().value(), RocksDbStorageEngine.ENGINE_NAME);
    }

    /**
     * Tests drop a table through public API.
     *
     * @throws Exception If failed.
     */
    @Test
    public void testDropTable() throws Exception {
        TableDefinition scmTbl = SchemaBuilders.tableBuilder("PUBLIC", DYNAMIC_TABLE_FOR_DROP_NAME).columns(
                SchemaBuilders.column("key", ColumnType.INT64).build(),
                SchemaBuilders.column("val", ColumnType.INT64).asNullable(true).build()
        ).withPrimaryKey("key").build();

        mockManagersAndCreateTable(scmTbl, tblManagerFut);

        TableManager tableManager = tblManagerFut.join();

        tableManager.dropTable(scmTbl.canonicalName());

        assertNull(tableManager.table(scmTbl.canonicalName()));

        assertEquals(0, tableManager.tables().size());
    }

    /**
     * Tests a work of the public API for Table manager {@see org.apache.ignite.table.manager.IgniteTables} when the manager is stopping.
     */
    @Test
    public void testApiTableManagerOnStop() {
        createTableManager(tblManagerFut);

        TableManager tableManager = tblManagerFut.join();

        tableManager.beforeNodeStop();
        tableManager.stop();

        String tblFullName = "PUBLIC." + DYNAMIC_TABLE_FOR_DROP_NAME;

        Consumer<TableChange> createTableChange = (TableChange change) ->
                SchemaConfigurationConverter.convert(SchemaBuilders.tableBuilder("PUBLIC", DYNAMIC_TABLE_FOR_DROP_NAME).columns(
                                SchemaBuilders.column("key", ColumnType.INT64).build(),
                                SchemaBuilders.column("val", ColumnType.INT64).asNullable(true).build()
                        ).withPrimaryKey("key").build(), change)
                        .changeReplicas(REPLICAS)
                        .changePartitions(PARTITIONS);

        final Consumer<TableChange> addColumnChange = (TableChange change) ->
                change.changeColumns(cols -> {
                    int colIdx = change.columns().namedListKeys().stream().mapToInt(Integer::parseInt).max().getAsInt() + 1;

                    cols.create(String.valueOf(colIdx),
                            colChg -> SchemaConfigurationConverter.convert(SchemaBuilders.column("name", ColumnType.string()).build(),
                                    colChg));

                });

        TableManager igniteTables = tableManager;

        assertThrows(IgniteException.class, () -> igniteTables.createTable(tblFullName, createTableChange));
        assertThrows(IgniteException.class, () -> igniteTables.createTableAsync(tblFullName, createTableChange));

        assertThrows(IgniteException.class, () -> igniteTables.alterTable(tblFullName, addColumnChange));
        assertThrows(IgniteException.class, () -> igniteTables.alterTableAsync(tblFullName, addColumnChange));

        assertThrows(IgniteException.class, () -> igniteTables.dropTable(tblFullName));
        assertThrows(IgniteException.class, () -> igniteTables.dropTableAsync(tblFullName));

        assertThrows(IgniteException.class, () -> igniteTables.tables());
        assertThrows(IgniteException.class, () -> igniteTables.tablesAsync());

        assertThrows(IgniteException.class, () -> igniteTables.table(tblFullName));
        assertThrows(IgniteException.class, () -> igniteTables.tableAsync(tblFullName));
    }

    /**
     * Tests a work of the public API for Table manager {@see org.apache.ignite.internal.table.IgniteTablesInternal} when the manager is
     * stopping.
     */
    @Test
    public void testInternalApiTableManagerOnStop() {
        createTableManager(tblManagerFut);

        TableManager tableManager = tblManagerFut.join();

        tableManager.beforeNodeStop();
        tableManager.stop();

        UUID fakeTblId = UUID.randomUUID();

        assertThrows(IgniteException.class, () -> tableManager.table(fakeTblId));
        assertThrows(IgniteException.class, () -> tableManager.tableAsync(fakeTblId));
    }

    /**
     * Cheks that the all RAFT nodes will be stopped when Table manager is stopping.
     *
     * @throws Exception If failed.
     */
    @Test
    public void tableManagerStopTest() throws Exception {
        TableDefinition scmTbl = SchemaBuilders.tableBuilder("PUBLIC", DYNAMIC_TABLE_FOR_DROP_NAME).columns(
                SchemaBuilders.column("key", ColumnType.INT64).build(),
                SchemaBuilders.column("val", ColumnType.INT64).asNullable(true).build()
        ).withPrimaryKey("key").build();

        mockManagersAndCreateTable(scmTbl, tblManagerFut);

        verify(rm, times(PARTITIONS)).updateRaftGroup(anyString(), any(), any(), any(), any());

        TableManager tableManager = tblManagerFut.join();

        tableManager.stop();

        verify(rm, times(PARTITIONS)).stopRaftGroup(anyString());
    }

    /**
     * Instantiates a table and prepares Table manager.
     */
    @Test
    public void testGetTableDuringCreation() {
        TableDefinition scmTbl = SchemaBuilders.tableBuilder("PUBLIC", DYNAMIC_TABLE_FOR_DROP_NAME).columns(
                SchemaBuilders.column("key", ColumnType.INT64).build(),
                SchemaBuilders.column("val", ColumnType.INT64).asNullable(true).build()
        ).withPrimaryKey("key").build();

        Phaser phaser = new Phaser(2);

        CompletableFuture<Table> createFut = CompletableFuture.supplyAsync(() -> {
            try {
                return mockManagersAndCreateTableWithDelay(scmTbl, tblManagerFut, phaser);
            } catch (NodeStoppingException e) {
                fail(e.getMessage());
            }

            return null;
        });

        CompletableFuture<Table> getFut = CompletableFuture.supplyAsync(() -> {
            phaser.awaitAdvance(0);

            return tblManagerFut.join().table(scmTbl.canonicalName());
        });

        CompletableFuture<Collection<Table>> getAllTablesFut = CompletableFuture.supplyAsync(() -> {
            phaser.awaitAdvance(0);

            return tblManagerFut.join().tables();
        });

        assertFalse(createFut.isDone());
        assertFalse(getFut.isDone());
        assertFalse(getAllTablesFut.isDone());

        phaser.arrive();

        assertSame(createFut.join(), getFut.join());

        assertEquals(1, getAllTablesFut.join().size());
    }

    /**
     * Tries to create a table that already exists.
     *
     * @throws Exception If failed.
     */
    @Test
    public void testDoubledCreateTable() throws Exception {
        TableDefinition scmTbl = SchemaBuilders.tableBuilder("PUBLIC", DYNAMIC_TABLE_NAME)
                .columns(
                        SchemaBuilders.column("key", ColumnType.INT64).build(),
                        SchemaBuilders.column("val", ColumnType.INT64).asNullable(true).build())
                .withPrimaryKey("key")
                .build();

        Table table = mockManagersAndCreateTable(scmTbl, tblManagerFut);

        assertNotNull(table);

        assertThrows(RuntimeException.class,
                () -> tblManagerFut.join().createTable(scmTbl.canonicalName(), tblCh -> SchemaConfigurationConverter.convert(scmTbl, tblCh)
                        .changeReplicas(REPLICAS)
                        .changePartitions(PARTITIONS)));

        assertSame(table, tblManagerFut.join().table(scmTbl.canonicalName()));
    }

    /**
     * Instantiates Table manager and creates a table in it.
     *
     * @param tableDefinition Configuration schema for a table.
     * @param tblManagerFut Future for table manager.
     * @return Table.
     * @throws NodeStoppingException If something went wrong.
     */
    private TableImpl mockManagersAndCreateTable(
            TableDefinition tableDefinition,
            CompletableFuture<TableManager> tblManagerFut
    ) throws NodeStoppingException {
        return mockManagersAndCreateTableWithDelay(tableDefinition, tblManagerFut, null);
    }

    /**
     * Instantiates a table and prepares Table manager. When the latch would open, the method completes.
     *
     * @param tableDefinition Configuration schema for a table.
     * @param tblManagerFut Future for table manager.
     * @param phaser Phaser for the wait.
     * @return Table manager.
     * @throws NodeStoppingException If something went wrong.
     */
    private TableImpl mockManagersAndCreateTableWithDelay(
            TableDefinition tableDefinition,
            CompletableFuture<TableManager> tblManagerFut,
            Phaser phaser
    ) throws NodeStoppingException {
        when(rm.updateRaftGroup(any(), any(), any(), any(), any())).thenAnswer(mock -> {
            RaftGroupService raftGrpSrvcMock = mock(RaftGroupService.class);

            when(raftGrpSrvcMock.leader()).thenReturn(new Peer(new NetworkAddress("localhost", 47500)));

            return CompletableFuture.completedFuture(raftGrpSrvcMock);
        });

        when(ts.getByAddress(any(NetworkAddress.class))).thenReturn(new ClusterNode(
                UUID.randomUUID().toString(),
                "node0",
                new NetworkAddress("localhost", 47500)
        ));

        try (MockedStatic<SchemaUtils> schemaServiceMock = mockStatic(SchemaUtils.class)) {
            schemaServiceMock.when(() -> SchemaUtils.prepareSchemaDescriptor(anyInt(), any()))
                    .thenReturn(mock(SchemaDescriptor.class));
        }

        try (MockedStatic<AffinityUtils> affinityServiceMock = mockStatic(AffinityUtils.class)) {
            ArrayList<List<ClusterNode>> assignment = new ArrayList<>(PARTITIONS);

            for (int part = 0; part < PARTITIONS; part++) {
                assignment.add(new ArrayList<>(Collections.singleton(node)));
            }

            affinityServiceMock.when(() -> AffinityUtils.calculateAssignments(any(), anyInt(), anyInt()))
                    .thenReturn(assignment);
        }

        TableManager tableManager = createTableManager(tblManagerFut);

        final int tablesBeforeCreation = tableManager.tables().size();

        tblsCfg.tables().listen(ctx -> {
            boolean createTbl = ctx.newValue().get(tableDefinition.canonicalName()) != null
                    && ctx.oldValue().get(tableDefinition.canonicalName()) == null;

            boolean dropTbl = ctx.oldValue().get(tableDefinition.canonicalName()) != null
                    && ctx.newValue().get(tableDefinition.canonicalName()) == null;

            if (!createTbl && !dropTbl) {
                return CompletableFuture.completedFuture(null);
            }

            if (phaser != null) {
                phaser.arriveAndAwaitAdvance();
            }

            return CompletableFuture.completedFuture(null);
        });

        TableImpl tbl2 = (TableImpl) tableManager.createTable(tableDefinition.canonicalName(),
                tblCh -> SchemaConfigurationConverter.convert(tableDefinition, tblCh)
                        .changeReplicas(REPLICAS)
                        .changePartitions(PARTITIONS)
        );

        assertNotNull(tbl2);

        assertEquals(tablesBeforeCreation + 1, tableManager.tables().size());

        return tbl2;
    }

    /**
     * Creates Table manager.
     *
     * @param tblManagerFut Future to wrap Table manager.
     * @return Table manager.
     */
    private TableManager createTableManager(CompletableFuture<TableManager> tblManagerFut) {
        TableManager tableManager = new TableManager(
                revisionUpdater,
                tblsCfg,
                rm,
                bm,
                ts,
                tm,
                dsm = createDataStorageManager(configRegistry, workDir, rocksDbEngineConfig),
<<<<<<< HEAD
                msm
=======
                new SchemaManager(revisionUpdater, tblsCfg)
>>>>>>> 8e22afb9
        );

        tableManager.start();

        tblManagerFut.complete(tableManager);

        return tableManager;
    }

    private DataStorageManager createDataStorageManager(
            ConfigurationRegistry mockedRegistry,
            Path storagePath,
            RocksDbStorageEngineConfiguration config
    ) {
        when(mockedRegistry.getConfiguration(RocksDbStorageEngineConfiguration.KEY)).thenReturn(config);

        DataStorageModules dataStorageModules = new DataStorageModules(List.of(new RocksDbDataStorageModule()));

        DataStorageManager manager = new DataStorageManager(
                tblsCfg,
                dataStorageModules.createStorageEngines(mockedRegistry, storagePath)
        );

        manager.start();

        return manager;
    }

    private void checkTableDataStorage(NamedListView<TableView> tables, String expDataStorage) {
        for (String tableName : tables.namedListKeys()) {
            assertThat(tables.get(tableName).dataStorage().name(), equalTo(expDataStorage));
        }
    }
}<|MERGE_RESOLUTION|>--- conflicted
+++ resolved
@@ -242,11 +242,8 @@
                 ts,
                 tm,
                 dsm = createDataStorageManager(configRegistry, workDir, rocksDbEngineConfig),
-<<<<<<< HEAD
-                msm
-=======
+                msm,
                 new SchemaManager(revisionUpdater, tblsCfg)
->>>>>>> 8e22afb9
         );
 
         tblManagerFut.complete(tableManager);
@@ -611,11 +608,8 @@
                 ts,
                 tm,
                 dsm = createDataStorageManager(configRegistry, workDir, rocksDbEngineConfig),
-<<<<<<< HEAD
-                msm
-=======
+                msm,
                 new SchemaManager(revisionUpdater, tblsCfg)
->>>>>>> 8e22afb9
         );
 
         tableManager.start();
