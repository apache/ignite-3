/*
 * Licensed to the Apache Software Foundation (ASF) under one or more
 * contributor license agreements.  See the NOTICE file distributed with
 * this work for additional information regarding copyright ownership.
 * The ASF licenses this file to You under the Apache License, Version 2.0
 * (the "License"); you may not use this file except in compliance with
 * the License.  You may obtain a copy of the License at
 *
 *      http://www.apache.org/licenses/LICENSE-2.0
 *
 * Unless required by applicable law or agreed to in writing, software
 * distributed under the License is distributed on an "AS IS" BASIS,
 * WITHOUT WARRANTIES OR CONDITIONS OF ANY KIND, either express or implied.
 * See the License for the specific language governing permissions and
 * limitations under the License.
 */

package org.apache.ignite.internal.table;

import static org.junit.jupiter.api.Assertions.assertEquals;
import static org.junit.jupiter.api.Assertions.assertFalse;
import static org.junit.jupiter.api.Assertions.assertNotNull;
import static org.junit.jupiter.api.Assertions.assertNull;
import static org.junit.jupiter.api.Assertions.assertSame;
import static org.junit.jupiter.api.Assertions.assertThrows;
import static org.junit.jupiter.api.Assertions.assertTrue;
import static org.junit.jupiter.api.Assertions.fail;
import static org.mockito.ArgumentMatchers.any;
import static org.mockito.ArgumentMatchers.anyInt;
import static org.mockito.ArgumentMatchers.anyString;
import static org.mockito.Mockito.mock;
import static org.mockito.Mockito.mockStatic;
import static org.mockito.Mockito.times;
import static org.mockito.Mockito.verify;
import static org.mockito.Mockito.when;

import java.util.ArrayList;
import java.util.Collection;
import java.util.Collections;
import java.util.List;
import java.util.UUID;
import java.util.concurrent.CompletableFuture;
import java.util.concurrent.Phaser;
import java.util.function.Consumer;
import org.apache.ignite.configuration.schemas.store.DataStorageConfiguration;
import org.apache.ignite.configuration.schemas.store.RocksDbDataRegionConfigurationSchema;
import org.apache.ignite.configuration.schemas.table.HashIndexConfigurationSchema;
import org.apache.ignite.configuration.schemas.table.PartialIndexConfigurationSchema;
import org.apache.ignite.configuration.schemas.table.SortedIndexConfigurationSchema;
import org.apache.ignite.configuration.schemas.table.TableChange;
import org.apache.ignite.configuration.schemas.table.TablesConfiguration;
import org.apache.ignite.internal.affinity.AffinityUtils;
import org.apache.ignite.internal.baseline.BaselineManager;
import org.apache.ignite.internal.configuration.notifications.ConfigurationStorageRevisionListenerHolder;
import org.apache.ignite.internal.configuration.schema.ExtendedTableConfigurationSchema;
import org.apache.ignite.internal.configuration.testframework.ConfigurationExtension;
import org.apache.ignite.internal.configuration.testframework.InjectConfiguration;
import org.apache.ignite.internal.configuration.testframework.InjectRevisionListenerHolder;
import org.apache.ignite.internal.raft.Loza;
import org.apache.ignite.internal.schema.SchemaDescriptor;
import org.apache.ignite.internal.schema.SchemaUtils;
import org.apache.ignite.internal.schema.configuration.SchemaConfigurationConverter;
import org.apache.ignite.internal.table.distributed.TableManager;
import org.apache.ignite.internal.testframework.IgniteAbstractTest;
import org.apache.ignite.internal.tx.LockManager;
import org.apache.ignite.internal.tx.TxManager;
import org.apache.ignite.lang.IgniteException;
import org.apache.ignite.lang.NodeStoppingException;
import org.apache.ignite.network.ClusterNode;
import org.apache.ignite.network.NetworkAddress;
import org.apache.ignite.network.TopologyService;
import org.apache.ignite.raft.client.Peer;
import org.apache.ignite.raft.client.service.RaftGroupService;
import org.apache.ignite.schema.SchemaBuilders;
import org.apache.ignite.schema.definition.ColumnType;
import org.apache.ignite.schema.definition.TableDefinition;
import org.apache.ignite.table.Table;
import org.jetbrains.annotations.NotNull;
import org.junit.jupiter.api.AfterEach;
import org.junit.jupiter.api.BeforeEach;
import org.junit.jupiter.api.Disabled;
import org.junit.jupiter.api.Test;
import org.junit.jupiter.api.extension.ExtendWith;
import org.mockito.Mock;
import org.mockito.MockedStatic;
import org.mockito.junit.jupiter.MockitoExtension;
import org.mockito.junit.jupiter.MockitoSettings;
import org.mockito.quality.Strictness;

/**
 * Tests scenarios for table manager.
 */
@ExtendWith({MockitoExtension.class, ConfigurationExtension.class})
@MockitoSettings(strictness = Strictness.LENIENT)
@Disabled("TODO: IGNITE-16545 Subscription to revision update in the test configuration framework")
public class TableManagerTest extends IgniteAbstractTest {
    /** The name of the table which is statically configured. */
    private static final String STATIC_TABLE_NAME = "t1";

    /** The name of the table which will be configured dynamically. */
    private static final String DYNAMIC_TABLE_NAME = "t2";

    /** The name of table to drop it. */
    private static final String DYNAMIC_TABLE_FOR_DROP_NAME = "t3";

    /** Table partitions. */
    private static final int PARTITIONS = 32;

    /** Node name. */
    private static final String NODE_NAME = "node1";

    /** Count of replicas. */
    private static final int REPLICAS = 1;

    /** Schema manager. */
    @Mock
    private BaselineManager bm;

    /** Topology service. */
    @Mock
    private TopologyService ts;

    /** Raft manager. */
    @Mock
    private Loza rm;

    /** TX manager. */
    @Mock(lenient = true)
    private TxManager tm;

    /** TX manager. */
    @Mock(lenient = true)
    private LockManager lm;

    /**
     * Revision listener holder. It uses for the test configurations:
     * <ul>
     * <li>{@link TableManagerTest#fieldRevisionListenerHolder},</li>
     * <li>{@link TableManagerTest#tblsCfg}.</li>
     * </ul>
     */
    @InjectRevisionListenerHolder
    private ConfigurationStorageRevisionListenerHolder fieldRevisionListenerHolder;

    /** Revision updater. */
    private Consumer<Consumer<Long>> revisionUpdater;

    /** Tables configuration. */
    @InjectConfiguration(
            internalExtensions = ExtendedTableConfigurationSchema.class,
            polymorphicExtensions = {
                    HashIndexConfigurationSchema.class, SortedIndexConfigurationSchema.class, PartialIndexConfigurationSchema.class
            }
    )
    private TablesConfiguration tblsCfg;

    /** Data storage configuration. */
    @InjectConfiguration(polymorphicExtensions = RocksDbDataRegionConfigurationSchema.class)
    private DataStorageConfiguration dataStorageCfg;

    /** Test node. */
    private final ClusterNode node = new ClusterNode(
            UUID.randomUUID().toString(),
            NODE_NAME,
            new NetworkAddress("127.0.0.1", 2245)
    );

    /** The future will be completed after each tests of this class. */
    private CompletableFuture<TableManager> tblManagerFut;

    /** Before all test scenarios. */
    @BeforeEach
    void before() {
        revisionUpdater = (Consumer<Long> consumer) -> {
            consumer.accept(0L);

            fieldRevisionListenerHolder.listenUpdateStorageRevision(newStorageRevision -> {
                log.info("Notify about revision: {}", newStorageRevision);

                consumer.accept(newStorageRevision);

                return CompletableFuture.completedFuture(null);
            });
        };

        tblManagerFut = new CompletableFuture<>();
    }

    /** Stop configuration manager. */
    @AfterEach
    void after() {
        assertTrue(tblManagerFut.isDone());

        tblManagerFut.join().beforeNodeStop();
        tblManagerFut.join().stop();
    }

    /**
     * Tests a table which was defined before start through bootstrap configuration.
     */
    @Disabled("https://issues.apache.org/jira/browse/IGNITE-16433")
    @Test
    public void testStaticTableConfigured() {
        TestRevisionRegister register = new TestRevisionRegister();

        TableManager tableManager = new TableManager(
<<<<<<< HEAD
                register,
=======
                revisionUpdater,
>>>>>>> 4ce4ef3b
                tblsCfg,
                dataStorageCfg,
                rm,
                bm,
                ts,
                workDir,
                tm
        );

        assertEquals(1, tableManager.tables().size());

        assertNotNull(tableManager.table(STATIC_TABLE_NAME));
    }

    /**
     * Tests create a table through public API.
     *
     * @throws Exception If failed.
     */
    @Test
    public void testCreateTable() throws Exception {
        TableDefinition scmTbl = SchemaBuilders.tableBuilder("PUBLIC", DYNAMIC_TABLE_NAME).columns(
                SchemaBuilders.column("key", ColumnType.INT64).build(),
                SchemaBuilders.column("val", ColumnType.INT64).asNullable(true).build()
        ).withPrimaryKey("key").build();

        Table table = mockManagersAndCreateTable(scmTbl, tblManagerFut);

        assertNotNull(table);

        assertSame(table, tblManagerFut.join().table(scmTbl.canonicalName()));
    }

    /**
     * Tests drop a table through public API.
     *
     * @throws Exception If failed.
     */
    @Test
    public void testDropTable() throws Exception {
        TableDefinition scmTbl = SchemaBuilders.tableBuilder("PUBLIC", DYNAMIC_TABLE_FOR_DROP_NAME).columns(
                SchemaBuilders.column("key", ColumnType.INT64).build(),
                SchemaBuilders.column("val", ColumnType.INT64).asNullable(true).build()
        ).withPrimaryKey("key").build();

        mockManagersAndCreateTable(scmTbl, tblManagerFut);

        TableManager tableManager = tblManagerFut.join();

        tableManager.dropTable(scmTbl.canonicalName());

        assertNull(tableManager.table(scmTbl.canonicalName()));

        assertEquals(0, tableManager.tables().size());
    }

    /**
     * Tests a work of the public API for Table manager {@see org.apache.ignite.table.manager.IgniteTables} when the manager is stopping.
     */
    @Test
    public void testApiTableManagerOnStop() {
        createTableManager(tblManagerFut);

        TableManager tableManager = tblManagerFut.join();

        tableManager.beforeNodeStop();
        tableManager.stop();

        String tblFullName = "PUBLIC." + DYNAMIC_TABLE_FOR_DROP_NAME;

        Consumer<TableChange> createTableChange = (TableChange change) ->
                SchemaConfigurationConverter.convert(SchemaBuilders.tableBuilder("PUBLIC", DYNAMIC_TABLE_FOR_DROP_NAME).columns(
                        SchemaBuilders.column("key", ColumnType.INT64).build(),
                        SchemaBuilders.column("val", ColumnType.INT64).asNullable(true).build()
                ).withPrimaryKey("key").build(), change)
                        .changeReplicas(REPLICAS)
                        .changePartitions(PARTITIONS);

        final Consumer<TableChange> addColumnChange = (TableChange change) ->
                change.changeColumns(cols -> {
                    int colIdx = change.columns().namedListKeys().stream().mapToInt(Integer::parseInt).max().getAsInt() + 1;

                    cols.create(String.valueOf(colIdx),
                            colChg -> SchemaConfigurationConverter.convert(SchemaBuilders.column("name", ColumnType.string()).build(),
                                    colChg));

                });

        TableManager igniteTables = tableManager;

        assertThrows(IgniteException.class, () -> igniteTables.createTable(tblFullName, createTableChange));
        assertThrows(IgniteException.class, () -> igniteTables.createTableAsync(tblFullName, createTableChange));

        assertThrows(IgniteException.class, () -> igniteTables.alterTable(tblFullName, addColumnChange));
        assertThrows(IgniteException.class, () -> igniteTables.alterTableAsync(tblFullName, addColumnChange));

        assertThrows(IgniteException.class, () -> igniteTables.dropTable(tblFullName));
        assertThrows(IgniteException.class, () -> igniteTables.dropTableAsync(tblFullName));

        assertThrows(IgniteException.class, () -> igniteTables.tables());
        assertThrows(IgniteException.class, () -> igniteTables.tablesAsync());

        assertThrows(IgniteException.class, () -> igniteTables.table(tblFullName));
        assertThrows(IgniteException.class, () -> igniteTables.tableAsync(tblFullName));
    }

    /**
     * Tests a work of the public API for Table manager {@see org.apache.ignite.internal.table.IgniteTablesInternal} when the manager is
     * stopping.
     */
    @Test
    public void testInternalApiTableManagerOnStop() {
        createTableManager(tblManagerFut);

        TableManager tableManager = tblManagerFut.join();

        tableManager.beforeNodeStop();
        tableManager.stop();

        UUID fakeTblId = UUID.randomUUID();

        assertThrows(IgniteException.class, () -> tableManager.table(fakeTblId));
        assertThrows(IgniteException.class, () -> tableManager.tableAsync(fakeTblId));

        assertThrows(NodeStoppingException.class, () -> tableManager.setBaseline(Collections.singleton("fakeNode0")));
    }

    /**
     * Cheks that the all RAFT nodes will be stopped when Table manager is stopping.
     *
     * @throws Exception If failed.
     */
    @Test
    public void tableManagerStopTest() throws Exception {
        TableDefinition scmTbl = SchemaBuilders.tableBuilder("PUBLIC", DYNAMIC_TABLE_FOR_DROP_NAME).columns(
                SchemaBuilders.column("key", ColumnType.INT64).build(),
                SchemaBuilders.column("val", ColumnType.INT64).asNullable(true).build()
        ).withPrimaryKey("key").build();

        mockManagersAndCreateTable(scmTbl, tblManagerFut);

        verify(rm, times(PARTITIONS)).prepareRaftGroup(anyString(), any(), any());

        TableManager tableManager = tblManagerFut.join();

        tableManager.stop();

        verify(rm, times(PARTITIONS)).stopRaftGroup(anyString());
    }

    /**
     * Instantiates a table and prepares Table manager.
     */
    @Test
    public void testGetTableDuringCreation() {
        TableDefinition scmTbl = SchemaBuilders.tableBuilder("PUBLIC", DYNAMIC_TABLE_FOR_DROP_NAME).columns(
                SchemaBuilders.column("key", ColumnType.INT64).build(),
                SchemaBuilders.column("val", ColumnType.INT64).asNullable(true).build()
        ).withPrimaryKey("key").build();

        Phaser phaser = new Phaser(2);

        CompletableFuture<Table> createFut = CompletableFuture.supplyAsync(() -> {
            try {
                return mockManagersAndCreateTableWithDelay(scmTbl, tblManagerFut, phaser);
            } catch (NodeStoppingException e) {
                fail(e.getMessage());
            }

            return null;
        });

        CompletableFuture<Table> getFut = CompletableFuture.supplyAsync(() -> {
            phaser.awaitAdvance(0);

            return tblManagerFut.join().table(scmTbl.canonicalName());
        });

        CompletableFuture<Collection<Table>> getAllTablesFut = CompletableFuture.supplyAsync(() -> {
            phaser.awaitAdvance(0);

            return tblManagerFut.join().tables();
        });

        assertFalse(createFut.isDone());
        assertFalse(getFut.isDone());
        assertFalse(getAllTablesFut.isDone());

        phaser.arrive();

        assertSame(createFut.join(), getFut.join());

        assertEquals(1, getAllTablesFut.join().size());
    }

    /**
     * Tries to create a table that already exists.
     *
     * @throws Exception If failed.
     */
    @Test
    public void testDoubledCreateTable() throws Exception {
        TableDefinition scmTbl = SchemaBuilders.tableBuilder("PUBLIC", DYNAMIC_TABLE_NAME)
                .columns(
                        SchemaBuilders.column("key", ColumnType.INT64).build(),
                        SchemaBuilders.column("val", ColumnType.INT64).asNullable(true).build())
                .withPrimaryKey("key")
                .build();

        Table table = mockManagersAndCreateTable(scmTbl, tblManagerFut);

        assertNotNull(table);

        assertThrows(RuntimeException.class,
                () -> tblManagerFut.join().createTable(scmTbl.canonicalName(), tblCh -> SchemaConfigurationConverter.convert(scmTbl, tblCh)
                        .changeReplicas(REPLICAS)
                        .changePartitions(PARTITIONS)));

        assertSame(table, tblManagerFut.join().table(scmTbl.canonicalName()));
    }

    /**
     * Instantiates Table manager and creates a table in it.
     *
     * @param tableDefinition Configuration schema for a table.
     * @param tblManagerFut   Future for table manager.
     * @return Table.
     * @throws NodeStoppingException If something went wrong.
     */
    private TableImpl mockManagersAndCreateTable(
            TableDefinition tableDefinition,
            CompletableFuture<TableManager> tblManagerFut
    ) throws NodeStoppingException {
        return mockManagersAndCreateTableWithDelay(tableDefinition, tblManagerFut, null);
    }

    /**
     * Instantiates a table and prepares Table manager. When the latch would open, the method completes.
     *
     * @param tableDefinition Configuration schema for a table.
     * @param tblManagerFut   Future for table manager.
     * @param phaser          Phaser for the wait.
     * @return Table manager.
     * @throws NodeStoppingException If something went wrong.
     */
    @NotNull
    private TableImpl mockManagersAndCreateTableWithDelay(
            TableDefinition tableDefinition,
            CompletableFuture<TableManager> tblManagerFut,
            Phaser phaser
    ) throws NodeStoppingException {
        when(rm.prepareRaftGroup(any(), any(), any())).thenAnswer(mock -> {
            RaftGroupService raftGrpSrvcMock = mock(RaftGroupService.class);

            when(raftGrpSrvcMock.leader()).thenReturn(new Peer(new NetworkAddress("localhost", 47500)));

            return CompletableFuture.completedFuture(raftGrpSrvcMock);
        });

        when(ts.getByAddress(any(NetworkAddress.class))).thenReturn(new ClusterNode(
                UUID.randomUUID().toString(),
                "node0",
                new NetworkAddress("localhost", 47500)
        ));

        try (MockedStatic<SchemaUtils> schemaServiceMock = mockStatic(SchemaUtils.class)) {
            schemaServiceMock.when(() -> SchemaUtils.prepareSchemaDescriptor(anyInt(), any()))
                    .thenReturn(mock(SchemaDescriptor.class));
        }

        try (MockedStatic<AffinityUtils> affinityServiceMock = mockStatic(AffinityUtils.class)) {
            ArrayList<List<ClusterNode>> assignment = new ArrayList<>(PARTITIONS);

            for (int part = 0; part < PARTITIONS; part++) {
                assignment.add(new ArrayList<>(Collections.singleton(node)));
            }

            affinityServiceMock.when(() -> AffinityUtils.calculateAssignments(any(), anyInt(), anyInt()))
                    .thenReturn(assignment);
        }

        TableManager tableManager = createTableManager(tblManagerFut);

        final int tablesBeforeCreation = tableManager.tables().size();

        tblsCfg.tables().listen(ctx -> {
            boolean createTbl = ctx.newValue().get(tableDefinition.canonicalName()) != null
                    && ctx.oldValue().get(tableDefinition.canonicalName()) == null;

            boolean dropTbl = ctx.oldValue().get(tableDefinition.canonicalName()) != null
                    && ctx.newValue().get(tableDefinition.canonicalName()) == null;

            if (!createTbl && !dropTbl) {
                return CompletableFuture.completedFuture(null);
            }

            if (phaser != null) {
                phaser.arriveAndAwaitAdvance();
            }

            return CompletableFuture.completedFuture(null);
        });

        TableImpl tbl2 = (TableImpl) tableManager.createTable(tableDefinition.canonicalName(),
                tblCh -> SchemaConfigurationConverter.convert(tableDefinition, tblCh)
                        .changeReplicas(REPLICAS)
                        .changePartitions(PARTITIONS)
        );

        assertNotNull(tbl2);

        assertEquals(tablesBeforeCreation + 1, tableManager.tables().size());

        return tbl2;
    }

    /**
     * Creates Table manager.
     *
     * @param tblManagerFut Future to wrap Table manager.
     * @return Table manager.
     */
    @NotNull
    private TableManager createTableManager(CompletableFuture<TableManager> tblManagerFut) {
        TestRevisionRegister register = new TestRevisionRegister();

        TableManager tableManager = new TableManager(
<<<<<<< HEAD
                register,
=======
                revisionUpdater,
>>>>>>> 4ce4ef3b
                tblsCfg,
                dataStorageCfg,
                rm,
                bm,
                ts,
                workDir,
                tm
        );

        tableManager.start();

        tblManagerFut.complete(tableManager);

        return tableManager;
    }

    /**
     * Test revision register.
     */
    private static class TestRevisionRegister implements Consumer<Consumer<Long>> {

        /** Revision consumer. */
        Consumer<Long> moveRevision;

        /** {@inheritDoc} */
        @Override
        public void accept(Consumer<Long> consumer) {
            if (moveRevision == null) {
                moveRevision = consumer;
            } else {
                moveRevision = moveRevision.andThen(consumer);
            }
        }
    }
}<|MERGE_RESOLUTION|>--- conflicted
+++ resolved
@@ -92,7 +92,6 @@
  */
 @ExtendWith({MockitoExtension.class, ConfigurationExtension.class})
 @MockitoSettings(strictness = Strictness.LENIENT)
-@Disabled("TODO: IGNITE-16545 Subscription to revision update in the test configuration framework")
 public class TableManagerTest extends IgniteAbstractTest {
     /** The name of the table which is statically configured. */
     private static final String STATIC_TABLE_NAME = "t1";
@@ -201,14 +200,8 @@
     @Disabled("https://issues.apache.org/jira/browse/IGNITE-16433")
     @Test
     public void testStaticTableConfigured() {
-        TestRevisionRegister register = new TestRevisionRegister();
-
         TableManager tableManager = new TableManager(
-<<<<<<< HEAD
-                register,
-=======
                 revisionUpdater,
->>>>>>> 4ce4ef3b
                 tblsCfg,
                 dataStorageCfg,
                 rm,
@@ -533,14 +526,8 @@
      */
     @NotNull
     private TableManager createTableManager(CompletableFuture<TableManager> tblManagerFut) {
-        TestRevisionRegister register = new TestRevisionRegister();
-
         TableManager tableManager = new TableManager(
-<<<<<<< HEAD
-                register,
-=======
                 revisionUpdater,
->>>>>>> 4ce4ef3b
                 tblsCfg,
                 dataStorageCfg,
                 rm,
@@ -556,23 +543,4 @@
 
         return tableManager;
     }
-
-    /**
-     * Test revision register.
-     */
-    private static class TestRevisionRegister implements Consumer<Consumer<Long>> {
-
-        /** Revision consumer. */
-        Consumer<Long> moveRevision;
-
-        /** {@inheritDoc} */
-        @Override
-        public void accept(Consumer<Long> consumer) {
-            if (moveRevision == null) {
-                moveRevision = consumer;
-            } else {
-                moveRevision = moveRevision.andThen(consumer);
-            }
-        }
-    }
 }