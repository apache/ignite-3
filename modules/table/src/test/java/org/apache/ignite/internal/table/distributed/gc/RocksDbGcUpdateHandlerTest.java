/*
 * Licensed to the Apache Software Foundation (ASF) under one or more
 * contributor license agreements. See the NOTICE file distributed with
 * this work for additional information regarding copyright ownership.
 * The ASF licenses this file to You under the Apache License, Version 2.0
 * (the "License"); you may not use this file except in compliance with
 * the License. You may obtain a copy of the License at
 *
 *      http://www.apache.org/licenses/LICENSE-2.0
 *
 * Unless required by applicable law or agreed to in writing, software
 * distributed under the License is distributed on an "AS IS" BASIS,
 * WITHOUT WARRANTIES OR CONDITIONS OF ANY KIND, either express or implied.
 * See the License for the specific language governing permissions and
 * limitations under the License.
 */

package org.apache.ignite.internal.table.distributed.gc;

import static org.apache.ignite.internal.catalog.commands.CatalogUtils.DEFAULT_PARTITION_COUNT;
<<<<<<< HEAD
import static org.apache.ignite.internal.storage.pagememory.configuration.PageMemoryStorageEngineLocalConfigurationModule.DEFAULT_PROFILE_NAME;
=======
import static org.apache.ignite.internal.storage.pagememory.configuration.schema.BasePageMemoryStorageEngineConfigurationSchema.DEFAULT_DATA_REGION_NAME;
import static org.apache.ignite.internal.testframework.IgniteTestUtils.testNodeName;
>>>>>>> 20d296db
import static org.mockito.Mockito.mock;

import java.nio.file.Path;
import org.apache.ignite.internal.configuration.testframework.InjectConfiguration;
import org.apache.ignite.internal.storage.configurations.StorageConfiguration;
import org.apache.ignite.internal.storage.engine.StorageTableDescriptor;
import org.apache.ignite.internal.storage.index.StorageIndexDescriptorSupplier;
import org.apache.ignite.internal.storage.rocksdb.RocksDbStorageEngine;
import org.apache.ignite.internal.storage.rocksdb.RocksDbTableStorage;
import org.apache.ignite.internal.storage.rocksdb.configuration.schema.RocksDbStorageEngineConfiguration;
import org.apache.ignite.internal.testframework.WorkDirectory;
import org.apache.ignite.internal.testframework.WorkDirectoryExtension;
import org.apache.ignite.internal.util.IgniteUtils;
import org.junit.jupiter.api.AfterEach;
import org.junit.jupiter.api.BeforeEach;
import org.junit.jupiter.api.TestInfo;
import org.junit.jupiter.api.extension.ExtendWith;

@ExtendWith(WorkDirectoryExtension.class)
class RocksDbGcUpdateHandlerTest extends AbstractGcUpdateHandlerTest {
    @WorkDirectory
    private Path workDir;

    private RocksDbStorageEngine engine;

    private RocksDbTableStorage table;

    @BeforeEach
    void setUp(
<<<<<<< HEAD
            @InjectConfiguration RocksDbStorageEngineConfiguration engineConfig,
            @InjectConfiguration("mock.profiles.default = {engine = \"rocksDb\"}")
            StorageConfiguration storageConfiguration
    ) {
        engine = new RocksDbStorageEngine("test", engineConfig, storageConfiguration, workDir);
=======
            TestInfo testInfo,
            @InjectConfiguration RocksDbStorageEngineConfiguration engineConfig
    ) {
        engine = new RocksDbStorageEngine(testNodeName(testInfo, 0), engineConfig, workDir);
>>>>>>> 20d296db

        engine.start();

        table = engine.createMvTable(
<<<<<<< HEAD
                new StorageTableDescriptor(TABLE_ID, DEFAULT_PARTITION_COUNT, DEFAULT_PROFILE_NAME),
                new StorageIndexDescriptorSupplier(mock(CatalogService.class))
=======
                new StorageTableDescriptor(TABLE_ID, DEFAULT_PARTITION_COUNT, DEFAULT_DATA_REGION_NAME),
                mock(StorageIndexDescriptorSupplier.class)
>>>>>>> 20d296db
        );

        initialize(table);
    }

    @AfterEach
    void tearDown() throws Exception {
        IgniteUtils.closeAllManually(
                table,
                engine == null ? null : engine::stop
        );
    }
}<|MERGE_RESOLUTION|>--- conflicted
+++ resolved
@@ -18,12 +18,8 @@
 package org.apache.ignite.internal.table.distributed.gc;
 
 import static org.apache.ignite.internal.catalog.commands.CatalogUtils.DEFAULT_PARTITION_COUNT;
-<<<<<<< HEAD
 import static org.apache.ignite.internal.storage.pagememory.configuration.PageMemoryStorageEngineLocalConfigurationModule.DEFAULT_PROFILE_NAME;
-=======
-import static org.apache.ignite.internal.storage.pagememory.configuration.schema.BasePageMemoryStorageEngineConfigurationSchema.DEFAULT_DATA_REGION_NAME;
 import static org.apache.ignite.internal.testframework.IgniteTestUtils.testNodeName;
->>>>>>> 20d296db
 import static org.mockito.Mockito.mock;
 
 import java.nio.file.Path;
@@ -53,29 +49,18 @@
 
     @BeforeEach
     void setUp(
-<<<<<<< HEAD
+            TestInfo testInfo,
             @InjectConfiguration RocksDbStorageEngineConfiguration engineConfig,
             @InjectConfiguration("mock.profiles.default = {engine = \"rocksDb\"}")
             StorageConfiguration storageConfiguration
     ) {
-        engine = new RocksDbStorageEngine("test", engineConfig, storageConfiguration, workDir);
-=======
-            TestInfo testInfo,
-            @InjectConfiguration RocksDbStorageEngineConfiguration engineConfig
-    ) {
-        engine = new RocksDbStorageEngine(testNodeName(testInfo, 0), engineConfig, workDir);
->>>>>>> 20d296db
+        engine = new RocksDbStorageEngine(testNodeName(testInfo, 0), engineConfig, storageConfiguration, workDir);
 
         engine.start();
 
         table = engine.createMvTable(
-<<<<<<< HEAD
                 new StorageTableDescriptor(TABLE_ID, DEFAULT_PARTITION_COUNT, DEFAULT_PROFILE_NAME),
-                new StorageIndexDescriptorSupplier(mock(CatalogService.class))
-=======
-                new StorageTableDescriptor(TABLE_ID, DEFAULT_PARTITION_COUNT, DEFAULT_DATA_REGION_NAME),
                 mock(StorageIndexDescriptorSupplier.class)
->>>>>>> 20d296db
         );
 
         initialize(table);
