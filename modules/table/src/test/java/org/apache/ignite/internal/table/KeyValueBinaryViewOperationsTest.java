/*
 * Licensed to the Apache Software Foundation (ASF) under one or more
 * contributor license agreements.  See the NOTICE file distributed with
 * this work for additional information regarding copyright ownership.
 * The ASF licenses this file to You under the Apache License, Version 2.0
 * (the "License"); you may not use this file except in compliance with
 * the License.  You may obtain a copy of the License at
 *
 *      http://www.apache.org/licenses/LICENSE-2.0
 *
 * Unless required by applicable law or agreed to in writing, software
 * distributed under the License is distributed on an "AS IS" BASIS,
 * WITHOUT WARRANTIES OR CONDITIONS OF ANY KIND, either express or implied.
 * See the License for the specific language governing permissions and
 * limitations under the License.
 */

package org.apache.ignite.internal.table;

import static org.junit.jupiter.api.Assertions.assertFalse;
import static org.junit.jupiter.api.Assertions.assertNull;
import static org.junit.jupiter.api.Assertions.assertThrows;
import static org.junit.jupiter.api.Assertions.assertTrue;

import org.apache.ignite.internal.schema.Column;
import org.apache.ignite.internal.schema.NativeTypes;
import org.apache.ignite.internal.schema.SchemaDescriptor;
import org.apache.ignite.internal.storage.basic.ConcurrentHashMapPartitionStorage;
import org.apache.ignite.internal.table.distributed.storage.VersionedRowStore;
import org.apache.ignite.internal.table.impl.DummyInternalTableImpl;
import org.apache.ignite.internal.table.impl.DummySchemaManagerImpl;
import org.apache.ignite.internal.tx.impl.HeapLockManager;
import org.apache.ignite.internal.tx.impl.TxManagerImpl;
import org.apache.ignite.network.ClusterService;
import org.apache.ignite.table.KeyValueView;
import org.apache.ignite.table.Tuple;
import org.junit.jupiter.api.Assertions;
import org.junit.jupiter.api.Test;
import org.mockito.Mockito;

<<<<<<< HEAD
import static org.junit.jupiter.api.Assertions.assertFalse;
import static org.junit.jupiter.api.Assertions.assertNull;
import static org.junit.jupiter.api.Assertions.assertThrows;
import static org.junit.jupiter.api.Assertions.assertTrue;
import static org.mockito.Answers.RETURNS_DEEP_STUBS;

=======
>>>>>>> a323c22d
/**
 * Basic table operations test.
 *
 * <p>TODO: IGNITE-14487 Add bulk operations tests.
 * TODO: IGNITE-14487 Add async operations tests.
 * TODO: IGNITE-14487 Check non-key fields in Tuple is ignored for keys.
 * TODO: IGNITE-14487 Check key fields in Tuple is ignored for value or exception is thrown?
 */
public class KeyValueBinaryViewOperationsTest {
<<<<<<< HEAD
    /** Cluster service. */
    private ClusterService clusterService;

    /**
     * @return The test table.
     */
    private InternalTable createTable() {
        clusterService = Mockito.mock(ClusterService.class, RETURNS_DEEP_STUBS);
        Mockito.when(clusterService.topologyService().localMember().address()).thenReturn(DummyInternalTableImpl.ADDR);

        TxManagerImpl txManager = new TxManagerImpl(clusterService, new HeapLockManager());

        return new DummyInternalTableImpl(new VersionedRowStore(new ConcurrentHashMapPartitionStorage(),
            txManager), txManager);
    }

=======
    /** Simple schema. */
    private SchemaDescriptor schema = new SchemaDescriptor(
            1,
            new Column[]{new Column("id", NativeTypes.INT64, false)},
            new Column[]{new Column("val", NativeTypes.INT64, false)}
    );
    
    /**
     * Creates table view.
     *
     * @return Table KV binary view.
     */
    private KeyValueView<Tuple, Tuple> tableView() {
        return new KeyValueBinaryViewImpl(new DummyInternalTableImpl(), new DummySchemaManagerImpl(schema), null, null);
    }
    
>>>>>>> a323c22d
    /**
     *
     */
    @Test
    public void put() {
<<<<<<< HEAD
        SchemaDescriptor schema = new SchemaDescriptor(
            1,
            new Column[] {new Column("id", NativeTypes.INT64, false)},
            new Column[] {new Column("val", NativeTypes.INT64, false)}
        );

        KeyValueView<Tuple, Tuple> tbl =
            new KeyValueBinaryViewImpl(createTable(), new DummySchemaManagerImpl(schema), null, null);

=======
        KeyValueView<Tuple, Tuple> tbl = tableView();
        
>>>>>>> a323c22d
        final Tuple key = Tuple.create().set("id", 1L);
        final Tuple val = Tuple.create().set("val", 11L);
        final Tuple val2 = Tuple.create().set("val", 22L);
        final Tuple val3 = Tuple.create().set("val", 33L);
        
        assertNull(tbl.get(key));
        
        // Put KV pair.
        tbl.put(key, val);
        
        assertEqualsValues(schema, val, tbl.get(key));
        assertEqualsValues(schema, val, tbl.get(Tuple.create().set("id", 1L)));
        
        // Update KV pair.
        tbl.put(key, val2);
        
        assertEqualsValues(schema, val2, tbl.get(key));
        assertEqualsValues(schema, val2, tbl.get(Tuple.create().set("id", 1L)));
        
        // Remove KV pair.
        tbl.put(key, null);
        
        assertNull(tbl.get(key));
        
        // Put KV pair.
        tbl.put(key, val3);
        assertEqualsValues(schema, val3, tbl.get(key));
    }
    
    /**
     *
     */
    @Test
    public void putIfAbsent() {
<<<<<<< HEAD
        SchemaDescriptor schema = new SchemaDescriptor(
            1,
            new Column[] {new Column("id", NativeTypes.INT64, false)},
            new Column[] {new Column("val", NativeTypes.INT64, false)}
        );

        KeyValueView<Tuple, Tuple> tbl =
            new KeyValueBinaryViewImpl(createTable(), new DummySchemaManagerImpl(schema), null, null);

=======
        KeyValueView<Tuple, Tuple> tbl = tableView();
        
>>>>>>> a323c22d
        final Tuple key = Tuple.create().set("id", 1L);
        final Tuple val = Tuple.create().set("val", 11L);
        final Tuple val2 = Tuple.create().set("val", 22L);
        
        assertNull(tbl.get(key));
        
        // Insert new KV pair.
        assertTrue(tbl.putIfAbsent(key, val));
        
        assertEqualsValues(schema, val, tbl.get(key));
        assertEqualsValues(schema, val, tbl.get(Tuple.create().set("id", 1L)));
        
        // Update KV pair.
        assertFalse(tbl.putIfAbsent(key, val2));
        
        assertEqualsValues(schema, val, tbl.get(key));
        assertEqualsValues(schema, val, tbl.get(Tuple.create().set("id", 1L)));
    }
    
    /**
     *
     */
    @Test
    public void getAndPut() {
<<<<<<< HEAD
        SchemaDescriptor schema = new SchemaDescriptor(
            1,
            new Column[] {new Column("id", NativeTypes.INT64, false)},
            new Column[] {new Column("val", NativeTypes.INT64, false)}
        );

        KeyValueView<Tuple, Tuple> tbl =
            new KeyValueBinaryViewImpl(createTable(), new DummySchemaManagerImpl(schema), null, null);

=======
        KeyValueView<Tuple, Tuple> tbl = tableView();
        
>>>>>>> a323c22d
        final Tuple key = Tuple.create().set("id", 1L);
        final Tuple val = Tuple.create().set("val", 11L);
        final Tuple val2 = Tuple.create().set("val", 22L);
        final Tuple val3 = Tuple.create().set("val", 33L);
        
        assertNull(tbl.get(key));
        
        // Insert new tuple.
        assertNull(tbl.getAndPut(key, val));
        
        assertEqualsValues(schema, val, tbl.get(key));
        assertEqualsValues(schema, val, tbl.get(Tuple.create().set("id", 1L)));
        
        assertEqualsValues(schema, val, tbl.getAndPut(key, val2));
        assertEqualsValues(schema, val2, tbl.getAndPut(key, Tuple.create().set("val", 33L)));
        
        assertEqualsValues(schema, val3, tbl.get(key));
        assertNull(tbl.get(Tuple.create().set("id", 2L)));
    }
    
    /**
     *
     */
    @Test
    public void contains() {
        KeyValueView<Tuple, Tuple> tbl = tableView();
        
        final Tuple key = Tuple.create().set("id", 1L);
        final Tuple val = Tuple.create().set("val", 11L);
        final Tuple val2 = Tuple.create().set("val", 22L);
        
        // Not-existed value.
        assertFalse(tbl.contains(key));
        
        // Put KV pair.
        tbl.put(key, val);
        assertTrue(tbl.contains(Tuple.create().set("id", 1L)));
        
        // Delete key.
        assertTrue(tbl.remove(key));
        assertFalse(tbl.contains(Tuple.create().set("id", 1L)));
        
        // Put KV pair.
        tbl.put(key, val2);
        assertTrue(tbl.contains(Tuple.create().set("id", 1L)));
        
        // Non-existed key.
        assertFalse(tbl.contains(Tuple.create().set("id", 2L)));
        tbl.remove(Tuple.create().set("id", 2L));
        assertFalse(tbl.contains(Tuple.create().set("id", 2L)));
    }
    
    /**
     *
     */
    @Test
    public void remove() {
<<<<<<< HEAD
        SchemaDescriptor schema = new SchemaDescriptor(
            1,
            new Column[] {new Column("id", NativeTypes.INT64, false)},
            new Column[] {new Column("val", NativeTypes.INT64, false)}
        );

        KeyValueView<Tuple, Tuple> tbl =
            new KeyValueBinaryViewImpl(createTable(), new DummySchemaManagerImpl(schema), null, null);

=======
        KeyValueView<Tuple, Tuple> tbl = tableView();
        
>>>>>>> a323c22d
        final Tuple key = Tuple.create().set("id", 1L);
        final Tuple key2 = Tuple.create().set("id", 2L);
        final Tuple val = Tuple.create().set("val", 11L);
        final Tuple val2 = Tuple.create().set("val", 22L);
        
        // Put KV pair.
        tbl.put(key, val);
        
        // Delete existed key.
        assertEqualsValues(schema, val, tbl.get(key));
        assertTrue(tbl.remove(key));
        assertNull(tbl.get(key));
        
        // Delete already deleted key.
        assertFalse(tbl.remove(key));
        
        // Put KV pair.
        tbl.put(key, val2);
        assertEqualsValues(schema, val2, tbl.get(key));
        
        // Delete existed key.
        assertTrue(tbl.remove(Tuple.create().set("id", 1L)));
        assertNull(tbl.get(key));
        
        // Delete not existed key.
        assertNull(tbl.get(key2));
        assertFalse(tbl.remove(key2));
    }
    
    /**
     *
     */
    @Test
    public void removeExact() {
<<<<<<< HEAD
        SchemaDescriptor schema = new SchemaDescriptor(
            1,
            new Column[] {new Column("id", NativeTypes.INT64, false)},
            new Column[] {new Column("val", NativeTypes.INT64, false)}
        );

        final KeyValueView<Tuple, Tuple> tbl =
            new KeyValueBinaryViewImpl(createTable(), new DummySchemaManagerImpl(schema), null, null);

=======
        final KeyValueView<Tuple, Tuple> tbl = tableView();
        
>>>>>>> a323c22d
        final Tuple key = Tuple.create().set("id", 1L);
        final Tuple key2 = Tuple.create().set("id", 2L);
        final Tuple val = Tuple.create().set("val", 11L);
        final Tuple val2 = Tuple.create().set("val", 22L);
        
        // Put KV pair.
        tbl.put(key, val);
        assertEqualsValues(schema, val, tbl.get(key));
        
        // Fails to delete KV pair with unexpected value.
        assertFalse(tbl.remove(key, val2));
        assertEqualsValues(schema, val, tbl.get(key));
        
        // Delete KV pair with expected value.
        assertTrue(tbl.remove(key, val));
        assertNull(tbl.get(key));
        
        // Once again.
        assertFalse(tbl.remove(key, val));
        assertNull(tbl.get(key));
        
        // Try to remove non-existed key.
        assertThrows(Exception.class, () -> tbl.remove(key, null));
        assertNull(tbl.get(key));
        
        // Put KV pair.
        tbl.put(key, val2);
        assertEqualsValues(schema, val2, tbl.get(key));
        
        // Check null value ignored.
        assertThrows(Exception.class, () -> tbl.remove(key, null));
        assertEqualsValues(schema, val2, tbl.get(key));
        
        // Delete KV pair with expected value.
        assertTrue(tbl.remove(key, val2));
        assertNull(tbl.get(key));
        
        assertFalse(tbl.remove(key2, val2));
        assertNull(tbl.get(key2));
    }
    
    /**
     *
     */
    @Test
    public void replace() {
<<<<<<< HEAD
        SchemaDescriptor schema = new SchemaDescriptor(
            1,
            new Column[] {new Column("id", NativeTypes.INT64, false)},
            new Column[] {new Column("val", NativeTypes.INT64, false)}
        );

        KeyValueView<Tuple, Tuple> tbl =
            new KeyValueBinaryViewImpl(createTable(), new DummySchemaManagerImpl(schema), null, null);

=======
        KeyValueView<Tuple, Tuple> tbl = tableView();
        
>>>>>>> a323c22d
        final Tuple key = Tuple.create().set("id", 1L);
        final Tuple key2 = Tuple.create().set("id", 2L);
        final Tuple val = Tuple.create().set("val", 11L);
        final Tuple val2 = Tuple.create().set("val", 22L);
        final Tuple val3 = Tuple.create().set("val", 33L);
        
        // Ignore replace operation for non-existed KV pair.
        assertFalse(tbl.replace(key, val));
        assertNull(tbl.get(key));
        
        tbl.put(key, val);
        
        // Replace existed KV pair.
        assertTrue(tbl.replace(key, val2));
        assertEqualsValues(schema, val2, tbl.get(key));
<<<<<<< HEAD

        // Ignore replace operation for non-existed KV pair.
        assertFalse(tbl.replace(key2, val3));
        assertNull(tbl.get(key2));

        tbl.put(key, val3);
        assertEqualsValues(schema, val3, tbl.get(key));
=======
        
        // Remove existed KV pair.
        assertTrue(tbl.replace(key, null));
        assertNull(tbl.get(key));
        
        // Ignore replace operation for non-existed KV pair.
        assertFalse(tbl.replace(key, val3));
        assertNull(tbl.get(key));
        
        tbl.put(key, val3);
        assertEqualsValues(schema, val3, tbl.get(key));
        
        // Remove non-existed KV pair.
        assertFalse(tbl.replace(key2, null));
        assertNull(tbl.get(key2));
>>>>>>> a323c22d
    }
    
    /**
     *
     */
    @Test
    public void replaceExact() {
<<<<<<< HEAD
        SchemaDescriptor schema = new SchemaDescriptor(
            1,
            new Column[] {new Column("id", NativeTypes.INT64, false)},
            new Column[] {new Column("val", NativeTypes.INT64, false)}
        );

        KeyValueView<Tuple, Tuple> tbl =
            new KeyValueBinaryViewImpl(createTable(), new DummySchemaManagerImpl(schema), null, null);

=======
        KeyValueView<Tuple, Tuple> tbl = tableView();
        
>>>>>>> a323c22d
        final Tuple key = Tuple.create().set("id", 1L);
        final Tuple key2 = Tuple.create().set("id", 2L);
        final Tuple val = Tuple.create().set("val", 11L);
        final Tuple val2 = Tuple.create().set("val", 22L);
<<<<<<< HEAD

        // Ignore replace operation for non-existed KV pair.
        assertFalse(tbl.replace(key2, val, val2));
        assertNull(tbl.get(key2));

        tbl.put(key, val);

        // Replace existed KV pair.
        assertTrue(tbl.replace(key, val, val2));
        assertEqualsValues(schema, val2, tbl.get(key));
=======
        final Tuple val3 = Tuple.create().set("val", 33L);
        
        // Insert KV pair.
        assertTrue(tbl.replace(key, null, val));
        assertEqualsValues(schema, val, tbl.get(key));
        assertNull(tbl.get(key2));
        
        // Ignore replace operation for non-existed KV pair.
        assertFalse(tbl.replace(key2, val, val2));
        assertNull(tbl.get(key2));
        
        // Replace existed KV pair.
        assertTrue(tbl.replace(key, val, val2));
        assertEqualsValues(schema, val2, tbl.get(key));
        
        // Remove existed KV pair.
        assertTrue(tbl.replace(key, val2, null));
        assertNull(tbl.get(key));
        
        // Insert KV pair.
        assertTrue(tbl.replace(key, null, val3));
        assertEqualsValues(schema, val3, tbl.get(key));
        
        // Remove non-existed KV pair.
        assertTrue(tbl.replace(key2, null, null));
>>>>>>> a323c22d
    }
    
    /**
     * Check key columns equality.
     *
     * @param schema   Schema.
     * @param expected Expected tuple.
     * @param actual   Actual tuple.
     */
    void assertEqualsKeys(SchemaDescriptor schema, Tuple expected, Tuple actual) {
        int nonNullKey = 0;
        
        for (int i = 0; i < schema.keyColumns().length(); i++) {
            final Column col = schema.keyColumns().column(i);
            
            final Object val1 = expected.value(col.name());
            final Object val2 = actual.value(col.name());
            
            Assertions.assertEquals(val1, val2, "Value columns equality check failed: colIdx=" + col.schemaIndex());
    
            if (schema.isKeyColumn(i) && val1 != null) {
                nonNullKey++;
            }
        }
        
        assertTrue(nonNullKey > 0, "At least one non-null key column must exist.");
    }
    
    /**
     * Check value columns equality.
     *
     * @param schema   Schema.
     * @param expected Expected tuple.
     * @param actual   Actual tuple.
     */
    void assertEqualsValues(SchemaDescriptor schema, Tuple expected, Tuple actual) {
        for (int i = 0; i < schema.valueColumns().length(); i++) {
            final Column col = schema.valueColumns().column(i);
            
            final Object val1 = expected.value(col.name());
            final Object val2 = actual.value(col.name());
            
            Assertions.assertEquals(val1, val2, "Key columns equality check failed: colIdx=" + col.schemaIndex());
        }
    }
}<|MERGE_RESOLUTION|>--- conflicted
+++ resolved
@@ -38,78 +38,52 @@
 import org.junit.jupiter.api.Test;
 import org.mockito.Mockito;
 
-<<<<<<< HEAD
-import static org.junit.jupiter.api.Assertions.assertFalse;
-import static org.junit.jupiter.api.Assertions.assertNull;
-import static org.junit.jupiter.api.Assertions.assertThrows;
-import static org.junit.jupiter.api.Assertions.assertTrue;
 import static org.mockito.Answers.RETURNS_DEEP_STUBS;
 
-=======
->>>>>>> a323c22d
 /**
  * Basic table operations test.
  *
  * <p>TODO: IGNITE-14487 Add bulk operations tests.
- * TODO: IGNITE-14487 Add async operations tests.
- * TODO: IGNITE-14487 Check non-key fields in Tuple is ignored for keys.
- * TODO: IGNITE-14487 Check key fields in Tuple is ignored for value or exception is thrown?
+ * TODO: IGNITE-14487 Add async operations tests. TODO: IGNITE-14487 Check non-key fields in Tuple
+ * is ignored for keys. TODO: IGNITE-14487 Check key fields in Tuple is ignored for value or
+ * exception is thrown?
  */
 public class KeyValueBinaryViewOperationsTest {
-<<<<<<< HEAD
-    /** Cluster service. */
+    /**
+     * Cluster service.
+     */
     private ClusterService clusterService;
-
+    
     /**
      * @return The test table.
      */
     private InternalTable createTable() {
         clusterService = Mockito.mock(ClusterService.class, RETURNS_DEEP_STUBS);
-        Mockito.when(clusterService.topologyService().localMember().address()).thenReturn(DummyInternalTableImpl.ADDR);
-
+        Mockito.when(clusterService.topologyService().localMember().address())
+                .thenReturn(DummyInternalTableImpl.ADDR);
+        
         TxManagerImpl txManager = new TxManagerImpl(clusterService, new HeapLockManager());
-
-        return new DummyInternalTableImpl(new VersionedRowStore(new ConcurrentHashMapPartitionStorage(),
-            txManager), txManager);
-    }
-
-=======
-    /** Simple schema. */
-    private SchemaDescriptor schema = new SchemaDescriptor(
-            1,
-            new Column[]{new Column("id", NativeTypes.INT64, false)},
-            new Column[]{new Column("val", NativeTypes.INT64, false)}
-    );
-    
-    /**
-     * Creates table view.
-     *
-     * @return Table KV binary view.
-     */
-    private KeyValueView<Tuple, Tuple> tableView() {
-        return new KeyValueBinaryViewImpl(new DummyInternalTableImpl(), new DummySchemaManagerImpl(schema), null, null);
-    }
-    
->>>>>>> a323c22d
+        
+        return new DummyInternalTableImpl(
+                new VersionedRowStore(new ConcurrentHashMapPartitionStorage(),
+                        txManager), txManager);
+    }
+    
     /**
      *
      */
     @Test
     public void put() {
-<<<<<<< HEAD
-        SchemaDescriptor schema = new SchemaDescriptor(
-            1,
-            new Column[] {new Column("id", NativeTypes.INT64, false)},
-            new Column[] {new Column("val", NativeTypes.INT64, false)}
-        );
-
-        KeyValueView<Tuple, Tuple> tbl =
-            new KeyValueBinaryViewImpl(createTable(), new DummySchemaManagerImpl(schema), null, null);
-
-=======
-        KeyValueView<Tuple, Tuple> tbl = tableView();
-        
->>>>>>> a323c22d
+        SchemaDescriptor schema = new SchemaDescriptor(
+                1,
+                new Column[]{new Column("id", NativeTypes.INT64, false)},
+                new Column[]{new Column("val", NativeTypes.INT64, false)}
+        );
+        
+        KeyValueView<Tuple, Tuple> tbl =
+                new KeyValueBinaryViewImpl(createTable(), new DummySchemaManagerImpl(schema), null,
+                        null);
+        
         final Tuple key = Tuple.create().set("id", 1L);
         final Tuple val = Tuple.create().set("val", 11L);
         final Tuple val2 = Tuple.create().set("val", 22L);
@@ -144,20 +118,16 @@
      */
     @Test
     public void putIfAbsent() {
-<<<<<<< HEAD
-        SchemaDescriptor schema = new SchemaDescriptor(
-            1,
-            new Column[] {new Column("id", NativeTypes.INT64, false)},
-            new Column[] {new Column("val", NativeTypes.INT64, false)}
-        );
-
-        KeyValueView<Tuple, Tuple> tbl =
-            new KeyValueBinaryViewImpl(createTable(), new DummySchemaManagerImpl(schema), null, null);
-
-=======
-        KeyValueView<Tuple, Tuple> tbl = tableView();
-        
->>>>>>> a323c22d
+        SchemaDescriptor schema = new SchemaDescriptor(
+                1,
+                new Column[]{new Column("id", NativeTypes.INT64, false)},
+                new Column[]{new Column("val", NativeTypes.INT64, false)}
+        );
+        
+        KeyValueView<Tuple, Tuple> tbl =
+                new KeyValueBinaryViewImpl(createTable(), new DummySchemaManagerImpl(schema), null,
+                        null);
+        
         final Tuple key = Tuple.create().set("id", 1L);
         final Tuple val = Tuple.create().set("val", 11L);
         final Tuple val2 = Tuple.create().set("val", 22L);
@@ -182,20 +152,16 @@
      */
     @Test
     public void getAndPut() {
-<<<<<<< HEAD
-        SchemaDescriptor schema = new SchemaDescriptor(
-            1,
-            new Column[] {new Column("id", NativeTypes.INT64, false)},
-            new Column[] {new Column("val", NativeTypes.INT64, false)}
-        );
-
-        KeyValueView<Tuple, Tuple> tbl =
-            new KeyValueBinaryViewImpl(createTable(), new DummySchemaManagerImpl(schema), null, null);
-
-=======
-        KeyValueView<Tuple, Tuple> tbl = tableView();
-        
->>>>>>> a323c22d
+        SchemaDescriptor schema = new SchemaDescriptor(
+                1,
+                new Column[]{new Column("id", NativeTypes.INT64, false)},
+                new Column[]{new Column("val", NativeTypes.INT64, false)}
+        );
+        
+        KeyValueView<Tuple, Tuple> tbl =
+                new KeyValueBinaryViewImpl(createTable(), new DummySchemaManagerImpl(schema), null,
+                        null);
+        
         final Tuple key = Tuple.create().set("id", 1L);
         final Tuple val = Tuple.create().set("val", 11L);
         final Tuple val2 = Tuple.create().set("val", 22L);
@@ -221,7 +187,14 @@
      */
     @Test
     public void contains() {
-        KeyValueView<Tuple, Tuple> tbl = tableView();
+        SchemaDescriptor schema = new SchemaDescriptor(
+                1,
+                new Column[] {new Column("id", NativeTypes.INT64, false)},
+                new Column[] {new Column("val", NativeTypes.INT64, false)}
+        );
+    
+        KeyValueView<Tuple, Tuple> tbl =
+                new KeyValueBinaryViewImpl(createTable(), new DummySchemaManagerImpl(schema), null, null);
         
         final Tuple key = Tuple.create().set("id", 1L);
         final Tuple val = Tuple.create().set("val", 11L);
@@ -253,20 +226,16 @@
      */
     @Test
     public void remove() {
-<<<<<<< HEAD
-        SchemaDescriptor schema = new SchemaDescriptor(
-            1,
-            new Column[] {new Column("id", NativeTypes.INT64, false)},
-            new Column[] {new Column("val", NativeTypes.INT64, false)}
-        );
-
-        KeyValueView<Tuple, Tuple> tbl =
-            new KeyValueBinaryViewImpl(createTable(), new DummySchemaManagerImpl(schema), null, null);
-
-=======
-        KeyValueView<Tuple, Tuple> tbl = tableView();
-        
->>>>>>> a323c22d
+        SchemaDescriptor schema = new SchemaDescriptor(
+                1,
+                new Column[]{new Column("id", NativeTypes.INT64, false)},
+                new Column[]{new Column("val", NativeTypes.INT64, false)}
+        );
+        
+        KeyValueView<Tuple, Tuple> tbl =
+                new KeyValueBinaryViewImpl(createTable(), new DummySchemaManagerImpl(schema), null,
+                        null);
+        
         final Tuple key = Tuple.create().set("id", 1L);
         final Tuple key2 = Tuple.create().set("id", 2L);
         final Tuple val = Tuple.create().set("val", 11L);
@@ -301,20 +270,16 @@
      */
     @Test
     public void removeExact() {
-<<<<<<< HEAD
-        SchemaDescriptor schema = new SchemaDescriptor(
-            1,
-            new Column[] {new Column("id", NativeTypes.INT64, false)},
-            new Column[] {new Column("val", NativeTypes.INT64, false)}
-        );
-
+        SchemaDescriptor schema = new SchemaDescriptor(
+                1,
+                new Column[]{new Column("id", NativeTypes.INT64, false)},
+                new Column[]{new Column("val", NativeTypes.INT64, false)}
+        );
+        
         final KeyValueView<Tuple, Tuple> tbl =
-            new KeyValueBinaryViewImpl(createTable(), new DummySchemaManagerImpl(schema), null, null);
-
-=======
-        final KeyValueView<Tuple, Tuple> tbl = tableView();
-        
->>>>>>> a323c22d
+                new KeyValueBinaryViewImpl(createTable(), new DummySchemaManagerImpl(schema), null,
+                        null);
+        
         final Tuple key = Tuple.create().set("id", 1L);
         final Tuple key2 = Tuple.create().set("id", 2L);
         final Tuple val = Tuple.create().set("val", 11L);
@@ -361,20 +326,16 @@
      */
     @Test
     public void replace() {
-<<<<<<< HEAD
-        SchemaDescriptor schema = new SchemaDescriptor(
-            1,
-            new Column[] {new Column("id", NativeTypes.INT64, false)},
-            new Column[] {new Column("val", NativeTypes.INT64, false)}
-        );
-
-        KeyValueView<Tuple, Tuple> tbl =
-            new KeyValueBinaryViewImpl(createTable(), new DummySchemaManagerImpl(schema), null, null);
-
-=======
-        KeyValueView<Tuple, Tuple> tbl = tableView();
-        
->>>>>>> a323c22d
+        SchemaDescriptor schema = new SchemaDescriptor(
+                1,
+                new Column[]{new Column("id", NativeTypes.INT64, false)},
+                new Column[]{new Column("val", NativeTypes.INT64, false)}
+        );
+        
+        KeyValueView<Tuple, Tuple> tbl =
+                new KeyValueBinaryViewImpl(createTable(), new DummySchemaManagerImpl(schema), null,
+                        null);
+        
         final Tuple key = Tuple.create().set("id", 1L);
         final Tuple key2 = Tuple.create().set("id", 2L);
         final Tuple val = Tuple.create().set("val", 11L);
@@ -390,31 +351,13 @@
         // Replace existed KV pair.
         assertTrue(tbl.replace(key, val2));
         assertEqualsValues(schema, val2, tbl.get(key));
-<<<<<<< HEAD
-
+        
         // Ignore replace operation for non-existed KV pair.
         assertFalse(tbl.replace(key2, val3));
         assertNull(tbl.get(key2));
-
+        
         tbl.put(key, val3);
         assertEqualsValues(schema, val3, tbl.get(key));
-=======
-        
-        // Remove existed KV pair.
-        assertTrue(tbl.replace(key, null));
-        assertNull(tbl.get(key));
-        
-        // Ignore replace operation for non-existed KV pair.
-        assertFalse(tbl.replace(key, val3));
-        assertNull(tbl.get(key));
-        
-        tbl.put(key, val3);
-        assertEqualsValues(schema, val3, tbl.get(key));
-        
-        // Remove non-existed KV pair.
-        assertFalse(tbl.replace(key2, null));
-        assertNull(tbl.get(key2));
->>>>>>> a323c22d
     }
     
     /**
@@ -422,70 +365,38 @@
      */
     @Test
     public void replaceExact() {
-<<<<<<< HEAD
-        SchemaDescriptor schema = new SchemaDescriptor(
-            1,
-            new Column[] {new Column("id", NativeTypes.INT64, false)},
-            new Column[] {new Column("val", NativeTypes.INT64, false)}
-        );
-
-        KeyValueView<Tuple, Tuple> tbl =
-            new KeyValueBinaryViewImpl(createTable(), new DummySchemaManagerImpl(schema), null, null);
-
-=======
-        KeyValueView<Tuple, Tuple> tbl = tableView();
-        
->>>>>>> a323c22d
+        SchemaDescriptor schema = new SchemaDescriptor(
+                1,
+                new Column[]{new Column("id", NativeTypes.INT64, false)},
+                new Column[]{new Column("val", NativeTypes.INT64, false)}
+        );
+        
+        KeyValueView<Tuple, Tuple> tbl =
+                new KeyValueBinaryViewImpl(createTable(), new DummySchemaManagerImpl(schema), null,
+                        null);
+        
         final Tuple key = Tuple.create().set("id", 1L);
         final Tuple key2 = Tuple.create().set("id", 2L);
         final Tuple val = Tuple.create().set("val", 11L);
         final Tuple val2 = Tuple.create().set("val", 22L);
-<<<<<<< HEAD
-
+        
         // Ignore replace operation for non-existed KV pair.
         assertFalse(tbl.replace(key2, val, val2));
         assertNull(tbl.get(key2));
-
-        tbl.put(key, val);
-
+        
+        tbl.put(key, val);
+        
         // Replace existed KV pair.
         assertTrue(tbl.replace(key, val, val2));
         assertEqualsValues(schema, val2, tbl.get(key));
-=======
-        final Tuple val3 = Tuple.create().set("val", 33L);
-        
-        // Insert KV pair.
-        assertTrue(tbl.replace(key, null, val));
-        assertEqualsValues(schema, val, tbl.get(key));
-        assertNull(tbl.get(key2));
-        
-        // Ignore replace operation for non-existed KV pair.
-        assertFalse(tbl.replace(key2, val, val2));
-        assertNull(tbl.get(key2));
-        
-        // Replace existed KV pair.
-        assertTrue(tbl.replace(key, val, val2));
-        assertEqualsValues(schema, val2, tbl.get(key));
-        
-        // Remove existed KV pair.
-        assertTrue(tbl.replace(key, val2, null));
-        assertNull(tbl.get(key));
-        
-        // Insert KV pair.
-        assertTrue(tbl.replace(key, null, val3));
-        assertEqualsValues(schema, val3, tbl.get(key));
-        
-        // Remove non-existed KV pair.
-        assertTrue(tbl.replace(key2, null, null));
->>>>>>> a323c22d
     }
     
     /**
      * Check key columns equality.
      *
-     * @param schema   Schema.
+     * @param schema Schema.
      * @param expected Expected tuple.
-     * @param actual   Actual tuple.
+     * @param actual Actual tuple.
      */
     void assertEqualsKeys(SchemaDescriptor schema, Tuple expected, Tuple actual) {
         int nonNullKey = 0;
@@ -496,8 +407,9 @@
             final Object val1 = expected.value(col.name());
             final Object val2 = actual.value(col.name());
             
-            Assertions.assertEquals(val1, val2, "Value columns equality check failed: colIdx=" + col.schemaIndex());
-    
+            Assertions.assertEquals(val1, val2,
+                    "Value columns equality check failed: colIdx=" + col.schemaIndex());
+            
             if (schema.isKeyColumn(i) && val1 != null) {
                 nonNullKey++;
             }
@@ -509,9 +421,9 @@
     /**
      * Check value columns equality.
      *
-     * @param schema   Schema.
+     * @param schema Schema.
      * @param expected Expected tuple.
-     * @param actual   Actual tuple.
+     * @param actual Actual tuple.
      */
     void assertEqualsValues(SchemaDescriptor schema, Tuple expected, Tuple actual) {
         for (int i = 0; i < schema.valueColumns().length(); i++) {
@@ -520,7 +432,8 @@
             final Object val1 = expected.value(col.name());
             final Object val2 = actual.value(col.name());
             
-            Assertions.assertEquals(val1, val2, "Key columns equality check failed: colIdx=" + col.schemaIndex());
+            Assertions.assertEquals(val1, val2,
+                    "Key columns equality check failed: colIdx=" + col.schemaIndex());
         }
     }
 }