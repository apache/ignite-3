--- conflicted
+++ resolved
@@ -62,20 +62,8 @@
      */
     @Test
     public void put() {
-<<<<<<< HEAD
-        SchemaDescriptor schema = new SchemaDescriptor(
-                1,
-                new Column[]{new Column("id", NativeTypes.INT64, false)},
-                new Column[]{new Column("val", NativeTypes.INT64, false)}
-        );
-
-        KeyValueView<Tuple, Tuple> tbl =
-                new KeyValueBinaryViewImpl(new DummyInternalTableImpl(), new DummySchemaManagerImpl(schema), null, null);
-
-=======
-        KeyValueView<Tuple, Tuple> tbl = tableView();
-        
->>>>>>> a323c22d
+        KeyValueView<Tuple, Tuple> tbl = tableView();
+        
         final Tuple key = Tuple.create().set("id", 1L);
         final Tuple val = Tuple.create().set("val", 11L);
         final Tuple val2 = Tuple.create().set("val", 22L);
@@ -110,20 +98,8 @@
      */
     @Test
     public void putIfAbsent() {
-<<<<<<< HEAD
-        SchemaDescriptor schema = new SchemaDescriptor(
-                1,
-                new Column[]{new Column("id", NativeTypes.INT64, false)},
-                new Column[]{new Column("val", NativeTypes.INT64, false)}
-        );
-
-        KeyValueView<Tuple, Tuple> tbl =
-                new KeyValueBinaryViewImpl(new DummyInternalTableImpl(), new DummySchemaManagerImpl(schema), null, null);
-
-=======
-        KeyValueView<Tuple, Tuple> tbl = tableView();
-        
->>>>>>> a323c22d
+        KeyValueView<Tuple, Tuple> tbl = tableView();
+        
         final Tuple key = Tuple.create().set("id", 1L);
         final Tuple val = Tuple.create().set("val", 11L);
         final Tuple val2 = Tuple.create().set("val", 22L);
@@ -148,20 +124,8 @@
      */
     @Test
     public void getAndPut() {
-<<<<<<< HEAD
-        SchemaDescriptor schema = new SchemaDescriptor(
-                1,
-                new Column[]{new Column("id", NativeTypes.INT64, false)},
-                new Column[]{new Column("val", NativeTypes.INT64, false)}
-        );
-
-        KeyValueView<Tuple, Tuple> tbl =
-                new KeyValueBinaryViewImpl(new DummyInternalTableImpl(), new DummySchemaManagerImpl(schema), null, null);
-
-=======
-        KeyValueView<Tuple, Tuple> tbl = tableView();
-        
->>>>>>> a323c22d
+        KeyValueView<Tuple, Tuple> tbl = tableView();
+        
         final Tuple key = Tuple.create().set("id", 1L);
         final Tuple val = Tuple.create().set("val", 11L);
         final Tuple val2 = Tuple.create().set("val", 22L);
@@ -219,20 +183,8 @@
      */
     @Test
     public void remove() {
-<<<<<<< HEAD
-        SchemaDescriptor schema = new SchemaDescriptor(
-                1,
-                new Column[]{new Column("id", NativeTypes.INT64, false)},
-                new Column[]{new Column("val", NativeTypes.INT64, false)}
-        );
-
-        KeyValueView<Tuple, Tuple> tbl =
-                new KeyValueBinaryViewImpl(new DummyInternalTableImpl(), new DummySchemaManagerImpl(schema), null, null);
-
-=======
-        KeyValueView<Tuple, Tuple> tbl = tableView();
-        
->>>>>>> a323c22d
+        KeyValueView<Tuple, Tuple> tbl = tableView();
+        
         final Tuple key = Tuple.create().set("id", 1L);
         final Tuple key2 = Tuple.create().set("id", 2L);
         final Tuple val = Tuple.create().set("val", 11L);
@@ -267,20 +219,8 @@
      */
     @Test
     public void removeExact() {
-<<<<<<< HEAD
-        SchemaDescriptor schema = new SchemaDescriptor(
-                1,
-                new Column[]{new Column("id", NativeTypes.INT64, false)},
-                new Column[]{new Column("val", NativeTypes.INT64, false)}
-        );
-
-        final KeyValueView<Tuple, Tuple> tbl =
-                new KeyValueBinaryViewImpl(new DummyInternalTableImpl(), new DummySchemaManagerImpl(schema), null, null);
-
-=======
         final KeyValueView<Tuple, Tuple> tbl = tableView();
         
->>>>>>> a323c22d
         final Tuple key = Tuple.create().set("id", 1L);
         final Tuple key2 = Tuple.create().set("id", 2L);
         final Tuple val = Tuple.create().set("val", 11L);
@@ -327,20 +267,8 @@
      */
     @Test
     public void replace() {
-<<<<<<< HEAD
-        SchemaDescriptor schema = new SchemaDescriptor(
-                1,
-                new Column[]{new Column("id", NativeTypes.INT64, false)},
-                new Column[]{new Column("val", NativeTypes.INT64, false)}
-        );
-
-        KeyValueView<Tuple, Tuple> tbl =
-                new KeyValueBinaryViewImpl(new DummyInternalTableImpl(), new DummySchemaManagerImpl(schema), null, null);
-
-=======
-        KeyValueView<Tuple, Tuple> tbl = tableView();
-        
->>>>>>> a323c22d
+        KeyValueView<Tuple, Tuple> tbl = tableView();
+        
         final Tuple key = Tuple.create().set("id", 1L);
         final Tuple key2 = Tuple.create().set("id", 2L);
         final Tuple val = Tuple.create().set("val", 11L);
@@ -378,20 +306,8 @@
      */
     @Test
     public void replaceExact() {
-<<<<<<< HEAD
-        SchemaDescriptor schema = new SchemaDescriptor(
-                1,
-                new Column[]{new Column("id", NativeTypes.INT64, false)},
-                new Column[]{new Column("val", NativeTypes.INT64, false)}
-        );
-
-        KeyValueView<Tuple, Tuple> tbl =
-                new KeyValueBinaryViewImpl(new DummyInternalTableImpl(), new DummySchemaManagerImpl(schema), null, null);
-
-=======
-        KeyValueView<Tuple, Tuple> tbl = tableView();
-        
->>>>>>> a323c22d
+        KeyValueView<Tuple, Tuple> tbl = tableView();
+        
         final Tuple key = Tuple.create().set("id", 1L);
         final Tuple key2 = Tuple.create().set("id", 2L);
         final Tuple val = Tuple.create().set("val", 11L);
@@ -440,11 +356,7 @@
             final Object val2 = actual.value(col.name());
             
             Assertions.assertEquals(val1, val2, "Value columns equality check failed: colIdx=" + col.schemaIndex());
-<<<<<<< HEAD
-
-=======
-    
->>>>>>> a323c22d
+    
             if (schema.isKeyColumn(i) && val1 != null) {
                 nonNullKey++;
             }
