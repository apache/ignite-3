/*
 * Licensed to the Apache Software Foundation (ASF) under one or more
 * contributor license agreements.  See the NOTICE file distributed with
 * this work for additional information regarding copyright ownership.
 * The ASF licenses this file to You under the Apache License, Version 2.0
 * (the "License"); you may not use this file except in compliance with
 * the License.  You may obtain a copy of the License at
 *
 *      http://www.apache.org/licenses/LICENSE-2.0
 *
 * Unless required by applicable law or agreed to in writing, software
 * distributed under the License is distributed on an "AS IS" BASIS,
 * WITHOUT WARRANTIES OR CONDITIONS OF ANY KIND, either express or implied.
 * See the License for the specific language governing permissions and
 * limitations under the License.
 */

package org.apache.ignite.internal.table;

import static org.junit.jupiter.api.Assertions.assertEquals;
import static org.junit.jupiter.api.Assertions.assertFalse;
import static org.junit.jupiter.api.Assertions.assertNull;
import static org.junit.jupiter.api.Assertions.assertThrows;
import static org.junit.jupiter.api.Assertions.assertTrue;
import static org.mockito.Answers.RETURNS_DEEP_STUBS;

import java.util.List;
import java.util.Map;
import org.apache.ignite.internal.schema.Column;
import org.apache.ignite.internal.schema.NativeTypes;
import org.apache.ignite.internal.schema.SchemaDescriptor;
import org.apache.ignite.internal.storage.basic.ConcurrentHashMapPartitionStorage;
import org.apache.ignite.internal.table.distributed.storage.VersionedRowStore;
import org.apache.ignite.internal.table.impl.DummyInternalTableImpl;
import org.apache.ignite.internal.table.impl.DummySchemaManagerImpl;
import org.apache.ignite.internal.tx.LockManager;
import org.apache.ignite.internal.tx.TxManager;
import org.apache.ignite.internal.tx.impl.HeapLockManager;
import org.apache.ignite.internal.tx.impl.TxManagerImpl;
import org.apache.ignite.network.ClusterService;
import org.apache.ignite.table.KeyValueView;
import org.apache.ignite.table.Tuple;
import org.jetbrains.annotations.NotNull;
import org.junit.jupiter.api.Test;
import org.mockito.Mockito;

/**
 * Basic table operations test.
 *
 * <p>TODO: IGNITE-14487 Add bulk operations tests. Check non-key fields in Tuple is ignored for keys. Check key fields in Tuple is
 * ignored for value or exception is thrown?
 */
public class KeyValueBinaryViewOperationsTest {
    @Test
    public void put() {
        SchemaDescriptor schema = new SchemaDescriptor(
                1,
                new Column[]{new Column("id", NativeTypes.INT64, false)},
                new Column[]{new Column("val", NativeTypes.INT64, false)}
        );

<<<<<<< HEAD
        KeyValueView<Tuple, Tuple> tbl = createTable(schema).keyValueView();
=======
        KeyValueView<Tuple, Tuple> tbl =
                new KeyValueBinaryViewImpl(createTable(), new DummySchemaManagerImpl(schema));
>>>>>>> 8ecf492e

        final Tuple key = Tuple.create().set("id", 1L);
        final Tuple val = Tuple.create().set("val", 11L);
        final Tuple val2 = Tuple.create().set("val", 22L);
        final Tuple val3 = Tuple.create().set("val", 33L);

        assertNull(tbl.get(null, key));

        // Put KV pair.
        tbl.put(null, key, val);

        assertEqualsValues(schema, val, tbl.get(null, key));
        assertEqualsValues(schema, val, tbl.get(null, Tuple.create().set("id", 1L)));

        // Update KV pair.
        tbl.put(null, key, val2);

        assertEqualsValues(schema, val2, tbl.get(null, key));
        assertEqualsValues(schema, val2, tbl.get(null, Tuple.create().set("id", 1L)));

        // Remove KV pair.
        tbl.put(null, key, null);

        assertNull(tbl.get(null, key));

        // Put KV pair.
        tbl.put(null, key, val3);
        assertEqualsValues(schema, val3, tbl.get(null, key));
    }

    @Test
    public void putIfAbsent() {
        SchemaDescriptor schema = new SchemaDescriptor(
                1,
                new Column[]{new Column("id", NativeTypes.INT64, false)},
                new Column[]{new Column("val", NativeTypes.INT64, false)}
        );

<<<<<<< HEAD
        KeyValueView<Tuple, Tuple> tbl = createTable(schema).keyValueView();
=======
        KeyValueView<Tuple, Tuple> tbl =
                new KeyValueBinaryViewImpl(createTable(), new DummySchemaManagerImpl(schema));
>>>>>>> 8ecf492e

        final Tuple key = Tuple.create().set("id", 1L);
        final Tuple val = Tuple.create().set("val", 11L);
        final Tuple val2 = Tuple.create().set("val", 22L);

        assertNull(tbl.get(null, key));

        // Insert new KV pair.
        assertTrue(tbl.putIfAbsent(null, key, val));

        assertEqualsValues(schema, val, tbl.get(null, key));
        assertEqualsValues(schema, val, tbl.get(null, Tuple.create().set("id", 1L)));

        // Update KV pair.
        assertFalse(tbl.putIfAbsent(null, key, val2));

        assertEqualsValues(schema, val, tbl.get(null, key));
        assertEqualsValues(schema, val, tbl.get(null, Tuple.create().set("id", 1L)));
    }

    @Test
    public void getAndPut() {
        SchemaDescriptor schema = new SchemaDescriptor(
                1,
                new Column[]{new Column("id", NativeTypes.INT64, false)},
                new Column[]{new Column("val", NativeTypes.INT64, false)}
        );

<<<<<<< HEAD
        KeyValueView<Tuple, Tuple> tbl = createTable(schema).keyValueView();
=======
        KeyValueView<Tuple, Tuple> tbl =
                new KeyValueBinaryViewImpl(createTable(), new DummySchemaManagerImpl(schema));
>>>>>>> 8ecf492e

        final Tuple key = Tuple.create().set("id", 1L);
        final Tuple val = Tuple.create().set("val", 11L);
        final Tuple val2 = Tuple.create().set("val", 22L);
        final Tuple val3 = Tuple.create().set("val", 33L);

        assertNull(tbl.get(null, key));

        // Insert new tuple.
        assertNull(tbl.getAndPut(null, key, val));

        assertEqualsValues(schema, val, tbl.get(null, key));
        assertEqualsValues(schema, val, tbl.get(null, Tuple.create().set("id", 1L)));

        assertEqualsValues(schema, val, tbl.getAndPut(null, key, val2));
        assertEqualsValues(schema, val2, tbl.getAndPut(null, key, Tuple.create().set("val", 33L)));

        assertEqualsValues(schema, val3, tbl.get(null, key));
        assertNull(tbl.get(null, Tuple.create().set("id", 2L)));
    }

    @Test
    public void contains() {
        SchemaDescriptor schema = new SchemaDescriptor(
                1,
                new Column[]{new Column("id", NativeTypes.INT64, false)},
                new Column[]{new Column("val", NativeTypes.INT64, false)}
        );

<<<<<<< HEAD
        KeyValueView<Tuple, Tuple> tbl = createTable(schema).keyValueView();
=======
        KeyValueView<Tuple, Tuple> tbl =
                new KeyValueBinaryViewImpl(createTable(), new DummySchemaManagerImpl(schema));
>>>>>>> 8ecf492e

        final Tuple key = Tuple.create().set("id", 1L);
        final Tuple val = Tuple.create().set("val", 11L);
        final Tuple val2 = Tuple.create().set("val", 22L);

        // Not-existed value.
        assertFalse(tbl.contains(null, key));

        // Put KV pair.
        tbl.put(null, key, val);
        assertTrue(tbl.contains(null, Tuple.create().set("id", 1L)));

        // Delete key.
        assertTrue(tbl.remove(null, key));
        assertFalse(tbl.contains(null, Tuple.create().set("id", 1L)));

        // Put KV pair.
        tbl.put(null, key, val2);
        assertTrue(tbl.contains(null, Tuple.create().set("id", 1L)));

        // Non-existed key.
        assertFalse(tbl.contains(null, Tuple.create().set("id", 2L)));
        tbl.remove(null, Tuple.create().set("id", 2L));
        assertFalse(tbl.contains(null, Tuple.create().set("id", 2L)));
    }

    @Test
    public void remove() {
        SchemaDescriptor schema = new SchemaDescriptor(
                1,
                new Column[]{new Column("id", NativeTypes.INT64, false)},
                new Column[]{new Column("val", NativeTypes.INT64, false)}
        );

<<<<<<< HEAD
        KeyValueView<Tuple, Tuple> tbl = createTable(schema).keyValueView();
=======
        KeyValueView<Tuple, Tuple> tbl =
                new KeyValueBinaryViewImpl(createTable(), new DummySchemaManagerImpl(schema));
>>>>>>> 8ecf492e

        final Tuple key = Tuple.create().set("id", 1L);
        final Tuple key2 = Tuple.create().set("id", 2L);
        final Tuple val = Tuple.create().set("val", 11L);
        final Tuple val2 = Tuple.create().set("val", 22L);

        // Put KV pair.
        tbl.put(null, key, val);

        // Delete existed key.
        assertEqualsValues(schema, val, tbl.get(null, key));
        assertTrue(tbl.remove(null, key));
        assertNull(tbl.get(null, key));

        // Delete already deleted key.
        assertFalse(tbl.remove(null, key));

        // Put KV pair.
        tbl.put(null, key, val2);
        assertEqualsValues(schema, val2, tbl.get(null, key));

        // Delete existed key.
        assertTrue(tbl.remove(null, Tuple.create().set("id", 1L)));
        assertNull(tbl.get(null, key));

        // Delete not existed key.
        assertNull(tbl.get(null, key2));
        assertFalse(tbl.remove(null, key2));
    }

    @Test
    public void removeExact() {
        SchemaDescriptor schema = new SchemaDescriptor(
                1,
                new Column[]{new Column("id", NativeTypes.INT64, false)},
                new Column[]{new Column("val", NativeTypes.INT64, false)}
        );

<<<<<<< HEAD
        final KeyValueView<Tuple, Tuple> tbl = createTable(schema).keyValueView();
=======
        final KeyValueView<Tuple, Tuple> tbl =
                new KeyValueBinaryViewImpl(createTable(), new DummySchemaManagerImpl(schema));
>>>>>>> 8ecf492e

        final Tuple key = Tuple.create().set("id", 1L);
        final Tuple key2 = Tuple.create().set("id", 2L);
        final Tuple val = Tuple.create().set("val", 11L);
        final Tuple val2 = Tuple.create().set("val", 22L);

        // Put KV pair.
        tbl.put(null, key, val);
        assertEqualsValues(schema, val, tbl.get(null, key));

        // Fails to delete KV pair with unexpected value.
        assertFalse(tbl.remove(null, key, val2));
        assertEqualsValues(schema, val, tbl.get(null, key));

        // Delete KV pair with expected value.
        assertTrue(tbl.remove(null, key, val));
        assertNull(tbl.get(null, key));

        // Once again.
        assertFalse(tbl.remove(null, key, val));
        assertNull(tbl.get(null, key));

        // Try to remove non-existed key.
        assertThrows(Exception.class, () -> tbl.remove(null, key, null));
        assertNull(tbl.get(null, key));

        // Put KV pair.
        tbl.put(null, key, val2);
        assertEqualsValues(schema, val2, tbl.get(null, key));

        // Check null value ignored.
        assertThrows(Exception.class, () -> tbl.remove(null, key, null));
        assertEqualsValues(schema, val2, tbl.get(null, key));

        // Delete KV pair with expected value.
        assertTrue(tbl.remove(null, key, val2));
        assertNull(tbl.get(null, key));

        assertFalse(tbl.remove(null, key2, val2));
        assertNull(tbl.get(null, key2));
    }

    @Test
    public void replace() {
        SchemaDescriptor schema = new SchemaDescriptor(
                1,
                new Column[]{new Column("id", NativeTypes.INT64, false)},
                new Column[]{new Column("val", NativeTypes.INT64, false)}
        );

<<<<<<< HEAD
        KeyValueView<Tuple, Tuple> tbl = createTable(schema).keyValueView();
=======
        KeyValueView<Tuple, Tuple> tbl =
                new KeyValueBinaryViewImpl(createTable(), new DummySchemaManagerImpl(schema));
>>>>>>> 8ecf492e

        final Tuple key = Tuple.create().set("id", 1L);
        final Tuple key2 = Tuple.create().set("id", 2L);
        final Tuple val = Tuple.create().set("val", 11L);
        final Tuple val2 = Tuple.create().set("val", 22L);
        final Tuple val3 = Tuple.create().set("val", 33L);

        // Ignore replace operation for non-existed KV pair.
        assertFalse(tbl.replace(null, key, val));
        assertNull(tbl.get(null, key));

        tbl.put(null, key, val);

        // Replace existed KV pair.
        assertTrue(tbl.replace(null, key, val2));
        assertEqualsValues(schema, val2, tbl.get(null, key));

        // Ignore replace operation for non-existed KV pair.
        assertFalse(tbl.replace(null, key2, val3));
        assertNull(tbl.get(null, key2));

        tbl.put(null, key, val3);
        assertEqualsValues(schema, val3, tbl.get(null, key));
    }

    @Test
    public void replaceExact() {
        SchemaDescriptor schema = new SchemaDescriptor(
                1,
                new Column[]{new Column("id", NativeTypes.INT64, false)},
                new Column[]{new Column("val", NativeTypes.INT64, false)}
        );

<<<<<<< HEAD
        KeyValueView<Tuple, Tuple> tbl = createTable(schema).keyValueView();
=======
        KeyValueView<Tuple, Tuple> tbl =
                new KeyValueBinaryViewImpl(createTable(), new DummySchemaManagerImpl(schema));
>>>>>>> 8ecf492e

        final Tuple key = Tuple.create().set("id", 1L);
        final Tuple key2 = Tuple.create().set("id", 2L);
        final Tuple val = Tuple.create().set("val", 11L);
        final Tuple val2 = Tuple.create().set("val", 22L);

        // Ignore replace operation for non-existed KV pair.
        assertFalse(tbl.replace(null, key2, val, val2));
        assertNull(tbl.get(null, key2));

        tbl.put(null, key, val);

        // Replace existed KV pair.
        assertTrue(tbl.replace(null, key, val, val2));
        assertEqualsValues(schema, val2, tbl.get(null, key));
    }

    @Test
    public void getAll() {
        SchemaDescriptor schema = new SchemaDescriptor(
                1,
                new Column[]{new Column("id", NativeTypes.INT64, false)},
                new Column[]{new Column("val", NativeTypes.INT64, false)}
        );

        KeyValueView<Tuple, Tuple> tbl = createTable(schema).keyValueView();

        Tuple key1 = Tuple.create().set("id", 1L);
        Tuple key2 = Tuple.create().set("id", 2L);
        Tuple key3 = Tuple.create().set("id", 3L);

        tbl.putAll(Map.of(
                key1, Tuple.create().set("val", 11L),
                key3, Tuple.create().set("val", 33L)
        ));

        Map<Tuple, Tuple> res = tbl.getAll(List.of(key1, key2, key3));

        assertEquals(2, res.size());
        assertEquals(Tuple.create().set("val", 11L), res.get(key1));
        assertEquals(Tuple.create().set("val", 33L), res.get(key3));
        assertNull(res.get(key2));
    }

    @NotNull
    private TableImpl createTable(SchemaDescriptor schema) {
        ClusterService clusterService = Mockito.mock(ClusterService.class, RETURNS_DEEP_STUBS);
        Mockito.when(clusterService.topologyService().localMember().address()).thenReturn(DummyInternalTableImpl.ADDR);

        LockManager lockManager = new HeapLockManager();

        TxManager txManager = new TxManagerImpl(clusterService, lockManager);

        DummyInternalTableImpl table = new DummyInternalTableImpl(
                new VersionedRowStore(new ConcurrentHashMapPartitionStorage(), txManager),
                txManager);

        return new TableImpl(table, new DummySchemaManagerImpl(schema), null);
    }

    /**
     * Check value columns equality.
     *
     * @param schema   Schema.
     * @param expected Expected tuple.
     * @param actual   Actual tuple.
     */
    void assertEqualsValues(SchemaDescriptor schema, Tuple expected, Tuple actual) {
        for (int i = 0; i < schema.valueColumns().length(); i++) {
            final Column col = schema.valueColumns().column(i);

            final Object val1 = expected.value(col.name());
            final Object val2 = actual.value(col.name());

            assertEquals(val1, val2, "Key columns equality check failed: colIdx=" + col.schemaIndex());
        }
    }
}<|MERGE_RESOLUTION|>--- conflicted
+++ resolved
@@ -59,12 +59,7 @@
                 new Column[]{new Column("val", NativeTypes.INT64, false)}
         );
 
-<<<<<<< HEAD
-        KeyValueView<Tuple, Tuple> tbl = createTable(schema).keyValueView();
-=======
-        KeyValueView<Tuple, Tuple> tbl =
-                new KeyValueBinaryViewImpl(createTable(), new DummySchemaManagerImpl(schema));
->>>>>>> 8ecf492e
+        KeyValueView<Tuple, Tuple> tbl = createTable(schema).keyValueView();
 
         final Tuple key = Tuple.create().set("id", 1L);
         final Tuple val = Tuple.create().set("val", 11L);
@@ -103,12 +98,7 @@
                 new Column[]{new Column("val", NativeTypes.INT64, false)}
         );
 
-<<<<<<< HEAD
-        KeyValueView<Tuple, Tuple> tbl = createTable(schema).keyValueView();
-=======
-        KeyValueView<Tuple, Tuple> tbl =
-                new KeyValueBinaryViewImpl(createTable(), new DummySchemaManagerImpl(schema));
->>>>>>> 8ecf492e
+        KeyValueView<Tuple, Tuple> tbl = createTable(schema).keyValueView();
 
         final Tuple key = Tuple.create().set("id", 1L);
         final Tuple val = Tuple.create().set("val", 11L);
@@ -137,12 +127,7 @@
                 new Column[]{new Column("val", NativeTypes.INT64, false)}
         );
 
-<<<<<<< HEAD
-        KeyValueView<Tuple, Tuple> tbl = createTable(schema).keyValueView();
-=======
-        KeyValueView<Tuple, Tuple> tbl =
-                new KeyValueBinaryViewImpl(createTable(), new DummySchemaManagerImpl(schema));
->>>>>>> 8ecf492e
+        KeyValueView<Tuple, Tuple> tbl = createTable(schema).keyValueView();
 
         final Tuple key = Tuple.create().set("id", 1L);
         final Tuple val = Tuple.create().set("val", 11L);
@@ -172,12 +157,7 @@
                 new Column[]{new Column("val", NativeTypes.INT64, false)}
         );
 
-<<<<<<< HEAD
-        KeyValueView<Tuple, Tuple> tbl = createTable(schema).keyValueView();
-=======
-        KeyValueView<Tuple, Tuple> tbl =
-                new KeyValueBinaryViewImpl(createTable(), new DummySchemaManagerImpl(schema));
->>>>>>> 8ecf492e
+        KeyValueView<Tuple, Tuple> tbl = createTable(schema).keyValueView();
 
         final Tuple key = Tuple.create().set("id", 1L);
         final Tuple val = Tuple.create().set("val", 11L);
@@ -212,12 +192,7 @@
                 new Column[]{new Column("val", NativeTypes.INT64, false)}
         );
 
-<<<<<<< HEAD
-        KeyValueView<Tuple, Tuple> tbl = createTable(schema).keyValueView();
-=======
-        KeyValueView<Tuple, Tuple> tbl =
-                new KeyValueBinaryViewImpl(createTable(), new DummySchemaManagerImpl(schema));
->>>>>>> 8ecf492e
+        KeyValueView<Tuple, Tuple> tbl = createTable(schema).keyValueView();
 
         final Tuple key = Tuple.create().set("id", 1L);
         final Tuple key2 = Tuple.create().set("id", 2L);
@@ -256,12 +231,7 @@
                 new Column[]{new Column("val", NativeTypes.INT64, false)}
         );
 
-<<<<<<< HEAD
         final KeyValueView<Tuple, Tuple> tbl = createTable(schema).keyValueView();
-=======
-        final KeyValueView<Tuple, Tuple> tbl =
-                new KeyValueBinaryViewImpl(createTable(), new DummySchemaManagerImpl(schema));
->>>>>>> 8ecf492e
 
         final Tuple key = Tuple.create().set("id", 1L);
         final Tuple key2 = Tuple.create().set("id", 2L);
@@ -312,12 +282,7 @@
                 new Column[]{new Column("val", NativeTypes.INT64, false)}
         );
 
-<<<<<<< HEAD
-        KeyValueView<Tuple, Tuple> tbl = createTable(schema).keyValueView();
-=======
-        KeyValueView<Tuple, Tuple> tbl =
-                new KeyValueBinaryViewImpl(createTable(), new DummySchemaManagerImpl(schema));
->>>>>>> 8ecf492e
+        KeyValueView<Tuple, Tuple> tbl = createTable(schema).keyValueView();
 
         final Tuple key = Tuple.create().set("id", 1L);
         final Tuple key2 = Tuple.create().set("id", 2L);
@@ -351,12 +316,7 @@
                 new Column[]{new Column("val", NativeTypes.INT64, false)}
         );
 
-<<<<<<< HEAD
-        KeyValueView<Tuple, Tuple> tbl = createTable(schema).keyValueView();
-=======
-        KeyValueView<Tuple, Tuple> tbl =
-                new KeyValueBinaryViewImpl(createTable(), new DummySchemaManagerImpl(schema));
->>>>>>> 8ecf492e
+        KeyValueView<Tuple, Tuple> tbl = createTable(schema).keyValueView();
 
         final Tuple key = Tuple.create().set("id", 1L);
         final Tuple key2 = Tuple.create().set("id", 2L);
@@ -388,12 +348,14 @@
         Tuple key2 = Tuple.create().set("id", 2L);
         Tuple key3 = Tuple.create().set("id", 3L);
 
-        tbl.putAll(Map.of(
-                key1, Tuple.create().set("val", 11L),
-                key3, Tuple.create().set("val", 33L)
-        ));
-
-        Map<Tuple, Tuple> res = tbl.getAll(List.of(key1, key2, key3));
+        tbl.putAll(
+                null,
+                Map.of(
+                        key1, Tuple.create().set("val", 11L),
+                        key3, Tuple.create().set("val", 33L)
+                ));
+
+        Map<Tuple, Tuple> res = tbl.getAll(null, List.of(key1, key2, key3));
 
         assertEquals(2, res.size());
         assertEquals(Tuple.create().set("val", 11L), res.get(key1));
@@ -414,7 +376,7 @@
                 new VersionedRowStore(new ConcurrentHashMapPartitionStorage(), txManager),
                 txManager);
 
-        return new TableImpl(table, new DummySchemaManagerImpl(schema), null);
+        return new TableImpl(table, new DummySchemaManagerImpl(schema));
     }
 
     /**
