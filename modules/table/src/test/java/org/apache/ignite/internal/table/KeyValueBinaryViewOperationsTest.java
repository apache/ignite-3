/*
 * Licensed to the Apache Software Foundation (ASF) under one or more
 * contributor license agreements.  See the NOTICE file distributed with
 * this work for additional information regarding copyright ownership.
 * The ASF licenses this file to You under the Apache License, Version 2.0
 * (the "License"); you may not use this file except in compliance with
 * the License.  You may obtain a copy of the License at
 *
 *      http://www.apache.org/licenses/LICENSE-2.0
 *
 * Unless required by applicable law or agreed to in writing, software
 * distributed under the License is distributed on an "AS IS" BASIS,
 * WITHOUT WARRANTIES OR CONDITIONS OF ANY KIND, either express or implied.
 * See the License for the specific language governing permissions and
 * limitations under the License.
 */

package org.apache.ignite.internal.table;

import static org.junit.jupiter.api.Assertions.assertEquals;
import static org.junit.jupiter.api.Assertions.assertFalse;
import static org.junit.jupiter.api.Assertions.assertNull;
import static org.junit.jupiter.api.Assertions.assertThrows;
import static org.junit.jupiter.api.Assertions.assertTrue;
import static org.mockito.Answers.RETURNS_DEEP_STUBS;

<<<<<<< HEAD
=======
import java.util.List;
>>>>>>> 825a2058
import java.util.Map;
import org.apache.ignite.internal.schema.Column;
import org.apache.ignite.internal.schema.NativeTypes;
import org.apache.ignite.internal.schema.SchemaDescriptor;
import org.apache.ignite.internal.storage.basic.ConcurrentHashMapPartitionStorage;
import org.apache.ignite.internal.table.distributed.storage.VersionedRowStore;
import org.apache.ignite.internal.table.impl.DummyInternalTableImpl;
import org.apache.ignite.internal.table.impl.DummySchemaManagerImpl;
import org.apache.ignite.internal.tx.LockManager;
import org.apache.ignite.internal.tx.TxManager;
import org.apache.ignite.internal.tx.impl.HeapLockManager;
import org.apache.ignite.internal.tx.impl.TxManagerImpl;
import org.apache.ignite.network.ClusterService;
import org.apache.ignite.table.KeyValueView;
import org.apache.ignite.table.Tuple;
import org.jetbrains.annotations.NotNull;
import org.junit.jupiter.api.Test;
import org.mockito.Mockito;

/**
 * Basic table operations test.
 *
 * <p>TODO: IGNITE-14487 Add bulk operations tests. Check non-key fields in Tuple is ignored for keys. Check key fields in Tuple is
 * ignored for value or exception is thrown?
 */
public class KeyValueBinaryViewOperationsTest {
    @Test
    public void put() {
        SchemaDescriptor schema = new SchemaDescriptor(
                1,
                new Column[]{new Column("id", NativeTypes.INT64, false)},
                new Column[]{new Column("val", NativeTypes.INT64, false)}
        );

        KeyValueView<Tuple, Tuple> tbl = createTable(schema).keyValueView();

        final Tuple key = Tuple.create().set("id", 1L);
        final Tuple val = Tuple.create().set("val", 11L);
        final Tuple val2 = Tuple.create().set("val", 22L);
        final Tuple val3 = Tuple.create().set("val", 33L);

        assertNull(tbl.get(null, key));

        // Put KV pair.
        tbl.put(null, key, val);

        assertEqualsValues(schema, val, tbl.get(null, key));
        assertEqualsValues(schema, val, tbl.get(null, Tuple.create().set("id", 1L)));

        // Update KV pair.
        tbl.put(null, key, val2);

        assertEqualsValues(schema, val2, tbl.get(null, key));
        assertEqualsValues(schema, val2, tbl.get(null, Tuple.create().set("id", 1L)));

        // Remove KV pair.
        tbl.put(null, key, null);

        assertNull(tbl.get(null, key));

        // Put KV pair.
        tbl.put(null, key, val3);
        assertEqualsValues(schema, val3, tbl.get(null, key));
    }

    @Test
    public void putIfAbsent() {
        SchemaDescriptor schema = new SchemaDescriptor(
                1,
                new Column[]{new Column("id", NativeTypes.INT64, false)},
                new Column[]{new Column("val", NativeTypes.INT64, false)}
        );

        KeyValueView<Tuple, Tuple> tbl = createTable(schema).keyValueView();

        final Tuple key = Tuple.create().set("id", 1L);
        final Tuple val = Tuple.create().set("val", 11L);
        final Tuple val2 = Tuple.create().set("val", 22L);

        assertNull(tbl.get(null, key));

        // Insert new KV pair.
        assertTrue(tbl.putIfAbsent(null, key, val));

        assertEqualsValues(schema, val, tbl.get(null, key));
        assertEqualsValues(schema, val, tbl.get(null, Tuple.create().set("id", 1L)));

        // Update KV pair.
        assertFalse(tbl.putIfAbsent(null, key, val2));

        assertEqualsValues(schema, val, tbl.get(null, key));
        assertEqualsValues(schema, val, tbl.get(null, Tuple.create().set("id", 1L)));
    }

    @Test
    public void getAndPut() {
        SchemaDescriptor schema = new SchemaDescriptor(
                1,
                new Column[]{new Column("id", NativeTypes.INT64, false)},
                new Column[]{new Column("val", NativeTypes.INT64, false)}
        );

        KeyValueView<Tuple, Tuple> tbl = createTable(schema).keyValueView();

        final Tuple key = Tuple.create().set("id", 1L);
        final Tuple val = Tuple.create().set("val", 11L);
        final Tuple val2 = Tuple.create().set("val", 22L);
        final Tuple val3 = Tuple.create().set("val", 33L);

        assertNull(tbl.get(null, key));

        // Insert new tuple.
        assertNull(tbl.getAndPut(null, key, val));

        assertEqualsValues(schema, val, tbl.get(null, key));
        assertEqualsValues(schema, val, tbl.get(null, Tuple.create().set("id", 1L)));

        assertEqualsValues(schema, val, tbl.getAndPut(null, key, val2));
        assertEqualsValues(schema, val2, tbl.getAndPut(null, key, Tuple.create().set("val", 33L)));

        assertEqualsValues(schema, val3, tbl.get(null, key));
        assertNull(tbl.get(null, Tuple.create().set("id", 2L)));
    }

    @Test
    public void getNullable() {
        SchemaDescriptor schema = new SchemaDescriptor(
                1,
                new Column[]{new Column("id", NativeTypes.INT64, false)},
                new Column[]{new Column("val", NativeTypes.INT64, true)}
        );

        KeyValueView<Tuple, Tuple> tbl =
                new KeyValueBinaryViewImpl(createTable(), new DummySchemaManagerImpl(schema));

        assertThrows(UnsupportedOperationException.class, () -> tbl.getNullable(null, Tuple.create(Map.of("id", 1L))));
    }

    @Test
    public void getOrDefault() {
        SchemaDescriptor schema = new SchemaDescriptor(
                1,
                new Column[]{new Column("id", NativeTypes.INT64, false)},
                new Column[]{new Column("val", NativeTypes.INT64, true)}
        );

        KeyValueView<Tuple, Tuple> tbl =
                new KeyValueBinaryViewImpl(createTable(), new DummySchemaManagerImpl(schema));

        final Tuple key = Tuple.create().set("id", 1L);
        final Tuple val = Tuple.create().set("val", 11L);
        final Tuple val2 = Tuple.create().set("val", 22L);
        final Tuple defaultTuple = Tuple.create().set("val", "undefined");

        assertEquals(defaultTuple, tbl.getOrDefault(null, key, defaultTuple));

        // Put KV pair.
        tbl.put(null, key, val);

        assertEquals(val, tbl.getOrDefault(null, key, defaultTuple));

        tbl.put(null, key, null);

        assertNull(tbl.get(null, key));
        assertNull(tbl.getOrDefault(null, key, defaultTuple));

        // Remove KV pair.
        tbl.remove(null, key);

        assertNull(tbl.get(null, key));
        assertEquals(defaultTuple, tbl.getOrDefault(null, key, defaultTuple));

        // Put KV pair.
        tbl.put(null, key, val2);
        assertEquals(val2, tbl.get(null, key));
        assertEquals(val2, tbl.getOrDefault(null, key, defaultTuple));
    }

    @Test
    public void contains() {
        SchemaDescriptor schema = new SchemaDescriptor(
                1,
                new Column[]{new Column("id", NativeTypes.INT64, false)},
                new Column[]{new Column("val", NativeTypes.INT64, false)}
        );

        KeyValueView<Tuple, Tuple> tbl = createTable(schema).keyValueView();

        final Tuple key = Tuple.create().set("id", 1L);
        final Tuple val = Tuple.create().set("val", 11L);
        final Tuple val2 = Tuple.create().set("val", 22L);

        // Not-existed value.
        assertFalse(tbl.contains(null, key));

        // Put KV pair.
        tbl.put(null, key, val);
        assertTrue(tbl.contains(null, Tuple.create().set("id", 1L)));

        // Delete key.
        assertTrue(tbl.remove(null, key));
        assertFalse(tbl.contains(null, Tuple.create().set("id", 1L)));

        // Put KV pair.
        tbl.put(null, key, val2);
        assertTrue(tbl.contains(null, Tuple.create().set("id", 1L)));

        // Non-existed key.
        assertFalse(tbl.contains(null, Tuple.create().set("id", 2L)));
        tbl.remove(null, Tuple.create().set("id", 2L));
        assertFalse(tbl.contains(null, Tuple.create().set("id", 2L)));
    }

    @Test
    public void remove() {
        SchemaDescriptor schema = new SchemaDescriptor(
                1,
                new Column[]{new Column("id", NativeTypes.INT64, false)},
                new Column[]{new Column("val", NativeTypes.INT64, false)}
        );

        KeyValueView<Tuple, Tuple> tbl = createTable(schema).keyValueView();

        final Tuple key = Tuple.create().set("id", 1L);
        final Tuple key2 = Tuple.create().set("id", 2L);
        final Tuple val = Tuple.create().set("val", 11L);
        final Tuple val2 = Tuple.create().set("val", 22L);

        // Put KV pair.
        tbl.put(null, key, val);

        // Delete existed key.
        assertEqualsValues(schema, val, tbl.get(null, key));
        assertTrue(tbl.remove(null, key));
        assertNull(tbl.get(null, key));

        // Delete already deleted key.
        assertFalse(tbl.remove(null, key));

        // Put KV pair.
        tbl.put(null, key, val2);
        assertEqualsValues(schema, val2, tbl.get(null, key));

        // Delete existed key.
        assertTrue(tbl.remove(null, Tuple.create().set("id", 1L)));
        assertNull(tbl.get(null, key));

        // Delete not existed key.
        assertNull(tbl.get(null, key2));
        assertFalse(tbl.remove(null, key2));
    }

    @Test
    public void removeExact() {
        SchemaDescriptor schema = new SchemaDescriptor(
                1,
                new Column[]{new Column("id", NativeTypes.INT64, false)},
                new Column[]{new Column("val", NativeTypes.INT64, false)}
        );

        final KeyValueView<Tuple, Tuple> tbl = createTable(schema).keyValueView();

        final Tuple key = Tuple.create().set("id", 1L);
        final Tuple key2 = Tuple.create().set("id", 2L);
        final Tuple val = Tuple.create().set("val", 11L);
        final Tuple val2 = Tuple.create().set("val", 22L);

        // Put KV pair.
        tbl.put(null, key, val);
        assertEqualsValues(schema, val, tbl.get(null, key));

        // Fails to delete KV pair with unexpected value.
        assertFalse(tbl.remove(null, key, val2));
        assertEqualsValues(schema, val, tbl.get(null, key));

        // Delete KV pair with expected value.
        assertTrue(tbl.remove(null, key, val));
        assertNull(tbl.get(null, key));

        // Once again.
        assertFalse(tbl.remove(null, key, val));
        assertNull(tbl.get(null, key));

        // Try to remove non-existed key.
        assertThrows(Exception.class, () -> tbl.remove(null, key, null));
        assertNull(tbl.get(null, key));

        // Put KV pair.
        tbl.put(null, key, val2);
        assertEqualsValues(schema, val2, tbl.get(null, key));

        // Check null value ignored.
        assertThrows(Exception.class, () -> tbl.remove(null, key, null));
        assertEqualsValues(schema, val2, tbl.get(null, key));

        // Delete KV pair with expected value.
        assertTrue(tbl.remove(null, key, val2));
        assertNull(tbl.get(null, key));

        assertFalse(tbl.remove(null, key2, val2));
        assertNull(tbl.get(null, key2));
    }

    @Test
    public void replace() {
        SchemaDescriptor schema = new SchemaDescriptor(
                1,
                new Column[]{new Column("id", NativeTypes.INT64, false)},
                new Column[]{new Column("val", NativeTypes.INT64, false)}
        );

        KeyValueView<Tuple, Tuple> tbl = createTable(schema).keyValueView();

        final Tuple key = Tuple.create().set("id", 1L);
        final Tuple key2 = Tuple.create().set("id", 2L);
        final Tuple val = Tuple.create().set("val", 11L);
        final Tuple val2 = Tuple.create().set("val", 22L);
        final Tuple val3 = Tuple.create().set("val", 33L);

        // Ignore replace operation for non-existed KV pair.
        assertFalse(tbl.replace(null, key, val));
        assertNull(tbl.get(null, key));

        tbl.put(null, key, val);

        // Replace existed KV pair.
        assertTrue(tbl.replace(null, key, val2));
        assertEqualsValues(schema, val2, tbl.get(null, key));

        // Ignore replace operation for non-existed KV pair.
        assertFalse(tbl.replace(null, key2, val3));
        assertNull(tbl.get(null, key2));

        tbl.put(null, key, val3);
        assertEqualsValues(schema, val3, tbl.get(null, key));
    }

    @Test
    public void replaceExact() {
        SchemaDescriptor schema = new SchemaDescriptor(
                1,
                new Column[]{new Column("id", NativeTypes.INT64, false)},
                new Column[]{new Column("val", NativeTypes.INT64, false)}
        );

        KeyValueView<Tuple, Tuple> tbl = createTable(schema).keyValueView();

        final Tuple key = Tuple.create().set("id", 1L);
        final Tuple key2 = Tuple.create().set("id", 2L);
        final Tuple val = Tuple.create().set("val", 11L);
        final Tuple val2 = Tuple.create().set("val", 22L);

        // Ignore replace operation for non-existed KV pair.
        assertFalse(tbl.replace(null, key2, val, val2));
        assertNull(tbl.get(null, key2));

        tbl.put(null, key, val);

        // Replace existed KV pair.
        assertTrue(tbl.replace(null, key, val, val2));
        assertEqualsValues(schema, val2, tbl.get(null, key));
    }

<<<<<<< HEAD
    /**
     * Check key columns equality.
     *
     * @param schema   Schema.
     * @param expected Expected tuple.
     * @param actual   Actual tuple.
     */
    void assertEqualsKeys(SchemaDescriptor schema, Tuple expected, Tuple actual) {
        int nonNullKey = 0;
=======
    @Test
    public void getAll() {
        SchemaDescriptor schema = new SchemaDescriptor(
                1,
                new Column[]{new Column("id", NativeTypes.INT64, false)},
                new Column[]{new Column("val", NativeTypes.INT64, false)}
        );
>>>>>>> 825a2058

        KeyValueView<Tuple, Tuple> tbl = createTable(schema).keyValueView();

        Tuple key1 = Tuple.create().set("id", 1L);
        Tuple key2 = Tuple.create().set("id", 2L);
        Tuple key3 = Tuple.create().set("id", 3L);

        tbl.putAll(
                null,
                Map.of(
                        key1, Tuple.create().set("val", 11L),
                        key3, Tuple.create().set("val", 33L)
                ));

        Map<Tuple, Tuple> res = tbl.getAll(null, List.of(key1, key2, key3));

        assertEquals(2, res.size());
        assertEquals(Tuple.create().set("val", 11L), res.get(key1));
        assertEquals(Tuple.create().set("val", 33L), res.get(key3));
        assertNull(res.get(key2));
    }

    @NotNull
    private TableImpl createTable(SchemaDescriptor schema) {
        ClusterService clusterService = Mockito.mock(ClusterService.class, RETURNS_DEEP_STUBS);
        Mockito.when(clusterService.topologyService().localMember().address()).thenReturn(DummyInternalTableImpl.ADDR);

        LockManager lockManager = new HeapLockManager();

        TxManager txManager = new TxManagerImpl(clusterService, lockManager);

        DummyInternalTableImpl table = new DummyInternalTableImpl(
                new VersionedRowStore(new ConcurrentHashMapPartitionStorage(), txManager),
                txManager);

        return new TableImpl(table, new DummySchemaManagerImpl(schema));
    }

    /**
     * Check value columns equality.
     *
     * @param schema   Schema.
     * @param expected Expected tuple.
     * @param actual   Actual tuple.
     */
    void assertEqualsValues(SchemaDescriptor schema, Tuple expected, Tuple actual) {
        for (int i = 0; i < schema.valueColumns().length(); i++) {
            final Column col = schema.valueColumns().column(i);

            final Object val1 = expected.value(col.name());
            final Object val2 = actual.value(col.name());

            assertEquals(val1, val2, "Key columns equality check failed: colIdx=" + col.schemaIndex());
        }
    }
}<|MERGE_RESOLUTION|>--- conflicted
+++ resolved
@@ -24,10 +24,7 @@
 import static org.junit.jupiter.api.Assertions.assertTrue;
 import static org.mockito.Answers.RETURNS_DEEP_STUBS;
 
-<<<<<<< HEAD
-=======
 import java.util.List;
->>>>>>> 825a2058
 import java.util.Map;
 import org.apache.ignite.internal.schema.Column;
 import org.apache.ignite.internal.schema.NativeTypes;
@@ -160,8 +157,7 @@
                 new Column[]{new Column("val", NativeTypes.INT64, true)}
         );
 
-        KeyValueView<Tuple, Tuple> tbl =
-                new KeyValueBinaryViewImpl(createTable(), new DummySchemaManagerImpl(schema));
+        KeyValueView<Tuple, Tuple> tbl = createTable(schema).keyValueView();
 
         assertThrows(UnsupportedOperationException.class, () -> tbl.getNullable(null, Tuple.create(Map.of("id", 1L))));
     }
@@ -174,8 +170,7 @@
                 new Column[]{new Column("val", NativeTypes.INT64, true)}
         );
 
-        KeyValueView<Tuple, Tuple> tbl =
-                new KeyValueBinaryViewImpl(createTable(), new DummySchemaManagerImpl(schema));
+        KeyValueView<Tuple, Tuple> tbl = createTable(schema).keyValueView();
 
         final Tuple key = Tuple.create().set("id", 1L);
         final Tuple val = Tuple.create().set("val", 11L);
@@ -391,17 +386,6 @@
         assertEqualsValues(schema, val2, tbl.get(null, key));
     }
 
-<<<<<<< HEAD
-    /**
-     * Check key columns equality.
-     *
-     * @param schema   Schema.
-     * @param expected Expected tuple.
-     * @param actual   Actual tuple.
-     */
-    void assertEqualsKeys(SchemaDescriptor schema, Tuple expected, Tuple actual) {
-        int nonNullKey = 0;
-=======
     @Test
     public void getAll() {
         SchemaDescriptor schema = new SchemaDescriptor(
@@ -409,7 +393,6 @@
                 new Column[]{new Column("id", NativeTypes.INT64, false)},
                 new Column[]{new Column("val", NativeTypes.INT64, false)}
         );
->>>>>>> 825a2058
 
         KeyValueView<Tuple, Tuple> tbl = createTable(schema).keyValueView();
 
