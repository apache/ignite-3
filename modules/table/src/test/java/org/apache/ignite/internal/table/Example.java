/*
 * Licensed to the Apache Software Foundation (ASF) under one or more
 * contributor license agreements. See the NOTICE file distributed with
 * this work for additional information regarding copyright ownership.
 * The ASF licenses this file to You under the Apache License, Version 2.0
 * (the "License"); you may not use this file except in compliance with
 * the License. You may obtain a copy of the License at
 *
 *      http://www.apache.org/licenses/LICENSE-2.0
 *
 * Unless required by applicable law or agreed to in writing, software
 * distributed under the License is distributed on an "AS IS" BASIS,
 * WITHOUT WARRANTIES OR CONDITIONS OF ANY KIND, either express or implied.
 * See the License for the specific language governing permissions and
 * limitations under the License.
 */

package org.apache.ignite.internal.table;

import java.math.BigDecimal;
import java.util.Collections;
import java.util.List;
import java.util.Map;
import org.apache.ignite.binary.BinaryObject;
import org.apache.ignite.binary.BinaryObjects;
import org.apache.ignite.internal.replicator.ReplicaService;
import org.apache.ignite.internal.schema.Column;
import org.apache.ignite.internal.schema.NativeTypes;
import org.apache.ignite.internal.schema.SchemaDescriptor;
<<<<<<< HEAD
=======
import org.apache.ignite.internal.storage.impl.TestMvPartitionStorage;
import org.apache.ignite.internal.table.distributed.storage.VersionedRowStore;
>>>>>>> 1134c401
import org.apache.ignite.internal.table.impl.DummyInternalTableImpl;
import org.apache.ignite.lang.NullableValue;
import org.apache.ignite.table.KeyValueView;
import org.apache.ignite.table.RecordView;
import org.apache.ignite.table.Table;
import org.apache.ignite.table.Tuple;
import org.apache.ignite.table.mapper.Mapper;
import org.apache.ignite.table.mapper.TypeConverter;
import org.junit.jupiter.api.Disabled;
import org.junit.jupiter.params.ParameterizedTest;
import org.junit.jupiter.params.provider.MethodSource;
import org.mockito.Mockito;

/**
 * Example.
 */
@SuppressWarnings({"PMD.EmptyLineSeparatorCheck", "emptylineseparator", "unused", "UnusedAssignment", "InstanceVariableMayNotBeInitialized",
        "JoinDeclarationAndAssignmentJava"})
public class Example {
    /**
     * Returns table implementation.
     */
    private static List<Table> tableFactory() {
<<<<<<< HEAD
        return Collections.singletonList(new TableImpl(new DummyInternalTableImpl(Mockito.mock(ReplicaService.class)), null));
=======
        TxManagerImpl txManager = new TxManagerImpl(null, new HeapLockManager());

        return Collections.singletonList(new TableImpl(new DummyInternalTableImpl(new VersionedRowStore(
                new TestMvPartitionStorage(0), txManager), txManager, new AtomicLong()), null));
>>>>>>> 1134c401
    }

    /**
     * Use case 1: a simple one. The table has the structure [ [id int, orgId int] // key [name varchar, lastName varchar, decimal salary,
     * int department] // value ] We show how to use the raw TableRow and a mapped class.
     */
    @Disabled
    @ParameterizedTest
    @MethodSource("tableFactory")
    public void useCase1(Table t) {
        // Search row will allow nulls even in non-null columns.
        Tuple res = t.recordView().get(null, Tuple.create().set("id", 1).set("orgId", 1));

        String name = res.value("name");
        String lastName = res.value("latName");
        BigDecimal salary = res.value("salary");
        Integer department = res.value("department");

        // We may have primitive-returning methods if needed.
        int departmentPrimitive = res.intValue("department");

        // Note that schema itself already defined which fields are key field.
        class Employee {
            final int id;
            final int orgId;

            String name;
            String lastName;
            BigDecimal salary;
            int department;

            Employee(int id, int orgId) {
                this.id = id;
                this.orgId = orgId;
            }
        }

        RecordView<Employee> employeeView = t.recordView(Employee.class);

        Employee e = employeeView.get(null, new Employee(1, 1));

        // As described in the IEP-54, we can have a truncated mapping.
        class TruncatedEmployee {
            final int id;
            final int orgId;

            String name;
            String lastName;

            TruncatedEmployee(int id, int orgId) {
                this.id = id;
                this.orgId = orgId;
            }
        }

        RecordView<TruncatedEmployee> truncatedEmployeeView = t.recordView(TruncatedEmployee.class);

        // salary and department will not be sent over the network during this call.
        TruncatedEmployee te = truncatedEmployeeView.get(null, new TruncatedEmployee(1, 1));
    }

    /**
     * Use case 2: using simple KV mappings The table has structure is [ [id int, orgId int] // key [name varchar, lastName varchar, decimal
     * salary, int department] // value ].
     */
    @Disabled
    @ParameterizedTest
    @MethodSource("tableFactory")
    public void useCase2(Table t) {
        class EmployeeKey {
            final int id;
            final int orgId;

            EmployeeKey(int id, int orgId) {
                this.id = id;
                this.orgId = orgId;
            }
        }

        class Employee {
            String name;
            String lastName;
            BigDecimal salary;
            int department;
        }

        KeyValueView<EmployeeKey, Employee> employeeKv = t.keyValueView(EmployeeKey.class, Employee.class);

        employeeKv.get(null, new EmployeeKey(1, 1));

        // As described in the IEP-54, we can have a truncated KV mapping.
        class TruncatedEmployee {
            String name;
            String lastName;
        }

        KeyValueView<EmployeeKey, TruncatedEmployee> truncatedEmployeeKv = t.keyValueView(EmployeeKey.class, TruncatedEmployee.class);

        TruncatedEmployee te = truncatedEmployeeKv.get(null, new EmployeeKey(1, 1));
    }

    /**
     * Use case 3: Single table strategy for inherited objects. The table has structure is [ [id long] // key [owner varchar, cardNumber
     * long, expYear int, expMonth int, accountNum long, bankName varchar] // value ]
     */
    @Disabled
    @ParameterizedTest
    @MethodSource("tableFactory")
    public void useCase3(Table t) {
        class BillingDetails {
            String owner;
        }

        class CreditCard extends BillingDetails {
            long cardNumber;
            int expYear;
            int expMonth;
        }

        class BankAccount extends BillingDetails {
            long account;
            String bankName;
        }

        KeyValueView<Long, CreditCard> credCardKvView = t.keyValueView(Long.class, CreditCard.class);
        CreditCard creditCard = credCardKvView.get(null, 1L);

        KeyValueView<Long, BankAccount> backAccKvView = t.keyValueView(Long.class, BankAccount.class);
        BankAccount bankAccount = backAccKvView.get(null, 2L);

        // Truncated view.
        KeyValueView<Long, BillingDetails> billingDetailsKvView = t.keyValueView(Long.class, BillingDetails.class);
        BillingDetails billingDetails = billingDetailsKvView.get(null, 2L);

        // Without discriminator it is impossible to deserialize to correct type automatically.
        assert !(billingDetails instanceof CreditCard);
        assert !(billingDetails instanceof BankAccount);

        // Wide record.
        class BillingRecord {
            final long id;

            String owner;

            long cardNumber;
            int expYear;
            int expMonth;

            long account;
            String bankName;

            BillingRecord(long id) {
                this.id = id;
            }
        }

        final RecordView<BillingRecord> billingView = t.recordView(BillingRecord.class);

        final BillingRecord br = billingView.get(null, new BillingRecord(1));
    }

    /**
     * Use case 4: Conditional serialization. The table has structure is [ [id int, orgId int] // key [owner varchar, type int,
     * conditionalDetails byte[]] // value ]
     */
    @Disabled
    @ParameterizedTest
    @MethodSource("tableFactory")
    public void useCase4(Table t) {
        class OrderKey {
            final int id;
            final int orgId;

            OrderKey(int id, int orgId) {
                this.id = id;
                this.orgId = orgId;
            }
        }

        class OrderValue {
            String owner;
            int type; // Discriminator value.
            /* BillingDetails */ Object billingDetails;
        }

        class CreditCard /* extends BillingDetails */ {
            long cardNumber;
            int expYear;
            int expMonth;
        }

        class BankAccount /* extends BillingDetails */ {
            long account;
            String bankName;
        }

        KeyValueView<OrderKey, OrderValue> orderKvView = t.keyValueView(
                Mapper.of(OrderKey.class, "key"),
                Mapper.builder(OrderValue.class)
                        /*.map("billingDetails", (row) -> {
                            BinaryObject binObj = row.binaryObjectValue("conditionalDetails");
                            int type = row.intValue("type");

                            return type == 0
                                    ? BinaryObjects.deserialize(binObj, CreditCard.class)
                                    : BinaryObjects.deserialize(binObj, BankAccount.class);
                        })*/
                        .build());

        OrderValue ov = orderKvView.get(null, new OrderKey(1, 1));

        // Same with direct Row access and BinaryObject wrapper.
        Tuple res = t.recordView().get(null, Tuple.create().set("id", 1).set("orgId", 1));

        byte[] objData = res.value("billingDetails");
        BinaryObject binObj = BinaryObjects.wrap(objData);
        // Work with the binary object as in Ignite 2.x

        // Additionally, we may have a shortcut similar to primitive methods.
        binObj = res.binaryObjectValue("billingDetails");

        // Same with RecordAPI.
        class OrderRecord {
            final int id;
            final int orgId;

            String owner;
            int type;
            BinaryObject billingDetails;

            OrderRecord(int id, int orgId) {
                this.id = id;
                this.orgId = orgId;
            }
        }

        final RecordView<OrderRecord> orderRecView = t.recordView(OrderRecord.class);

        OrderRecord orderRecord = orderRecView.get(null, new OrderRecord(1, 1));
        binObj = orderRecord.billingDetails;

        // Manual deserialization is possible as well.
        Object billingDetails = orderRecord.type == 0
                                        ? BinaryObjects.deserialize(binObj, CreditCard.class)
                                        : BinaryObjects.deserialize(binObj, BankAccount.class);
    }

    /**
     * Use case 5: using byte[] and binary objects in columns. The table has structure [ [id int, orgId int] // key [originalObject byte[],
     * upgradedObject byte[], int department] // value ] Where {@code originalObject} is some value that was originally put to the column,
     * {@code upgradedObject} is a version 2 of the object, and department is an extracted field.
     */
    @Disabled
    @ParameterizedTest
    @MethodSource("tableFactory")
    public void useCase5(Table t) {
        Tuple res = t.recordView().get(null, Tuple.create().set("id", 1).set("orgId", 1));

        byte[] objData = res.value("originalObject");
        BinaryObject binObj = BinaryObjects.wrap(objData);
        // Work with the binary object as in Ignite 2.x

        // Additionally, we may have a shortcut similar to primitive methods.
        binObj = res.binaryObjectValue("upgradedObject");

        // Plain byte[] and BinaryObject fields in a class are straightforward.
        class Record {
            final int id;
            final int orgId;

            byte[] originalObject;
            Tuple upgradedObject;
            int department;

            Record(int id, int orgId) {
                this.id = id;
                this.orgId = orgId;
            }
        }

        RecordView<Record> recordView = t.recordView(Record.class);

        // Similarly work with the binary objects.
        Record rec = recordView.get(null, new Record(1, 1));

        // Now assume that we have some POJO classes to deserialize the binary objects.
        class JavaPerson {
            String name;
            String lastName;
        }

        class JavaPersonV2 extends JavaPerson {
            int department;
        }

        // We can have a compound record deserializing the whole tuple automatically.
        class JavaPersonRecord {
            JavaPerson originalObject;
            JavaPersonV2 upgradedObject;
            int department;
        }

        RecordView<JavaPersonRecord> personRecordView = t.recordView(JavaPersonRecord.class);

        // Or we can have an arbitrary record with custom class selection.
        class TruncatedRecord {
            JavaPerson upgradedObject;
            int department;
        }

        // Custom serializer.
        TypeConverter<JavaPerson, byte[]> serializer = new TypeConverter<>() {
            @Override
            public byte[] toColumnType(JavaPerson obj) throws Exception {
                return BinaryObjects.serialize(obj).bytes();
            }

            @Override
            public JavaPerson toObjectType(byte[] data) throws Exception {
                return BinaryObjects.deserialize(BinaryObjects.wrap(data), JavaPerson.class);
            }
        };

        RecordView<TruncatedRecord> truncatedView = t.recordView(
                Mapper.builder(TruncatedRecord.class)
                        .convert("upgradedObject", serializer)
                        .map("updradedObject", "updradedObject")
                        .build());

        // Or we can have a custom conditional type selection.
        RecordView<TruncatedRecord> truncatedView2 = t.recordView(
                Mapper.builder(TruncatedRecord.class)
                        /*.map("upgradedObject", (row) -> {
                            BinaryObject binObj1 = row.binaryObjectValue("upgradedObject");
                            int dept = row.intValue("department");

                            return dept == 0 ? BinaryObjects.deserialize(binObj1, JavaPerson.class)
                                    : BinaryObjects.deserialize(binObj1, JavaPersonV2.class);
                        })*/
                        // TODO: But how to write the columns ??? There is no separate "write mapping" yet.
                        //                        .map("person", "colPersol", obj -> BinaryObjects.serialize(obj))
                        //                        .map("department", "colDepartment", obj -> obj instanceof JavaPersonv2 ? 1 : 0)
                        .build());

    }

    /**
     * Use case 6: a simple one. The table has the structure [ [id long] // key [name varchar, lastName varchar, decimal salary, int
     * department] // value ] We show how to use the raw TableRow and a mapped class.
     */
    @Disabled
    @ParameterizedTest
    @MethodSource("tableFactory")
    public void useCase6(Table t) {
        // Search row will allow nulls even in non-null columns.
        Tuple res = t.recordView().get(null, Tuple.create().set("id", 1));

        String name = res.value("name");
        String lastName = res.value("latName");
        BigDecimal salary = res.value("salary");
        Integer department = res.value("department");

        // We may have primitive-returning methods if needed.
        int departmentPrimitive = res.intValue("department");

        // Note that schema itself already defined which fields are key field.
        class Employee {
            String name;
            String lastName;
            BigDecimal salary;
            int department;
        }

        class Key {
            long id;
        }

        KeyValueView<Long, Employee> employeeView = t.keyValueView(Long.class, Employee.class);

        Employee e = employeeView.get(null, 1L);
    }

    /**
     * Use case 7: a simple one. The table has the structure [ [byte[]] // key [name varchar, lastName varchar, decimal salary, int
     * department] // value ] We show how to use the raw TableRow and a mapped class.
     */
    @Disabled
    @ParameterizedTest
    @MethodSource("tableFactory")
    public void useCase7(Table t) {
        // Note that schema itself already defined which fields are key field.
        class Employee {
            String name;
            String lastName;
            BigDecimal salary;
            int department;
        }

        KeyValueView<Long, BinaryObject> employeeView = t.keyValueView(Long.class, BinaryObject.class);

        employeeView.put(null, 1L, BinaryObjects.wrap(new byte[0] /* serialized Employee */));

        t.keyValueView(Mapper.of(Long.class), Mapper.of(Employee.class, "value"));
    }

    /**
     * Use case 8: Here we show how to use mapper to represent the same data in different ways.
     */
    @Disabled
    @ParameterizedTest
    @MethodSource("tableFactory")
    public void useCase8(Table t) {
        new SchemaDescriptor(
                1,
                new Column[]{new Column("colId", NativeTypes.INT64, false)},
                new Column[]{new Column("colData", NativeTypes.BYTES, true)}
        );

        // Arbitrary user type.
        class UserObject {
            double salary;
        }

        // Domain class, which fields mapped to table columns.
        class Employee {
            UserObject fieldData;
        }

        // Domain class, which fields mapped to table columns.
        class Employee2 {
            byte[] fieldData;
        }

        Mapper.builder(Employee.class)
                .map("fieldData.salary", "colSalary")
                .build();

        // Actually, any bi-directional converter can be here instead.
        // Marshaller is a special case of "UserObject <--> byte[]" converter, just for example.
        TypeConverter<UserObject, byte[]> marsh = null; // here, create some marshaller for UserObject.class.

        // One-column only supported first-citizen types.
        Mapper.of(Long.class);
        Mapper.of(byte[].class);

        // Automatically maps object fields to columns with same names.
        Mapper.of(UserObject.class);

        // LongMapper -> long - is it possible?

        // Shortcut (supported one-column key and value).
        Mapper.of(Long.class, "colId");

        // Shortcut (key and value represented by byte array)
        Mapper.of(UserObject.class, "colData"); // Does one-column record make sense ??? either one-column table ???

        // Keys, Values, and Records
        Mapper.builder(Employee.class)
                .map("fieldData", "colData")
                .map("fieldData2", "colData1")
                .build();

        Mapper.builder(Employee.class)
                .map("fieldData", "colData")
                //                .automap() // map field->column by names
                .build();

        Mapper.builder(Employee.class).map(
                "fieldData", "colData",
                "fieldData2", "colData1"
        ).build();

        // Shortcuts (supported keys and values and records).
        Mapper.of(Employee.class, "fieldData", "colData");
        Mapper.of(Employee.class, "fieldData", "colData", "fieldData1", "colData1");

        // Shortcut (supported one-column key and value) with additional transformation.
        Mapper.of(UserObject.class, "data", marsh);

        //  (supported one-column key and value and records) with additional transformation.
        Mapper.builder(Employee.class)
                //TODO: Will it be useful to set a bunch of columns that will use same converter (serializer) ???
                // if so, then conflicts with the right next case.
                .convert("colData", marsh)
                .map("fieldData", "colData")
                .build();
        // OR another way to do the same
        Mapper.builder(Employee.class)
                .map("fieldData", "colData", marsh)
                .build();

        // Next views shows different approaches to map user objects to columns.
        KeyValueView<Long, Employee> v1 = t.keyValueView(
                Mapper.of(Long.class),
                Mapper.of(Employee.class, "fieldData", "colData"));

        KeyValueView<Long, Employee2> v2 = t.keyValueView(
                Mapper.of(Long.class),
                Mapper.builder(Employee2.class)
                        .convert("colData", marsh)
                        .map("fieldData", "colData")
                        .build()
        );

        KeyValueView<Long, Employee2> v3 = t.keyValueView(
                Mapper.of(Long.class, "colId"),
                Mapper.builder(Employee2.class).map("fieldData", "colData", marsh).build());

        KeyValueView<Long, UserObject> v4 = t.keyValueView(
                Mapper.of(Long.class, "colId"),
                Mapper.of(UserObject.class, "colData", marsh));

        KeyValueView<Long, byte[]> v5 = t.keyValueView(
                Mapper.of(Long.class, "colId"),
                Mapper.of(byte[].class, "colData")
        );

        // The values in next operations are equivalent, and lead to the same row value part content.
        v1.put(null, 1L, new Employee());
        v2.put(null, 2L, new Employee2());
        v3.put(null, 3L, new Employee2());
        v4.put(null, 4L, new UserObject());
        v5.put(null, 5L, new byte[]{/* serialized UserObject bytes */});

        // Shortcut with classes for simple use-case
        KeyValueView<Long, String> v6 = t.keyValueView(
                Long.class,
                String.class
        );

        // Shortcut with classes for widely used case
        KeyValueView<Long, UserObject> v7 = t.keyValueView(
                Long.class,
                UserObject.class // obj.salary -> colSalary
        );

        // do the same as
        KeyValueView<Long, UserObject> v8 = t.keyValueView(
                Mapper.of(Long.class),
                Mapper.builder(UserObject.class).automap().build() // obj.salary -> colSalary
        );

        KeyValueView<Long, UserObject> v9 = t.keyValueView(
                Mapper.of(Long.class),
                Mapper.of(UserObject.class, "colData", marsh) // UserObject -> byte[] -> colData
        );

        // Get operations return the same result for all keys for each of row.
        // for 1 in 1..5
        //      v1.get(iL) == v1.get(1L);

        // ============================  GET  ===============================================

        new SchemaDescriptor(
                1,
                new Column[]{new Column("colId", NativeTypes.INT64, false)},
                new Column[]{
                        new Column("colData", NativeTypes.BYTES, true),
                        new Column("colSalary", NativeTypes.BYTES, true)
                }
        );

        UserObject obj = v4.get(null, 1L); // indistinguishable absent value and null column

        // Optional way
        //        Optional<UserObject> optionalObj = v4.get(1L); // abuse of Optional type

        // NullableValue way
        NullableValue<UserObject> nullableValue = v4.getNullable(null, 1L);

        UserObject userObject = v4.get(null, 1L); // what if user uses this syntax for nullable column?
        // 1. Exception always
        // 2. Exception if column value is null (use getNullable)

        // Get or default
        String str = v6.getOrDefault(null, 1L, "default");

        // ============================  PUT  ===============================================

        v4.put(null, 1L, null);
        v4.remove(null, 1L, null);
    }


    /**
     * Fully manual mapping case. Allows users to write powerful functions that will convert an object to a row and vice versa.
     *
     * <p>For now, it is the only case where conditional mapping (condition on another field) is possible. This case widely used in ORM
     * (e.g. Hibernate) to store inherited objects in same table using a condition on special-purpose "discriminator" column.
     *
     * @param t Table.
     */
    public void useCase9(Table t) {
        // Now assume that we have some POJO classes to deserialize the binary objects.
        class Emploee {
            String name;
            String lastName;
        }

        // Here we
        class EmploeeV2 extends Emploee {
            int department;
        }

        // Or we can have an arbitrary record with custom class selection.
        class UserRecord {
            Emploee person;
            int department; // Discriminator column.
        }

        RecordView<UserRecord> truncatedView2 = t.recordView(
                Mapper.of(
                        // Next two functions of compatible interfaces parametrized with compatible generic types.
                        (obj) -> obj == null
                                         ? null
                                         : Tuple.create(Map.of(
                                                 "colPerson", BinaryObjects.serialize(obj),
                                                 "colDepartment", (obj.person instanceof EmploeeV2) ? 1 : 0
                                         )),

                        (row) -> {
                            if (row == null) {
                                return null;
                            }

                            UserRecord rec = new UserRecord();
                            int dep = row.intValue("colDepartment");

                            rec.department = dep;
                            rec.person = dep == 0 ? BinaryObjects.deserialize(row.binaryObjectValue("colPerson"), Emploee.class)
                                                 : BinaryObjects.deserialize(row.binaryObjectValue("colPerson"), EmploeeV2.class);

                            return rec;
                        })
        );
    }
}<|MERGE_RESOLUTION|>--- conflicted
+++ resolved
@@ -27,11 +27,8 @@
 import org.apache.ignite.internal.schema.Column;
 import org.apache.ignite.internal.schema.NativeTypes;
 import org.apache.ignite.internal.schema.SchemaDescriptor;
-<<<<<<< HEAD
-=======
 import org.apache.ignite.internal.storage.impl.TestMvPartitionStorage;
 import org.apache.ignite.internal.table.distributed.storage.VersionedRowStore;
->>>>>>> 1134c401
 import org.apache.ignite.internal.table.impl.DummyInternalTableImpl;
 import org.apache.ignite.lang.NullableValue;
 import org.apache.ignite.table.KeyValueView;
@@ -55,14 +52,7 @@
      * Returns table implementation.
      */
     private static List<Table> tableFactory() {
-<<<<<<< HEAD
         return Collections.singletonList(new TableImpl(new DummyInternalTableImpl(Mockito.mock(ReplicaService.class)), null));
-=======
-        TxManagerImpl txManager = new TxManagerImpl(null, new HeapLockManager());
-
-        return Collections.singletonList(new TableImpl(new DummyInternalTableImpl(new VersionedRowStore(
-                new TestMvPartitionStorage(0), txManager), txManager, new AtomicLong()), null));
->>>>>>> 1134c401
     }
 
     /**
