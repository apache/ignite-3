--- conflicted
+++ resolved
@@ -252,21 +252,6 @@
             String bankName;
         }
 
-<<<<<<< HEAD
-        KeyValueView<OrderKey, OrderValue> orderKvView = t
-                .keyValueView(
-                        Mapper.of(OrderKey.class, "key"),
-                        Mapper.builder(OrderValue.class)
-                                /*.map("billingDetails", (row) -> {
-                                    BinaryObject binObj = row.binaryObjectValue("conditionalDetails");
-                                    int type = row.intValue("type");
-
-                                    return type == 0
-                                            ? BinaryObjects.deserialize(binObj, CreditCard.class)
-                                            : BinaryObjects.deserialize(binObj, BankAccount.class);
-                                })*/
-                                .build());
-=======
         KeyValueView<OrderKey, OrderValue> orderKvView = t.keyValueView(
                 Mapper.of(OrderKey.class, "key"),
                 Mapper.builder(OrderValue.class)
@@ -279,7 +264,6 @@
                                     : BinaryObjects.deserialize(binObj, BankAccount.class);
                         })*/
                         .build());
->>>>>>> 2bb7144c
 
         OrderValue ov = orderKvView.get(new OrderKey(1, 1));
 
@@ -315,13 +299,8 @@
 
         // Manual deserialization is possible as well.
         Object billingDetails = orderRecord.type == 0
-<<<<<<< HEAD
-                ? BinaryObjects.deserialize(binObj, CreditCard.class)
-                : BinaryObjects.deserialize(binObj, BankAccount.class);
-=======
                                         ? BinaryObjects.deserialize(binObj, CreditCard.class)
                                         : BinaryObjects.deserialize(binObj, BankAccount.class);
->>>>>>> 2bb7144c
     }
 
     /**
@@ -402,11 +381,7 @@
 
         RecordView<TruncatedRecord> truncatedView = t.recordView(
                 Mapper.builder(TruncatedRecord.class)
-<<<<<<< HEAD
-                        .convert(serializer, "upgradedObject")
-=======
                         .convert("upgradedObject", serializer)
->>>>>>> 2bb7144c
                         .map("updradedObject", "updradedObject")
                         .build());
 
@@ -564,11 +539,7 @@
         Mapper.builder(Employee.class)
                 //TODO: Will it be useful to set a bunch of columns that will use same converter (serializer) ???
                 // if so, then conflicts with the right next case.
-<<<<<<< HEAD
-                .convert(marsh, "colData")
-=======
                 .convert("colData", marsh)
->>>>>>> 2bb7144c
                 .map("fieldData", "colData")
                 .build();
         // OR another way to do the same
@@ -584,11 +555,7 @@
         KeyValueView<Long, Employee2> v2 = t.keyValueView(
                 Mapper.of(Long.class),
                 Mapper.builder(Employee2.class)
-<<<<<<< HEAD
-                        .convert(marsh, "colData")
-=======
                         .convert("colData", marsh)
->>>>>>> 2bb7144c
                         .map("fieldData", "colData")
                         .build()
         );
@@ -670,8 +637,6 @@
 
         v4.put(1L, null);
         v4.remove(1L, null);
-<<<<<<< HEAD
-=======
     }
 
 
@@ -726,64 +691,5 @@
                             return rec;
                         })
         );
->>>>>>> 2bb7144c
-    }
-
-
-    /**
-     * Fully manual mapping case. Allows users to write powerful functions that will convert an object to a row and vice versa.
-     *
-     * <p>For now, it is the only case where conditional mapping (condition on another field) is possible. This case widely used in ORM
-     * (e.g. Hibernate) to store inherited objects in same table using a condition on special-purpose "discriminator" column.
-     *
-     * @param t Table.
-     */
-    public void useCase9(Table t) {
-        // Now assume that we have some POJO classes to deserialize the binary objects.
-        class Emploee {
-            String name;
-            String lastName;
-        }
-
-        // Here we
-        class EmploeeV2 extends Emploee {
-            int department;
-        }
-
-        // Or we can have an arbitrary record with custom class selection.
-        class UserRecord {
-            Emploee person;
-            int department; // Discriminator column.
-        }
-
-        RecordView<UserRecord> truncatedView2 = t.recordView(
-                Mapper.builder(UserRecord.class)
-                        // Next two functions of compatible interfaces parametrized with compatible generic types.
-                        // TODO: Do we require top-level class with a certain interface here ???
-                        .map(
-                                (obj) -> obj == null
-                                        ? null
-                                        : Tuple.create(Map.of(
-                                                "colPerson", BinaryObjects.serialize(obj),
-                                                "colDepartment", (obj.person instanceof EmploeeV2) ? 1 : 0
-                                        )),
-
-                                (row) -> {
-                                    if (row == null) {
-                                        return null;
-                                    }
-
-                                    UserRecord rec = new UserRecord();
-                                    int dep = row.intValue("colDepartment");
-
-                                    rec.department = dep;
-                                    rec.person = dep == 0 ? BinaryObjects.deserialize(row.binaryObjectValue("colPerson"), Emploee.class)
-                                            : BinaryObjects.deserialize(row.binaryObjectValue("colPerson"), EmploeeV2.class);
-
-                                    return rec;
-                                })
-                        .build());
-
-    }
-
+    }
 }