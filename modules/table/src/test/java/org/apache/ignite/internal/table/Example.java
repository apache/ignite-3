/*
 * Licensed to the Apache Software Foundation (ASF) under one or more
 * contributor license agreements.  See the NOTICE file distributed with
 * this work for additional information regarding copyright ownership.
 * The ASF licenses this file to You under the Apache License, Version 2.0
 * (the "License"); you may not use this file except in compliance with
 * the License.  You may obtain a copy of the License at
 *
 *      http://www.apache.org/licenses/LICENSE-2.0
 *
 * Unless required by applicable law or agreed to in writing, software
 * distributed under the License is distributed on an "AS IS" BASIS,
 * WITHOUT WARRANTIES OR CONDITIONS OF ANY KIND, either express or implied.
 * See the License for the specific language governing permissions and
 * limitations under the License.
 */

package org.apache.ignite.internal.table;

import java.math.BigDecimal;
import java.util.Collections;
import java.util.List;
import org.apache.ignite.binary.BinaryObject;
import org.apache.ignite.binary.BinaryObjects;
import org.apache.ignite.internal.storage.basic.ConcurrentHashMapStorage;
import org.apache.ignite.internal.table.distributed.storage.VersionedRowStore;
import org.apache.ignite.internal.table.impl.DummyInternalTableImpl;
import org.apache.ignite.internal.tx.impl.HeapLockManager;
import org.apache.ignite.internal.tx.impl.TxManagerImpl;
import org.apache.ignite.table.KeyValueView;
import org.apache.ignite.table.RecordView;
import org.apache.ignite.table.Table;
import org.apache.ignite.table.Tuple;
import org.apache.ignite.table.mapper.Mappers;
import org.junit.jupiter.api.Disabled;
import org.junit.jupiter.params.ParameterizedTest;
import org.junit.jupiter.params.provider.MethodSource;

/**
 *
 */
@SuppressWarnings({
    "PMD.EmptyLineSeparatorCheck", "emptylineseparator",
    "unused", "UnusedAssignment", "InstanceVariableMayNotBeInitialized", "JoinDeclarationAndAssignmentJava"})
public class Example {
    /**
     * @return Table implementation.
     */
    private static List<Table> tableFactory() {
<<<<<<< HEAD
        TxManagerImpl txManager = new TxManagerImpl(null, new HeapLockManager());

        return Collections.singletonList(new TableImpl(new DummyInternalTableImpl(new VersionedRowStore(
            new ConcurrentHashMapStorage(), txManager), txManager), null, null, null));
=======
        return Collections.singletonList(new TableImpl(new DummyInternalTableImpl(), null, null));
>>>>>>> c0a3f327
    }

    /**
     * Use case 1: a simple one. The table has the structure
     * [
     * [id int, orgId int] // key
     * [name varchar, lastName varchar, decimal salary, int department] // value
     * ]
     * We show how to use the raw TableRow and a mapped class.
     */
    @Disabled
    @ParameterizedTest
    @MethodSource("tableFactory")
    public void useCase1(Table t) {
        // Search row will allow nulls even in non-null columns.
        Tuple res = t.recordView().get(Tuple.create().set("id", 1).set("orgId", 1));

        String name = res.value("name");
        String lastName = res.value("latName");
        BigDecimal salary = res.value("salary");
        Integer department = res.value("department");

        // We may have primitive-returning methods if needed.
        int departmentPrimitive = res.intValue("department");

        // Note that schema itself already defined which fields are key field.
        class Employee {
            final int id;
            final int orgId;

            String name;
            String lastName;
            BigDecimal salary;
            int department;

            Employee(int id, int orgId) {
                this.id = id;
                this.orgId = orgId;
            }
        }
        RecordView<Employee> employeeView = t.recordView(Employee.class);

        Employee e = employeeView.get(new Employee(1, 1));

        // As described in the IEP-54, we can have a truncated mapping.
        class TruncatedEmployee {
            final int id;
            final int orgId;

            String name;
            String lastName;

            TruncatedEmployee(int id, int orgId) {
                this.id = id;
                this.orgId = orgId;
            }
        }

        RecordView<TruncatedEmployee> truncatedEmployeeView = t.recordView(TruncatedEmployee.class);

        // salary and department will not be sent over the network during this call.
        TruncatedEmployee te = truncatedEmployeeView.get(new TruncatedEmployee(1, 1));
    }

    /**
     * Use case 2: using simple KV mappings
     * The table has structure is
     * [
     * [id int, orgId int] // key
     * [name varchar, lastName varchar, decimal salary, int department] // value
     * ]
     */
    @Disabled
    @ParameterizedTest
    @MethodSource("tableFactory")
    public void useCase2(Table t) {
        class EmployeeKey {
            final int id;
            final int orgId;

            EmployeeKey(int id, int orgId) {
                this.id = id;
                this.orgId = orgId;
            }
        }

        class Employee {
            String name;
            String lastName;
            BigDecimal salary;
            int department;
        }

        KeyValueView<EmployeeKey, Employee> employeeKv = t.keyValueView(EmployeeKey.class, Employee.class);

        employeeKv.get(new EmployeeKey(1, 1));

        // As described in the IEP-54, we can have a truncated KV mapping.
        class TruncatedEmployee {
            String name;
            String lastName;
        }

        KeyValueView<EmployeeKey, TruncatedEmployee> truncatedEmployeeKv = t.keyValueView(EmployeeKey.class, TruncatedEmployee.class);

        TruncatedEmployee te = truncatedEmployeeKv.get(new EmployeeKey(1, 1));
    }

    /**
     * Use case 3: Single table strategy for inherited objects.
     * The table has structure is
     * [
     * [id long] // key
     * [owner varchar, cardNumber long, expYear int, expMonth int, accountNum long, bankName varchar] // value
     * ]
     */
    @Disabled
    @ParameterizedTest
    @MethodSource("tableFactory")
    public void useCase3(Table t) {
        class BillingDetails {
            String owner;
        }

        class CreditCard extends BillingDetails {
            long cardNumber;
            int expYear;
            int expMonth;
        }

        class BankAccount extends BillingDetails {
            long account;
            String bankName;
        }

        KeyValueView<Long, CreditCard> credCardKvView = t.keyValueView(Long.class, CreditCard.class);
        CreditCard creditCard = credCardKvView.get(1L);

        KeyValueView<Long, BankAccount> backAccKvView = t.keyValueView(Long.class, BankAccount.class);
        BankAccount bankAccount = backAccKvView.get(2L);

        // Truncated view.
        KeyValueView<Long, BillingDetails> billingDetailsKVView = t.keyValueView(Long.class, BillingDetails.class);
        BillingDetails billingDetails = billingDetailsKVView.get(2L);

        // Without discriminator it is impossible to deserialize to correct type automatically.
        assert !(billingDetails instanceof CreditCard);
        assert !(billingDetails instanceof BankAccount);

        // Wide record.
        class BillingRecord {
            final long id;

            String owner;

            long cardNumber;
            int expYear;
            int expMonth;

            long account;
            String bankName;

            BillingRecord(long id) {
                this.id = id;
            }
        }

        final RecordView<BillingRecord> billingView = t.recordView(BillingRecord.class);

        final BillingRecord br = billingView.get(new BillingRecord(1));
    }

    /**
     * Use case 4: Conditional serialization.
     * The table has structure is
     * [
     * [id int, orgId int] // key
     * [owner varchar, type int, conditionalDetails byte[]] // value
     * ]
     */
    @Disabled
    @ParameterizedTest
    @MethodSource("tableFactory")
    public void useCase4(Table t) {
        class OrderKey {
            final int id;
            final int orgId;

            OrderKey(int id, int orgId) {
                this.id = id;
                this.orgId = orgId;
            }
        }

        class OrderValue {
            String owner;
            int type; // Discriminator value.
            /* BillingDetails */ Object billingDetails;
        }

        class CreditCard /* extends BillingDetails */ {
            long cardNumber;
            int expYear;
            int expMonth;
        }

        class BankAccount /* extends BillingDetails */ {
            long account;
            String bankName;
        }

        KeyValueView<OrderKey, OrderValue> orderKvView = t.keyValueView(Mappers.ofKeyClass(OrderKey.class),
            Mappers.ofValueClassBuilder(OrderValue.class)
                .map("billingDetails", (row) -> {
                    BinaryObject bObj = row.binaryObjectValue("conditionalDetails");
                    int type = row.intValue("type");

                    return type == 0 ?
                        BinaryObjects.deserialize(bObj, CreditCard.class) :
                        BinaryObjects.deserialize(bObj, BankAccount.class);
                }).build());

        OrderValue ov = orderKvView.get(new OrderKey(1, 1));

        // Same with direct Row access and BinaryObject wrapper.
        Tuple res = t.recordView().get(Tuple.create().set("id", 1).set("orgId", 1));

        byte[] objData = res.value("billingDetails");
        BinaryObject binObj = BinaryObjects.wrap(objData);
        // Work with the binary object as in Ignite 2.x

        // Additionally, we may have a shortcut similar to primitive methods.
        binObj = res.binaryObjectValue("billingDetails");

        // Same with RecordAPI.
        class OrderRecord {
            final int id;
            final int orgId;

            String owner;
            int type;
            BinaryObject billingDetails;

            OrderRecord(int id, int orgId) {
                this.id = id;
                this.orgId = orgId;
            }
        }

        final RecordView<OrderRecord> orderRecView = t.recordView(OrderRecord.class);

        OrderRecord orderRecord = orderRecView.get(new OrderRecord(1, 1));
        binObj = orderRecord.billingDetails;

        // Manual deserialization is possible as well.
        Object billingDetails = orderRecord.type == 0 ?
            BinaryObjects.deserialize(binObj, CreditCard.class) :
            BinaryObjects.deserialize(binObj, BankAccount.class);
    }

    /**
     * Use case 5: using byte[] and binary objects in columns.
     * The table has structure
     * [
     * [id int, orgId int] // key
     * [originalObject byte[], upgradedObject byte[], int department] // value
     * ]
     * Where {@code originalObject} is some value that was originally put to the column,
     * {@code upgradedObject} is a version 2 of the object, and department is an extracted field.
     */
    @Disabled
    @ParameterizedTest
    @MethodSource("tableFactory")
    public void useCase5(Table t) {
        Tuple res = t.recordView().get(Tuple.create().set("id", 1).set("orgId", 1));

        byte[] objData = res.value("originalObject");
        BinaryObject binObj = BinaryObjects.wrap(objData);
        // Work with the binary object as in Ignite 2.x

        // Additionally, we may have a shortcut similar to primitive methods.
        binObj = res.binaryObjectValue("upgradedObject");

        // Plain byte[] and BinaryObject fields in a class are straightforward.
        class Record {
            final int id;
            final int orgId;

            byte[] originalObject;
            Tuple upgradedObject;
            int department;

            Record(int id, int orgId) {
                this.id = id;
                this.orgId = orgId;
            }
        }

        RecordView<Record> recordView = t.recordView(Record.class);

        // Similarly work with the binary objects.
        Record rec = recordView.get(new Record(1, 1));

        // Now assume that we have some POJO classes to deserialize the binary objects.
        class JavaPerson {
            String name;
            String lastName;
        }

        class JavaPersonV2 extends JavaPerson {
            int department;
        }

        // We can have a compound record deserializing the whole tuple automatically.
        class JavaPersonRecord {
            JavaPerson originalObject;
            JavaPersonV2 upgradedObject;
            int department;
        }

        RecordView<JavaPersonRecord> personRecordView = t.recordView(JavaPersonRecord.class);

        // Or we can have an arbitrary record with custom class selection.
        class TruncatedRecord {
            JavaPerson upgradedObject;
            int department;
        }

        RecordView<TruncatedRecord> truncatedView = t.recordView(
            Mappers.ofRecordClassBuilder(TruncatedRecord.class)
                .map("upgradedObject", JavaPersonV2.class).build());

        // Or we can have a custom conditional type selection.
        RecordView<TruncatedRecord> truncatedView2 = t.recordView(
            Mappers.ofRecordClassBuilder(TruncatedRecord.class)
                .map("upgradedObject", (row) -> {
                    BinaryObject bObj = row.binaryObjectValue("upgradedObject");
                    int dept = row.intValue("department");

                    return dept == 0 ?
                        BinaryObjects.deserialize(bObj, JavaPerson.class) :
                        BinaryObjects.deserialize(bObj, JavaPersonV2.class);
                }).build());
    }

    /**
     * Use case 1: a simple one. The table has the structure
     * [
     * [id long] // key
     * [name varchar, lastName varchar, decimal salary, int department] // value
     * ]
     * We show how to use the raw TableRow and a mapped class.
     */
    @Disabled
    @ParameterizedTest
    @MethodSource("tableFactory")
    public void useCase6(Table t) {
        // Search row will allow nulls even in non-null columns.
        Tuple res = t.recordView().get(Tuple.create().set("id", 1));

        String name = res.value("name");
        String lastName = res.value("latName");
        BigDecimal salary = res.value("salary");
        Integer department = res.value("department");

        // We may have primitive-returning methods if needed.
        int departmentPrimitive = res.intValue("department");

        // Note that schema itself already defined which fields are key field.
        class Employee {
            String name;
            String lastName;
            BigDecimal salary;
            int department;
        }

        class Key {
            long id;
        }

        KeyValueView<Long, Employee> employeeView = t.keyValueView(Long.class, Employee.class);

        Employee e = employeeView.get(1L);
    }

    /**
     * Use case 1: a simple one. The table has the structure
     * [
     * [byte[]] // key
     * [name varchar, lastName varchar, decimal salary, int department] // value
     * ]
     * We show how to use the raw TableRow and a mapped class.
     */
    @Disabled
    @ParameterizedTest
    @MethodSource("tableFactory")
    public void useCase7(Table t) {
        // Note that schema itself already defined which fields are key field.
        class Employee {
            String name;
            String lastName;
            BigDecimal salary;
            int department;
        }

        KeyValueView<Long, BinaryObject> employeeView = t.keyValueView(Long.class, BinaryObject.class);

        employeeView.put(1L, BinaryObjects.wrap(new byte[0] /* serialized Employee */));

        t.keyValueView(
            Mappers.identity(),
            Mappers.ofValueClassBuilder(BinaryObject.class).deserializeTo(Employee.class).build());
    }
}<|MERGE_RESOLUTION|>--- conflicted
+++ resolved
@@ -22,7 +22,7 @@
 import java.util.List;
 import org.apache.ignite.binary.BinaryObject;
 import org.apache.ignite.binary.BinaryObjects;
-import org.apache.ignite.internal.storage.basic.ConcurrentHashMapStorage;
+import org.apache.ignite.internal.storage.basic.ConcurrentHashMapPartitionStorage;
 import org.apache.ignite.internal.table.distributed.storage.VersionedRowStore;
 import org.apache.ignite.internal.table.impl.DummyInternalTableImpl;
 import org.apache.ignite.internal.tx.impl.HeapLockManager;
@@ -47,14 +47,10 @@
      * @return Table implementation.
      */
     private static List<Table> tableFactory() {
-<<<<<<< HEAD
         TxManagerImpl txManager = new TxManagerImpl(null, new HeapLockManager());
 
         return Collections.singletonList(new TableImpl(new DummyInternalTableImpl(new VersionedRowStore(
-            new ConcurrentHashMapStorage(), txManager), txManager), null, null, null));
-=======
-        return Collections.singletonList(new TableImpl(new DummyInternalTableImpl(), null, null));
->>>>>>> c0a3f327
+            new ConcurrentHashMapPartitionStorage(), txManager), txManager), null, null));
     }
 
     /**
