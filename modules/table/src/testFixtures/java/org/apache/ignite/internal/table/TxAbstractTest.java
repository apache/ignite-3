/*
 * Licensed to the Apache Software Foundation (ASF) under one or more
 * contributor license agreements. See the NOTICE file distributed with
 * this work for additional information regarding copyright ownership.
 * The ASF licenses this file to You under the Apache License, Version 2.0
 * (the "License"); you may not use this file except in compliance with
 * the License. You may obtain a copy of the License at
 *
 *      http://www.apache.org/licenses/LICENSE-2.0
 *
 * Unless required by applicable law or agreed to in writing, software
 * distributed under the License is distributed on an "AS IS" BASIS,
 * WITHOUT WARRANTIES OR CONDITIONS OF ANY KIND, either express or implied.
 * See the License for the specific language governing permissions and
 * limitations under the License.
 */

package org.apache.ignite.internal.table;

import static java.util.concurrent.CompletableFuture.allOf;
import static java.util.concurrent.CompletableFuture.completedFuture;
import static java.util.stream.Collectors.toList;
import static org.apache.ignite.internal.testframework.IgniteTestUtils.assertThrowsWithCause;
import static org.apache.ignite.internal.testframework.IgniteTestUtils.assertThrowsWithCode;
import static org.apache.ignite.internal.testframework.matchers.CompletableFutureMatcher.willBe;
import static org.apache.ignite.internal.testframework.matchers.CompletableFutureMatcher.willCompleteSuccessfully;
import static org.apache.ignite.lang.ErrorGroups.Transactions.TX_ALREADY_FINISHED_ERR;
import static org.hamcrest.MatcherAssert.assertThat;
import static org.hamcrest.Matchers.contains;
import static org.junit.jupiter.api.Assertions.assertDoesNotThrow;
import static org.junit.jupiter.api.Assertions.assertEquals;
import static org.junit.jupiter.api.Assertions.assertFalse;
import static org.junit.jupiter.api.Assertions.assertInstanceOf;
import static org.junit.jupiter.api.Assertions.assertNotNull;
import static org.junit.jupiter.api.Assertions.assertNull;
import static org.junit.jupiter.api.Assertions.assertThrows;
import static org.junit.jupiter.api.Assertions.assertTrue;
import static org.junit.jupiter.api.Assertions.fail;
import static org.mockito.ArgumentMatchers.any;

import java.util.ArrayList;
import java.util.Collection;
import java.util.HashMap;
import java.util.HashSet;
import java.util.Iterator;
import java.util.LinkedHashMap;
import java.util.List;
import java.util.Map;
import java.util.Random;
import java.util.UUID;
import java.util.concurrent.CompletableFuture;
import java.util.concurrent.CompletionException;
import java.util.concurrent.CyclicBarrier;
import java.util.concurrent.Flow;
import java.util.concurrent.TimeUnit;
import java.util.concurrent.atomic.AtomicBoolean;
import java.util.concurrent.atomic.AtomicReference;
import java.util.concurrent.atomic.LongAdder;
import java.util.function.BiConsumer;
import java.util.function.Consumer;
import org.apache.ignite.distributed.ItTxTestCluster;
import org.apache.ignite.internal.configuration.testframework.ConfigurationExtension;
import org.apache.ignite.internal.configuration.testframework.InjectConfiguration;
import org.apache.ignite.internal.network.ClusterService;
import org.apache.ignite.internal.network.NodeFinder;
import org.apache.ignite.internal.network.utils.ClusterServiceTestUtils;
import org.apache.ignite.internal.placementdriver.ReplicaMeta;
import org.apache.ignite.internal.raft.Loza;
import org.apache.ignite.internal.raft.Peer;
import org.apache.ignite.internal.raft.RaftNodeId;
import org.apache.ignite.internal.raft.configuration.RaftConfiguration;
import org.apache.ignite.internal.raft.server.impl.JraftServerImpl;
import org.apache.ignite.internal.replicator.ReplicaService;
import org.apache.ignite.internal.replicator.TablePartitionId;
import org.apache.ignite.internal.schema.BinaryRow;
import org.apache.ignite.internal.schema.Column;
import org.apache.ignite.internal.schema.SchemaDescriptor;
import org.apache.ignite.internal.schema.SchemaRegistry;
import org.apache.ignite.internal.schema.configuration.StorageUpdateConfiguration;
import org.apache.ignite.internal.schema.marshaller.TupleMarshallerImpl;
import org.apache.ignite.internal.schema.row.Row;
import org.apache.ignite.internal.storage.MvPartitionStorage;
import org.apache.ignite.internal.table.distributed.raft.PartitionListener;
import org.apache.ignite.internal.testframework.IgniteAbstractTest;
import org.apache.ignite.internal.testframework.IgniteTestUtils;
import org.apache.ignite.internal.tx.HybridTimestampTracker;
import org.apache.ignite.internal.tx.InternalTransaction;
import org.apache.ignite.internal.tx.Lock;
import org.apache.ignite.internal.tx.LockException;
import org.apache.ignite.internal.tx.LockManager;
import org.apache.ignite.internal.tx.LockMode;
import org.apache.ignite.internal.tx.TxManager;
import org.apache.ignite.internal.tx.TxPriority;
import org.apache.ignite.internal.tx.TxState;
import org.apache.ignite.internal.tx.TxStateMeta;
import org.apache.ignite.internal.tx.configuration.TransactionConfiguration;
import org.apache.ignite.internal.tx.impl.IgniteTransactionsImpl;
import org.apache.ignite.internal.tx.impl.ReadWriteTransactionImpl;
import org.apache.ignite.internal.type.NativeTypes;
import org.apache.ignite.internal.util.CollectionUtils;
import org.apache.ignite.internal.util.Pair;
import org.apache.ignite.lang.IgniteException;
import org.apache.ignite.network.ClusterNode;
import org.apache.ignite.raft.jraft.RaftGroupService;
import org.apache.ignite.table.KeyValueView;
import org.apache.ignite.table.RecordView;
import org.apache.ignite.table.Tuple;
import org.apache.ignite.tx.IgniteTransactions;
import org.apache.ignite.tx.Transaction;
import org.apache.ignite.tx.TransactionException;
import org.apache.ignite.tx.TransactionOptions;
import org.jetbrains.annotations.Nullable;
import org.junit.jupiter.api.AfterEach;
import org.junit.jupiter.api.BeforeEach;
import org.junit.jupiter.api.Disabled;
import org.junit.jupiter.api.Test;
import org.junit.jupiter.api.TestInfo;
import org.junit.jupiter.api.extension.ExtendWith;
import org.junit.jupiter.params.ParameterizedTest;
import org.junit.jupiter.params.provider.EnumSource;
import org.mockito.Mockito;
import org.mockito.junit.jupiter.MockitoExtension;
import org.mockito.junit.jupiter.MockitoSettings;
import org.mockito.quality.Strictness;

/**
 * TODO asch IGNITE-15928 validate zero locks after test commit.
 */
@ExtendWith({MockitoExtension.class, ConfigurationExtension.class})
@MockitoSettings(strictness = Strictness.LENIENT)
public abstract class TxAbstractTest extends IgniteAbstractTest {
    protected static final double BALANCE_1 = 500;

    protected static final double BALANCE_2 = 500;

    protected static final double DELTA = 100;

    protected static final String ACC_TABLE_NAME = "accounts";

    protected static final String CUST_TABLE_NAME = "customers";

    protected static SchemaDescriptor ACCOUNTS_SCHEMA = new SchemaDescriptor(
            1,
            new Column[]{new Column("accountNumber".toUpperCase(), NativeTypes.INT64, false)},
            new Column[]{new Column("balance".toUpperCase(), NativeTypes.DOUBLE, false)}
    );

    protected static SchemaDescriptor CUSTOMERS_SCHEMA = new SchemaDescriptor(
            1,
            new Column[]{new Column("accountNumber".toUpperCase(), NativeTypes.INT64, false)},
            new Column[]{new Column("name".toUpperCase(), NativeTypes.STRING, false)}
    );

    /** Accounts table id -> balance. */
    protected TableViewInternal accounts;

    /** Customers table id -> name. */
    protected TableViewInternal customers;

    protected HybridTimestampTracker timestampTracker = new HybridTimestampTracker();

    protected IgniteTransactions igniteTransactions;

    //TODO fsync can be turned on again after https://issues.apache.org/jira/browse/IGNITE-20195
    @InjectConfiguration("mock: { fsync: false }")
    protected RaftConfiguration raftConfiguration;

    @InjectConfiguration
    protected TransactionConfiguration txConfiguration;

    @InjectConfiguration
    protected StorageUpdateConfiguration storageUpdateConfiguration;

    protected final TestInfo testInfo;

    protected ItTxTestCluster txTestCluster;

    /**
     * Returns a count of nodes.
     *
     * @return Nodes.
     */
    protected abstract int nodes();

    /**
     * Returns a count of replicas.
     *
     * @return Replicas.
     */
    protected int replicas() {
        return 1;
    }

    /**
     * Returns {@code true} to disable collocation by using dedicated client node.
     *
     * @return {@code true} to disable collocation.
     */
    protected boolean startClient() {
        return true;
    }

    /**
     * The constructor.
     *
     * @param testInfo Test info.
     */
    public TxAbstractTest(TestInfo testInfo) {
        this.testInfo = testInfo;
    }

    /**
     * Initialize the test state.
     */
    @BeforeEach
    public void before() throws Exception {
        txTestCluster = new ItTxTestCluster(
                testInfo,
                raftConfiguration,
                txConfiguration,
                storageUpdateConfiguration,
                workDir,
                nodes(),
                replicas(),
                startClient(),
                timestampTracker
        );
        txTestCluster.prepareCluster();

        this.igniteTransactions = txTestCluster.igniteTransactions();

        accounts = txTestCluster.startTable(ACC_TABLE_NAME, ACCOUNTS_SCHEMA);
        customers = txTestCluster.startTable(CUST_TABLE_NAME, CUSTOMERS_SCHEMA);

        log.info("Tables have been started");
    }

    /**
     * Shutdowns all cluster nodes after each test.
     *
     * @throws Exception If failed.
     */
    @AfterEach
    public void after() throws Exception {
        txTestCluster.shutdownCluster();
        Mockito.framework().clearInlineMocks();
    }

    /**
     * Starts a node.
     *
     * @param name Node name.
     * @param port Local port.
     * @param nodeFinder Node finder.
     * @return The client cluster view.
     */
    public static ClusterService startNode(TestInfo testInfo, String name, int port,
            NodeFinder nodeFinder) {
        var network = ClusterServiceTestUtils.clusterService(testInfo, port, nodeFinder);

        network.start();

        return network;
    }

    /** {@inheritDoc} */
    protected TxManager clientTxManager() {
        return txTestCluster.clientTxManager();
    }

    /** {@inheritDoc} */
    protected TxManager txManager(TableViewInternal t) {
        CompletableFuture<ReplicaMeta> primaryReplicaFuture = txTestCluster.placementDriver().getPrimaryReplica(
                new TablePartitionId(t.tableId(), 0),
                txTestCluster.clocks().get(txTestCluster.localNodeName()).now());

        assertThat(primaryReplicaFuture, willCompleteSuccessfully());

        TxManager manager = txTestCluster.txManagers().get(primaryReplicaFuture.join().getLeaseholder());

        assertNotNull(manager);

        return manager;
    }

    /**
     * Check the storage of partition is the same across all nodes. The checking is based on {@link MvPartitionStorage#lastAppliedIndex()}
     * that is increased on all update storage operation.
     * TODO: IGNITE-18869 The method must be updated when a proper way to compare storages will be implemented.
     *
     * @param table The table.
     * @param partId Partition id.
     * @return True if {@link MvPartitionStorage#lastAppliedIndex()} is equivalent across all nodes, false otherwise.
     */
    protected boolean assertPartitionsSame(TableViewInternal table, int partId) {
        long storageIdx = 0;

        for (Map.Entry<String, Loza> entry : txTestCluster.raftServers().entrySet()) {
            Loza svc = entry.getValue();

            var server = (JraftServerImpl) svc.server();

            var groupId = new TablePartitionId(table.tableId(), partId);

            Peer serverPeer = server.localPeers(groupId).get(0);

            RaftGroupService grp = server.raftGroupService(new RaftNodeId(groupId, serverPeer));

            var fsm = (JraftServerImpl.DelegatingStateMachine) grp.getRaftNode().getOptions().getFsm();

            PartitionListener listener = (PartitionListener) fsm.getListener();

            MvPartitionStorage storage = listener.getMvStorage();

            if (storageIdx == 0) {
                storageIdx = storage.lastAppliedIndex();
            } else if (storageIdx != storage.lastAppliedIndex()) {
                return false;
            }
        }

        return true;
    }

    protected void injectFailureOnNextOperation(TableViewInternal accounts) {
        InternalTable internalTable = accounts.internalTable();
        ReplicaService replicaService = IgniteTestUtils.getFieldValue(internalTable, "replicaSvc");
        Mockito.doReturn(CompletableFuture.failedFuture(new Exception())).when(replicaService).invoke((String) any(), any());
        Mockito.doReturn(CompletableFuture.failedFuture(new Exception())).when(replicaService).invoke((ClusterNode) any(), any());
    }

    protected Collection<TxManager> txManagers() {
        return txTestCluster.txManagers().values();
    }

    @Test
    public void testCommitRollbackSameTxDoesNotThrow() throws TransactionException {
        InternalTransaction tx = (InternalTransaction) igniteTransactions.begin();

        accounts.recordView().upsert(tx, makeValue(1, 100.));

        tx.commit();

        assertDoesNotThrow(tx::rollback, "Unexpected exception was thrown.");
        assertDoesNotThrow(tx::commit, "Unexpected exception was thrown.");
        assertDoesNotThrow(tx::rollback, "Unexpected exception was thrown.");
    }

    @Test
    public void testRollbackCommitSameTxDoesNotThrow() throws TransactionException {
        InternalTransaction tx = (InternalTransaction) igniteTransactions.begin();

        accounts.recordView().upsert(tx, makeValue(1, 100.));

        tx.rollback();

        assertDoesNotThrow(tx::commit, "Unexpected exception was thrown.");
        assertDoesNotThrow(tx::rollback, "Unexpected exception was thrown.");
        assertDoesNotThrow(tx::commit, "Unexpected exception was thrown.");
    }

    @Test
    public void testRepeatedCommitRollbackAfterUpdateWithException() throws Exception {
        injectFailureOnNextOperation(accounts);

        InternalTransaction tx = (InternalTransaction) igniteTransactions.begin();

        CompletableFuture<Void> fut = accounts.recordView().upsertAsync(tx, makeValue(1, 100.));

        assertThrows(Exception.class, fut::join);

        tx.commitAsync().join();

        tx.rollbackAsync().join();

        tx.commitAsync().join();
    }

    @Test
    public void testRepeatedCommitRollbackAfterRollbackWithException() throws Exception {
        InternalTransaction tx = (InternalTransaction) igniteTransactions.begin();

        accounts.recordView().upsert(tx, makeValue(1, 100.));

        injectFailureOnNextOperation(accounts);

        CompletableFuture<Void> fut = tx.rollbackAsync();
        assertThrows(Exception.class, fut::join);

        tx.commitAsync().join();

        tx.rollbackAsync().join();

        tx.commitAsync().join();
    }

    @Test
    public void testDeleteUpsertCommit() throws TransactionException {
        deleteUpsert().commit();

        assertEquals(200., accounts.recordView().get(null, makeKey(1)).doubleValue("balance"));
    }

    @Test
    public void testDeleteUpsertRollback() throws TransactionException {
        deleteUpsert().rollback();

        assertEquals(100., accounts.recordView().get(null, makeKey(1)).doubleValue("balance"));
    }

    protected InternalTransaction deleteUpsert() {
        accounts.recordView().upsert(null, makeValue(1, 100.));

        InternalTransaction tx = (InternalTransaction) igniteTransactions.begin();

        accounts.recordView().delete(tx, makeKey(1));

        assertNull(accounts.recordView().get(tx, makeKey(1)));

        accounts.recordView().upsert(tx, makeValue(1, 200.));

        return tx;
    }

    @Test
    public void testDeleteUpsertAllCommit() throws TransactionException {
        deleteUpsertAll().commit();

        assertEquals(200., accounts.recordView().get(null, makeKey(1)).doubleValue("balance"));
        assertEquals(200., accounts.recordView().get(null, makeKey(2)).doubleValue("balance"));
    }

    @Test
    public void testDeleteUpsertAllRollback() throws TransactionException {
        deleteUpsertAll().rollback();

        var res1 = accounts.recordView().get(null, makeKey(1));
        assertEquals(100., res1.doubleValue("balance"), "tuple =[" + res1 + "]");

        var res2 = accounts.recordView().get(null, makeKey(2));
        assertEquals(100., res2.doubleValue("balance"), "tuple =[" + res2 + "]");
    }

    private InternalTransaction deleteUpsertAll() {
        List<Tuple> tuples = new ArrayList<>();
        tuples.add(makeValue(1, 100.));
        tuples.add(makeValue(2, 100.));

        accounts.recordView().upsertAll(null, tuples);

        var res1 = accounts.recordView().get(null, makeKey(1));
        assertEquals(100., res1.doubleValue("balance"), "tuple =[" + res1 + "]");

        var res2 = accounts.recordView().get(null, makeKey(2));
        assertEquals(100., res2.doubleValue("balance"), "tuple =[" + res2 + "]");

        InternalTransaction tx = (InternalTransaction) igniteTransactions.begin();

        tuples.clear();
        tuples.add(makeKey(1));
        tuples.add(makeKey(2));

        accounts.recordView().deleteAll(tx, tuples);

        tuples.clear();
        tuples.add(makeValue(1, 200.));
        tuples.add(makeValue(2, 200.));

        accounts.recordView().upsertAll(tx, tuples);

        return tx;
    }

    @Test
    public void testMixedPutGet() throws TransactionException {
        accounts.recordView().upsert(null, makeValue(1, BALANCE_1));

        igniteTransactions.runInTransaction(
                tx -> {
                    var txAcc = accounts.recordView();

                    txAcc.getAsync(tx, makeKey(1)).thenCompose(r ->
                            txAcc.upsertAsync(tx, makeValue(1, r.doubleValue("balance") + DELTA))).join();
                }
        );

        assertEquals(BALANCE_1 + DELTA, accounts.recordView().get(null, makeKey(1)).doubleValue("balance"));
    }

    @Test
    public void testLockOrdering() throws InterruptedException {
        accounts.recordView().upsert(null, makeValue(1, 50.));

        InternalTransaction tx1 = (InternalTransaction) igniteTransactions.begin();
        InternalTransaction tx2 = (InternalTransaction) igniteTransactions.begin();
        InternalTransaction tx3 = (InternalTransaction) igniteTransactions.begin();
        InternalTransaction tx4 = (InternalTransaction) igniteTransactions.begin();

        assertTrue(tx3.id().compareTo(tx4.id()) < 0);
        assertTrue(tx2.id().compareTo(tx3.id()) < 0);
        assertTrue(tx1.id().compareTo(tx2.id()) < 0);

        RecordView<Tuple> acc0 = accounts.recordView();
        RecordView<Tuple> acc2 = accounts.recordView();
        RecordView<Tuple> acc3 = accounts.recordView();
        RecordView<Tuple> acc4 = accounts.recordView();

        acc0.upsert(tx4, makeValue(1, 100.));

        CompletableFuture<Void> fut = acc3.upsertAsync(tx2, makeValue(1, 300.));

        Thread.sleep(100);

        assertFalse(fut.isDone());

        CompletableFuture<Void> fut2 = acc4.upsertAsync(tx2, makeValue(1, 400.));

        Thread.sleep(100);

        assertFalse(fut2.isDone());

        CompletableFuture<Void> fut3 = acc2.upsertAsync(tx3, makeValue(1, 200.));

        assertFalse(fut3.isDone());
    }

    /**
     * Tests a transaction closure.
     */
    @Test
    public void testTxClosure() throws TransactionException {
        RecordView<Tuple> view = accounts.recordView();

        view.upsert(null, makeValue(1, BALANCE_1));
        view.upsert(null, makeValue(2, BALANCE_2));

        igniteTransactions.runInTransaction(tx -> {
            CompletableFuture<Tuple> read1 = view.getAsync(tx, makeKey(1));
            CompletableFuture<Tuple> read2 = view.getAsync(tx, makeKey(2));

            // TODO asch IGNITE-15938 must ensure a commit happens after all pending tx async ops.
            view.upsertAsync(tx, makeValue(1, read1.join().doubleValue("balance") - DELTA)).join();
            view.upsertAsync(tx, makeValue(2, read2.join().doubleValue("balance") + DELTA)).join();
        });

        assertEquals(BALANCE_1 - DELTA, view.get(null, makeKey(1)).doubleValue("balance"));
        assertEquals(BALANCE_2 + DELTA, view.get(null, makeKey(2)).doubleValue("balance"));

        assertEquals(5, clientTxManager().finished());
        assertEquals(0, clientTxManager().pending());
    }

    /**
     * Tests a transaction closure over key-value view.
     */
    @Test
    public void testTxClosureKeyValueView() throws TransactionException {
        accounts.recordView().upsert(null, makeValue(1, BALANCE_1));
        accounts.recordView().upsert(null, makeValue(2, BALANCE_2));

        igniteTransactions.runInTransaction(tx -> {
            KeyValueView<Tuple, Tuple> view = accounts.keyValueView();

            CompletableFuture<Tuple> read1 = view.getAsync(tx, makeKey(1));
            CompletableFuture<Tuple> read2 = view.getAsync(tx, makeKey(2));

            view.putAsync(tx, makeKey(1), makeValue(read1.join().doubleValue("balance") - DELTA)).join();
            view.putAsync(tx, makeKey(2), makeValue(read2.join().doubleValue("balance") + DELTA)).join();
        });

        assertEquals(BALANCE_1 - DELTA, accounts.recordView().get(null, makeKey(1)).doubleValue("balance"));
        assertEquals(BALANCE_2 + DELTA, accounts.recordView().get(null, makeKey(2)).doubleValue("balance"));

        assertEquals(5, clientTxManager().finished());
        assertEquals(0, clientTxManager().pending());
    }

    /**
     * Tests positive transfer scenario.
     */
    @Test
    public void testTxClosureAsync() {
        double balance1 = 200.;
        double balance2 = 300.;
        double delta = 50.;
        Tuple ret = transferAsync(balance1, balance2, delta).join();

        RecordView<Tuple> view = accounts.recordView();

        assertEquals(balance1 - delta, view.get(null, makeKey(1)).doubleValue("balance"));
        assertEquals(balance2 + delta, view.get(null, makeKey(2)).doubleValue("balance"));
        assertEquals(balance1, ret.doubleValue("balance1"));
        assertEquals(balance2, ret.doubleValue("balance2"));
    }

    /**
     * Tests negative transfer scenario.
     */
    @Test
    @Disabled("https://issues.apache.org/jira/browse/IGNITE-17861")
    public void testTxClosureAbortAsync() {
        double balance1 = 10.;
        double balance2 = 300.;
        double delta = 50.;
        assertThrows(CompletionException.class, () -> transferAsync(balance1, balance2, delta).join());

        RecordView<Tuple> view = accounts.recordView();

        assertEquals(balance1, view.get(null, makeKey(1)).doubleValue("balance"));
        assertEquals(balance2, view.get(null, makeKey(2)).doubleValue("balance"));
    }

    /**
     * Tests uncaught exception in the closure.
     */
    @Test
    public void testTxClosureUncaughtExceptionAsync() {
        double balance = 10.;
        double delta = 50.;

        RecordView<Tuple> view = accounts.recordView();
        view.upsert(null, makeValue(1, balance));

        CompletableFuture<Double> fut0 = igniteTransactions.runInTransactionAsync(tx -> {
            CompletableFuture<Double> fut = view.getAsync(tx, makeKey(1))
                    .thenCompose(val2 -> {
                        double prev = val2.doubleValue("balance");
                        return view.upsertAsync(tx, makeValue(1, delta + 20)).thenApply(ignored -> prev);
                    });

            fut.join();

            if (true) {
                throw new IllegalArgumentException();
            }

            return fut;
        });

        var err = assertThrows(CompletionException.class, fut0::join);

        try {
            assertInstanceOf(IllegalArgumentException.class, err.getCause());
        } catch (AssertionError e) {
            throw new AssertionError("Unexpected exception type", err);
        }

        assertEquals(balance, view.get(null, makeKey(1)).doubleValue("balance"));
    }

    /**
     * Tests uncaught exception in the chain.
     */
    @Test
    public void testTxClosureUncaughtExceptionInChainAsync() {
        RecordView<Tuple> view = accounts.recordView();

        CompletableFuture<Double> fut0 = igniteTransactions.runInTransactionAsync(tx -> {
            return view.getAsync(tx, makeKey(2))
                    .thenCompose(val2 -> {
                        double prev = val2.doubleValue("balance"); // val2 is null - NPE is thrown here
                        return view.upsertAsync(tx, makeValue(1, 100)).thenApply(ignored -> prev);
                    });
        });

        var err = assertThrows(CompletionException.class, fut0::join);

        try {
            assertInstanceOf(NullPointerException.class, err.getCause());
        } catch (AssertionError e) {
            throw new AssertionError("Unexpected exception type", err);
        }
    }

    @Test
    public void testBatchPutConcurrently() {
        Transaction tx1 = igniteTransactions.begin();
        Transaction tx2 = igniteTransactions.begin();

        log.info("Tx " + tx2);
        log.info("Tx2 " + tx1);

        ArrayList<Tuple> rows = new ArrayList<>();
        ArrayList<Tuple> rows2 = new ArrayList<>();

        for (int i = 0; i < 1; i++) {
            rows.add(makeValue(i, i * 100.));
            rows2.add(makeValue(i, 2 * i * 100.));
        }

        var table = accounts.recordView();
        var table2 = accounts.recordView();

        table2.upsertAll(tx1, rows2);

        Exception err = assertThrows(Exception.class, () -> table.upsertAll(tx2, rows));

        assertTrue(err.getMessage().contains("Failed to acquire a lock"), err.getMessage());

        tx1.commit();
    }

    @Test
    public void testBatchReadPutConcurrently() throws InterruptedException {
        InternalTransaction tx1 = (InternalTransaction) igniteTransactions.begin();
        InternalTransaction tx2 = (InternalTransaction) igniteTransactions.begin();

        log.info("Tx1 " + tx1);
        log.info("Tx2 " + tx2);

        var table = accounts.recordView();
        var table2 = accounts.recordView();

        ArrayList<Tuple> keys = new ArrayList<>();
        ArrayList<Tuple> keys2 = new ArrayList<>();

        for (int i = 0; i < 1; i++) {
            keys.add(makeKey(i));
            keys2.add(makeKey(i));
        }

        table2.getAll(tx1, keys);
        table2.getAll(tx2, keys2);

        ArrayList<Tuple> rows = new ArrayList<>();
        ArrayList<Tuple> rows2 = new ArrayList<>();

        for (int i = 0; i < 1; i++) {
            rows.add(makeValue(i, i * 100.));
            rows2.add(makeValue(i, 2 * i * 100.));
        }

        var futUpd2 = table2.upsertAllAsync(tx1, rows2);

        assertTrue(IgniteTestUtils.waitForCondition(() -> {
            boolean lockUpgraded = false;

            for (Iterator<Lock> it = txManager(accounts).lockManager().locks(tx1.id()); it.hasNext(); ) {
                Lock lock = it.next();

                lockUpgraded = txManager(accounts).lockManager().waiter(lock.lockKey(), tx1.id()).intendedLockMode() == LockMode.X;

                if (lockUpgraded) {
                    break;
                }
            }

            return lockUpgraded;
        }, 3000));

        assertFalse(futUpd2.isDone());

        assertThrowsWithCause(() -> table.upsertAll(tx2, rows), LockException.class);
    }

    /**
     * Tests an asynchronous transaction.
     */
    @Test
    public void testTxAsync() {
        accounts.recordView().upsert(null, makeValue(1, BALANCE_1));
        accounts.recordView().upsert(null, makeValue(2, BALANCE_2));

        igniteTransactions.beginAsync()
                .thenCompose(tx -> accounts.recordView().getAsync(tx, makeKey(1))
                        .thenCombine(accounts.recordView().getAsync(tx, makeKey(2)), (v1, v2) -> new Pair<>(v1, v2))
                        .thenCompose(pair -> allOf(
                                        accounts.recordView().upsertAsync(
                                                tx, makeValue(1, pair.getFirst().doubleValue("balance") - DELTA)),
                                        accounts.recordView().upsertAsync(
                                                tx, makeValue(2, pair.getSecond().doubleValue("balance") + DELTA))
                                )
                                        .thenApply(ignored -> tx)
                        )
                ).thenCompose(Transaction::commitAsync).join();

        assertEquals(BALANCE_1 - DELTA, accounts.recordView().get(null, makeKey(1)).doubleValue("balance"));
        assertEquals(BALANCE_2 + DELTA, accounts.recordView().get(null, makeKey(2)).doubleValue("balance"));
    }

    /**
     * Tests an asynchronous transaction over key-value view.
     */
    @Test
    public void testTxAsyncKeyValueView() {
        accounts.recordView().upsert(null, makeValue(1, BALANCE_1));
        accounts.recordView().upsert(null, makeValue(2, BALANCE_2));

        igniteTransactions.beginAsync()
                .thenCompose(tx -> accounts.keyValueView().getAsync(tx, makeKey(1))
                        .thenCombine(accounts.recordView().getAsync(tx, makeKey(2)), (v1, v2) -> new Pair<>(v1, v2))
                        .thenCompose(pair -> allOf(
                                        accounts.keyValueView().putAsync(
                                                tx, makeKey(1), makeValue(pair.getFirst().doubleValue("balance") - DELTA)),
                                        accounts.keyValueView().putAsync(
                                                tx, makeKey(2), makeValue(pair.getSecond().doubleValue("balance") + DELTA))
                                )
                                        .thenApply(ignored -> tx)
                        )
                ).thenCompose(Transaction::commitAsync).join();

        assertEquals(BALANCE_1 - DELTA, accounts.recordView().get(null, makeKey(1)).doubleValue("balance"));
        assertEquals(BALANCE_2 + DELTA, accounts.recordView().get(null, makeKey(2)).doubleValue("balance"));
    }

    @Test
    public void testSimpleConflict() throws Exception {
        accounts.recordView().upsert(null, makeValue(1, 100.));

        Transaction tx1 = igniteTransactions.begin();
        Transaction tx2 = igniteTransactions.begin();

        var table = accounts.recordView();
        var table2 = accounts.recordView();

        double val = table.get(tx2, makeKey(1)).doubleValue("balance");
        table2.get(tx1, makeKey(1)).doubleValue("balance");

        try {
            table.upsert(tx2, makeValue(1, val + 1));

            fail();
        } catch (Exception e) {
            // Expected.
        }

        table2.upsert(tx1, makeValue(1, val + 1));

        tx1.commit();

        tx2.commit();

        assertEquals(101., accounts.recordView().get(null, makeKey(1)).doubleValue("balance"));
    }

    @Test
    public void testCommit() throws TransactionException {
        InternalTransaction tx = (InternalTransaction) igniteTransactions.begin();

        Tuple key = makeKey(1);

        var table = accounts.recordView();

        table.upsert(tx, makeValue(1, 100.));

        assertEquals(100., table.get(tx, key).doubleValue("balance"));

        table.upsert(tx, makeValue(1, 200.));

        assertEquals(200., table.get(tx, key).doubleValue("balance"));

        tx.commit();

        assertEquals(200., accounts.recordView().get(null, key).doubleValue("balance"));
    }

    @Test
    public void testAbort() throws TransactionException {
        InternalTransaction tx = (InternalTransaction) igniteTransactions.begin();

        Tuple key = makeKey(1);

        var table = accounts.recordView();

        table.upsert(tx, makeValue(1, 100.));

        assertEquals(100., table.get(tx, key).doubleValue("balance"));

        table.upsert(tx, makeValue(1, 200.));

        assertEquals(200., table.get(tx, key).doubleValue("balance"));

        tx.rollback();

        assertNull(accounts.recordView().get(null, key));
    }

    @Test
    public void testAbortNoUpdate() throws TransactionException {
        accounts.recordView().upsert(null, makeValue(1, 100.));

        InternalTransaction tx = (InternalTransaction) igniteTransactions.begin();

        tx.rollback();

        assertEquals(100., accounts.recordView().get(null, makeKey(1)).doubleValue("balance"));
    }

    @Test
    public void testConcurrent() throws TransactionException {
        Transaction tx = igniteTransactions.begin();
        Transaction tx2 = igniteTransactions.begin();

        Tuple key = makeKey(1);
        Tuple val = makeValue(1, 100.);

        accounts.recordView().upsert(null, val);

        var table = accounts.recordView();
        var table2 = accounts.recordView();

        assertEquals(100., table.get(tx, key).doubleValue("balance"));
        assertEquals(100., table2.get(tx2, key).doubleValue("balance"));

        tx.commit();
        tx2.commit();
    }

    /**
     * Tests if a lost update is not happening on concurrent increment.
     */
    @Test
    public void testIncrement() throws TransactionException {
        Transaction tx1 = igniteTransactions.begin();
        Transaction tx2 = igniteTransactions.begin();

        Tuple key = makeKey(1);
        Tuple val = makeValue(1, 100.);

        accounts.recordView().upsert(null, val); // Creates implicit transaction.

        var table = accounts.recordView();
        var table2 = accounts.recordView();

        // Read in tx2
        double valTx = table.get(tx2, key).doubleValue("balance");

        // Read in tx1
        double valTx2 = table2.get(tx1, key).doubleValue("balance");

        // Write in tx2 (out of order)
        // TODO asch IGNITE-15937 fix exception model.
        Exception err = assertThrows(Exception.class, () -> table.upsert(tx2, makeValue(1, valTx + 1)));

        assertTrue(err.getMessage().contains("Failed to acquire a lock"), err.getMessage());

        // Write in tx1
        table2.upsert(tx1, makeValue(1, valTx2 + 1));

        tx1.commit();

        assertEquals(101., accounts.recordView().get(null, key).doubleValue("balance"));
    }

    @Test
    public void testAbortWithValue() throws TransactionException {
        accounts.recordView().upsert(null, makeValue(0, 100.));

        assertEquals(100., accounts.recordView().get(null, makeKey(0)).doubleValue("balance"));

        InternalTransaction tx = (InternalTransaction) igniteTransactions.begin();
        var table = accounts.recordView();
        table.upsert(tx, makeValue(0, 200.));
        assertEquals(200., table.get(tx, makeKey(0)).doubleValue("balance"));
        tx.rollback();

        assertEquals(100., accounts.recordView().get(null, makeKey(0)).doubleValue("balance"));
    }

    @Test
    public void testInsert() throws TransactionException {
        assertNull(accounts.recordView().get(null, makeKey(1)));

        Transaction tx = igniteTransactions.begin();

        var table = accounts.recordView();

        assertTrue(table.insert(tx, makeValue(1, 100.)));
        assertFalse(table.insert(tx, makeValue(1, 200.)));
        assertEquals(100., table.get(tx, makeKey(1)).doubleValue("balance"));

        tx.commit();

        assertEquals(100., accounts.recordView().get(null, makeKey(1)).doubleValue("balance"));

        assertTrue(accounts.recordView().insert(null, makeValue(2, 200.)));
        assertEquals(200., accounts.recordView().get(null, makeKey(2)).doubleValue("balance"));

        Transaction tx2 = igniteTransactions.begin();

        table = accounts.recordView();

        assertTrue(table.insert(tx2, makeValue(3, 100.)));
        assertFalse(table.insert(tx2, makeValue(3, 200.)));
        assertEquals(100., table.get(tx2, makeKey(3)).doubleValue("balance"));

        tx2.rollback();

        assertEquals(100., accounts.recordView().get(null, makeKey(1)).doubleValue("balance"));
        assertEquals(200., accounts.recordView().get(null, makeKey(2)).doubleValue("balance"));
        assertNull(accounts.recordView().get(null, makeKey(3)));
    }

    @Test
    public void testDelete() throws TransactionException {
        Tuple key = makeKey(1);

        assertFalse(accounts.recordView().delete(null, key));
        assertNull(accounts.recordView().get(null, key));

        accounts.recordView().upsert(null, makeValue(1, 100.));

        igniteTransactions.runInTransaction(tx -> {
            assertNotNull(accounts.recordView().get(tx, key));
            assertTrue(accounts.recordView().delete(tx, key));
            assertNull(accounts.recordView().get(tx, key));
        });

        assertNull(accounts.recordView().get(null, key));
        accounts.recordView().upsert(null, makeValue(1, 100.));
        assertNotNull(accounts.recordView().get(null, key));

        Tuple key2 = makeKey(2);

        accounts.recordView().upsert(null, makeValue(2, 100.));

        assertThrows(RuntimeException.class, () -> igniteTransactions.runInTransaction((Consumer<Transaction>) tx -> {
            assertNotNull(accounts.recordView().get(tx, key2));
            assertTrue(accounts.recordView().delete(tx, key2));
            assertNull(accounts.recordView().get(tx, key2));
            throw new RuntimeException(); // Triggers rollback.
        }));

        assertNotNull(accounts.recordView().get(null, key2));
        assertTrue(accounts.recordView().delete(null, key2));
        assertNull(accounts.recordView().get(null, key2));
    }

    @Test
    public void testGetAll() {
        List<Tuple> keys = List.of(makeKey(1), makeKey(2));

        Collection<Tuple> ret = accounts.recordView().getAll(null, keys);

        assertThat(ret, contains(null, null));

        accounts.recordView().upsert(null, makeValue(1, 100.));
        accounts.recordView().upsert(null, makeValue(2, 200.));

        ret = new ArrayList<>(accounts.recordView().getAll(null, keys));

        validateBalance(ret, 100., 200.);
    }

    /**
     * Tests if a transaction is rolled back if one of the batch keys can't be locked.
     */
    @Test
    public void testGetAllAbort() throws TransactionException {
        List<Tuple> keys = List.of(makeKey(1), makeKey(2));

        accounts.recordView().upsertAll(null, List.of(makeValue(1, 100.), makeValue(2, 200.)));

        Transaction tx = igniteTransactions.begin();

        RecordView<Tuple> txAcc = accounts.recordView();

        txAcc.upsert(tx, makeValue(1, 300.));
        validateBalance(txAcc.getAll(tx, keys), 300., 200.);

        tx.rollback();

        validateBalance(accounts.recordView().getAll(null, keys), 100., 200.);
    }

    /**
     * Tests if a transaction is rolled back if one of the batch keys can't be locked.
     */
    @Test
    public void testGetAllConflict() throws Exception {
        accounts.recordView().upsertAll(null, List.of(makeValue(1, 100.), makeValue(2, 200.)));

        InternalTransaction tx1 = (InternalTransaction) igniteTransactions.begin();
        InternalTransaction tx2 = (InternalTransaction) igniteTransactions.begin();

        RecordView<Tuple> txAcc = accounts.recordView();
        RecordView<Tuple> txAcc2 = accounts.recordView();

        txAcc2.upsert(tx1, makeValue(1, 300.));
        txAcc.upsert(tx2, makeValue(2, 400.));

        Exception err = assertThrows(Exception.class, () -> txAcc.getAll(tx2, List.of(makeKey(2), makeKey(1))));
        assertTrue(err.getMessage().contains("Failed to acquire a lock"), err.getMessage());

        validateBalance(txAcc2.getAll(tx1, List.of(makeKey(2), makeKey(1))), 200., 300.);
        validateBalance(txAcc2.getAll(tx1, List.of(makeKey(1), makeKey(2))), 300., 200.);

        assertTrue(IgniteTestUtils.waitForCondition(() -> TxState.ABORTED == tx2.state(), 5_000), tx2.state().toString());

        tx1.commit();

        validateBalance(accounts.recordView().getAll(null, List.of(makeKey(2), makeKey(1))), 200., 300.);
    }

    @Test
    public void testPutAll() throws TransactionException {
        igniteTransactions.runInTransaction(tx -> {
            accounts.recordView().upsertAll(tx, List.of(makeValue(1, 100.), makeValue(2, 200.)));
        });

        validateBalance(accounts.recordView().getAll(null, List.of(makeKey(2), makeKey(1))), 200., 100.);

        assertThrows(IgniteException.class, () -> igniteTransactions.runInTransaction(tx -> {
            accounts.recordView().upsertAll(tx, List.of(makeValue(3, 300.), makeValue(4, 400.)));
            if (true) {
                throw new IgniteException();
            }
        }));

        assertNull(accounts.recordView().get(null, makeKey(3)));
        assertNull(accounts.recordView().get(null, makeKey(4)));
    }

    @Test
    public void testInsertAll() throws TransactionException {
        accounts.recordView().upsertAll(null, List.of(makeValue(1, 100.), makeValue(2, 200.)));

        igniteTransactions.runInTransaction(
                tx -> {
                    Collection<Tuple> res = accounts.recordView().insertAll(
                            tx,
                            List.of(makeValue(1, 200.), makeValue(3, 300.))
                    );

                    assertEquals(1, res.size());
                });

        validateBalance(
                accounts.recordView().getAll(
                        null,
                        List.of(makeKey(1), makeKey(2), makeKey(3))
                ),
                100., 200., 300.
        );
    }

    @Test
    public void testDeleteAll() throws TransactionException {
        accounts.recordView().upsertAll(null, List.of(makeValue(1, 100.), makeValue(2, 200.)));

        igniteTransactions.runInTransaction(tx -> {
            Collection<Tuple> res = accounts.recordView().deleteAll(tx, List.of(makeKey(1), makeKey(2), makeKey(3)));

            assertEquals(1, res.size());
        });

        assertNull(accounts.recordView().get(null, makeKey(1)));
        assertNull(accounts.recordView().get(null, makeKey(2)));
    }

    @Test
    public void testReplace() throws TransactionException {
        accounts.recordView().upsert(null, makeValue(1, 100.));

        igniteTransactions.runInTransaction(tx -> {
            assertFalse(accounts.recordView().replace(tx, makeValue(2, 200.)));
            assertTrue(accounts.recordView().replace(tx, makeValue(1, 200.)));
        });

        validateBalance(accounts.recordView().getAll(null, List.of(makeKey(1))), 200.);
    }

    @Test
    public void testGetAndReplace() throws TransactionException {
        accounts.recordView().upsert(null, makeValue(1, 100.));

        igniteTransactions.runInTransaction(tx -> {
            assertNull(accounts.recordView().getAndReplace(tx, makeValue(2, 200.)));
            assertNotNull(accounts.recordView().getAndReplace(tx, makeValue(1, 200.)));
        });

        validateBalance(accounts.recordView().getAll(null, List.of(makeKey(1))), 200.);
    }

    @Test
    public void testDeleteExact() throws TransactionException {
        accounts.recordView().upsert(null, makeValue(1, 100.));

        igniteTransactions.runInTransaction(tx -> {
            assertFalse(accounts.recordView().deleteExact(tx, makeValue(1, 200.)));
            assertTrue(accounts.recordView().deleteExact(tx, makeValue(1, 100.)));
        });

        Tuple actual = accounts.recordView().get(null, makeKey(1));

        assertNull(actual);
    }

    @Test
    public void testDeleteAllExact() throws TransactionException {
        accounts.recordView().upsertAll(null, List.of(makeValue(1, 100.), makeValue(2, 200.)));

        igniteTransactions.runInTransaction(
                tx -> {
                    Collection<Tuple> res = accounts.recordView().deleteAllExact(
                            tx,
                            List.of(makeValue(1, 200.), makeValue(2, 200.), makeValue(3, 300.))
                    );

                    assertEquals(2, res.size());
                });

        assertNotNull(accounts.recordView().get(null, makeKey(1)));
        assertNull(accounts.recordView().get(null, makeKey(2)));
    }

    @Test
    public void testGetAndPut() throws TransactionException {
        accounts.recordView().upsert(null, makeValue(1, 100.));

        igniteTransactions.runInTransaction(tx -> {
            assertNotNull(accounts.recordView().getAndUpsert(tx, makeValue(1, 200.)));
            assertNull(accounts.recordView().getAndUpsert(tx, makeValue(2, 200.)));
        });

        validateBalance(accounts.recordView().getAll(null, List.of(makeKey(1), makeKey(2))), 200., 200.);
    }

    @Test
    public void testGetAndDelete() throws TransactionException {
        accounts.recordView().upsert(null, makeValue(1, 100.));

        igniteTransactions.runInTransaction(tx -> {
            assertEquals(100., accounts.recordView().getAndDelete(tx, makeKey(1)).doubleValue("balance"));
        });

        assertNull(accounts.recordView().get(null, makeKey(1)));
    }

    @Test
    public void testRollbackUpgradedLock() throws Exception {
        accounts.recordView().upsert(null, makeValue(1, 100.));

        InternalTransaction tx = (InternalTransaction) igniteTransactions.begin();
        InternalTransaction tx2 = (InternalTransaction) igniteTransactions.begin();

        var table = accounts.recordView();
        var table2 = accounts.recordView();

        double v0 = table.get(tx, makeKey(1)).doubleValue("balance");
        double v1 = table2.get(tx2, makeKey(1)).doubleValue("balance");

        assertEquals(v0, v1);

        // Try to upgrade a lock.
        table2.upsertAsync(tx2, makeValue(1, v0 + 10));
        Thread.sleep(300); // Give some time to update lock queue TODO asch IGNITE-15928

        tx2.rollback();
    }

    @Test
    @Disabled("https://issues.apache.org/jira/browse/IGNITE-15938") // TODO asch IGNITE-15938
    public void testUpgradedLockInvalidation() throws Exception {
        accounts.recordView().upsert(null, makeValue(1, 100.));

        InternalTransaction tx = (InternalTransaction) igniteTransactions.begin();
        InternalTransaction tx2 = (InternalTransaction) igniteTransactions.begin();

        var table = accounts.recordView();
        var table2 = accounts.recordView();

        double v0 = table.get(tx, makeKey(1)).doubleValue("balance");
        double v1 = table2.get(tx2, makeKey(1)).doubleValue("balance");

        assertEquals(v0, v1);

        // Try to upgrade a lock.
        table2.upsertAsync(tx2, makeValue(1, v0 + 10));
        Thread.sleep(300); // Give some time to update lock queue TODO asch IGNITE-15928

        table.upsert(tx, makeValue(1, v0 + 20));

        tx.commit();
        assertThrows(Exception.class, () -> tx2.commit());
    }

    @Test
    public void testReorder() throws Exception {
        accounts.recordView().upsert(null, makeValue(1, 100.));

        InternalTransaction tx1 = (InternalTransaction) igniteTransactions.begin();
        InternalTransaction tx2 = (InternalTransaction) igniteTransactions.begin();
        InternalTransaction tx3 = (InternalTransaction) igniteTransactions.begin();

        var table = accounts.recordView();
        var table2 = accounts.recordView();
        var table3 = accounts.recordView();

        double v0 = table.get(tx3, makeKey(1)).doubleValue("balance");

        table.upsertAsync(tx3, makeValue(1, v0 + 10));

        CompletableFuture<Tuple> fut = table2.getAsync(tx2, makeKey(1));
        assertFalse(fut.isDone());

        CompletableFuture<Tuple> fut2 = table3.getAsync(tx1, makeKey(1));
        assertFalse(fut2.isDone());
    }

    @Test
    public void testCrossTable() throws Exception {
        customers.recordView().upsert(null, makeValue(1, "test"));
        accounts.recordView().upsert(null, makeValue(1, 100.));

        assertEquals("test", customers.recordView().get(null, makeKey(1)).stringValue("name"));
        assertEquals(100., accounts.recordView().get(null, makeKey(1)).doubleValue("balance"));

        InternalTransaction tx = (InternalTransaction) igniteTransactions.begin();

        var txCust = customers.recordView();
        var txAcc = accounts.recordView();

        txCust.upsert(tx, makeValue(1, "test2"));
        txAcc.upsert(tx, makeValue(1, 200.));

        Tuple txValCust = txCust.get(tx, makeKey(1));
        assertEquals("test2", txValCust.stringValue("name"));

        txValCust.set("accountNumber", 2L);
        txValCust.set("name", "test3");

        Tuple txValAcc = txAcc.get(tx, makeKey(1));
        assertEquals(200., txValAcc.doubleValue("balance"));

        txValAcc.set("accountNumber", 2L);
        txValAcc.set("balance", 300.);

        tx.commit();

        assertEquals("test2", customers.recordView().get(null, makeKey(1)).stringValue("name"));
        assertEquals(200., accounts.recordView().get(null, makeKey(1)).doubleValue("balance"));

        assertTrue(IgniteTestUtils.waitForCondition(() -> lockManager(accounts).isEmpty(), 10_000));
        assertTrue(IgniteTestUtils.waitForCondition(() -> lockManager(customers).isEmpty(), 10_000));
    }

    @Test
    public void testTwoTables() throws Exception {
        customers.recordView().upsert(null, makeValue(1, "test"));
        accounts.recordView().upsert(null, makeValue(1, 100.));

        assertEquals("test", customers.recordView().get(null, makeKey(1)).stringValue("name"));
        assertEquals(100., accounts.recordView().get(null, makeKey(1)).doubleValue("balance"));

        InternalTransaction tx = (InternalTransaction) igniteTransactions.begin();
        InternalTransaction tx2 = (InternalTransaction) igniteTransactions.begin();

        var txCust = customers.recordView();
        var txAcc = accounts.recordView();

        txCust.upsert(tx, makeValue(1, "test2"));
        txAcc.upsert(tx, makeValue(1, 200.));

        Tuple txValCust = txCust.get(tx, makeKey(1));
        assertEquals("test2", txValCust.stringValue("name"));

        txValCust.set("accountNumber", 2L);
        txValCust.set("name", "test3");

        Tuple txValAcc = txAcc.get(tx, makeKey(1));
        assertEquals(200., txValAcc.doubleValue("balance"));

        txValAcc.set("accountNumber", 2L);
        txValAcc.set("balance", 300.);

        tx.commit();
        tx2.commit();

        assertEquals("test2", customers.recordView().get(null, makeKey(1)).stringValue("name"));
        assertEquals(200., accounts.recordView().get(null, makeKey(1)).doubleValue("balance"));

        assertTrue(IgniteTestUtils.waitForCondition(() -> lockManager(accounts).isEmpty(), 10_000));
    }

    @Test
    public void testCrossTableKeyValueView() throws Exception {
        customers.recordView().upsert(null, makeValue(1L, "test"));
        accounts.recordView().upsert(null, makeValue(1L, 100.));

        assertEquals("test", customers.recordView().get(null, makeKey(1)).stringValue("name"));
        assertEquals(100., accounts.recordView().get(null, makeKey(1)).doubleValue("balance"));

        InternalTransaction tx = (InternalTransaction) igniteTransactions.begin();
        InternalTransaction tx2 = (InternalTransaction) igniteTransactions.begin();

        var txCust = customers.keyValueView();
        var txAcc = accounts.keyValueView();

        txCust.put(tx, makeKey(1), makeValue("test2"));
        txAcc.put(tx, makeKey(1), makeValue(200.));

        Tuple txValCust = txCust.get(tx, makeKey(1));
        assertEquals("test2", txValCust.stringValue("name"));

        txValCust.set("accountNumber", 2L);
        txValCust.set("name", "test3");

        Tuple txValAcc = txAcc.get(tx, makeKey(1));
        assertEquals(200., txValAcc.doubleValue("balance"));

        txValAcc.set("accountNumber", 2L);
        txValAcc.set("balance", 300.);

        tx.commit();
        tx2.commit();

        assertEquals("test2", customers.recordView().get(null, makeKey(1)).stringValue("name"));
        assertEquals(200., accounts.recordView().get(null, makeKey(1)).doubleValue("balance"));

        assertTrue(IgniteTestUtils.waitForCondition(() -> lockManager(accounts).isEmpty(), 10_000));
    }

    @Test
    public void testCrossTableAsync() throws Exception {
        customers.recordView().upsert(null, makeValue(1, "test"));
        accounts.recordView().upsert(null, makeValue(1, 100.));

        igniteTransactions.beginAsync()
                .thenCompose(
                        tx -> accounts.recordView().upsertAsync(tx, makeValue(1, 200.))
                                .thenCombine(customers.recordView().upsertAsync(tx, makeValue(1, "test2")), (v1, v2) -> tx)
                )
                .thenCompose(Transaction::commitAsync).join();

        assertEquals("test2", customers.recordView().get(null, makeKey(1)).stringValue("name"));
        assertEquals(200., accounts.recordView().get(null, makeKey(1)).doubleValue("balance"));

        assertTrue(IgniteTestUtils.waitForCondition(() -> lockManager(accounts).isEmpty(), 10_000));
    }

    @Test
    public void testCrossTableAsyncRollback() throws Exception {
        customers.recordView().upsert(null, makeValue(1, "test"));
        accounts.recordView().upsert(null, makeValue(1, 100.));

        igniteTransactions.beginAsync()
                .thenCompose(
                        tx -> accounts.recordView().upsertAsync(tx, makeValue(1, 200.))
                                .thenCombine(customers.recordView().upsertAsync(tx, makeValue(1, "test2")), (v1, v2) -> tx)
                )
                .thenCompose(Transaction::rollbackAsync).join();

        assertEquals("test", customers.recordView().get(null, makeKey(1)).stringValue("name"));
        assertEquals(100., accounts.recordView().get(null, makeKey(1)).doubleValue("balance"));

        assertTrue(IgniteTestUtils.waitForCondition(() -> lockManager(accounts).isEmpty(), 10_000));
    }

    @Test
    public void testCrossTableAsyncKeyValueView() throws Exception {
        customers.recordView().upsert(null, makeValue(1, "test"));
        accounts.recordView().upsert(null, makeValue(1, 100.));

        igniteTransactions.beginAsync()
                .thenCompose(
                        tx -> accounts.keyValueView().putAsync(tx, makeKey(1), makeValue(200.))
                                .thenCombine(customers.keyValueView().putAsync(tx, makeKey(1), makeValue("test2")),
                                        (v1, v2) -> tx)
                )
                .thenCompose(Transaction::commitAsync).join();

        assertEquals("test2", customers.recordView().get(null, makeKey(1)).stringValue("name"));
        assertEquals(200., accounts.recordView().get(null, makeKey(1)).doubleValue("balance"));

        assertTrue(IgniteTestUtils.waitForCondition(() -> lockManager(accounts).isEmpty(), 10_000));
    }

    @Test
    public void testCrossTableAsyncKeyValueViewRollback() throws Exception {
        customers.recordView().upsert(null, makeValue(1, "test"));
        accounts.recordView().upsert(null, makeValue(1, 100.));

        igniteTransactions.beginAsync()
                .thenCompose(
                        tx -> accounts.keyValueView().putAsync(tx, makeKey(1), makeValue(200.))
                                .thenCombine(customers.keyValueView().putAsync(tx, makeKey(1), makeValue("test2")),
                                        (v1, v2) -> tx)
                )
                .thenCompose(Transaction::rollbackAsync).join();

        assertEquals("test", customers.recordView().get(null, makeKey(1)).stringValue("name"));
        assertEquals(100., accounts.recordView().get(null, makeKey(1)).doubleValue("balance"));

        assertTrue(IgniteTestUtils.waitForCondition(() -> lockManager(accounts).isEmpty(), 10_000));
    }

    @Test
    public void testBalance() throws InterruptedException {
        doTestSingleKeyMultithreaded(5_000, false);
    }

    @Test
    public void testLockedTooLong() {
        // TODO asch IGNITE-15936 if lock can't be acquired until timeout tx should be rolled back.
    }

    @Test
    public void testScan() throws Exception {
        doTestScan(null);
    }

    @Test
    public void testScanExplicit() throws Exception {
        igniteTransactions.runInTransaction(this::doTestScan);
    }

    /**
     * Do scan in test.
     *
     * @param tx The transaction.
     */
    private void doTestScan(@Nullable Transaction tx) {
        accounts.recordView().upsertAll(tx, List.of(makeValue(1, 100.), makeValue(2, 200.)));

        CompletableFuture<List<Tuple>> scanFut = scan(accounts.internalTable(), tx == null ? null : (InternalTransaction) tx);

        var rows = scanFut.join();

        Map<Long, Tuple> map = new HashMap<>();

        for (Tuple row : rows) {
            map.put(row.longValue("accountNumber"), row);
        }

        assertEquals(100., map.get(1L).doubleValue("balance"));
        assertEquals(200., map.get(2L).doubleValue("balance"));

        // Attempt to overwrite.
        accounts.recordView().upsertAll(tx, List.of(makeValue(1, 300.), makeValue(2, 400.)));
    }

    /**
     * Scans {@code 0} partition of a table in a specific transaction or implicit one.
     *
     * @param internalTable Internal table to scanning.
     * @param internalTx Internal transaction of {@code null}.
     * @return Future to scanning result.
     */
    private CompletableFuture<List<Tuple>> scan(InternalTable internalTable, @Nullable InternalTransaction internalTx) {
        Flow.Publisher<BinaryRow> pub = internalTx != null && internalTx.isReadOnly()
<<<<<<< HEAD
                ? internalTable.scan(
                        0,
                        internalTx.id(),
                        internalTx.readTimestamp(),
                        internalTable.leaderAssignment(0),
                        internalTx.coordinatorId()
                )
=======
                ? internalTable.scan(0, internalTx.id(), internalTx.readTimestamp(), internalTable.tableRaftService().leaderAssignment(0))
>>>>>>> d9f6909e
                : internalTable.scan(0, internalTx);

        List<Tuple> rows = new ArrayList<>();

        var fut = new CompletableFuture<List<Tuple>>();

        pub.subscribe(new Flow.Subscriber<>() {
            @Override
            public void onSubscribe(Flow.Subscription subscription) {
                subscription.request(3);
            }

            @Override
            public void onNext(BinaryRow item) {
                SchemaRegistry registry = accounts.schemaView();
                Row row = registry.resolve(item, registry.lastKnownSchema());

                rows.add(TableRow.tuple(row));
            }

            @Override
            public void onError(Throwable throwable) {
                // No-op.
            }

            @Override
            public void onComplete() {
                fut.complete(rows);
            }
        });

        return fut;
    }

    @Test
    public void testComplexImplicit() {
        doTestComplex(accounts.recordView(), null);
    }

    @Test
    public void testComplexExplicit() throws TransactionException {
        doTestComplex(accounts.recordView(), igniteTransactions.begin());
    }

    @Test
    public void testComplexImplicitKeyValueView() {
        doTestComplexKeyValue(accounts.keyValueView(), null);
    }

    @Test
    public void testComplexExplicitKeyValueView() throws TransactionException {
        doTestComplexKeyValue(accounts.keyValueView(), igniteTransactions.begin());
    }

    /**
     * Checks operation over tuple record view. The scenario was moved from ITDistributedTableTest.
     *
     * @param view Record view.
     * @param tx Transaction or {@code null} for implicit one.
     */
    private void doTestComplex(RecordView<Tuple> view, @Nullable Transaction tx) {
        final int keysCnt = 10;

        long start = System.nanoTime();

        for (long i = 0; i < keysCnt; i++) {
            view.insert(tx, makeValue(i, i + 2.));
        }

        long dur = (long) ((System.nanoTime() - start) / 1000 / 1000.);

        log.info("Inserted={}, time={}ms  avg={} tps={}", keysCnt, dur, dur / keysCnt, 1000 / (dur / (float) keysCnt));

        for (long i = 0; i < keysCnt; i++) {
            Tuple entry = view.get(tx, makeKey(i));

            assertEquals(i + 2., entry.doubleValue("balance"));
        }

        for (int i = 0; i < keysCnt; i++) {
            view.upsert(tx, makeValue(i, i + 5.));

            Tuple entry = view.get(tx, makeKey(i));

            assertEquals(i + 5., entry.doubleValue("balance"));
        }

        HashSet<Tuple> keys = new HashSet<>();

        for (long i = 0; i < keysCnt; i++) {
            keys.add(makeKey(i));
        }

        Collection<Tuple> entries = view.getAll(tx, keys);

        assertEquals(keysCnt, entries.size());

        for (long i = 0; i < keysCnt; i++) {
            boolean res = view.replace(tx, makeValue(i, i + 5.), makeValue(i, i + 2.));

            assertTrue(res, "Failed to replace for idx=" + i);
        }

        for (long i = 0; i < keysCnt; i++) {
            boolean res = view.delete(tx, makeKey(i));

            assertTrue(res);

            Tuple entry = view.get(tx, makeKey(i));

            assertNull(entry);
        }

        ArrayList<Tuple> batch = new ArrayList<>(keysCnt);

        for (long i = 0; i < keysCnt; i++) {
            batch.add(makeValue(i, i + 2.));
        }

        view.upsertAll(tx, batch);

        for (long i = 0; i < keysCnt; i++) {
            Tuple entry = view.get(tx, makeKey(i));

            assertEquals(i + 2., entry.doubleValue("balance"));
        }

        view.deleteAll(tx, keys);

        for (Tuple key : keys) {
            Tuple entry = view.get(tx, key);

            assertNull(entry);
        }

        if (tx != null) {
            tx.commit();
        }
    }

    /**
     * Checks operation over tuple key value view. The scenario was moved from ITDistributedTableTest.
     *
     * @param view Table view.
     * @param tx Transaction or {@code null} for implicit one.
     */
    public void doTestComplexKeyValue(KeyValueView<Tuple, Tuple> view, @Nullable Transaction tx) {
        final int keysCnt = 10;

        for (long i = 0; i < keysCnt; i++) {
            view.put(tx, makeKey(i), makeValue(i + 2.));
        }

        for (long i = 0; i < keysCnt; i++) {
            Tuple entry = view.get(tx, makeKey(i));

            assertEquals(i + 2., entry.doubleValue("balance"));
        }

        for (int i = 0; i < keysCnt; i++) {
            view.put(tx, makeKey(i), makeValue(i + 5.));

            Tuple entry = view.get(tx, makeKey(i));

            assertEquals(i + 5., entry.doubleValue("balance"));
        }

        HashSet<Tuple> keys = new HashSet<>();

        for (long i = 0; i < keysCnt; i++) {
            keys.add(makeKey(i));
        }

        Map<Tuple, Tuple> entries = view.getAll(tx, keys);

        assertEquals(keysCnt, entries.size());

        for (long i = 0; i < keysCnt; i++) {
            boolean res = view.replace(tx, makeKey(i), makeValue(i + 5.), makeValue(i + 2.));

            assertTrue(res, "Failed to replace for idx=" + i);
        }

        for (long i = 0; i < keysCnt; i++) {
            boolean res = view.remove(tx, makeKey(i));

            assertTrue(res);

            Tuple entry = view.get(tx, makeKey(i));

            assertNull(entry);
        }

        Map<Tuple, Tuple> batch = new LinkedHashMap<>(keysCnt);

        for (long i = 0; i < keysCnt; i++) {
            batch.put(makeKey(i), makeValue(i + 2.));
        }

        view.putAll(tx, batch);

        for (long i = 0; i < keysCnt; i++) {
            Tuple entry = view.get(tx, makeKey(i));

            assertEquals(i + 2., entry.doubleValue("balance"));
        }

        view.removeAll(tx, keys);

        for (Tuple key : keys) {
            Tuple entry = view.get(tx, key);

            assertNull(entry);
        }

        if (tx != null) {
            tx.commit();
        }
    }

    /**
     * Performs a test.
     *
     * @param duration The duration.
     * @param verbose Verbose mode.
     * @throws InterruptedException If interrupted while waiting.
     */
    private void doTestSingleKeyMultithreaded(long duration, boolean verbose) throws InterruptedException {
        int threadsCnt = Runtime.getRuntime().availableProcessors() * 2;

        Thread[] threads = new Thread[threadsCnt];

        final int accountsCount = threads.length * 10;

        final double initial = 1000;
        final double total = accountsCount * initial;

        for (int i = 0; i < accountsCount; i++) {
            accounts.recordView().upsert(null, makeValue(i, 1000));
        }

        double total0 = 0;

        for (long i = 0; i < accountsCount; i++) {
            double balance = accounts.recordView().get(null, makeKey(i)).doubleValue("balance");

            total0 += balance;
        }

        assertEquals(total, total0, "Total amount invariant is not preserved");

        CyclicBarrier startBar = new CyclicBarrier(threads.length, () -> log.info("Before test"));

        LongAdder ops = new LongAdder();
        LongAdder fails = new LongAdder();

        AtomicBoolean stop = new AtomicBoolean();

        Random r = new Random();

        AtomicReference<Throwable> firstErr = new AtomicReference<>();

        for (int i = 0; i < threads.length; i++) {
            threads[i] = new Thread(new Runnable() {
                @Override
                public void run() {
                    try {
                        startBar.await();
                    } catch (Exception e) {
                        fail();
                    }

                    while (!stop.get() && firstErr.get() == null) {
                        InternalTransaction tx = clientTxManager().begin(timestampTracker);

                        var table = accounts.recordView();

                        try {
                            long acc1 = r.nextInt(accountsCount);

                            double amount = 100 + r.nextInt(500);

                            if (verbose) {
                                log.info("op=tryGet ts={} id={}", tx.id(), acc1);
                            }

                            double val0 = table.get(tx, makeKey(acc1)).doubleValue("balance");

                            long acc2 = acc1;

                            while (acc1 == acc2) {
                                acc2 = r.nextInt(accountsCount);
                            }

                            if (verbose) {
                                log.info("op=tryGet ts={} id={}", tx.id(), acc2);
                            }

                            double val1 = table.get(tx, makeKey(acc2)).doubleValue("balance");

                            if (verbose) {
                                log.info("op=tryPut ts={} id={}", tx.id(), acc1);
                            }

                            table.upsert(tx, makeValue(acc1, val0 - amount));

                            if (verbose) {
                                log.info("op=tryPut ts={} id={}", tx.id(), acc2);
                            }

                            table.upsert(tx, makeValue(acc2, val1 + amount));

                            tx.commit();

                            ops.increment();
                        } catch (Exception e) {
                            assertTrue(e.getMessage().contains("Failed to acquire a lock"), e.getMessage());

                            tx.rollback();

                            fails.increment();
                        }
                    }
                }
            });

            threads[i].setName("Worker-" + i);
            threads[i].setUncaughtExceptionHandler(new Thread.UncaughtExceptionHandler() {
                @Override
                public void uncaughtException(Thread t, Throwable e) {
                    firstErr.compareAndExchange(null, e);
                }
            });
            threads[i].start();
        }

        Thread.sleep(duration);

        stop.set(true);

        for (Thread thread : threads) {
            thread.join(3_000);
        }

        if (firstErr.get() != null) {
            throw new IgniteException(firstErr.get());
        }

        log.info("After test ops={} fails={}", ops.sum(), fails.sum());

        total0 = 0;

        for (long i = 0; i < accountsCount; i++) {
            double balance = accounts.recordView().get(null, makeKey(i)).doubleValue("balance");

            total0 += balance;
        }

        assertEquals(total, total0, "Total amount invariant is not preserved");
    }

    /**
     * Makes a key.
     *
     * @param id The id.
     * @return The key tuple.
     */
    protected Tuple makeKey(long id) {
        return Tuple.create().set("accountNumber", id);
    }

    /**
     * Makes a tuple containing key and value.
     *
     * @param id The id.
     * @param balance The balance.
     * @return The value tuple.
     */
    protected Tuple makeValue(long id, double balance) {
        return Tuple.create().set("accountNumber", id).set("balance", balance);
    }

    /**
     * Makes a tuple containing key and value.
     *
     * @param id The id.
     * @param name The name.
     * @return The value tuple.
     */
    private Tuple makeValue(long id, String name) {
        return Tuple.create().set("accountNumber", id).set("name", name);
    }

    /**
     * Makes a value.
     *
     * @param balance The balance.
     * @return The value tuple.
     */
    private Tuple makeValue(double balance) {
        return Tuple.create().set("balance", balance);
    }

    /**
     * Makes a value.
     *
     * @param name The name.
     * @return The value tuple.
     */
    private Tuple makeValue(String name) {
        return Tuple.create().set("name", name);
    }

    /**
     * Get a lock manager on a partition leader.
     *
     * @param t The table.
     * @return Lock manager.
     */
    protected LockManager lockManager(TableViewInternal t) {
        return txManager(t).lockManager();
    }

    /**
     * Validates balances.
     *
     * @param rows Rows.
     * @param expected Expected values.
     */
    protected static void validateBalance(Collection<Tuple> rows, @Nullable Double... expected) {
        assertThat(
                rows.stream().map(tuple -> tuple == null ? null : tuple.doubleValue("balance")).collect(toList()),
                contains(expected)
        );
    }

    /**
     * Transfers money between accounts.
     *
     * @param balance1 First account initial balance.
     * @param balance2 Second account initial balance.
     * @param delta Delta.
     * @return The future holding tuple with previous balances.
     */
    private CompletableFuture<Tuple> transferAsync(double balance1, double balance2, double delta) {
        RecordView<Tuple> view = accounts.recordView();

        view.upsert(null, makeValue(1, balance1));
        view.upsert(null, makeValue(2, balance2));

        return igniteTransactions.runInTransactionAsync(tx -> {
            // Attempt to withdraw from first account.
            CompletableFuture<Double> fut1 = view.getAsync(tx, makeKey(1))
                    .thenCompose(val1 -> {
                        double prev = val1.doubleValue("balance");
                        double balance = prev - delta;

                        if (balance < 0) {
                            return tx.rollbackAsync().thenApply(ignored -> null);
                        }

                        return view.upsertAsync(tx, makeValue(1, balance)).thenApply(ignored -> prev);
                    });

            // Optimistically deposit to second account.
            CompletableFuture<Double> fut2 = view.getAsync(tx, makeKey(2))
                    .thenCompose(val2 -> {
                        double prev = val2.doubleValue("balance");
                        return view.upsertAsync(tx, makeValue(2, prev + delta)).thenApply(ignored -> prev);
                    });

            return fut1.thenCompose(val1 -> fut2.thenCompose(val2 ->
                    completedFuture(Tuple.create().set("balance1", val1).set("balance2", val2))));
        });
    }

    @Test
    public void testReadOnlyGet() {
        accounts.recordView().upsert(null, makeValue(1, 100.));

        Transaction readOnlyTx = igniteTransactions.begin(new TransactionOptions().readOnly(true));
        assertEquals(100., accounts.recordView().get(readOnlyTx, makeKey(1)).doubleValue("balance"));
    }

    @Test
    public void testReadOnlyScan() throws Exception {
        accounts.recordView().upsert(null, makeValue(1, 100.));
        accounts.recordView().upsert(null, makeValue(2, 500.));

        // Pending tx
        Transaction tx = igniteTransactions.begin();
        accounts.recordView().upsert(tx, makeValue(1, 300.));
        accounts.recordView().delete(tx, makeKey(2));

        InternalTransaction readOnlyTx = (InternalTransaction) igniteTransactions.begin(new TransactionOptions().readOnly(true));

        CompletableFuture<List<Tuple>> roBeforeCommitTxFut = scan(accounts.internalTable(), readOnlyTx);

        var roBeforeCommitTxRows = roBeforeCommitTxFut.get(10, TimeUnit.SECONDS);

        assertEquals(2, roBeforeCommitTxRows.size());

        for (Tuple row : roBeforeCommitTxRows) {
            if (row.longValue("accountNumber") == 1) {
                assertEquals(100., row.doubleValue("balance"));
            } else {
                assertEquals(2, row.longValue("accountNumber"));
                assertEquals(500., row.doubleValue("balance"));
            }
        }

        // Commit pending tx.
        tx.commit();

        // Same read-only transaction.
        roBeforeCommitTxFut = scan(accounts.internalTable(), readOnlyTx);

        roBeforeCommitTxRows = roBeforeCommitTxFut.get(10, TimeUnit.SECONDS);

        assertEquals(2, roBeforeCommitTxRows.size());

        for (Tuple row : roBeforeCommitTxRows) {
            if (row.longValue("accountNumber") == 1) {
                assertEquals(100., row.doubleValue("balance"));
            } else {
                assertEquals(2, row.longValue("accountNumber"));
                assertEquals(500., row.doubleValue("balance"));
            }
        }

        // New read-only transaction.
        InternalTransaction readOnlyTx2 = (InternalTransaction) igniteTransactions.begin(new TransactionOptions().readOnly(true));

        CompletableFuture<List<Tuple>> roAfterCommitTxFut = scan(accounts.internalTable(), readOnlyTx2);

        var roAfterCommitTxRows = roAfterCommitTxFut.get(10, TimeUnit.SECONDS);

        assertEquals(1, roAfterCommitTxRows.size());

        for (Tuple row : roAfterCommitTxRows) {
            assertEquals(1, row.longValue("accountNumber"));
            assertEquals(300., row.doubleValue("balance"));
        }
    }

    @Test
    public void testReadOnlyGetWriteIntentResolutionUpdate() {
        accounts.recordView().upsert(null, makeValue(1, 100.));

        // Pending tx
        Transaction tx = igniteTransactions.begin();
        accounts.recordView().upsert(tx, makeValue(1, 300.));

        // Update
        Transaction readOnlyTx = igniteTransactions.begin(new TransactionOptions().readOnly(true));
        assertEquals(100., accounts.recordView().get(readOnlyTx, makeKey(1)).doubleValue("balance"));

        // Commit pending tx.
        tx.commit();

        // Same read-only transaction.
        assertEquals(100., accounts.recordView().get(readOnlyTx, makeKey(1)).doubleValue("balance"));

        // New read-only transaction.
        Transaction readOnlyTx2 = igniteTransactions.begin(new TransactionOptions().readOnly(true));
        assertEquals(300., accounts.recordView().get(readOnlyTx2, makeKey(1)).doubleValue("balance"));
    }

    @Test
    public void testReadOnlyGetWriteIntentResolutionRemove() {
        accounts.recordView().upsert(null, makeValue(1, 100.));

        // Pending tx
        Transaction tx = igniteTransactions.begin();
        accounts.recordView().delete(tx, makeKey(1));

        // Remove.
        Transaction readOnlyTx = igniteTransactions.begin(new TransactionOptions().readOnly(true));
        assertEquals(100., accounts.recordView().get(readOnlyTx, makeKey(1)).doubleValue("balance"));

        // Commit pending tx.
        tx.commit();

        // Same read-only transaction.
        assertEquals(100., accounts.recordView().get(readOnlyTx, makeKey(1)).doubleValue("balance"));

        // New read-only transaction.
        Transaction readOnlyTx2 = igniteTransactions.begin(new TransactionOptions().readOnly(true));
        Tuple row = accounts.recordView().get(readOnlyTx2, makeKey(1));
        assertNull(row);
    }

    @Test
    public void testReadOnlyGetAll() {
        accounts.recordView().upsert(null, makeValue(1, 100.));
        accounts.recordView().upsert(null, makeValue(2, 200.));
        accounts.recordView().upsert(null, makeValue(3, 300.));

        Transaction readOnlyTx = igniteTransactions.begin(new TransactionOptions().readOnly(true));
        Collection<Tuple> retrievedKeys = accounts.recordView().getAll(readOnlyTx, List.of(makeKey(1), makeKey(2)));
        validateBalance(retrievedKeys, 100., 200.);
    }

    @Test
    public void testReadOnlyPendingWriteIntentSkippedCombined() {
        accounts.recordView().upsert(null, makeValue(1, 100.));
        accounts.recordView().upsert(null, makeValue(2, 200.));

        // Pending tx
        Transaction tx = igniteTransactions.begin();
        accounts.recordView().delete(tx, makeKey(1));
        accounts.recordView().upsert(tx, makeValue(2, 300.));

        Transaction readOnlyTx = igniteTransactions.begin(new TransactionOptions().readOnly(true));
        Collection<Tuple> retrievedKeys = accounts.recordView().getAll(readOnlyTx, List.of(makeKey(1), makeKey(2)));
        validateBalance(retrievedKeys, 100., 200.);

        // Commit pending tx.
        tx.commit();

        Collection<Tuple> retrievedKeys2 = accounts.recordView().getAll(readOnlyTx, List.of(makeKey(1), makeKey(2)));
        validateBalance(retrievedKeys2, 100., 200.);

        Transaction readOnlyTx2 = igniteTransactions.begin(new TransactionOptions().readOnly(true));
        Collection<Tuple> retrievedKeys3 = accounts.recordView().getAll(readOnlyTx2, List.of(makeKey(1), makeKey(2)));
        validateBalance(retrievedKeys3, null, 300.);
    }

    @Test
    public void testTransactionAlreadyCommitted() {
        testTransactionAlreadyFinished(true, true, (transaction, uuid) -> {
            transaction.commit();

            log.info("Committed transaction {}", uuid);
        });
    }

    @Test
    public void testTransactionAlreadyRolledback() {
        testTransactionAlreadyFinished(false, true, (transaction, uuid) -> {
            transaction.rollback();

            log.info("Rolled back transaction {}", uuid);
        });
    }

    @Test
    public void testImplicit() {
        accounts.recordView().upsert(null, makeValue(1, BALANCE_1));
        assertEquals(BALANCE_1, accounts.recordView().get(null, makeKey(1)).doubleValue("balance"));
    }

    @Test
    public void testWriteIntentResolutionFallbackToCommitPartitionPath() {
        accounts.recordView().upsert(null, makeValue(1, 100.));

        // Pending tx
        Transaction tx = igniteTransactions.begin();
        accounts.recordView().delete(tx, makeKey(1));

        // Imitate the restart of the client node, which is a tx coordinator, in order to make its volatile state unavailable.
        // Now coordinator path of the write intent resolution has no effect, and we should fallback to commit partition path.
        UUID txId = ((ReadWriteTransactionImpl) tx).id();

        for (TxManager txManager : txManagers()) {
            txManager.updateTxMeta(txId, old -> old == null ? null : new TxStateMeta(
                    old.txState(),
                    "restarted",
                    old.commitPartitionId(),
                    old.commitTimestamp()
            ));
        }

        // Read-only.
        Transaction readOnlyTx = igniteTransactions.begin(new TransactionOptions().readOnly(true));
        assertEquals(100., accounts.recordView().get(readOnlyTx, makeKey(1)).doubleValue("balance"));
    }

    @Test
    public void testSingleGet() {
        var accountRecordsView = accounts.recordView();

        accountRecordsView.upsert(null, makeValue(1, 100.));

        Transaction tx1 = igniteTransactions.begin();
        Transaction tx2 = igniteTransactions.begin();

        accountRecordsView.upsert(tx1, makeValue(1, 200.));

        assertThrows(TransactionException.class, () -> accountRecordsView.get(tx2, makeKey(1)));

        assertEquals(100., accountRecordsView.get(null, makeKey(1)).doubleValue("balance"));

        tx1.commit();

        assertEquals(200., accountRecordsView.get(null, makeKey(1)).doubleValue("balance"));
    }

    @Test
    public void testBatchSinglePartitionGet() throws Exception {
        var accountRecordsView = accounts.recordView();

        SchemaRegistry schemaRegistry = accounts.schemaView();
        var marshaller = new TupleMarshallerImpl(schemaRegistry.lastKnownSchema());

        int partId = accounts.internalTable().partition(marshaller.marshalKey(makeKey(0)));

        ArrayList<Integer> keys = new ArrayList<>(10);
        keys.add(0);

        for (int i = 1; i < 10_000 && keys.size() < 10; i++) {
            var p = accounts.internalTable().partition(marshaller.marshalKey(makeKey(i)));

            if (p == partId) {
                keys.add(i);
            }
        }

        log.info("A batch of keys for a single partition is found [partId={}, keys{}]", partId, keys);

        accountRecordsView.upsertAll(null, keys.stream().map(k -> makeValue(k, 100.)).collect(toList()));

        Transaction tx1 = igniteTransactions.begin();
        Transaction tx2 = igniteTransactions.begin();

        accountRecordsView.upsertAll(tx1, keys.stream().map(k -> makeValue(k, 200.)).collect(toList()));

        assertThrows(TransactionException.class,
                () -> accountRecordsView.getAll(tx2, keys.stream().map(k -> makeKey(k)).collect(toList())));

        for (Tuple tuple : accountRecordsView.getAll(null, keys.stream().map(k -> makeKey(k)).collect(toList()))) {
            assertEquals(100., tuple.doubleValue("balance"));
        }

        tx1.commit();

        for (Tuple tuple : accountRecordsView.getAll(null, keys.stream().map(k -> makeKey(k)).collect(toList()))) {
            assertEquals(200., tuple.doubleValue("balance"));
        }
    }

    @Test
    public void testYoungerTransactionWithHigherPriorityWaitsForOlderTransactionCommit() {
        IgniteTransactionsImpl igniteTransactionsImpl = (IgniteTransactionsImpl) igniteTransactions;

        KeyValueView<Long, String> keyValueView = customers.keyValueView(Long.class, String.class);

        // Init data.
        keyValueView.put(null, 1L, "init");

        // Start low priority transaction.
        Transaction oldLowTx = igniteTransactionsImpl.beginWithPriority(false, TxPriority.LOW);

        // Update data.
        keyValueView.put(oldLowTx, 1L, "low");

        // Start normal priority transaction.
        Transaction youngNormalTx = igniteTransactionsImpl.beginWithPriority(false, TxPriority.NORMAL);

        // Try to update the same key with normal priority.
        CompletableFuture<String> objectCompletableFuture = CompletableFuture.supplyAsync(
                () -> keyValueView.getAndPut(youngNormalTx, 1L, "normal")
        );

        // Commit low priority transaction.
        oldLowTx.commit();

        // Wait for normal priority transaction to update the key.
        assertThat(objectCompletableFuture, willBe("low"));

        // Commit normal priority transaction.
        youngNormalTx.commit();

        // Check that normal priority transaction has updated the key.
        assertEquals("normal", keyValueView.get(null, 1L));
    }

    @ParameterizedTest
    @EnumSource(TxPriority.class)
    public void testYoungerTransactionThrowsExceptionIfKeyLockedByOlderTransactionWithSamePriority(TxPriority priority) {
        IgniteTransactionsImpl igniteTransactionsImpl = (IgniteTransactionsImpl) igniteTransactions;

        KeyValueView<Long, String> keyValueView = customers.keyValueView(Long.class, String.class);

        // Init data.
        keyValueView.put(null, 1L, "init");

        // Start the first transaction.
        Transaction oldNormalTx = igniteTransactionsImpl.beginWithPriority(false, priority);

        // Update data with the first transaction.
        keyValueView.put(oldNormalTx, 1L, "low");

        // Start the second transaction with the same priority.
        Transaction youngNormalTx = igniteTransactionsImpl.beginWithPriority(false, priority);

        // Try to update the same key with the second normal priority transaction.
        assertThrows(TransactionException.class, () -> keyValueView.put(youngNormalTx, 1L, "normal"));
    }

    @Test
    public void testIgniteTransactionsAndReadTimestamp() {
        Transaction readWriteTx = igniteTransactions.begin();
        assertFalse(readWriteTx.isReadOnly());
        assertNull(((InternalTransaction) readWriteTx).readTimestamp());

        Transaction readOnlyTx = igniteTransactions.begin(new TransactionOptions().readOnly(true));
        assertTrue(readOnlyTx.isReadOnly());
        assertNotNull(((InternalTransaction) readOnlyTx).readTimestamp());

        readWriteTx.commit();

        Transaction readOnlyTx2 = igniteTransactions.begin(new TransactionOptions().readOnly(true));
        readOnlyTx2.rollback();
    }

    /**
     * Checks operations that act after a transaction is committed, are finished with exception.
     *
     * @param commit True when transaction is committed, false the transaction is rolled back.
     * @param checkLocks Whether to check locks after.
     * @param finisher Finishing closure.
     */
    protected void testTransactionAlreadyFinished(
            boolean commit,
            boolean checkLocks,
            BiConsumer<Transaction, UUID> finisher
    ) {
        Transaction tx = igniteTransactions.begin();

        var txId = ((ReadWriteTransactionImpl) tx).id();

        log.info("Started transaction {}", txId);

        var accountsRv = accounts.recordView();

        accountsRv.upsert(tx, makeValue(1, 100.));
        accountsRv.upsert(tx, makeValue(2, 200.));

        Collection<Tuple> res = accountsRv.getAll(tx, List.of(makeKey(1), makeKey(2)));

        validateBalance(res, 100., 200.);

        finisher.accept(tx, txId);

        assertThrowsWithCode(TransactionException.class, TX_ALREADY_FINISHED_ERR,
                () -> accountsRv.get(tx, makeKey(1)), "Transaction is already finished");

        assertThrowsWithCode(TransactionException.class, TX_ALREADY_FINISHED_ERR,
                () -> accountsRv.delete(tx, makeKey(1)), "Transaction is already finished");

        assertThrowsWithCode(TransactionException.class, TX_ALREADY_FINISHED_ERR,
                () -> accountsRv.get(tx, makeKey(2)), "Transaction is already finished");

        assertThrowsWithCode(TransactionException.class, TX_ALREADY_FINISHED_ERR,
                () -> accountsRv.upsert(tx, makeValue(2, 300.)), "Transaction is already finished");

        if (checkLocks) {
            assertTrue(CollectionUtils.nullOrEmpty(txManager(accounts).lockManager().locks(txId)));
        }

        if (commit) {
            res = accountsRv.getAll(null, List.of(makeKey(1), makeKey(2)));

            validateBalance(res, 100., 200.);
        } else {
            res = accountsRv.getAll(null, List.of(makeKey(1), makeKey(2)));

            assertThat(res, contains(null, null));
        }
    }
}<|MERGE_RESOLUTION|>--- conflicted
+++ resolved
@@ -1539,17 +1539,14 @@
      */
     private CompletableFuture<List<Tuple>> scan(InternalTable internalTable, @Nullable InternalTransaction internalTx) {
         Flow.Publisher<BinaryRow> pub = internalTx != null && internalTx.isReadOnly()
-<<<<<<< HEAD
-                ? internalTable.scan(
+                ?
+                internalTable.scan(
                         0,
                         internalTx.id(),
                         internalTx.readTimestamp(),
-                        internalTable.leaderAssignment(0),
+                        internalTable.tableRaftService().leaderAssignment(0),
                         internalTx.coordinatorId()
                 )
-=======
-                ? internalTable.scan(0, internalTx.id(), internalTx.readTimestamp(), internalTable.tableRaftService().leaderAssignment(0))
->>>>>>> d9f6909e
                 : internalTable.scan(0, internalTx);
 
         List<Tuple> rows = new ArrayList<>();
