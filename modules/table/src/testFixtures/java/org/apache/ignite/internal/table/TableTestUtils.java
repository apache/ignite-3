/*
 * Licensed to the Apache Software Foundation (ASF) under one or more
 * contributor license agreements. See the NOTICE file distributed with
 * this work for additional information regarding copyright ownership.
 * The ASF licenses this file to You under the Apache License, Version 2.0
 * (the "License"); you may not use this file except in compliance with
 * the License. You may obtain a copy of the License at
 *
 *      http://www.apache.org/licenses/LICENSE-2.0
 *
 * Unless required by applicable law or agreed to in writing, software
 * distributed under the License is distributed on an "AS IS" BASIS,
 * WITHOUT WARRANTIES OR CONDITIONS OF ANY KIND, either express or implied.
 * See the License for the specific language governing permissions and
 * limitations under the License.
 */

package org.apache.ignite.internal.table;

import static org.apache.ignite.internal.testframework.matchers.CompletableFutureMatcher.willCompleteSuccessfully;
import static org.hamcrest.MatcherAssert.assertThat;
import static org.junit.jupiter.api.Assertions.assertNotNull;

import java.util.List;
import org.apache.ignite.internal.catalog.CatalogCommand;
import org.apache.ignite.internal.catalog.CatalogManager;
import org.apache.ignite.internal.catalog.CatalogService;
import org.apache.ignite.internal.catalog.commands.ColumnParams;
<<<<<<< HEAD
import org.apache.ignite.internal.catalog.commands.CreateTableParams;
import org.apache.ignite.internal.catalog.commands.DropTableParams;
=======
import org.apache.ignite.internal.catalog.commands.CreateTableCommand;
>>>>>>> d6bb0cda
import org.apache.ignite.internal.catalog.descriptors.CatalogTableDescriptor;
import org.jetbrains.annotations.Nullable;

/**
 * Utils to manage tables inside tests.
 */
public class TableTestUtils {
    /**
     * Creates table in the catalog.
     *
     * @param catalogManager Catalog manager.
     * @param schemaName Schema name.
     * @param zoneName Zone name.
     * @param tableName Table name.
     * @param columns Table columns.
     * @param pkColumns Primary key columns.
     */
    public static void createTable(
            CatalogManager catalogManager,
            String schemaName,
            String zoneName,
            String tableName,
            List<ColumnParams> columns,
            List<String> pkColumns
    ) {
        CatalogCommand command = CreateTableCommand.builder()
                .schemaName(schemaName)
                .zone(zoneName)
                .tableName(tableName)
                .columns(columns)
                .primaryKeyColumns(pkColumns)
                .build();

        assertThat(catalogManager.execute(command), willCompleteSuccessfully());
    }

    /**
     * Drops table in the catalog.
     *
     * @param catalogManager Catalog manager.
     * @param schemaName Schema name.
     * @param tableName Table name.
     */
    public static void dropTable(CatalogManager catalogManager, String schemaName, String tableName) {
        assertThat(
                catalogManager.dropTable(DropTableParams.builder().schemaName(schemaName).tableName(tableName).build()),
                willCompleteSuccessfully()
        );
    }

    /**
     * Returns table descriptor form catalog, {@code null} if table is absent.
     *
     * @param catalogService Catalog service.
     * @param tableName Table name.
     * @param timestamp Timestamp.
     */
    public static @Nullable CatalogTableDescriptor getTable(CatalogService catalogService, String tableName, long timestamp) {
        return catalogService.table(tableName, timestamp);
    }

    /**
     * Returns table descriptor form catalog, {@code null} if table is absent.
     *
     * @param catalogService Catalog service.
     * @param tableName Table name.
     * @param timestamp Timestamp.
     */
    public static CatalogTableDescriptor getTableStrict(CatalogService catalogService, String tableName, long timestamp) {
        CatalogTableDescriptor table = catalogService.table(tableName, timestamp);

        assertNotNull(table, "tableName=" + tableName + ", timestamp=" + timestamp);

        return table;
    }

    /**
     * Returns table ID form catalog, {@code null} if table is absent.
     *
     * @param catalogService Catalog service.
     * @param tableName Table name.
     * @param timestamp Timestamp.
     */
    public static @Nullable Integer getTableId(CatalogService catalogService, String tableName, long timestamp) {
        CatalogTableDescriptor table = getTable(catalogService, tableName, timestamp);

        return table == null ? null : table.id();
    }

    /**
     * Returns table ID from catalog.
     *
     * @param catalogService Catalog service.
     * @param tableName Table name.
     * @param timestamp Timestamp.
     * @throws AssertionError If table is absent.
     */
    public static int getTableIdStrict(CatalogService catalogService, String tableName, long timestamp) {
        return getTableStrict(catalogService, tableName, timestamp).id();
    }
}<|MERGE_RESOLUTION|>--- conflicted
+++ resolved
@@ -26,12 +26,8 @@
 import org.apache.ignite.internal.catalog.CatalogManager;
 import org.apache.ignite.internal.catalog.CatalogService;
 import org.apache.ignite.internal.catalog.commands.ColumnParams;
-<<<<<<< HEAD
-import org.apache.ignite.internal.catalog.commands.CreateTableParams;
-import org.apache.ignite.internal.catalog.commands.DropTableParams;
-=======
 import org.apache.ignite.internal.catalog.commands.CreateTableCommand;
->>>>>>> d6bb0cda
+import org.apache.ignite.internal.catalog.commands.DropTableCommand;
 import org.apache.ignite.internal.catalog.descriptors.CatalogTableDescriptor;
 import org.jetbrains.annotations.Nullable;
 
@@ -77,7 +73,7 @@
      */
     public static void dropTable(CatalogManager catalogManager, String schemaName, String tableName) {
         assertThat(
-                catalogManager.dropTable(DropTableParams.builder().schemaName(schemaName).tableName(tableName).build()),
+                catalogManager.execute(DropTableCommand.builder().schemaName(schemaName).tableName(tableName).build()),
                 willCompleteSuccessfully()
         );
     }
