--- conflicted
+++ resolved
@@ -200,18 +200,7 @@
         this(
                 replicaSvc,
                 mvPartStorage,
-<<<<<<< HEAD
-                new TxManagerImpl(
-                        replicaSvc,
-                        new HeapLockManager(),
-                        CLOCK,
-                        new TransactionIdGenerator(0xdeadbeef),
-                        LOCAL_NODE::id,
-                        TEST_PLACEMENT_DRIVER
-                ),
-=======
                 txManager(replicaSvc),
->>>>>>> b9bd1c4d
                 false,
                 null,
                 schema,
@@ -443,7 +432,14 @@
      * @param replicaSvc Replica service to use.
      */
     public static TxManagerImpl txManager(ReplicaService replicaSvc) {
-        return new TxManagerImpl(replicaSvc, new HeapLockManager(), CLOCK, new TransactionIdGenerator(0xdeadbeef), LOCAL_NODE::id);
+        return new TxManagerImpl(
+                replicaSvc,
+                new HeapLockManager(),
+                CLOCK,
+                new TransactionIdGenerator(0xdeadbeef),
+                LOCAL_NODE::id,
+                TEST_PLACEMENT_DRIVER
+        );
     }
 
     /** {@inheritDoc} */
