/*
 * Licensed to the Apache Software Foundation (ASF) under one or more
 * contributor license agreements. See the NOTICE file distributed with
 * this work for additional information regarding copyright ownership.
 * The ASF licenses this file to You under the Apache License, Version 2.0
 * (the "License"); you may not use this file except in compliance with
 * the License. You may obtain a copy of the License at
 *
 *      http://www.apache.org/licenses/LICENSE-2.0
 *
 * Unless required by applicable law or agreed to in writing, software
 * distributed under the License is distributed on an "AS IS" BASIS,
 * WITHOUT WARRANTIES OR CONDITIONS OF ANY KIND, either express or implied.
 * See the License for the specific language governing permissions and
 * limitations under the License.
 */

package org.apache.ignite.internal.table.impl;

import static java.util.concurrent.CompletableFuture.completedFuture;
import static org.mockito.ArgumentMatchers.any;
import static org.mockito.Mockito.RETURNS_DEEP_STUBS;
import static org.mockito.Mockito.lenient;
import static org.mockito.Mockito.mock;
import static org.mockito.Mockito.when;

import it.unimi.dsi.fastutil.ints.Int2ObjectMaps;
import java.io.Serializable;
import java.util.Arrays;
import java.util.List;
import java.util.Map;
import java.util.UUID;
import java.util.concurrent.CompletableFuture;
import java.util.concurrent.atomic.AtomicInteger;
import java.util.concurrent.atomic.AtomicLong;
import java.util.function.LongSupplier;
import java.util.stream.Stream;
import javax.naming.OperationNotSupportedException;
import org.apache.ignite.configuration.ConfigurationValue;
import org.apache.ignite.configuration.NamedConfigurationTree;
import org.apache.ignite.configuration.NamedListView;
import org.apache.ignite.distributed.TestPartitionDataStorage;
import org.apache.ignite.internal.TestHybridClock;
import org.apache.ignite.internal.catalog.CatalogService;
import org.apache.ignite.internal.configuration.NamedListConfiguration;
import org.apache.ignite.internal.hlc.HybridClock;
import org.apache.ignite.internal.hlc.HybridTimestamp;
import org.apache.ignite.internal.logger.IgniteLogger;
import org.apache.ignite.internal.logger.Loggers;
import org.apache.ignite.internal.raft.Command;
import org.apache.ignite.internal.raft.Peer;
import org.apache.ignite.internal.raft.WriteCommand;
import org.apache.ignite.internal.raft.service.CommandClosure;
import org.apache.ignite.internal.raft.service.LeaderWithTerm;
import org.apache.ignite.internal.raft.service.RaftGroupService;
import org.apache.ignite.internal.replicator.ReplicaService;
import org.apache.ignite.internal.replicator.ReplicationGroupId;
import org.apache.ignite.internal.replicator.TablePartitionId;
import org.apache.ignite.internal.replicator.listener.ReplicaListener;
import org.apache.ignite.internal.schema.BinaryRow;
import org.apache.ignite.internal.schema.BinaryRowConverter;
import org.apache.ignite.internal.schema.BinaryRowEx;
import org.apache.ignite.internal.schema.Column;
import org.apache.ignite.internal.schema.ColumnsExtractor;
import org.apache.ignite.internal.schema.NativeTypes;
import org.apache.ignite.internal.schema.SchemaDescriptor;
import org.apache.ignite.internal.schema.configuration.GcConfiguration;
import org.apache.ignite.internal.schema.configuration.TableChange;
import org.apache.ignite.internal.schema.configuration.TableConfiguration;
import org.apache.ignite.internal.schema.configuration.TableView;
import org.apache.ignite.internal.schema.configuration.TablesConfiguration;
import org.apache.ignite.internal.storage.MvPartitionStorage;
import org.apache.ignite.internal.storage.engine.MvTableStorage;
import org.apache.ignite.internal.storage.impl.TestMvPartitionStorage;
import org.apache.ignite.internal.storage.index.impl.TestHashIndexStorage;
import org.apache.ignite.internal.table.distributed.HashIndexLocker;
import org.apache.ignite.internal.table.distributed.IndexLocker;
import org.apache.ignite.internal.table.distributed.LowWatermark;
import org.apache.ignite.internal.table.distributed.StorageUpdateHandler;
import org.apache.ignite.internal.table.distributed.TableIndexStoragesSupplier;
import org.apache.ignite.internal.table.distributed.TableSchemaAwareIndexStorage;
import org.apache.ignite.internal.table.distributed.gc.GcUpdateHandler;
import org.apache.ignite.internal.table.distributed.index.IndexBuilder;
import org.apache.ignite.internal.table.distributed.index.IndexUpdateHandler;
import org.apache.ignite.internal.table.distributed.raft.PartitionDataStorage;
import org.apache.ignite.internal.table.distributed.raft.PartitionListener;
import org.apache.ignite.internal.table.distributed.replicator.PartitionReplicaListener;
import org.apache.ignite.internal.table.distributed.replicator.TransactionStateResolver;
import org.apache.ignite.internal.table.distributed.schema.SchemaSyncService;
import org.apache.ignite.internal.table.distributed.storage.InternalTableImpl;
import org.apache.ignite.internal.tx.HybridTimestampTracker;
import org.apache.ignite.internal.tx.InternalTransaction;
import org.apache.ignite.internal.tx.TxManager;
import org.apache.ignite.internal.tx.impl.HeapLockManager;
import org.apache.ignite.internal.tx.impl.TransactionIdGenerator;
import org.apache.ignite.internal.tx.impl.TxManagerImpl;
import org.apache.ignite.internal.tx.storage.state.test.TestTxStateTableStorage;
import org.apache.ignite.internal.util.Lazy;
import org.apache.ignite.internal.util.PendingComparableValuesTracker;
import org.apache.ignite.lang.IgniteInternalException;
import org.apache.ignite.network.ClusterNode;
import org.apache.ignite.network.ClusterNodeImpl;
import org.apache.ignite.network.NetworkAddress;
import org.apache.ignite.tx.TransactionException;
import org.jetbrains.annotations.Nullable;

/**
 * Dummy table storage implementation.
 */
public class DummyInternalTableImpl extends InternalTableImpl {
    public static final IgniteLogger LOG = Loggers.forClass(DummyInternalTableImpl.class);

    public static final NetworkAddress ADDR = new NetworkAddress("127.0.0.1", 2004);

    public static final HybridClock CLOCK = new TestHybridClock(new LongSupplier() {
        @Override
        public long getAsLong() {
            return 0;
        }
    });

    private static final int PART_ID = 0;

    private static final SchemaDescriptor SCHEMA = new SchemaDescriptor(
            1,
            new Column[]{new Column("key", NativeTypes.INT64, false)},
            new Column[]{new Column("value", NativeTypes.INT64, false)}
    );

    private static final ReplicationGroupId crossTableGroupId = new TablePartitionId(333, 0);

    private PartitionListener partitionListener;

    private ReplicaListener replicaListener;

    private final ReplicationGroupId groupId;

    /** The thread updates safe time on the dummy replica. */
    private final PendingComparableValuesTracker<HybridTimestamp, Void> safeTime;

    private final Object raftServiceMutex = new Object();

    private static final AtomicInteger nextTableId = new AtomicInteger(10_001);

    /**
     * Creates a new local table.
     *
     * @param replicaSvc Replica service.
     */
    public DummyInternalTableImpl(ReplicaService replicaSvc) {
        this(replicaSvc, SCHEMA);
    }

    /**
     * Creates a new local table.
     *
     * @param replicaSvc Replica service.
     * @param schema Schema.
     */
    public DummyInternalTableImpl(ReplicaService replicaSvc, SchemaDescriptor schema) {
        this(replicaSvc, new TestMvPartitionStorage(0), schema);
    }

    /**
     * Creates a new local table.
     *
     * @param replicaSvc Replica service.
     * @param txManager Transaction manager.
<<<<<<< HEAD
     * @param crossTableUsage If this dummy table is going to be used in cross-table tests, it won't mock the calls of ReplicaService
     *                        by itself.
     * @param transactionStateResolver Placement driver.
=======
     * @param crossTableUsage If this dummy table is going to be used in cross-table tests, it won't mock the calls of
     *         ReplicaService by itself.
     * @param placementDriver Placement driver.
>>>>>>> a1172c84
     * @param schema Schema descriptor.
     * @param tracker Observable timestamp tracker.
     */
    public DummyInternalTableImpl(
            ReplicaService replicaSvc,
            TxManager txManager,
            boolean crossTableUsage,
            TransactionStateResolver transactionStateResolver,
            SchemaDescriptor schema,
            HybridTimestampTracker tracker
    ) {
        this(replicaSvc, new TestMvPartitionStorage(0), txManager, crossTableUsage, transactionStateResolver, schema, tracker);
    }

    /**
     * Creates a new local table.
     *
     * @param replicaSvc Replica service.
     * @param mvPartStorage Multi version partition storage.
     * @param schema Schema descriptor.
     */
    public DummyInternalTableImpl(
            ReplicaService replicaSvc,
            MvPartitionStorage mvPartStorage,
            SchemaDescriptor schema
    ) {
        this(replicaSvc, mvPartStorage, null, false, null, schema, new HybridTimestampTracker());
    }

    /**
     * Creates a new local table.
     *
     * @param replicaSvc Replica service.
     * @param mvPartStorage Multi version partition storage.
     * @param txManager Transaction manager, if {@code null}, then default one will be created.
<<<<<<< HEAD
     * @param crossTableUsage If this dummy table is going to be used in cross-table tests, it won't mock the calls of ReplicaService
     *                        by itself.
     * @param transactionStateResolver Placement driver.
=======
     * @param crossTableUsage If this dummy table is going to be used in cross-table tests, it won't mock the calls of
     *         ReplicaService by itself.
     * @param placementDriver Placement driver.
>>>>>>> a1172c84
     * @param schema Schema descriptor.
     */
    public DummyInternalTableImpl(
            ReplicaService replicaSvc,
            MvPartitionStorage mvPartStorage,
            @Nullable TxManager txManager,
            boolean crossTableUsage,
            TransactionStateResolver transactionStateResolver,
            SchemaDescriptor schema,
            HybridTimestampTracker tracker
    ) {
        super(
                "test",
                nextTableId.getAndIncrement(),
                Int2ObjectMaps.singleton(PART_ID, mock(RaftGroupService.class)),
                1,
                name -> mockClusterNode(),
                txManager == null
                        ? new TxManagerImpl(replicaSvc, new HeapLockManager(), CLOCK, new TransactionIdGenerator(0xdeadbeef), () -> "local")
                        : txManager,
                mock(MvTableStorage.class),
                new TestTxStateTableStorage(),
                replicaSvc,
                CLOCK,
                tracker
        );
        RaftGroupService svc = raftGroupServiceByPartitionId.get(0);

        groupId = crossTableUsage ? new TablePartitionId(tableId(), PART_ID) : crossTableGroupId;

        lenient().doReturn(groupId).when(svc).groupId();
        Peer leaderPeer = new Peer(UUID.randomUUID().toString());
        lenient().doReturn(leaderPeer).when(svc).leader();
        lenient().doReturn(completedFuture(new LeaderWithTerm(leaderPeer, 1L))).when(svc).refreshAndGetLeaderWithTerm();

        if (!crossTableUsage) {
            // Delegate replica requests directly to replica listener.
            lenient()
                    .doAnswer(invocationOnMock -> {
                        ClusterNode node = invocationOnMock.getArgument(0);

                        return replicaListener.invoke(invocationOnMock.getArgument(1), node.id());
                    })
                    .when(replicaSvc).invoke(any(ClusterNode.class), any());
        }

        AtomicLong raftIndex = new AtomicLong();

        // Delegate directly to listener.
        lenient().doAnswer(
                invocationClose -> {
                    synchronized (raftServiceMutex) {
                        Command cmd = invocationClose.getArgument(0);

                        long commandIndex = raftIndex.incrementAndGet();

                        CompletableFuture<Serializable> res = new CompletableFuture<>();

                        // All read commands are handled directly throw partition replica listener.
                        CommandClosure<WriteCommand> clo = new CommandClosure<>() {
                            /** {@inheritDoc} */
                            @Override
                            public long index() {
                                return commandIndex;
                            }

                            /** {@inheritDoc} */
                            @Override
                            public WriteCommand command() {
                                return (WriteCommand) cmd;
                            }

                            /** {@inheritDoc} */
                            @Override
                            public void result(@Nullable Serializable r) {
                                if (r instanceof Throwable) {
                                    res.completeExceptionally((Throwable) r);
                                } else {
                                    res.complete(r);
                                }
                            }
                        };

                        try {
                            partitionListener.onWrite(List.of(clo).iterator());
                        } catch (Throwable e) {
                            res.completeExceptionally(new TransactionException(e));
                        }

                        return res;
                    }
                }
        ).when(svc).run(any());

        int tableId = tableId();
        int indexId = 1;

        ColumnsExtractor row2Tuple = BinaryRowConverter.keyExtractor(schema);

        Lazy<TableSchemaAwareIndexStorage> pkStorage = new Lazy<>(() -> new TableSchemaAwareIndexStorage(
                indexId,
                new TestHashIndexStorage(PART_ID, null),
                row2Tuple
        ));

        IndexLocker pkLocker = new HashIndexLocker(indexId, true, this.txManager.lockManager(), row2Tuple);

        safeTime = mock(PendingComparableValuesTracker.class);
        PartitionDataStorage partitionDataStorage = new TestPartitionDataStorage(mvPartStorage);
        TableIndexStoragesSupplier indexes = createTableIndexStoragesSupplier(Map.of(pkStorage.get().id(), pkStorage.get()));

        GcConfiguration gcConfig = mock(GcConfiguration.class);
        ConfigurationValue<Integer> gcBatchSizeValue = mock(ConfigurationValue.class);
        lenient().when(gcBatchSizeValue.value()).thenReturn(5);
        lenient().when(gcConfig.onUpdateBatchSize()).thenReturn(gcBatchSizeValue);

        IndexUpdateHandler indexUpdateHandler = new IndexUpdateHandler(indexes);

        StorageUpdateHandler storageUpdateHandler = new StorageUpdateHandler(
                PART_ID,
                partitionDataStorage,
                gcConfig,
                mock(LowWatermark.class),
                indexUpdateHandler,
                new GcUpdateHandler(partitionDataStorage, safeTime, indexUpdateHandler)
        );

        DummySchemaManagerImpl schemaManager = new DummySchemaManagerImpl(schema);

        TablesConfiguration tablesConfig = mock(TablesConfiguration.class);
        NamedConfigurationTree<TableConfiguration, TableView, TableChange> tablesTree = mock(NamedListConfiguration.class);
        NamedListView<TableView> tablesList = mock(NamedListView.class);
        TableView tableConfig = mock(TableView.class, RETURNS_DEEP_STUBS);

        when(tablesConfig.tables()).thenReturn(tablesTree);
        when(tablesTree.value()).thenReturn(tablesList);
        when(tablesList.stream()).thenReturn(Stream.of(tableConfig));

        String[] primaryKeyColumns = Arrays.stream(schema.keyColumns().columns())
                .map(Column::name)
                .toArray(String[]::new);

        when(tableConfig.id()).thenReturn(tableId);
        when(tableConfig.primaryKey().columns()).thenReturn(primaryKeyColumns);

        replicaListener = new PartitionReplicaListener(
                mvPartStorage,
                raftGroupServiceByPartitionId.get(PART_ID),
                this.txManager,
                this.txManager.lockManager(),
                Runnable::run,
                PART_ID,
                tableId,
                () -> Map.of(pkLocker.id(), pkLocker),
                pkStorage,
                Map::of,
                CLOCK,
                safeTime,
                txStateStorage().getOrCreateTxStateStorage(PART_ID),
                transactionStateResolver,
                storageUpdateHandler,
                new DummySchemas(schemaManager),
                mockClusterNode(),
                mock(MvTableStorage.class),
                mock(IndexBuilder.class),
                mock(SchemaSyncService.class, invocation -> completedFuture(null)),
                mock(CatalogService.class),
                tablesConfig
        );

        lenient().when(safeTime.waitFor(any())).thenReturn(completedFuture(null));
        lenient().when(safeTime.current()).thenReturn(new HybridTimestamp(1, 0));

        partitionListener = new PartitionListener(
                this.txManager,
                new TestPartitionDataStorage(mvPartStorage),
                storageUpdateHandler,
                txStateStorage().getOrCreateTxStateStorage(PART_ID),
                safeTime,
                new PendingComparableValuesTracker<>(0L)
        );
    }

    private static ClusterNode mockClusterNode() {
        return new ClusterNodeImpl("id", "node", new NetworkAddress("127.0.0.1", 20000));
    }

    /**
     * Replica listener.
     *
     * @return Replica listener.
     */
    public ReplicaListener getReplicaListener() {
        return replicaListener;
    }

    /**
     * Group id of single partition of this table.
     *
     * @return Group id.
     */
    public ReplicationGroupId groupId() {
        return groupId;
    }

    /**
     * Gets the transaction manager that is bound to the table.
     *
     * @return Transaction manager.
     */
    public TxManager txManager() {
        return txManager;
    }

    /** {@inheritDoc} */
    @Override
    public CompletableFuture<BinaryRow> get(BinaryRowEx keyRow, InternalTransaction tx) {
        return super.get(keyRow, tx);
    }

    /** {@inheritDoc} */
    @Override
    public List<String> assignments() {
        throw new IgniteInternalException(new OperationNotSupportedException());
    }

    /** {@inheritDoc} */
    @Override
    public int partition(BinaryRowEx keyRow) {
        return 0;
    }

    /** {@inheritDoc} */
    @Override
    public CompletableFuture<ClusterNode> evaluateReadOnlyRecipientNode(int partId) {
        return completedFuture(mockClusterNode());
    }

    /**
     * Returns dummy table index storages supplier.
     *
     * @param indexes Index storage by ID.
     */
    public static TableIndexStoragesSupplier createTableIndexStoragesSupplier(Map<Integer, TableSchemaAwareIndexStorage> indexes) {
        return new TableIndexStoragesSupplier() {
            @Override
            public Map<Integer, TableSchemaAwareIndexStorage> get() {
                return indexes;
            }

            @Override
            public void addIndexToWaitIfAbsent(int indexId) {
            }
        };
    }
}<|MERGE_RESOLUTION|>--- conflicted
+++ resolved
@@ -166,15 +166,9 @@
      *
      * @param replicaSvc Replica service.
      * @param txManager Transaction manager.
-<<<<<<< HEAD
-     * @param crossTableUsage If this dummy table is going to be used in cross-table tests, it won't mock the calls of ReplicaService
-     *                        by itself.
-     * @param transactionStateResolver Placement driver.
-=======
      * @param crossTableUsage If this dummy table is going to be used in cross-table tests, it won't mock the calls of
      *         ReplicaService by itself.
-     * @param placementDriver Placement driver.
->>>>>>> a1172c84
+     * @param transactionStateResolver Transaction state resolver.
      * @param schema Schema descriptor.
      * @param tracker Observable timestamp tracker.
      */
@@ -210,15 +204,9 @@
      * @param replicaSvc Replica service.
      * @param mvPartStorage Multi version partition storage.
      * @param txManager Transaction manager, if {@code null}, then default one will be created.
-<<<<<<< HEAD
-     * @param crossTableUsage If this dummy table is going to be used in cross-table tests, it won't mock the calls of ReplicaService
-     *                        by itself.
-     * @param transactionStateResolver Placement driver.
-=======
      * @param crossTableUsage If this dummy table is going to be used in cross-table tests, it won't mock the calls of
      *         ReplicaService by itself.
-     * @param placementDriver Placement driver.
->>>>>>> a1172c84
+     * @param transactionStateResolver Transaction state resolver.
      * @param schema Schema descriptor.
      */
     public DummyInternalTableImpl(
