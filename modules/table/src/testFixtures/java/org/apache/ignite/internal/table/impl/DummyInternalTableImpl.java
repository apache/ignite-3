--- conflicted
+++ resolved
@@ -151,13 +151,8 @@
      * @param schema Schema.
      * @param txConfiguration Transaction configuration.
      */
-<<<<<<< HEAD
-    public DummyInternalTableImpl(ReplicaService replicaSvc, SchemaDescriptor schema) {
-        this(replicaSvc, new TestMvPartitionStorage(0), schema, new TestPlacementDriver(LOCAL_NODE));
-=======
     public DummyInternalTableImpl(ReplicaService replicaSvc, SchemaDescriptor schema, TransactionConfiguration txConfiguration) {
-        this(replicaSvc, new TestMvPartitionStorage(0), schema, txConfiguration);
->>>>>>> 23238d82
+        this(replicaSvc, new TestMvPartitionStorage(0), schema, new TestPlacementDriver(LOCAL_NODE), txConfiguration);
     }
 
     /**
@@ -184,20 +179,13 @@
             ReplicaService replicaSvc,
             MvPartitionStorage mvPartStorage,
             SchemaDescriptor schema,
-<<<<<<< HEAD
-            PlacementDriver placementDriver
-=======
+            PlacementDriver placementDriver,
             TransactionConfiguration txConfiguration
->>>>>>> 23238d82
     ) {
         this(
                 replicaSvc,
                 mvPartStorage,
-<<<<<<< HEAD
-                txManager(replicaSvc, placementDriver),
-=======
-                txManager(replicaSvc, txConfiguration),
->>>>>>> 23238d82
+                txManager(replicaSvc, placementDriver, txConfiguration),
                 false,
                 null,
                 schema,
@@ -425,11 +413,7 @@
      * @param replicaSvc Replica service to use.
      * @param txConfiguration Transaction configuration.
      */
-<<<<<<< HEAD
-    public static TxManagerImpl txManager(ReplicaService replicaSvc, PlacementDriver placementDriver) {
-=======
-    public static TxManagerImpl txManager(ReplicaService replicaSvc, TransactionConfiguration txConfiguration) {
->>>>>>> 23238d82
+    public static TxManagerImpl txManager(ReplicaService replicaSvc, PlacementDriver placementDriver, TransactionConfiguration txConfiguration) {
         TopologyService topologyService = mock(TopologyService.class);
         when(topologyService.localMember()).thenReturn(LOCAL_NODE);
 
