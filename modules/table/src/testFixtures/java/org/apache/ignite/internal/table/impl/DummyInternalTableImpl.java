--- conflicted
+++ resolved
@@ -377,11 +377,8 @@
                 mock(ClusterNode.class),
                 mock(MvTableStorage.class),
                 mock(IndexBuilder.class),
-<<<<<<< HEAD
+                mock(TablesConfiguration.class),
                 placementDriver
-=======
-                mock(TablesConfiguration.class)
->>>>>>> 9d3f0856
         );
 
         partitionListener = new PartitionListener(
