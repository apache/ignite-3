--- conflicted
+++ resolved
@@ -169,11 +169,7 @@
      * @param txManager Transaction manager.
      * @param crossTableUsage If this dummy table is going to be used in cross-table tests, it won't mock the calls of
      *         ReplicaService by itself.
-<<<<<<< HEAD
-     * @param placementDriver Placement driver.
-=======
      * @param transactionStateResolver Transaction state resolver.
->>>>>>> e37ff700
      * @param schema Schema descriptor.
      * @param tracker Observable timestamp tracker.
      */
@@ -216,17 +212,10 @@
      *
      * @param replicaSvc Replica service.
      * @param mvPartStorage Multi version partition storage.
-<<<<<<< HEAD
-     * @param txManager Transaction manager, if {@code null}, then default one will be created.
-     * @param crossTableUsage If this dummy table is going to be used in cross-table tests, it won't mock the calls of
-     *         ReplicaService by itself.
-     * @param placementDriver Placement driver.
-=======
      * @param txManager Transaction manager.
      * @param crossTableUsage If this dummy table is going to be used in cross-table tests, it won't mock the calls of
      *         ReplicaService by itself.
      * @param transactionStateResolver Transaction state resolver.
->>>>>>> e37ff700
      * @param schema Schema descriptor.
      */
     public DummyInternalTableImpl(
@@ -263,17 +252,12 @@
 
         if (!crossTableUsage) {
             // Delegate replica requests directly to replica listener.
-<<<<<<< HEAD
-            lenient().doAnswer(invocationOnMock -> replicaListener.invoke(invocationOnMock.getArgument(1)).thenApply(
-                            ReplicaResult::result))
-=======
             lenient()
                     .doAnswer(invocationOnMock -> {
                         ClusterNode node = invocationOnMock.getArgument(0);
 
-                        return replicaListener.invoke(invocationOnMock.getArgument(1), node.id());
+                        return replicaListener.invoke(invocationOnMock.getArgument(1), node.id()).thenApply(ReplicaResult::result);
                     })
->>>>>>> e37ff700
                     .when(replicaSvc).invoke(any(ClusterNode.class), any());
         }
 
