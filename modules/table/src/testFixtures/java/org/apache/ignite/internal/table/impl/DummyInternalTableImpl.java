--- conflicted
+++ resolved
@@ -248,12 +248,8 @@
                         new SingleClusterNodeResolver(LOCAL_NODE)
                 )
         );
-<<<<<<< HEAD
-        RaftGroupService svc = raftGroupServiceByPartitionId.get(PART_ID);
-=======
-        this.storageUpdateConfiguration = storageUpdateConfiguration;
+
         RaftGroupService svc = tableRaftService().partitionRaftGroupService(PART_ID);
->>>>>>> d9f6909e
 
         groupId = crossTableUsage ? new TablePartitionId(tableId(), PART_ID) : crossTableGroupId;
 
