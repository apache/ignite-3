/*
 * Licensed to the Apache Software Foundation (ASF) under one or more
 * contributor license agreements. See the NOTICE file distributed with
 * this work for additional information regarding copyright ownership.
 * The ASF licenses this file to You under the Apache License, Version 2.0
 * (the "License"); you may not use this file except in compliance with
 * the License. You may obtain a copy of the License at
 *
 *      http://www.apache.org/licenses/LICENSE-2.0
 *
 * Unless required by applicable law or agreed to in writing, software
 * distributed under the License is distributed on an "AS IS" BASIS,
 * WITHOUT WARRANTIES OR CONDITIONS OF ANY KIND, either express or implied.
 * See the License for the specific language governing permissions and
 * limitations under the License.
 */

package org.apache.ignite.internal.table.impl;

import static java.util.concurrent.CompletableFuture.completedFuture;
import static org.mockito.ArgumentMatchers.any;
<<<<<<< HEAD
=======
import static org.mockito.ArgumentMatchers.anyInt;
import static org.mockito.ArgumentMatchers.anyLong;
import static org.mockito.Mockito.RETURNS_DEEP_STUBS;
>>>>>>> 0d1ae2d1
import static org.mockito.Mockito.lenient;
import static org.mockito.Mockito.mock;
import static org.mockito.Mockito.when;

import it.unimi.dsi.fastutil.ints.Int2ObjectMaps;
import java.io.Serializable;
import java.util.Collections;
import java.util.List;
import java.util.Map;
import java.util.UUID;
import java.util.concurrent.CompletableFuture;
import java.util.concurrent.atomic.AtomicInteger;
import java.util.concurrent.atomic.AtomicLong;
import java.util.function.LongSupplier;
import javax.naming.OperationNotSupportedException;
import org.apache.ignite.configuration.ConfigurationValue;
import org.apache.ignite.distributed.TestPartitionDataStorage;
import org.apache.ignite.internal.TestHybridClock;
import org.apache.ignite.internal.catalog.CatalogService;
<<<<<<< HEAD
=======
import org.apache.ignite.internal.catalog.descriptors.CatalogTableDescriptor;
import org.apache.ignite.internal.configuration.NamedListConfiguration;
>>>>>>> 0d1ae2d1
import org.apache.ignite.internal.hlc.HybridClock;
import org.apache.ignite.internal.hlc.HybridTimestamp;
import org.apache.ignite.internal.logger.IgniteLogger;
import org.apache.ignite.internal.logger.Loggers;
import org.apache.ignite.internal.placementdriver.TestPlacementDriver;
import org.apache.ignite.internal.raft.Command;
import org.apache.ignite.internal.raft.Peer;
import org.apache.ignite.internal.raft.WriteCommand;
import org.apache.ignite.internal.raft.service.CommandClosure;
import org.apache.ignite.internal.raft.service.LeaderWithTerm;
import org.apache.ignite.internal.raft.service.RaftGroupService;
import org.apache.ignite.internal.replicator.ReplicaService;
import org.apache.ignite.internal.replicator.ReplicationGroupId;
import org.apache.ignite.internal.replicator.TablePartitionId;
import org.apache.ignite.internal.replicator.listener.ReplicaListener;
import org.apache.ignite.internal.schema.BinaryRow;
import org.apache.ignite.internal.schema.BinaryRowConverter;
import org.apache.ignite.internal.schema.BinaryRowEx;
import org.apache.ignite.internal.schema.Column;
import org.apache.ignite.internal.schema.ColumnsExtractor;
import org.apache.ignite.internal.schema.NativeTypes;
import org.apache.ignite.internal.schema.SchemaDescriptor;
import org.apache.ignite.internal.schema.configuration.GcConfiguration;
import org.apache.ignite.internal.schema.configuration.TablesConfiguration;
import org.apache.ignite.internal.storage.MvPartitionStorage;
import org.apache.ignite.internal.storage.engine.MvTableStorage;
import org.apache.ignite.internal.storage.impl.TestMvPartitionStorage;
import org.apache.ignite.internal.storage.index.StorageHashIndexDescriptor;
import org.apache.ignite.internal.storage.index.StorageHashIndexDescriptor.StorageHashIndexColumnDescriptor;
import org.apache.ignite.internal.storage.index.impl.TestHashIndexStorage;
import org.apache.ignite.internal.table.distributed.HashIndexLocker;
import org.apache.ignite.internal.table.distributed.IndexLocker;
import org.apache.ignite.internal.table.distributed.LowWatermark;
import org.apache.ignite.internal.table.distributed.StorageUpdateHandler;
import org.apache.ignite.internal.table.distributed.TableIndexStoragesSupplier;
import org.apache.ignite.internal.table.distributed.TableSchemaAwareIndexStorage;
import org.apache.ignite.internal.table.distributed.gc.GcUpdateHandler;
import org.apache.ignite.internal.table.distributed.index.IndexBuilder;
import org.apache.ignite.internal.table.distributed.index.IndexUpdateHandler;
import org.apache.ignite.internal.table.distributed.raft.PartitionDataStorage;
import org.apache.ignite.internal.table.distributed.raft.PartitionListener;
import org.apache.ignite.internal.table.distributed.replicator.CatalogTables;
import org.apache.ignite.internal.table.distributed.replicator.PartitionReplicaListener;
import org.apache.ignite.internal.table.distributed.replicator.TransactionStateResolver;
import org.apache.ignite.internal.table.distributed.schema.SchemaSyncService;
import org.apache.ignite.internal.table.distributed.storage.InternalTableImpl;
import org.apache.ignite.internal.tx.HybridTimestampTracker;
import org.apache.ignite.internal.tx.InternalTransaction;
import org.apache.ignite.internal.tx.TxManager;
import org.apache.ignite.internal.tx.impl.HeapLockManager;
import org.apache.ignite.internal.tx.impl.TransactionIdGenerator;
import org.apache.ignite.internal.tx.impl.TxManagerImpl;
import org.apache.ignite.internal.tx.storage.state.test.TestTxStateTableStorage;
import org.apache.ignite.internal.util.Lazy;
import org.apache.ignite.internal.util.PendingComparableValuesTracker;
import org.apache.ignite.internal.util.PendingIndependentComparableValuesTracker;
import org.apache.ignite.lang.IgniteInternalException;
import org.apache.ignite.network.ClusterNode;
import org.apache.ignite.network.ClusterNodeImpl;
import org.apache.ignite.network.NetworkAddress;
import org.apache.ignite.tx.TransactionException;
import org.jetbrains.annotations.Nullable;

/**
 * Dummy table storage implementation.
 */
public class DummyInternalTableImpl extends InternalTableImpl {
    public static final IgniteLogger LOG = Loggers.forClass(DummyInternalTableImpl.class);

    public static final NetworkAddress ADDR = new NetworkAddress("127.0.0.1", 2004);

    public static final ClusterNode LOCAL_NODE = new ClusterNodeImpl("id", "node", ADDR);

    public static final HybridClock CLOCK = new TestHybridClock(new LongSupplier() {
        @Override
        public long getAsLong() {
            return 0;
        }
    });

    private static final int PART_ID = 0;

    private static final SchemaDescriptor SCHEMA = new SchemaDescriptor(
            1,
            new Column[]{new Column("key", NativeTypes.INT64, false)},
            new Column[]{new Column("value", NativeTypes.INT64, false)}
    );

    private static final ReplicationGroupId crossTableGroupId = new TablePartitionId(333, 0);

    private PartitionListener partitionListener;

    private ReplicaListener replicaListener;

    private final ReplicationGroupId groupId;

    /** The thread updates safe time on the dummy replica. */
    private final PendingComparableValuesTracker<HybridTimestamp, Void> safeTime;

    private final Object raftServiceMutex = new Object();

    private static final AtomicInteger nextTableId = new AtomicInteger(10_001);

    /**
     * Creates a new local table.
     *
     * @param replicaSvc Replica service.
     */
    public DummyInternalTableImpl(ReplicaService replicaSvc) {
        this(replicaSvc, SCHEMA);
    }

    /**
     * Creates a new local table.
     *
     * @param replicaSvc Replica service.
     * @param schema Schema.
     */
    public DummyInternalTableImpl(ReplicaService replicaSvc, SchemaDescriptor schema) {
        this(replicaSvc, new TestMvPartitionStorage(0), schema);
    }

    /**
     * Creates a new local table.
     *
     * @param replicaSvc Replica service.
     * @param txManager Transaction manager.
     * @param crossTableUsage If this dummy table is going to be used in cross-table tests, it won't mock the calls of
     *         ReplicaService by itself.
     * @param transactionStateResolver Transaction state resolver.
     * @param schema Schema descriptor.
     * @param tracker Observable timestamp tracker.
     */
    public DummyInternalTableImpl(
            ReplicaService replicaSvc,
            TxManager txManager,
            boolean crossTableUsage,
            TransactionStateResolver transactionStateResolver,
            SchemaDescriptor schema,
            HybridTimestampTracker tracker
    ) {
        this(replicaSvc, new TestMvPartitionStorage(0), txManager, crossTableUsage, transactionStateResolver, schema, tracker);
    }

    /**
     * Creates a new local table.
     *
     * @param replicaSvc Replica service.
     * @param mvPartStorage Multi version partition storage.
     * @param schema Schema descriptor.
     */
    public DummyInternalTableImpl(
            ReplicaService replicaSvc,
            MvPartitionStorage mvPartStorage,
            SchemaDescriptor schema
    ) {
        this(replicaSvc, mvPartStorage, null, false, null, schema, new HybridTimestampTracker());
    }

    /**
     * Creates a new local table.
     *
     * @param replicaSvc Replica service.
     * @param mvPartStorage Multi version partition storage.
     * @param txManager Transaction manager, if {@code null}, then default one will be created.
     * @param crossTableUsage If this dummy table is going to be used in cross-table tests, it won't mock the calls of
     *         ReplicaService by itself.
     * @param transactionStateResolver Transaction state resolver.
     * @param schema Schema descriptor.
     */
    public DummyInternalTableImpl(
            ReplicaService replicaSvc,
            MvPartitionStorage mvPartStorage,
            @Nullable TxManager txManager,
            boolean crossTableUsage,
            TransactionStateResolver transactionStateResolver,
            SchemaDescriptor schema,
            HybridTimestampTracker tracker
    ) {
        super(
                "test",
                nextTableId.getAndIncrement(),
                Int2ObjectMaps.singleton(PART_ID, mock(RaftGroupService.class)),
                1,
                name -> LOCAL_NODE,
                txManager == null
                        ? new TxManagerImpl(replicaSvc, new HeapLockManager(), CLOCK, new TransactionIdGenerator(0xdeadbeef), () -> "local")
                        : txManager,
                mock(MvTableStorage.class),
                new TestTxStateTableStorage(),
                replicaSvc,
                CLOCK,
                tracker,
                new TestPlacementDriver(LOCAL_NODE.name())
        );
        RaftGroupService svc = raftGroupServiceByPartitionId.get(0);

        groupId = crossTableUsage ? new TablePartitionId(tableId(), PART_ID) : crossTableGroupId;

        lenient().doReturn(groupId).when(svc).groupId();
        Peer leaderPeer = new Peer(UUID.randomUUID().toString());
        lenient().doReturn(leaderPeer).when(svc).leader();
        lenient().doReturn(completedFuture(new LeaderWithTerm(leaderPeer, 1L))).when(svc).refreshAndGetLeaderWithTerm();

        if (!crossTableUsage) {
            // Delegate replica requests directly to replica listener.
            lenient()
                    .doAnswer(invocationOnMock -> {
                        ClusterNode node = invocationOnMock.getArgument(0);

                        return replicaListener.invoke(invocationOnMock.getArgument(1), node.id());
                    })
                    .when(replicaSvc).invoke(any(ClusterNode.class), any());
        }

        AtomicLong raftIndex = new AtomicLong();

        // Delegate directly to listener.
        lenient().doAnswer(
                invocationClose -> {
                    synchronized (raftServiceMutex) {
                        Command cmd = invocationClose.getArgument(0);

                        long commandIndex = raftIndex.incrementAndGet();

                        CompletableFuture<Serializable> res = new CompletableFuture<>();

                        // All read commands are handled directly throw partition replica listener.
                        CommandClosure<WriteCommand> clo = new CommandClosure<>() {
                            /** {@inheritDoc} */
                            @Override
                            public long index() {
                                return commandIndex;
                            }

                            /** {@inheritDoc} */
                            @Override
                            public WriteCommand command() {
                                return (WriteCommand) cmd;
                            }

                            /** {@inheritDoc} */
                            @Override
                            public void result(@Nullable Serializable r) {
                                if (r instanceof Throwable) {
                                    res.completeExceptionally((Throwable) r);
                                } else {
                                    res.complete(r);
                                }
                            }
                        };

                        try {
                            partitionListener.onWrite(List.of(clo).iterator());
                        } catch (Throwable e) {
                            res.completeExceptionally(new TransactionException(e));
                        }

                        return res;
                    }
                }
        ).when(svc).run(any());

        int tableId = tableId();
        int indexId = 1;

        ColumnsExtractor row2Tuple = BinaryRowConverter.keyExtractor(schema);

        StorageHashIndexDescriptor pkIndexDescriptor = mock(StorageHashIndexDescriptor.class);

        when(pkIndexDescriptor.columns()).then(
                invocation -> Collections.nCopies(schema.keyColumns().columns().length, mock(StorageHashIndexColumnDescriptor.class))
        );

        Lazy<TableSchemaAwareIndexStorage> pkStorage = new Lazy<>(() -> new TableSchemaAwareIndexStorage(
                indexId,
                new TestHashIndexStorage(PART_ID, pkIndexDescriptor),
                row2Tuple
        ));

        IndexLocker pkLocker = new HashIndexLocker(indexId, true, this.txManager.lockManager(), row2Tuple);

        safeTime = new PendingIndependentComparableValuesTracker<>(HybridTimestamp.MIN_VALUE);

        PartitionDataStorage partitionDataStorage = new TestPartitionDataStorage(mvPartStorage);
        TableIndexStoragesSupplier indexes = createTableIndexStoragesSupplier(Map.of(pkStorage.get().id(), pkStorage.get()));

        GcConfiguration gcConfig = mock(GcConfiguration.class);
        ConfigurationValue<Integer> gcBatchSizeValue = mock(ConfigurationValue.class);
        lenient().when(gcBatchSizeValue.value()).thenReturn(5);
        lenient().when(gcConfig.onUpdateBatchSize()).thenReturn(gcBatchSizeValue);

        IndexUpdateHandler indexUpdateHandler = new IndexUpdateHandler(indexes);

        StorageUpdateHandler storageUpdateHandler = new StorageUpdateHandler(
                PART_ID,
                partitionDataStorage,
                gcConfig,
                mock(LowWatermark.class),
                indexUpdateHandler,
                new GcUpdateHandler(partitionDataStorage, safeTime, indexUpdateHandler)
        );

        DummySchemaManagerImpl schemaManager = new DummySchemaManagerImpl(schema);

<<<<<<< HEAD
=======
        CatalogTables catalogTables = mock(CatalogTables.class);
        CatalogTableDescriptor tableDescriptor = mock(CatalogTableDescriptor.class);

        lenient().when(catalogTables.table(anyInt(), anyLong())).thenReturn(tableDescriptor);
        lenient().when(tableDescriptor.tableVersion()).thenReturn(1);

        TablesConfiguration tablesConfig = mock(TablesConfiguration.class);
        NamedConfigurationTree<TableConfiguration, TableView, TableChange> tablesTree = mock(NamedListConfiguration.class);
        NamedListView<TableView> tablesList = mock(NamedListView.class);
        TableView tableConfig = mock(TableView.class, RETURNS_DEEP_STUBS);

        when(tablesConfig.tables()).thenReturn(tablesTree);
        when(tablesTree.value()).thenReturn(tablesList);
        when(tablesList.stream()).thenReturn(Stream.of(tableConfig));

        String[] primaryKeyColumns = Arrays.stream(schema.keyColumns().columns())
                .map(Column::name)
                .toArray(String[]::new);

        when(tableConfig.id()).thenReturn(tableId);
        when(tableConfig.primaryKey().columns()).thenReturn(primaryKeyColumns);

>>>>>>> 0d1ae2d1
        replicaListener = new PartitionReplicaListener(
                mvPartStorage,
                raftGroupServiceByPartitionId.get(PART_ID),
                this.txManager,
                this.txManager.lockManager(),
                Runnable::run,
                PART_ID,
                tableId,
                () -> Map.of(pkLocker.id(), pkLocker),
                pkStorage,
                Map::of,
                CLOCK,
                safeTime,
                txStateStorage().getOrCreateTxStateStorage(PART_ID),
                transactionStateResolver,
                storageUpdateHandler,
                new DummySchemas(schemaManager),
                LOCAL_NODE,
                mock(MvTableStorage.class),
                mock(IndexBuilder.class),
                mock(SchemaSyncService.class, invocation -> completedFuture(null)),
                mock(CatalogService.class),
<<<<<<< HEAD
                mock(TablesConfiguration.class),
=======
                catalogTables,
                tablesConfig,
>>>>>>> 0d1ae2d1
                new TestPlacementDriver(LOCAL_NODE.name())
        );

        partitionListener = new PartitionListener(
                this.txManager,
                new TestPartitionDataStorage(mvPartStorage),
                storageUpdateHandler,
                txStateStorage().getOrCreateTxStateStorage(PART_ID),
                safeTime,
                new PendingComparableValuesTracker<>(0L)
        );
    }

    /**
     * Replica listener.
     *
     * @return Replica listener.
     */
    public ReplicaListener getReplicaListener() {
        return replicaListener;
    }

    /**
     * Group id of single partition of this table.
     *
     * @return Group id.
     */
    public ReplicationGroupId groupId() {
        return groupId;
    }

    /**
     * Gets the transaction manager that is bound to the table.
     *
     * @return Transaction manager.
     */
    public TxManager txManager() {
        return txManager;
    }

    /** {@inheritDoc} */
    @Override
    public CompletableFuture<BinaryRow> get(BinaryRowEx keyRow, InternalTransaction tx) {
        return super.get(keyRow, tx);
    }

    /** {@inheritDoc} */
    @Override
    public List<String> assignments() {
        throw new IgniteInternalException(new OperationNotSupportedException());
    }

    /** {@inheritDoc} */
    @Override
    public int partition(BinaryRowEx keyRow) {
        return 0;
    }

    /** {@inheritDoc} */
    @Override
    public CompletableFuture<ClusterNode> evaluateReadOnlyRecipientNode(int partId) {
        return completedFuture(LOCAL_NODE);
    }

    /**
     * Returns dummy table index storages supplier.
     *
     * @param indexes Index storage by ID.
     */
    public static TableIndexStoragesSupplier createTableIndexStoragesSupplier(Map<Integer, TableSchemaAwareIndexStorage> indexes) {
        return new TableIndexStoragesSupplier() {
            @Override
            public Map<Integer, TableSchemaAwareIndexStorage> get() {
                return indexes;
            }

            @Override
            public void addIndexToWaitIfAbsent(int indexId) {
            }
        };
    }
}<|MERGE_RESOLUTION|>--- conflicted
+++ resolved
@@ -19,12 +19,8 @@
 
 import static java.util.concurrent.CompletableFuture.completedFuture;
 import static org.mockito.ArgumentMatchers.any;
-<<<<<<< HEAD
-=======
 import static org.mockito.ArgumentMatchers.anyInt;
 import static org.mockito.ArgumentMatchers.anyLong;
-import static org.mockito.Mockito.RETURNS_DEEP_STUBS;
->>>>>>> 0d1ae2d1
 import static org.mockito.Mockito.lenient;
 import static org.mockito.Mockito.mock;
 import static org.mockito.Mockito.when;
@@ -44,11 +40,7 @@
 import org.apache.ignite.distributed.TestPartitionDataStorage;
 import org.apache.ignite.internal.TestHybridClock;
 import org.apache.ignite.internal.catalog.CatalogService;
-<<<<<<< HEAD
-=======
 import org.apache.ignite.internal.catalog.descriptors.CatalogTableDescriptor;
-import org.apache.ignite.internal.configuration.NamedListConfiguration;
->>>>>>> 0d1ae2d1
 import org.apache.ignite.internal.hlc.HybridClock;
 import org.apache.ignite.internal.hlc.HybridTimestamp;
 import org.apache.ignite.internal.logger.IgniteLogger;
@@ -354,31 +346,12 @@
 
         DummySchemaManagerImpl schemaManager = new DummySchemaManagerImpl(schema);
 
-<<<<<<< HEAD
-=======
         CatalogTables catalogTables = mock(CatalogTables.class);
         CatalogTableDescriptor tableDescriptor = mock(CatalogTableDescriptor.class);
 
         lenient().when(catalogTables.table(anyInt(), anyLong())).thenReturn(tableDescriptor);
         lenient().when(tableDescriptor.tableVersion()).thenReturn(1);
 
-        TablesConfiguration tablesConfig = mock(TablesConfiguration.class);
-        NamedConfigurationTree<TableConfiguration, TableView, TableChange> tablesTree = mock(NamedListConfiguration.class);
-        NamedListView<TableView> tablesList = mock(NamedListView.class);
-        TableView tableConfig = mock(TableView.class, RETURNS_DEEP_STUBS);
-
-        when(tablesConfig.tables()).thenReturn(tablesTree);
-        when(tablesTree.value()).thenReturn(tablesList);
-        when(tablesList.stream()).thenReturn(Stream.of(tableConfig));
-
-        String[] primaryKeyColumns = Arrays.stream(schema.keyColumns().columns())
-                .map(Column::name)
-                .toArray(String[]::new);
-
-        when(tableConfig.id()).thenReturn(tableId);
-        when(tableConfig.primaryKey().columns()).thenReturn(primaryKeyColumns);
-
->>>>>>> 0d1ae2d1
         replicaListener = new PartitionReplicaListener(
                 mvPartStorage,
                 raftGroupServiceByPartitionId.get(PART_ID),
@@ -401,12 +374,8 @@
                 mock(IndexBuilder.class),
                 mock(SchemaSyncService.class, invocation -> completedFuture(null)),
                 mock(CatalogService.class),
-<<<<<<< HEAD
+                catalogTables,
                 mock(TablesConfiguration.class),
-=======
-                catalogTables,
-                tablesConfig,
->>>>>>> 0d1ae2d1
                 new TestPlacementDriver(LOCAL_NODE.name())
         );
 
