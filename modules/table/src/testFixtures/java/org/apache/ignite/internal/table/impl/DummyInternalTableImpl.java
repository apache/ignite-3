/*
 * Licensed to the Apache Software Foundation (ASF) under one or more
 * contributor license agreements. See the NOTICE file distributed with
 * this work for additional information regarding copyright ownership.
 * The ASF licenses this file to You under the Apache License, Version 2.0
 * (the "License"); you may not use this file except in compliance with
 * the License. You may obtain a copy of the License at
 *
 *      http://www.apache.org/licenses/LICENSE-2.0
 *
 * Unless required by applicable law or agreed to in writing, software
 * distributed under the License is distributed on an "AS IS" BASIS,
 * WITHOUT WARRANTIES OR CONDITIONS OF ANY KIND, either express or implied.
 * See the License for the specific language governing permissions and
 * limitations under the License.
 */

package org.apache.ignite.internal.table.impl;

import static java.util.concurrent.CompletableFuture.completedFuture;
import static org.apache.ignite.internal.replicator.ReplicaManager.DEFAULT_IDLE_SAFE_TIME_PROPAGATION_PERIOD_MILLISECONDS;
import static org.apache.ignite.internal.util.CompletableFutures.nullCompletedFuture;
import static org.mockito.ArgumentMatchers.any;
import static org.mockito.ArgumentMatchers.anyInt;
import static org.mockito.ArgumentMatchers.anyLong;
import static org.mockito.ArgumentMatchers.anyString;
import static org.mockito.Mockito.lenient;
import static org.mockito.Mockito.mock;
import static org.mockito.Mockito.when;

import it.unimi.dsi.fastutil.ints.Int2ObjectMaps;
import java.io.Serializable;
import java.util.Collections;
import java.util.List;
import java.util.Map;
import java.util.UUID;
import java.util.concurrent.CompletableFuture;
import java.util.concurrent.atomic.AtomicInteger;
import java.util.concurrent.atomic.AtomicLong;
import javax.naming.OperationNotSupportedException;
import org.apache.ignite.distributed.TestPartitionDataStorage;
import org.apache.ignite.internal.TestHybridClock;
import org.apache.ignite.internal.catalog.CatalogService;
import org.apache.ignite.internal.catalog.descriptors.CatalogTableDescriptor;
import org.apache.ignite.internal.hlc.HybridClock;
import org.apache.ignite.internal.hlc.HybridTimestamp;
import org.apache.ignite.internal.lang.IgniteInternalException;
import org.apache.ignite.internal.logger.IgniteLogger;
import org.apache.ignite.internal.logger.Loggers;
import org.apache.ignite.internal.placementdriver.PlacementDriver;
import org.apache.ignite.internal.placementdriver.TestPlacementDriver;
import org.apache.ignite.internal.raft.Command;
import org.apache.ignite.internal.raft.Peer;
import org.apache.ignite.internal.raft.WriteCommand;
import org.apache.ignite.internal.raft.service.CommandClosure;
import org.apache.ignite.internal.raft.service.LeaderWithTerm;
import org.apache.ignite.internal.raft.service.RaftGroupService;
import org.apache.ignite.internal.replicator.ReplicaResult;
import org.apache.ignite.internal.replicator.ReplicaService;
import org.apache.ignite.internal.replicator.ReplicationGroupId;
import org.apache.ignite.internal.replicator.TablePartitionId;
import org.apache.ignite.internal.replicator.listener.ReplicaListener;
import org.apache.ignite.internal.schema.BinaryRow;
import org.apache.ignite.internal.schema.BinaryRowConverter;
import org.apache.ignite.internal.schema.BinaryRowEx;
import org.apache.ignite.internal.schema.Column;
import org.apache.ignite.internal.schema.ColumnsExtractor;
import org.apache.ignite.internal.schema.SchemaDescriptor;
import org.apache.ignite.internal.storage.MvPartitionStorage;
import org.apache.ignite.internal.storage.engine.MvTableStorage;
import org.apache.ignite.internal.storage.impl.TestMvPartitionStorage;
import org.apache.ignite.internal.storage.index.StorageHashIndexDescriptor;
import org.apache.ignite.internal.storage.index.StorageHashIndexDescriptor.StorageHashIndexColumnDescriptor;
import org.apache.ignite.internal.storage.index.impl.TestHashIndexStorage;
import org.apache.ignite.internal.table.distributed.HashIndexLocker;
import org.apache.ignite.internal.table.distributed.IndexLocker;
import org.apache.ignite.internal.table.distributed.StorageUpdateHandler;
import org.apache.ignite.internal.table.distributed.TableIndexStoragesSupplier;
import org.apache.ignite.internal.table.distributed.TableSchemaAwareIndexStorage;
import org.apache.ignite.internal.table.distributed.index.IndexUpdateHandler;
import org.apache.ignite.internal.table.distributed.raft.PartitionDataStorage;
import org.apache.ignite.internal.table.distributed.raft.PartitionListener;
import org.apache.ignite.internal.table.distributed.replicator.PartitionReplicaListener;
import org.apache.ignite.internal.table.distributed.replicator.TransactionStateResolver;
import org.apache.ignite.internal.table.distributed.schema.AlwaysSyncedSchemaSyncService;
import org.apache.ignite.internal.table.distributed.storage.InternalTableImpl;
import org.apache.ignite.internal.tx.HybridTimestampTracker;
import org.apache.ignite.internal.tx.InternalTransaction;
import org.apache.ignite.internal.tx.TxManager;
import org.apache.ignite.internal.tx.configuration.TransactionConfiguration;
import org.apache.ignite.internal.tx.impl.HeapLockManager;
import org.apache.ignite.internal.tx.impl.TransactionIdGenerator;
import org.apache.ignite.internal.tx.impl.TxManagerImpl;
import org.apache.ignite.internal.tx.storage.state.test.TestTxStateTableStorage;
import org.apache.ignite.internal.type.NativeTypes;
import org.apache.ignite.internal.util.Lazy;
import org.apache.ignite.internal.util.PendingComparableValuesTracker;
import org.apache.ignite.internal.util.PendingIndependentComparableValuesTracker;
import org.apache.ignite.network.AbstractMessagingService;
import org.apache.ignite.network.ChannelType;
import org.apache.ignite.network.ClusterNode;
import org.apache.ignite.network.ClusterNodeImpl;
import org.apache.ignite.network.ClusterNodeResolver;
import org.apache.ignite.network.ClusterService;
import org.apache.ignite.network.NetworkAddress;
import org.apache.ignite.network.NetworkMessage;
import org.apache.ignite.network.SingleClusterNodeResolver;
import org.apache.ignite.network.TopologyService;
import org.apache.ignite.tx.TransactionException;
import org.jetbrains.annotations.Nullable;
import org.jetbrains.annotations.TestOnly;

/**
 * Dummy table storage implementation.
 */
@TestOnly
public class DummyInternalTableImpl extends InternalTableImpl {
    public static final IgniteLogger LOG = Loggers.forClass(DummyInternalTableImpl.class);

    public static final NetworkAddress ADDR = new NetworkAddress("127.0.0.1", 2004);

    public static final ClusterNode LOCAL_NODE = new ClusterNodeImpl("id", "node", ADDR);

    // 2000 was picked to avoid negative time that we get when building read timestamp
    // in TxManagerImpl.currentReadTimestamp.
    // We subtract (ReplicaManager.IDLE_SAFE_TIME_PROPAGATION_PERIOD_MILLISECONDS + HybridTimestamp.CLOCK_SKEW) = (1000 + 7) = 1007
    // from the current time.
    // Any value greater than that will work, hence 2000.
    public static final HybridClock CLOCK = new TestHybridClock(() -> 2000);

    private static final int PART_ID = 0;

    private static final SchemaDescriptor SCHEMA = new SchemaDescriptor(
            1,
            new Column[]{new Column("key", NativeTypes.INT64, false)},
            new Column[]{new Column("value", NativeTypes.INT64, false)}
    );

    private static final ReplicationGroupId crossTableGroupId = new TablePartitionId(333, 0);

    private PartitionListener partitionListener;

    private ReplicaListener replicaListener;

    private final ReplicationGroupId groupId;

    /** The thread updates safe time on the dummy replica. */
    private final PendingComparableValuesTracker<HybridTimestamp, Void> safeTime;

    private final Object raftServiceMutex = new Object();

    private static final AtomicInteger nextTableId = new AtomicInteger(10_001);

    /**
     * Creates a new local table.
     *
     * @param replicaSvc Replica service.
     * @param schema Schema.
     * @param txConfiguration Transaction configuration.
     */
    public DummyInternalTableImpl(ReplicaService replicaSvc, SchemaDescriptor schema, TransactionConfiguration txConfiguration) {
        this(replicaSvc, new TestMvPartitionStorage(0), schema, new TestPlacementDriver(LOCAL_NODE), txConfiguration);
    }

    /**
     * Creates a new local table.
     *
     * @param replicaSvc Replica service.
     * @param storage Storage.
     * @param schema Schema.
     * @param txConfiguration Transaction configuration.
     */
    public DummyInternalTableImpl(
            ReplicaService replicaSvc,
            MvPartitionStorage storage,
            SchemaDescriptor schema,
            TransactionConfiguration txConfiguration
    ) {
        this(replicaSvc, storage, schema, new TestPlacementDriver(LOCAL_NODE), txConfiguration);
    }

    /**
     * Creates a new local table.
     *
     * @param replicaSvc Replica service.
     * @param mvPartStorage Multi version partition storage.
     * @param schema Schema descriptor.
     * @param txConfiguration Transaction configuration.
     */
    public DummyInternalTableImpl(
            ReplicaService replicaSvc,
            MvPartitionStorage mvPartStorage,
            SchemaDescriptor schema,
            PlacementDriver placementDriver,
            TransactionConfiguration txConfiguration
    ) {
        this(
                replicaSvc,
                mvPartStorage,
                txManager(replicaSvc, placementDriver, txConfiguration),
                false,
                null,
                schema,
                new HybridTimestampTracker(),
                placementDriver
        );
    }

    /**
     * Creates a new local table.
     *
     * @param replicaSvc Replica service.
     * @param mvPartStorage Multi version partition storage.
     * @param txManager Transaction manager.
     * @param crossTableUsage If this dummy table is going to be used in cross-table tests, it won't mock the calls of
     *         ReplicaService by itself.
     * @param transactionStateResolver Transaction state resolver.
     * @param schema Schema descriptor.
     * @param tracker Observable timestamp tracker.
     * @param placementDriver Placement driver.
     */
    public DummyInternalTableImpl(
            ReplicaService replicaSvc,
            MvPartitionStorage mvPartStorage,
            TxManager txManager,
            boolean crossTableUsage,
            @Nullable TransactionStateResolver transactionStateResolver,
            SchemaDescriptor schema,
            HybridTimestampTracker tracker,
            PlacementDriver placementDriver
    ) {
        super(
                "test",
                nextTableId.getAndIncrement(),
                Int2ObjectMaps.singleton(PART_ID, mock(RaftGroupService.class)),
                1,
                new SingleClusterNodeResolver(LOCAL_NODE),
                txManager,
                mock(MvTableStorage.class),
                new TestTxStateTableStorage(),
                replicaSvc,
                CLOCK,
                tracker,
                placementDriver
        );
        RaftGroupService svc = raftGroupServiceByPartitionId.get(PART_ID);

        groupId = crossTableUsage ? new TablePartitionId(tableId(), PART_ID) : crossTableGroupId;

        lenient().doReturn(groupId).when(svc).groupId();
        Peer leaderPeer = new Peer(UUID.randomUUID().toString());
        lenient().doReturn(leaderPeer).when(svc).leader();
        lenient().doReturn(completedFuture(new LeaderWithTerm(leaderPeer, 1L))).when(svc).refreshAndGetLeaderWithTerm();

        if (!crossTableUsage) {
            // Delegate replica requests directly to replica listener.
            lenient()
                    .doAnswer(invocationOnMock -> {
                        ClusterNode node = invocationOnMock.getArgument(0);

                        return replicaListener.invoke(invocationOnMock.getArgument(1), node.id()).thenApply(ReplicaResult::result);
                    })
                    .when(replicaSvc).invoke(any(ClusterNode.class), any());

            lenient()
                    .doAnswer(invocationOnMock -> {
                        String nodeId = invocationOnMock.getArgument(0);

                        return replicaListener.invoke(invocationOnMock.getArgument(1), nodeId).thenApply(ReplicaResult::result);
                    })
                    .when(replicaSvc).invoke(anyString(), any());
        }

        AtomicLong raftIndex = new AtomicLong();

        // Delegate directly to listener.
        lenient().doAnswer(
                invocationClose -> {
                    synchronized (raftServiceMutex) {
                        Command cmd = invocationClose.getArgument(0);

                        long commandIndex = raftIndex.incrementAndGet();

                        CompletableFuture<Serializable> res = new CompletableFuture<>();

                        // All read commands are handled directly throw partition replica listener.
                        CommandClosure<WriteCommand> clo = new CommandClosure<>() {
                            /** {@inheritDoc} */
                            @Override
                            public long index() {
                                return commandIndex;
                            }

                            /** {@inheritDoc} */
                            @Override
                            public WriteCommand command() {
                                return (WriteCommand) cmd;
                            }

                            /** {@inheritDoc} */
                            @Override
                            public void result(@Nullable Serializable r) {
                                if (r instanceof Throwable) {
                                    res.completeExceptionally((Throwable) r);
                                } else {
                                    res.complete(r);
                                }
                            }
                        };

                        try {
                            partitionListener.onWrite(List.of(clo).iterator());
                        } catch (Throwable e) {
                            res.completeExceptionally(new TransactionException(e));
                        }

                        return res;
                    }
                }
        ).when(svc).run(any());

        int tableId = tableId();
        int indexId = 1;

        ColumnsExtractor row2Tuple = BinaryRowConverter.keyExtractor(schema);

        StorageHashIndexDescriptor pkIndexDescriptor = mock(StorageHashIndexDescriptor.class);

        when(pkIndexDescriptor.columns()).then(
                invocation -> Collections.nCopies(schema.keyColumns().columns().length, mock(StorageHashIndexColumnDescriptor.class))
        );

        Lazy<TableSchemaAwareIndexStorage> pkStorage = new Lazy<>(() -> new TableSchemaAwareIndexStorage(
                indexId,
                new TestHashIndexStorage(PART_ID, pkIndexDescriptor),
                row2Tuple
        ));

        IndexLocker pkLocker = new HashIndexLocker(indexId, true, this.txManager.lockManager(), row2Tuple);

        safeTime = new PendingIndependentComparableValuesTracker<>(HybridTimestamp.MIN_VALUE);

        PartitionDataStorage partitionDataStorage = new TestPartitionDataStorage(tableId, PART_ID, mvPartStorage);
        TableIndexStoragesSupplier indexes = createTableIndexStoragesSupplier(Map.of(pkStorage.get().id(), pkStorage.get()));

        IndexUpdateHandler indexUpdateHandler = new IndexUpdateHandler(indexes);

        StorageUpdateHandler storageUpdateHandler = new StorageUpdateHandler(
                PART_ID,
                partitionDataStorage,
                indexUpdateHandler
        );

        DummySchemaManagerImpl schemaManager = new DummySchemaManagerImpl(schema);

        CatalogService catalogService = mock(CatalogService.class);
        CatalogTableDescriptor tableDescriptor = mock(CatalogTableDescriptor.class);

        lenient().when(catalogService.table(anyInt(), anyLong())).thenReturn(tableDescriptor);
        lenient().when(tableDescriptor.tableVersion()).thenReturn(1);

        replicaListener = new PartitionReplicaListener(
                mvPartStorage,
                raftGroupServiceByPartitionId.get(PART_ID),
                this.txManager,
                this.txManager.lockManager(),
                Runnable::run,
                PART_ID,
                tableId,
                () -> Map.of(pkLocker.id(), pkLocker),
                pkStorage,
                Map::of,
                CLOCK,
                safeTime,
                txStateStorage().getOrCreateTxStateStorage(PART_ID),
                transactionStateResolver,
                storageUpdateHandler,
                new DummyValidationSchemasSource(schemaManager),
                LOCAL_NODE,
                new AlwaysSyncedSchemaSyncService(),
                catalogService,
<<<<<<< HEAD
                new TestPlacementDriver(LOCAL_NODE)
=======
                TEST_PLACEMENT_DRIVER,
                mock(ClusterNodeResolver.class)
>>>>>>> d46beb2b
        );

        partitionListener = new PartitionListener(
                this.txManager,
                new TestPartitionDataStorage(tableId, PART_ID, mvPartStorage),
                storageUpdateHandler,
                txStateStorage().getOrCreateTxStateStorage(PART_ID),
                safeTime,
                new PendingComparableValuesTracker<>(0L)
        );
    }

    /**
     * Replica listener.
     *
     * @return Replica listener.
     */
    public ReplicaListener getReplicaListener() {
        return replicaListener;
    }

    /**
     * Group id of single partition of this table.
     *
     * @return Group id.
     */
    public ReplicationGroupId groupId() {
        return groupId;
    }

    /**
     * Gets the transaction manager that is bound to the table.
     *
     * @return Transaction manager.
     */
    public TxManager txManager() {
        return txManager;
    }

    /**
     * Creates a {@link TxManager}.
     *
     * @param replicaSvc Replica service to use.
     * @param txConfiguration Transaction configuration.
     */
    public static TxManagerImpl txManager(ReplicaService replicaSvc, PlacementDriver placementDriver, TransactionConfiguration txConfiguration) {
        TopologyService topologyService = mock(TopologyService.class);
        when(topologyService.localMember()).thenReturn(LOCAL_NODE);

        ClusterService clusterService = mock(ClusterService.class);

        when(clusterService.messagingService()).thenReturn(new DummyMessagingService(LOCAL_NODE.name()));
        when(clusterService.topologyService()).thenReturn(topologyService);

        var txManager = new TxManagerImpl(
                txConfiguration,
                clusterService,
                replicaSvc,
                new HeapLockManager(),
                CLOCK,
                new TransactionIdGenerator(0xdeadbeef),
                placementDriver,
                () -> DEFAULT_IDLE_SAFE_TIME_PROPAGATION_PERIOD_MILLISECONDS
        );

        txManager.start();

        return txManager;
    }

    /** {@inheritDoc} */
    @Override
    public CompletableFuture<BinaryRow> get(BinaryRowEx keyRow, InternalTransaction tx) {
        return super.get(keyRow, tx);
    }

    /** {@inheritDoc} */
    @Override
    public List<String> assignments() {
        throw new IgniteInternalException(new OperationNotSupportedException());
    }

    /** {@inheritDoc} */
    @Override
    public int partition(BinaryRowEx keyRow) {
        return 0;
    }

    /** {@inheritDoc} */
    @Override
    public CompletableFuture<ClusterNode> evaluateReadOnlyRecipientNode(int partId) {
        return completedFuture(LOCAL_NODE);
    }

    /**
     * Returns dummy table index storages supplier.
     *
     * @param indexes Index storage by ID.
     */
    public static TableIndexStoragesSupplier createTableIndexStoragesSupplier(Map<Integer, TableSchemaAwareIndexStorage> indexes) {
        return new TableIndexStoragesSupplier() {
            @Override
            public Map<Integer, TableSchemaAwareIndexStorage> get() {
                return indexes;
            }

            @Override
            public void addIndexToWaitIfAbsent(int indexId) {
            }
        };
    }

    /**
     * Dummy messaging service for tests purposes.
     * It does not provide any messaging functionality, but allows to trigger events.
     */
    private static class DummyMessagingService extends AbstractMessagingService {
        private final String localNodeName;

        private final AtomicLong correlationIdGenerator = new AtomicLong();

        DummyMessagingService(String localNodeName) {
            this.localNodeName = localNodeName;
        }

        /** {@inheritDoc} */
        @Override
        public void weakSend(ClusterNode recipient, NetworkMessage msg) {
            throw new UnsupportedOperationException("Not implemented yet");
        }

        /** {@inheritDoc} */
        @Override
        public CompletableFuture<Void> send(ClusterNode recipient, ChannelType channelType, NetworkMessage msg) {
            throw new UnsupportedOperationException("Not implemented yet");
        }

        @Override
        public CompletableFuture<Void> send(String recipientConsistentId, ChannelType channelType, NetworkMessage msg) {
            throw new UnsupportedOperationException("Not implemented yet");
        }

        /** {@inheritDoc} */
        @Override
        public CompletableFuture<Void> respond(ClusterNode recipient, ChannelType type, NetworkMessage msg, long correlationId) {
            throw new UnsupportedOperationException("Not implemented yet");
        }

        /** {@inheritDoc} */
        @Override
        public CompletableFuture<Void> respond(String recipientConsistentId, ChannelType type, NetworkMessage msg, long correlationId) {
            throw new UnsupportedOperationException("Not implemented yet");
        }

        /** {@inheritDoc} */
        @Override
        public CompletableFuture<NetworkMessage> invoke(ClusterNode recipient, ChannelType type, NetworkMessage msg, long timeout) {
            throw new UnsupportedOperationException("Not implemented yet");
        }

        /** {@inheritDoc} */
        @Override
        public CompletableFuture<NetworkMessage> invoke(String recipientNodeId, ChannelType type, NetworkMessage msg, long timeout) {
            getMessageHandlers(msg.groupType()).forEach(h -> h.onReceived(msg, localNodeName, correlationIdGenerator.getAndIncrement()));

            return nullCompletedFuture();
        }
    }
}<|MERGE_RESOLUTION|>--- conflicted
+++ resolved
@@ -379,12 +379,8 @@
                 LOCAL_NODE,
                 new AlwaysSyncedSchemaSyncService(),
                 catalogService,
-<<<<<<< HEAD
                 new TestPlacementDriver(LOCAL_NODE)
-=======
-                TEST_PLACEMENT_DRIVER,
                 mock(ClusterNodeResolver.class)
->>>>>>> d46beb2b
         );
 
         partitionListener = new PartitionListener(
