/*
 * Licensed to the Apache Software Foundation (ASF) under one or more
 * contributor license agreements. See the NOTICE file distributed with
 * this work for additional information regarding copyright ownership.
 * The ASF licenses this file to You under the Apache License, Version 2.0
 * (the "License"); you may not use this file except in compliance with
 * the License. You may obtain a copy of the License at
 *
 *      http://www.apache.org/licenses/LICENSE-2.0
 *
 * Unless required by applicable law or agreed to in writing, software
 * distributed under the License is distributed on an "AS IS" BASIS,
 * WITHOUT WARRANTIES OR CONDITIONS OF ANY KIND, either express or implied.
 * See the License for the specific language governing permissions and
 * limitations under the License.
 */

package org.apache.ignite.internal.table.impl;

import static java.util.concurrent.CompletableFuture.completedFuture;
import static org.apache.ignite.internal.replicator.ReplicaManager.DEFAULT_IDLE_SAFE_TIME_PROPAGATION_PERIOD_MILLISECONDS;
import static org.apache.ignite.internal.util.CompletableFutures.nullCompletedFuture;
import static org.mockito.ArgumentMatchers.any;
import static org.mockito.ArgumentMatchers.anyInt;
import static org.mockito.ArgumentMatchers.anyLong;
import static org.mockito.ArgumentMatchers.anyString;
import static org.mockito.Mockito.lenient;
import static org.mockito.Mockito.mock;
import static org.mockito.Mockito.when;

import it.unimi.dsi.fastutil.ints.Int2ObjectMaps;
import java.io.Serializable;
import java.util.Collections;
import java.util.List;
import java.util.Map;
import java.util.UUID;
import java.util.concurrent.CompletableFuture;
import java.util.concurrent.atomic.AtomicInteger;
import java.util.concurrent.atomic.AtomicLong;
import javax.naming.OperationNotSupportedException;
import org.apache.ignite.distributed.TestPartitionDataStorage;
import org.apache.ignite.internal.TestHybridClock;
import org.apache.ignite.internal.catalog.CatalogService;
import org.apache.ignite.internal.catalog.descriptors.CatalogTableDescriptor;
import org.apache.ignite.internal.hlc.HybridClock;
import org.apache.ignite.internal.hlc.HybridTimestamp;
import org.apache.ignite.internal.lang.IgniteInternalException;
import org.apache.ignite.internal.logger.IgniteLogger;
import org.apache.ignite.internal.logger.Loggers;
import org.apache.ignite.internal.placementdriver.PlacementDriver;
import org.apache.ignite.internal.placementdriver.TestPlacementDriver;
import org.apache.ignite.internal.raft.Command;
import org.apache.ignite.internal.raft.Peer;
import org.apache.ignite.internal.raft.WriteCommand;
import org.apache.ignite.internal.raft.service.CommandClosure;
import org.apache.ignite.internal.raft.service.LeaderWithTerm;
import org.apache.ignite.internal.raft.service.RaftGroupService;
import org.apache.ignite.internal.replicator.ReplicaResult;
import org.apache.ignite.internal.replicator.ReplicaService;
import org.apache.ignite.internal.replicator.ReplicationGroupId;
import org.apache.ignite.internal.replicator.TablePartitionId;
import org.apache.ignite.internal.replicator.listener.ReplicaListener;
import org.apache.ignite.internal.schema.BinaryRow;
import org.apache.ignite.internal.schema.BinaryRowConverter;
import org.apache.ignite.internal.schema.BinaryRowEx;
import org.apache.ignite.internal.schema.Column;
import org.apache.ignite.internal.schema.ColumnsExtractor;
import org.apache.ignite.internal.schema.SchemaDescriptor;
import org.apache.ignite.internal.storage.MvPartitionStorage;
import org.apache.ignite.internal.storage.engine.MvTableStorage;
import org.apache.ignite.internal.storage.impl.TestMvPartitionStorage;
import org.apache.ignite.internal.storage.index.StorageHashIndexDescriptor;
import org.apache.ignite.internal.storage.index.StorageHashIndexDescriptor.StorageHashIndexColumnDescriptor;
import org.apache.ignite.internal.storage.index.impl.TestHashIndexStorage;
import org.apache.ignite.internal.table.distributed.HashIndexLocker;
import org.apache.ignite.internal.table.distributed.IndexLocker;
import org.apache.ignite.internal.table.distributed.StorageUpdateHandler;
import org.apache.ignite.internal.table.distributed.TableIndexStoragesSupplier;
import org.apache.ignite.internal.table.distributed.TableSchemaAwareIndexStorage;
import org.apache.ignite.internal.table.distributed.index.IndexUpdateHandler;
import org.apache.ignite.internal.table.distributed.raft.PartitionDataStorage;
import org.apache.ignite.internal.table.distributed.raft.PartitionListener;
import org.apache.ignite.internal.table.distributed.replicator.PartitionReplicaListener;
import org.apache.ignite.internal.table.distributed.replicator.TransactionStateResolver;
import org.apache.ignite.internal.table.distributed.schema.AlwaysSyncedSchemaSyncService;
import org.apache.ignite.internal.table.distributed.storage.InternalTableImpl;
import org.apache.ignite.internal.tx.HybridTimestampTracker;
import org.apache.ignite.internal.tx.InternalTransaction;
import org.apache.ignite.internal.tx.TxManager;
import org.apache.ignite.internal.tx.configuration.TransactionConfiguration;
import org.apache.ignite.internal.tx.impl.HeapLockManager;
import org.apache.ignite.internal.tx.impl.TransactionIdGenerator;
import org.apache.ignite.internal.tx.impl.TxManagerImpl;
import org.apache.ignite.internal.tx.storage.state.test.TestTxStateTableStorage;
import org.apache.ignite.internal.type.NativeTypes;
import org.apache.ignite.internal.util.Lazy;
import org.apache.ignite.internal.util.PendingComparableValuesTracker;
import org.apache.ignite.internal.util.PendingIndependentComparableValuesTracker;
import org.apache.ignite.network.AbstractMessagingService;
import org.apache.ignite.network.ChannelType;
import org.apache.ignite.network.ClusterNode;
import org.apache.ignite.network.ClusterNodeImpl;
import org.apache.ignite.network.ClusterNodeResolver;
import org.apache.ignite.network.ClusterService;
import org.apache.ignite.network.NetworkAddress;
import org.apache.ignite.network.NetworkMessage;
import org.apache.ignite.network.SingleClusterNodeResolver;
import org.apache.ignite.network.TopologyService;
import org.apache.ignite.sql.IgniteSql;
import org.apache.ignite.tx.TransactionException;
import org.jetbrains.annotations.Nullable;
import org.jetbrains.annotations.TestOnly;

/**
 * Dummy table storage implementation.
 */
@TestOnly
public class DummyInternalTableImpl extends InternalTableImpl {
    public static final IgniteLogger LOG = Loggers.forClass(DummyInternalTableImpl.class);

    public static final NetworkAddress ADDR = new NetworkAddress("127.0.0.1", 2004);

    public static final ClusterNode LOCAL_NODE = new ClusterNodeImpl("id", "node", ADDR);

    // 2000 was picked to avoid negative time that we get when building read timestamp
    // in TxManagerImpl.currentReadTimestamp.
    // We subtract (ReplicaManager.IDLE_SAFE_TIME_PROPAGATION_PERIOD_MILLISECONDS + HybridTimestamp.CLOCK_SKEW) = (1000 + 7) = 1007
    // from the current time.
    // Any value greater than that will work, hence 2000.
    public static final HybridClock CLOCK = new TestHybridClock(() -> 2000);

    private static final int PART_ID = 0;

    private static final SchemaDescriptor SCHEMA = new SchemaDescriptor(
            1,
            new Column[]{new Column("key", NativeTypes.INT64, false)},
            new Column[]{new Column("value", NativeTypes.INT64, false)}
    );

    private static final ReplicationGroupId crossTableGroupId = new TablePartitionId(333, 0);

    private PartitionListener partitionListener;

    private ReplicaListener replicaListener;

    private final ReplicationGroupId groupId;

    /** The thread updates safe time on the dummy replica. */
    private final PendingComparableValuesTracker<HybridTimestamp, Void> safeTime;

    private final Object raftServiceMutex = new Object();

    private static final AtomicInteger nextTableId = new AtomicInteger(10_001);

    /**
     * Creates a new local table.
     *
     * @param replicaSvc Replica service.
     * @param schema Schema.
     * @param txConfiguration Transaction configuration.
     */
    public DummyInternalTableImpl(ReplicaService replicaSvc, SchemaDescriptor schema, TransactionConfiguration txConfiguration) {
        this(replicaSvc, new TestMvPartitionStorage(0), schema, new TestPlacementDriver(LOCAL_NODE), txConfiguration);
    }

    /**
     * Creates a new local table.
     *
     * @param replicaSvc Replica service.
     * @param storage Storage.
     * @param schema Schema.
     * @param txConfiguration Transaction configuration.
     */
    public DummyInternalTableImpl(
            ReplicaService replicaSvc,
            MvPartitionStorage storage,
            SchemaDescriptor schema,
            TransactionConfiguration txConfiguration
    ) {
        this(replicaSvc, storage, schema, new TestPlacementDriver(LOCAL_NODE), txConfiguration);
    }

    /**
     * Creates a new local table.
     *
     * @param replicaSvc Replica service.
     * @param mvPartStorage Multi version partition storage.
     * @param schema Schema descriptor.
     * @param txConfiguration Transaction configuration.
     */
    public DummyInternalTableImpl(
            ReplicaService replicaSvc,
            MvPartitionStorage mvPartStorage,
            SchemaDescriptor schema,
            PlacementDriver placementDriver,
            TransactionConfiguration txConfiguration
    ) {
        this(
                replicaSvc,
                mvPartStorage,
                txManager(replicaSvc, placementDriver, txConfiguration),
                false,
                null,
                schema,
                new HybridTimestampTracker(),
                placementDriver
        );
    }

    /**
     * Creates a new local table.
     *
     * @param replicaSvc Replica service.
     * @param mvPartStorage Multi version partition storage.
     * @param txManager Transaction manager.
     * @param crossTableUsage If this dummy table is going to be used in cross-table tests, it won't mock the calls of
     *         ReplicaService by itself.
     * @param transactionStateResolver Transaction state resolver.
     * @param schema Schema descriptor.
     * @param tracker Observable timestamp tracker.
     * @param placementDriver Placement driver.
     */
    public DummyInternalTableImpl(
            ReplicaService replicaSvc,
            MvPartitionStorage mvPartStorage,
            TxManager txManager,
            boolean crossTableUsage,
            @Nullable TransactionStateResolver transactionStateResolver,
            SchemaDescriptor schema,
            HybridTimestampTracker tracker,
            PlacementDriver placementDriver
    ) {
        super(
                "test",
                nextTableId.getAndIncrement(),
                Int2ObjectMaps.singleton(PART_ID, mock(RaftGroupService.class)),
                1,
                new SingleClusterNodeResolver(LOCAL_NODE),
                txManager,
                mock(MvTableStorage.class),
                new TestTxStateTableStorage(),
                replicaSvc,
                CLOCK,
                tracker,
<<<<<<< HEAD
                TEST_PLACEMENT_DRIVER,
                mock(IgniteSql.class)
=======
                placementDriver
>>>>>>> 67601b5b
        );
        RaftGroupService svc = raftGroupServiceByPartitionId.get(PART_ID);

        groupId = crossTableUsage ? new TablePartitionId(tableId(), PART_ID) : crossTableGroupId;

        lenient().doReturn(groupId).when(svc).groupId();
        Peer leaderPeer = new Peer(UUID.randomUUID().toString());
        lenient().doReturn(leaderPeer).when(svc).leader();
        lenient().doReturn(completedFuture(new LeaderWithTerm(leaderPeer, 1L))).when(svc).refreshAndGetLeaderWithTerm();

        if (!crossTableUsage) {
            // Delegate replica requests directly to replica listener.
            lenient()
                    .doAnswer(invocationOnMock -> {
                        ClusterNode node = invocationOnMock.getArgument(0);

                        return replicaListener.invoke(invocationOnMock.getArgument(1), node.id()).thenApply(ReplicaResult::result);
                    })
                    .when(replicaSvc).invoke(any(ClusterNode.class), any());

            lenient()
                    .doAnswer(invocationOnMock -> {
                        String nodeId = invocationOnMock.getArgument(0);

                        return replicaListener.invoke(invocationOnMock.getArgument(1), nodeId).thenApply(ReplicaResult::result);
                    })
                    .when(replicaSvc).invoke(anyString(), any());
        }

        AtomicLong raftIndex = new AtomicLong();

        // Delegate directly to listener.
        lenient().doAnswer(
                invocationClose -> {
                    synchronized (raftServiceMutex) {
                        Command cmd = invocationClose.getArgument(0);

                        long commandIndex = raftIndex.incrementAndGet();

                        CompletableFuture<Serializable> res = new CompletableFuture<>();

                        // All read commands are handled directly throw partition replica listener.
                        CommandClosure<WriteCommand> clo = new CommandClosure<>() {
                            /** {@inheritDoc} */
                            @Override
                            public long index() {
                                return commandIndex;
                            }

                            /** {@inheritDoc} */
                            @Override
                            public WriteCommand command() {
                                return (WriteCommand) cmd;
                            }

                            /** {@inheritDoc} */
                            @Override
                            public void result(@Nullable Serializable r) {
                                if (r instanceof Throwable) {
                                    res.completeExceptionally((Throwable) r);
                                } else {
                                    res.complete(r);
                                }
                            }
                        };

                        try {
                            partitionListener.onWrite(List.of(clo).iterator());
                        } catch (Throwable e) {
                            res.completeExceptionally(new TransactionException(e));
                        }

                        return res;
                    }
                }
        ).when(svc).run(any());

        int tableId = tableId();
        int indexId = 1;

        ColumnsExtractor row2Tuple = BinaryRowConverter.keyExtractor(schema);

        StorageHashIndexDescriptor pkIndexDescriptor = mock(StorageHashIndexDescriptor.class);

        when(pkIndexDescriptor.columns()).then(
                invocation -> Collections.nCopies(schema.keyColumns().columns().length, mock(StorageHashIndexColumnDescriptor.class))
        );

        Lazy<TableSchemaAwareIndexStorage> pkStorage = new Lazy<>(() -> new TableSchemaAwareIndexStorage(
                indexId,
                new TestHashIndexStorage(PART_ID, pkIndexDescriptor),
                row2Tuple
        ));

        IndexLocker pkLocker = new HashIndexLocker(indexId, true, this.txManager.lockManager(), row2Tuple);

        safeTime = new PendingIndependentComparableValuesTracker<>(HybridTimestamp.MIN_VALUE);

        PartitionDataStorage partitionDataStorage = new TestPartitionDataStorage(tableId, PART_ID, mvPartStorage);
        TableIndexStoragesSupplier indexes = createTableIndexStoragesSupplier(Map.of(pkStorage.get().id(), pkStorage.get()));

        IndexUpdateHandler indexUpdateHandler = new IndexUpdateHandler(indexes);

        StorageUpdateHandler storageUpdateHandler = new StorageUpdateHandler(
                PART_ID,
                partitionDataStorage,
                indexUpdateHandler
        );

        DummySchemaManagerImpl schemaManager = new DummySchemaManagerImpl(schema);

        CatalogService catalogService = mock(CatalogService.class);
        CatalogTableDescriptor tableDescriptor = mock(CatalogTableDescriptor.class);

        lenient().when(catalogService.table(anyInt(), anyLong())).thenReturn(tableDescriptor);
        lenient().when(tableDescriptor.tableVersion()).thenReturn(1);

        replicaListener = new PartitionReplicaListener(
                mvPartStorage,
                raftGroupServiceByPartitionId.get(PART_ID),
                this.txManager,
                this.txManager.lockManager(),
                Runnable::run,
                PART_ID,
                tableId,
                () -> Map.of(pkLocker.id(), pkLocker),
                pkStorage,
                Map::of,
                CLOCK,
                safeTime,
                txStateStorage().getOrCreateTxStateStorage(PART_ID),
                transactionStateResolver,
                storageUpdateHandler,
                new DummyValidationSchemasSource(schemaManager),
                LOCAL_NODE,
                new AlwaysSyncedSchemaSyncService(),
                catalogService,
                new TestPlacementDriver(LOCAL_NODE),
                mock(ClusterNodeResolver.class)
        );

        partitionListener = new PartitionListener(
                this.txManager,
                new TestPartitionDataStorage(tableId, PART_ID, mvPartStorage),
                storageUpdateHandler,
                txStateStorage().getOrCreateTxStateStorage(PART_ID),
                safeTime,
                new PendingComparableValuesTracker<>(0L)
        );
    }

    /**
     * Replica listener.
     *
     * @return Replica listener.
     */
    public ReplicaListener getReplicaListener() {
        return replicaListener;
    }

    /**
     * Group id of single partition of this table.
     *
     * @return Group id.
     */
    public ReplicationGroupId groupId() {
        return groupId;
    }

    /**
     * Gets the transaction manager that is bound to the table.
     *
     * @return Transaction manager.
     */
    public TxManager txManager() {
        return txManager;
    }

    /**
     * Creates a {@link TxManager}.
     *
     * @param replicaSvc Replica service to use.
     * @param placementDriver Placement driver.
     * @param txConfiguration Transaction configuration.
     */
    public static TxManagerImpl txManager(
            ReplicaService replicaSvc,
            PlacementDriver placementDriver,
            TransactionConfiguration txConfiguration
    ) {
        TopologyService topologyService = mock(TopologyService.class);
        when(topologyService.localMember()).thenReturn(LOCAL_NODE);

        ClusterService clusterService = mock(ClusterService.class);

        when(clusterService.messagingService()).thenReturn(new DummyMessagingService(LOCAL_NODE.name()));
        when(clusterService.topologyService()).thenReturn(topologyService);

        var txManager = new TxManagerImpl(
                txConfiguration,
                clusterService,
                replicaSvc,
                new HeapLockManager(),
                CLOCK,
                new TransactionIdGenerator(0xdeadbeef),
                placementDriver,
                () -> DEFAULT_IDLE_SAFE_TIME_PROPAGATION_PERIOD_MILLISECONDS
        );

        txManager.start();

        return txManager;
    }

    /** {@inheritDoc} */
    @Override
    public CompletableFuture<BinaryRow> get(BinaryRowEx keyRow, InternalTransaction tx) {
        return super.get(keyRow, tx);
    }

    /** {@inheritDoc} */
    @Override
    public List<String> assignments() {
        throw new IgniteInternalException(new OperationNotSupportedException());
    }

    /** {@inheritDoc} */
    @Override
    public int partition(BinaryRowEx keyRow) {
        return 0;
    }

    /** {@inheritDoc} */
    @Override
    public CompletableFuture<ClusterNode> evaluateReadOnlyRecipientNode(int partId) {
        return completedFuture(LOCAL_NODE);
    }

    /**
     * Returns dummy table index storages supplier.
     *
     * @param indexes Index storage by ID.
     */
    public static TableIndexStoragesSupplier createTableIndexStoragesSupplier(Map<Integer, TableSchemaAwareIndexStorage> indexes) {
        return new TableIndexStoragesSupplier() {
            @Override
            public Map<Integer, TableSchemaAwareIndexStorage> get() {
                return indexes;
            }

            @Override
            public void addIndexToWaitIfAbsent(int indexId) {
            }
        };
    }

    /**
     * Dummy messaging service for tests purposes. It does not provide any messaging functionality, but allows to trigger events.
     */
    private static class DummyMessagingService extends AbstractMessagingService {
        private final String localNodeName;

        private final AtomicLong correlationIdGenerator = new AtomicLong();

        DummyMessagingService(String localNodeName) {
            this.localNodeName = localNodeName;
        }

        /** {@inheritDoc} */
        @Override
        public void weakSend(ClusterNode recipient, NetworkMessage msg) {
            throw new UnsupportedOperationException("Not implemented yet");
        }

        /** {@inheritDoc} */
        @Override
        public CompletableFuture<Void> send(ClusterNode recipient, ChannelType channelType, NetworkMessage msg) {
            throw new UnsupportedOperationException("Not implemented yet");
        }

        @Override
        public CompletableFuture<Void> send(String recipientConsistentId, ChannelType channelType, NetworkMessage msg) {
            throw new UnsupportedOperationException("Not implemented yet");
        }

        /** {@inheritDoc} */
        @Override
        public CompletableFuture<Void> respond(ClusterNode recipient, ChannelType type, NetworkMessage msg, long correlationId) {
            throw new UnsupportedOperationException("Not implemented yet");
        }

        /** {@inheritDoc} */
        @Override
        public CompletableFuture<Void> respond(String recipientConsistentId, ChannelType type, NetworkMessage msg, long correlationId) {
            throw new UnsupportedOperationException("Not implemented yet");
        }

        /** {@inheritDoc} */
        @Override
        public CompletableFuture<NetworkMessage> invoke(ClusterNode recipient, ChannelType type, NetworkMessage msg, long timeout) {
            throw new UnsupportedOperationException("Not implemented yet");
        }

        /** {@inheritDoc} */
        @Override
        public CompletableFuture<NetworkMessage> invoke(String recipientNodeId, ChannelType type, NetworkMessage msg, long timeout) {
            getMessageHandlers(msg.groupType()).forEach(h -> h.onReceived(msg, localNodeName, correlationIdGenerator.getAndIncrement()));

            return nullCompletedFuture();
        }
    }
}<|MERGE_RESOLUTION|>--- conflicted
+++ resolved
@@ -242,12 +242,8 @@
                 replicaSvc,
                 CLOCK,
                 tracker,
-<<<<<<< HEAD
-                TEST_PLACEMENT_DRIVER,
+                placementDriver,
                 mock(IgniteSql.class)
-=======
-                placementDriver
->>>>>>> 67601b5b
         );
         RaftGroupService svc = raftGroupServiceByPartitionId.get(PART_ID);
 
