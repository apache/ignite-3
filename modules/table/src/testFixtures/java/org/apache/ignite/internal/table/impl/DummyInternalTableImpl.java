--- conflicted
+++ resolved
@@ -76,12 +76,9 @@
 import org.apache.ignite.internal.table.distributed.raft.PartitionDataStorage;
 import org.apache.ignite.internal.table.distributed.raft.PartitionListener;
 import org.apache.ignite.internal.table.distributed.replicator.PartitionReplicaListener;
-<<<<<<< HEAD
-import org.apache.ignite.internal.table.distributed.replicator.TransactionStateResolver;
-=======
 import org.apache.ignite.internal.table.distributed.replicator.PlacementDriver;
 import org.apache.ignite.internal.table.distributed.schema.SchemaSyncService;
->>>>>>> 91dbe869
+import org.apache.ignite.internal.table.distributed.replicator.TransactionStateResolver;
 import org.apache.ignite.internal.table.distributed.storage.InternalTableImpl;
 import org.apache.ignite.internal.tx.HybridTimestampTracker;
 import org.apache.ignite.internal.tx.InternalTransaction;
@@ -108,7 +105,7 @@
 
     public static final NetworkAddress ADDR = new NetworkAddress("127.0.0.1", 2004);
 
-    public static final ClusterNode LOCAL_NODE = new ClusterNodeImpl("node_id", "node_name", ADDR);
+    public static final ClusterNode LOCAL_NODE = new ClusterNodeImpl("id", "node", ADDR);
 
     public static final HybridClock CLOCK = new TestHybridClock(new LongSupplier() {
         @Override
@@ -174,18 +171,11 @@
             ReplicaService replicaSvc,
             TxManager txManager,
             boolean crossTableUsage,
-<<<<<<< HEAD
             TransactionStateResolver transactionStateResolver,
-            SchemaDescriptor schema
-    ) {
-        this(replicaSvc, new TestMvPartitionStorage(0), txManager, crossTableUsage, transactionStateResolver, schema);
-=======
-            PlacementDriver placementDriver,
             SchemaDescriptor schema,
             HybridTimestampTracker tracker
     ) {
-        this(replicaSvc, new TestMvPartitionStorage(0), txManager, crossTableUsage, placementDriver, schema, tracker);
->>>>>>> 91dbe869
+        this(replicaSvc, new TestMvPartitionStorage(0), txManager, crossTableUsage, transactionStateResolver, schema, tracker);
     }
 
     /**
@@ -219,25 +209,16 @@
             MvPartitionStorage mvPartStorage,
             @Nullable TxManager txManager,
             boolean crossTableUsage,
-<<<<<<< HEAD
             TransactionStateResolver transactionStateResolver,
-            SchemaDescriptor schema
-=======
-            PlacementDriver placementDriver,
             SchemaDescriptor schema,
             HybridTimestampTracker tracker
->>>>>>> 91dbe869
     ) {
         super(
                 "test",
                 nextTableId.getAndIncrement(),
                 Int2ObjectMaps.singleton(PART_ID, mock(RaftGroupService.class)),
                 1,
-<<<<<<< HEAD
                 name -> LOCAL_NODE,
-=======
-                name -> mockClusterNode(),
->>>>>>> 91dbe869
                 txManager == null
                         ? new TxManagerImpl(replicaSvc, new HeapLockManager(), CLOCK, new TransactionIdGenerator(0xdeadbeef), () -> "local")
                         : txManager,
@@ -245,11 +226,8 @@
                 new TestTxStateTableStorage(),
                 replicaSvc,
                 CLOCK,
-<<<<<<< HEAD
+                tracker,
                 new TestPlacementDriver(LOCAL_NODE.name())
-=======
-                tracker
->>>>>>> 91dbe869
         );
         RaftGroupService svc = raftGroupServiceByPartitionId.get(0);
 
@@ -372,20 +350,13 @@
                 transactionStateResolver,
                 storageUpdateHandler,
                 new DummySchemas(schemaManager),
-<<<<<<< HEAD
                 LOCAL_NODE,
-                mock(MvTableStorage.class),
-                mock(IndexBuilder.class),
-                mock(TablesConfiguration.class),
-                new TestPlacementDriver(LOCAL_NODE.name())
-=======
-                mockClusterNode(),
                 mock(MvTableStorage.class),
                 mock(IndexBuilder.class),
                 mock(SchemaSyncService.class, invocation -> completedFuture(null)),
                 mock(CatalogService.class),
-                mock(TablesConfiguration.class)
->>>>>>> 91dbe869
+                mock(TablesConfiguration.class),
+                new TestPlacementDriver(LOCAL_NODE.name())
         );
 
         partitionListener = new PartitionListener(
@@ -398,10 +369,6 @@
         );
     }
 
-    private static ClusterNode mockClusterNode() {
-        return new ClusterNodeImpl("id", "node", new NetworkAddress("127.0.0.1", 20000));
-    }
-
     /**
      * Replica listener.
      *
@@ -450,11 +417,7 @@
     /** {@inheritDoc} */
     @Override
     public CompletableFuture<ClusterNode> evaluateReadOnlyRecipientNode(int partId) {
-<<<<<<< HEAD
         return completedFuture(LOCAL_NODE);
-=======
-        return completedFuture(mockClusterNode());
->>>>>>> 91dbe869
     }
 
     /**
