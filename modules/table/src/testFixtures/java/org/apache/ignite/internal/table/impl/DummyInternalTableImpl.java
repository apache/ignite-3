--- conflicted
+++ resolved
@@ -390,13 +390,9 @@
                 mock(IndexBuilder.class),
                 mock(SchemaSyncService.class, invocation -> completedFuture(null)),
                 mock(CatalogService.class),
-<<<<<<< HEAD
                 catalogTables,
-                tablesConfig
-=======
                 tablesConfig,
                 new TestPlacementDriver(LOCAL_NODE.name())
->>>>>>> 39a3ac4b
         );
 
         partitionListener = new PartitionListener(
