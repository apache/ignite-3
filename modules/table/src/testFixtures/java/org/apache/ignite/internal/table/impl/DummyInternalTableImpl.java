--- conflicted
+++ resolved
@@ -255,11 +255,7 @@
 
         Lazy<TableSchemaAwareIndexStorage> pkStorage = new Lazy<>(() -> new TableSchemaAwareIndexStorage(
                 indexId,
-<<<<<<< HEAD
-                new TestHashIndexStorage(null, PART_ID),
-=======
                 new TestHashIndexStorage(PART_ID, null),
->>>>>>> 37d1e0f8
                 row2Tuple
         ));
 
