--- conflicted
+++ resolved
@@ -103,11 +103,8 @@
 import org.apache.ignite.internal.raft.service.RaftGroupService;
 import org.apache.ignite.internal.raft.storage.LogStorageFactory;
 import org.apache.ignite.internal.raft.storage.impl.VolatileLogStorageFactoryCreator;
-<<<<<<< HEAD
-=======
 import org.apache.ignite.internal.raft.util.SharedLogStorageFactoryUtils;
 import org.apache.ignite.internal.replicator.Replica;
->>>>>>> 720d316f
 import org.apache.ignite.internal.replicator.ReplicaManager;
 import org.apache.ignite.internal.replicator.ReplicaService;
 import org.apache.ignite.internal.replicator.ReplicationGroupId;
@@ -744,19 +741,6 @@
                         schemaManager
                 );
 
-<<<<<<< HEAD
-                CompletableFuture<?> partitionReadyFuture = replicaManagers.get(assignment)
-                        .startReplica(
-                                RaftGroupEventsListener.noopLsnr,
-                                partitionListener,
-                                false,
-                                null,
-                                createReplicaListener,
-                                storageIndexTracker,
-                                grpId,
-                                configuration
-                        );
-=======
                 CompletableFuture<?> partitionReadyFuture = replicaManagers.get(assignment).startReplica(
                         RaftGroupEventsListener.noopLsnr,
                         partitionListener,
@@ -768,7 +752,6 @@
                         configuration
                 );
 
->>>>>>> 720d316f
                 partitionReadyFutures.add(partitionReadyFuture);
             }
         }
@@ -867,8 +850,6 @@
         };
     }
 
-<<<<<<< HEAD
-=======
     private CompletableFuture<RaftGroupService> getRaftClientForGroup(ReplicationGroupId groupId) {
         int partId = 0;
 
@@ -877,7 +858,6 @@
                 .thenApply(Replica::raftClient);
     }
 
->>>>>>> 720d316f
     protected Peer getLeaderId(String tableName) {
         int partId = 0;
 
@@ -962,30 +942,6 @@
         if (clientTxManager != null) {
             assertThat(clientTxManager.stopAsync(new ComponentContext()), willCompleteSuccessfully());
         }
-<<<<<<< HEAD
-
-        Set<TablePartitionId> grpIds = tables.values()
-                .stream()
-                .map(table -> new TablePartitionId(table.tableId(), 0))
-                .collect(toSet());
-
-        for (String consistentId : clusterServices.keySet()) {
-            ReplicaManager replicaManager = replicaManagers.get(consistentId);
-
-            if (replicaManager == null) {
-                continue;
-            }
-
-            grpIds.forEach(id -> {
-                try {
-                    replicaManager.stopReplica(id);
-                } catch (NodeStoppingException e) {
-                    // no-op
-                }
-            });
-        }
-=======
->>>>>>> 720d316f
     }
 
     /**
