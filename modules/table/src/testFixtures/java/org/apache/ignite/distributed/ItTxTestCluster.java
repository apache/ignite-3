/*
 * Licensed to the Apache Software Foundation (ASF) under one or more
 * contributor license agreements. See the NOTICE file distributed with
 * this work for additional information regarding copyright ownership.
 * The ASF licenses this file to You under the Apache License, Version 2.0
 * (the "License"); you may not use this file except in compliance with
 * the License. You may obtain a copy of the License at
 *
 *      http://www.apache.org/licenses/LICENSE-2.0
 *
 * Unless required by applicable law or agreed to in writing, software
 * distributed under the License is distributed on an "AS IS" BASIS,
 * WITHOUT WARRANTIES OR CONDITIONS OF ANY KIND, either express or implied.
 * See the License for the specific language governing permissions and
 * limitations under the License.
 */

package org.apache.ignite.distributed;

import static java.util.concurrent.CompletableFuture.completedFuture;
import static java.util.stream.Collectors.toList;
import static java.util.stream.Collectors.toSet;
import static org.apache.ignite.internal.catalog.commands.CatalogUtils.DEFAULT_PARTITION_COUNT;
import static org.apache.ignite.utils.ClusterServiceTestUtils.findLocalAddresses;
import static org.apache.ignite.utils.ClusterServiceTestUtils.waitForTopology;
import static org.junit.jupiter.api.Assertions.assertNotNull;
import static org.junit.jupiter.api.Assertions.assertTrue;
import static org.junit.jupiter.api.Assertions.fail;
import static org.mockito.ArgumentMatchers.anyInt;
import static org.mockito.ArgumentMatchers.anyLong;
import static org.mockito.Mockito.lenient;
import static org.mockito.Mockito.mock;
import static org.mockito.Mockito.when;

import it.unimi.dsi.fastutil.ints.Int2ObjectOpenHashMap;
import java.nio.file.Path;
import java.util.ArrayList;
import java.util.HashMap;
import java.util.List;
import java.util.Map;
import java.util.Map.Entry;
import java.util.Set;
import java.util.concurrent.CompletableFuture;
import java.util.concurrent.ConcurrentHashMap;
import java.util.concurrent.CopyOnWriteArrayList;
import java.util.concurrent.ScheduledThreadPoolExecutor;
import java.util.concurrent.TimeUnit;
import java.util.function.Function;
import java.util.stream.IntStream;
import org.apache.ignite.internal.affinity.AffinityUtils;
import org.apache.ignite.internal.affinity.Assignment;
import org.apache.ignite.internal.catalog.CatalogService;
import org.apache.ignite.internal.catalog.descriptors.CatalogTableDescriptor;
import org.apache.ignite.internal.cluster.management.ClusterManagementGroupManager;
import org.apache.ignite.internal.cluster.management.topology.api.LogicalNode;
import org.apache.ignite.internal.cluster.management.topology.api.LogicalTopologyEventListener;
import org.apache.ignite.internal.cluster.management.topology.api.LogicalTopologyService;
import org.apache.ignite.internal.cluster.management.topology.api.LogicalTopologySnapshot;
import org.apache.ignite.internal.hlc.HybridClock;
import org.apache.ignite.internal.hlc.HybridClockImpl;
import org.apache.ignite.internal.hlc.HybridTimestamp;
import org.apache.ignite.internal.logger.IgniteLogger;
import org.apache.ignite.internal.logger.Loggers;
import org.apache.ignite.internal.placementdriver.PlacementDriver;
import org.apache.ignite.internal.placementdriver.TestPlacementDriver;
import org.apache.ignite.internal.raft.Loza;
import org.apache.ignite.internal.raft.Peer;
import org.apache.ignite.internal.raft.PeersAndLearners;
import org.apache.ignite.internal.raft.RaftGroupEventsListener;
import org.apache.ignite.internal.raft.RaftGroupServiceImpl;
import org.apache.ignite.internal.raft.RaftNodeId;
import org.apache.ignite.internal.raft.client.TopologyAwareRaftGroupServiceFactory;
import org.apache.ignite.internal.raft.configuration.RaftConfiguration;
import org.apache.ignite.internal.raft.service.RaftGroupService;
import org.apache.ignite.internal.replicator.ReplicaManager;
import org.apache.ignite.internal.replicator.ReplicaService;
import org.apache.ignite.internal.replicator.ReplicationGroupId;
import org.apache.ignite.internal.replicator.TablePartitionId;
import org.apache.ignite.internal.schema.BinaryRowConverter;
import org.apache.ignite.internal.schema.ColumnsExtractor;
import org.apache.ignite.internal.schema.SchemaDescriptor;
import org.apache.ignite.internal.schema.configuration.GcConfiguration;
import org.apache.ignite.internal.schema.configuration.TablesConfiguration;
import org.apache.ignite.internal.storage.engine.MvTableStorage;
import org.apache.ignite.internal.storage.impl.TestMvPartitionStorage;
import org.apache.ignite.internal.storage.impl.TestMvTableStorage;
import org.apache.ignite.internal.storage.index.impl.TestHashIndexStorage;
import org.apache.ignite.internal.table.TableImpl;
import org.apache.ignite.internal.table.distributed.HashIndexLocker;
import org.apache.ignite.internal.table.distributed.IndexLocker;
import org.apache.ignite.internal.table.distributed.LowWatermark;
import org.apache.ignite.internal.table.distributed.StorageUpdateHandler;
import org.apache.ignite.internal.table.distributed.TableMessageGroup;
import org.apache.ignite.internal.table.distributed.TableSchemaAwareIndexStorage;
import org.apache.ignite.internal.table.distributed.gc.GcUpdateHandler;
import org.apache.ignite.internal.table.distributed.index.IndexBuilder;
import org.apache.ignite.internal.table.distributed.index.IndexUpdateHandler;
import org.apache.ignite.internal.table.distributed.raft.PartitionDataStorage;
import org.apache.ignite.internal.table.distributed.raft.PartitionListener;
import org.apache.ignite.internal.table.distributed.replicator.CatalogTables;
import org.apache.ignite.internal.table.distributed.replicator.PartitionReplicaListener;
import org.apache.ignite.internal.table.distributed.replicator.TransactionStateResolver;
import org.apache.ignite.internal.table.distributed.schema.SchemaSyncService;
import org.apache.ignite.internal.table.distributed.storage.InternalTableImpl;
import org.apache.ignite.internal.table.impl.DummyInternalTableImpl;
import org.apache.ignite.internal.table.impl.DummySchemaManagerImpl;
import org.apache.ignite.internal.table.impl.DummySchemas;
import org.apache.ignite.internal.thread.NamedThreadFactory;
import org.apache.ignite.internal.tx.HybridTimestampTracker;
import org.apache.ignite.internal.tx.TxManager;
import org.apache.ignite.internal.tx.impl.HeapLockManager;
import org.apache.ignite.internal.tx.impl.IgniteTransactionsImpl;
import org.apache.ignite.internal.tx.impl.TransactionIdGenerator;
import org.apache.ignite.internal.tx.impl.TxManagerImpl;
import org.apache.ignite.internal.tx.message.TxMessageGroup;
import org.apache.ignite.internal.tx.storage.state.TxStateStorage;
import org.apache.ignite.internal.tx.storage.state.TxStateTableStorage;
import org.apache.ignite.internal.tx.storage.state.test.TestTxStateStorage;
import org.apache.ignite.internal.util.IgniteUtils;
import org.apache.ignite.internal.util.Lazy;
import org.apache.ignite.internal.util.PendingComparableValuesTracker;
import org.apache.ignite.lang.NodeStoppingException;
import org.apache.ignite.network.ClusterNode;
import org.apache.ignite.network.ClusterService;
import org.apache.ignite.network.NetworkAddress;
import org.apache.ignite.network.NodeFinder;
import org.apache.ignite.network.StaticNodeFinder;
import org.apache.ignite.raft.jraft.RaftMessagesFactory;
import org.apache.ignite.raft.jraft.rpc.impl.RaftGroupEventsClientListener;
import org.apache.ignite.tx.IgniteTransactions;
import org.apache.ignite.utils.ClusterServiceTestUtils;
import org.junit.jupiter.api.TestInfo;

/**
 * Class that allows to mock a cluster for transaction tests' purposes.
 */
public class ItTxTestCluster {
    private final RaftConfiguration raftConfig;

    private final GcConfiguration gcConfig;

    private final TablesConfiguration tablesConfig;

    private final Path workDir;

    private final int nodes;

    private final int replicas;

    private final boolean startClient;

    private static final IgniteLogger LOG = Loggers.forClass(ItTxTestCluster.class);

    public static final int NODE_PORT_BASE = 20_000;

    private static final RaftMessagesFactory FACTORY = new RaftMessagesFactory();

    private ClusterService client;

    private HybridClock clientClock;

    private ReplicaService clientReplicaSvc;

    protected Map<String, HybridClock> clocks;

    protected Map<String, Loza> raftServers;

    protected Map<String, ReplicaManager> replicaManagers;

    protected Map<String, ReplicaService> replicaServices;

    protected Map<String, TxManager> txManagers;

    protected TxManager clientTxManager;

    protected Map<String, List<RaftGroupService>> raftClients = new HashMap<>();

    protected Map<String, TxStateStorage> txStateStorages;

    private Map<String, ClusterService> clusterServices;

    protected final List<ClusterService> cluster = new CopyOnWriteArrayList<>();

    protected PlacementDriver placementDriver;

    private ScheduledThreadPoolExecutor executor;

    protected IgniteTransactions igniteTransactions;

    protected String localNodeName;

    private final Function<String, ClusterNode> consistentIdToNode = consistentId -> {
        for (ClusterService service : cluster) {
            ClusterNode clusterNode = service.topologyService().localMember();

            if (clusterNode.name().equals(consistentId)) {
                return clusterNode;
            }
        }

        return null;
    };

    private final TestInfo testInfo;

    /** Observable timestamp tracker. */
    private final HybridTimestampTracker timestampTracker;

    /**
     * The constructor.
     */
    public ItTxTestCluster(
            TestInfo testInfo,
            RaftConfiguration raftConfig,
            GcConfiguration gcConfig,
            TablesConfiguration tablesConfig,
            Path workDir,
            int nodes,
            int replicas,
            boolean startClient,
            HybridTimestampTracker timestampTracker
    ) {
        this.raftConfig = raftConfig;
        this.gcConfig = gcConfig;
        this.tablesConfig = tablesConfig;
        this.workDir = workDir;
        this.nodes = nodes;
        this.replicas = replicas;
        this.startClient = startClient;
        this.testInfo = testInfo;
        this.timestampTracker = timestampTracker;
    }

    /**
     * Initialize the test state.
     */
    protected void prepareCluster() throws Exception {
        assertTrue(nodes > 0);
        assertTrue(replicas > 0);

        List<NetworkAddress> localAddresses = findLocalAddresses(NODE_PORT_BASE, NODE_PORT_BASE + nodes);

        var nodeFinder = new StaticNodeFinder(localAddresses);

        clusterServices = new ConcurrentHashMap<>(nodes);

        nodeFinder.findNodes().parallelStream()
                .forEach(addr -> {
                    ClusterService svc = startNode(testInfo, addr.toString(), addr.port(), nodeFinder);
                    cluster.add(svc);
                    clusterServices.put(svc.topologyService().localMember().name(), svc);
                });

        for (ClusterService node : cluster) {
            assertTrue(waitForTopology(node, nodes, 1000));
        }

        placementDriver = new TestPlacementDriver(cluster.get(0).nodeName());

        LOG.info("The cluster has been started");

        if (startClient) {
            client = startNode(testInfo, "client", NODE_PORT_BASE - 1, nodeFinder);

            assertTrue(waitForTopology(client, nodes + 1, 1000));

            clientClock = new HybridClockImpl();

            LOG.info("Replica manager has been started, node=[" + client.topologyService().localMember() + ']');

            clientReplicaSvc = new ReplicaService(
                    client.messagingService(),
                    clientClock
            );

            LOG.info("The client has been started");
        }

        // Start raft servers. Each raft server can hold multiple groups.
        clocks = new HashMap<>(nodes);
        raftServers = new HashMap<>(nodes);
        replicaManagers = new HashMap<>(nodes);
        replicaServices = new HashMap<>(nodes);
        txManagers = new HashMap<>(nodes);
        txStateStorages = new HashMap<>(nodes);

        executor = new ScheduledThreadPoolExecutor(20,
                new NamedThreadFactory(Loza.CLIENT_POOL_NAME, LOG));

        for (int i = 0; i < nodes; i++) {
            ClusterNode node = cluster.get(i).topologyService().localMember();

            HybridClock clock = new HybridClockImpl();

            clocks.put(node.name(), clock);

            var raftSrv = new Loza(
                    cluster.get(i),
                    raftConfig,
                    workDir.resolve("node" + i),
                    clock
            );

            raftSrv.start();

            raftServers.put(node.name(), raftSrv);

            var cmgManager = mock(ClusterManagementGroupManager.class);

            // This test is run without Meta storage.
            when(cmgManager.metaStorageNodes()).thenReturn(completedFuture(Set.of()));

            ReplicaManager replicaMgr = new ReplicaManager(
                    node.name(),
                    cluster.get(i),
                    cmgManager,
                    clock,
                    Set.of(TableMessageGroup.class, TxMessageGroup.class)
            );

            replicaMgr.start();

            replicaManagers.put(node.name(), replicaMgr);

            LOG.info("Replica manager has been started, node=[" + node + ']');

            ReplicaService replicaSvc = new ReplicaService(
                    cluster.get(i).messagingService(),
                    clock
            );

            replicaServices.put(node.name(), replicaSvc);

            TxManagerImpl txMgr = new TxManagerImpl(replicaSvc, new HeapLockManager(), clock, new TransactionIdGenerator(i), node::id);

            txMgr.start();

            txManagers.put(node.name(), txMgr);

            txStateStorages.put(node.name(), new TestTxStateStorage());
        }

        LOG.info("Raft servers have been started");

        LOG.info("Partition groups have been started");

        localNodeName = cluster.get(0).topologyService().localMember().name();

        if (startClient) {
            clientTxManager = new TxManagerImpl(clientReplicaSvc, new HeapLockManager(), clientClock, new TransactionIdGenerator(-1),
                    () -> cluster.get(0).topologyService().localMember().id());
        } else {
            // Collocated mode.
            clientTxManager = txManagers.get(localNodeName);
        }

        assertNotNull(clientTxManager);

        igniteTransactions = new IgniteTransactionsImpl(clientTxManager, timestampTracker);
    }

    public IgniteTransactions igniteTransactions() {
        return igniteTransactions;
    }

    /**
     * Starts a table.
     *
     * @param tableName Table name.
     * @param tableId Table id.
     * @param schemaDescriptor Schema descriptor.
     * @return Groups map.
     */
    public TableImpl startTable(String tableName, int tableId, SchemaDescriptor schemaDescriptor) throws Exception {
        List<Set<Assignment>> calculatedAssignments = AffinityUtils.calculateAssignments(
                cluster.stream().map(node -> node.topologyService().localMember().name()).collect(toList()),
                1,
                replicas
        );

        List<Set<String>> assignments = calculatedAssignments.stream()
                .map(a -> a.stream().map(Assignment::consistentId).collect(toSet()))
                .collect(toList());

        List<TablePartitionId> grpIds = IntStream.range(0, assignments.size())
                .mapToObj(i -> new TablePartitionId(tableId, i))
                .collect(toList());

        Int2ObjectOpenHashMap<RaftGroupService> clients = new Int2ObjectOpenHashMap<>();

        List<CompletableFuture<Void>> partitionReadyFutures = new ArrayList<>();

        int globalIndexId = 1;

        for (int p = 0; p < assignments.size(); p++) {
            Set<String> partAssignments = assignments.get(p);

            TablePartitionId grpId = grpIds.get(p);

            for (String assignment : partAssignments) {
                int partId = p;

                var mvTableStorage = new TestMvTableStorage(tableId, DEFAULT_PARTITION_COUNT);
                var mvPartStorage = new TestMvPartitionStorage(partId);
                var txStateStorage = txStateStorages.get(assignment);
                var transactionStateResolver = new TransactionStateResolver(replicaServices.get(assignment), consistentIdToNode);

                for (int part = 0; part < assignments.size(); part++) {
                    transactionStateResolver.updateAssignment(grpIds.get(part), assignments.get(part));
                }

                int indexId = globalIndexId++;

                ColumnsExtractor row2Tuple = BinaryRowConverter.keyExtractor(schemaDescriptor);

                Lazy<TableSchemaAwareIndexStorage> pkStorage = new Lazy<>(() -> new TableSchemaAwareIndexStorage(
                        indexId,
                        new TestHashIndexStorage(partId, null),
                        row2Tuple
                ));

                IndexLocker pkLocker = new HashIndexLocker(indexId, true, txManagers.get(assignment).lockManager(), row2Tuple);

                PeersAndLearners configuration = PeersAndLearners.fromConsistentIds(partAssignments);

                PendingComparableValuesTracker<HybridTimestamp, Void> safeTime =
                        new PendingComparableValuesTracker<>(clocks.get(assignment).now());
                PendingComparableValuesTracker<Long, Void> storageIndexTracker = new PendingComparableValuesTracker<>(0L);

                PartitionDataStorage partitionDataStorage = new TestPartitionDataStorage(mvPartStorage);

                IndexUpdateHandler indexUpdateHandler = new IndexUpdateHandler(
                        DummyInternalTableImpl.createTableIndexStoragesSupplier(Map.of(pkStorage.get().id(), pkStorage.get()))
                );

                StorageUpdateHandler storageUpdateHandler = new StorageUpdateHandler(
                        partId,
                        partitionDataStorage,
                        gcConfig,
                        mock(LowWatermark.class),
                        indexUpdateHandler,
                        new GcUpdateHandler(partitionDataStorage, safeTime, indexUpdateHandler)
                );

                TopologyAwareRaftGroupServiceFactory topologyAwareRaftGroupServiceFactory = new TopologyAwareRaftGroupServiceFactory(
                        clusterServices.get(assignment),
                        logicalTopologyService(clusterServices.get(assignment)),
                        Loza.FACTORY,
                        new RaftGroupEventsClientListener()
                );

                PartitionListener partitionListener = new PartitionListener(
                        txManagers.get(assignment),
                        partitionDataStorage,
                        storageUpdateHandler,
                        txStateStorage,
                        safeTime,
                        storageIndexTracker
                );

                CompletableFuture<Void> partitionReadyFuture = raftServers.get(assignment).startRaftGroupNode(
                        new RaftNodeId(grpId, configuration.peer(assignment)),
                        configuration,
                        partitionListener,
                        RaftGroupEventsListener.noopLsnr,
                        topologyAwareRaftGroupServiceFactory
                ).thenAccept(
                        raftSvc -> {
                            try {
                                DummySchemaManagerImpl schemaManager = new DummySchemaManagerImpl(schemaDescriptor);

                                CatalogTables catalogTables = mock(CatalogTables.class);
                                lenient().when(catalogTables.table(anyInt(), anyLong())).thenReturn(mock(CatalogTableDescriptor.class));

                                replicaManagers.get(assignment).startReplica(
                                        new TablePartitionId(tableId, partId),
                                        completedFuture(null),
                                        new PartitionReplicaListener(
                                                mvPartStorage,
                                                raftSvc,
                                                txManagers.get(assignment),
                                                txManagers.get(assignment).lockManager(),
                                                Runnable::run,
                                                partId,
                                                tableId,
                                                () -> Map.of(pkLocker.id(), pkLocker),
                                                pkStorage,
                                                Map::of,
                                                clocks.get(assignment),
                                                safeTime,
                                                txStateStorage,
                                                transactionStateResolver,
                                                storageUpdateHandler,
                                                new DummySchemas(schemaManager),
                                                consistentIdToNode.apply(assignment),
                                                mvTableStorage,
                                                mock(IndexBuilder.class),
                                                mock(SchemaSyncService.class, invocation -> completedFuture(null)),
                                                mock(CatalogService.class),
<<<<<<< HEAD
                                                catalogTables,
                                                tablesConfig
=======
                                                tablesConfig,
                                                placementDriver
>>>>>>> 39a3ac4b
                                        ),
                                        raftSvc,
                                        storageIndexTracker
                                );
                            } catch (NodeStoppingException e) {
                                fail("Unexpected node stopping", e);
                            }
                        }
                );

                partitionReadyFutures.add(partitionReadyFuture);
            }

            PeersAndLearners membersConf = PeersAndLearners.fromConsistentIds(partAssignments);

            if (startClient) {
                RaftGroupService service = RaftGroupServiceImpl
                        .start(grpId, client, FACTORY, raftConfig, membersConf, true, executor)
                        .get(5, TimeUnit.SECONDS);

                clients.put(p, service);
            } else {
                // Create temporary client to find a leader address.
                ClusterService tmpSvc = cluster.get(0);

                RaftGroupService service = RaftGroupServiceImpl
                        .start(grpId, tmpSvc, FACTORY, raftConfig, membersConf, true, executor)
                        .get(5, TimeUnit.SECONDS);

                Peer leader = service.leader();

                service.shutdown();

                ClusterService leaderSrv = cluster.stream()
                        .filter(cluster -> cluster.topologyService().localMember().name().equals(leader.consistentId()))
                        .findAny()
                        .orElseThrow();

                RaftGroupService leaderClusterSvc = RaftGroupServiceImpl
                        .start(grpId, leaderSrv, FACTORY, raftConfig, membersConf, true, executor)
                        .get(5, TimeUnit.SECONDS);

                clients.put(p, leaderClusterSvc);
            }
        }

        CompletableFuture.allOf(partitionReadyFutures.toArray(new CompletableFuture[0])).join();

        raftClients.computeIfAbsent(tableName, t -> new ArrayList<>()).addAll(clients.values());

        return new TableImpl(new InternalTableImpl(
                tableName,
                tableId,
                clients,
                1,
                consistentIdToNode,
                clientTxManager,
                mock(MvTableStorage.class),
                mock(TxStateTableStorage.class),
                startClient ? clientReplicaSvc : replicaServices.get(localNodeName),
                startClient ? clientClock : clocks.get(localNodeName),
                timestampTracker,
                placementDriver
        ), new DummySchemaManagerImpl(schemaDescriptor), clientTxManager.lockManager());
    }

    private LogicalTopologyService logicalTopologyService(ClusterService clusterService) {
        return new LogicalTopologyService() {
            @Override
            public void addEventListener(LogicalTopologyEventListener listener) {

            }

            @Override
            public void removeEventListener(LogicalTopologyEventListener listener) {

            }

            @Override
            public CompletableFuture<LogicalTopologySnapshot> logicalTopologyOnLeader() {
                return completedFuture(new LogicalTopologySnapshot(
                        1,
                        clusterService.topologyService().allMembers().stream().map(LogicalNode::new).collect(toSet())));
            }

            @Override
            public CompletableFuture<Set<ClusterNode>> validatedNodesOnLeader() {
                return completedFuture(Set.copyOf(clusterService.topologyService().allMembers()));
            }
        };
    }

    /**
     * Returns a raft manager for a group.
     *
     * @param tableName Table name.
     * @return Raft manager hosting a leader for group.
     */
    protected Loza getLeader(String tableName) {
        var services = raftClients.get(tableName);

        Peer leader = services.get(0).leader();

        assertNotNull(leader);

        return raftServers.get(leader.consistentId());
    }

    /**
     * Shutdowns all cluster nodes after each test.
     *
     * @throws Exception If failed.
     */
    public void shutdownCluster() throws Exception {
        cluster.parallelStream().map(c -> {
            c.stop();
            return null;
        }).forEach(o -> {
        });

        if (client != null) {
            client.stop();
        }

        if (executor != null) {
            IgniteUtils.shutdownAndAwaitTermination(executor, 10, TimeUnit.SECONDS);
        }

        if (raftServers != null) {
            for (Entry<String, Loza> entry : raftServers.entrySet()) {
                Loza rs = entry.getValue();

                ReplicaManager replicaMgr = replicaManagers.get(entry.getKey());

                for (ReplicationGroupId grp : replicaMgr.startedGroups()) {
                    replicaMgr.stopReplica(grp).join();
                }

                for (RaftNodeId nodeId : rs.localNodes()) {
                    rs.stopRaftNode(nodeId);
                }

                replicaMgr.stop();
                rs.stop();
            }
        }

        if (txManagers != null) {
            for (TxManager txMgr : txManagers.values()) {
                txMgr.stop();
            }
        }

        for (Map.Entry<String, List<RaftGroupService>> e : raftClients.entrySet()) {
            for (RaftGroupService svc : e.getValue()) {
                svc.shutdown();
            }
        }
    }

    /**
     * Starts a node.
     *
     * @param name Node name.
     * @param port Local port.
     * @param nodeFinder Node finder.
     * @return The client cluster view.
     */
    protected static ClusterService startNode(TestInfo testInfo, String name, int port,
            NodeFinder nodeFinder) {
        var network = ClusterServiceTestUtils.clusterService(testInfo, port, nodeFinder);

        network.start();

        return network;
    }
}<|MERGE_RESOLUTION|>--- conflicted
+++ resolved
@@ -497,13 +497,9 @@
                                                 mock(IndexBuilder.class),
                                                 mock(SchemaSyncService.class, invocation -> completedFuture(null)),
                                                 mock(CatalogService.class),
-<<<<<<< HEAD
                                                 catalogTables,
-                                                tablesConfig
-=======
                                                 tablesConfig,
                                                 placementDriver
->>>>>>> 39a3ac4b
                                         ),
                                         raftSvc,
                                         storageIndexTracker
