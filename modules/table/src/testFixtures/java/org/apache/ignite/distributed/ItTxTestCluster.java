/*
 * Licensed to the Apache Software Foundation (ASF) under one or more
 * contributor license agreements. See the NOTICE file distributed with
 * this work for additional information regarding copyright ownership.
 * The ASF licenses this file to You under the Apache License, Version 2.0
 * (the "License"); you may not use this file except in compliance with
 * the License. You may obtain a copy of the License at
 *
 *      http://www.apache.org/licenses/LICENSE-2.0
 *
 * Unless required by applicable law or agreed to in writing, software
 * distributed under the License is distributed on an "AS IS" BASIS,
 * WITHOUT WARRANTIES OR CONDITIONS OF ANY KIND, either express or implied.
 * See the License for the specific language governing permissions and
 * limitations under the License.
 */

package org.apache.ignite.distributed;

import static java.util.concurrent.CompletableFuture.allOf;
import static java.util.concurrent.CompletableFuture.completedFuture;
import static java.util.stream.Collectors.toList;
import static java.util.stream.Collectors.toSet;
import static org.apache.ignite.internal.network.utils.ClusterServiceTestUtils.findLocalAddresses;
import static org.apache.ignite.internal.network.utils.ClusterServiceTestUtils.waitForTopology;
import static org.apache.ignite.internal.replicator.ReplicatorConstants.DEFAULT_IDLE_SAFE_TIME_PROPAGATION_PERIOD_MILLISECONDS;
import static org.apache.ignite.internal.testframework.matchers.CompletableFutureMatcher.willCompleteSuccessfully;
import static org.apache.ignite.internal.util.CollectionUtils.first;
import static org.apache.ignite.internal.util.CompletableFutures.emptySetCompletedFuture;
import static org.apache.ignite.internal.util.IgniteUtils.startAsync;
import static org.apache.ignite.internal.util.IgniteUtils.stopAsync;
import static org.hamcrest.MatcherAssert.assertThat;
import static org.junit.jupiter.api.Assertions.assertNotNull;
import static org.junit.jupiter.api.Assertions.assertTrue;
import static org.mockito.ArgumentMatchers.anyInt;
import static org.mockito.ArgumentMatchers.anyLong;
import static org.mockito.ArgumentMatchers.eq;
import static org.mockito.Mockito.lenient;
import static org.mockito.Mockito.mock;
import static org.mockito.Mockito.spy;
import static org.mockito.Mockito.when;

import it.unimi.dsi.fastutil.ints.Int2ObjectOpenHashMap;
import java.nio.file.Path;
import java.util.ArrayList;
import java.util.Collections;
import java.util.HashMap;
import java.util.List;
import java.util.Map;
import java.util.Map.Entry;
import java.util.Set;
import java.util.concurrent.CompletableFuture;
import java.util.concurrent.ConcurrentHashMap;
import java.util.concurrent.CopyOnWriteArrayList;
import java.util.concurrent.Executor;
import java.util.concurrent.ExecutorService;
import java.util.concurrent.ForkJoinPool;
import java.util.concurrent.LinkedBlockingQueue;
import java.util.concurrent.ScheduledThreadPoolExecutor;
import java.util.concurrent.ThreadPoolExecutor;
import java.util.concurrent.TimeUnit;
import java.util.concurrent.atomic.AtomicInteger;
import java.util.function.Function;
import java.util.function.Supplier;
import java.util.stream.IntStream;
import org.apache.ignite.internal.affinity.AffinityUtils;
import org.apache.ignite.internal.affinity.Assignment;
import org.apache.ignite.internal.catalog.CatalogService;
import org.apache.ignite.internal.catalog.descriptors.CatalogIndexDescriptor;
import org.apache.ignite.internal.catalog.descriptors.CatalogTableDescriptor;
import org.apache.ignite.internal.cluster.management.ClusterManagementGroupManager;
import org.apache.ignite.internal.cluster.management.topology.api.LogicalNode;
import org.apache.ignite.internal.cluster.management.topology.api.LogicalTopologyEventListener;
import org.apache.ignite.internal.cluster.management.topology.api.LogicalTopologyService;
import org.apache.ignite.internal.cluster.management.topology.api.LogicalTopologySnapshot;
import org.apache.ignite.internal.failure.NoOpFailureProcessor;
import org.apache.ignite.internal.hlc.ClockService;
import org.apache.ignite.internal.hlc.HybridClock;
import org.apache.ignite.internal.hlc.HybridClockImpl;
import org.apache.ignite.internal.hlc.HybridTimestamp;
import org.apache.ignite.internal.hlc.TestClockService;
import org.apache.ignite.internal.lang.NodeStoppingException;
import org.apache.ignite.internal.logger.IgniteLogger;
import org.apache.ignite.internal.logger.Loggers;
import org.apache.ignite.internal.lowwatermark.LowWatermark;
import org.apache.ignite.internal.lowwatermark.TestLowWatermark;
import org.apache.ignite.internal.manager.ComponentContext;
import org.apache.ignite.internal.network.ClusterNodeResolver;
import org.apache.ignite.internal.network.ClusterService;
import org.apache.ignite.internal.network.NodeFinder;
import org.apache.ignite.internal.network.StaticNodeFinder;
import org.apache.ignite.internal.network.utils.ClusterServiceTestUtils;
import org.apache.ignite.internal.partition.replicator.network.PartitionReplicationMessageGroup;
import org.apache.ignite.internal.placementdriver.PlacementDriver;
import org.apache.ignite.internal.placementdriver.TestPlacementDriver;
import org.apache.ignite.internal.raft.Loza;
import org.apache.ignite.internal.raft.Peer;
import org.apache.ignite.internal.raft.PeersAndLearners;
import org.apache.ignite.internal.raft.RaftGroupEventsListener;
import org.apache.ignite.internal.raft.TestLozaFactory;
import org.apache.ignite.internal.raft.client.TopologyAwareRaftGroupServiceFactory;
import org.apache.ignite.internal.raft.configuration.RaftConfiguration;
import org.apache.ignite.internal.raft.service.RaftGroupService;
import org.apache.ignite.internal.raft.storage.SnapshotStorageFactory;
import org.apache.ignite.internal.raft.storage.impl.VolatileLogStorageFactoryCreator;
import org.apache.ignite.internal.replicator.Replica;
import org.apache.ignite.internal.replicator.ReplicaManager;
import org.apache.ignite.internal.replicator.ReplicaService;
import org.apache.ignite.internal.replicator.TablePartitionId;
import org.apache.ignite.internal.replicator.configuration.ReplicationConfiguration;
import org.apache.ignite.internal.replicator.listener.ReplicaListener;
import org.apache.ignite.internal.schema.BinaryRowConverter;
import org.apache.ignite.internal.schema.ColumnsExtractor;
import org.apache.ignite.internal.schema.SchemaDescriptor;
import org.apache.ignite.internal.schema.SchemaRegistry;
import org.apache.ignite.internal.schema.configuration.StorageUpdateConfiguration;
import org.apache.ignite.internal.storage.MvPartitionStorage;
import org.apache.ignite.internal.storage.engine.MvTableStorage;
import org.apache.ignite.internal.storage.impl.TestMvPartitionStorage;
import org.apache.ignite.internal.storage.index.StorageHashIndexDescriptor;
import org.apache.ignite.internal.storage.index.StorageHashIndexDescriptor.StorageHashIndexColumnDescriptor;
import org.apache.ignite.internal.storage.index.impl.TestHashIndexStorage;
import org.apache.ignite.internal.table.StreamerReceiverRunner;
import org.apache.ignite.internal.table.TableImpl;
import org.apache.ignite.internal.table.TableViewInternal;
import org.apache.ignite.internal.table.distributed.HashIndexLocker;
import org.apache.ignite.internal.table.distributed.IndexLocker;
import org.apache.ignite.internal.table.distributed.StorageUpdateHandler;
import org.apache.ignite.internal.table.distributed.TableSchemaAwareIndexStorage;
import org.apache.ignite.internal.table.distributed.index.IndexMetaStorage;
import org.apache.ignite.internal.table.distributed.index.IndexUpdateHandler;
import org.apache.ignite.internal.table.distributed.raft.PartitionDataStorage;
import org.apache.ignite.internal.table.distributed.raft.PartitionListener;
import org.apache.ignite.internal.table.distributed.replicator.PartitionReplicaListener;
import org.apache.ignite.internal.table.distributed.replicator.TransactionStateResolver;
import org.apache.ignite.internal.table.distributed.schema.AlwaysSyncedSchemaSyncService;
import org.apache.ignite.internal.table.distributed.schema.ConstantSchemaVersions;
import org.apache.ignite.internal.table.distributed.schema.SchemaSyncService;
import org.apache.ignite.internal.table.distributed.schema.ThreadLocalPartitionCommandsMarshaller;
import org.apache.ignite.internal.table.distributed.schema.ValidationSchemasSource;
import org.apache.ignite.internal.table.distributed.storage.InternalTableImpl;
import org.apache.ignite.internal.table.impl.DummyInternalTableImpl;
import org.apache.ignite.internal.table.impl.DummySchemaManagerImpl;
import org.apache.ignite.internal.table.impl.DummyValidationSchemasSource;
import org.apache.ignite.internal.thread.NamedThreadFactory;
import org.apache.ignite.internal.tx.HybridTimestampTracker;
import org.apache.ignite.internal.tx.TxManager;
import org.apache.ignite.internal.tx.configuration.TransactionConfiguration;
import org.apache.ignite.internal.tx.impl.HeapLockManager;
import org.apache.ignite.internal.tx.impl.IgniteTransactionsImpl;
import org.apache.ignite.internal.tx.impl.RemotelyTriggeredResourceRegistry;
import org.apache.ignite.internal.tx.impl.ResourceVacuumManager;
import org.apache.ignite.internal.tx.impl.TransactionIdGenerator;
import org.apache.ignite.internal.tx.impl.TransactionInflights;
import org.apache.ignite.internal.tx.impl.TxManagerImpl;
import org.apache.ignite.internal.tx.impl.TxMessageSender;
import org.apache.ignite.internal.tx.message.TxMessageGroup;
import org.apache.ignite.internal.tx.storage.state.TxStateStorage;
import org.apache.ignite.internal.tx.storage.state.TxStateTableStorage;
import org.apache.ignite.internal.tx.storage.state.test.TestTxStateStorage;
import org.apache.ignite.internal.tx.test.TestLocalRwTxCounter;
import org.apache.ignite.internal.util.IgniteUtils;
import org.apache.ignite.internal.util.Lazy;
import org.apache.ignite.internal.util.PendingComparableValuesTracker;
import org.apache.ignite.network.ClusterNode;
import org.apache.ignite.network.NetworkAddress;
import org.apache.ignite.raft.jraft.RaftMessagesFactory;
import org.apache.ignite.raft.jraft.option.SnapshotCopierOptions;
import org.apache.ignite.raft.jraft.rpc.impl.RaftGroupEventsClientListener;
import org.apache.ignite.raft.jraft.storage.SnapshotStorage;
import org.apache.ignite.raft.jraft.storage.SnapshotThrottle;
import org.apache.ignite.raft.jraft.storage.snapshot.SnapshotCopier;
import org.apache.ignite.raft.jraft.storage.snapshot.SnapshotReader;
import org.apache.ignite.raft.jraft.storage.snapshot.SnapshotWriter;
import org.apache.ignite.sql.IgniteSql;
import org.apache.ignite.tx.IgniteTransactions;
import org.jetbrains.annotations.Nullable;
import org.junit.jupiter.api.TestInfo;

/**
 * Class that allows to mock a cluster for transaction tests' purposes.
 */
public class ItTxTestCluster {
    private static final int SCHEMA_VERSION = 1;

    private final List<NetworkAddress> localAddresses;

    private final NodeFinder nodeFinder;

    private final RaftConfiguration raftConfig;

    private final TransactionConfiguration txConfiguration;

    private final StorageUpdateConfiguration storageUpdateConfiguration;

    private final Path workDir;

    private final int nodes;

    private final int replicas;

    private final boolean startClient;

    private static final IgniteLogger LOG = Loggers.forClass(ItTxTestCluster.class);

    public static final int NODE_PORT_BASE = 20_000;

    private static final RaftMessagesFactory FACTORY = new RaftMessagesFactory();

    private ClusterService client;

    private HybridClock clientClock;
    private ClockService clientClockService;

    private Map<String, HybridClock> clocks;
    protected Map<String, ClockService> clockServices;

    private ReplicaService clientReplicaSvc;

    protected Map<String, Loza> raftServers;

    protected Map<String, ReplicaManager> replicaManagers;

    protected Map<String, ReplicaService> replicaServices;

    protected Map<String, TxManager> txManagers;

    private Map<String, ResourceVacuumManager> resourceCleanupManagers;

    protected Map<String, TransactionInflights> txInflights;

    protected Map<String, RemotelyTriggeredResourceRegistry> cursorRegistries;

    private TransactionInflights clientTransactionInflights;

    protected TxManager clientTxManager;

    private ResourceVacuumManager clientResourceVacuumManager;

    protected TransactionStateResolver clientTxStateResolver;

    protected Map<String, List<RaftGroupService>> raftClients = new HashMap<>();

    protected Map<String, TxStateStorage> txStateStorages;

    private Map<String, ClusterService> clusterServices;

    protected final List<ClusterService> cluster = new CopyOnWriteArrayList<>();

    protected PlacementDriver placementDriver;

    private ScheduledThreadPoolExecutor executor;

    private ExecutorService partitionOperationsExecutor;

    protected IgniteTransactions igniteTransactions;

    protected String localNodeName;

    private final ClusterNodeResolver nodeResolver = new ClusterNodeResolver() {
        @Override
        public @Nullable ClusterNode getById(String id) {
            for (ClusterService service : cluster) {
                ClusterNode clusterNode = service.topologyService().localMember();

                if (clusterNode.id().equals(id)) {
                    return clusterNode;
                }
            }

            if (client != null && client.topologyService().localMember().id().equals(id)) {
                return client.topologyService().localMember();
            }

            return null;
        }

        @Override
        public @Nullable ClusterNode getByConsistentId(String consistentId) {
            for (ClusterService service : cluster) {
                ClusterNode clusterNode = service.topologyService().localMember();

                if (clusterNode.name().equals(consistentId)) {
                    return clusterNode;
                }
            }

            return null;
        }
    };

    private final TestInfo testInfo;

    /** Observable timestamp tracker. */
    private final HybridTimestampTracker timestampTracker;

    private final ReplicationConfiguration replicationConfiguration;

    private CatalogService catalogService;

    private final AtomicInteger globalCatalogId = new AtomicInteger();

    protected final TestLowWatermark lowWatermark = new TestLowWatermark();

    /**
     * The constructor.
     */
    public ItTxTestCluster(
            TestInfo testInfo,
            RaftConfiguration raftConfig,
            TransactionConfiguration txConfiguration,
            StorageUpdateConfiguration storageUpdateConfiguration,
            Path workDir,
            int nodes,
            int replicas,
            boolean startClient,
            HybridTimestampTracker timestampTracker,
            ReplicationConfiguration replicationConfiguration
    ) {
        this.raftConfig = raftConfig;
        this.txConfiguration = txConfiguration;
        this.storageUpdateConfiguration = storageUpdateConfiguration;
        this.workDir = workDir;
        this.nodes = nodes;
        this.replicas = replicas;
        this.startClient = startClient;
        this.testInfo = testInfo;
        this.timestampTracker = timestampTracker;
        this.replicationConfiguration = replicationConfiguration;

        localAddresses = findLocalAddresses(NODE_PORT_BASE, NODE_PORT_BASE + nodes);
        nodeFinder = new StaticNodeFinder(localAddresses);
    }

    /**
     * Initialize the test state.
     */
    public void prepareCluster() throws Exception {
        assertTrue(nodes > 0);
        assertTrue(replicas > 0);

        clusterServices = new ConcurrentHashMap<>(nodes);

        nodeFinder.findNodes().parallelStream()
                .forEach(addr -> {
                    ClusterService svc = startNode(testInfo, addr.toString(), addr.port(), nodeFinder);
                    cluster.add(svc);
                    clusterServices.put(extractConsistentId(svc), svc);
                });

        for (ClusterService node : cluster) {
            assertTrue(waitForTopology(node, nodes, 1000));
        }

        ClusterNode firstNode = first(cluster).topologyService().localMember();

        placementDriver = new TestPlacementDriver(firstNode);

        catalogService = mock(CatalogService.class);

        LOG.info("The cluster has been started");

        if (startClient) {
            startClient();
        }

        // Start raft servers. Each raft server can hold multiple groups.
        clocks = new HashMap<>(nodes);
        clockServices = new HashMap<>(nodes);
        raftServers = new HashMap<>(nodes);
        replicaManagers = new HashMap<>(nodes);
        replicaServices = new HashMap<>(nodes);
        txManagers = new HashMap<>(nodes);
        resourceCleanupManagers = new HashMap<>(nodes);
        txInflights = new HashMap<>(nodes);
        cursorRegistries = new HashMap<>(nodes);
        txStateStorages = new HashMap<>(nodes);

        executor = new ScheduledThreadPoolExecutor(20,
                new NamedThreadFactory(Loza.CLIENT_POOL_NAME, LOG));

        partitionOperationsExecutor = new ThreadPoolExecutor(
                0, 20,
                0, TimeUnit.SECONDS,
                new LinkedBlockingQueue<>(),
                NamedThreadFactory.create("test", "partition-operations", LOG)
        );

        for (int i = 0; i < nodes; i++) {
            ClusterService clusterService = cluster.get(i);

            ClusterNode node = clusterService.topologyService().localMember();

            HybridClock clock = new HybridClockImpl();
            TestClockService clockService = new TestClockService(clock);

            String nodeName = node.name();

            clocks.put(nodeName, clock);
            clockServices.put(nodeName, clockService);

            var raftSrv = TestLozaFactory.create(
                    clusterService,
                    raftConfig,
                    workDir.resolve("node" + i),
                    clock
            );

            assertThat(raftSrv.startAsync(new ComponentContext()), willCompleteSuccessfully());

            raftServers.put(nodeName, raftSrv);

            var cmgManager = mock(ClusterManagementGroupManager.class);

            // This test is run without Meta storage.
            when(cmgManager.metaStorageNodes()).thenReturn(emptySetCompletedFuture());

            var commandMarshaller = new ThreadLocalPartitionCommandsMarshaller(clusterService.serializationRegistry());

            var raftClientFactory = new TopologyAwareRaftGroupServiceFactory(
                    clusterService,
                    logicalTopologyService(clusterService),
                    Loza.FACTORY,
                    new RaftGroupEventsClientListener()
            );

            ReplicaManager replicaMgr = new ReplicaManager(
                    nodeName,
                    clusterService,
                    cmgManager,
                    clockService,
                    Set.of(PartitionReplicationMessageGroup.class, TxMessageGroup.class),
                    placementDriver,
                    partitionOperationsExecutor,
                    () -> DEFAULT_IDLE_SAFE_TIME_PROPAGATION_PERIOD_MILLISECONDS,
                    new NoOpFailureProcessor(),
                    commandMarshaller,
                    raftClientFactory,
                    raftSrv,
                    new VolatileLogStorageFactoryCreator(nodeName, workDir.resolve("volatile-log-spillout")),
                    ForkJoinPool.commonPool()
            );

            assertThat(replicaMgr.startAsync(new ComponentContext()), willCompleteSuccessfully());

            replicaManagers.put(nodeName, replicaMgr);

            LOG.info("Replica manager has been started, node=[" + node + ']');

            ReplicaService replicaSvc = spy(new ReplicaService(
                    clusterService.messagingService(),
                    clock,
                    partitionOperationsExecutor,
                    replicationConfiguration,
                    executor
            ));

            replicaServices.put(nodeName, replicaSvc);

            var resourcesRegistry = new RemotelyTriggeredResourceRegistry();

            TransactionInflights transactionInflights = new TransactionInflights(placementDriver, clockService);

            txInflights.put(nodeName, transactionInflights);

            cursorRegistries.put(nodeName, resourcesRegistry);

            TxManagerImpl txMgr = newTxManager(
                    clusterService,
                    replicaSvc,
                    clockService,
                    new TransactionIdGenerator(i),
                    node,
                    placementDriver,
                    resourcesRegistry,
                    transactionInflights,
                    lowWatermark
            );

            ResourceVacuumManager resourceVacuumManager = new ResourceVacuumManager(
                    nodeName,
                    resourcesRegistry,
                    clusterService.topologyService(),
                    clusterService.messagingService(),
                    transactionInflights,
                    txMgr
            );

            assertThat(txMgr.startAsync(new ComponentContext()), willCompleteSuccessfully());
            txManagers.put(nodeName, txMgr);

            assertThat(resourceVacuumManager.startAsync(new ComponentContext()), willCompleteSuccessfully());
            resourceCleanupManagers.put(nodeName, resourceVacuumManager);

            txStateStorages.put(nodeName, new TestTxStateStorage());
        }

        LOG.info("Raft servers have been started");

        LOG.info("Partition groups have been started");

        localNodeName = extractConsistentId(cluster.get(0));

        if (startClient) {
            initializeClientTxComponents();
        } else {
            // Collocated mode.
            clientTxManager = txManagers.get(localNodeName);
            clientResourceVacuumManager = resourceCleanupManagers.get(localNodeName);
            clientTransactionInflights = txInflights.get(localNodeName);
        }

        igniteTransactions = new IgniteTransactionsImpl(clientTxManager, timestampTracker);

        assertNotNull(clientTxManager);
    }

    protected TxManagerImpl newTxManager(
            ClusterService clusterService,
            ReplicaService replicaSvc,
            ClockService clockService,
            TransactionIdGenerator generator,
            ClusterNode node,
            PlacementDriver placementDriver,
            RemotelyTriggeredResourceRegistry resourcesRegistry,
            TransactionInflights transactionInflights,
            LowWatermark lowWatermark
    ) {
        return new TxManagerImpl(
                node.name(),
                txConfiguration,
                clusterService.messagingService(),
                clusterService.topologyService(),
                replicaSvc,
                new HeapLockManager(),
                clockService,
                generator,
                placementDriver,
                () -> DEFAULT_IDLE_SAFE_TIME_PROPAGATION_PERIOD_MILLISECONDS,
                new TestLocalRwTxCounter(),
                partitionOperationsExecutor,
                resourcesRegistry,
                transactionInflights,
                lowWatermark
        );
    }

    public IgniteTransactions igniteTransactions() {
        return igniteTransactions;
    }

    /**
     * Starts a table.
     *
     * @param tableName Table name.
     * @param schemaDescriptor Schema descriptor.
     * @return Groups map.
     */
    public TableViewInternal startTable(String tableName, SchemaDescriptor schemaDescriptor) throws Exception {
        int tableId = globalCatalogId.getAndIncrement();

        CatalogTableDescriptor tableDescriptor = mock(CatalogTableDescriptor.class);
        when(tableDescriptor.id()).thenReturn(tableId);
        when(tableDescriptor.tableVersion()).thenReturn(SCHEMA_VERSION);

        lenient().when(catalogService.table(eq(tableId), anyLong())).thenReturn(tableDescriptor);
        lenient().when(catalogService.table(eq(tableId), anyInt())).thenReturn(tableDescriptor);

        List<Set<Assignment>> calculatedAssignments = AffinityUtils.calculateAssignments(
                cluster.stream().map(ItTxTestCluster::extractConsistentId).collect(toList()),
                1,
                replicas
        );

        List<Set<String>> assignments = calculatedAssignments.stream()
                .map(a -> a.stream().map(Assignment::consistentId).collect(toSet()))
                .collect(toList());

        List<TablePartitionId> grpIds = IntStream.range(0, assignments.size())
                .mapToObj(i -> new TablePartitionId(tableId, i))
                .collect(toList());

        Int2ObjectOpenHashMap<RaftGroupService> clients = new Int2ObjectOpenHashMap<>();

        List<CompletableFuture<Void>> partitionReadyFutures = new ArrayList<>();

        ThreadLocalPartitionCommandsMarshaller commandsMarshaller =
                new ThreadLocalPartitionCommandsMarshaller(cluster.get(0).serializationRegistry());

        int indexId = globalCatalogId.getAndIncrement();

        CatalogIndexDescriptor pkCatalogIndexDescriptor = mock(CatalogIndexDescriptor.class);
        when(pkCatalogIndexDescriptor.id()).thenReturn(indexId);

        when(catalogService.indexes(anyInt(), eq(tableId))).thenReturn(List.of(pkCatalogIndexDescriptor));

        InternalTableImpl internalTable = new InternalTableImpl(
                tableName,
                tableId,
                1,
                nodeResolver,
                clientTxManager,
                mock(MvTableStorage.class),
                mock(TxStateTableStorage.class),
                startClient ? clientReplicaSvc : replicaServices.get(localNodeName),
                startClient ? clientClock : clocks.get(localNodeName),
                timestampTracker,
                placementDriver,
                clientTransactionInflights,
                500,
                0,
                null
        );

        TableImpl table = new TableImpl(
                internalTable,
                new DummySchemaManagerImpl(schemaDescriptor),
                clientTxManager.lockManager(),
                new ConstantSchemaVersions(SCHEMA_VERSION),
                mock(IgniteSql.class),
                pkCatalogIndexDescriptor.id()
        );

        for (int p = 0; p < assignments.size(); p++) {
            Set<String> partAssignments = assignments.get(p);

            PeersAndLearners configuration = PeersAndLearners.fromConsistentIds(partAssignments);

            TablePartitionId grpId = grpIds.get(p);

            for (String assignment : partAssignments) {
                int partId = p;

                var mvPartStorage = new TestMvPartitionStorage(partId);
                var txStateStorage = txStateStorages.get(assignment);
                TxMessageSender txMessageSender =
                        new TxMessageSender(
                                clusterServices.get(assignment).messagingService(),
                                replicaServices.get(assignment),
                                clockServices.get(assignment),
                                txConfiguration
                        );

                var transactionStateResolver = new TransactionStateResolver(
                        txManagers.get(assignment),
                        clockServices.get(assignment),
                        nodeResolver,
                        clusterServices.get(assignment).messagingService(),
                        placementDriver,
                        txMessageSender
                );
                transactionStateResolver.start();

                ColumnsExtractor row2Tuple = BinaryRowConverter.keyExtractor(schemaDescriptor);

                StorageHashIndexDescriptor pkIndexDescriptor = mock(StorageHashIndexDescriptor.class);
                when(pkIndexDescriptor.isPk()).thenReturn(true);

                when(pkIndexDescriptor.columns()).then(invocation -> Collections.nCopies(
                        schemaDescriptor.keyColumns().size(),
                        mock(StorageHashIndexColumnDescriptor.class)
                ));

                Lazy<TableSchemaAwareIndexStorage> pkStorage = new Lazy<>(() -> new TableSchemaAwareIndexStorage(
                        indexId,
                        new TestHashIndexStorage(partId, pkIndexDescriptor),
                        row2Tuple
                ));

                IndexLocker pkLocker = new HashIndexLocker(indexId, true, txManagers.get(assignment).lockManager(), row2Tuple);

                PendingComparableValuesTracker<HybridTimestamp, Void> safeTime =
                        new PendingComparableValuesTracker<>(clockServices.get(assignment).now());
                PendingComparableValuesTracker<Long, Void> storageIndexTracker = new PendingComparableValuesTracker<>(0L);

                PartitionDataStorage partitionDataStorage = new TestPartitionDataStorage(tableId, partId, mvPartStorage);

                IndexUpdateHandler indexUpdateHandler = new IndexUpdateHandler(
                        DummyInternalTableImpl.createTableIndexStoragesSupplier(Map.of(pkStorage.get().id(), pkStorage.get()))
                );

                StorageUpdateHandler storageUpdateHandler = new StorageUpdateHandler(
                        partId,
                        partitionDataStorage,
                        indexUpdateHandler,
                        storageUpdateConfiguration
                );

                DummySchemaManagerImpl schemaManager = new DummySchemaManagerImpl(schemaDescriptor);

                PartitionListener partitionListener = new PartitionListener(
                        txManagers.get(assignment),
                        partitionDataStorage,
                        storageUpdateHandler,
                        txStateStorage,
                        safeTime,
                        storageIndexTracker,
                        catalogService,
                        schemaManager,
                        clockServices.get(assignment),
                        mock(IndexMetaStorage.class)
                );

                Function<RaftGroupService, ReplicaListener> createReplicaListener = raftClient -> newReplicaListener(
                        mvPartStorage,
                        raftClient,
                        txManagers.get(assignment),
                        Runnable::run,
                        partId,
                        tableId,
                        () -> Map.of(pkLocker.id(), pkLocker),
                        pkStorage,
                        Map::of,
                        clockServices.get(assignment),
                        safeTime,
                        txStateStorage,
                        transactionStateResolver,
                        storageUpdateHandler,
                        new DummyValidationSchemasSource(schemaManager),
                        nodeResolver.getByConsistentId(assignment),
                        new AlwaysSyncedSchemaSyncService(),
                        catalogService,
                        placementDriver,
                        nodeResolver,
                        cursorRegistries.get(assignment),
                        schemaManager
                );

                // The reason to use such kind of implementation is that a honest implementation requires a metastore instance:
                // PartitionSnapshotStorageFactory <- PartitionAccessImpl <- IndexMetaStorage <- FullStateTransferIndexChooser
                // <- MetaStorageManager. But metastore module isn't accessible there. Moreover we don't need the honest instance there,
                // because derived tests don't use snapshots' logic inside. Then, such skeleton instance is fine there.
                SnapshotStorageFactory snapshotStorageFactory = (uri, raftOptions) -> new SnapshotStorage() {
                    @Override
                    public boolean setFilterBeforeCopyRemote() {
                        throw new UnsupportedOperationException();
                    }

                    @Override
                    public SnapshotWriter create() {
                        throw new UnsupportedOperationException();
                    }

                    @Override
                    public SnapshotReader open() {
                        return null;
                    }

                    @Override
                    public SnapshotReader copyFrom(String uri, SnapshotCopierOptions opts) {
                        throw new UnsupportedOperationException();
                    }

                    @Override
                    public SnapshotCopier startToCopyFrom(String uri, SnapshotCopierOptions opts) {
                        throw new UnsupportedOperationException();
                    }

                    @Override
                    public void setSnapshotThrottle(SnapshotThrottle snapshotThrottle) {
                        throw new UnsupportedOperationException();
                    }

                    @Override
                    public boolean init(Void opts) {
                        return true;
                    }

                    @Override
                    public void shutdown() {
                        // no-op
                    }
                };

                CompletableFuture<Void> partitionReadyFuture = replicaManagers.get(assignment)
                        .startReplica(
                                RaftGroupEventsListener.noopLsnr,
                                partitionListener,
                                false,
                                snapshotStorageFactory,
                                createReplicaListener,
                                storageIndexTracker,
                                grpId,
                                configuration
                        )
                        .thenAccept(unused -> { });

                partitionReadyFutures.add(partitionReadyFuture);
            }

            // waiting for started replicas otherwise we would have NPE on {@link Replica#replica} call below
            allOf(partitionReadyFutures.toArray(new CompletableFuture[0])).join();

            CompletableFuture<RaftGroupService> txExecutionRaftClient =  replicaManagers.get(extractConsistentId(cluster.get(0)))
                        .replica(grpId)
                        .thenApply(Replica::raftClient)
                        .thenApply(RaftGroupService::leader)
                        .thenApply(Peer::consistentId)
                        .thenApply(replicaManagers::get)
                        .thenCompose(rm -> rm.replica(grpId))
                        .thenApply(Replica::raftClient);

            partitionReadyFutures.add(txExecutionRaftClient.thenAccept(leaderClient -> clients.put(grpId.partitionId(), leaderClient)));
        }

        allOf(partitionReadyFutures.toArray(new CompletableFuture[0])).join();

        raftClients.computeIfAbsent(tableName, t -> new ArrayList<>()).addAll(clients.values());

<<<<<<< HEAD
        return table;
    }

    private static String extractConsistentId(ClusterService nodeService) {
        return nodeService.topologyService().localMember().name();
=======
        return new TableImpl(
                new InternalTableImpl(
                        tableName,
                        tableId,
                        1,
                        nodeResolver,
                        clientTxManager,
                        mock(MvTableStorage.class),
                        mock(TxStateTableStorage.class),
                        startClient ? clientReplicaSvc : replicaServices.get(localNodeName),
                        startClient ? clientClock : clocks.get(localNodeName),
                        timestampTracker,
                        placementDriver,
                        clientTransactionInflights,
                        500,
                        0,
                        null,
                        mock(StreamerReceiverRunner.class)
                ),
                new DummySchemaManagerImpl(schemaDescriptor),
                clientTxManager.lockManager(),
                new ConstantSchemaVersions(SCHEMA_VERSION),
                mock(IgniteSql.class),
                pkCatalogIndexDescriptor.id()
        );
>>>>>>> 4e8baed2
    }

    protected PartitionReplicaListener newReplicaListener(
            MvPartitionStorage mvDataStorage,
            RaftGroupService raftClient,
            TxManager txManager,
            Executor scanRequestExecutor,
            int partId,
            int tableId,
            Supplier<Map<Integer, IndexLocker>> indexesLockers,
            Lazy<TableSchemaAwareIndexStorage> pkIndexStorage,
            Supplier<Map<Integer, TableSchemaAwareIndexStorage>> secondaryIndexStorages,
            ClockService clockService,
            PendingComparableValuesTracker<HybridTimestamp, Void> safeTime,
            TxStateStorage txStateStorage,
            TransactionStateResolver transactionStateResolver,
            StorageUpdateHandler storageUpdateHandler,
            ValidationSchemasSource validationSchemasSource,
            ClusterNode localNode,
            SchemaSyncService schemaSyncService,
            CatalogService catalogService,
            PlacementDriver placementDriver,
            ClusterNodeResolver clusterNodeResolver,
            RemotelyTriggeredResourceRegistry resourcesRegistry,
            SchemaRegistry schemaRegistry
    ) {
        return new PartitionReplicaListener(
                mvDataStorage,
                raftClient,
                txManager,
                txManager.lockManager(),
                Runnable::run,
                partId,
                tableId,
                indexesLockers,
                pkIndexStorage,
                secondaryIndexStorages,
                clockService,
                safeTime,
                txStateStorage,
                transactionStateResolver,
                storageUpdateHandler,
                validationSchemasSource,
                localNode,
                schemaSyncService,
                catalogService,
                placementDriver,
                clusterNodeResolver,
                resourcesRegistry,
                schemaRegistry,
                mock(IndexMetaStorage.class)
        );
    }

    private LogicalTopologyService logicalTopologyService(ClusterService clusterService) {
        return new LogicalTopologyService() {
            @Override
            public void addEventListener(LogicalTopologyEventListener listener) {

            }

            @Override
            public void removeEventListener(LogicalTopologyEventListener listener) {

            }

            @Override
            public CompletableFuture<LogicalTopologySnapshot> logicalTopologyOnLeader() {
                return completedFuture(new LogicalTopologySnapshot(
                        1,
                        clusterService.topologyService().allMembers().stream().map(LogicalNode::new).collect(toSet())));
            }

            @Override
            public LogicalTopologySnapshot localLogicalTopology() {
                return new LogicalTopologySnapshot(
                        1,
                        clusterService.topologyService().allMembers().stream().map(LogicalNode::new).collect(toSet()));
            }

            @Override
            public CompletableFuture<Set<ClusterNode>> validatedNodesOnLeader() {
                return completedFuture(Set.copyOf(clusterService.topologyService().allMembers()));
            }
        };
    }

    /**
     * Returns a raft manager for a group.
     *
     * @param tableName Table name.
     * @return Raft manager hosting a leader for group.
     */
    protected Loza getLeader(String tableName) {
        var services = raftClients.get(tableName);

        Peer leader = services.get(0).leader();

        assertNotNull(leader);

        return raftServers.get(leader.consistentId());
    }

    protected Peer getLeaderId(String tableName) {
        var services = raftClients.get(tableName);

        return services.get(0).leader();
    }

    /**
     * Shutdowns all cluster nodes after each test.
     *
     */
    public void shutdownCluster() {
        assertThat(stopAsync(new ComponentContext(), cluster), willCompleteSuccessfully());

        if (client != null) {
            assertThat(client.stopAsync(new ComponentContext()), willCompleteSuccessfully());
        }

        if (executor != null) {
            IgniteUtils.shutdownAndAwaitTermination(executor, 10, TimeUnit.SECONDS);
        }

        if (partitionOperationsExecutor != null) {
            IgniteUtils.shutdownAndAwaitTermination(partitionOperationsExecutor, 10, TimeUnit.SECONDS);
        }

        if (raftServers != null) {
            for (Entry<String, Loza> entry : raftServers.entrySet()) {
                Loza rs = entry.getValue();

                ReplicaManager replicaMgr = replicaManagers.get(entry.getKey());

                CompletableFuture<?>[] replicaStopFutures = replicaMgr.startedGroups().stream()
                        .map(grp -> {
                            try {
                                return replicaMgr.stopReplica(grp);
                            } catch (NodeStoppingException e) {
                                throw new AssertionError(e);
                            }
                        })
                        .toArray(CompletableFuture[]::new);

                assertThat(allOf(replicaStopFutures), willCompleteSuccessfully());

                rs.localNodes().parallelStream().forEach(nodeId -> {
                    try {
                        rs.stopRaftNode(nodeId);
                    } catch (NodeStoppingException e) {
                        throw new AssertionError(e);
                    }
                });

                assertThat(replicaMgr.stopAsync(new ComponentContext()), willCompleteSuccessfully());
                assertThat(rs.stopAsync(new ComponentContext()), willCompleteSuccessfully());
            }
        }

        if (resourceCleanupManagers != null) {
            for (ResourceVacuumManager resourceVacuumManager : resourceCleanupManagers.values()) {
                assertThat(resourceVacuumManager.stopAsync(new ComponentContext()), willCompleteSuccessfully());
            }
        }

        if (clientResourceVacuumManager != null) {
            assertThat(clientResourceVacuumManager.stopAsync(new ComponentContext()), willCompleteSuccessfully());
        }

        if (txManagers != null) {
            for (TxManager txMgr : txManagers.values()) {
                assertThat(txMgr.stopAsync(new ComponentContext()), willCompleteSuccessfully());
            }
        }

        if (clientTxManager != null) {
            assertThat(clientTxManager.stopAsync(new ComponentContext()), willCompleteSuccessfully());
        }

        for (Map.Entry<String, List<RaftGroupService>> e : raftClients.entrySet()) {
            for (RaftGroupService svc : e.getValue()) {
                svc.shutdown();
            }
        }
    }

    /**
     * Starts a node.
     *
     * @param name Node name.
     * @param port Local port.
     * @param nodeFinder Node finder.
     * @return The client cluster view.
     */
    protected static ClusterService startNode(TestInfo testInfo, String name, int port,
            NodeFinder nodeFinder) {
        var network = ClusterServiceTestUtils.clusterService(testInfo, port, nodeFinder);

        assertThat(network.startAsync(new ComponentContext()), willCompleteSuccessfully());

        return network;
    }

    private void startClient() throws InterruptedException {
        client = startNode(testInfo, "client", NODE_PORT_BASE - 1, nodeFinder);

        assertTrue(waitForTopology(client, nodes + 1, 1000));

        clientClock = new HybridClockImpl();

        clientClockService = new TestClockService(clientClock);

        LOG.info("Replica manager has been started, node=[" + client.topologyService().localMember() + ']');

        clientReplicaSvc = spy(new ReplicaService(
                client.messagingService(),
                clientClock,
                partitionOperationsExecutor,
                replicationConfiguration,
                executor
        ));

        LOG.info("The client has been started");
    }

    private void initializeClientTxComponents() {
        RemotelyTriggeredResourceRegistry resourceRegistry = new RemotelyTriggeredResourceRegistry();

        clientTransactionInflights = new TransactionInflights(placementDriver, clientClockService);

        clientTxManager = new TxManagerImpl(
                "client",
                txConfiguration,
                client.messagingService(),
                client.topologyService(),
                clientReplicaSvc,
                new HeapLockManager(),
                clientClockService,
                new TransactionIdGenerator(-1),
                placementDriver,
                () -> DEFAULT_IDLE_SAFE_TIME_PROPAGATION_PERIOD_MILLISECONDS,
                new TestLocalRwTxCounter(),
                partitionOperationsExecutor,
                resourceRegistry,
                clientTransactionInflights,
                lowWatermark
        );

        clientResourceVacuumManager = new ResourceVacuumManager(
                "client",
                resourceRegistry,
                client.topologyService(),
                client.messagingService(),
                clientTransactionInflights,
                clientTxManager
        );

        clientTxStateResolver = new TransactionStateResolver(
                clientTxManager,
                clientClockService,
                nodeResolver,
                client.messagingService(),
                placementDriver,
                new TxMessageSender(
                        client.messagingService(),
                        clientReplicaSvc,
                        clientClockService,
                        txConfiguration
                )
        );

        clientTxStateResolver.start();
        assertThat(startAsync(new ComponentContext(), clientTxManager, clientResourceVacuumManager), willCompleteSuccessfully());
    }

    public Map<String, Loza> raftServers() {
        return raftServers;
    }

    public Map<String, TxManager> txManagers() {
        return txManagers;
    }

    public PlacementDriver placementDriver() {
        return placementDriver;
    }

    public TxManager clientTxManager() {
        return clientTxManager;
    }

    public String localNodeName() {
        return localNodeName;
    }

    public Map<String, HybridClock> clocks() {
        return clocks;
    }

    public HybridClock clientClock() {
        return clientClock;
    }

    public Map<String, ReplicaManager> replicaManagers() {
        return replicaManagers;
    }

    public Map<String, ClusterService> clusterServices() {
        return clusterServices;
    }
}<|MERGE_RESOLUTION|>--- conflicted
+++ resolved
@@ -609,7 +609,8 @@
                 clientTransactionInflights,
                 500,
                 0,
-                null
+                null,
+                mock(StreamerReceiverRunner.class)
         );
 
         TableImpl table = new TableImpl(
@@ -807,39 +808,11 @@
 
         raftClients.computeIfAbsent(tableName, t -> new ArrayList<>()).addAll(clients.values());
 
-<<<<<<< HEAD
         return table;
     }
 
     private static String extractConsistentId(ClusterService nodeService) {
         return nodeService.topologyService().localMember().name();
-=======
-        return new TableImpl(
-                new InternalTableImpl(
-                        tableName,
-                        tableId,
-                        1,
-                        nodeResolver,
-                        clientTxManager,
-                        mock(MvTableStorage.class),
-                        mock(TxStateTableStorage.class),
-                        startClient ? clientReplicaSvc : replicaServices.get(localNodeName),
-                        startClient ? clientClock : clocks.get(localNodeName),
-                        timestampTracker,
-                        placementDriver,
-                        clientTransactionInflights,
-                        500,
-                        0,
-                        null,
-                        mock(StreamerReceiverRunner.class)
-                ),
-                new DummySchemaManagerImpl(schemaDescriptor),
-                clientTxManager.lockManager(),
-                new ConstantSchemaVersions(SCHEMA_VERSION),
-                mock(IgniteSql.class),
-                pkCatalogIndexDescriptor.id()
-        );
->>>>>>> 4e8baed2
     }
 
     protected PartitionReplicaListener newReplicaListener(
