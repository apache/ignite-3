--- conflicted
+++ resolved
@@ -468,15 +468,9 @@
                         replicaServices.get(assignment),
                         txManagers.get(assignment),
                         clocks.get(assignment),
-<<<<<<< HEAD
-                        consistentIdToNode,
-                        idToNode,
+                        nodeResolver,
                         clusterServices.get(assignment).messagingService(),
                         placementDriver
-=======
-                        nodeResolver,
-                        clusterServices.get(assignment).messagingService()
->>>>>>> 492f01b6
                 );
                 transactionStateResolver.start();
 
@@ -564,7 +558,7 @@
                                         new AlwaysSyncedSchemaSyncService(),
                                         catalogService,
                                         placementDriver,
-                                        id -> clusterServices.get(assignment).topologyService().getById(id)
+                                        clusterServices.get(assignment).topologyService()
                                 );
 
                                 replicaManagers.get(assignment).startReplica(
@@ -661,7 +655,7 @@
             SchemaSyncService schemaSyncService,
             CatalogService catalogService,
             PlacementDriver placementDriver,
-            Function<String, ClusterNode> clusterNodeByIdResolver
+            ClusterNodeResolver clusterNodeResolver
     ) {
         return new PartitionReplicaListener(
                 mvDataStorage,
@@ -684,7 +678,7 @@
                 schemaSyncService,
                 catalogService,
                 placementDriver,
-                clusterNodeByIdResolver
+                clusterNodeResolver
         );
     }
 
@@ -850,15 +844,9 @@
                 clientReplicaSvc,
                 clientTxManager,
                 clientClock,
-<<<<<<< HEAD
-                consistentIdToNode,
-                idToNode,
+                nodeResolver,
                 client.messagingService(),
                 placementDriver
-=======
-                nodeResolver,
-                client.messagingService()
->>>>>>> 492f01b6
         );
 
         clientTxStateResolver.start();
