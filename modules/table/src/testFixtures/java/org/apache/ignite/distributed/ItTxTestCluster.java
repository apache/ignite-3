--- conflicted
+++ resolved
@@ -343,7 +343,6 @@
 
             replicaServices.put(node.name(), replicaSvc);
 
-<<<<<<< HEAD
             TxManagerImpl txMgr = newTxManager(
                     replicaSvc,
                     clock,
@@ -352,9 +351,6 @@
                     placementDriver
             );
 
-=======
-            TxManagerImpl txMgr = newTxManager(replicaSvc, clock, new TransactionIdGenerator(i), node);
->>>>>>> b9bd1c4d
             txMgr.start();
 
             txManagers.put(node.name(), txMgr);
