/*
 * Licensed to the Apache Software Foundation (ASF) under one or more
 * contributor license agreements. See the NOTICE file distributed with
 * this work for additional information regarding copyright ownership.
 * The ASF licenses this file to You under the Apache License, Version 2.0
 * (the "License"); you may not use this file except in compliance with
 * the License. You may obtain a copy of the License at
 *
 *      http://www.apache.org/licenses/LICENSE-2.0
 *
 * Unless required by applicable law or agreed to in writing, software
 * distributed under the License is distributed on an "AS IS" BASIS,
 * WITHOUT WARRANTIES OR CONDITIONS OF ANY KIND, either express or implied.
 * See the License for the specific language governing permissions and
 * limitations under the License.
 */

package org.apache.ignite.distributed;

import static java.util.concurrent.CompletableFuture.allOf;
import static java.util.concurrent.CompletableFuture.completedFuture;
import static java.util.stream.Collectors.toList;
import static java.util.stream.Collectors.toSet;
import static org.apache.ignite.internal.network.utils.ClusterServiceTestUtils.findLocalAddresses;
import static org.apache.ignite.internal.network.utils.ClusterServiceTestUtils.waitForTopology;
import static org.apache.ignite.internal.replicator.ReplicatorConstants.DEFAULT_IDLE_SAFE_TIME_PROPAGATION_PERIOD_MILLISECONDS;
import static org.apache.ignite.internal.testframework.matchers.CompletableFutureMatcher.willCompleteSuccessfully;
import static org.apache.ignite.internal.util.CollectionUtils.first;
import static org.apache.ignite.internal.util.CompletableFutures.emptySetCompletedFuture;
import static org.apache.ignite.internal.util.IgniteUtils.startAsync;
import static org.apache.ignite.internal.util.IgniteUtils.stopAsync;
import static org.hamcrest.MatcherAssert.assertThat;
import static org.junit.jupiter.api.Assertions.assertNotNull;
import static org.junit.jupiter.api.Assertions.assertTrue;
import static org.mockito.ArgumentMatchers.anyInt;
import static org.mockito.ArgumentMatchers.anyLong;
import static org.mockito.ArgumentMatchers.eq;
import static org.mockito.Mockito.lenient;
import static org.mockito.Mockito.mock;
import static org.mockito.Mockito.spy;
import static org.mockito.Mockito.when;

import java.nio.file.Path;
import java.util.ArrayList;
import java.util.Collections;
import java.util.HashMap;
import java.util.List;
import java.util.Map;
import java.util.Map.Entry;
import java.util.Set;
import java.util.concurrent.CompletableFuture;
import java.util.concurrent.ConcurrentHashMap;
import java.util.concurrent.CopyOnWriteArrayList;
import java.util.concurrent.Executor;
import java.util.concurrent.ExecutorService;
import java.util.concurrent.Executors;
import java.util.concurrent.ForkJoinPool;
import java.util.concurrent.ScheduledThreadPoolExecutor;
import java.util.concurrent.TimeUnit;
import java.util.concurrent.atomic.AtomicInteger;
import java.util.function.Function;
import java.util.function.Supplier;
import java.util.stream.IntStream;
import org.apache.ignite.internal.affinity.AffinityUtils;
import org.apache.ignite.internal.affinity.Assignment;
import org.apache.ignite.internal.catalog.CatalogService;
import org.apache.ignite.internal.catalog.descriptors.CatalogIndexDescriptor;
import org.apache.ignite.internal.catalog.descriptors.CatalogTableDescriptor;
import org.apache.ignite.internal.cluster.management.ClusterManagementGroupManager;
import org.apache.ignite.internal.cluster.management.topology.api.LogicalNode;
import org.apache.ignite.internal.cluster.management.topology.api.LogicalTopologyEventListener;
import org.apache.ignite.internal.cluster.management.topology.api.LogicalTopologyService;
import org.apache.ignite.internal.cluster.management.topology.api.LogicalTopologySnapshot;
import org.apache.ignite.internal.failure.NoOpFailureProcessor;
import org.apache.ignite.internal.hlc.ClockService;
import org.apache.ignite.internal.hlc.HybridClock;
import org.apache.ignite.internal.hlc.HybridClockImpl;
import org.apache.ignite.internal.hlc.HybridTimestamp;
import org.apache.ignite.internal.hlc.TestClockService;
import org.apache.ignite.internal.lang.NodeStoppingException;
import org.apache.ignite.internal.logger.IgniteLogger;
import org.apache.ignite.internal.logger.Loggers;
import org.apache.ignite.internal.lowwatermark.LowWatermark;
import org.apache.ignite.internal.lowwatermark.TestLowWatermark;
import org.apache.ignite.internal.manager.ComponentContext;
import org.apache.ignite.internal.network.ClusterNodeResolver;
import org.apache.ignite.internal.network.ClusterService;
import org.apache.ignite.internal.network.NodeFinder;
import org.apache.ignite.internal.network.StaticNodeFinder;
import org.apache.ignite.internal.network.utils.ClusterServiceTestUtils;
import org.apache.ignite.internal.partition.replicator.network.PartitionReplicationMessageGroup;
import org.apache.ignite.internal.placementdriver.PlacementDriver;
import org.apache.ignite.internal.placementdriver.TestPlacementDriver;
import org.apache.ignite.internal.raft.Loza;
import org.apache.ignite.internal.raft.Peer;
import org.apache.ignite.internal.raft.PeersAndLearners;
import org.apache.ignite.internal.raft.RaftGroupEventsListener;
import org.apache.ignite.internal.raft.TestLozaFactory;
import org.apache.ignite.internal.raft.client.TopologyAwareRaftGroupServiceFactory;
import org.apache.ignite.internal.raft.configuration.RaftConfiguration;
import org.apache.ignite.internal.raft.service.RaftGroupService;
import org.apache.ignite.internal.raft.storage.SnapshotStorageFactory;
import org.apache.ignite.internal.raft.storage.impl.VolatileLogStorageFactoryCreator;
import org.apache.ignite.internal.replicator.Replica;
import org.apache.ignite.internal.replicator.ReplicaManager;
import org.apache.ignite.internal.replicator.ReplicaService;
import org.apache.ignite.internal.replicator.TablePartitionId;
import org.apache.ignite.internal.replicator.configuration.ReplicationConfiguration;
import org.apache.ignite.internal.replicator.listener.ReplicaListener;
import org.apache.ignite.internal.schema.BinaryRowConverter;
import org.apache.ignite.internal.schema.ColumnsExtractor;
import org.apache.ignite.internal.schema.SchemaDescriptor;
import org.apache.ignite.internal.schema.SchemaRegistry;
import org.apache.ignite.internal.schema.configuration.StorageUpdateConfiguration;
import org.apache.ignite.internal.storage.MvPartitionStorage;
import org.apache.ignite.internal.storage.engine.MvTableStorage;
import org.apache.ignite.internal.storage.impl.TestMvPartitionStorage;
import org.apache.ignite.internal.storage.index.StorageHashIndexDescriptor;
import org.apache.ignite.internal.storage.index.StorageHashIndexDescriptor.StorageHashIndexColumnDescriptor;
import org.apache.ignite.internal.storage.index.impl.TestHashIndexStorage;
import org.apache.ignite.internal.table.StreamerReceiverRunner;
import org.apache.ignite.internal.table.TableImpl;
import org.apache.ignite.internal.table.TableViewInternal;
import org.apache.ignite.internal.table.distributed.HashIndexLocker;
import org.apache.ignite.internal.table.distributed.IndexLocker;
import org.apache.ignite.internal.table.distributed.StorageUpdateHandler;
import org.apache.ignite.internal.table.distributed.TableSchemaAwareIndexStorage;
import org.apache.ignite.internal.table.distributed.index.IndexMetaStorage;
import org.apache.ignite.internal.table.distributed.index.IndexUpdateHandler;
import org.apache.ignite.internal.table.distributed.raft.PartitionDataStorage;
import org.apache.ignite.internal.table.distributed.raft.PartitionListener;
import org.apache.ignite.internal.table.distributed.replicator.PartitionReplicaListener;
import org.apache.ignite.internal.table.distributed.replicator.TransactionStateResolver;
import org.apache.ignite.internal.table.distributed.schema.AlwaysSyncedSchemaSyncService;
import org.apache.ignite.internal.table.distributed.schema.ConstantSchemaVersions;
import org.apache.ignite.internal.table.distributed.schema.SchemaSyncService;
import org.apache.ignite.internal.table.distributed.schema.ThreadLocalPartitionCommandsMarshaller;
import org.apache.ignite.internal.table.distributed.schema.ValidationSchemasSource;
import org.apache.ignite.internal.table.distributed.storage.InternalTableImpl;
import org.apache.ignite.internal.table.impl.DummyInternalTableImpl;
import org.apache.ignite.internal.table.impl.DummySchemaManagerImpl;
import org.apache.ignite.internal.table.impl.DummyValidationSchemasSource;
import org.apache.ignite.internal.thread.NamedThreadFactory;
import org.apache.ignite.internal.tx.HybridTimestampTracker;
import org.apache.ignite.internal.tx.TxManager;
import org.apache.ignite.internal.tx.configuration.TransactionConfiguration;
import org.apache.ignite.internal.tx.impl.HeapLockManager;
import org.apache.ignite.internal.tx.impl.IgniteTransactionsImpl;
import org.apache.ignite.internal.tx.impl.RemotelyTriggeredResourceRegistry;
import org.apache.ignite.internal.tx.impl.ResourceVacuumManager;
import org.apache.ignite.internal.tx.impl.TransactionIdGenerator;
import org.apache.ignite.internal.tx.impl.TransactionInflights;
import org.apache.ignite.internal.tx.impl.TxManagerImpl;
import org.apache.ignite.internal.tx.impl.TxMessageSender;
import org.apache.ignite.internal.tx.message.TxMessageGroup;
import org.apache.ignite.internal.tx.storage.state.TxStateStorage;
import org.apache.ignite.internal.tx.storage.state.TxStateTableStorage;
import org.apache.ignite.internal.tx.storage.state.test.TestTxStateStorage;
import org.apache.ignite.internal.tx.test.TestLocalRwTxCounter;
import org.apache.ignite.internal.util.IgniteUtils;
import org.apache.ignite.internal.util.Lazy;
import org.apache.ignite.internal.util.PendingComparableValuesTracker;
import org.apache.ignite.network.ClusterNode;
import org.apache.ignite.network.NetworkAddress;
import org.apache.ignite.raft.jraft.RaftMessagesFactory;
import org.apache.ignite.raft.jraft.option.SnapshotCopierOptions;
import org.apache.ignite.raft.jraft.rpc.impl.RaftGroupEventsClientListener;
import org.apache.ignite.raft.jraft.storage.SnapshotStorage;
import org.apache.ignite.raft.jraft.storage.SnapshotThrottle;
import org.apache.ignite.raft.jraft.storage.snapshot.SnapshotCopier;
import org.apache.ignite.raft.jraft.storage.snapshot.SnapshotReader;
import org.apache.ignite.raft.jraft.storage.snapshot.SnapshotWriter;
import org.apache.ignite.sql.IgniteSql;
import org.apache.ignite.tx.IgniteTransactions;
import org.jetbrains.annotations.Nullable;
import org.junit.jupiter.api.TestInfo;

/**
 * Class that allows to mock a cluster for transaction tests' purposes.
 */
public class ItTxTestCluster {
    private static final int SCHEMA_VERSION = 1;

    private final List<NetworkAddress> localAddresses;

    private final NodeFinder nodeFinder;

    private final RaftConfiguration raftConfig;

    private final TransactionConfiguration txConfiguration;

    private final StorageUpdateConfiguration storageUpdateConfiguration;

    private final Path workDir;

    private final int nodes;

    private final int replicas;

    private final boolean startClient;

    private static final IgniteLogger LOG = Loggers.forClass(ItTxTestCluster.class);

    public static final int NODE_PORT_BASE = 20_000;

    private static final RaftMessagesFactory FACTORY = new RaftMessagesFactory();

    private ClusterService client;

    private HybridClock clientClock;
    private ClockService clientClockService;

    private Map<String, HybridClock> clocks;
    protected Map<String, ClockService> clockServices;

    private ReplicaService clientReplicaSvc;

    protected Map<String, Loza> raftServers;

    protected Map<String, ReplicaManager> replicaManagers;

    protected Map<String, ReplicaService> replicaServices;

    protected Map<String, TxManager> txManagers;

    private Map<String, ResourceVacuumManager> resourceCleanupManagers;

    protected Map<String, TransactionInflights> txInflights;

    protected Map<String, RemotelyTriggeredResourceRegistry> cursorRegistries;

    private TransactionInflights clientTransactionInflights;

    protected TxManager clientTxManager;

    private ResourceVacuumManager clientResourceVacuumManager;

    protected TransactionStateResolver clientTxStateResolver;

<<<<<<< HEAD
    protected Map<String, TableImpl> tables = new HashMap<>();
=======
    // TODO: should be removed in https://issues.apache.org/jira/browse/IGNITE-22774
    protected Map<String, List<RaftGroupService>> raftClients = new HashMap<>();
>>>>>>> 060b4611

    protected Map<String, TxStateStorage> txStateStorages;

    private Map<String, ClusterService> clusterServices;

    protected final List<ClusterService> cluster = new CopyOnWriteArrayList<>();

    protected PlacementDriver placementDriver;

    private ScheduledThreadPoolExecutor executor;

    private ExecutorService partitionOperationsExecutor;

    protected IgniteTransactions igniteTransactions;

    protected String localNodeName;

    private final ClusterNodeResolver nodeResolver = new ClusterNodeResolver() {
        @Override
        public @Nullable ClusterNode getById(String id) {
            for (ClusterService service : cluster) {
                ClusterNode clusterNode = service.topologyService().localMember();

                if (clusterNode.id().equals(id)) {
                    return clusterNode;
                }
            }

            if (client != null && client.topologyService().localMember().id().equals(id)) {
                return client.topologyService().localMember();
            }

            return null;
        }

        @Override
        public @Nullable ClusterNode getByConsistentId(String consistentId) {
            for (ClusterService service : cluster) {
                ClusterNode clusterNode = service.topologyService().localMember();

                if (clusterNode.name().equals(consistentId)) {
                    return clusterNode;
                }
            }

            return null;
        }
    };

    private final TestInfo testInfo;

    /** Observable timestamp tracker. */
    private final HybridTimestampTracker timestampTracker;

    private final ReplicationConfiguration replicationConfiguration;

    private CatalogService catalogService;

    private final AtomicInteger globalCatalogId = new AtomicInteger();

    protected final TestLowWatermark lowWatermark = new TestLowWatermark();

    /**
     * The constructor.
     */
    public ItTxTestCluster(
            TestInfo testInfo,
            RaftConfiguration raftConfig,
            TransactionConfiguration txConfiguration,
            StorageUpdateConfiguration storageUpdateConfiguration,
            Path workDir,
            int nodes,
            int replicas,
            boolean startClient,
            HybridTimestampTracker timestampTracker,
            ReplicationConfiguration replicationConfiguration
    ) {
        this.raftConfig = raftConfig;
        this.txConfiguration = txConfiguration;
        this.storageUpdateConfiguration = storageUpdateConfiguration;
        this.workDir = workDir;
        this.nodes = nodes;
        this.replicas = replicas;
        this.startClient = startClient;
        this.testInfo = testInfo;
        this.timestampTracker = timestampTracker;
        this.replicationConfiguration = replicationConfiguration;

        localAddresses = findLocalAddresses(NODE_PORT_BASE, NODE_PORT_BASE + nodes);
        nodeFinder = new StaticNodeFinder(localAddresses);
    }

    /**
     * Initialize the test state.
     */
    public void prepareCluster() throws Exception {
        assertTrue(nodes > 0);
        assertTrue(replicas > 0);

        clusterServices = new ConcurrentHashMap<>(nodes);

        nodeFinder.findNodes().parallelStream()
                .forEach(addr -> {
                    ClusterService svc = startNode(testInfo, addr.toString(), addr.port(), nodeFinder);
                    cluster.add(svc);
                    clusterServices.put(extractConsistentId(svc), svc);
                });

        for (ClusterService node : cluster) {
            assertTrue(waitForTopology(node, nodes, 1000));
        }

        ClusterNode firstNode = first(cluster).topologyService().localMember();

        placementDriver = new TestPlacementDriver(firstNode);

        catalogService = mock(CatalogService.class);

        LOG.info("The cluster has been started");

        if (startClient) {
            startClient();
        }

        // Start raft servers. Each raft server can hold multiple groups.
        clocks = new HashMap<>(nodes);
        clockServices = new HashMap<>(nodes);
        raftServers = new HashMap<>(nodes);
        replicaManagers = new HashMap<>(nodes);
        replicaServices = new HashMap<>(nodes);
        txManagers = new HashMap<>(nodes);
        resourceCleanupManagers = new HashMap<>(nodes);
        txInflights = new HashMap<>(nodes);
        cursorRegistries = new HashMap<>(nodes);
        txStateStorages = new HashMap<>(nodes);

        executor = new ScheduledThreadPoolExecutor(20,
                new NamedThreadFactory(Loza.CLIENT_POOL_NAME, LOG));

        partitionOperationsExecutor = Executors.newFixedThreadPool(
                5,
                NamedThreadFactory.create("test", "partition-operations", LOG)
        );

        for (int i = 0; i < nodes; i++) {
            ClusterService clusterService = cluster.get(i);

            ClusterNode node = clusterService.topologyService().localMember();

            HybridClock clock = new HybridClockImpl();
            TestClockService clockService = new TestClockService(clock);

            String nodeName = node.name();

            clocks.put(nodeName, clock);
            clockServices.put(nodeName, clockService);

            var raftSrv = TestLozaFactory.create(
                    clusterService,
                    raftConfig,
                    workDir.resolve("node" + i),
                    clock
            );

            assertThat(raftSrv.startAsync(new ComponentContext()), willCompleteSuccessfully());

            raftServers.put(nodeName, raftSrv);

            var cmgManager = mock(ClusterManagementGroupManager.class);

            // This test is run without Meta storage.
            when(cmgManager.metaStorageNodes()).thenReturn(emptySetCompletedFuture());

            var commandMarshaller = new ThreadLocalPartitionCommandsMarshaller(clusterService.serializationRegistry());

            var raftClientFactory = new TopologyAwareRaftGroupServiceFactory(
                    clusterService,
                    logicalTopologyService(clusterService),
                    Loza.FACTORY,
                    new RaftGroupEventsClientListener()
            );

            ReplicaManager replicaMgr = new ReplicaManager(
                    nodeName,
                    clusterService,
                    cmgManager,
                    clockService,
                    Set.of(PartitionReplicationMessageGroup.class, TxMessageGroup.class),
                    placementDriver,
                    partitionOperationsExecutor,
                    () -> DEFAULT_IDLE_SAFE_TIME_PROPAGATION_PERIOD_MILLISECONDS,
                    new NoOpFailureProcessor(),
                    commandMarshaller,
                    raftClientFactory,
                    raftSrv,
                    new VolatileLogStorageFactoryCreator(nodeName, workDir.resolve("volatile-log-spillout")),
                    ForkJoinPool.commonPool()
            );

            assertThat(replicaMgr.startAsync(new ComponentContext()), willCompleteSuccessfully());

            replicaManagers.put(nodeName, replicaMgr);

            LOG.info("Replica manager has been started, node=[" + node + ']');

            ReplicaService replicaSvc = spy(new ReplicaService(
                    clusterService.messagingService(),
                    clock,
                    partitionOperationsExecutor,
                    replicationConfiguration,
                    executor
            ));

            replicaServices.put(nodeName, replicaSvc);

            var resourcesRegistry = new RemotelyTriggeredResourceRegistry();

            TransactionInflights transactionInflights = new TransactionInflights(placementDriver, clockService);

            txInflights.put(nodeName, transactionInflights);

            cursorRegistries.put(nodeName, resourcesRegistry);

            TxManagerImpl txMgr = newTxManager(
                    clusterService,
                    replicaSvc,
                    clockService,
                    new TransactionIdGenerator(i),
                    node,
                    placementDriver,
                    resourcesRegistry,
                    transactionInflights,
                    lowWatermark
            );

            ResourceVacuumManager resourceVacuumManager = new ResourceVacuumManager(
                    nodeName,
                    resourcesRegistry,
                    clusterService.topologyService(),
                    clusterService.messagingService(),
                    transactionInflights,
                    txMgr
            );

            assertThat(txMgr.startAsync(new ComponentContext()), willCompleteSuccessfully());
            txManagers.put(nodeName, txMgr);

            assertThat(resourceVacuumManager.startAsync(new ComponentContext()), willCompleteSuccessfully());
            resourceCleanupManagers.put(nodeName, resourceVacuumManager);

            txStateStorages.put(nodeName, new TestTxStateStorage());
        }

        LOG.info("Raft servers have been started");

        LOG.info("Partition groups have been started");

        localNodeName = extractConsistentId(cluster.get(0));

        if (startClient) {
            initializeClientTxComponents();
        } else {
            // Collocated mode.
            clientTxManager = txManagers.get(localNodeName);
            clientResourceVacuumManager = resourceCleanupManagers.get(localNodeName);
            clientTransactionInflights = txInflights.get(localNodeName);
        }

        igniteTransactions = new IgniteTransactionsImpl(clientTxManager, timestampTracker);

        assertNotNull(clientTxManager);
    }

    protected TxManagerImpl newTxManager(
            ClusterService clusterService,
            ReplicaService replicaSvc,
            ClockService clockService,
            TransactionIdGenerator generator,
            ClusterNode node,
            PlacementDriver placementDriver,
            RemotelyTriggeredResourceRegistry resourcesRegistry,
            TransactionInflights transactionInflights,
            LowWatermark lowWatermark
    ) {
        return new TxManagerImpl(
                node.name(),
                txConfiguration,
                clusterService.messagingService(),
                clusterService.topologyService(),
                replicaSvc,
                new HeapLockManager(),
                clockService,
                generator,
                placementDriver,
                () -> DEFAULT_IDLE_SAFE_TIME_PROPAGATION_PERIOD_MILLISECONDS,
                new TestLocalRwTxCounter(),
                partitionOperationsExecutor,
                resourcesRegistry,
                transactionInflights,
                lowWatermark
        );
    }

    public IgniteTransactions igniteTransactions() {
        return igniteTransactions;
    }

    /**
     * Starts a table.
     *
     * @param tableName Table name.
     * @param schemaDescriptor Schema descriptor.
     * @return Groups map.
     */
    public TableViewInternal startTable(String tableName, SchemaDescriptor schemaDescriptor) throws Exception {
        int tableId = globalCatalogId.getAndIncrement();

        CatalogTableDescriptor tableDescriptor = mock(CatalogTableDescriptor.class);
        when(tableDescriptor.id()).thenReturn(tableId);
        when(tableDescriptor.tableVersion()).thenReturn(SCHEMA_VERSION);

        lenient().when(catalogService.table(eq(tableId), anyLong())).thenReturn(tableDescriptor);
        lenient().when(catalogService.table(eq(tableId), anyInt())).thenReturn(tableDescriptor);

        List<Set<Assignment>> calculatedAssignments = AffinityUtils.calculateAssignments(
                cluster.stream().map(ItTxTestCluster::extractConsistentId).collect(toList()),
                1,
                replicas
        );

        List<Set<String>> assignments = calculatedAssignments.stream()
                .map(a -> a.stream().map(Assignment::consistentId).collect(toSet()))
                .collect(toList());

        List<TablePartitionId> grpIds = IntStream.range(0, assignments.size())
                .mapToObj(i -> new TablePartitionId(tableId, i))
                .collect(toList());

<<<<<<< HEAD
        List<CompletableFuture<Void>> partitionReadyFutures = new ArrayList<>();
=======
        Int2ObjectOpenHashMap<RaftGroupService> clients = new Int2ObjectOpenHashMap<>();

        List<CompletableFuture<?>> partitionReadyFutures = new ArrayList<>();
>>>>>>> 060b4611

        int indexId = globalCatalogId.getAndIncrement();

        CatalogIndexDescriptor pkCatalogIndexDescriptor = mock(CatalogIndexDescriptor.class);
        when(pkCatalogIndexDescriptor.id()).thenReturn(indexId);

        when(catalogService.indexes(anyInt(), eq(tableId))).thenReturn(List.of(pkCatalogIndexDescriptor));

        InternalTableImpl internalTable = new InternalTableImpl(
                tableName,
                tableId,
                1,
                nodeResolver,
                clientTxManager,
                mock(MvTableStorage.class),
                mock(TxStateTableStorage.class),
                startClient ? clientReplicaSvc : replicaServices.get(localNodeName),
                startClient ? clientClock : clocks.get(localNodeName),
                timestampTracker,
                placementDriver,
                clientTransactionInflights,
                500,
                0,
                null,
                mock(StreamerReceiverRunner.class)
        );

        TableImpl table = new TableImpl(
                internalTable,
                new DummySchemaManagerImpl(schemaDescriptor),
                clientTxManager.lockManager(),
                new ConstantSchemaVersions(SCHEMA_VERSION),
                mock(IgniteSql.class),
                pkCatalogIndexDescriptor.id()
        );

<<<<<<< HEAD
        tables.put(tableName, table);

=======
>>>>>>> 060b4611
        for (int p = 0; p < assignments.size(); p++) {
            Set<String> partAssignments = assignments.get(p);

            PeersAndLearners configuration = PeersAndLearners.fromConsistentIds(partAssignments);

            TablePartitionId grpId = grpIds.get(p);

            for (String assignment : partAssignments) {
                int partId = p;

                var mvPartStorage = new TestMvPartitionStorage(partId);
                var txStateStorage = txStateStorages.get(assignment);
                TxMessageSender txMessageSender =
                        new TxMessageSender(
                                clusterServices.get(assignment).messagingService(),
                                replicaServices.get(assignment),
                                clockServices.get(assignment),
                                txConfiguration
                        );

                var transactionStateResolver = new TransactionStateResolver(
                        txManagers.get(assignment),
                        clockServices.get(assignment),
                        nodeResolver,
                        clusterServices.get(assignment).messagingService(),
                        placementDriver,
                        txMessageSender
                );
                transactionStateResolver.start();

                ColumnsExtractor row2Tuple = BinaryRowConverter.keyExtractor(schemaDescriptor);

                StorageHashIndexDescriptor pkIndexDescriptor = mock(StorageHashIndexDescriptor.class);
                when(pkIndexDescriptor.isPk()).thenReturn(true);

                when(pkIndexDescriptor.columns()).then(invocation -> Collections.nCopies(
                        schemaDescriptor.keyColumns().size(),
                        mock(StorageHashIndexColumnDescriptor.class)
                ));

                Lazy<TableSchemaAwareIndexStorage> pkStorage = new Lazy<>(() -> new TableSchemaAwareIndexStorage(
                        indexId,
                        new TestHashIndexStorage(partId, pkIndexDescriptor),
                        row2Tuple
                ));

                IndexLocker pkLocker = new HashIndexLocker(indexId, true, txManagers.get(assignment).lockManager(), row2Tuple);

                PendingComparableValuesTracker<HybridTimestamp, Void> safeTime =
                        new PendingComparableValuesTracker<>(clockServices.get(assignment).now());
                PendingComparableValuesTracker<Long, Void> storageIndexTracker = new PendingComparableValuesTracker<>(0L);

                PartitionDataStorage partitionDataStorage = new TestPartitionDataStorage(tableId, partId, mvPartStorage);

                IndexUpdateHandler indexUpdateHandler = new IndexUpdateHandler(
                        DummyInternalTableImpl.createTableIndexStoragesSupplier(Map.of(pkStorage.get().id(), pkStorage.get()))
                );

                StorageUpdateHandler storageUpdateHandler = new StorageUpdateHandler(
                        partId,
                        partitionDataStorage,
                        indexUpdateHandler,
                        storageUpdateConfiguration
                );

                DummySchemaManagerImpl schemaManager = new DummySchemaManagerImpl(schemaDescriptor);

                PartitionListener partitionListener = new PartitionListener(
                        txManagers.get(assignment),
                        partitionDataStorage,
                        storageUpdateHandler,
                        txStateStorage,
                        safeTime,
                        storageIndexTracker,
                        catalogService,
                        schemaManager,
                        clockServices.get(assignment),
                        mock(IndexMetaStorage.class)
                );

                Function<RaftGroupService, ReplicaListener> createReplicaListener = raftClient -> newReplicaListener(
                        mvPartStorage,
                        raftClient,
                        txManagers.get(assignment),
                        Runnable::run,
                        partId,
                        tableId,
                        () -> Map.of(pkLocker.id(), pkLocker),
                        pkStorage,
                        Map::of,
                        clockServices.get(assignment),
                        safeTime,
                        txStateStorage,
                        transactionStateResolver,
                        storageUpdateHandler,
                        new DummyValidationSchemasSource(schemaManager),
                        nodeResolver.getByConsistentId(assignment),
                        new AlwaysSyncedSchemaSyncService(),
                        catalogService,
                        placementDriver,
                        nodeResolver,
                        cursorRegistries.get(assignment),
                        schemaManager
                );

<<<<<<< HEAD
                // The reason to use such kind of implementation is that a honest implementation requires a metastore instance:
                // PartitionSnapshotStorageFactory <- PartitionAccessImpl <- IndexMetaStorage <- FullStateTransferIndexChooser
                // <- MetaStorageManager. But metastore module isn't accessible there. Moreover we don't need the honest instance there,
                // because derived tests don't use snapshots' logic inside. Then, such skeleton instance is fine there.
                SnapshotStorageFactory snapshotStorageFactory = (uri, raftOptions) -> new SnapshotStorage() {
                    @Override
                    public boolean setFilterBeforeCopyRemote() {
                        throw new UnsupportedOperationException();
                    }

                    @Override
                    public SnapshotWriter create() {
                        throw new UnsupportedOperationException();
                    }

                    @Override
                    public SnapshotReader open() {
                        return null;
                    }

                    @Override
                    public SnapshotReader copyFrom(String uri, SnapshotCopierOptions opts) {
                        throw new UnsupportedOperationException();
                    }

                    @Override
                    public SnapshotCopier startToCopyFrom(String uri, SnapshotCopierOptions opts) {
                        throw new UnsupportedOperationException();
                    }

                    @Override
                    public void setSnapshotThrottle(SnapshotThrottle snapshotThrottle) {
                        throw new UnsupportedOperationException();
                    }

                    @Override
                    public boolean init(Void opts) {
                        return true;
                    }

                    @Override
                    public void shutdown() {
                        // no-op
                    }
                };

                CompletableFuture<Void> partitionReadyFuture = replicaManagers.get(assignment)
                        .startReplica(
                                RaftGroupEventsListener.noopLsnr,
                                partitionListener,
                                false,
                                snapshotStorageFactory,
                                createReplicaListener,
                                storageIndexTracker,
                                grpId,
                                configuration
                        )
                        .thenAccept(unused -> { });

                partitionReadyFutures.add(partitionReadyFuture);
            }
=======
                CompletableFuture<Void> partitionReadyFuture = replicaManagers.get(assignment)
                        .startReplica(
                                RaftGroupEventsListener.noopLsnr,
                                partitionListener,
                                false,
                                null,
                                createReplicaListener,
                                storageIndexTracker,
                                grpId,
                                configuration
                        )
                        .thenAccept(unused -> { });

                partitionReadyFutures.add(partitionReadyFuture);
            }

            // waiting for started replicas otherwise we would have NPE on {@link Replica#replica} call below
            allOf(partitionReadyFutures.toArray(new CompletableFuture[0])).join();

            // TODO: should be removed in https://issues.apache.org/jira/browse/IGNITE-22774
            CompletableFuture<RaftGroupService> txExecutionRaftClient =  replicaManagers.get(extractConsistentId(cluster.get(0)))
                        .replica(grpId)
                        .thenApply(Replica::raftClient)
                        .thenApply(RaftGroupService::leader)
                        .thenApply(Peer::consistentId)
                        .thenApply(replicaManagers::get)
                        .thenCompose(rm -> rm.replica(grpId))
                        .thenApply(Replica::raftClient);

            partitionReadyFutures.add(txExecutionRaftClient.thenAccept(leaderClient -> clients.put(grpId.partitionId(), leaderClient)));
>>>>>>> 060b4611
        }

        allOf(partitionReadyFutures.toArray(new CompletableFuture[0])).join();

        return table;
    }

<<<<<<< HEAD
=======
        return table;
    }

>>>>>>> 060b4611
    private static String extractConsistentId(ClusterService nodeService) {
        return nodeService.topologyService().localMember().name();
    }

    protected PartitionReplicaListener newReplicaListener(
            MvPartitionStorage mvDataStorage,
            RaftGroupService raftClient,
            TxManager txManager,
            Executor scanRequestExecutor,
            int partId,
            int tableId,
            Supplier<Map<Integer, IndexLocker>> indexesLockers,
            Lazy<TableSchemaAwareIndexStorage> pkIndexStorage,
            Supplier<Map<Integer, TableSchemaAwareIndexStorage>> secondaryIndexStorages,
            ClockService clockService,
            PendingComparableValuesTracker<HybridTimestamp, Void> safeTime,
            TxStateStorage txStateStorage,
            TransactionStateResolver transactionStateResolver,
            StorageUpdateHandler storageUpdateHandler,
            ValidationSchemasSource validationSchemasSource,
            ClusterNode localNode,
            SchemaSyncService schemaSyncService,
            CatalogService catalogService,
            PlacementDriver placementDriver,
            ClusterNodeResolver clusterNodeResolver,
            RemotelyTriggeredResourceRegistry resourcesRegistry,
            SchemaRegistry schemaRegistry
    ) {
        return new PartitionReplicaListener(
                mvDataStorage,
                raftClient,
                txManager,
                txManager.lockManager(),
                Runnable::run,
                partId,
                tableId,
                indexesLockers,
                pkIndexStorage,
                secondaryIndexStorages,
                clockService,
                safeTime,
                txStateStorage,
                transactionStateResolver,
                storageUpdateHandler,
                validationSchemasSource,
                localNode,
                schemaSyncService,
                catalogService,
                placementDriver,
                clusterNodeResolver,
                resourcesRegistry,
                schemaRegistry,
                mock(IndexMetaStorage.class)
        );
    }

    private LogicalTopologyService logicalTopologyService(ClusterService clusterService) {
        return new LogicalTopologyService() {
            @Override
            public void addEventListener(LogicalTopologyEventListener listener) {

            }

            @Override
            public void removeEventListener(LogicalTopologyEventListener listener) {

            }

            @Override
            public CompletableFuture<LogicalTopologySnapshot> logicalTopologyOnLeader() {
                return completedFuture(new LogicalTopologySnapshot(
                        1,
                        clusterService.topologyService().allMembers().stream().map(LogicalNode::new).collect(toSet())));
            }

            @Override
            public LogicalTopologySnapshot localLogicalTopology() {
                return new LogicalTopologySnapshot(
                        1,
                        clusterService.topologyService().allMembers().stream().map(LogicalNode::new).collect(toSet()));
            }

            @Override
            public CompletableFuture<Set<ClusterNode>> validatedNodesOnLeader() {
                return completedFuture(Set.copyOf(clusterService.topologyService().allMembers()));
            }
        };
    }

<<<<<<< HEAD
    protected Peer getLeaderId(String tableName) {
        int partId = 0;
=======
    /**
     * Returns a raft manager for a group.
     * TODO: should be removed in https://issues.apache.org/jira/browse/IGNITE-22774
     *
     * @param tableName Table name.
     * @return Raft manager hosting a leader for group.
     */
    protected Loza getLeader(String tableName) {
        var services = raftClients.get(tableName);

        Peer leader = services.get(0).leader();

        assertNotNull(leader);

        return raftServers.get(leader.consistentId());
    }

    protected Peer getLeaderId(String tableName) {
        // TODO: should be rewritten in https://issues.apache.org/jira/browse/IGNITE-22774
        var services = raftClients.get(tableName);
>>>>>>> 060b4611

        return replicaManagers.get(extractConsistentId(cluster.get(partId)))
                .replica(new TablePartitionId(tables.get(tableName).tableId(), partId))
                .thenApply(replica -> replica.raftClient().leader())
                .join();
    }

    /**
     * Shutdowns all cluster nodes after each test.
     *
     */
    public void shutdownCluster() {
        assertThat(stopAsync(new ComponentContext(), cluster), willCompleteSuccessfully());

        if (client != null) {
            assertThat(client.stopAsync(new ComponentContext()), willCompleteSuccessfully());
        }

        if (executor != null) {
            IgniteUtils.shutdownAndAwaitTermination(executor, 10, TimeUnit.SECONDS);
        }

        if (partitionOperationsExecutor != null) {
            IgniteUtils.shutdownAndAwaitTermination(partitionOperationsExecutor, 10, TimeUnit.SECONDS);
        }

        if (raftServers != null) {
            for (Entry<String, Loza> entry : raftServers.entrySet()) {
                Loza rs = entry.getValue();

                ReplicaManager replicaMgr = replicaManagers.get(entry.getKey());

                CompletableFuture<?>[] replicaStopFutures = replicaMgr.startedGroups().stream()
                        .map(grp -> {
                            try {
                                return replicaMgr.stopReplica(grp);
                            } catch (NodeStoppingException e) {
                                throw new AssertionError(e);
                            }
                        })
                        .toArray(CompletableFuture[]::new);

                assertThat(allOf(replicaStopFutures), willCompleteSuccessfully());

                rs.localNodes().parallelStream().forEach(nodeId -> {
                    try {
                        rs.stopRaftNode(nodeId);
                    } catch (NodeStoppingException e) {
                        throw new AssertionError(e);
                    }
                });

                assertThat(replicaMgr.stopAsync(new ComponentContext()), willCompleteSuccessfully());
                assertThat(rs.stopAsync(new ComponentContext()), willCompleteSuccessfully());
            }
        }

        if (resourceCleanupManagers != null) {
            for (ResourceVacuumManager resourceVacuumManager : resourceCleanupManagers.values()) {
                assertThat(resourceVacuumManager.stopAsync(new ComponentContext()), willCompleteSuccessfully());
            }
        }

        if (clientResourceVacuumManager != null) {
            assertThat(clientResourceVacuumManager.stopAsync(new ComponentContext()), willCompleteSuccessfully());
        }

        if (txManagers != null) {
            for (TxManager txMgr : txManagers.values()) {
                assertThat(txMgr.stopAsync(new ComponentContext()), willCompleteSuccessfully());
            }
        }

        if (clientTxManager != null) {
            assertThat(clientTxManager.stopAsync(new ComponentContext()), willCompleteSuccessfully());
        }

<<<<<<< HEAD
        Set<TablePartitionId> grpIds = tables.values()
                .stream()
                .map(table -> new TablePartitionId(table.tableId(), 0))
                .collect(toSet());

        for (String consistentId : clusterServices.keySet()) {
            ReplicaManager replicaManager = replicaManagers.get(consistentId);

            if (replicaManager == null) {
                continue;
=======
        // TODO: should be removed in https://issues.apache.org/jira/browse/IGNITE-22774
        for (Map.Entry<String, List<RaftGroupService>> e : raftClients.entrySet()) {
            for (RaftGroupService svc : e.getValue()) {
                svc.shutdown();
>>>>>>> 060b4611
            }

            grpIds.forEach(id -> {
                try {
                    replicaManager.stopReplica(id);
                } catch (NodeStoppingException e) {
                    // no-op
                }
            });
        }
    }

    /**
     * Starts a node.
     *
     * @param name Node name.
     * @param port Local port.
     * @param nodeFinder Node finder.
     * @return The client cluster view.
     */
    protected static ClusterService startNode(TestInfo testInfo, String name, int port,
            NodeFinder nodeFinder) {
        var network = ClusterServiceTestUtils.clusterService(testInfo, port, nodeFinder);

        assertThat(network.startAsync(new ComponentContext()), willCompleteSuccessfully());

        return network;
    }

    private void startClient() throws InterruptedException {
        client = startNode(testInfo, "client", NODE_PORT_BASE - 1, nodeFinder);

        assertTrue(waitForTopology(client, nodes + 1, 1000));

        clientClock = new HybridClockImpl();

        clientClockService = new TestClockService(clientClock);

        LOG.info("Replica manager has been started, node=[" + client.topologyService().localMember() + ']');

        clientReplicaSvc = spy(new ReplicaService(
                client.messagingService(),
                clientClock,
                partitionOperationsExecutor,
                replicationConfiguration,
                executor
        ));

        LOG.info("The client has been started");
    }

    private void initializeClientTxComponents() {
        RemotelyTriggeredResourceRegistry resourceRegistry = new RemotelyTriggeredResourceRegistry();

        clientTransactionInflights = new TransactionInflights(placementDriver, clientClockService);

        clientTxManager = new TxManagerImpl(
                "client",
                txConfiguration,
                client.messagingService(),
                client.topologyService(),
                clientReplicaSvc,
                new HeapLockManager(),
                clientClockService,
                new TransactionIdGenerator(-1),
                placementDriver,
                () -> DEFAULT_IDLE_SAFE_TIME_PROPAGATION_PERIOD_MILLISECONDS,
                new TestLocalRwTxCounter(),
                partitionOperationsExecutor,
                resourceRegistry,
                clientTransactionInflights,
                lowWatermark
        );

        clientResourceVacuumManager = new ResourceVacuumManager(
                "client",
                resourceRegistry,
                client.topologyService(),
                client.messagingService(),
                clientTransactionInflights,
                clientTxManager
        );

        clientTxStateResolver = new TransactionStateResolver(
                clientTxManager,
                clientClockService,
                nodeResolver,
                client.messagingService(),
                placementDriver,
                new TxMessageSender(
                        client.messagingService(),
                        clientReplicaSvc,
                        clientClockService,
                        txConfiguration
                )
        );

        clientTxStateResolver.start();
        assertThat(startAsync(new ComponentContext(), clientTxManager, clientResourceVacuumManager), willCompleteSuccessfully());
    }

    public Map<String, Loza> raftServers() {
        return raftServers;
    }

    public Map<String, TxManager> txManagers() {
        return txManagers;
    }

    public PlacementDriver placementDriver() {
        return placementDriver;
    }

    public TxManager clientTxManager() {
        return clientTxManager;
    }

    public String localNodeName() {
        return localNodeName;
    }

    public Map<String, HybridClock> clocks() {
        return clocks;
    }

    public HybridClock clientClock() {
        return clientClock;
    }

    public Map<String, ReplicaManager> replicaManagers() {
        return replicaManagers;
    }

    public Map<String, ClusterService> clusterServices() {
        return clusterServices;
    }
}<|MERGE_RESOLUTION|>--- conflicted
+++ resolved
@@ -237,12 +237,7 @@
 
     protected TransactionStateResolver clientTxStateResolver;
 
-<<<<<<< HEAD
     protected Map<String, TableImpl> tables = new HashMap<>();
-=======
-    // TODO: should be removed in https://issues.apache.org/jira/browse/IGNITE-22774
-    protected Map<String, List<RaftGroupService>> raftClients = new HashMap<>();
->>>>>>> 060b4611
 
     protected Map<String, TxStateStorage> txStateStorages;
 
@@ -581,13 +576,7 @@
                 .mapToObj(i -> new TablePartitionId(tableId, i))
                 .collect(toList());
 
-<<<<<<< HEAD
-        List<CompletableFuture<Void>> partitionReadyFutures = new ArrayList<>();
-=======
-        Int2ObjectOpenHashMap<RaftGroupService> clients = new Int2ObjectOpenHashMap<>();
-
         List<CompletableFuture<?>> partitionReadyFutures = new ArrayList<>();
->>>>>>> 060b4611
 
         int indexId = globalCatalogId.getAndIncrement();
 
@@ -624,11 +613,8 @@
                 pkCatalogIndexDescriptor.id()
         );
 
-<<<<<<< HEAD
         tables.put(tableName, table);
 
-=======
->>>>>>> 060b4611
         for (int p = 0; p < assignments.size(); p++) {
             Set<String> partAssignments = assignments.get(p);
 
@@ -734,70 +720,7 @@
                         schemaManager
                 );
 
-<<<<<<< HEAD
-                // The reason to use such kind of implementation is that a honest implementation requires a metastore instance:
-                // PartitionSnapshotStorageFactory <- PartitionAccessImpl <- IndexMetaStorage <- FullStateTransferIndexChooser
-                // <- MetaStorageManager. But metastore module isn't accessible there. Moreover we don't need the honest instance there,
-                // because derived tests don't use snapshots' logic inside. Then, such skeleton instance is fine there.
-                SnapshotStorageFactory snapshotStorageFactory = (uri, raftOptions) -> new SnapshotStorage() {
-                    @Override
-                    public boolean setFilterBeforeCopyRemote() {
-                        throw new UnsupportedOperationException();
-                    }
-
-                    @Override
-                    public SnapshotWriter create() {
-                        throw new UnsupportedOperationException();
-                    }
-
-                    @Override
-                    public SnapshotReader open() {
-                        return null;
-                    }
-
-                    @Override
-                    public SnapshotReader copyFrom(String uri, SnapshotCopierOptions opts) {
-                        throw new UnsupportedOperationException();
-                    }
-
-                    @Override
-                    public SnapshotCopier startToCopyFrom(String uri, SnapshotCopierOptions opts) {
-                        throw new UnsupportedOperationException();
-                    }
-
-                    @Override
-                    public void setSnapshotThrottle(SnapshotThrottle snapshotThrottle) {
-                        throw new UnsupportedOperationException();
-                    }
-
-                    @Override
-                    public boolean init(Void opts) {
-                        return true;
-                    }
-
-                    @Override
-                    public void shutdown() {
-                        // no-op
-                    }
-                };
-
-                CompletableFuture<Void> partitionReadyFuture = replicaManagers.get(assignment)
-                        .startReplica(
-                                RaftGroupEventsListener.noopLsnr,
-                                partitionListener,
-                                false,
-                                snapshotStorageFactory,
-                                createReplicaListener,
-                                storageIndexTracker,
-                                grpId,
-                                configuration
-                        )
-                        .thenAccept(unused -> { });
-
-                partitionReadyFutures.add(partitionReadyFuture);
-            }
-=======
-                CompletableFuture<Void> partitionReadyFuture = replicaManagers.get(assignment)
+                CompletableFuture<?> partitionReadyFuture = replicaManagers.get(assignment)
                         .startReplica(
                                 RaftGroupEventsListener.noopLsnr,
                                 partitionListener,
@@ -807,27 +730,9 @@
                                 storageIndexTracker,
                                 grpId,
                                 configuration
-                        )
-                        .thenAccept(unused -> { });
-
+                        );
                 partitionReadyFutures.add(partitionReadyFuture);
             }
-
-            // waiting for started replicas otherwise we would have NPE on {@link Replica#replica} call below
-            allOf(partitionReadyFutures.toArray(new CompletableFuture[0])).join();
-
-            // TODO: should be removed in https://issues.apache.org/jira/browse/IGNITE-22774
-            CompletableFuture<RaftGroupService> txExecutionRaftClient =  replicaManagers.get(extractConsistentId(cluster.get(0)))
-                        .replica(grpId)
-                        .thenApply(Replica::raftClient)
-                        .thenApply(RaftGroupService::leader)
-                        .thenApply(Peer::consistentId)
-                        .thenApply(replicaManagers::get)
-                        .thenCompose(rm -> rm.replica(grpId))
-                        .thenApply(Replica::raftClient);
-
-            partitionReadyFutures.add(txExecutionRaftClient.thenAccept(leaderClient -> clients.put(grpId.partitionId(), leaderClient)));
->>>>>>> 060b4611
         }
 
         allOf(partitionReadyFutures.toArray(new CompletableFuture[0])).join();
@@ -835,12 +740,6 @@
         return table;
     }
 
-<<<<<<< HEAD
-=======
-        return table;
-    }
-
->>>>>>> 060b4611
     private static String extractConsistentId(ClusterService nodeService) {
         return nodeService.topologyService().localMember().name();
     }
@@ -930,31 +829,8 @@
         };
     }
 
-<<<<<<< HEAD
     protected Peer getLeaderId(String tableName) {
         int partId = 0;
-=======
-    /**
-     * Returns a raft manager for a group.
-     * TODO: should be removed in https://issues.apache.org/jira/browse/IGNITE-22774
-     *
-     * @param tableName Table name.
-     * @return Raft manager hosting a leader for group.
-     */
-    protected Loza getLeader(String tableName) {
-        var services = raftClients.get(tableName);
-
-        Peer leader = services.get(0).leader();
-
-        assertNotNull(leader);
-
-        return raftServers.get(leader.consistentId());
-    }
-
-    protected Peer getLeaderId(String tableName) {
-        // TODO: should be rewritten in https://issues.apache.org/jira/browse/IGNITE-22774
-        var services = raftClients.get(tableName);
->>>>>>> 060b4611
 
         return replicaManagers.get(extractConsistentId(cluster.get(partId)))
                 .replica(new TablePartitionId(tables.get(tableName).tableId(), partId))
@@ -1032,7 +908,6 @@
             assertThat(clientTxManager.stopAsync(new ComponentContext()), willCompleteSuccessfully());
         }
 
-<<<<<<< HEAD
         Set<TablePartitionId> grpIds = tables.values()
                 .stream()
                 .map(table -> new TablePartitionId(table.tableId(), 0))
@@ -1043,12 +918,6 @@
 
             if (replicaManager == null) {
                 continue;
-=======
-        // TODO: should be removed in https://issues.apache.org/jira/browse/IGNITE-22774
-        for (Map.Entry<String, List<RaftGroupService>> e : raftClients.entrySet()) {
-            for (RaftGroupService svc : e.getValue()) {
-                svc.shutdown();
->>>>>>> 060b4611
             }
 
             grpIds.forEach(id -> {
