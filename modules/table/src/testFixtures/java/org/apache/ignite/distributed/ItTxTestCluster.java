/*
 * Licensed to the Apache Software Foundation (ASF) under one or more
 * contributor license agreements. See the NOTICE file distributed with
 * this work for additional information regarding copyright ownership.
 * The ASF licenses this file to You under the Apache License, Version 2.0
 * (the "License"); you may not use this file except in compliance with
 * the License. You may obtain a copy of the License at
 *
 *      http://www.apache.org/licenses/LICENSE-2.0
 *
 * Unless required by applicable law or agreed to in writing, software
 * distributed under the License is distributed on an "AS IS" BASIS,
 * WITHOUT WARRANTIES OR CONDITIONS OF ANY KIND, either express or implied.
 * See the License for the specific language governing permissions and
 * limitations under the License.
 */

package org.apache.ignite.distributed;

import static java.util.concurrent.CompletableFuture.allOf;
import static java.util.concurrent.CompletableFuture.completedFuture;
import static java.util.stream.Collectors.toList;
import static java.util.stream.Collectors.toSet;
import static org.apache.ignite.internal.network.utils.ClusterServiceTestUtils.findLocalAddresses;
import static org.apache.ignite.internal.network.utils.ClusterServiceTestUtils.waitForTopology;
import static org.apache.ignite.internal.replicator.ReplicatorConstants.DEFAULT_IDLE_SAFE_TIME_PROPAGATION_PERIOD_MILLISECONDS;
import static org.apache.ignite.internal.testframework.matchers.CompletableFutureMatcher.willCompleteSuccessfully;
import static org.apache.ignite.internal.util.CollectionUtils.first;
import static org.apache.ignite.internal.util.CompletableFutures.emptySetCompletedFuture;
import static org.apache.ignite.internal.util.IgniteUtils.startAsync;
import static org.apache.ignite.internal.util.IgniteUtils.stopAsync;
import static org.hamcrest.MatcherAssert.assertThat;
import static org.junit.jupiter.api.Assertions.assertNotNull;
import static org.junit.jupiter.api.Assertions.assertTrue;
import static org.mockito.ArgumentMatchers.anyInt;
import static org.mockito.ArgumentMatchers.anyLong;
import static org.mockito.ArgumentMatchers.eq;
import static org.mockito.Mockito.lenient;
import static org.mockito.Mockito.mock;
import static org.mockito.Mockito.spy;
import static org.mockito.Mockito.when;

import java.nio.file.Path;
import java.util.ArrayList;
import java.util.Collections;
import java.util.HashMap;
import java.util.List;
import java.util.Map;
import java.util.Map.Entry;
import java.util.Set;
import java.util.concurrent.CompletableFuture;
import java.util.concurrent.ConcurrentHashMap;
import java.util.concurrent.CopyOnWriteArrayList;
import java.util.concurrent.Executor;
import java.util.concurrent.ExecutorService;
import java.util.concurrent.ForkJoinPool;
import java.util.concurrent.LinkedBlockingQueue;
import java.util.concurrent.ScheduledThreadPoolExecutor;
import java.util.concurrent.ThreadPoolExecutor;
import java.util.concurrent.TimeUnit;
import java.util.concurrent.atomic.AtomicInteger;
import java.util.function.Function;
import java.util.function.Supplier;
import java.util.stream.IntStream;
import org.apache.ignite.internal.affinity.AffinityUtils;
import org.apache.ignite.internal.affinity.Assignment;
import org.apache.ignite.internal.catalog.CatalogService;
import org.apache.ignite.internal.catalog.descriptors.CatalogIndexDescriptor;
import org.apache.ignite.internal.catalog.descriptors.CatalogTableDescriptor;
import org.apache.ignite.internal.cluster.management.ClusterManagementGroupManager;
import org.apache.ignite.internal.cluster.management.topology.api.LogicalNode;
import org.apache.ignite.internal.cluster.management.topology.api.LogicalTopologyEventListener;
import org.apache.ignite.internal.cluster.management.topology.api.LogicalTopologyService;
import org.apache.ignite.internal.cluster.management.topology.api.LogicalTopologySnapshot;
import org.apache.ignite.internal.failure.NoOpFailureProcessor;
import org.apache.ignite.internal.hlc.ClockService;
import org.apache.ignite.internal.hlc.HybridClock;
import org.apache.ignite.internal.hlc.HybridClockImpl;
import org.apache.ignite.internal.hlc.HybridTimestamp;
import org.apache.ignite.internal.hlc.TestClockService;
import org.apache.ignite.internal.lang.NodeStoppingException;
import org.apache.ignite.internal.logger.IgniteLogger;
import org.apache.ignite.internal.logger.Loggers;
import org.apache.ignite.internal.lowwatermark.LowWatermark;
import org.apache.ignite.internal.lowwatermark.TestLowWatermark;
import org.apache.ignite.internal.manager.ComponentContext;
import org.apache.ignite.internal.network.ClusterNodeResolver;
import org.apache.ignite.internal.network.ClusterService;
import org.apache.ignite.internal.network.NodeFinder;
import org.apache.ignite.internal.network.StaticNodeFinder;
import org.apache.ignite.internal.network.utils.ClusterServiceTestUtils;
import org.apache.ignite.internal.partition.replicator.network.PartitionReplicationMessageGroup;
import org.apache.ignite.internal.placementdriver.PlacementDriver;
import org.apache.ignite.internal.placementdriver.TestPlacementDriver;
import org.apache.ignite.internal.raft.Loza;
import org.apache.ignite.internal.raft.Peer;
import org.apache.ignite.internal.raft.PeersAndLearners;
import org.apache.ignite.internal.raft.RaftGroupEventsListener;
import org.apache.ignite.internal.raft.TestLozaFactory;
import org.apache.ignite.internal.raft.client.TopologyAwareRaftGroupServiceFactory;
import org.apache.ignite.internal.raft.configuration.RaftConfiguration;
import org.apache.ignite.internal.raft.service.RaftGroupService;
import org.apache.ignite.internal.raft.storage.SnapshotStorageFactory;
import org.apache.ignite.internal.raft.storage.impl.VolatileLogStorageFactoryCreator;
import org.apache.ignite.internal.replicator.ReplicaManager;
import org.apache.ignite.internal.replicator.ReplicaService;
import org.apache.ignite.internal.replicator.TablePartitionId;
import org.apache.ignite.internal.replicator.configuration.ReplicationConfiguration;
import org.apache.ignite.internal.replicator.listener.ReplicaListener;
import org.apache.ignite.internal.schema.BinaryRowConverter;
import org.apache.ignite.internal.schema.ColumnsExtractor;
import org.apache.ignite.internal.schema.SchemaDescriptor;
import org.apache.ignite.internal.schema.SchemaRegistry;
import org.apache.ignite.internal.schema.configuration.StorageUpdateConfiguration;
import org.apache.ignite.internal.storage.MvPartitionStorage;
import org.apache.ignite.internal.storage.engine.MvTableStorage;
import org.apache.ignite.internal.storage.impl.TestMvPartitionStorage;
import org.apache.ignite.internal.storage.index.StorageHashIndexDescriptor;
import org.apache.ignite.internal.storage.index.StorageHashIndexDescriptor.StorageHashIndexColumnDescriptor;
import org.apache.ignite.internal.storage.index.impl.TestHashIndexStorage;
import org.apache.ignite.internal.table.StreamerReceiverRunner;
import org.apache.ignite.internal.table.TableImpl;
import org.apache.ignite.internal.table.TableViewInternal;
import org.apache.ignite.internal.table.distributed.HashIndexLocker;
import org.apache.ignite.internal.table.distributed.IndexLocker;
import org.apache.ignite.internal.table.distributed.StorageUpdateHandler;
import org.apache.ignite.internal.table.distributed.TableSchemaAwareIndexStorage;
import org.apache.ignite.internal.table.distributed.index.IndexMetaStorage;
import org.apache.ignite.internal.table.distributed.index.IndexUpdateHandler;
import org.apache.ignite.internal.table.distributed.raft.PartitionDataStorage;
import org.apache.ignite.internal.table.distributed.raft.PartitionListener;
import org.apache.ignite.internal.table.distributed.replicator.PartitionReplicaListener;
import org.apache.ignite.internal.table.distributed.replicator.TransactionStateResolver;
import org.apache.ignite.internal.table.distributed.schema.AlwaysSyncedSchemaSyncService;
import org.apache.ignite.internal.table.distributed.schema.ConstantSchemaVersions;
import org.apache.ignite.internal.table.distributed.schema.SchemaSyncService;
import org.apache.ignite.internal.table.distributed.schema.ThreadLocalPartitionCommandsMarshaller;
import org.apache.ignite.internal.table.distributed.schema.ValidationSchemasSource;
import org.apache.ignite.internal.table.distributed.storage.InternalTableImpl;
import org.apache.ignite.internal.table.impl.DummyInternalTableImpl;
import org.apache.ignite.internal.table.impl.DummySchemaManagerImpl;
import org.apache.ignite.internal.table.impl.DummyValidationSchemasSource;
import org.apache.ignite.internal.thread.NamedThreadFactory;
import org.apache.ignite.internal.tx.HybridTimestampTracker;
import org.apache.ignite.internal.tx.TxManager;
import org.apache.ignite.internal.tx.configuration.TransactionConfiguration;
import org.apache.ignite.internal.tx.impl.HeapLockManager;
import org.apache.ignite.internal.tx.impl.IgniteTransactionsImpl;
import org.apache.ignite.internal.tx.impl.RemotelyTriggeredResourceRegistry;
import org.apache.ignite.internal.tx.impl.ResourceVacuumManager;
import org.apache.ignite.internal.tx.impl.TransactionIdGenerator;
import org.apache.ignite.internal.tx.impl.TransactionInflights;
import org.apache.ignite.internal.tx.impl.TxManagerImpl;
import org.apache.ignite.internal.tx.impl.TxMessageSender;
import org.apache.ignite.internal.tx.message.TxMessageGroup;
import org.apache.ignite.internal.tx.storage.state.TxStateStorage;
import org.apache.ignite.internal.tx.storage.state.TxStateTableStorage;
import org.apache.ignite.internal.tx.storage.state.test.TestTxStateStorage;
import org.apache.ignite.internal.tx.test.TestLocalRwTxCounter;
import org.apache.ignite.internal.util.IgniteUtils;
import org.apache.ignite.internal.util.Lazy;
import org.apache.ignite.internal.util.PendingComparableValuesTracker;
import org.apache.ignite.network.ClusterNode;
import org.apache.ignite.network.NetworkAddress;
import org.apache.ignite.raft.jraft.RaftMessagesFactory;
import org.apache.ignite.raft.jraft.option.SnapshotCopierOptions;
import org.apache.ignite.raft.jraft.rpc.impl.RaftGroupEventsClientListener;
import org.apache.ignite.raft.jraft.storage.SnapshotStorage;
import org.apache.ignite.raft.jraft.storage.SnapshotThrottle;
import org.apache.ignite.raft.jraft.storage.snapshot.SnapshotCopier;
import org.apache.ignite.raft.jraft.storage.snapshot.SnapshotReader;
import org.apache.ignite.raft.jraft.storage.snapshot.SnapshotWriter;
import org.apache.ignite.sql.IgniteSql;
import org.apache.ignite.tx.IgniteTransactions;
import org.jetbrains.annotations.Nullable;
import org.junit.jupiter.api.TestInfo;

/**
 * Class that allows to mock a cluster for transaction tests' purposes.
 */
public class ItTxTestCluster {
    private static final int SCHEMA_VERSION = 1;

    private final List<NetworkAddress> localAddresses;

    private final NodeFinder nodeFinder;

    private final RaftConfiguration raftConfig;

    private final TransactionConfiguration txConfiguration;

    private final StorageUpdateConfiguration storageUpdateConfiguration;

    private final Path workDir;

    private final int nodes;

    private final int replicas;

    private final boolean startClient;

    private static final IgniteLogger LOG = Loggers.forClass(ItTxTestCluster.class);

    public static final int NODE_PORT_BASE = 20_000;

    private static final RaftMessagesFactory FACTORY = new RaftMessagesFactory();

    private ClusterService client;

    private HybridClock clientClock;
    private ClockService clientClockService;

    private Map<String, HybridClock> clocks;
    protected Map<String, ClockService> clockServices;

    private ReplicaService clientReplicaSvc;

    protected Map<String, Loza> raftServers;

    protected Map<String, ReplicaManager> replicaManagers;

    protected Map<String, ReplicaService> replicaServices;

    protected Map<String, TxManager> txManagers;

    private Map<String, ResourceVacuumManager> resourceCleanupManagers;

    protected Map<String, TransactionInflights> txInflights;

    protected Map<String, RemotelyTriggeredResourceRegistry> cursorRegistries;

    private TransactionInflights clientTransactionInflights;

    protected TxManager clientTxManager;

    private ResourceVacuumManager clientResourceVacuumManager;

    protected TransactionStateResolver clientTxStateResolver;

    protected Map<String, TableImpl> tables = new HashMap<>();

    protected Map<String, TxStateStorage> txStateStorages;

    private Map<String, ClusterService> clusterServices;

    protected final List<ClusterService> cluster = new CopyOnWriteArrayList<>();

    protected PlacementDriver placementDriver;

    private ScheduledThreadPoolExecutor executor;

    private ExecutorService partitionOperationsExecutor;

    protected IgniteTransactions igniteTransactions;

    protected String localNodeName;

    private final ClusterNodeResolver nodeResolver = new ClusterNodeResolver() {
        @Override
        public @Nullable ClusterNode getById(String id) {
            for (ClusterService service : cluster) {
                ClusterNode clusterNode = service.topologyService().localMember();

                if (clusterNode.id().equals(id)) {
                    return clusterNode;
                }
            }

            if (client != null && client.topologyService().localMember().id().equals(id)) {
                return client.topologyService().localMember();
            }

            return null;
        }

        @Override
        public @Nullable ClusterNode getByConsistentId(String consistentId) {
            for (ClusterService service : cluster) {
                ClusterNode clusterNode = service.topologyService().localMember();

                if (clusterNode.name().equals(consistentId)) {
                    return clusterNode;
                }
            }

            return null;
        }
    };

    private final TestInfo testInfo;

    /** Observable timestamp tracker. */
    private final HybridTimestampTracker timestampTracker;

    private final ReplicationConfiguration replicationConfiguration;

    private CatalogService catalogService;

    private final AtomicInteger globalCatalogId = new AtomicInteger();

    protected final TestLowWatermark lowWatermark = new TestLowWatermark();

    /**
     * The constructor.
     */
    public ItTxTestCluster(
            TestInfo testInfo,
            RaftConfiguration raftConfig,
            TransactionConfiguration txConfiguration,
            StorageUpdateConfiguration storageUpdateConfiguration,
            Path workDir,
            int nodes,
            int replicas,
            boolean startClient,
            HybridTimestampTracker timestampTracker,
            ReplicationConfiguration replicationConfiguration
    ) {
        this.raftConfig = raftConfig;
        this.txConfiguration = txConfiguration;
        this.storageUpdateConfiguration = storageUpdateConfiguration;
        this.workDir = workDir;
        this.nodes = nodes;
        this.replicas = replicas;
        this.startClient = startClient;
        this.testInfo = testInfo;
        this.timestampTracker = timestampTracker;
        this.replicationConfiguration = replicationConfiguration;

        localAddresses = findLocalAddresses(NODE_PORT_BASE, NODE_PORT_BASE + nodes);
        nodeFinder = new StaticNodeFinder(localAddresses);
    }

    /**
     * Initialize the test state.
     */
    public void prepareCluster() throws Exception {
        assertTrue(nodes > 0);
        assertTrue(replicas > 0);

        clusterServices = new ConcurrentHashMap<>(nodes);

        nodeFinder.findNodes().parallelStream()
                .forEach(addr -> {
                    ClusterService svc = startNode(testInfo, addr.toString(), addr.port(), nodeFinder);
                    cluster.add(svc);
                    clusterServices.put(extractConsistentId(svc), svc);
                });

        for (ClusterService node : cluster) {
            assertTrue(waitForTopology(node, nodes, 1000));
        }

        ClusterNode firstNode = first(cluster).topologyService().localMember();

        placementDriver = new TestPlacementDriver(firstNode);

        catalogService = mock(CatalogService.class);

        LOG.info("The cluster has been started");

        if (startClient) {
            startClient();
        }

        // Start raft servers. Each raft server can hold multiple groups.
        clocks = new HashMap<>(nodes);
        clockServices = new HashMap<>(nodes);
        raftServers = new HashMap<>(nodes);
        replicaManagers = new HashMap<>(nodes);
        replicaServices = new HashMap<>(nodes);
        txManagers = new HashMap<>(nodes);
        resourceCleanupManagers = new HashMap<>(nodes);
        txInflights = new HashMap<>(nodes);
        cursorRegistries = new HashMap<>(nodes);
        txStateStorages = new HashMap<>(nodes);

        executor = new ScheduledThreadPoolExecutor(20,
                new NamedThreadFactory(Loza.CLIENT_POOL_NAME, LOG));

        partitionOperationsExecutor = new ThreadPoolExecutor(
                0, 20,
                0, TimeUnit.SECONDS,
                new LinkedBlockingQueue<>(),
                NamedThreadFactory.create("test", "partition-operations", LOG)
        );

        for (int i = 0; i < nodes; i++) {
            ClusterService clusterService = cluster.get(i);

            ClusterNode node = clusterService.topologyService().localMember();

            HybridClock clock = new HybridClockImpl();
            TestClockService clockService = new TestClockService(clock);

            String nodeName = node.name();

            clocks.put(nodeName, clock);
            clockServices.put(nodeName, clockService);

            var raftSrv = TestLozaFactory.create(
                    clusterService,
                    raftConfig,
                    workDir.resolve("node" + i),
                    clock
            );

            assertThat(raftSrv.startAsync(new ComponentContext()), willCompleteSuccessfully());

            raftServers.put(nodeName, raftSrv);

            var cmgManager = mock(ClusterManagementGroupManager.class);

            // This test is run without Meta storage.
            when(cmgManager.metaStorageNodes()).thenReturn(emptySetCompletedFuture());

            var commandMarshaller = new ThreadLocalPartitionCommandsMarshaller(clusterService.serializationRegistry());

            var raftClientFactory = new TopologyAwareRaftGroupServiceFactory(
                    clusterService,
                    logicalTopologyService(clusterService),
                    Loza.FACTORY,
                    new RaftGroupEventsClientListener()
            );

            ReplicaManager replicaMgr = new ReplicaManager(
                    nodeName,
                    clusterService,
                    cmgManager,
                    clockService,
                    Set.of(PartitionReplicationMessageGroup.class, TxMessageGroup.class),
                    placementDriver,
                    partitionOperationsExecutor,
                    () -> DEFAULT_IDLE_SAFE_TIME_PROPAGATION_PERIOD_MILLISECONDS,
                    new NoOpFailureProcessor(),
                    commandMarshaller,
                    raftClientFactory,
                    raftSrv,
                    new VolatileLogStorageFactoryCreator(nodeName, workDir.resolve("volatile-log-spillout")),
                    ForkJoinPool.commonPool()
            );

            assertThat(replicaMgr.startAsync(new ComponentContext()), willCompleteSuccessfully());

            replicaManagers.put(nodeName, replicaMgr);

            LOG.info("Replica manager has been started, node=[" + node + ']');

            ReplicaService replicaSvc = spy(new ReplicaService(
                    clusterService.messagingService(),
                    clock,
                    partitionOperationsExecutor,
                    replicationConfiguration,
                    executor
            ));

            replicaServices.put(nodeName, replicaSvc);

            var resourcesRegistry = new RemotelyTriggeredResourceRegistry();

            TransactionInflights transactionInflights = new TransactionInflights(placementDriver, clockService);

            txInflights.put(nodeName, transactionInflights);

            cursorRegistries.put(nodeName, resourcesRegistry);

            TxManagerImpl txMgr = newTxManager(
                    clusterService,
                    replicaSvc,
                    clockService,
                    new TransactionIdGenerator(i),
                    node,
                    placementDriver,
                    resourcesRegistry,
                    transactionInflights,
                    lowWatermark
            );

            ResourceVacuumManager resourceVacuumManager = new ResourceVacuumManager(
                    nodeName,
                    resourcesRegistry,
                    clusterService.topologyService(),
                    clusterService.messagingService(),
                    transactionInflights,
                    txMgr
            );

            assertThat(txMgr.startAsync(new ComponentContext()), willCompleteSuccessfully());
            txManagers.put(nodeName, txMgr);

            assertThat(resourceVacuumManager.startAsync(new ComponentContext()), willCompleteSuccessfully());
            resourceCleanupManagers.put(nodeName, resourceVacuumManager);

            txStateStorages.put(nodeName, new TestTxStateStorage());
        }

        LOG.info("Raft servers have been started");

        LOG.info("Partition groups have been started");

        localNodeName = extractConsistentId(cluster.get(0));

        if (startClient) {
            initializeClientTxComponents();
        } else {
            // Collocated mode.
            clientTxManager = txManagers.get(localNodeName);
            clientResourceVacuumManager = resourceCleanupManagers.get(localNodeName);
            clientTransactionInflights = txInflights.get(localNodeName);
        }

        igniteTransactions = new IgniteTransactionsImpl(clientTxManager, timestampTracker);

        assertNotNull(clientTxManager);
    }

    protected TxManagerImpl newTxManager(
            ClusterService clusterService,
            ReplicaService replicaSvc,
            ClockService clockService,
            TransactionIdGenerator generator,
            ClusterNode node,
            PlacementDriver placementDriver,
            RemotelyTriggeredResourceRegistry resourcesRegistry,
            TransactionInflights transactionInflights,
            LowWatermark lowWatermark
    ) {
        return new TxManagerImpl(
                node.name(),
                txConfiguration,
                clusterService.messagingService(),
                clusterService.topologyService(),
                replicaSvc,
                new HeapLockManager(),
                clockService,
                generator,
                placementDriver,
                () -> DEFAULT_IDLE_SAFE_TIME_PROPAGATION_PERIOD_MILLISECONDS,
                new TestLocalRwTxCounter(),
                partitionOperationsExecutor,
                resourcesRegistry,
                transactionInflights,
                lowWatermark
        );
    }

    public IgniteTransactions igniteTransactions() {
        return igniteTransactions;
    }

    /**
     * Starts a table.
     *
     * @param tableName Table name.
     * @param schemaDescriptor Schema descriptor.
     * @return Groups map.
     */
    public TableViewInternal startTable(String tableName, SchemaDescriptor schemaDescriptor) throws Exception {
        int tableId = globalCatalogId.getAndIncrement();

        CatalogTableDescriptor tableDescriptor = mock(CatalogTableDescriptor.class);
        when(tableDescriptor.id()).thenReturn(tableId);
        when(tableDescriptor.tableVersion()).thenReturn(SCHEMA_VERSION);

        lenient().when(catalogService.table(eq(tableId), anyLong())).thenReturn(tableDescriptor);
        lenient().when(catalogService.table(eq(tableId), anyInt())).thenReturn(tableDescriptor);

        List<Set<Assignment>> calculatedAssignments = AffinityUtils.calculateAssignments(
                cluster.stream().map(ItTxTestCluster::extractConsistentId).collect(toList()),
                1,
                replicas
        );

        List<Set<String>> assignments = calculatedAssignments.stream()
                .map(a -> a.stream().map(Assignment::consistentId).collect(toSet()))
                .collect(toList());

        List<TablePartitionId> grpIds = IntStream.range(0, assignments.size())
                .mapToObj(i -> new TablePartitionId(tableId, i))
                .collect(toList());

        List<CompletableFuture<Void>> partitionReadyFutures = new ArrayList<>();

        int indexId = globalCatalogId.getAndIncrement();

        CatalogIndexDescriptor pkCatalogIndexDescriptor = mock(CatalogIndexDescriptor.class);
        when(pkCatalogIndexDescriptor.id()).thenReturn(indexId);

        when(catalogService.indexes(anyInt(), eq(tableId))).thenReturn(List.of(pkCatalogIndexDescriptor));

        InternalTableImpl internalTable = new InternalTableImpl(
                tableName,
                tableId,
                1,
                nodeResolver,
                clientTxManager,
                mock(MvTableStorage.class),
                mock(TxStateTableStorage.class),
                startClient ? clientReplicaSvc : replicaServices.get(localNodeName),
                startClient ? clientClock : clocks.get(localNodeName),
                timestampTracker,
                placementDriver,
                clientTransactionInflights,
                500,
                0,
                null,
                mock(StreamerReceiverRunner.class)
        );

        TableImpl table = new TableImpl(
                internalTable,
                new DummySchemaManagerImpl(schemaDescriptor),
                clientTxManager.lockManager(),
                new ConstantSchemaVersions(SCHEMA_VERSION),
                mock(IgniteSql.class),
                pkCatalogIndexDescriptor.id()
        );

        tables.put(tableName, table);

        for (int p = 0; p < assignments.size(); p++) {
            Set<String> partAssignments = assignments.get(p);

            PeersAndLearners configuration = PeersAndLearners.fromConsistentIds(partAssignments);

            TablePartitionId grpId = grpIds.get(p);

            for (String assignment : partAssignments) {
                int partId = p;

                var mvPartStorage = new TestMvPartitionStorage(partId);
                var txStateStorage = txStateStorages.get(assignment);
                TxMessageSender txMessageSender =
                        new TxMessageSender(
                                clusterServices.get(assignment).messagingService(),
                                replicaServices.get(assignment),
                                clockServices.get(assignment),
                                txConfiguration
                        );

                var transactionStateResolver = new TransactionStateResolver(
                        txManagers.get(assignment),
                        clockServices.get(assignment),
                        nodeResolver,
                        clusterServices.get(assignment).messagingService(),
                        placementDriver,
                        txMessageSender
                );
                transactionStateResolver.start();

                ColumnsExtractor row2Tuple = BinaryRowConverter.keyExtractor(schemaDescriptor);

                StorageHashIndexDescriptor pkIndexDescriptor = mock(StorageHashIndexDescriptor.class);
                when(pkIndexDescriptor.isPk()).thenReturn(true);

                when(pkIndexDescriptor.columns()).then(invocation -> Collections.nCopies(
                        schemaDescriptor.keyColumns().size(),
                        mock(StorageHashIndexColumnDescriptor.class)
                ));

                Lazy<TableSchemaAwareIndexStorage> pkStorage = new Lazy<>(() -> new TableSchemaAwareIndexStorage(
                        indexId,
                        new TestHashIndexStorage(partId, pkIndexDescriptor),
                        row2Tuple
                ));

                IndexLocker pkLocker = new HashIndexLocker(indexId, true, txManagers.get(assignment).lockManager(), row2Tuple);

                PendingComparableValuesTracker<HybridTimestamp, Void> safeTime =
                        new PendingComparableValuesTracker<>(clockServices.get(assignment).now());
                PendingComparableValuesTracker<Long, Void> storageIndexTracker = new PendingComparableValuesTracker<>(0L);

                PartitionDataStorage partitionDataStorage = new TestPartitionDataStorage(tableId, partId, mvPartStorage);

                IndexUpdateHandler indexUpdateHandler = new IndexUpdateHandler(
                        DummyInternalTableImpl.createTableIndexStoragesSupplier(Map.of(pkStorage.get().id(), pkStorage.get()))
                );

                StorageUpdateHandler storageUpdateHandler = new StorageUpdateHandler(
                        partId,
                        partitionDataStorage,
                        indexUpdateHandler,
                        storageUpdateConfiguration
                );

                DummySchemaManagerImpl schemaManager = new DummySchemaManagerImpl(schemaDescriptor);

                PartitionListener partitionListener = new PartitionListener(
                        txManagers.get(assignment),
                        partitionDataStorage,
                        storageUpdateHandler,
                        txStateStorage,
                        safeTime,
                        storageIndexTracker,
                        catalogService,
                        schemaManager,
                        clockServices.get(assignment),
                        mock(IndexMetaStorage.class)
                );

                Function<RaftGroupService, ReplicaListener> createReplicaListener = raftClient -> newReplicaListener(
                        mvPartStorage,
                        raftClient,
                        txManagers.get(assignment),
                        Runnable::run,
                        partId,
                        tableId,
                        () -> Map.of(pkLocker.id(), pkLocker),
                        pkStorage,
                        Map::of,
                        clockServices.get(assignment),
                        safeTime,
                        txStateStorage,
                        transactionStateResolver,
                        storageUpdateHandler,
                        new DummyValidationSchemasSource(schemaManager),
                        nodeResolver.getByConsistentId(assignment),
                        new AlwaysSyncedSchemaSyncService(),
                        catalogService,
                        placementDriver,
                        nodeResolver,
                        cursorRegistries.get(assignment),
                        schemaManager
                );

                // The reason to use such kind of implementation is that a honest implementation requires a metastore instance:
                // PartitionSnapshotStorageFactory <- PartitionAccessImpl <- IndexMetaStorage <- FullStateTransferIndexChooser
                // <- MetaStorageManager. But metastore module isn't accessible there. Moreover we don't need the honest instance there,
                // because derived tests don't use snapshots' logic inside. Then, such skeleton instance is fine there.
                SnapshotStorageFactory snapshotStorageFactory = (uri, raftOptions) -> new SnapshotStorage() {
                    @Override
                    public boolean setFilterBeforeCopyRemote() {
                        throw new UnsupportedOperationException();
                    }

                    @Override
                    public SnapshotWriter create() {
                        throw new UnsupportedOperationException();
                    }

                    @Override
                    public SnapshotReader open() {
                        return null;
                    }

                    @Override
                    public SnapshotReader copyFrom(String uri, SnapshotCopierOptions opts) {
                        throw new UnsupportedOperationException();
                    }

                    @Override
                    public SnapshotCopier startToCopyFrom(String uri, SnapshotCopierOptions opts) {
                        throw new UnsupportedOperationException();
                    }

                    @Override
                    public void setSnapshotThrottle(SnapshotThrottle snapshotThrottle) {
                        throw new UnsupportedOperationException();
                    }

                    @Override
                    public boolean init(Void opts) {
                        return true;
                    }

                    @Override
                    public void shutdown() {
                        // no-op
                    }
                };

                CompletableFuture<Void> partitionReadyFuture = replicaManagers.get(assignment)
                        .startReplica(
                                RaftGroupEventsListener.noopLsnr,
                                partitionListener,
                                false,
                                snapshotStorageFactory,
                                createReplicaListener,
                                storageIndexTracker,
                                grpId,
                                configuration
                        )
                        .thenAccept(unused -> { });

                partitionReadyFutures.add(partitionReadyFuture);
            }
        }

        allOf(partitionReadyFutures.toArray(new CompletableFuture[0])).join();

        return table;
    }

<<<<<<< HEAD
        return new TableImpl(
                new InternalTableImpl(
                        tableName,
                        tableId,
                        1,
                        nodeResolver,
                        clientTxManager,
                        mock(MvTableStorage.class),
                        mock(TxStateTableStorage.class),
                        startClient ? clientReplicaSvc : replicaServices.get(localNodeName),
                        startClient ? clientClock : clocks.get(localNodeName),
                        timestampTracker,
                        placementDriver,
                        clientTransactionInflights,
                        500,
                        0,
                        null,
                        mock(StreamerReceiverRunner.class)
                ),
                new DummySchemaManagerImpl(schemaDescriptor),
                clientTxManager.lockManager(),
                new ConstantSchemaVersions(SCHEMA_VERSION),
                mock(IgniteSql.class),
                pkCatalogIndexDescriptor.id()
        );
=======
    private static String extractConsistentId(ClusterService nodeService) {
        return nodeService.topologyService().localMember().name();
>>>>>>> 4d724d3f
    }

    protected PartitionReplicaListener newReplicaListener(
            MvPartitionStorage mvDataStorage,
            RaftGroupService raftClient,
            TxManager txManager,
            Executor scanRequestExecutor,
            int partId,
            int tableId,
            Supplier<Map<Integer, IndexLocker>> indexesLockers,
            Lazy<TableSchemaAwareIndexStorage> pkIndexStorage,
            Supplier<Map<Integer, TableSchemaAwareIndexStorage>> secondaryIndexStorages,
            ClockService clockService,
            PendingComparableValuesTracker<HybridTimestamp, Void> safeTime,
            TxStateStorage txStateStorage,
            TransactionStateResolver transactionStateResolver,
            StorageUpdateHandler storageUpdateHandler,
            ValidationSchemasSource validationSchemasSource,
            ClusterNode localNode,
            SchemaSyncService schemaSyncService,
            CatalogService catalogService,
            PlacementDriver placementDriver,
            ClusterNodeResolver clusterNodeResolver,
            RemotelyTriggeredResourceRegistry resourcesRegistry,
            SchemaRegistry schemaRegistry
    ) {
        return new PartitionReplicaListener(
                mvDataStorage,
                raftClient,
                txManager,
                txManager.lockManager(),
                Runnable::run,
                partId,
                tableId,
                indexesLockers,
                pkIndexStorage,
                secondaryIndexStorages,
                clockService,
                safeTime,
                txStateStorage,
                transactionStateResolver,
                storageUpdateHandler,
                validationSchemasSource,
                localNode,
                schemaSyncService,
                catalogService,
                placementDriver,
                clusterNodeResolver,
                resourcesRegistry,
                schemaRegistry,
                mock(IndexMetaStorage.class)
        );
    }

    private LogicalTopologyService logicalTopologyService(ClusterService clusterService) {
        return new LogicalTopologyService() {
            @Override
            public void addEventListener(LogicalTopologyEventListener listener) {

            }

            @Override
            public void removeEventListener(LogicalTopologyEventListener listener) {

            }

            @Override
            public CompletableFuture<LogicalTopologySnapshot> logicalTopologyOnLeader() {
                return completedFuture(new LogicalTopologySnapshot(
                        1,
                        clusterService.topologyService().allMembers().stream().map(LogicalNode::new).collect(toSet())));
            }

            @Override
            public LogicalTopologySnapshot localLogicalTopology() {
                return new LogicalTopologySnapshot(
                        1,
                        clusterService.topologyService().allMembers().stream().map(LogicalNode::new).collect(toSet()));
            }

            @Override
            public CompletableFuture<Set<ClusterNode>> validatedNodesOnLeader() {
                return completedFuture(Set.copyOf(clusterService.topologyService().allMembers()));
            }
        };
    }

    protected Peer getLeaderId(String tableName) {
        int partId = 0;

        return replicaManagers.get(extractConsistentId(cluster.get(partId)))
                .replica(new TablePartitionId(tables.get(tableName).tableId(), partId))
                .thenApply(replica -> replica.raftClient().leader())
                .join();
    }

    /**
     * Shutdowns all cluster nodes after each test.
     *
     */
    public void shutdownCluster() {
        assertThat(stopAsync(new ComponentContext(), cluster), willCompleteSuccessfully());

        if (client != null) {
            assertThat(client.stopAsync(new ComponentContext()), willCompleteSuccessfully());
        }

        if (executor != null) {
            IgniteUtils.shutdownAndAwaitTermination(executor, 10, TimeUnit.SECONDS);
        }

        if (partitionOperationsExecutor != null) {
            IgniteUtils.shutdownAndAwaitTermination(partitionOperationsExecutor, 10, TimeUnit.SECONDS);
        }

        if (raftServers != null) {
            for (Entry<String, Loza> entry : raftServers.entrySet()) {
                Loza rs = entry.getValue();

                ReplicaManager replicaMgr = replicaManagers.get(entry.getKey());

                CompletableFuture<?>[] replicaStopFutures = replicaMgr.startedGroups().stream()
                        .map(grp -> {
                            try {
                                return replicaMgr.stopReplica(grp);
                            } catch (NodeStoppingException e) {
                                throw new AssertionError(e);
                            }
                        })
                        .toArray(CompletableFuture[]::new);

                assertThat(allOf(replicaStopFutures), willCompleteSuccessfully());

                rs.localNodes().parallelStream().forEach(nodeId -> {
                    try {
                        rs.stopRaftNode(nodeId);
                    } catch (NodeStoppingException e) {
                        throw new AssertionError(e);
                    }
                });

                assertThat(replicaMgr.stopAsync(new ComponentContext()), willCompleteSuccessfully());
                assertThat(rs.stopAsync(new ComponentContext()), willCompleteSuccessfully());
            }
        }

        if (resourceCleanupManagers != null) {
            for (ResourceVacuumManager resourceVacuumManager : resourceCleanupManagers.values()) {
                assertThat(resourceVacuumManager.stopAsync(new ComponentContext()), willCompleteSuccessfully());
            }
        }

        if (clientResourceVacuumManager != null) {
            assertThat(clientResourceVacuumManager.stopAsync(new ComponentContext()), willCompleteSuccessfully());
        }

        if (txManagers != null) {
            for (TxManager txMgr : txManagers.values()) {
                assertThat(txMgr.stopAsync(new ComponentContext()), willCompleteSuccessfully());
            }
        }

        if (clientTxManager != null) {
            assertThat(clientTxManager.stopAsync(new ComponentContext()), willCompleteSuccessfully());
        }

        Set<TablePartitionId> grpIds = tables.values()
                .stream()
                .map(table -> new TablePartitionId(table.tableId(), 0))
                .collect(toSet());

        for (String consistentId : clusterServices.keySet()) {
            ReplicaManager replicaManager = replicaManagers.get(consistentId);

            if (replicaManager == null) {
                continue;
            }

            grpIds.forEach(id -> {
                try {
                    replicaManager.stopReplica(id);
                } catch (NodeStoppingException e) {
                    // no-op
                }
            });
        }
    }

    /**
     * Starts a node.
     *
     * @param name Node name.
     * @param port Local port.
     * @param nodeFinder Node finder.
     * @return The client cluster view.
     */
    protected static ClusterService startNode(TestInfo testInfo, String name, int port,
            NodeFinder nodeFinder) {
        var network = ClusterServiceTestUtils.clusterService(testInfo, port, nodeFinder);

        assertThat(network.startAsync(new ComponentContext()), willCompleteSuccessfully());

        return network;
    }

    private void startClient() throws InterruptedException {
        client = startNode(testInfo, "client", NODE_PORT_BASE - 1, nodeFinder);

        assertTrue(waitForTopology(client, nodes + 1, 1000));

        clientClock = new HybridClockImpl();

        clientClockService = new TestClockService(clientClock);

        LOG.info("Replica manager has been started, node=[" + client.topologyService().localMember() + ']');

        clientReplicaSvc = spy(new ReplicaService(
                client.messagingService(),
                clientClock,
                partitionOperationsExecutor,
                replicationConfiguration,
                executor
        ));

        LOG.info("The client has been started");
    }

    private void initializeClientTxComponents() {
        RemotelyTriggeredResourceRegistry resourceRegistry = new RemotelyTriggeredResourceRegistry();

        clientTransactionInflights = new TransactionInflights(placementDriver, clientClockService);

        clientTxManager = new TxManagerImpl(
                "client",
                txConfiguration,
                client.messagingService(),
                client.topologyService(),
                clientReplicaSvc,
                new HeapLockManager(),
                clientClockService,
                new TransactionIdGenerator(-1),
                placementDriver,
                () -> DEFAULT_IDLE_SAFE_TIME_PROPAGATION_PERIOD_MILLISECONDS,
                new TestLocalRwTxCounter(),
                partitionOperationsExecutor,
                resourceRegistry,
                clientTransactionInflights,
                lowWatermark
        );

        clientResourceVacuumManager = new ResourceVacuumManager(
                "client",
                resourceRegistry,
                client.topologyService(),
                client.messagingService(),
                clientTransactionInflights,
                clientTxManager
        );

        clientTxStateResolver = new TransactionStateResolver(
                clientTxManager,
                clientClockService,
                nodeResolver,
                client.messagingService(),
                placementDriver,
                new TxMessageSender(
                        client.messagingService(),
                        clientReplicaSvc,
                        clientClockService,
                        txConfiguration
                )
        );

        clientTxStateResolver.start();
        assertThat(startAsync(new ComponentContext(), clientTxManager, clientResourceVacuumManager), willCompleteSuccessfully());
    }

    public Map<String, Loza> raftServers() {
        return raftServers;
    }

    public Map<String, TxManager> txManagers() {
        return txManagers;
    }

    public PlacementDriver placementDriver() {
        return placementDriver;
    }

    public TxManager clientTxManager() {
        return clientTxManager;
    }

    public String localNodeName() {
        return localNodeName;
    }

    public Map<String, HybridClock> clocks() {
        return clocks;
    }

    public HybridClock clientClock() {
        return clientClock;
    }

    public Map<String, ReplicaManager> replicaManagers() {
        return replicaManagers;
    }

    public Map<String, ClusterService> clusterServices() {
        return clusterServices;
    }
}<|MERGE_RESOLUTION|>--- conflicted
+++ resolved
@@ -790,36 +790,8 @@
         return table;
     }
 
-<<<<<<< HEAD
-        return new TableImpl(
-                new InternalTableImpl(
-                        tableName,
-                        tableId,
-                        1,
-                        nodeResolver,
-                        clientTxManager,
-                        mock(MvTableStorage.class),
-                        mock(TxStateTableStorage.class),
-                        startClient ? clientReplicaSvc : replicaServices.get(localNodeName),
-                        startClient ? clientClock : clocks.get(localNodeName),
-                        timestampTracker,
-                        placementDriver,
-                        clientTransactionInflights,
-                        500,
-                        0,
-                        null,
-                        mock(StreamerReceiverRunner.class)
-                ),
-                new DummySchemaManagerImpl(schemaDescriptor),
-                clientTxManager.lockManager(),
-                new ConstantSchemaVersions(SCHEMA_VERSION),
-                mock(IgniteSql.class),
-                pkCatalogIndexDescriptor.id()
-        );
-=======
     private static String extractConsistentId(ClusterService nodeService) {
         return nodeService.topologyService().localMember().name();
->>>>>>> 4d724d3f
     }
 
     protected PartitionReplicaListener newReplicaListener(
