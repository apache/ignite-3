/*
 * Licensed to the Apache Software Foundation (ASF) under one or more
 * contributor license agreements. See the NOTICE file distributed with
 * this work for additional information regarding copyright ownership.
 * The ASF licenses this file to You under the Apache License, Version 2.0
 * (the "License"); you may not use this file except in compliance with
 * the License. You may obtain a copy of the License at
 *
 *      http://www.apache.org/licenses/LICENSE-2.0
 *
 * Unless required by applicable law or agreed to in writing, software
 * distributed under the License is distributed on an "AS IS" BASIS,
 * WITHOUT WARRANTIES OR CONDITIONS OF ANY KIND, either express or implied.
 * See the License for the specific language governing permissions and
 * limitations under the License.
 */

package org.apache.ignite.distributed;

import static java.util.concurrent.CompletableFuture.allOf;
import static java.util.concurrent.CompletableFuture.completedFuture;
import static java.util.stream.Collectors.toList;
import static java.util.stream.Collectors.toSet;
import static org.apache.ignite.internal.network.utils.ClusterServiceTestUtils.findLocalAddresses;
import static org.apache.ignite.internal.network.utils.ClusterServiceTestUtils.waitForTopology;
import static org.apache.ignite.internal.replicator.ReplicatorConstants.DEFAULT_IDLE_SAFE_TIME_PROPAGATION_PERIOD_MILLISECONDS;
import static org.apache.ignite.internal.testframework.matchers.CompletableFutureMatcher.willCompleteSuccessfully;
import static org.apache.ignite.internal.util.CollectionUtils.first;
import static org.apache.ignite.internal.util.CompletableFutures.emptySetCompletedFuture;
import static org.apache.ignite.internal.util.IgniteUtils.startAsync;
import static org.apache.ignite.internal.util.IgniteUtils.stopAsync;
import static org.hamcrest.MatcherAssert.assertThat;
import static org.junit.jupiter.api.Assertions.assertNotNull;
import static org.junit.jupiter.api.Assertions.assertTrue;
import static org.mockito.ArgumentMatchers.anyInt;
import static org.mockito.ArgumentMatchers.anyLong;
import static org.mockito.ArgumentMatchers.eq;
import static org.mockito.Mockito.lenient;
import static org.mockito.Mockito.mock;
import static org.mockito.Mockito.spy;
import static org.mockito.Mockito.when;

import it.unimi.dsi.fastutil.ints.Int2ObjectOpenHashMap;
import java.nio.file.Path;
import java.util.ArrayList;
import java.util.Collections;
import java.util.HashMap;
import java.util.List;
import java.util.Map;
import java.util.Map.Entry;
import java.util.Set;
import java.util.concurrent.CompletableFuture;
import java.util.concurrent.ConcurrentHashMap;
import java.util.concurrent.CopyOnWriteArrayList;
import java.util.concurrent.Executor;
import java.util.concurrent.ExecutorService;
import java.util.concurrent.Executors;
import java.util.concurrent.ForkJoinPool;
import java.util.concurrent.ScheduledThreadPoolExecutor;
import java.util.concurrent.TimeUnit;
import java.util.concurrent.atomic.AtomicInteger;
import java.util.function.Function;
import java.util.function.Supplier;
import java.util.stream.IntStream;
import org.apache.ignite.internal.affinity.AffinityUtils;
import org.apache.ignite.internal.affinity.Assignment;
import org.apache.ignite.internal.catalog.CatalogService;
import org.apache.ignite.internal.catalog.descriptors.CatalogIndexDescriptor;
import org.apache.ignite.internal.catalog.descriptors.CatalogTableDescriptor;
import org.apache.ignite.internal.cluster.management.ClusterManagementGroupManager;
import org.apache.ignite.internal.cluster.management.topology.api.LogicalNode;
import org.apache.ignite.internal.cluster.management.topology.api.LogicalTopologyEventListener;
import org.apache.ignite.internal.cluster.management.topology.api.LogicalTopologyService;
import org.apache.ignite.internal.cluster.management.topology.api.LogicalTopologySnapshot;
import org.apache.ignite.internal.failure.NoOpFailureProcessor;
import org.apache.ignite.internal.hlc.ClockService;
import org.apache.ignite.internal.hlc.HybridClock;
import org.apache.ignite.internal.hlc.HybridClockImpl;
import org.apache.ignite.internal.hlc.HybridTimestamp;
import org.apache.ignite.internal.hlc.TestClockService;
import org.apache.ignite.internal.lang.NodeStoppingException;
import org.apache.ignite.internal.logger.IgniteLogger;
import org.apache.ignite.internal.logger.Loggers;
import org.apache.ignite.internal.lowwatermark.LowWatermark;
import org.apache.ignite.internal.lowwatermark.TestLowWatermark;
import org.apache.ignite.internal.manager.ComponentContext;
import org.apache.ignite.internal.network.ClusterNodeResolver;
import org.apache.ignite.internal.network.ClusterService;
import org.apache.ignite.internal.network.NodeFinder;
import org.apache.ignite.internal.network.StaticNodeFinder;
import org.apache.ignite.internal.network.utils.ClusterServiceTestUtils;
import org.apache.ignite.internal.partition.replicator.network.PartitionReplicationMessageGroup;
import org.apache.ignite.internal.placementdriver.PlacementDriver;
import org.apache.ignite.internal.placementdriver.ReplicaMeta;
import org.apache.ignite.internal.placementdriver.TestPlacementDriver;
import org.apache.ignite.internal.raft.Loza;
import org.apache.ignite.internal.raft.Peer;
import org.apache.ignite.internal.raft.PeersAndLearners;
import org.apache.ignite.internal.raft.RaftGroupEventsListener;
import org.apache.ignite.internal.raft.TestLozaFactory;
import org.apache.ignite.internal.raft.client.TopologyAwareRaftGroupServiceFactory;
import org.apache.ignite.internal.raft.configuration.RaftConfiguration;
import org.apache.ignite.internal.raft.service.RaftGroupService;
import org.apache.ignite.internal.raft.storage.impl.VolatileLogStorageFactoryCreator;
import org.apache.ignite.internal.replicator.Replica;
import org.apache.ignite.internal.replicator.ReplicaManager;
import org.apache.ignite.internal.replicator.ReplicaService;
import org.apache.ignite.internal.replicator.ReplicationGroupId;
import org.apache.ignite.internal.replicator.TablePartitionId;
import org.apache.ignite.internal.replicator.configuration.ReplicationConfiguration;
import org.apache.ignite.internal.replicator.listener.ReplicaListener;
import org.apache.ignite.internal.replicator.message.PrimaryReplicaChangeCommand;
import org.apache.ignite.internal.replicator.message.ReplicaMessagesFactory;
import org.apache.ignite.internal.schema.BinaryRowConverter;
import org.apache.ignite.internal.schema.ColumnsExtractor;
import org.apache.ignite.internal.schema.SchemaDescriptor;
import org.apache.ignite.internal.schema.SchemaRegistry;
import org.apache.ignite.internal.schema.configuration.StorageUpdateConfiguration;
import org.apache.ignite.internal.storage.MvPartitionStorage;
import org.apache.ignite.internal.storage.engine.MvTableStorage;
import org.apache.ignite.internal.storage.impl.TestMvPartitionStorage;
import org.apache.ignite.internal.storage.index.StorageHashIndexDescriptor;
import org.apache.ignite.internal.storage.index.StorageHashIndexDescriptor.StorageHashIndexColumnDescriptor;
import org.apache.ignite.internal.storage.index.impl.TestHashIndexStorage;
import org.apache.ignite.internal.table.StreamerReceiverRunner;
import org.apache.ignite.internal.table.TableImpl;
import org.apache.ignite.internal.table.TableViewInternal;
import org.apache.ignite.internal.table.distributed.HashIndexLocker;
import org.apache.ignite.internal.table.distributed.IndexLocker;
import org.apache.ignite.internal.table.distributed.StorageUpdateHandler;
import org.apache.ignite.internal.table.distributed.TableSchemaAwareIndexStorage;
import org.apache.ignite.internal.table.distributed.index.IndexMetaStorage;
import org.apache.ignite.internal.table.distributed.index.IndexUpdateHandler;
import org.apache.ignite.internal.table.distributed.raft.PartitionDataStorage;
import org.apache.ignite.internal.table.distributed.raft.PartitionListener;
import org.apache.ignite.internal.table.distributed.replicator.PartitionReplicaListener;
import org.apache.ignite.internal.table.distributed.replicator.TransactionStateResolver;
import org.apache.ignite.internal.table.distributed.schema.AlwaysSyncedSchemaSyncService;
import org.apache.ignite.internal.table.distributed.schema.ConstantSchemaVersions;
import org.apache.ignite.internal.table.distributed.schema.SchemaSyncService;
import org.apache.ignite.internal.table.distributed.schema.ThreadLocalPartitionCommandsMarshaller;
import org.apache.ignite.internal.table.distributed.schema.ValidationSchemasSource;
import org.apache.ignite.internal.table.distributed.storage.InternalTableImpl;
import org.apache.ignite.internal.table.impl.DummyInternalTableImpl;
import org.apache.ignite.internal.table.impl.DummySchemaManagerImpl;
import org.apache.ignite.internal.table.impl.DummyValidationSchemasSource;
import org.apache.ignite.internal.thread.NamedThreadFactory;
import org.apache.ignite.internal.tx.HybridTimestampTracker;
import org.apache.ignite.internal.tx.TxManager;
import org.apache.ignite.internal.tx.configuration.TransactionConfiguration;
import org.apache.ignite.internal.tx.impl.HeapLockManager;
import org.apache.ignite.internal.tx.impl.IgniteTransactionsImpl;
import org.apache.ignite.internal.tx.impl.RemotelyTriggeredResourceRegistry;
import org.apache.ignite.internal.tx.impl.ResourceVacuumManager;
import org.apache.ignite.internal.tx.impl.TransactionIdGenerator;
import org.apache.ignite.internal.tx.impl.TransactionInflights;
import org.apache.ignite.internal.tx.impl.TxManagerImpl;
import org.apache.ignite.internal.tx.impl.TxMessageSender;
import org.apache.ignite.internal.tx.message.TxMessageGroup;
import org.apache.ignite.internal.tx.storage.state.TxStateStorage;
import org.apache.ignite.internal.tx.storage.state.TxStateTableStorage;
import org.apache.ignite.internal.tx.storage.state.test.TestTxStateStorage;
import org.apache.ignite.internal.tx.test.TestLocalRwTxCounter;
import org.apache.ignite.internal.util.IgniteUtils;
import org.apache.ignite.internal.util.Lazy;
import org.apache.ignite.internal.util.PendingComparableValuesTracker;
import org.apache.ignite.network.ClusterNode;
import org.apache.ignite.network.NetworkAddress;
import org.apache.ignite.raft.jraft.RaftMessagesFactory;
import org.apache.ignite.raft.jraft.rpc.impl.RaftGroupEventsClientListener;
import org.apache.ignite.sql.IgniteSql;
import org.apache.ignite.tx.IgniteTransactions;
import org.jetbrains.annotations.Nullable;
import org.junit.jupiter.api.TestInfo;

/**
 * Class that allows to mock a cluster for transaction tests' purposes.
 */
public class ItTxTestCluster {
    private static final int SCHEMA_VERSION = 1;

    private static final ReplicaMessagesFactory REPLICA_MESSAGES_FACTORY = new ReplicaMessagesFactory();

    private final List<NetworkAddress> localAddresses;

    private final NodeFinder nodeFinder;

    private final RaftConfiguration raftConfig;

    private final TransactionConfiguration txConfiguration;

    private final StorageUpdateConfiguration storageUpdateConfiguration;

    private final Path workDir;

    private final int nodes;

    private final int replicas;

    private final boolean startClient;

    private static final IgniteLogger LOG = Loggers.forClass(ItTxTestCluster.class);

    public static final int NODE_PORT_BASE = 20_000;

    private static final RaftMessagesFactory FACTORY = new RaftMessagesFactory();

    private ClusterService client;

    private HybridClock clientClock;
    private ClockService clientClockService;

    private Map<String, HybridClock> clocks;
    protected Map<String, ClockService> clockServices;

    private ReplicaService clientReplicaSvc;

    protected Map<String, Loza> raftServers;

    protected Map<String, ReplicaManager> replicaManagers;

    protected Map<String, ReplicaService> replicaServices;

    protected Map<String, TxManager> txManagers;

    private Map<String, ResourceVacuumManager> resourceCleanupManagers;

    protected Map<String, TransactionInflights> txInflights;

    protected Map<String, RemotelyTriggeredResourceRegistry> cursorRegistries;

    private TransactionInflights clientTransactionInflights;

    protected TxManager clientTxManager;

    private ResourceVacuumManager clientResourceVacuumManager;

    protected TransactionStateResolver clientTxStateResolver;

    protected Map<String, TableImpl> tables = new HashMap<>();

    protected Map<String, TxStateStorage> txStateStorages;

    private Map<String, ClusterService> clusterServices;

    protected final List<ClusterService> cluster = new CopyOnWriteArrayList<>();

    protected PlacementDriver placementDriver;

    private ScheduledThreadPoolExecutor executor;

    private ExecutorService partitionOperationsExecutor;

    protected IgniteTransactions igniteTransactions;

    protected String localNodeName;

    private final ClusterNodeResolver nodeResolver = new ClusterNodeResolver() {
        @Override
        public @Nullable ClusterNode getById(String id) {
            for (ClusterService service : cluster) {
                ClusterNode clusterNode = service.topologyService().localMember();

                if (clusterNode.id().equals(id)) {
                    return clusterNode;
                }
            }

            if (client != null && client.topologyService().localMember().id().equals(id)) {
                return client.topologyService().localMember();
            }

            return null;
        }

        @Override
        public @Nullable ClusterNode getByConsistentId(String consistentId) {
            for (ClusterService service : cluster) {
                ClusterNode clusterNode = service.topologyService().localMember();

                if (clusterNode.name().equals(consistentId)) {
                    return clusterNode;
                }
            }

            return null;
        }
    };

    private final TestInfo testInfo;

    /** Observable timestamp tracker. */
    private final HybridTimestampTracker timestampTracker;

    private final ReplicationConfiguration replicationConfiguration;

    private CatalogService catalogService;

    private final AtomicInteger globalCatalogId = new AtomicInteger();

    protected final TestLowWatermark lowWatermark = new TestLowWatermark();

    /**
     * The constructor.
     */
    public ItTxTestCluster(
            TestInfo testInfo,
            RaftConfiguration raftConfig,
            TransactionConfiguration txConfiguration,
            StorageUpdateConfiguration storageUpdateConfiguration,
            Path workDir,
            int nodes,
            int replicas,
            boolean startClient,
            HybridTimestampTracker timestampTracker,
            ReplicationConfiguration replicationConfiguration
    ) {
        this.raftConfig = raftConfig;
        this.txConfiguration = txConfiguration;
        this.storageUpdateConfiguration = storageUpdateConfiguration;
        this.workDir = workDir;
        this.nodes = nodes;
        this.replicas = replicas;
        this.startClient = startClient;
        this.testInfo = testInfo;
        this.timestampTracker = timestampTracker;
        this.replicationConfiguration = replicationConfiguration;

        localAddresses = findLocalAddresses(NODE_PORT_BASE, NODE_PORT_BASE + nodes);
        nodeFinder = new StaticNodeFinder(localAddresses);
    }

    /**
     * Initialize the test state.
     */
    public void prepareCluster() throws Exception {
        assertTrue(nodes > 0);
        assertTrue(replicas > 0);

        clusterServices = new ConcurrentHashMap<>(nodes);

        nodeFinder.findNodes().parallelStream()
                .forEach(addr -> {
                    ClusterService svc = startNode(testInfo, addr.toString(), addr.port(), nodeFinder);
                    cluster.add(svc);
                    clusterServices.put(extractConsistentId(svc), svc);
                });

        for (ClusterService node : cluster) {
            assertTrue(waitForTopology(node, nodes, 1000));
        }

        ClusterNode firstNode = first(cluster).topologyService().localMember();

        placementDriver = new TestPlacementDriver(firstNode);

        catalogService = mock(CatalogService.class);

        LOG.info("The cluster has been started");

        if (startClient) {
            startClient();
        }

        // Start raft servers. Each raft server can hold multiple groups.
        clocks = new HashMap<>(nodes);
        clockServices = new HashMap<>(nodes);
        raftServers = new HashMap<>(nodes);
        replicaManagers = new HashMap<>(nodes);
        replicaServices = new HashMap<>(nodes);
        txManagers = new HashMap<>(nodes);
        resourceCleanupManagers = new HashMap<>(nodes);
        txInflights = new HashMap<>(nodes);
        cursorRegistries = new HashMap<>(nodes);
        txStateStorages = new HashMap<>(nodes);

        executor = new ScheduledThreadPoolExecutor(20,
                new NamedThreadFactory(Loza.CLIENT_POOL_NAME, LOG));

        partitionOperationsExecutor = Executors.newFixedThreadPool(
                5,
                NamedThreadFactory.create("test", "partition-operations", LOG)
        );

        for (int i = 0; i < nodes; i++) {
            ClusterService clusterService = cluster.get(i);

            ClusterNode node = clusterService.topologyService().localMember();

            HybridClock clock = new HybridClockImpl();
            TestClockService clockService = new TestClockService(clock);

            String nodeName = node.name();

            clocks.put(nodeName, clock);
            clockServices.put(nodeName, clockService);

            var raftSrv = TestLozaFactory.create(
                    clusterService,
                    raftConfig,
                    workDir.resolve("node" + i),
                    clock
            );

            assertThat(raftSrv.startAsync(new ComponentContext()), willCompleteSuccessfully());

            raftServers.put(nodeName, raftSrv);

            var cmgManager = mock(ClusterManagementGroupManager.class);

            // This test is run without Meta storage.
            when(cmgManager.metaStorageNodes()).thenReturn(emptySetCompletedFuture());

            var commandMarshaller = new ThreadLocalPartitionCommandsMarshaller(clusterService.serializationRegistry());

            var raftClientFactory = new TopologyAwareRaftGroupServiceFactory(
                    clusterService,
                    logicalTopologyService(clusterService),
                    Loza.FACTORY,
                    new RaftGroupEventsClientListener()
            );

            ReplicaManager replicaMgr = new ReplicaManager(
                    nodeName,
                    clusterService,
                    cmgManager,
                    clockService,
                    Set.of(PartitionReplicationMessageGroup.class, TxMessageGroup.class),
                    placementDriver,
                    partitionOperationsExecutor,
                    () -> DEFAULT_IDLE_SAFE_TIME_PROPAGATION_PERIOD_MILLISECONDS,
                    new NoOpFailureProcessor(),
                    commandMarshaller,
                    raftClientFactory,
                    raftSrv,
                    new VolatileLogStorageFactoryCreator(nodeName, workDir.resolve("volatile-log-spillout")),
                    ForkJoinPool.commonPool()
            );

            assertThat(replicaMgr.startAsync(new ComponentContext()), willCompleteSuccessfully());

            replicaManagers.put(nodeName, replicaMgr);

            LOG.info("Replica manager has been started, node=[" + node + ']');

            ReplicaService replicaSvc = spy(new ReplicaService(
                    clusterService.messagingService(),
                    clock,
                    partitionOperationsExecutor,
                    replicationConfiguration,
                    executor
            ));

            replicaServices.put(nodeName, replicaSvc);

            var resourcesRegistry = new RemotelyTriggeredResourceRegistry();

            TransactionInflights transactionInflights = new TransactionInflights(placementDriver, clockService);

            txInflights.put(nodeName, transactionInflights);

            cursorRegistries.put(nodeName, resourcesRegistry);

            TxManagerImpl txMgr = newTxManager(
                    clusterService,
                    replicaSvc,
                    clockService,
                    new TransactionIdGenerator(i),
                    node,
                    placementDriver,
                    resourcesRegistry,
                    transactionInflights,
                    lowWatermark
            );

            ResourceVacuumManager resourceVacuumManager = new ResourceVacuumManager(
                    nodeName,
                    resourcesRegistry,
                    clusterService.topologyService(),
                    clusterService.messagingService(),
                    transactionInflights,
                    txMgr
            );

            assertThat(txMgr.startAsync(new ComponentContext()), willCompleteSuccessfully());
            txManagers.put(nodeName, txMgr);

            assertThat(resourceVacuumManager.startAsync(new ComponentContext()), willCompleteSuccessfully());
            resourceCleanupManagers.put(nodeName, resourceVacuumManager);

            txStateStorages.put(nodeName, new TestTxStateStorage());
        }

        LOG.info("Raft servers have been started");

        LOG.info("Partition groups have been started");

        localNodeName = extractConsistentId(cluster.get(0));

        if (startClient) {
            initializeClientTxComponents();
        } else {
            // Collocated mode.
            clientTxManager = txManagers.get(localNodeName);
            clientResourceVacuumManager = resourceCleanupManagers.get(localNodeName);
            clientTransactionInflights = txInflights.get(localNodeName);
        }

        igniteTransactions = new IgniteTransactionsImpl(clientTxManager, timestampTracker);

        assertNotNull(clientTxManager);
    }

    protected TxManagerImpl newTxManager(
            ClusterService clusterService,
            ReplicaService replicaSvc,
            ClockService clockService,
            TransactionIdGenerator generator,
            ClusterNode node,
            PlacementDriver placementDriver,
            RemotelyTriggeredResourceRegistry resourcesRegistry,
            TransactionInflights transactionInflights,
            LowWatermark lowWatermark
    ) {
        return new TxManagerImpl(
                node.name(),
                txConfiguration,
                clusterService.messagingService(),
                clusterService.topologyService(),
                replicaSvc,
                new HeapLockManager(),
                clockService,
                generator,
                placementDriver,
                () -> DEFAULT_IDLE_SAFE_TIME_PROPAGATION_PERIOD_MILLISECONDS,
                new TestLocalRwTxCounter(),
                partitionOperationsExecutor,
                resourcesRegistry,
                transactionInflights,
                lowWatermark
        );
    }

    public IgniteTransactions igniteTransactions() {
        return igniteTransactions;
    }

    /**
     * Starts a table.
     *
     * @param tableName Table name.
     * @param schemaDescriptor Schema descriptor.
     * @return Groups map.
     */
    public TableViewInternal startTable(String tableName, SchemaDescriptor schemaDescriptor) throws Exception {
        int tableId = globalCatalogId.getAndIncrement();

        CatalogTableDescriptor tableDescriptor = mock(CatalogTableDescriptor.class);
        when(tableDescriptor.id()).thenReturn(tableId);
        when(tableDescriptor.tableVersion()).thenReturn(SCHEMA_VERSION);

        lenient().when(catalogService.table(eq(tableId), anyLong())).thenReturn(tableDescriptor);
        lenient().when(catalogService.table(eq(tableId), anyInt())).thenReturn(tableDescriptor);

        List<Set<Assignment>> calculatedAssignments = AffinityUtils.calculateAssignments(
                cluster.stream().map(ItTxTestCluster::extractConsistentId).collect(toList()),
                1,
                replicas
        );

        List<Set<String>> assignments = calculatedAssignments.stream()
                .map(a -> a.stream().map(Assignment::consistentId).collect(toSet()))
                .collect(toList());

        List<TablePartitionId> grpIds = IntStream.range(0, assignments.size())
                .mapToObj(i -> new TablePartitionId(tableId, i))
                .collect(toList());

        Int2ObjectOpenHashMap<RaftGroupService> clients = new Int2ObjectOpenHashMap<>();

        List<CompletableFuture<?>> partitionReadyFutures = new ArrayList<>();

        ThreadLocalPartitionCommandsMarshaller commandsMarshaller =
                new ThreadLocalPartitionCommandsMarshaller(cluster.get(0).serializationRegistry());

        int indexId = globalCatalogId.getAndIncrement();

        CatalogIndexDescriptor pkCatalogIndexDescriptor = mock(CatalogIndexDescriptor.class);
        when(pkCatalogIndexDescriptor.id()).thenReturn(indexId);

        when(catalogService.indexes(anyInt(), eq(tableId))).thenReturn(List.of(pkCatalogIndexDescriptor));

        InternalTableImpl internalTable = new InternalTableImpl(
                tableName,
                tableId,
                1,
                nodeResolver,
                clientTxManager,
                mock(MvTableStorage.class),
                mock(TxStateTableStorage.class),
                startClient ? clientReplicaSvc : replicaServices.get(localNodeName),
                startClient ? clientClock : clocks.get(localNodeName),
                timestampTracker,
                placementDriver,
                clientTransactionInflights,
                500,
                0,
                null,
                mock(StreamerReceiverRunner.class)
        );

        TableImpl table = new TableImpl(
                internalTable,
                new DummySchemaManagerImpl(schemaDescriptor),
                clientTxManager.lockManager(),
                new ConstantSchemaVersions(SCHEMA_VERSION),
                mock(IgniteSql.class),
                pkCatalogIndexDescriptor.id()
        );

        tables.put(tableName, table);

        for (int p = 0; p < assignments.size(); p++) {
            Set<String> partAssignments = assignments.get(p);

            PeersAndLearners configuration = PeersAndLearners.fromConsistentIds(partAssignments);

            TablePartitionId grpId = grpIds.get(p);

            for (String assignment : partAssignments) {
                int partId = p;

                var mvPartStorage = new TestMvPartitionStorage(partId);
                var txStateStorage = txStateStorages.get(assignment);
                TxMessageSender txMessageSender =
                        new TxMessageSender(
                                clusterServices.get(assignment).messagingService(),
                                replicaServices.get(assignment),
                                clockServices.get(assignment),
                                txConfiguration
                        );

                var transactionStateResolver = new TransactionStateResolver(
                        txManagers.get(assignment),
                        clockServices.get(assignment),
                        nodeResolver,
                        clusterServices.get(assignment).messagingService(),
                        placementDriver,
                        txMessageSender
                );
                transactionStateResolver.start();

                ColumnsExtractor row2Tuple = BinaryRowConverter.keyExtractor(schemaDescriptor);

                StorageHashIndexDescriptor pkIndexDescriptor = mock(StorageHashIndexDescriptor.class);
                when(pkIndexDescriptor.isPk()).thenReturn(true);

                when(pkIndexDescriptor.columns()).then(invocation -> Collections.nCopies(
                        schemaDescriptor.keyColumns().size(),
                        mock(StorageHashIndexColumnDescriptor.class)
                ));

                Lazy<TableSchemaAwareIndexStorage> pkStorage = new Lazy<>(() -> new TableSchemaAwareIndexStorage(
                        indexId,
                        new TestHashIndexStorage(partId, pkIndexDescriptor),
                        row2Tuple
                ));

                IndexLocker pkLocker = new HashIndexLocker(indexId, true, txManagers.get(assignment).lockManager(), row2Tuple);

                PendingComparableValuesTracker<HybridTimestamp, Void> safeTime =
                        new PendingComparableValuesTracker<>(clockServices.get(assignment).now());
                PendingComparableValuesTracker<Long, Void> storageIndexTracker = new PendingComparableValuesTracker<>(0L);

                PartitionDataStorage partitionDataStorage = new TestPartitionDataStorage(tableId, partId, mvPartStorage);

                IndexUpdateHandler indexUpdateHandler = new IndexUpdateHandler(
                        DummyInternalTableImpl.createTableIndexStoragesSupplier(Map.of(pkStorage.get().id(), pkStorage.get()))
                );

                StorageUpdateHandler storageUpdateHandler = new StorageUpdateHandler(
                        partId,
                        partitionDataStorage,
                        indexUpdateHandler,
                        storageUpdateConfiguration
                );

                DummySchemaManagerImpl schemaManager = new DummySchemaManagerImpl(schemaDescriptor);

                PartitionListener partitionListener = new PartitionListener(
                        txManagers.get(assignment),
                        partitionDataStorage,
                        storageUpdateHandler,
                        txStateStorage,
                        safeTime,
                        storageIndexTracker,
                        catalogService,
                        schemaManager,
                        clockServices.get(assignment),
                        mock(IndexMetaStorage.class),
                        // TODO use proper index.
                        cluster.get(0).topologyService().getByConsistentId(assignment).id()
                );

                Function<RaftGroupService, ReplicaListener> createReplicaListener = raftClient -> newReplicaListener(
                        mvPartStorage,
                        raftClient,
                        txManagers.get(assignment),
                        Runnable::run,
                        partId,
                        tableId,
                        () -> Map.of(pkLocker.id(), pkLocker),
                        pkStorage,
                        Map::of,
                        clockServices.get(assignment),
                        safeTime,
                        txStateStorage,
                        transactionStateResolver,
                        storageUpdateHandler,
                        new DummyValidationSchemasSource(schemaManager),
                        nodeResolver.getByConsistentId(assignment),
                        new AlwaysSyncedSchemaSyncService(),
                        catalogService,
                        placementDriver,
                        nodeResolver,
                        cursorRegistries.get(assignment),
                        schemaManager
                );

                CompletableFuture<?> partitionReadyFuture = replicaManagers.get(assignment).startReplica(
                        RaftGroupEventsListener.noopLsnr,
                        partitionListener,
                        false,
                        null,
                        createReplicaListener,
                        storageIndexTracker,
                        grpId,
                        configuration
                );

                partitionReadyFutures.add(partitionReadyFuture);
            }
<<<<<<< HEAD

            // waiting for started replicas otherwise we would have NPE on {@link Replica#replica} call below
            allOf(partitionReadyFutures.toArray(new CompletableFuture[0])).join();

            // TODO: should be removed in https://issues.apache.org/jira/browse/IGNITE-22774
            CompletableFuture<RaftGroupService> txExecutionRaftClient =  replicaManagers.get(extractConsistentId(cluster.get(0)))
                        .replica(grpId)
                        .thenApply(Replica::raftClient)
                        .thenApply(RaftGroupService::leader)
                        .thenApply(Peer::consistentId)
                        .thenApply(replicaManagers::get)
                        .thenCompose(rm -> rm.replica(grpId))
                        .thenApply(Replica::raftClient);

            partitionReadyFutures.add(txExecutionRaftClient.thenAccept(leaderClient -> clients.put(grpId.partitionId(), leaderClient)));

            // TODO sanpwc 1. Use proper clock and add an assertion for getPrimaryReplica completition future.
            // TODO sanpwc 2. Add message to assert primary.getLeaseholderId() != null;
            CompletableFuture<ReplicaMeta> primaryFuture = placementDriver.getPrimaryReplica(grpId,
                    clockServices.values().iterator().next().now());

            // TestPlacementDriver always returns completed futures.
            assert primaryFuture.isDone();

            ReplicaMeta primary = primaryFuture.join();

            assert primary.getLeaseholderId() != null;

            PrimaryReplicaChangeCommand cmd = REPLICA_MESSAGES_FACTORY.primaryReplicaChangeCommand()
                    .leaseStartTime(primary.getStartTime().longValue())
                    .primaryReplicaNodeId(primary.getLeaseholderId())
                    .primaryReplicaNodeName(primary.getLeaseholder())
                    .build();

            CompletableFuture<?> primaryReplicaChangePropagationFuture = clients.get(grpId.partitionId()).run(cmd);

            partitionReadyFutures.add(primaryReplicaChangePropagationFuture);
=======
>>>>>>> e176800a
        }

        allOf(partitionReadyFutures.toArray(new CompletableFuture[0])).join();

        return table;
    }

    private static String extractConsistentId(ClusterService nodeService) {
        return nodeService.topologyService().localMember().name();
    }

    protected PartitionReplicaListener newReplicaListener(
            MvPartitionStorage mvDataStorage,
            RaftGroupService raftClient,
            TxManager txManager,
            Executor scanRequestExecutor,
            int partId,
            int tableId,
            Supplier<Map<Integer, IndexLocker>> indexesLockers,
            Lazy<TableSchemaAwareIndexStorage> pkIndexStorage,
            Supplier<Map<Integer, TableSchemaAwareIndexStorage>> secondaryIndexStorages,
            ClockService clockService,
            PendingComparableValuesTracker<HybridTimestamp, Void> safeTime,
            TxStateStorage txStateStorage,
            TransactionStateResolver transactionStateResolver,
            StorageUpdateHandler storageUpdateHandler,
            ValidationSchemasSource validationSchemasSource,
            ClusterNode localNode,
            SchemaSyncService schemaSyncService,
            CatalogService catalogService,
            PlacementDriver placementDriver,
            ClusterNodeResolver clusterNodeResolver,
            RemotelyTriggeredResourceRegistry resourcesRegistry,
            SchemaRegistry schemaRegistry
    ) {
        return new PartitionReplicaListener(
                mvDataStorage,
                raftClient,
                txManager,
                txManager.lockManager(),
                Runnable::run,
                partId,
                tableId,
                indexesLockers,
                pkIndexStorage,
                secondaryIndexStorages,
                clockService,
                safeTime,
                txStateStorage,
                transactionStateResolver,
                storageUpdateHandler,
                validationSchemasSource,
                localNode,
                schemaSyncService,
                catalogService,
                placementDriver,
                clusterNodeResolver,
                resourcesRegistry,
                schemaRegistry,
                mock(IndexMetaStorage.class)
        );
    }

    private LogicalTopologyService logicalTopologyService(ClusterService clusterService) {
        return new LogicalTopologyService() {
            @Override
            public void addEventListener(LogicalTopologyEventListener listener) {

            }

            @Override
            public void removeEventListener(LogicalTopologyEventListener listener) {

            }

            @Override
            public CompletableFuture<LogicalTopologySnapshot> logicalTopologyOnLeader() {
                return completedFuture(new LogicalTopologySnapshot(
                        1,
                        clusterService.topologyService().allMembers().stream().map(LogicalNode::new).collect(toSet())));
            }

            @Override
            public LogicalTopologySnapshot localLogicalTopology() {
                return new LogicalTopologySnapshot(
                        1,
                        clusterService.topologyService().allMembers().stream().map(LogicalNode::new).collect(toSet()));
            }

            @Override
            public CompletableFuture<Set<ClusterNode>> validatedNodesOnLeader() {
                return completedFuture(Set.copyOf(clusterService.topologyService().allMembers()));
            }
        };
    }

    private CompletableFuture<RaftGroupService> getRaftClientForGroup(ReplicationGroupId groupId) {
        int partId = 0;

        return replicaManagers.get(extractConsistentId(cluster.get(partId)))
                .replica(groupId)
                .thenApply(Replica::raftClient);
    }

    protected Peer getLeaderId(String tableName) {
        int partId = 0;

        return replicaManagers.get(extractConsistentId(cluster.get(partId)))
                .replica(new TablePartitionId(tables.get(tableName).tableId(), partId))
                .thenApply(replica -> replica.raftClient().leader())
                .join();
    }

    /**
     * Shutdowns all cluster nodes after each test.
     *
     */
    public void shutdownCluster() {
        assertThat(stopAsync(new ComponentContext(), cluster), willCompleteSuccessfully());

        if (client != null) {
            assertThat(client.stopAsync(new ComponentContext()), willCompleteSuccessfully());
        }

        if (executor != null) {
            IgniteUtils.shutdownAndAwaitTermination(executor, 10, TimeUnit.SECONDS);
        }

        if (partitionOperationsExecutor != null) {
            IgniteUtils.shutdownAndAwaitTermination(partitionOperationsExecutor, 10, TimeUnit.SECONDS);
        }

        if (raftServers != null) {
            for (Entry<String, Loza> entry : raftServers.entrySet()) {
                Loza rs = entry.getValue();

                ReplicaManager replicaMgr = replicaManagers.get(entry.getKey());

                CompletableFuture<?>[] replicaStopFutures = replicaMgr.startedGroups().stream()
                        .map(grp -> {
                            try {
                                return replicaMgr.stopReplica(grp);
                            } catch (NodeStoppingException e) {
                                throw new AssertionError(e);
                            }
                        })
                        .toArray(CompletableFuture[]::new);

                assertThat(allOf(replicaStopFutures), willCompleteSuccessfully());

                rs.localNodes().parallelStream().forEach(nodeId -> {
                    try {
                        rs.stopRaftNode(nodeId);
                    } catch (NodeStoppingException e) {
                        throw new AssertionError(e);
                    }
                });

                assertThat(replicaMgr.stopAsync(new ComponentContext()), willCompleteSuccessfully());
                assertThat(rs.stopAsync(new ComponentContext()), willCompleteSuccessfully());
            }
        }

        if (resourceCleanupManagers != null) {
            for (ResourceVacuumManager resourceVacuumManager : resourceCleanupManagers.values()) {
                assertThat(resourceVacuumManager.stopAsync(new ComponentContext()), willCompleteSuccessfully());
            }
        }

        if (clientResourceVacuumManager != null) {
            assertThat(clientResourceVacuumManager.stopAsync(new ComponentContext()), willCompleteSuccessfully());
        }

        if (txManagers != null) {
            for (TxManager txMgr : txManagers.values()) {
                assertThat(txMgr.stopAsync(new ComponentContext()), willCompleteSuccessfully());
            }
        }

        if (clientTxManager != null) {
            assertThat(clientTxManager.stopAsync(new ComponentContext()), willCompleteSuccessfully());
        }
    }

    /**
     * Starts a node.
     *
     * @param name Node name.
     * @param port Local port.
     * @param nodeFinder Node finder.
     * @return The client cluster view.
     */
    protected static ClusterService startNode(TestInfo testInfo, String name, int port,
            NodeFinder nodeFinder) {
        var network = ClusterServiceTestUtils.clusterService(testInfo, port, nodeFinder);

        assertThat(network.startAsync(new ComponentContext()), willCompleteSuccessfully());

        return network;
    }

    private void startClient() throws InterruptedException {
        client = startNode(testInfo, "client", NODE_PORT_BASE - 1, nodeFinder);

        assertTrue(waitForTopology(client, nodes + 1, 1000));

        clientClock = new HybridClockImpl();

        clientClockService = new TestClockService(clientClock);

        LOG.info("Replica manager has been started, node=[" + client.topologyService().localMember() + ']');

        clientReplicaSvc = spy(new ReplicaService(
                client.messagingService(),
                clientClock,
                partitionOperationsExecutor,
                replicationConfiguration,
                executor
        ));

        LOG.info("The client has been started");
    }

    private void initializeClientTxComponents() {
        RemotelyTriggeredResourceRegistry resourceRegistry = new RemotelyTriggeredResourceRegistry();

        clientTransactionInflights = new TransactionInflights(placementDriver, clientClockService);

        clientTxManager = new TxManagerImpl(
                "client",
                txConfiguration,
                client.messagingService(),
                client.topologyService(),
                clientReplicaSvc,
                new HeapLockManager(),
                clientClockService,
                new TransactionIdGenerator(-1),
                placementDriver,
                () -> DEFAULT_IDLE_SAFE_TIME_PROPAGATION_PERIOD_MILLISECONDS,
                new TestLocalRwTxCounter(),
                partitionOperationsExecutor,
                resourceRegistry,
                clientTransactionInflights,
                lowWatermark
        );

        clientResourceVacuumManager = new ResourceVacuumManager(
                "client",
                resourceRegistry,
                client.topologyService(),
                client.messagingService(),
                clientTransactionInflights,
                clientTxManager
        );

        clientTxStateResolver = new TransactionStateResolver(
                clientTxManager,
                clientClockService,
                nodeResolver,
                client.messagingService(),
                placementDriver,
                new TxMessageSender(
                        client.messagingService(),
                        clientReplicaSvc,
                        clientClockService,
                        txConfiguration
                )
        );

        clientTxStateResolver.start();
        assertThat(startAsync(new ComponentContext(), clientTxManager, clientResourceVacuumManager), willCompleteSuccessfully());
    }

    public Map<String, Loza> raftServers() {
        return raftServers;
    }

    public Map<String, TxManager> txManagers() {
        return txManagers;
    }

    public PlacementDriver placementDriver() {
        return placementDriver;
    }

    public TxManager clientTxManager() {
        return clientTxManager;
    }

    public String localNodeName() {
        return localNodeName;
    }

    public Map<String, HybridClock> clocks() {
        return clocks;
    }

    public HybridClock clientClock() {
        return clientClock;
    }

    public Map<String, ReplicaManager> replicaManagers() {
        return replicaManagers;
    }

    public Map<String, ClusterService> clusterServices() {
        return clusterServices;
    }
}<|MERGE_RESOLUTION|>--- conflicted
+++ resolved
@@ -740,23 +740,12 @@
 
                 partitionReadyFutures.add(partitionReadyFuture);
             }
-<<<<<<< HEAD
-
-            // waiting for started replicas otherwise we would have NPE on {@link Replica#replica} call below
-            allOf(partitionReadyFutures.toArray(new CompletableFuture[0])).join();
-
-            // TODO: should be removed in https://issues.apache.org/jira/browse/IGNITE-22774
-            CompletableFuture<RaftGroupService> txExecutionRaftClient =  replicaManagers.get(extractConsistentId(cluster.get(0)))
-                        .replica(grpId)
-                        .thenApply(Replica::raftClient)
-                        .thenApply(RaftGroupService::leader)
-                        .thenApply(Peer::consistentId)
-                        .thenApply(replicaManagers::get)
-                        .thenCompose(rm -> rm.replica(grpId))
-                        .thenApply(Replica::raftClient);
-
-            partitionReadyFutures.add(txExecutionRaftClient.thenAccept(leaderClient -> clients.put(grpId.partitionId(), leaderClient)));
-
+        }
+
+        allOf(partitionReadyFutures.toArray(new CompletableFuture[0])).join();
+
+        for (int p = 0; p < assignments.size(); p++) {
+            TablePartitionId grpId = grpIds.get(p);
             // TODO sanpwc 1. Use proper clock and add an assertion for getPrimaryReplica completition future.
             // TODO sanpwc 2. Add message to assert primary.getLeaseholderId() != null;
             CompletableFuture<ReplicaMeta> primaryFuture = placementDriver.getPrimaryReplica(grpId,
@@ -775,11 +764,13 @@
                     .primaryReplicaNodeName(primary.getLeaseholder())
                     .build();
 
-            CompletableFuture<?> primaryReplicaChangePropagationFuture = clients.get(grpId.partitionId()).run(cmd);
+            CompletableFuture<RaftGroupService> raftClientFuture = getRaftClientForGroup(grpId);
+
+            assertThat(raftClientFuture, willCompleteSuccessfully());
+
+            CompletableFuture<?> primaryReplicaChangePropagationFuture = raftClientFuture.join().run(cmd);
 
             partitionReadyFutures.add(primaryReplicaChangePropagationFuture);
-=======
->>>>>>> e176800a
         }
 
         allOf(partitionReadyFutures.toArray(new CompletableFuture[0])).join();
