--- conflicted
+++ resolved
@@ -130,7 +130,6 @@
 import org.apache.ignite.internal.tx.HybridTimestampTracker;
 import org.apache.ignite.internal.tx.TxManager;
 import org.apache.ignite.internal.tx.configuration.TransactionConfiguration;
-import org.apache.ignite.internal.tx.impl.CursorManager;
 import org.apache.ignite.internal.tx.impl.HeapLockManager;
 import org.apache.ignite.internal.tx.impl.IgniteTransactionsImpl;
 import org.apache.ignite.internal.tx.impl.RemotelyTriggeredResourceRegistry;
@@ -201,11 +200,7 @@
 
     protected Map<String, TxManager> txManagers;
 
-<<<<<<< HEAD
-    protected Map<String, CursorManager> cursorManagers;
-=======
     protected Map<String, RemotelyTriggeredResourceRegistry> cursorRegistries;
->>>>>>> 71b24675
 
     protected TxManager clientTxManager;
 
@@ -337,11 +332,7 @@
         replicaManagers = new HashMap<>(nodes);
         replicaServices = new HashMap<>(nodes);
         txManagers = new HashMap<>(nodes);
-<<<<<<< HEAD
-        cursorManagers = new HashMap<>(nodes);
-=======
         cursorRegistries = new HashMap<>(nodes);
->>>>>>> 71b24675
         txStateStorages = new HashMap<>(nodes);
 
         executor = new ScheduledThreadPoolExecutor(20,
@@ -400,15 +391,9 @@
 
             replicaServices.put(node.name(), replicaSvc);
 
-<<<<<<< HEAD
-            CursorManager cursorManager = new CursorManager();
-
-            cursorManagers.put(node.name(), cursorManager);
-=======
             RemotelyTriggeredResourceRegistry resourcesRegistry = new RemotelyTriggeredResourceRegistry();
 
             cursorRegistries.put(node.name(), resourcesRegistry);
->>>>>>> 71b24675
 
             TxManagerImpl txMgr = newTxManager(
                     cluster.get(i),
@@ -417,11 +402,7 @@
                     new TransactionIdGenerator(i),
                     node,
                     placementDriver,
-<<<<<<< HEAD
-                    cursorManager
-=======
                     resourcesRegistry
->>>>>>> 71b24675
             );
 
             txMgr.start();
@@ -456,11 +437,7 @@
             TransactionIdGenerator generator,
             ClusterNode node,
             PlacementDriver placementDriver,
-<<<<<<< HEAD
-            CursorManager cursorManager
-=======
             RemotelyTriggeredResourceRegistry resourcesRegistry
->>>>>>> 71b24675
     ) {
         return new TxManagerImpl(
                 txConfiguration,
@@ -472,12 +449,8 @@
                 placementDriver,
                 () -> DEFAULT_IDLE_SAFE_TIME_PROPAGATION_PERIOD_MILLISECONDS,
                 new TestLocalRwTxCounter(),
-<<<<<<< HEAD
-                cursorManager
-=======
                 partitionOperationsExecutor,
                 resourcesRegistry
->>>>>>> 71b24675
         );
     }
 
@@ -641,11 +614,7 @@
                                         catalogService,
                                         placementDriver,
                                         nodeResolver,
-<<<<<<< HEAD
-                                        cursorManagers.get(assignment)
-=======
                                         cursorRegistries.get(assignment)
->>>>>>> 71b24675
                                 );
 
                                 replicaManagers.get(assignment).startReplica(
@@ -744,11 +713,7 @@
             CatalogService catalogService,
             PlacementDriver placementDriver,
             ClusterNodeResolver clusterNodeResolver,
-<<<<<<< HEAD
-            CursorManager cursorManager
-=======
             RemotelyTriggeredResourceRegistry resourcesRegistry
->>>>>>> 71b24675
     ) {
         return new PartitionReplicaListener(
                 mvDataStorage,
@@ -772,11 +737,7 @@
                 catalogService,
                 placementDriver,
                 clusterNodeResolver,
-<<<<<<< HEAD
-                cursorManager
-=======
                 resourcesRegistry
->>>>>>> 71b24675
         );
     }
 
@@ -948,12 +909,8 @@
                 placementDriver,
                 () -> DEFAULT_IDLE_SAFE_TIME_PROPAGATION_PERIOD_MILLISECONDS,
                 new TestLocalRwTxCounter(),
-<<<<<<< HEAD
-                new CursorManager()
-=======
                 partitionOperationsExecutor,
                 new RemotelyTriggeredResourceRegistry()
->>>>>>> 71b24675
         );
 
         clientTxStateResolver = new TransactionStateResolver(
