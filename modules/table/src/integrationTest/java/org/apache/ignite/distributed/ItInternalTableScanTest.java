/*
 * Licensed to the Apache Software Foundation (ASF) under one or more
 * contributor license agreements. See the NOTICE file distributed with
 * this work for additional information regarding copyright ownership.
 * The ASF licenses this file to You under the Apache License, Version 2.0
 * (the "License"); you may not use this file except in compliance with
 * the License. You may obtain a copy of the License at
 *
 *      http://www.apache.org/licenses/LICENSE-2.0
 *
 * Unless required by applicable law or agreed to in writing, software
 * distributed under the License is distributed on an "AS IS" BASIS,
 * WITHOUT WARRANTIES OR CONDITIONS OF ANY KIND, either express or implied.
 * See the License for the specific language governing permissions and
 * limitations under the License.
 */

package org.apache.ignite.distributed;

import static org.junit.jupiter.api.Assertions.assertEquals;
import static org.junit.jupiter.api.Assertions.assertThrows;
import static org.junit.jupiter.api.Assertions.assertTrue;
import static org.junit.jupiter.api.Assertions.fail;
import static org.mockito.ArgumentMatchers.any;
import static org.mockito.Mockito.doAnswer;
import static org.mockito.Mockito.lenient;
import static org.mockito.Mockito.mock;
import static org.mockito.Mockito.when;

import java.io.ByteArrayOutputStream;
import java.io.IOException;
import java.util.ArrayList;
import java.util.Arrays;
import java.util.Collections;
import java.util.List;
import java.util.NoSuchElementException;
import java.util.UUID;
import java.util.concurrent.CountDownLatch;
import java.util.concurrent.Flow;
import java.util.concurrent.Flow.Subscriber;
import java.util.concurrent.Flow.Subscription;
import java.util.concurrent.atomic.AtomicInteger;
import java.util.concurrent.atomic.AtomicReference;
import java.util.stream.Collectors;
import org.apache.ignite.internal.replicator.ReplicaService;
import org.apache.ignite.internal.schema.BinaryRow;
import org.apache.ignite.internal.schema.ByteBufferRow;
import org.apache.ignite.internal.storage.DataRow;
import org.apache.ignite.internal.storage.MvPartitionStorage;
import org.apache.ignite.internal.storage.PartitionTimestampCursor;
import org.apache.ignite.internal.storage.ReadResult;
import org.apache.ignite.internal.storage.StorageException;
import org.apache.ignite.internal.table.InternalTable;
import org.apache.ignite.internal.table.impl.DummyInternalTableImpl;
import org.apache.ignite.internal.util.ByteUtils;
<<<<<<< HEAD
import org.apache.ignite.internal.util.Cursor;
=======
import org.apache.ignite.internal.util.IgniteUtils;
import org.apache.ignite.network.ClusterNode;
import org.apache.ignite.network.ClusterService;
import org.apache.ignite.network.NetworkAddress;
import org.apache.ignite.network.StaticNodeFinder;
import org.apache.ignite.raft.client.Peer;
import org.apache.ignite.raft.client.service.RaftGroupService;
import org.apache.ignite.raft.jraft.RaftMessagesFactory;
import org.apache.ignite.raft.jraft.rpc.impl.RaftGroupServiceImpl;
import org.apache.ignite.utils.ClusterServiceTestUtils;
>>>>>>> 1134c401
import org.jetbrains.annotations.NotNull;
import org.junit.jupiter.api.BeforeEach;
import org.junit.jupiter.api.Test;
import org.junit.jupiter.api.TestInfo;
import org.junit.jupiter.api.extension.ExtendWith;
import org.mockito.Mock;
import org.mockito.Mockito;
import org.mockito.junit.jupiter.MockitoExtension;

/**
 * Tests for {@link InternalTable#scan(int, org.apache.ignite.internal.tx.InternalTransaction)}.
 */
@ExtendWith(MockitoExtension.class)
public class ItInternalTableScanTest {
    /** Mock partition storage. */
    @Mock
    private MvPartitionStorage mockStorage;

    /** Internal table to test. */
    private InternalTable internalTbl;

    /**
     * Prepare test environment using DummyInternalTableImpl and Mocked storage.
     */
    @BeforeEach
    public void setUp(TestInfo testInfo) {
        internalTbl = new DummyInternalTableImpl(Mockito.mock(ReplicaService.class), mockStorage);
    }

    /**
     * Checks whether publisher provides all existing data and then completes if requested by one row at a time.
     */
    @Test
    public void testOneRowScan() throws Exception {
        requestNtest(
                List.of(
                        prepareRow("key1", "val1"),
                        prepareRow("key2", "val2")
                ),
                1);
    }

    /**
     * Checks whether publisher provides all existing data and then completes if requested by multiple rows at a time.
     */
    @Test
    public void testMultipleRowScan() throws Exception {
        requestNtest(
                List.of(
                        prepareRow("key1", "val1"),
                        prepareRow("key2", "val2"),
                        prepareRow("key3", "val3"),
                        prepareRow("key4", "val4"),
                        prepareRow("key5", "val5")
                ),
                2);
    }

    /**
     * Checks whether publisher provides all existing data and then completes if requested by Long.MAX_VALUE rows at a time.
     */
    @Test
    public void testLongMaxValueRowScan() throws Exception {
        requestNtest(
                List.of(
                        prepareRow("key1", "val1"),
                        prepareRow("key2", "val2"),
                        prepareRow("key3", "val3"),
                        prepareRow("key4", "val4"),
                        prepareRow("key5", "val5")
                ),
                Long.MAX_VALUE);
    }

    /**
     * Checks whether {@link IllegalArgumentException} is thrown and inner storage cursor is closes in case of negative requested amount of
     * items.
     *
     * @throws Exception If any.
     */
    @Test()
    public void testNegativeRequestedAmountScan() throws Exception {
        invalidRequestNtest(-1);
    }

    /**
     * Checks whether {@link IllegalArgumentException} is thrown and inner storage cursor is closes in case of zero requested amount of
     * items.
     *
     * @throws Exception If any.
     */
    @Test()
    public void testZeroRequestedAmountScan() throws Exception {
        invalidRequestNtest(0);
    }

    /**
     * Checks that exception from storage cursors has next properly propagates to subscriber.
     */
    @Test
    public void testExceptionRowScanCursorHasNext() throws Exception {
        // The latch that allows to await Subscriber.onComplete() before asserting test invariants
        // and avoids the race between closing the cursor and stopping the node.
        CountDownLatch subscriberFinishedLatch = new CountDownLatch(2);

        AtomicReference<Throwable> gotException = new AtomicReference<>();

<<<<<<< HEAD
        when(mockStorage.scan(any(), any(UUID.class))).thenAnswer(invocation -> {
            var cursor = mock(Cursor.class);
=======
        when(mockStorage.scan(any(), any(Timestamp.class))).thenAnswer(invocation -> {
            var cursor = mock(PartitionTimestampCursor.class);
>>>>>>> 1134c401

            when(cursor.hasNext()).thenAnswer(hnInvocation -> true);

            when(cursor.next()).thenAnswer(hnInvocation -> {
                throw new NoSuchElementException("test");
            });

            doAnswer(
                    invocationClose -> {
                        subscriberFinishedLatch.countDown();
                        return null;
                    }
            ).when(cursor).close();

            return cursor;
        });

        internalTbl.scan(0, null).subscribe(new Subscriber<>() {

            @Override
            public void onSubscribe(Subscription subscription) {
                subscription.request(1);
            }

            @Override
            public void onNext(BinaryRow item) {
                fail("Should never get here.");
            }

            @Override
            public void onError(Throwable throwable) {
                gotException.set(throwable);
                subscriberFinishedLatch.countDown();
            }

            @Override
            public void onComplete() {
                fail("Should never get here.");
            }
        });

        subscriberFinishedLatch.await();

        assertEquals(gotException.get().getCause().getClass(), NoSuchElementException.class);
    }

    /**
     * Checks that exception from storage cursor creation properly propagates to subscriber.
     */
    @Test
    public void testExceptionRowScan() throws Exception {
        // The latch that allows to await Subscriber.onError() before asserting test invariants.
        CountDownLatch gotExceptionLatch = new CountDownLatch(1);

        AtomicReference<Throwable> gotException = new AtomicReference<>();

        when(mockStorage.scan(any(), any(UUID.class))).thenThrow(new StorageException("Some storage exception"));

        internalTbl.scan(0, null).subscribe(new Subscriber<>() {

            @Override
            public void onSubscribe(Subscription subscription) {
                subscription.request(1);
            }

            @Override
            public void onNext(BinaryRow item) {
                fail("Should never get here.");
            }

            @Override
            public void onError(Throwable throwable) {
                gotException.set(throwable);
                gotExceptionLatch.countDown();
            }

            @Override
            public void onComplete() {
                fail("Should never get here.");
            }
        });

        gotExceptionLatch.await();

        assertEquals(gotException.get().getCause().getClass(), StorageException.class);
    }


    /**
     * Checks that {@link IllegalArgumentException} is thrown in case of invalid partition.
     */
    @Test()
    public void testInvalidPartitionParameterScan() {
        assertThrows(
                IllegalArgumentException.class,
                () -> internalTbl.scan(-1, null)
        );

        assertThrows(
                IllegalArgumentException.class,
                () -> internalTbl.scan(1, null)
        );
    }

    /**
     * Checks that in case of second subscription {@link IllegalStateException} will be fires to onError.
     *
     * @throws Exception If any.
     */
    @Test
    public void testSecondSubscriptionFiresIllegalStateException() throws Exception {
        Flow.Publisher<BinaryRow> scan = internalTbl.scan(0, null);

        scan.subscribe(new Subscriber<>() {
            @Override
            public void onSubscribe(Subscription subscription) {

            }

            @Override
            public void onNext(BinaryRow item) {

            }

            @Override
            public void onError(Throwable throwable) {

            }

            @Override
            public void onComplete() {

            }
        });

        // The latch that allows to await Subscriber.onError() before asserting test invariants.
        CountDownLatch gotExceptionLatch = new CountDownLatch(1);

        AtomicReference<Throwable> gotException = new AtomicReference<>();

        scan.subscribe(new Subscriber<>() {
            @Override
            public void onSubscribe(Subscription subscription) {

            }

            @Override
            public void onNext(BinaryRow item) {

            }

            @Override
            public void onError(Throwable throwable) {
                gotException.set(throwable);
                gotExceptionLatch.countDown();
            }

            @Override
            public void onComplete() {

            }
        });

        gotExceptionLatch.await();

        assertEquals(gotException.get().getClass(), IllegalStateException.class);
    }

    /**
     * Checks that {@link NullPointerException} is thrown in case of null subscription.
     */
    @Test
    public void testNullPointerExceptionIsThrownInCaseOfNullSubscription() {
        assertThrows(
                NullPointerException.class,
                () -> internalTbl.scan(0, null).subscribe(null)
        );
    }

    /**
     * Helper method to convert key and value to {@link DataRow}.
     *
     * @param entryKey Key.
     * @param entryVal Value
     * @return {@link DataRow} based on given key and value.
     * @throws java.io.IOException If failed to close output stream that was used to convertation.
     */
    private static @NotNull BinaryRow prepareRow(@NotNull String entryKey,
            @NotNull String entryVal) throws IOException {
        byte[] keyBytes = ByteUtils.toBytes(entryKey);

        try (ByteArrayOutputStream outputStream = new ByteArrayOutputStream()) {
            outputStream.write(keyBytes);
            outputStream.write(ByteUtils.toBytes(entryVal));

            return new ByteBufferRow(keyBytes);
        }
    }

    /**
     * Checks whether publisher provides all existing data and then completes if requested by reqAmount rows at a time.
     *
     * @param submittedItems Items to be pushed by publisher.
     * @param reqAmount      Amount of rows to request at a time.
     * @throws Exception If Any.
     */
    private void requestNtest(List<BinaryRow> submittedItems, long reqAmount) throws Exception {
        AtomicInteger cursorTouchCnt = new AtomicInteger(0);

        List<BinaryRow> retrievedItems = Collections.synchronizedList(new ArrayList<>());

<<<<<<< HEAD
        when(mockStorage.scan(any(), any(UUID.class))).thenAnswer(invocation -> {
            var cursor = mock(Cursor.class);
=======
        when(mockStorage.scan(any(), any(Timestamp.class))).thenAnswer(invocation -> {
            var cursor = mock(PartitionTimestampCursor.class);
>>>>>>> 1134c401

            when(cursor.hasNext()).thenAnswer(hnInvocation -> cursorTouchCnt.get() < submittedItems.size());

            when(cursor.next()).thenAnswer(ninvocation ->
                    ReadResult.createFromCommitted(submittedItems.get(cursorTouchCnt.getAndIncrement())));

            return cursor;
        });

        // The latch that allows to await Subscriber.onError() before asserting test invariants.
        CountDownLatch subscriberAllDataAwaitLatch = new CountDownLatch(1);

        internalTbl.scan(0, null).subscribe(new Subscriber<>() {
            private Subscription subscription;

            @Override
            public void onSubscribe(Subscription subscription) {
                this.subscription = subscription;

                subscription.request(reqAmount);
            }

            @Override
            public void onNext(BinaryRow item) {
                retrievedItems.add(item);

                if (retrievedItems.size() % reqAmount == 0) {
                    subscription.request(reqAmount);
                }
            }

            @Override
            public void onError(Throwable throwable) {
                fail("onError call is not expected.");
            }

            @Override
            public void onComplete() {
                subscriberAllDataAwaitLatch.countDown();
            }
        });

        subscriberAllDataAwaitLatch.await();

        assertEquals(submittedItems.size(), retrievedItems.size());

        List<byte[]> expItems = submittedItems.stream().map(BinaryRow::bytes).collect(Collectors.toList());
        List<byte[]> gotItems = retrievedItems.stream().map(BinaryRow::bytes).collect(Collectors.toList());

        for (int i = 0; i < expItems.size(); i++) {
            assertTrue(Arrays.equals(expItems.get(i), gotItems.get(i)));
        }
    }

    /**
     * Checks whether {@link IllegalArgumentException} is thrown and inner storage cursor is closes in case of invalid requested amount of
     * items.
     *
     * @param reqAmount  Amount of rows to request at a time.
     * @throws Exception If Any.
     */
    private void invalidRequestNtest(int reqAmount) throws InterruptedException {
        // The latch that allows to await Subscriber.onComplete() before asserting test invariants
        // and avoids the race between closing the cursor and stopping the node.
        CountDownLatch subscriberFinishedLatch = new CountDownLatch(1);

<<<<<<< HEAD
        lenient().when(mockStorage.scan(any(), any(UUID.class))).thenAnswer(invocation -> {
            var cursor = mock(Cursor.class);
=======
        when(mockStorage.scan(any(), any(Timestamp.class))).thenAnswer(invocation -> {
            var cursor = mock(PartitionTimestampCursor.class);
>>>>>>> 1134c401

            doAnswer(
                    invocationClose -> {
                        subscriberFinishedLatch.countDown();
                        return null;
                    }
            ).when(cursor).close();

            when(cursor.hasNext()).thenAnswer(hnInvocation -> {
                throw new StorageException("test");
            });

            return cursor;
        });

        AtomicReference<Throwable> gotException = new AtomicReference<>();

        internalTbl.scan(0, null).subscribe(new Subscriber<>() {
            @Override
            public void onSubscribe(Subscription subscription) {
                subscription.request(reqAmount);
            }

            @Override
            public void onNext(BinaryRow item) {
                fail("Should never get here.");
            }

            @Override
            public void onError(Throwable throwable) {
                gotException.set(throwable);
                subscriberFinishedLatch.countDown();
            }

            @Override
            public void onComplete() {
                fail("Should never get here.");
            }
        });

        subscriberFinishedLatch.await();

        assertThrows(
                IllegalArgumentException.class,
                () -> {
                    throw gotException.get();
                }
        );
    }
}<|MERGE_RESOLUTION|>--- conflicted
+++ resolved
@@ -53,9 +53,7 @@
 import org.apache.ignite.internal.table.InternalTable;
 import org.apache.ignite.internal.table.impl.DummyInternalTableImpl;
 import org.apache.ignite.internal.util.ByteUtils;
-<<<<<<< HEAD
 import org.apache.ignite.internal.util.Cursor;
-=======
 import org.apache.ignite.internal.util.IgniteUtils;
 import org.apache.ignite.network.ClusterNode;
 import org.apache.ignite.network.ClusterService;
@@ -66,7 +64,6 @@
 import org.apache.ignite.raft.jraft.RaftMessagesFactory;
 import org.apache.ignite.raft.jraft.rpc.impl.RaftGroupServiceImpl;
 import org.apache.ignite.utils.ClusterServiceTestUtils;
->>>>>>> 1134c401
 import org.jetbrains.annotations.NotNull;
 import org.junit.jupiter.api.BeforeEach;
 import org.junit.jupiter.api.Test;
@@ -174,13 +171,8 @@
 
         AtomicReference<Throwable> gotException = new AtomicReference<>();
 
-<<<<<<< HEAD
         when(mockStorage.scan(any(), any(UUID.class))).thenAnswer(invocation -> {
-            var cursor = mock(Cursor.class);
-=======
-        when(mockStorage.scan(any(), any(Timestamp.class))).thenAnswer(invocation -> {
             var cursor = mock(PartitionTimestampCursor.class);
->>>>>>> 1134c401
 
             when(cursor.hasNext()).thenAnswer(hnInvocation -> true);
 
@@ -392,13 +384,8 @@
 
         List<BinaryRow> retrievedItems = Collections.synchronizedList(new ArrayList<>());
 
-<<<<<<< HEAD
         when(mockStorage.scan(any(), any(UUID.class))).thenAnswer(invocation -> {
-            var cursor = mock(Cursor.class);
-=======
-        when(mockStorage.scan(any(), any(Timestamp.class))).thenAnswer(invocation -> {
             var cursor = mock(PartitionTimestampCursor.class);
->>>>>>> 1134c401
 
             when(cursor.hasNext()).thenAnswer(hnInvocation -> cursorTouchCnt.get() < submittedItems.size());
 
@@ -465,13 +452,8 @@
         // and avoids the race between closing the cursor and stopping the node.
         CountDownLatch subscriberFinishedLatch = new CountDownLatch(1);
 
-<<<<<<< HEAD
         lenient().when(mockStorage.scan(any(), any(UUID.class))).thenAnswer(invocation -> {
-            var cursor = mock(Cursor.class);
-=======
-        when(mockStorage.scan(any(), any(Timestamp.class))).thenAnswer(invocation -> {
             var cursor = mock(PartitionTimestampCursor.class);
->>>>>>> 1134c401
 
             doAnswer(
                     invocationClose -> {
