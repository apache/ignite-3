/*
 * Licensed to the Apache Software Foundation (ASF) under one or more
 * contributor license agreements. See the NOTICE file distributed with
 * this work for additional information regarding copyright ownership.
 * The ASF licenses this file to You under the Apache License, Version 2.0
 * (the "License"); you may not use this file except in compliance with
 * the License. You may obtain a copy of the License at
 *
 *      http://www.apache.org/licenses/LICENSE-2.0
 *
 * Unless required by applicable law or agreed to in writing, software
 * distributed under the License is distributed on an "AS IS" BASIS,
 * WITHOUT WARRANTIES OR CONDITIONS OF ANY KIND, either express or implied.
 * See the License for the specific language governing permissions and
 * limitations under the License.
 */

package org.apache.ignite.distributed;

import java.util.concurrent.atomic.AtomicInteger;
<<<<<<< HEAD
import java.util.function.Function;
import java.util.function.Supplier;
import org.apache.ignite.internal.catalog.CatalogService;
import org.apache.ignite.internal.hlc.HybridClock;
import org.apache.ignite.internal.hlc.HybridTimestamp;
import org.apache.ignite.internal.placementdriver.PlacementDriver;
import org.apache.ignite.internal.raft.service.RaftGroupService;
import org.apache.ignite.internal.replicator.ReplicaResult;
import org.apache.ignite.internal.replicator.exception.ReplicationException;
import org.apache.ignite.internal.replicator.message.ReplicaRequest;
import org.apache.ignite.internal.storage.MvPartitionStorage;
import org.apache.ignite.internal.table.distributed.IndexLocker;
import org.apache.ignite.internal.table.distributed.StorageUpdateHandler;
import org.apache.ignite.internal.table.distributed.TableSchemaAwareIndexStorage;
import org.apache.ignite.internal.table.distributed.replicator.PartitionReplicaListener;
import org.apache.ignite.internal.table.distributed.replicator.TransactionStateResolver;
import org.apache.ignite.internal.table.distributed.schema.SchemaSyncService;
import org.apache.ignite.internal.table.distributed.schema.ValidationSchemasSource;
import org.apache.ignite.internal.tx.TxManager;
import org.apache.ignite.internal.tx.message.TxCleanupReplicaRequest;
import org.apache.ignite.internal.tx.storage.state.TxStateStorage;
import org.apache.ignite.internal.util.Lazy;
import org.apache.ignite.internal.util.PendingComparableValuesTracker;
import org.apache.ignite.network.ClusterNode;
import org.apache.ignite.tx.TransactionException;
=======
import org.apache.ignite.internal.tx.message.TxCleanupMessage;
import org.apache.ignite.network.DefaultMessagingService;
>>>>>>> 5d6b90d3
import org.junit.jupiter.api.BeforeEach;
import org.junit.jupiter.api.TestInfo;

/**
 * Durable cleanup test with successful recovery after the failures.
 */
public class ItTxDistributedCleanupRecoveryTest extends ItTxDistributedTestSingleNode {

    private AtomicInteger defaultRetryCount;

    /**
     * The constructor.
     *
     * @param testInfo Test info.
     */
    public ItTxDistributedCleanupRecoveryTest(TestInfo testInfo) {
        super(testInfo);
    }

    private void setDefaultRetryCount(int count) {
        defaultRetryCount = new AtomicInteger(count);
    }

    @BeforeEach
    @Override
    public void before() throws Exception {
        // The value of 3 is less than the allowed number of cleanup retries.
        setDefaultRetryCount(3);

        txTestCluster = new ItTxTestCluster(
                testInfo,
                raftConfiguration,
                txConfiguration,
                workDir,
                nodes(),
                replicas(),
                startClient(),
                timestampTracker
<<<<<<< HEAD
        ) {

            @Override
            protected PartitionReplicaListener newReplicaListener(
                    MvPartitionStorage mvDataStorage,
                    RaftGroupService raftClient,
                    TxManager txManager,
                    Executor scanRequestExecutor,
                    int partId,
                    int tableId,
                    Supplier<Map<Integer, IndexLocker>> indexesLockers,
                    Lazy<TableSchemaAwareIndexStorage> pkIndexStorage,
                    Supplier<Map<Integer, TableSchemaAwareIndexStorage>> secondaryIndexStorages,
                    HybridClock hybridClock,
                    PendingComparableValuesTracker<HybridTimestamp, Void> safeTime,
                    TxStateStorage txStateStorage,
                    TransactionStateResolver transactionStateResolver,
                    StorageUpdateHandler storageUpdateHandler,
                    ValidationSchemasSource validationSchemasSource,
                    ClusterNode localNode,
                    SchemaSyncService schemaSyncService,
                    CatalogService catalogService,
                    PlacementDriver placementDriver,
                    Function<String, ClusterNode> clusterNodeByIdResolver
            ) {
                return new PartitionReplicaListener(
                        mvDataStorage,
                        raftClient,
                        txManager,
                        txManager.lockManager(),
                        Runnable::run,
                        partId,
                        tableId,
                        indexesLockers,
                        pkIndexStorage,
                        secondaryIndexStorages,
                        hybridClock,
                        safeTime,
                        txStateStorage,
                        transactionStateResolver,
                        storageUpdateHandler,
                        validationSchemasSource,
                        localNode,
                        schemaSyncService,
                        catalogService,
                        placementDriver,
                        clusterNodeByIdResolver
                ) {
                    @Override
                    public CompletableFuture<ReplicaResult> invoke(ReplicaRequest request, String senderId) {
                        if (request instanceof TxCleanupReplicaRequest && defaultRetryCount.getAndDecrement() > 0) {
                            logger().info("Dropping cleanup request: {}", request);

                            return failedFuture(new ReplicationException(
                                    REPLICA_COMMON_ERR,
                                    "Test Tx Cleanup exception [replicaGroupId=" + request.groupId() + ']'));
                        }
                        return super.invoke(request, senderId);
                    }
                };
            }
        };
=======
        );
>>>>>>> 5d6b90d3

        txTestCluster.prepareCluster();

        this.igniteTransactions = txTestCluster.igniteTransactions;

        accounts = txTestCluster.startTable(ACC_TABLE_NAME, ACC_TABLE_ID, ACCOUNTS_SCHEMA);
        customers = txTestCluster.startTable(CUST_TABLE_NAME, CUST_TABLE_ID, CUSTOMERS_SCHEMA);

        txTestCluster.cluster.forEach(clusterService -> {
            DefaultMessagingService messagingService = (DefaultMessagingService) clusterService.messagingService();
            messagingService.dropMessages((s, networkMessage) -> {
                if (networkMessage instanceof TxCleanupMessage && defaultRetryCount.getAndDecrement() > 0) {
                    logger().info("Dropping cleanup request: {}", networkMessage);

                    return true;
                }
                return false;
            });
        });

        log.info("Tables have been started");
    }
}<|MERGE_RESOLUTION|>--- conflicted
+++ resolved
@@ -18,36 +18,8 @@
 package org.apache.ignite.distributed;
 
 import java.util.concurrent.atomic.AtomicInteger;
-<<<<<<< HEAD
-import java.util.function.Function;
-import java.util.function.Supplier;
-import org.apache.ignite.internal.catalog.CatalogService;
-import org.apache.ignite.internal.hlc.HybridClock;
-import org.apache.ignite.internal.hlc.HybridTimestamp;
-import org.apache.ignite.internal.placementdriver.PlacementDriver;
-import org.apache.ignite.internal.raft.service.RaftGroupService;
-import org.apache.ignite.internal.replicator.ReplicaResult;
-import org.apache.ignite.internal.replicator.exception.ReplicationException;
-import org.apache.ignite.internal.replicator.message.ReplicaRequest;
-import org.apache.ignite.internal.storage.MvPartitionStorage;
-import org.apache.ignite.internal.table.distributed.IndexLocker;
-import org.apache.ignite.internal.table.distributed.StorageUpdateHandler;
-import org.apache.ignite.internal.table.distributed.TableSchemaAwareIndexStorage;
-import org.apache.ignite.internal.table.distributed.replicator.PartitionReplicaListener;
-import org.apache.ignite.internal.table.distributed.replicator.TransactionStateResolver;
-import org.apache.ignite.internal.table.distributed.schema.SchemaSyncService;
-import org.apache.ignite.internal.table.distributed.schema.ValidationSchemasSource;
-import org.apache.ignite.internal.tx.TxManager;
-import org.apache.ignite.internal.tx.message.TxCleanupReplicaRequest;
-import org.apache.ignite.internal.tx.storage.state.TxStateStorage;
-import org.apache.ignite.internal.util.Lazy;
-import org.apache.ignite.internal.util.PendingComparableValuesTracker;
-import org.apache.ignite.network.ClusterNode;
-import org.apache.ignite.tx.TransactionException;
-=======
 import org.apache.ignite.internal.tx.message.TxCleanupMessage;
 import org.apache.ignite.network.DefaultMessagingService;
->>>>>>> 5d6b90d3
 import org.junit.jupiter.api.BeforeEach;
 import org.junit.jupiter.api.TestInfo;
 
@@ -86,72 +58,7 @@
                 replicas(),
                 startClient(),
                 timestampTracker
-<<<<<<< HEAD
-        ) {
-
-            @Override
-            protected PartitionReplicaListener newReplicaListener(
-                    MvPartitionStorage mvDataStorage,
-                    RaftGroupService raftClient,
-                    TxManager txManager,
-                    Executor scanRequestExecutor,
-                    int partId,
-                    int tableId,
-                    Supplier<Map<Integer, IndexLocker>> indexesLockers,
-                    Lazy<TableSchemaAwareIndexStorage> pkIndexStorage,
-                    Supplier<Map<Integer, TableSchemaAwareIndexStorage>> secondaryIndexStorages,
-                    HybridClock hybridClock,
-                    PendingComparableValuesTracker<HybridTimestamp, Void> safeTime,
-                    TxStateStorage txStateStorage,
-                    TransactionStateResolver transactionStateResolver,
-                    StorageUpdateHandler storageUpdateHandler,
-                    ValidationSchemasSource validationSchemasSource,
-                    ClusterNode localNode,
-                    SchemaSyncService schemaSyncService,
-                    CatalogService catalogService,
-                    PlacementDriver placementDriver,
-                    Function<String, ClusterNode> clusterNodeByIdResolver
-            ) {
-                return new PartitionReplicaListener(
-                        mvDataStorage,
-                        raftClient,
-                        txManager,
-                        txManager.lockManager(),
-                        Runnable::run,
-                        partId,
-                        tableId,
-                        indexesLockers,
-                        pkIndexStorage,
-                        secondaryIndexStorages,
-                        hybridClock,
-                        safeTime,
-                        txStateStorage,
-                        transactionStateResolver,
-                        storageUpdateHandler,
-                        validationSchemasSource,
-                        localNode,
-                        schemaSyncService,
-                        catalogService,
-                        placementDriver,
-                        clusterNodeByIdResolver
-                ) {
-                    @Override
-                    public CompletableFuture<ReplicaResult> invoke(ReplicaRequest request, String senderId) {
-                        if (request instanceof TxCleanupReplicaRequest && defaultRetryCount.getAndDecrement() > 0) {
-                            logger().info("Dropping cleanup request: {}", request);
-
-                            return failedFuture(new ReplicationException(
-                                    REPLICA_COMMON_ERR,
-                                    "Test Tx Cleanup exception [replicaGroupId=" + request.groupId() + ']'));
-                        }
-                        return super.invoke(request, senderId);
-                    }
-                };
-            }
-        };
-=======
         );
->>>>>>> 5d6b90d3
 
         txTestCluster.prepareCluster();
 
