/*
 * Licensed to the Apache Software Foundation (ASF) under one or more
 * contributor license agreements. See the NOTICE file distributed with
 * this work for additional information regarding copyright ownership.
 * The ASF licenses this file to You under the Apache License, Version 2.0
 * (the "License"); you may not use this file except in compliance with
 * the License. You may obtain a copy of the License at
 *
 *      http://www.apache.org/licenses/LICENSE-2.0
 *
 * Unless required by applicable law or agreed to in writing, software
 * distributed under the License is distributed on an "AS IS" BASIS,
 * WITHOUT WARRANTIES OR CONDITIONS OF ANY KIND, either express or implied.
 * See the License for the specific language governing permissions and
 * limitations under the License.
 */

package org.apache.ignite.distributed;

import static org.junit.jupiter.api.Assertions.assertArrayEquals;
import static org.junit.jupiter.api.Assertions.assertEquals;
import static org.junit.jupiter.api.Assertions.assertThrows;
import static org.junit.jupiter.api.Assertions.assertTrue;
import static org.junit.jupiter.api.Assertions.fail;
import static org.mockito.ArgumentMatchers.any;
import static org.mockito.Mockito.doAnswer;
import static org.mockito.Mockito.lenient;
import static org.mockito.Mockito.mock;
import static org.mockito.Mockito.when;

import java.util.ArrayList;
import java.util.Collections;
import java.util.List;
import java.util.NoSuchElementException;
import java.util.Objects;
import java.util.concurrent.CountDownLatch;
import java.util.concurrent.Flow;
import java.util.concurrent.Flow.Publisher;
import java.util.concurrent.Flow.Subscriber;
import java.util.concurrent.Flow.Subscription;
import java.util.concurrent.TimeUnit;
import java.util.concurrent.atomic.AtomicInteger;
import java.util.concurrent.atomic.AtomicReference;
import java.util.stream.Collectors;
import org.apache.ignite.internal.hlc.HybridClock;
import org.apache.ignite.internal.hlc.HybridClockImpl;
import org.apache.ignite.internal.hlc.HybridTimestamp;
import org.apache.ignite.internal.replicator.ReplicaService;
import org.apache.ignite.internal.schema.BinaryRow;
import org.apache.ignite.internal.schema.Column;
import org.apache.ignite.internal.schema.NativeTypes;
import org.apache.ignite.internal.schema.SchemaDescriptor;
import org.apache.ignite.internal.schema.row.RowAssembler;
import org.apache.ignite.internal.storage.MvPartitionStorage;
import org.apache.ignite.internal.storage.PartitionTimestampCursor;
import org.apache.ignite.internal.storage.ReadResult;
import org.apache.ignite.internal.storage.RowId;
import org.apache.ignite.internal.storage.StorageException;
import org.apache.ignite.internal.table.InternalTable;
import org.apache.ignite.internal.table.impl.DummyInternalTableImpl;
import org.apache.ignite.internal.testframework.IgniteAbstractTest;
import org.apache.ignite.internal.tx.InternalTransaction;
import org.apache.ignite.internal.tx.TxState;
import org.junit.jupiter.api.BeforeEach;
import org.junit.jupiter.api.Test;
import org.junit.jupiter.api.TestInfo;
import org.junit.jupiter.api.extension.ExtendWith;
import org.mockito.Mock;
import org.mockito.junit.jupiter.MockitoExtension;

/**
 * Tests for {@link InternalTable#scan(int, org.apache.ignite.internal.tx.InternalTransaction)}.
 */
@ExtendWith(MockitoExtension.class)
public abstract class ItAbstractInternalTableScanTest extends IgniteAbstractTest {
    private static final SchemaDescriptor ROW_SCHEMA = new SchemaDescriptor(
            1,
            new Column[]{new Column("key", NativeTypes.stringOf(100), false)},
            new Column[]{new Column("val", NativeTypes.stringOf(100), false)}
    );

    /** Mock partition storage. */
    @Mock
    private MvPartitionStorage mockStorage;

    /** Internal table to test. */
    DummyInternalTableImpl internalTbl;

    final HybridClock clock = new HybridClockImpl();

    /**
     * Prepare test environment using DummyInternalTableImpl and Mocked storage.
     */
    @BeforeEach
    public void setUp(TestInfo testInfo) {
        when(mockStorage.scan(any(HybridTimestamp.class))).thenReturn(mock(PartitionTimestampCursor.class));

<<<<<<< HEAD
        internalTbl = new DummyInternalTableImpl(Mockito.mock(ReplicaService.class), mockStorage, ROW_SCHEMA);
=======
        internalTbl = new DummyInternalTableImpl(mock(ReplicaService.class), mockStorage, ROW_SCHEMA);
>>>>>>> 1d90e70a
    }

    /**
     * Checks whether publisher provides all existing data and then completes if requested by one row at a time.
     */
    @Test
    public void testOneRowScan() throws Exception {
        requestNtest(
                List.of(
                        prepareRow("key1", "val1"),
                        prepareRow("key2", "val2")
                ),
                1);
    }

    /**
     * Checks whether publisher provides all existing data and then completes if requested by multiple rows at a time.
     */
    @Test
    public void testMultipleRowScan() throws Exception {
        requestNtest(
                List.of(
                        prepareRow("key1", "val1"),
                        prepareRow("key2", "val2"),
                        prepareRow("key3", "val3"),
                        prepareRow("key4", "val4"),
                        prepareRow("key5", "val5")
                ),
                2);
    }

    /**
     * Checks whether publisher provides all existing data and then completes if requested by Long.MAX_VALUE rows at a time.
     */
    @Test
    public void testLongMaxValueRowScan() throws Exception {
        requestNtest(
                List.of(
                        prepareRow("key1", "val1"),
                        prepareRow("key2", "val2"),
                        prepareRow("key3", "val3"),
                        prepareRow("key4", "val4"),
                        prepareRow("key5", "val5")
                ),
                Long.MAX_VALUE);
    }

    /**
     * Checks whether {@link IllegalArgumentException} is thrown and inner storage cursor is closes in case of negative requested amount of
     * items.
     *
     * @throws Exception If any.
     */
    @Test()
    public void testNegativeRequestedAmountScan() throws Exception {
        invalidRequestNtest(-1);
    }

    /**
     * Checks whether {@link IllegalArgumentException} is thrown and inner storage cursor is closes in case of zero requested amount of
     * items.
     *
     * @throws Exception If any.
     */
    @Test()
    public void testZeroRequestedAmountScan() throws Exception {
        invalidRequestNtest(0);
    }

    /**
     * Checks that exception from storage cursors has next properly propagates to subscriber.
     */
    @Test
    public void testExceptionRowScanCursorHasNext() throws Exception {
        // The latch that allows to await Subscriber.onComplete() before asserting test invariants
        // and avoids the race between closing the cursor and stopping the node.
        CountDownLatch subscriberFinishedLatch = new CountDownLatch(2);

        AtomicReference<Throwable> gotException = new AtomicReference<>();

        when(mockStorage.scan(any(HybridTimestamp.class))).thenAnswer(invocation -> {
            var cursor = mock(PartitionTimestampCursor.class);

            when(cursor.hasNext()).thenAnswer(hnInvocation -> true);

            when(cursor.next()).thenAnswer(hnInvocation -> {
                throw new NoSuchElementException("test");
            });

            doAnswer(
                    invocationClose -> {
                        subscriberFinishedLatch.countDown();
                        return null;
                    }
            ).when(cursor).close();

            return cursor;
        });

        InternalTransaction tx = startTx();

        scan(0, tx).subscribe(new Subscriber<>() {

            @Override
            public void onSubscribe(Subscription subscription) {
                subscription.request(1);
            }

            @Override
            public void onNext(BinaryRow item) {
                fail("Should never get here.");
            }

            @Override
            public void onError(Throwable throwable) {
                gotException.set(throwable);
                subscriberFinishedLatch.countDown();

                // Rollback the transaction manually, because only ID of the explicit transaction is passed to the internal table.
                tx.rollback();
            }

            @Override
            public void onComplete() {
                fail("Should never get here.");
            }
        });

        assertTrue(subscriberFinishedLatch.await(10, TimeUnit.SECONDS), "count=" + subscriberFinishedLatch.getCount());

        assertEquals(gotException.get().getCause().getClass(), NoSuchElementException.class);

        if (tx != null) {
            assertEquals(TxState.ABORTED, tx.state());
        }
    }

    /**
     * Checks that exception from storage cursor creation properly propagates to subscriber.
     */
    @Test
    public void testExceptionRowScan() throws Exception {
        // The latch that allows to await Subscriber.onError() before asserting test invariants.
        CountDownLatch gotExceptionLatch = new CountDownLatch(1);

        AtomicReference<Throwable> gotException = new AtomicReference<>();

        when(mockStorage.scan(any(HybridTimestamp.class))).thenThrow(new StorageException("Some storage exception"));

        InternalTransaction tx = startTx();

        scan(0, tx).subscribe(new Subscriber<>() {

            @Override
            public void onSubscribe(Subscription subscription) {
                subscription.request(1);
            }

            @Override
            public void onNext(BinaryRow item) {
                fail("Should never get here.");
            }

            @Override
            public void onError(Throwable throwable) {
                gotException.set(throwable);
                gotExceptionLatch.countDown();

                // Rollback the transaction manually, because only ID of the explicit transaction is passed to the internal table.
                tx.rollback();
            }

            @Override
            public void onComplete() {
                fail("Should never get here.");
            }
        });

        gotExceptionLatch.await();

        assertEquals(gotException.get().getCause().getClass(), StorageException.class);

        if (tx != null) {
            assertEquals(TxState.ABORTED, tx.state());
        }
    }

    /**
     * Checks that {@link IllegalArgumentException} is thrown in case of invalid partition.
     */
    @Test()
    public void testInvalidPartitionParameterScan() {
        assertThrows(
                IllegalArgumentException.class,
                () -> scan(-1, null)
        );

        assertThrows(
                IllegalArgumentException.class,
                () -> scan(1, null)
        );
    }

    /**
     * Checks that in case of second subscription {@link IllegalStateException} will be fires to onError.
     *
     * @throws Exception If any.
     */
    @Test
    public void testSecondSubscriptionFiresIllegalStateException() throws Exception {
        Flow.Publisher<BinaryRow> scan = scan(0, null);

        scan.subscribe(new Subscriber<>() {
            @Override
            public void onSubscribe(Subscription subscription) {

            }

            @Override
            public void onNext(BinaryRow item) {

            }

            @Override
            public void onError(Throwable throwable) {

            }

            @Override
            public void onComplete() {

            }
        });

        // The latch that allows to await Subscriber.onError() before asserting test invariants.
        CountDownLatch gotExceptionLatch = new CountDownLatch(1);

        AtomicReference<Throwable> gotException = new AtomicReference<>();

        scan.subscribe(new Subscriber<>() {
            @Override
            public void onSubscribe(Subscription subscription) {

            }

            @Override
            public void onNext(BinaryRow item) {

            }

            @Override
            public void onError(Throwable throwable) {
                gotException.set(throwable);
                gotExceptionLatch.countDown();
            }

            @Override
            public void onComplete() {

            }
        });

        gotExceptionLatch.await();

        assertEquals(gotException.get().getClass(), IllegalStateException.class);
    }

    /**
     * Checks that {@link NullPointerException} is thrown in case of null subscription.
     */
    @Test
    public void testNullPointerExceptionIsThrownInCaseOfNullSubscription() {
        assertThrows(
                NullPointerException.class,
                () -> scan(0, null).subscribe(null)
        );
    }

    /**
     * Helper method to convert key and value to {@link BinaryRow}.
     *
     * @param entryKey Key.
     * @param entryVal Value
     * @return {@link BinaryRow} based on given key and value.
     */
    private static BinaryRow prepareRow(String entryKey, String entryVal) {
        return new RowAssembler(ROW_SCHEMA)
                .appendString(Objects.requireNonNull(entryKey, "entryKey"))
                .appendString(Objects.requireNonNull(entryVal, "entryVal"))
                .build();
    }

    /**
     * Checks whether publisher provides all existing data and then completes if requested by reqAmount rows at a time.
     *
     * @param submittedItems Items to be pushed by publisher.
     * @param reqAmount      Amount of rows to request at a time.
     * @throws Exception If Any.
     */
    private void requestNtest(List<BinaryRow> submittedItems, long reqAmount) throws Exception {
        AtomicInteger cursorTouchCnt = new AtomicInteger(0);

        List<BinaryRow> retrievedItems = Collections.synchronizedList(new ArrayList<>());

        when(mockStorage.scan(any(HybridTimestamp.class))).thenAnswer(invocation -> {
            var cursor = mock(PartitionTimestampCursor.class);

            when(cursor.hasNext()).thenAnswer(hnInvocation -> cursorTouchCnt.get() < submittedItems.size());

            lenient().when(cursor.next()).thenAnswer(ninvocation ->
                    ReadResult.createFromCommitted(new RowId(0), submittedItems.get(cursorTouchCnt.getAndIncrement()), clock.now()));

            return cursor;
        });

        // The latch that allows to await Subscriber.onError() before asserting test invariants.
        CountDownLatch subscriberAllDataAwaitLatch = new CountDownLatch(1);

        InternalTransaction tx = startTx();

        scan(0, tx).subscribe(new Subscriber<>() {
            private Subscription subscription;

            @Override
            public void onSubscribe(Subscription subscription) {
                this.subscription = subscription;

                subscription.request(reqAmount);
            }

            @Override
            public void onNext(BinaryRow item) {
                retrievedItems.add(item);

                if (retrievedItems.size() % reqAmount == 0) {
                    subscription.request(reqAmount);
                }
            }

            @Override
            public void onError(Throwable throwable) {
                fail("onError call is not expected.");
            }

            @Override
            public void onComplete() {
                subscriberAllDataAwaitLatch.countDown();
            }
        });

        subscriberAllDataAwaitLatch.await();

        assertEquals(submittedItems.size(), retrievedItems.size());

        List<byte[]> expItems = submittedItems.stream().map(BinaryRow::bytes).collect(Collectors.toList());
        List<byte[]> gotItems = retrievedItems.stream().map(BinaryRow::bytes).collect(Collectors.toList());

        for (int i = 0; i < expItems.size(); i++) {
            assertArrayEquals(expItems.get(i), gotItems.get(i));
        }

        if (tx != null) {
            tx.commit();
        }
    }

    /**
     * Start transaction if needed.
     *
     * @return Started transaction or {@code null}.
     */
    protected InternalTransaction startTx() {
        return null;
    }

    /**
     * Checks whether {@link IllegalArgumentException} is thrown and inner storage cursor is closes in case of invalid requested amount of
     * items.
     *
     * @param reqAmount  Amount of rows to request at a time.
     * @throws Exception If Any.
     */
    private void invalidRequestNtest(int reqAmount) throws InterruptedException {
        // The latch that allows to await Subscriber.onComplete() before asserting test invariants
        // and avoids the race between closing the cursor and stopping the node.
        CountDownLatch subscriberFinishedLatch = new CountDownLatch(1);

        lenient().when(mockStorage.scan(any(HybridTimestamp.class))).thenAnswer(invocation -> {
            var cursor = mock(PartitionTimestampCursor.class);

            doAnswer(
                    invocationClose -> {
                        subscriberFinishedLatch.countDown();
                        return null;
                    }
            ).when(cursor).close();

            when(cursor.hasNext()).thenAnswer(hnInvocation -> {
                throw new StorageException("test");
            });

            return cursor;
        });

        AtomicReference<Throwable> gotException = new AtomicReference<>();

        scan(0, null).subscribe(new Subscriber<>() {
            @Override
            public void onSubscribe(Subscription subscription) {
                subscription.request(reqAmount);
            }

            @Override
            public void onNext(BinaryRow item) {
                fail("Should never get here.");
            }

            @Override
            public void onError(Throwable throwable) {
                gotException.set(throwable);
                subscriberFinishedLatch.countDown();
            }

            @Override
            public void onComplete() {
                fail("Should never get here.");
            }
        });

        subscriberFinishedLatch.await();

        assertThrows(
                IllegalArgumentException.class,
                () -> {
                    throw gotException.get();
                }
        );
    }

    /**
     * Either read-write or read-only publisher producer.
     *
     * @param part  The partition.
     * @param tx The transaction.
     * @return {@link Publisher} that reactively notifies about partition rows.
     */
    protected abstract Publisher<BinaryRow> scan(int part, InternalTransaction tx);
}<|MERGE_RESOLUTION|>--- conflicted
+++ resolved
@@ -95,11 +95,7 @@
     public void setUp(TestInfo testInfo) {
         when(mockStorage.scan(any(HybridTimestamp.class))).thenReturn(mock(PartitionTimestampCursor.class));
 
-<<<<<<< HEAD
-        internalTbl = new DummyInternalTableImpl(Mockito.mock(ReplicaService.class), mockStorage, ROW_SCHEMA);
-=======
         internalTbl = new DummyInternalTableImpl(mock(ReplicaService.class), mockStorage, ROW_SCHEMA);
->>>>>>> 1d90e70a
     }
 
     /**
