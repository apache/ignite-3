/*
 * Licensed to the Apache Software Foundation (ASF) under one or more
 * contributor license agreements. See the NOTICE file distributed with
 * this work for additional information regarding copyright ownership.
 * The ASF licenses this file to You under the Apache License, Version 2.0
 * (the "License"); you may not use this file except in compliance with
 * the License. You may obtain a copy of the License at
 *
 *      http://www.apache.org/licenses/LICENSE-2.0
 *
 * Unless required by applicable law or agreed to in writing, software
 * distributed under the License is distributed on an "AS IS" BASIS,
 * WITHOUT WARRANTIES OR CONDITIONS OF ANY KIND, either express or implied.
 * See the License for the specific language governing permissions and
 * limitations under the License.
 */

package org.apache.ignite.distributed;

import static org.apache.ignite.internal.replicator.ReplicaManager.DEFAULT_IDLE_SAFE_TIME_PROPAGATION_PERIOD_MILLISECONDS;
import static org.junit.jupiter.api.Assertions.assertTrue;

import java.util.ArrayList;
import java.util.List;
import java.util.concurrent.CompletableFuture;
import org.apache.ignite.internal.configuration.testframework.ConfigurationExtension;
import org.apache.ignite.internal.configuration.testframework.InjectConfiguration;
import org.apache.ignite.internal.hlc.HybridClock;
import org.apache.ignite.internal.logger.IgniteLogger;
import org.apache.ignite.internal.logger.Loggers;
import org.apache.ignite.internal.network.ClusterService;
import org.apache.ignite.internal.placementdriver.PlacementDriver;
import org.apache.ignite.internal.raft.configuration.RaftConfiguration;
import org.apache.ignite.internal.replicator.ReplicaService;
import org.apache.ignite.internal.schema.Column;
import org.apache.ignite.internal.schema.SchemaDescriptor;
import org.apache.ignite.internal.schema.configuration.GcConfiguration;
import org.apache.ignite.internal.schema.configuration.StorageUpdateConfiguration;
import org.apache.ignite.internal.table.TableViewInternal;
import org.apache.ignite.internal.testframework.IgniteAbstractTest;
import org.apache.ignite.internal.tx.DeadlockPreventionPolicy;
import org.apache.ignite.internal.tx.HybridTimestampTracker;
import org.apache.ignite.internal.tx.configuration.TransactionConfiguration;
import org.apache.ignite.internal.tx.impl.CursorManager;
import org.apache.ignite.internal.tx.impl.HeapLockManager;
import org.apache.ignite.internal.tx.impl.HeapLockManager.LockState;
import org.apache.ignite.internal.tx.impl.HeapUnboundedLockManager;
import org.apache.ignite.internal.tx.impl.RemotelyTriggeredResourceRegistry;
import org.apache.ignite.internal.tx.impl.TransactionIdGenerator;
import org.apache.ignite.internal.tx.impl.TxManagerImpl;
import org.apache.ignite.internal.tx.test.TestLocalRwTxCounter;
import org.apache.ignite.internal.type.NativeTypes;
import org.apache.ignite.network.ClusterNode;
import org.apache.ignite.raft.jraft.test.TestUtils;
import org.apache.ignite.table.RecordView;
import org.apache.ignite.table.Tuple;
import org.apache.ignite.tx.Transaction;
import org.junit.jupiter.api.AfterEach;
import org.junit.jupiter.api.BeforeEach;
import org.junit.jupiter.api.Test;
import org.junit.jupiter.api.TestInfo;
import org.junit.jupiter.api.extension.ExtendWith;

/**
 * Test lock table.
 */
@ExtendWith(ConfigurationExtension.class)
public class ItLockTableTest extends IgniteAbstractTest {
    private static final IgniteLogger LOG = Loggers.forClass(ItLockTableTest.class);

    private static final int CACHE_SIZE = 10;

    private static final String TABLE_NAME = "test";

    private static SchemaDescriptor TABLE_SCHEMA = new SchemaDescriptor(
            1,
            new Column[]{new Column("id".toUpperCase(), NativeTypes.INT32, false)},
            new Column[]{
                    new Column("name".toUpperCase(), NativeTypes.STRING, true),
                    new Column("salary".toUpperCase(), NativeTypes.DOUBLE, true)
            }
    );

    protected TableViewInternal testTable;

    protected final TestInfo testInfo;

    //TODO fsync can be turned on again after https://issues.apache.org/jira/browse/IGNITE-20195
    @InjectConfiguration("mock: { fsync: false }")
    protected static RaftConfiguration raftConfiguration;

    @InjectConfiguration
    protected static GcConfiguration gcConfig;

    @InjectConfiguration
    protected static TransactionConfiguration txConfiguration;

    @InjectConfiguration
    protected static StorageUpdateConfiguration storageUpdateConfiguration;

    private ItTxTestCluster txTestCluster;

    private HybridTimestampTracker timestampTracker = new HybridTimestampTracker();

    /**
     * The constructor.
     *
     * @param testInfo Test info.
     */
    public ItLockTableTest(TestInfo testInfo) {
        this.testInfo = testInfo;
    }

    @BeforeEach
    public void before() throws Exception {
        txTestCluster = new ItTxTestCluster(
                testInfo,
                raftConfiguration,
                txConfiguration,
                storageUpdateConfiguration,
                workDir,
                1,
                1,
                false,
                timestampTracker
        ) {
            @Override
            protected TxManagerImpl newTxManager(
                    ClusterService clusterService,
                    ReplicaService replicaSvc,
                    HybridClock clock,
                    TransactionIdGenerator generator,
                    ClusterNode node,
                    PlacementDriver placementDriver,
<<<<<<< HEAD
                    CursorManager cursorManager
=======
                    RemotelyTriggeredResourceRegistry resourcesRegistry
>>>>>>> 71b24675
            ) {
                return new TxManagerImpl(
                        txConfiguration,
                        clusterService,
                        replicaSvc,
                        new HeapLockManager(
                                DeadlockPreventionPolicy.NO_OP,
                                HeapLockManager.SLOTS,
                                CACHE_SIZE,
                                new HeapUnboundedLockManager()),
                        clock,
                        generator,
                        placementDriver,
                        () -> DEFAULT_IDLE_SAFE_TIME_PROPAGATION_PERIOD_MILLISECONDS,
                        new TestLocalRwTxCounter(),
<<<<<<< HEAD
                        cursorManager
=======
                        resourcesRegistry
>>>>>>> 71b24675
                );
            }
        };
        txTestCluster.prepareCluster();

        testTable = txTestCluster.startTable(TABLE_NAME, TABLE_SCHEMA);

        log.info("Tables have been started");
    }

    @AfterEach
    public void after() throws Exception {
        txTestCluster.shutdownCluster();
    }

    /**
     * Test that a lock table behaves correctly in case of lock cache overflow.
     */
    @Test
    public void testCollision() {
        RecordView<Tuple> view = testTable.recordView();

        int i = 0;
        final int count = 1000;
        List<Transaction> txns = new ArrayList<>();
        while (i++ < count) {
            Transaction tx = txTestCluster.igniteTransactions().begin();
            view.insertAsync(tx, tuple(i, "x-" + i));
            txns.add(tx);
        }

        assertTrue(TestUtils.waitForCondition(() -> {
            int total = 0;
            HeapLockManager lockManager = (HeapLockManager) txTestCluster.txManagers.get(txTestCluster.localNodeName).lockManager();
            for (int j = 0; j < lockManager.getSlots().length; j++) {
                LockState slot = lockManager.getSlots()[j];
                total += slot.waitersCount();
            }

            return total == count && lockManager.available() == 0;
        }, 10_000), "Some lockers are missing");

        int empty = 0;
        int coll = 0;

        HeapLockManager lm = (HeapLockManager) txTestCluster.txManagers.get(txTestCluster.localNodeName).lockManager();
        for (int j = 0; j < lm.getSlots().length; j++) {
            LockState slot = lm.getSlots()[j];
            int cnt = slot.waitersCount();
            if (cnt == 0) {
                empty++;
            }
            if (cnt > 1) {
                coll += cnt;
            }
        }

        LOG.info("LockTable [emptySlots={} collisions={}]", empty, coll);

        assertTrue(coll > 0);

        List<CompletableFuture<?>> finishFuts = new ArrayList<>();
        for (Transaction txn : txns) {
            finishFuts.add(txn.commitAsync());
        }

        for (CompletableFuture<?> finishFut : finishFuts) {
            finishFut.join();
        }

        assertTrue(TestUtils.waitForCondition(() -> {
            int total = 0;
            HeapLockManager lockManager = (HeapLockManager) txTestCluster.txManagers.get(txTestCluster.localNodeName).lockManager();
            for (int j = 0; j < lockManager.getSlots().length; j++) {
                LockState slot = lockManager.getSlots()[j];
                total += slot.waitersCount();
            }

            return total == 0 && lockManager.available() == CACHE_SIZE;
        }, 10_000), "Illegal lock manager state");
    }

    private static Tuple tuple(int id, String name) {
        return Tuple.create()
                .set("id", id)
                .set("name", name);
    }

    private static Tuple keyTuple(int id) {
        return Tuple.create()
                .set("id", id);
    }
}<|MERGE_RESOLUTION|>--- conflicted
+++ resolved
@@ -41,7 +41,6 @@
 import org.apache.ignite.internal.tx.DeadlockPreventionPolicy;
 import org.apache.ignite.internal.tx.HybridTimestampTracker;
 import org.apache.ignite.internal.tx.configuration.TransactionConfiguration;
-import org.apache.ignite.internal.tx.impl.CursorManager;
 import org.apache.ignite.internal.tx.impl.HeapLockManager;
 import org.apache.ignite.internal.tx.impl.HeapLockManager.LockState;
 import org.apache.ignite.internal.tx.impl.HeapUnboundedLockManager;
@@ -132,11 +131,7 @@
                     TransactionIdGenerator generator,
                     ClusterNode node,
                     PlacementDriver placementDriver,
-<<<<<<< HEAD
-                    CursorManager cursorManager
-=======
                     RemotelyTriggeredResourceRegistry resourcesRegistry
->>>>>>> 71b24675
             ) {
                 return new TxManagerImpl(
                         txConfiguration,
@@ -152,11 +147,7 @@
                         placementDriver,
                         () -> DEFAULT_IDLE_SAFE_TIME_PROPAGATION_PERIOD_MILLISECONDS,
                         new TestLocalRwTxCounter(),
-<<<<<<< HEAD
-                        cursorManager
-=======
                         resourcesRegistry
->>>>>>> 71b24675
                 );
             }
         };
