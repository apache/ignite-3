/*
 * Licensed to the Apache Software Foundation (ASF) under one or more
 * contributor license agreements. See the NOTICE file distributed with
 * this work for additional information regarding copyright ownership.
 * The ASF licenses this file to You under the Apache License, Version 2.0
 * (the "License"); you may not use this file except in compliance with
 * the License. You may obtain a copy of the License at
 *
 *      http://www.apache.org/licenses/LICENSE-2.0
 *
 * Unless required by applicable law or agreed to in writing, software
 * distributed under the License is distributed on an "AS IS" BASIS,
 * WITHOUT WARRANTIES OR CONDITIONS OF ANY KIND, either express or implied.
 * See the License for the specific language governing permissions and
 * limitations under the License.
 */

package org.apache.ignite.internal.table;

import static java.util.Spliterators.spliteratorUnknownSize;
import static java.util.function.Function.identity;
import static java.util.stream.Collectors.toList;
import static java.util.stream.Collectors.toMap;
import static org.apache.ignite.internal.lang.IgniteStringFormatter.format;
import static org.apache.ignite.internal.testframework.IgniteTestUtils.assertThrows;
import static org.apache.ignite.internal.testframework.IgniteTestUtils.await;
import static org.apache.ignite.internal.testframework.matchers.TupleMatcher.tupleValue;
import static org.apache.ignite.lang.util.IgniteNameUtils.quote;
import static org.apache.ignite.table.criteria.Criteria.columnValue;
import static org.apache.ignite.table.criteria.Criteria.equalTo;
import static org.apache.ignite.table.criteria.Criteria.greaterThan;
import static org.apache.ignite.table.criteria.Criteria.greaterThanOrEqualTo;
import static org.apache.ignite.table.criteria.Criteria.in;
import static org.apache.ignite.table.criteria.Criteria.lessThan;
import static org.apache.ignite.table.criteria.Criteria.lessThanOrEqualTo;
import static org.apache.ignite.table.criteria.Criteria.notEqualTo;
import static org.apache.ignite.table.criteria.Criteria.notIn;
import static org.apache.ignite.table.criteria.Criteria.notNullValue;
import static org.apache.ignite.table.criteria.Criteria.nullValue;
import static org.apache.ignite.table.criteria.CriteriaQueryOptions.builder;
import static org.hamcrest.MatcherAssert.assertThat;
import static org.hamcrest.Matchers.aMapWithSize;
import static org.hamcrest.Matchers.allOf;
import static org.hamcrest.Matchers.anEmptyMap;
import static org.hamcrest.Matchers.containsInAnyOrder;
import static org.hamcrest.Matchers.empty;
import static org.hamcrest.Matchers.hasEntry;
import static org.hamcrest.Matchers.is;
import static org.junit.jupiter.api.Assertions.assertEquals;
import static org.junit.jupiter.api.Assertions.assertNotNull;

import java.util.List;
import java.util.Map;
import java.util.Map.Entry;
import java.util.Spliterator;
import java.util.function.Function;
import java.util.stream.Stream;
import java.util.stream.StreamSupport;
import org.apache.ignite.client.IgniteClient;
import org.apache.ignite.internal.ClusterPerClassIntegrationTest;
import org.apache.ignite.internal.lang.IgniteBiTuple;
import org.apache.ignite.internal.util.IgniteUtils;
import org.apache.ignite.lang.AsyncCursor;
import org.apache.ignite.lang.Cursor;
import org.apache.ignite.lang.ErrorGroups.Criteria;
import org.apache.ignite.table.RecordView;
import org.apache.ignite.table.Table;
import org.apache.ignite.table.Tuple;
import org.apache.ignite.table.criteria.CriteriaException;
import org.apache.ignite.table.criteria.CriteriaQuerySource;
import org.apache.ignite.table.mapper.Mapper;
import org.hamcrest.Matcher;
import org.hamcrest.Matchers;
import org.junit.jupiter.api.AfterAll;
import org.junit.jupiter.api.BeforeAll;
import org.junit.jupiter.api.Test;
import org.junit.jupiter.api.TestInfo;
import org.junit.jupiter.params.ParameterizedTest;
import org.junit.jupiter.params.provider.Arguments;
import org.junit.jupiter.params.provider.MethodSource;

/**
 * Tests for the criteria query API.
 */
public class ItCriteriaQueryTest extends ClusterPerClassIntegrationTest {
    /** Table name. */
    private static final String TABLE_NAME = "tbl";

    /** Table with quoted name. */
    private static final String QUOTED_TABLE_NAME = quote("TaBleName");

    private static IgniteClient CLIENT;

    /** {@inheritDoc} */
    @Override
    protected int initialNodes() {
        return 1;
    }

    /** {@inheritDoc} */
    @BeforeAll
    @Override
    protected void beforeAll(TestInfo testInfo) {
        super.beforeAll(testInfo);

        CLIENT = IgniteClient.builder()
                .addresses("127.0.0.1:" + CLUSTER.aliveNode().clientAddress().port()).build();

        sql(format("CREATE TABLE {} (id INT PRIMARY KEY, name VARCHAR, salary DOUBLE, hash VARBINARY)", TABLE_NAME));

        insertData(
                TABLE_NAME,
                List.of("ID", "name", "salary", "hash"),
                new Object[]{0, null, 0.0d, "hash0".getBytes()},
                new Object[]{1, "name1", 10.0d, "hash1".getBytes()},
                new Object[]{2, "name2", 20.0d, "hash2".getBytes()}
        );

        sql(format("CREATE TABLE {} (id INT PRIMARY KEY, \"colUmn\" VARCHAR)", QUOTED_TABLE_NAME));

        insertData(
                QUOTED_TABLE_NAME,
                List.of("id", quote("colUmn")),
                new Object[]{0, "name0"},
                new Object[]{1, "name1"},
                new Object[]{2, "name2"}
        );
    }

    @AfterAll
    void stopClient() throws Exception {
        IgniteUtils.closeAll(CLIENT);
    }

    private static Stream<Arguments> testRecordViewQuery() {
        Table table = CLUSTER.aliveNode().tables().table(TABLE_NAME);
        Table clientTable = CLIENT.tables().table(TABLE_NAME);

        Function<TestObject, Tuple> objMapper = (obj) -> Tuple.create().set("id", obj.id).set("name", obj.name)
                .set("salary", obj.salary).set("hash", obj.hash);

        return Stream.of(
                Arguments.of(table.recordView(), identity()),
                Arguments.of(table.recordView(TestObject.class), objMapper),
                Arguments.of(clientTable.recordView(), identity()),
                Arguments.of(clientTable.recordView(TestObject.class), objMapper)
        );
    }

    @ParameterizedTest
    @MethodSource
    public <T> void testRecordViewQuery(CriteriaQuerySource<T> view, Function<T, Tuple> mapper) {
        assertThrows(
<<<<<<< HEAD
                CriteriaException.class,
=======
                IgniteException.class,
>>>>>>> 6035f0c2
                () -> view.query(null, columnValue("id", equalTo("2"))),
                "Dynamic parameter requires adding explicit type cast"
        );

        Matcher<Tuple> person0 = allOf(tupleValue("id", is(0)), tupleValue("name", Matchers.nullValue()), tupleValue("salary", is(0.0d)),
                tupleValue("hash", is("hash0".getBytes())));
        Matcher<Tuple> person1 = allOf(tupleValue("id", is(1)), tupleValue("name", is("name1")), tupleValue("salary", is(10.0d)),
                tupleValue("hash", is("hash1".getBytes())));
        Matcher<Tuple> person2 = allOf(tupleValue("id", is(2)), tupleValue("name", is("name2")), tupleValue("salary", is(20.0d)),
                tupleValue("hash", is("hash2".getBytes())));

        try (Cursor<T> cur = view.query(null, null)) {
            assertThat(mapToTupleList(cur, mapper), containsInAnyOrder(person0, person1, person2));
        }

        try (Cursor<T> cur = view.query(null, columnValue("id", equalTo(2)))) {
            assertThat(mapToTupleList(cur, mapper), containsInAnyOrder(person2));
        }

        try (Cursor<T> cur = view.query(null, columnValue("hash", equalTo("hash2".getBytes())))) {
            assertThat(mapToTupleList(cur, mapper), containsInAnyOrder(person2));
        }

        try (Cursor<T> cur = view.query(null, columnValue("id", notEqualTo(2)))) {
            assertThat(mapToTupleList(cur, mapper), containsInAnyOrder(person0, person1));
        }

        try (Cursor<T> cur = view.query(null, columnValue("hash", notEqualTo("hash2".getBytes())))) {
            assertThat(mapToTupleList(cur, mapper), containsInAnyOrder(person0, person1));
        }

        try (Cursor<T> cur = view.query(null, columnValue("id", greaterThan(1)))) {
            assertThat(mapToTupleList(cur, mapper), containsInAnyOrder(person2));
        }

        try (Cursor<T> cur = view.query(null, columnValue("id", greaterThanOrEqualTo(1)))) {
            assertThat(mapToTupleList(cur, mapper), containsInAnyOrder(person1, person2));
        }

        try (Cursor<T> cur = view.query(null, columnValue("id", lessThan(1)))) {
            assertThat(mapToTupleList(cur, mapper), containsInAnyOrder(person0));
        }

        try (Cursor<T> cur = view.query(null, columnValue("id", lessThanOrEqualTo(1)))) {
            assertThat(mapToTupleList(cur, mapper), containsInAnyOrder(person0, person1));
        }

        try (Cursor<T> cur = view.query(null, columnValue("name", nullValue()))) {
            assertThat(mapToTupleList(cur, mapper), containsInAnyOrder(person0));
        }

        try (Cursor<T> cur = view.query(null, columnValue("name", notNullValue()))) {
            assertThat(mapToTupleList(cur, mapper), containsInAnyOrder(person1, person2));
        }

        try (Cursor<T> cur = view.query(null, columnValue("id", in(1, 2)))) {
            assertThat(mapToTupleList(cur, mapper), containsInAnyOrder(person1, person2));
        }

        try (Cursor<T> cur = view.query(null, columnValue("id", notIn(1, 2)))) {
            assertThat(mapToTupleList(cur, mapper), containsInAnyOrder(person0));
        }

        try (Cursor<T> cur = view.query(null, columnValue("hash", in("hash1".getBytes(), "hash2".getBytes())))) {
            assertThat(mapToTupleList(cur, mapper), containsInAnyOrder(person1, person2));
        }

        try (Cursor<T> cur = view.query(null, columnValue("hash", in((byte[]) null)))) {
            assertThat(mapToTupleList(cur, mapper), empty());
        }

        try (Cursor<T> cur = view.query(null, columnValue("hash", notIn("hash1".getBytes(), "hash2".getBytes())))) {
            assertThat(mapToTupleList(cur, mapper), containsInAnyOrder(person0));
        }

        try (Cursor<T> cur = view.query(null, columnValue("hash", notIn((byte[]) null)))) {
            assertThat(mapToTupleList(cur, mapper), containsInAnyOrder(person0, person1, person2));
        }
    }

    private static Stream<Arguments> testKeyValueView() {
        Table table = CLUSTER.aliveNode().tables().table(TABLE_NAME);
        Table clientTable = CLIENT.tables().table(TABLE_NAME);

        Function<Entry<TestObjectKey, TestObject>, Entry<Tuple, Tuple>> kvMapper = (entry) -> {
            TestObjectKey key = entry.getKey();
            TestObject val = entry.getValue();

            return new IgniteBiTuple<>(Tuple.create().set("id", key.id), Tuple.create().set("name", val.name).set("salary", val.salary)
                    .set("hash", val.hash));
        };

        return Stream.of(
                Arguments.of(table.keyValueView(), identity()),
                Arguments.of(table.keyValueView(TestObjectKey.class, TestObject.class), kvMapper),
                Arguments.of(clientTable.keyValueView(), identity()),
                Arguments.of(clientTable.keyValueView(TestObjectKey.class, TestObject.class), kvMapper)
        );
    }

    @ParameterizedTest
    @MethodSource
    public <T> void testKeyValueView(CriteriaQuerySource<T> view, Function<T, Entry<Tuple, Tuple>> mapper) {
        assertThrows(
                IgniteException.class,
                () -> view.query(null, columnValue("id", equalTo("2"))),
                "Dynamic parameter requires adding explicit type cast"
        );

        Matcher<Tuple> personKey0 = tupleValue("id", is(0));
        Matcher<Tuple> person0 = allOf(tupleValue("name", Matchers.nullValue()), tupleValue("salary", is(0.0d)),
                tupleValue("hash", is("hash0".getBytes())));

        Matcher<Tuple> personKey1 = tupleValue("id", is(1));
        Matcher<Tuple> person1 = allOf(tupleValue("name", is("name1")), tupleValue("salary", is(10.0d)),
                tupleValue("hash", is("hash1".getBytes())));

        Matcher<Tuple> personKey2 = tupleValue("id", is(2));
        Matcher<Tuple> person2 = allOf(tupleValue("name", is("name2")), tupleValue("salary", is(20.0d)),
                tupleValue("hash", is("hash2".getBytes())));

        try (Cursor<T> cur = view.query(null, null)) {
            assertThat(mapToTupleMap(cur, mapper), allOf(
                    aMapWithSize(3),
                    hasEntry(personKey0, person0),
                    hasEntry(personKey1, person1),
                    hasEntry(personKey2, person2)
            ));
        }

        try (Cursor<T> cur = view.query(null, columnValue("id", equalTo(2)))) {
            assertThat(mapToTupleMap(cur, mapper), allOf(
                    aMapWithSize(1),
                    hasEntry(personKey2, person2)
            ));
        }

        try (Cursor<T> cur = view.query(null, columnValue("hash", equalTo("hash2".getBytes())))) {
            assertThat(mapToTupleMap(cur, mapper), allOf(
                    aMapWithSize(1),
                    hasEntry(personKey2, person2)
            ));
        }

        try (Cursor<T> cur = view.query(null, columnValue("id", notEqualTo(2)))) {
            assertThat(mapToTupleMap(cur, mapper), allOf(
                    aMapWithSize(2),
                    hasEntry(personKey0, person0),
                    hasEntry(personKey1, person1)
            ));
        }

        try (Cursor<T> cur = view.query(null, columnValue("hash", notEqualTo("hash2".getBytes())))) {
            assertThat(mapToTupleMap(cur, mapper), allOf(
                    aMapWithSize(2),
                    hasEntry(personKey0, person0),
                    hasEntry(personKey1, person1)
            ));
        }

        try (Cursor<T> cur = view.query(null, columnValue("id", greaterThan(1)))) {
            assertThat(mapToTupleMap(cur, mapper), allOf(
                    aMapWithSize(1),
                    hasEntry(personKey2, person2)
            ));
        }

        try (Cursor<T> cur = view.query(null, columnValue("id", greaterThanOrEqualTo(1)))) {
            assertThat(mapToTupleMap(cur, mapper), allOf(
                    aMapWithSize(2),
                    hasEntry(personKey1, person1),
                    hasEntry(personKey2, person2)
            ));
        }

        try (Cursor<T> cur = view.query(null, columnValue("id", lessThan(1)))) {
            assertThat(mapToTupleMap(cur, mapper), allOf(
                    aMapWithSize(1),
                    hasEntry(personKey0, person0)
            ));
        }

        try (Cursor<T> cur = view.query(null, columnValue("id", lessThanOrEqualTo(1)))) {
            assertThat(mapToTupleMap(cur, mapper), allOf(
                    aMapWithSize(2),
                    hasEntry(personKey0, person0),
                    hasEntry(personKey1, person1)
            ));
        }

        try (Cursor<T> cur = view.query(null, columnValue("name", nullValue()))) {
            assertThat(mapToTupleMap(cur, mapper), allOf(
                    aMapWithSize(1),
                    hasEntry(personKey0, person0)
            ));
        }

        try (Cursor<T> cur = view.query(null, columnValue("name", notNullValue()))) {
            assertThat(mapToTupleMap(cur, mapper), allOf(
                    aMapWithSize(2),
                    hasEntry(personKey1, person1),
                    hasEntry(personKey2, person2)
            ));
        }

        try (Cursor<T> cur = view.query(null, columnValue("id", in(1, 2)))) {
            assertThat(mapToTupleMap(cur, mapper), allOf(
                    aMapWithSize(2),
                    hasEntry(personKey1, person1),
                    hasEntry(personKey2, person2)
            ));
        }

        try (Cursor<T> cur = view.query(null, columnValue("id", notIn(1, 2)))) {
            assertThat(mapToTupleMap(cur, mapper), allOf(
                    aMapWithSize(1),
                    hasEntry(personKey0, person0)
            ));
        }

        try (Cursor<T> cur = view.query(null, columnValue("hash", in("hash1".getBytes(), "hash2".getBytes())))) {
            assertThat(mapToTupleMap(cur, mapper), allOf(
                    aMapWithSize(2),
                    hasEntry(personKey1, person1),
                    hasEntry(personKey2, person2)
            ));
        }

        try (Cursor<T> cur = view.query(null, columnValue("hash", in((byte[]) null)))) {
            assertThat(mapToTupleMap(cur, mapper), anEmptyMap());
        }

        try (Cursor<T> cur = view.query(null, columnValue("hash", notIn("hash1".getBytes(), "hash2".getBytes())))) {
            assertThat(mapToTupleMap(cur, mapper), allOf(
                    aMapWithSize(1),
                    hasEntry(personKey0, person0)
            ));
        }

        try (Cursor<T> cur = view.query(null, columnValue("hash", notIn((byte[]) null)))) {
            assertThat(mapToTupleMap(cur, mapper), allOf(
                    aMapWithSize(3),
                    hasEntry(personKey0, person0),
                    hasEntry(personKey1, person1),
                    hasEntry(personKey2, person2)
            ));
        }
    }

    @Test
    public void testOptions() {
        RecordView<TestObject> view = CLIENT.tables().table(TABLE_NAME).recordView(TestObject.class);

        AsyncCursor<TestObject> ars = await(view.queryAsync(null, null, builder().pageSize(2).build()));

        assertNotNull(ars);
        assertEquals(2, ars.currentPageSize());
        await(ars.closeAsync());
    }

    @Test
    void testNoMorePages() {
        RecordView<TestObject> view = CLIENT.tables().table(TABLE_NAME).recordView(TestObject.class);

        AsyncCursor<TestObject> ars = await(view.queryAsync(null, null, builder().pageSize(3).build()));

        assertNotNull(ars);
        assertThrows(CriteriaException.class, () -> await(ars.fetchNextPage()), Criteria.CURSOR_NO_MORE_PAGES_ERR,
                "There are no more pages");
    }

    @Test
    void testFetchCursorIsClosed() {
        RecordView<TestObject> view = CLIENT.tables().table(TABLE_NAME).recordView(TestObject.class);

        AsyncCursor<TestObject> ars = await(view.queryAsync(null, null, builder().pageSize(2).build()));

        assertNotNull(ars);
        await(ars.closeAsync());
        assertThrows(CriteriaException.class, () -> await(ars.fetchNextPage()), Criteria.CURSOR_CLOSED_ERR, "Cursor is closed");
    }

    @Test
    void testInvalidColumnName() {
        RecordView<TestObject> view = CLIENT.tables().table(TABLE_NAME).recordView(TestObject.class);

        assertThrows(IllegalArgumentException.class, () -> await(view.queryAsync(null, columnValue("id1", equalTo(2)))),
                "Unexpected column name: ID1");
    }

    private static Stream<Arguments> testRecordViewWithQuotes() {
        Table table = CLUSTER.aliveNode().tables().table(QUOTED_TABLE_NAME);
        Table clientTable = CLIENT.tables().table(QUOTED_TABLE_NAME);

        Mapper<QuotedObject> recMapper = Mapper.builder(QuotedObject.class)
                .map("colUmn", quote("colUmn"))
                .automap()
                .build();

        Function<QuotedObject, Tuple> objMapper = (obj) -> Tuple.create(Map.of("id", obj.id, quote("colUmn"), obj.colUmn));

        return Stream.of(
                Arguments.of(table.recordView(), identity()),
                Arguments.of(table.recordView(recMapper), objMapper),
                Arguments.of(clientTable.recordView(), identity()),
                Arguments.of(clientTable.recordView(recMapper), objMapper)
        );
    }

    @ParameterizedTest
    @MethodSource
    public <T> void testRecordViewWithQuotes(CriteriaQuerySource<T> view, Function<T, Tuple> mapper) {
        try (Cursor<T> cur = view.query(null, columnValue(quote("colUmn"), equalTo("name1")))) {
            assertThat(mapToTupleList(cur, mapper), containsInAnyOrder(
                    allOf(tupleValue("id", is(1)), tupleValue(quote("colUmn"), is("name1")))
            ));
        }
    }

    private static Stream<Arguments> testKeyViewWithQuotes() {
        Table table = CLUSTER.aliveNode().tables().table(QUOTED_TABLE_NAME);
        Table clientTable = CLIENT.tables().table(QUOTED_TABLE_NAME);

        Mapper<QuotedObjectKey> keyMapper = Mapper.of(QuotedObjectKey.class);
        Mapper<QuotedObject> valMapper = Mapper.builder(QuotedObject.class)
                .map("colUmn", quote("colUmn"))
                .build();

        Function<Entry<QuotedObjectKey, QuotedObject>, Entry<Tuple, Tuple>> kvMapper = (entry) ->
                new IgniteBiTuple<>(Tuple.create(Map.of("id", entry.getKey().id)), Tuple.create(Map.of(quote("colUmn"),
                        entry.getValue().colUmn)));

        return Stream.of(
                Arguments.of(table.keyValueView(), identity()),
                Arguments.of(table.keyValueView(keyMapper, valMapper), kvMapper),
                Arguments.of(clientTable.keyValueView(), identity()),
                Arguments.of(clientTable.keyValueView(keyMapper, valMapper), kvMapper)
        );
    }

    @ParameterizedTest
    @MethodSource
    public <T> void testKeyViewWithQuotes(CriteriaQuerySource<T> view, Function<T, Entry<Tuple, Tuple>> mapper) {
        try (Cursor<T> cur = view.query(null, columnValue(quote("colUmn"), equalTo("name1")))) {
            assertThat(mapToTupleMap(cur, mapper), allOf(
                    aMapWithSize(1),
                    hasEntry(tupleValue("id", is(1)), tupleValue(quote("colUmn"), is("name1")))
            ));
        }
    }

    private static <T> List<Tuple> mapToTupleList(Cursor<T> cur, Function<T, Tuple> mapper) {
        return StreamSupport.stream(spliteratorUnknownSize(cur, Spliterator.ORDERED), false)
                .map(mapper)
                .collect(toList());
    }

    private static <T, K, V> Map<K, V> mapToTupleMap(Cursor<T> cur, Function<T, Entry<K, V>> mapper) {
        return StreamSupport.stream(spliteratorUnknownSize(cur, Spliterator.ORDERED), false)
                .map(mapper)
                .collect(toMap(Entry::getKey, Entry::getValue));
    }

    static class QuotedObjectKey {
        int id;
    }

    static class QuotedObject {
        int id;
        String colUmn;
    }

    static class TestObjectKey {
        int id;
    }

    static class TestObject {
        int id;

        String name;

        double salary;

        byte[] hash;
    }
}<|MERGE_RESOLUTION|>--- conflicted
+++ resolved
@@ -151,11 +151,7 @@
     @MethodSource
     public <T> void testRecordViewQuery(CriteriaQuerySource<T> view, Function<T, Tuple> mapper) {
         assertThrows(
-<<<<<<< HEAD
                 CriteriaException.class,
-=======
-                IgniteException.class,
->>>>>>> 6035f0c2
                 () -> view.query(null, columnValue("id", equalTo("2"))),
                 "Dynamic parameter requires adding explicit type cast"
         );
@@ -260,7 +256,7 @@
     @MethodSource
     public <T> void testKeyValueView(CriteriaQuerySource<T> view, Function<T, Entry<Tuple, Tuple>> mapper) {
         assertThrows(
-                IgniteException.class,
+                CriteriaException.class,
                 () -> view.query(null, columnValue("id", equalTo("2"))),
                 "Dynamic parameter requires adding explicit type cast"
         );
