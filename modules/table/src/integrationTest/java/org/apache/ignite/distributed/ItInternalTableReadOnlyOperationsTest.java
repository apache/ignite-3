--- conflicted
+++ resolved
@@ -102,13 +102,7 @@
      */
     @BeforeEach
     public void setUp(TestInfo testInfo) {
-<<<<<<< HEAD
-        internalTbl = new DummyInternalTableImpl(Mockito.mock(ReplicaService.class), mockPartitionStorage, mockTxStateStorage);
-
-        mockStorage(List.of(ROW_1, ROW_2));
-=======
-        internalTbl = new DummyInternalTableImpl(replicaService, mockStorage);
->>>>>>> 6f6c3f48
+        internalTbl = new DummyInternalTableImpl(replicaService, mockPartitionStorage, mockTxStateStorage);
 
         lenient().when(readOnlyTx.isReadOnly()).thenReturn(true);
         lenient().when(readOnlyTx.readTimestamp()).thenReturn(CLOCK.now());
@@ -237,31 +231,6 @@
                 containsString("Failed to enlist read-write operation into read-only transaction"));
     }
 
-<<<<<<< HEAD
-    private void mockStorage(List<BinaryRow> submittedItems) {
-        // TODO: IGNITE-17859 After index integration get and getAll methods should be used instead of scan.
-        AtomicInteger cursorTouchCnt = new AtomicInteger(0);
-
-        lenient().when(mockPartitionStorage.scan(any(HybridTimestamp.class))).thenAnswer(invocation -> {
-            var cursor = mock(PartitionTimestampCursor.class);
-
-            lenient().when(cursor.hasNext()).thenAnswer(hnInvocation -> cursorTouchCnt.get() < submittedItems.size());
-
-            lenient().when(cursor.next()).thenAnswer(
-                    ninvocation ->
-                            ReadResult.createFromCommitted(submittedItems.get(
-                                    cursorTouchCnt.getAndIncrement()),
-                                    new HybridTimestamp(1, 0)
-                            )
-            );
-
-            return cursor;
-        });
-
-    }
-
-=======
->>>>>>> 6f6c3f48
     /**
      * Creates a {@link Row} with the supplied key.
      *
