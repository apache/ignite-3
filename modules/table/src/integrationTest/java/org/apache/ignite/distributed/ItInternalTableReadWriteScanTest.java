/*
 * Licensed to the Apache Software Foundation (ASF) under one or more
 * contributor license agreements. See the NOTICE file distributed with
 * this work for additional information regarding copyright ownership.
 * The ASF licenses this file to You under the Apache License, Version 2.0
 * (the "License"); you may not use this file except in compliance with
 * the License. You may obtain a copy of the License at
 *
 *      http://www.apache.org/licenses/LICENSE-2.0
 *
 * Unless required by applicable law or agreed to in writing, software
 * distributed under the License is distributed on an "AS IS" BASIS,
 * WITHOUT WARRANTIES OR CONDITIONS OF ANY KIND, either express or implied.
 * See the License for the specific language governing permissions and
 * limitations under the License.
 */

package org.apache.ignite.distributed;

import java.util.concurrent.Flow.Publisher;
import org.apache.ignite.internal.placementdriver.ReplicaMeta;
import org.apache.ignite.internal.replicator.TablePartitionId;
import org.apache.ignite.internal.schema.BinaryRow;
import org.apache.ignite.internal.table.InternalTable;
import org.apache.ignite.internal.table.RollbackTxOnErrorPublisher;
import org.apache.ignite.internal.testframework.IgniteTestUtils;
import org.apache.ignite.internal.tx.InternalTransaction;

/**
 * Tests for {@link InternalTable#scan(int, InternalTransaction)}.
 */
public class ItInternalTableReadWriteScanTest extends ItAbstractInternalTableScanTest {
    @Override
    protected Publisher<BinaryRow> scan(int part, InternalTransaction tx) {
        if (tx == null) {
            return internalTbl.scan(part, null);
        }

        ReplicaMeta recipient = tx.enlistedReplica(new TablePartitionId(internalTbl.tableId(), part));

<<<<<<< HEAD
        return internalTbl.scan(
                part,
                tx.id(),
                recipient.getLeaseholder(),
                recipient.getStartTime().longValue(),
                null,
                null,
                null,
                0,
                null
=======
        return new RollbackTxOnErrorPublisher<>(
                tx,
                internalTbl.scan(part, tx.id(), recipient, null, null, null, 0, null)
>>>>>>> c67ad9d9
        );
    }

    @Override
    protected InternalTransaction startTx() {
        InternalTransaction tx = internalTbl.txManager().begin();

        TablePartitionId tblPartId = new TablePartitionId(internalTbl.tableId(), ((TablePartitionId) internalTbl.groupId()).partitionId());
        ReplicaMeta primaryReplica = IgniteTestUtils.await(placementDriver.awaitPrimaryReplica(tblPartId, clock.now()));

        tx.assignCommitPartition(tblPartId);
        tx.enlist(tblPartId, primaryReplica);

        return tx;
    }
}<|MERGE_RESOLUTION|>--- conflicted
+++ resolved
@@ -38,22 +38,9 @@
 
         ReplicaMeta recipient = tx.enlistedReplica(new TablePartitionId(internalTbl.tableId(), part));
 
-<<<<<<< HEAD
-        return internalTbl.scan(
-                part,
-                tx.id(),
-                recipient.getLeaseholder(),
-                recipient.getStartTime().longValue(),
-                null,
-                null,
-                null,
-                0,
-                null
-=======
         return new RollbackTxOnErrorPublisher<>(
                 tx,
                 internalTbl.scan(part, tx.id(), recipient, null, null, null, 0, null)
->>>>>>> c67ad9d9
         );
     }
 
