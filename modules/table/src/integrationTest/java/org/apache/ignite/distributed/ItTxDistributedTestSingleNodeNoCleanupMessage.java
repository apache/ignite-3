--- conflicted
+++ resolved
@@ -55,7 +55,6 @@
 import org.apache.ignite.internal.tx.LockManager;
 import org.apache.ignite.internal.tx.TxManager;
 import org.apache.ignite.internal.tx.configuration.TransactionConfiguration;
-import org.apache.ignite.internal.tx.impl.CursorManager;
 import org.apache.ignite.internal.tx.impl.HeapLockManager;
 import org.apache.ignite.internal.tx.impl.RemotelyTriggeredResourceRegistry;
 import org.apache.ignite.internal.tx.impl.TransactionIdGenerator;
@@ -114,11 +113,7 @@
                     TransactionIdGenerator generator,
                     ClusterNode node,
                     PlacementDriver placementDriver,
-<<<<<<< HEAD
-                    CursorManager cursorManager
-=======
                     RemotelyTriggeredResourceRegistry resourcesRegistry
->>>>>>> 71b24675
             ) {
                 return new TxManagerImpl(
                         txConfiguration,
@@ -130,11 +125,7 @@
                         placementDriver,
                         () -> DEFAULT_IDLE_SAFE_TIME_PROPAGATION_PERIOD_MILLISECONDS,
                         new TestLocalRwTxCounter(),
-<<<<<<< HEAD
-                        cursorManager
-=======
                         resourcesRegistry
->>>>>>> 71b24675
                 ) {
                     @Override
                     public CompletableFuture<Void> executeCleanupAsync(Runnable runnable) {
@@ -169,11 +160,7 @@
                     CatalogService catalogService,
                     PlacementDriver placementDriver,
                     ClusterNodeResolver clusterNodeResolver,
-<<<<<<< HEAD
-                    CursorManager cursorManager
-=======
                     RemotelyTriggeredResourceRegistry resourcesRegistry
->>>>>>> 71b24675
             ) {
                 return new PartitionReplicaListener(
                         mvDataStorage,
@@ -197,11 +184,7 @@
                         catalogService,
                         placementDriver,
                         clusterNodeResolver,
-<<<<<<< HEAD
-                        cursorManager
-=======
                         resourcesRegistry
->>>>>>> 71b24675
                 ) {
                     @Override
                     public CompletableFuture<ReplicaResult> invoke(ReplicaRequest request, String senderId) {
