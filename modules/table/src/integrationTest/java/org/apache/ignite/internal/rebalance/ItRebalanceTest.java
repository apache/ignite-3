/*
 * Licensed to the Apache Software Foundation (ASF) under one or more
 * contributor license agreements. See the NOTICE file distributed with
 * this work for additional information regarding copyright ownership.
 * The ASF licenses this file to You under the Apache License, Version 2.0
 * (the "License"); you may not use this file except in compliance with
 * the License. You may obtain a copy of the License at
 *
 *      http://www.apache.org/licenses/LICENSE-2.0
 *
 * Unless required by applicable law or agreed to in writing, software
 * distributed under the License is distributed on an "AS IS" BASIS,
 * WITHOUT WARRANTIES OR CONDITIONS OF ANY KIND, either express or implied.
 * See the License for the specific language governing permissions and
 * limitations under the License.
 */

package org.apache.ignite.internal.rebalance;

import static org.apache.ignite.internal.SessionUtils.executeUpdate;
import static org.apache.ignite.internal.catalog.CatalogService.DEFAULT_STORAGE_PROFILE;
import static org.apache.ignite.internal.distributionzones.rebalance.RebalanceUtil.partitionAssignments;
import static org.apache.ignite.internal.distributionzones.rebalance.RebalanceUtil.tablesCounterKey;
import static org.apache.ignite.internal.testframework.IgniteTestUtils.await;
import static org.apache.ignite.internal.testframework.IgniteTestUtils.waitForCondition;
import static org.apache.ignite.internal.testframework.matchers.CompletableFutureExceptionMatcher.willThrow;
import static org.apache.ignite.internal.testframework.matchers.CompletableFutureMatcher.willBe;
import static org.apache.ignite.internal.util.ByteUtils.fromBytes;
import static org.hamcrest.MatcherAssert.assertThat;
import static org.hamcrest.Matchers.notNullValue;
import static org.hamcrest.Matchers.nullValue;
import static org.junit.jupiter.api.Assertions.assertTrue;

import java.nio.file.Path;
import java.util.HashSet;
import java.util.Set;
import java.util.concurrent.CompletableFuture;
import java.util.concurrent.TimeUnit;
import java.util.concurrent.atomic.AtomicBoolean;
import java.util.stream.Collectors;
import org.apache.ignite.internal.Cluster;
import org.apache.ignite.internal.IgniteIntegrationTest;
import org.apache.ignite.internal.affinity.Assignment;
import org.apache.ignite.internal.app.IgniteImpl;
import org.apache.ignite.internal.catalog.CatalogManager;
import org.apache.ignite.internal.hlc.HybridClock;
import org.apache.ignite.internal.hlc.HybridClockImpl;
import org.apache.ignite.internal.metastorage.MetaStorageManager;
import org.apache.ignite.internal.replicator.exception.ReplicationException;
import org.apache.ignite.internal.schema.BinaryRowEx;
import org.apache.ignite.internal.schema.SchemaRegistry;
import org.apache.ignite.internal.schema.marshaller.TupleMarshallerException;
import org.apache.ignite.internal.schema.marshaller.TupleMarshallerImpl;
import org.apache.ignite.internal.schema.row.Row;
import org.apache.ignite.internal.table.TableViewInternal;
import org.apache.ignite.internal.testframework.WorkDirectory;
import org.apache.ignite.raft.jraft.rpc.CliRequests.ChangePeersAsyncRequest;
import org.apache.ignite.table.Tuple;
import org.junit.jupiter.api.AfterEach;
import org.junit.jupiter.api.BeforeEach;
import org.junit.jupiter.api.Disabled;
import org.junit.jupiter.api.Test;
import org.junit.jupiter.api.TestInfo;

/**
 * Test suite for the rebalance.
 */
@SuppressWarnings("resource")
public class ItRebalanceTest extends IgniteIntegrationTest {
    @WorkDirectory
    private Path workDir;

    private Cluster cluster;

    private final HybridClock clock = new HybridClockImpl();

    @BeforeEach
    void createCluster(TestInfo testInfo) {
        cluster = new Cluster(testInfo, workDir);
    }

    @AfterEach
    void shutdownCluster() {
        cluster.shutdown();
    }

    /**
     * The test checks that data is rebalanced after node with replica is left and joined to the cluster.
     *
     * @throws Exception If failed.
     */
    @Disabled("https://issues.apache.org/jira/browse/IGNITE-19712")
    @Test
    void assignmentsChangingOnNodeLeaveNodeJoin() throws Exception {
        cluster.startAndInit(4);

        createZone("TEST_ZONE", 1, 3);
        // Creates table with 1 partition and 3 replicas.
        createTestTable("TEST_TABLE", "TEST_ZONE");

        TableViewInternal table = (TableViewInternal) cluster.node(0).tables().table("TEST");

        waitForStableAssignmentsInMetastore(Set.of(
                nodeName(0),
                nodeName(1),
                nodeName(2)
        ), table.tableId());

        BinaryRowEx row = marshalTuple(table, Tuple.create().set("id", 1).set("val", "value1"));
        BinaryRowEx key = marshalTuple(table, Tuple.create().set("id", 1));

        assertThat(table.internalTable().get(key, clock.now(), cluster.node(0).node()), willBe(nullValue()));
        assertThat(table.internalTable().get(key, clock.now(), cluster.node(1).node()), willBe(nullValue()));
        assertThat(table.internalTable().get(key, clock.now(), cluster.node(2).node()), willBe(nullValue()));

        table.internalTable().insert(row, null).get();

        assertThat(table.internalTable().get(key, clock.now(), cluster.node(0).node()), willBe(notNullValue()));
        assertThat(table.internalTable().get(key, clock.now(), cluster.node(1).node()), willBe(notNullValue()));
        assertThat(table.internalTable().get(key, clock.now(), cluster.node(2).node()), willBe(notNullValue()));

        assertThat(
                table.internalTable().get(key, clock.now(), cluster.node(3).node()),
                willThrow(ReplicationException.class, 10, TimeUnit.SECONDS)
        );

        cluster.stopNode(2);

        waitForStableAssignmentsInMetastore(Set.of(
                nodeName(0),
                nodeName(1),
                nodeName(3)
        ), table.tableId());

        assertThat(table.internalTable().get(key, clock.now(), cluster.node(0).node()), willBe(notNullValue()));
        assertThat(table.internalTable().get(key, clock.now(), cluster.node(1).node()), willBe(notNullValue()));
        assertThat(table.internalTable().get(key, clock.now(), cluster.node(3).node()), willBe(notNullValue()));

        cluster.startNode(2);

        waitForStableAssignmentsInMetastore(Set.of(
                nodeName(0),
                nodeName(1),
                nodeName(2)
        ), table.tableId());

        assertThat(table.internalTable().get(key, clock.now(), cluster.node(0).node()), willBe(notNullValue()));
        assertThat(table.internalTable().get(key, clock.now(), cluster.node(1).node()), willBe(notNullValue()));
        assertThat(table.internalTable().get(key, clock.now(), cluster.node(2).node()), willBe(notNullValue()));

        assertThat(
                table.internalTable().get(key, clock.now(), cluster.node(3).node()),
                willThrow(ReplicationException.class, 10, TimeUnit.SECONDS)
        );
    }

    /**
     * Tests functionality of tables counters for partition rebalances per zone. Every partition from zone has tables counter when pending
     * has changed, and we decrement it every time raft configuration for table's partition is rebalanced, and after this counter equals to
     * zero rewrite stable.
     *
     * @throws Exception If failed
     */
    @Test
    void testRebalanceTablesCounterForZone() throws Exception {
        cluster.startAndInit(3);

        String zoneName = "ZONE";

        createZone(zoneName, 3, 3);

        Set<Integer> tableIds = new HashSet<>();

        tableIds.add(createTestTable("TEST1", zoneName));
        tableIds.add(createTestTable("TEST2", zoneName));
        tableIds.add(createTestTable("TEST3", zoneName));

        Set<String> allNodes = cluster.runningNodes().map(IgniteImpl::name).collect(Collectors.toSet());

        for (Integer tableId : tableIds) {
            waitForStableAssignmentsInMetastore(allNodes, tableId);
        }

        AtomicBoolean dropMessages = new AtomicBoolean(true);

        cluster.runningNodes().forEach(
                n -> n.dropMessages((nodeName, msg) -> msg instanceof ChangePeersAsyncRequest && dropMessages.get())
        );

        alterZone(zoneName, 3, 2);

        CatalogManager catalogManager = cluster.aliveNode().catalogManager();

        int zoneId = catalogManager.catalog(catalogManager.latestCatalogVersion()).zone(zoneName).id();

        waitForTablesCounterInMetastore(3, zoneId, 0);
        waitForTablesCounterInMetastore(3, zoneId, 1);
        waitForTablesCounterInMetastore(3, zoneId, 2);

        dropMessages.set(false);

        for (Integer tableId : tableIds) {
            waitForStableAssignmentsInMetastore(2, tableId);
        }

        waitForTablesCounterInMetastore(0, zoneId, 0);
        waitForTablesCounterInMetastore(0, zoneId, 1);
        waitForTablesCounterInMetastore(0, zoneId, 2);
    }

    private static Row marshalTuple(TableViewInternal table, Tuple tuple) throws TupleMarshallerException {
        SchemaRegistry schemaReg = table.schemaView();
        var marshaller = new TupleMarshallerImpl(schemaReg.lastKnownSchema());

        return marshaller.marshal(tuple);
    }

    private void waitForStableAssignmentsInMetastore(Set<String> expectedNodes, int table) throws InterruptedException {
        Set<String>[] lastAssignmentsHolderForLog = new Set[1];

        assertTrue(waitForCondition(() -> {
            Set<String> assignments =
                    await(partitionAssignments(cluster.aliveNode().metaStorageManager(), table, 0))
                            .stream()
                            .map(Assignment::consistentId)
                            .collect(Collectors.toSet());

            lastAssignmentsHolderForLog[0] = assignments;

            return assignments.equals(expectedNodes);
        }, 30000), "Expected nodes: " + expectedNodes + ", actual nodes: " + lastAssignmentsHolderForLog[0]);
    }

    private void waitForStableAssignmentsInMetastore(int expectedNodesNumber, int table) throws InterruptedException {
        Set<String>[] lastAssignmentsHolderForLog = new Set[1];

        assertTrue(waitForCondition(() -> {
            Set<String> assignments =
                    await(partitionAssignments(cluster.aliveNode().metaStorageManager(), table, 0))
                            .stream()
                            .map(Assignment::consistentId)
                            .collect(Collectors.toSet());

            lastAssignmentsHolderForLog[0] = assignments;

            return assignments.size() == expectedNodesNumber;
        }, 30000), "Expected nodes: " + expectedNodesNumber + ", actual nodes size: " + lastAssignmentsHolderForLog[0].size());
    }

    private void waitForTablesCounterInMetastore(int expectedTablesNumber, int zoneId, int partitionNumber) throws InterruptedException {
        Set<Integer>[] lastAssignmentsHolderForLog = new Set[1];

        assertTrue(waitForCondition(() -> {
            Set<Integer> tablesCounter = await(tablesCounter(cluster.aliveNode().metaStorageManager(), zoneId, partitionNumber));

            lastAssignmentsHolderForLog[0] = tablesCounter;

            return tablesCounter != null && tablesCounter.size() == expectedTablesNumber;

        }, 30000), "Expected tables number: " + expectedTablesNumber + ", actual tables number: " + lastAssignmentsHolderForLog[0].size());
    }

    private static CompletableFuture<Set<Integer>> tablesCounter(
            MetaStorageManager metaStorageManager,
            int zoneId,
            int partitionNumber
    ) {
        return metaStorageManager
                .get(tablesCounterKey(zoneId, partitionNumber))
                .thenApply(e -> (e.value() == null) ? null : fromBytes(e.value()));
    }

    private String nodeName(int nodeIndex) {
        return cluster.node(nodeIndex).name();
    }

    private void createZone(String zoneName, int partitions, int replicas) {
        String sql1 = String.format("create zone %s with "
                + "partitions=%d, replicas=%d, "
                + "data_nodes_auto_adjust_scale_up=0, "
<<<<<<< HEAD
                + "data_nodes_auto_adjust_scale_down=0"
                + "storage_profiles='" + DEFAULT_STORAGE_PROFILE + "'";
        String sql2 = "create table test (id int primary key, value varchar(20))"
                + " with primary_zone='TEST_ZONE'";
=======
                + "data_nodes_auto_adjust_scale_down=0", zoneName, partitions, replicas);
>>>>>>> ba10a93a

        cluster.doInSession(0, session -> {
            executeUpdate(sql1, session);
        });
    }

    private void alterZone(String zoneName, int partitions, int replicas) {
        String sql1 = String.format("alter zone %s set "
                + "partitions=%d, replicas=%d, "
                + "data_nodes_auto_adjust_scale_up=0, "
                + "data_nodes_auto_adjust_scale_down=0", zoneName, partitions, replicas);

        cluster.doInSession(0, session -> {
            executeUpdate(sql1, session);
        });
    }

    private int createTestTable(String tableName, String zoneName) throws InterruptedException {
        String sql2 = "create table " + tableName + " (id int primary key, val varchar(20))"
                + " with primary_zone='" + zoneName + "'";

        cluster.doInSession(0, session -> {
            executeUpdate(sql2, session);
        });

        CatalogManager catalogManager = cluster.aliveNode().catalogManager();

        return catalogManager.catalog(catalogManager.latestCatalogVersion()).tables().stream()
                .filter(t -> t.name().equals(tableName))
                .findFirst().get().id();
    }
}<|MERGE_RESOLUTION|>--- conflicted
+++ resolved
@@ -278,14 +278,8 @@
         String sql1 = String.format("create zone %s with "
                 + "partitions=%d, replicas=%d, "
                 + "data_nodes_auto_adjust_scale_up=0, "
-<<<<<<< HEAD
-                + "data_nodes_auto_adjust_scale_down=0"
-                + "storage_profiles='" + DEFAULT_STORAGE_PROFILE + "'";
-        String sql2 = "create table test (id int primary key, value varchar(20))"
-                + " with primary_zone='TEST_ZONE'";
-=======
-                + "data_nodes_auto_adjust_scale_down=0", zoneName, partitions, replicas);
->>>>>>> ba10a93a
+                + "data_nodes_auto_adjust_scale_down=0, "
+                + "storage_profiles='%s'", zoneName, partitions, replicas, DEFAULT_STORAGE_PROFILE);
 
         cluster.doInSession(0, session -> {
             executeUpdate(sql1, session);
