--- conflicted
+++ resolved
@@ -1222,11 +1222,8 @@
                     resourcesRegistry,
                     rebalanceScheduler,
                     lowWatermark,
-<<<<<<< HEAD
+                    ForkJoinPool.commonPool(),
                     transactionInflights
-=======
-                    ForkJoinPool.commonPool()
->>>>>>> ead4b1e7
             ) {
                 @Override
                 protected TxStateTableStorage createTxStateTableStorage(
