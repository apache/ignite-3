--- conflicted
+++ resolved
@@ -1083,28 +1083,6 @@
 
             TransactionInflights transactionInflights = new TransactionInflights(placementDriver);
 
-<<<<<<< HEAD
-            txManager = new TxManagerImpl(
-                    txConfiguration,
-                    clusterService,
-                    replicaSvc,
-                    lockManager,
-                    hybridClock,
-                    new TransactionIdGenerator(addr.port()),
-                    placementDriver,
-                    partitionIdleSafeTimePropagationPeriodMsSupplier,
-                    new TestLocalRwTxCounter(),
-                    resourcesRegistry,
-=======
-            ResourceCleanupManager resourceCleanupManager = new ResourceCleanupManager(
-                    name,
-                    resourcesRegistry,
-                    clusterService.topologyService(),
-                    clusterService.messagingService(),
->>>>>>> 625aad22
-                    transactionInflights
-            );
-
             cfgStorage = new DistributedConfigurationStorage("test", metaStorageManager);
 
             clusterCfgGenerator = new ConfigurationTreeGenerator(GcConfiguration.KEY);
@@ -1164,7 +1142,6 @@
                     partitionIdleSafeTimePropagationPeriodMsSupplier,
                     new TestLocalRwTxCounter(),
                     resourcesRegistry,
-                    resourceCleanupManager,
                     transactionInflights
             );
 
