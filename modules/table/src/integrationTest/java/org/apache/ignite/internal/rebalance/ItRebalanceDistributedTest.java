/*
 * Licensed to the Apache Software Foundation (ASF) under one or more
 * contributor license agreements. See the NOTICE file distributed with
 * this work for additional information regarding copyright ownership.
 * The ASF licenses this file to You under the Apache License, Version 2.0
 * (the "License"); you may not use this file except in compliance with
 * the License. You may obtain a copy of the License at
 *
 *      http://www.apache.org/licenses/LICENSE-2.0
 *
 * Unless required by applicable law or agreed to in writing, software
 * distributed under the License is distributed on an "AS IS" BASIS,
 * WITHOUT WARRANTIES OR CONDITIONS OF ANY KIND, either express or implied.
 * See the License for the specific language governing permissions and
 * limitations under the License.
 */

package org.apache.ignite.internal.rebalance;

import static java.util.Collections.reverse;
import static java.util.concurrent.CompletableFuture.allOf;
import static java.util.concurrent.CompletableFuture.completedFuture;
import static java.util.concurrent.TimeUnit.MILLISECONDS;
import static java.util.concurrent.TimeUnit.SECONDS;
import static java.util.stream.Collectors.toSet;
import static org.apache.ignite.internal.TestDefaultProfilesNames.DEFAULT_TEST_PROFILE_NAME;
import static org.apache.ignite.internal.catalog.CatalogService.DEFAULT_STORAGE_PROFILE;
import static org.apache.ignite.internal.distributionzones.rebalance.RebalanceUtil.REBALANCE_SCHEDULER_POOL_SIZE;
import static org.apache.ignite.internal.distributionzones.rebalance.RebalanceUtil.STABLE_ASSIGNMENTS_PREFIX;
import static org.apache.ignite.internal.distributionzones.rebalance.RebalanceUtil.extractPartitionNumber;
import static org.apache.ignite.internal.distributionzones.rebalance.RebalanceUtil.extractTableId;
import static org.apache.ignite.internal.distributionzones.rebalance.RebalanceUtil.partitionAssignments;
import static org.apache.ignite.internal.distributionzones.rebalance.RebalanceUtil.pendingPartAssignmentsKey;
import static org.apache.ignite.internal.distributionzones.rebalance.RebalanceUtil.plannedPartAssignmentsKey;
import static org.apache.ignite.internal.testframework.IgniteTestUtils.testNodeName;
import static org.apache.ignite.internal.testframework.IgniteTestUtils.waitForCondition;
import static org.apache.ignite.internal.testframework.TestIgnitionManager.DEFAULT_MAX_CLOCK_SKEW_MS;
import static org.apache.ignite.internal.testframework.matchers.CompletableFutureExceptionMatcher.willThrowFast;
import static org.apache.ignite.internal.testframework.matchers.CompletableFutureMatcher.willCompleteSuccessfully;
import static org.apache.ignite.internal.testframework.matchers.CompletableFutureMatcher.willSucceedIn;
import static org.apache.ignite.internal.util.CollectionUtils.first;
import static org.apache.ignite.internal.util.IgniteUtils.stopAsync;
import static org.apache.ignite.sql.ColumnType.INT32;
import static org.apache.ignite.sql.ColumnType.INT64;
import static org.hamcrest.MatcherAssert.assertThat;
import static org.hamcrest.Matchers.empty;
import static org.hamcrest.Matchers.hasSize;
import static org.hamcrest.Matchers.not;
import static org.junit.jupiter.api.Assertions.assertEquals;
import static org.junit.jupiter.api.Assertions.assertNotNull;
import static org.junit.jupiter.api.Assertions.assertTrue;
import static org.mockito.ArgumentMatchers.any;
import static org.mockito.ArgumentMatchers.notNull;
import static org.mockito.Mockito.clearInvocations;
import static org.mockito.Mockito.doAnswer;
import static org.mockito.Mockito.mock;
import static org.mockito.Mockito.spy;
import static org.mockito.Mockito.timeout;
import static org.mockito.Mockito.verify;

import java.io.IOException;
import java.lang.annotation.ElementType;
import java.lang.annotation.Retention;
import java.lang.annotation.RetentionPolicy;
import java.lang.annotation.Target;
import java.nio.file.Files;
import java.nio.file.Path;
import java.util.ArrayList;
import java.util.Collection;
import java.util.HashMap;
import java.util.HashSet;
import java.util.List;
import java.util.Map;
import java.util.Optional;
import java.util.Set;
import java.util.concurrent.CompletableFuture;
import java.util.concurrent.ConcurrentHashMap;
import java.util.concurrent.CopyOnWriteArrayList;
import java.util.concurrent.CountDownLatch;
import java.util.concurrent.ForkJoinPool;
import java.util.concurrent.ScheduledExecutorService;
import java.util.concurrent.ScheduledThreadPoolExecutor;
import java.util.concurrent.TimeUnit;
import java.util.concurrent.atomic.AtomicBoolean;
import java.util.concurrent.atomic.AtomicInteger;
import java.util.function.Consumer;
import java.util.function.Function;
import java.util.function.LongFunction;
import java.util.function.LongSupplier;
import java.util.function.Predicate;
import java.util.stream.Collectors;
import java.util.stream.IntStream;
import org.apache.ignite.client.handler.configuration.ClientConnectorConfiguration;
import org.apache.ignite.internal.affinity.AffinityUtils;
import org.apache.ignite.internal.affinity.Assignment;
import org.apache.ignite.internal.affinity.Assignments;
import org.apache.ignite.internal.app.ThreadPoolsManager;
import org.apache.ignite.internal.catalog.CatalogManager;
import org.apache.ignite.internal.catalog.CatalogManagerImpl;
import org.apache.ignite.internal.catalog.commands.ColumnParams;
import org.apache.ignite.internal.catalog.descriptors.CatalogTableDescriptor;
import org.apache.ignite.internal.catalog.descriptors.CatalogZoneDescriptor;
import org.apache.ignite.internal.catalog.storage.UpdateLogImpl;
import org.apache.ignite.internal.cluster.management.ClusterInitializer;
import org.apache.ignite.internal.cluster.management.ClusterManagementGroupManager;
import org.apache.ignite.internal.cluster.management.NodeAttributesCollector;
import org.apache.ignite.internal.cluster.management.configuration.ClusterManagementConfiguration;
import org.apache.ignite.internal.cluster.management.configuration.NodeAttributesConfiguration;
import org.apache.ignite.internal.cluster.management.raft.TestClusterStateStorage;
import org.apache.ignite.internal.cluster.management.topology.LogicalTopologyImpl;
import org.apache.ignite.internal.cluster.management.topology.LogicalTopologyServiceImpl;
import org.apache.ignite.internal.cluster.management.topology.api.LogicalTopologySnapshot;
import org.apache.ignite.internal.configuration.ConfigurationManager;
import org.apache.ignite.internal.configuration.ConfigurationRegistry;
import org.apache.ignite.internal.configuration.ConfigurationTreeGenerator;
import org.apache.ignite.internal.configuration.storage.DistributedConfigurationStorage;
import org.apache.ignite.internal.configuration.storage.LocalFileConfigurationStorage;
import org.apache.ignite.internal.configuration.testframework.ConfigurationExtension;
import org.apache.ignite.internal.configuration.testframework.InjectConfiguration;
import org.apache.ignite.internal.configuration.validation.TestConfigurationValidator;
import org.apache.ignite.internal.distributionzones.DistributionZoneManager;
import org.apache.ignite.internal.distributionzones.DistributionZonesTestUtil;
import org.apache.ignite.internal.distributionzones.rebalance.RebalanceUtil;
import org.apache.ignite.internal.failure.FailureProcessor;
import org.apache.ignite.internal.failure.NoOpFailureProcessor;
import org.apache.ignite.internal.hlc.ClockService;
import org.apache.ignite.internal.hlc.ClockServiceImpl;
import org.apache.ignite.internal.hlc.ClockWaiter;
import org.apache.ignite.internal.hlc.HybridClock;
import org.apache.ignite.internal.hlc.HybridClockImpl;
import org.apache.ignite.internal.index.IndexManager;
import org.apache.ignite.internal.lang.ByteArray;
import org.apache.ignite.internal.lang.IgniteInternalException;
import org.apache.ignite.internal.logger.IgniteLogger;
import org.apache.ignite.internal.logger.Loggers;
import org.apache.ignite.internal.lowwatermark.LowWatermarkImpl;
import org.apache.ignite.internal.manager.ComponentContext;
import org.apache.ignite.internal.manager.IgniteComponent;
import org.apache.ignite.internal.metastorage.Entry;
import org.apache.ignite.internal.metastorage.MetaStorageManager;
import org.apache.ignite.internal.metastorage.WatchEvent;
import org.apache.ignite.internal.metastorage.configuration.MetaStorageConfiguration;
import org.apache.ignite.internal.metastorage.impl.MetaStorageManagerImpl;
import org.apache.ignite.internal.metastorage.server.KeyValueStorage;
import org.apache.ignite.internal.metastorage.server.SimpleInMemoryKeyValueStorage;
import org.apache.ignite.internal.metastorage.server.persistence.RocksDbKeyValueStorage;
import org.apache.ignite.internal.metrics.MetricManager;
import org.apache.ignite.internal.metrics.NoOpMetricManager;
import org.apache.ignite.internal.network.ClusterService;
import org.apache.ignite.internal.network.DefaultMessagingService;
import org.apache.ignite.internal.network.StaticNodeFinder;
import org.apache.ignite.internal.network.configuration.NetworkConfiguration;
import org.apache.ignite.internal.network.utils.ClusterServiceTestUtils;
import org.apache.ignite.internal.pagememory.configuration.schema.PersistentPageMemoryProfileConfigurationSchema;
import org.apache.ignite.internal.pagememory.configuration.schema.VolatilePageMemoryProfileConfigurationSchema;
import org.apache.ignite.internal.partition.replicator.network.PartitionReplicationMessageGroup;
import org.apache.ignite.internal.placementdriver.TestPlacementDriver;
import org.apache.ignite.internal.raft.Loza;
import org.apache.ignite.internal.raft.Peer;
import org.apache.ignite.internal.raft.RaftNodeId;
import org.apache.ignite.internal.raft.client.TopologyAwareRaftGroupServiceFactory;
import org.apache.ignite.internal.raft.configuration.RaftConfiguration;
import org.apache.ignite.internal.raft.server.impl.JraftServerImpl;
import org.apache.ignite.internal.raft.service.RaftGroupService;
import org.apache.ignite.internal.raft.storage.LogStorageFactory;
import org.apache.ignite.internal.raft.storage.impl.LocalLogStorageFactory;
import org.apache.ignite.internal.raft.util.SharedLogStorageFactoryUtils;
import org.apache.ignite.internal.replicator.Replica;
import org.apache.ignite.internal.replicator.ReplicaManager;
import org.apache.ignite.internal.replicator.ReplicaService;
<<<<<<< HEAD
import org.apache.ignite.internal.replicator.ReplicaTestUtils;
=======
>>>>>>> 84b760b5
import org.apache.ignite.internal.replicator.ReplicationGroupId;
import org.apache.ignite.internal.replicator.TablePartitionId;
import org.apache.ignite.internal.replicator.configuration.ReplicationConfiguration;
import org.apache.ignite.internal.rest.configuration.RestConfiguration;
import org.apache.ignite.internal.schema.SchemaManager;
import org.apache.ignite.internal.schema.configuration.GcConfiguration;
import org.apache.ignite.internal.schema.configuration.StorageUpdateConfiguration;
import org.apache.ignite.internal.sql.SqlCommon;
import org.apache.ignite.internal.storage.DataStorageManager;
import org.apache.ignite.internal.storage.DataStorageModules;
import org.apache.ignite.internal.storage.StorageException;
import org.apache.ignite.internal.storage.configurations.StorageConfiguration;
import org.apache.ignite.internal.storage.impl.TestDataStorageModule;
import org.apache.ignite.internal.storage.pagememory.PersistentPageMemoryDataStorageModule;
import org.apache.ignite.internal.storage.pagememory.VolatilePageMemoryDataStorageModule;
import org.apache.ignite.internal.storage.pagememory.configuration.schema.PersistentPageMemoryStorageEngineExtensionConfigurationSchema;
import org.apache.ignite.internal.storage.pagememory.configuration.schema.VolatilePageMemoryStorageEngineExtensionConfigurationSchema;
import org.apache.ignite.internal.table.InternalTable;
import org.apache.ignite.internal.table.TableTestUtils;
import org.apache.ignite.internal.table.TableViewInternal;
import org.apache.ignite.internal.table.distributed.TableManager;
import org.apache.ignite.internal.table.distributed.index.IndexMetaStorage;
import org.apache.ignite.internal.table.distributed.raft.snapshot.outgoing.OutgoingSnapshotsManager;
import org.apache.ignite.internal.table.distributed.schema.SchemaSyncService;
import org.apache.ignite.internal.table.distributed.schema.SchemaSyncServiceImpl;
import org.apache.ignite.internal.table.distributed.schema.ThreadLocalPartitionCommandsMarshaller;
import org.apache.ignite.internal.testframework.BaseIgniteAbstractTest;
import org.apache.ignite.internal.testframework.TestIgnitionManager;
import org.apache.ignite.internal.testframework.WorkDirectory;
import org.apache.ignite.internal.testframework.WorkDirectoryExtension;
import org.apache.ignite.internal.thread.NamedThreadFactory;
import org.apache.ignite.internal.tx.HybridTimestampTracker;
import org.apache.ignite.internal.tx.LockManager;
import org.apache.ignite.internal.tx.TxManager;
import org.apache.ignite.internal.tx.configuration.TransactionConfiguration;
import org.apache.ignite.internal.tx.impl.HeapLockManager;
import org.apache.ignite.internal.tx.impl.RemotelyTriggeredResourceRegistry;
import org.apache.ignite.internal.tx.impl.TransactionIdGenerator;
import org.apache.ignite.internal.tx.impl.TransactionInflights;
import org.apache.ignite.internal.tx.impl.TxManagerImpl;
import org.apache.ignite.internal.tx.message.TxMessageGroup;
import org.apache.ignite.internal.tx.storage.state.TxStateTableStorage;
import org.apache.ignite.internal.tx.storage.state.test.TestTxStateTableStorage;
import org.apache.ignite.internal.tx.test.TestLocalRwTxCounter;
import org.apache.ignite.internal.util.PendingComparableValuesTracker;
import org.apache.ignite.internal.vault.VaultManager;
import org.apache.ignite.internal.vault.persistence.PersistentVaultService;
import org.apache.ignite.network.ClusterNode;
import org.apache.ignite.network.NetworkAddress;
import org.apache.ignite.raft.jraft.rpc.CliRequests.ChangePeersAsyncRequest;
import org.apache.ignite.raft.jraft.rpc.RpcRequests;
import org.apache.ignite.raft.jraft.rpc.impl.RaftGroupEventsClientListener;
import org.apache.ignite.sql.IgniteSql;
import org.apache.ignite.table.Table;
import org.jetbrains.annotations.Nullable;
import org.junit.jupiter.api.AfterEach;
import org.junit.jupiter.api.BeforeEach;
import org.junit.jupiter.api.Disabled;
import org.junit.jupiter.api.Test;
import org.junit.jupiter.api.TestInfo;
import org.junit.jupiter.api.Timeout;
import org.junit.jupiter.api.extension.ExtendWith;

/**
 * Test suite for rebalance process, when replicas' number changed.
 */
@ExtendWith({WorkDirectoryExtension.class, ConfigurationExtension.class})
@Timeout(120)
public class ItRebalanceDistributedTest extends BaseIgniteAbstractTest {
    private static final IgniteLogger LOG = Loggers.forClass(ItRebalanceDistributedTest.class);

    private static final String TABLE_NAME = "TBL1";

    private static final String TABLE_NAME_2 = "TBL2";

    private static final String TABLE_NAME_3 = "TBL3";

    private static final String ZONE_NAME = "zone1";

    private static final int BASE_PORT = 20_000;

    /** Filter to determine a primary node identically on any cluster node. */
    private static final Function<Collection<ClusterNode>, ClusterNode> PRIMARY_FILTER = nodes -> nodes.stream()
            .filter(n -> n.address().port() == BASE_PORT).findFirst().get();

    private static final String HOST = "localhost";

    private static final int AWAIT_TIMEOUT_MILLIS = 10_000;

    private static final int NODE_COUNT = 3;

    @InjectConfiguration
    private static TransactionConfiguration txConfiguration;

    @InjectConfiguration
    private static RaftConfiguration raftConfiguration;

    @InjectConfiguration
    private static ClusterManagementConfiguration clusterManagementConfiguration;

    @InjectConfiguration
    private static NodeAttributesConfiguration nodeAttributes;

    @InjectConfiguration("mock.profiles = {" + DEFAULT_STORAGE_PROFILE + ".engine = \"aipersist\", test.engine=\"test\"}")
    private static StorageConfiguration storageConfiguration;

    @InjectConfiguration
    private static MetaStorageConfiguration metaStorageConfiguration;

    @InjectConfiguration
    private ReplicationConfiguration replicationConfiguration;

    @Target(ElementType.METHOD)
    @Retention(RetentionPolicy.RUNTIME)
    private @interface UseTestTxStateStorage {
    }

    @Target(ElementType.METHOD)
    @Retention(RetentionPolicy.RUNTIME)
    private @interface UseRocksMetaStorage {
    }

    @WorkDirectory
    private Path workDir;

    private StaticNodeFinder finder;

    private List<Node> nodes;

    @BeforeEach
    void before(TestInfo testInfo) throws Exception {
        nodes = new ArrayList<>();

        List<NetworkAddress> nodeAddresses = new ArrayList<>();

        for (int i = 0; i < NODE_COUNT; i++) {
            nodeAddresses.add(new NetworkAddress(HOST, BASE_PORT + i));
        }

        finder = new StaticNodeFinder(nodeAddresses);

        for (NetworkAddress addr : nodeAddresses) {
            var node = new Node(testInfo, addr);

            nodes.add(node);

            node.start();
        }

        Node node0 = getNode(0);
        Node node2 = getNode(2);

        node0.cmgManager.initCluster(List.of(node2.name), List.of(node2.name), "cluster");

        nodes.forEach(Node::waitWatches);

        assertThat(
                allOf(nodes.stream().map(n -> n.cmgManager.onJoinReady()).toArray(CompletableFuture[]::new)),
                willCompleteSuccessfully()
        );

        assertTrue(waitForCondition(
                () -> {
                    CompletableFuture<LogicalTopologySnapshot> logicalTopologyFuture = node0.cmgManager.logicalTopology();

                    assertThat(logicalTopologyFuture, willCompleteSuccessfully());

                    return logicalTopologyFuture.join().nodes().size() == NODE_COUNT;
                },
                AWAIT_TIMEOUT_MILLIS
        ));
    }

    @AfterEach
    void after() {
        nodes.forEach(Node::stop);
    }

    @Test
    void testOneRebalance() throws Exception {
        Node node = getNode(0);

        createZone(node, ZONE_NAME, 1, 1);

        createTable(node, ZONE_NAME, TABLE_NAME);

        assertTrue(waitForCondition(() -> getPartitionClusterNodes(node, 0).size() == 1, AWAIT_TIMEOUT_MILLIS));

        alterZone(node, ZONE_NAME, 2);

        waitPartitionAssignmentsSyncedToExpected(0, 2);

        checkPartitionNodes(0, 2);
    }

    @Test
    void testOneRebalanceSeveralTables() throws Exception {
        Node node = getNode(0);

        createZone(node, ZONE_NAME, 1, 1);

        createTable(node, ZONE_NAME, TABLE_NAME);
        createTable(node, ZONE_NAME, TABLE_NAME_2);
        createTable(node, ZONE_NAME, TABLE_NAME_3);

        assertTrue(waitForCondition(() -> getPartitionClusterNodes(node, 0).size() == 1, AWAIT_TIMEOUT_MILLIS));

        alterZone(node, ZONE_NAME, 2);

        waitPartitionAssignmentsSyncedToExpected(TABLE_NAME, 0, 2);
        waitPartitionAssignmentsSyncedToExpected(TABLE_NAME_2, 0, 2);
        waitPartitionAssignmentsSyncedToExpected(TABLE_NAME_3, 0, 2);

        checkPartitionNodes(TABLE_NAME, 0, 2);
        checkPartitionNodes(TABLE_NAME_2, 0, 2);
        checkPartitionNodes(TABLE_NAME_3, 0, 2);
    }

    @Test
    void testTwoQueuedRebalances() throws Exception {
        Node node = getNode(0);

        createZone(node, ZONE_NAME, 1, 1);

        createTable(node, ZONE_NAME, TABLE_NAME);

        assertTrue(waitForCondition(() -> getPartitionClusterNodes(node, 0).size() == 1, AWAIT_TIMEOUT_MILLIS));

        alterZone(node, ZONE_NAME, 2);
        alterZone(node, ZONE_NAME, 3);

        waitPartitionAssignmentsSyncedToExpected(0, 3);

        checkPartitionNodes(0, 3);
    }

    @Test
    void testThreeQueuedRebalances() throws Exception {
        Node node = getNode(0);

        createZone(node, ZONE_NAME, 1, 1);

        createTable(node, ZONE_NAME, TABLE_NAME);

        assertTrue(waitForCondition(() -> getPartitionClusterNodes(node, 0).size() == 1, AWAIT_TIMEOUT_MILLIS));

        alterZone(node, ZONE_NAME, 2);
        alterZone(node, ZONE_NAME, 3);
        alterZone(node, ZONE_NAME, 2);

        waitPartitionAssignmentsSyncedToExpected(0, 2);

        checkPartitionNodes(0, 2);
    }

    @Test
    void testOnLeaderElectedRebalanceRestart() throws Exception {
        Node node0 = getNode(0);
        Node node1 = getNode(1);

        String zoneName = "zone2";

        createZone(node0, zoneName, 1, 2);

        // Tests that the distribution zone created on node0 is available on node1.
        createTable(node1, zoneName, TABLE_NAME);

        InternalTable table = getInternalTable(node1, TABLE_NAME);

        waitPartitionAssignmentsSyncedToExpected(0, 2);

        Set<String> partitionNodesConsistentIds = getPartitionClusterNodes(node0, 0).stream()
                .map(Assignment::consistentId)
                .collect(toSet());

        Node newNode = nodes.stream().filter(n -> !partitionNodesConsistentIds.contains(n.name)).findFirst().orElseThrow();

        ClusterNode leaderClusterNode = ReplicaTestUtils.leaderAssignment(
                node1.replicaManager,
                node1.clusterService.topologyService(),
                table.tableId(),
                0
        );

        Node leaderNode = findNodeByConsistentId(leaderClusterNode.name());

        String nonLeaderNodeConsistentId = partitionNodesConsistentIds.stream()
                .filter(n -> !n.equals(leaderNode.name))
                .findFirst()
                .orElseThrow();

        Node nonLeaderNode = findNodeByConsistentId(nonLeaderNodeConsistentId);

        TableViewInternal nonLeaderTable = (TableViewInternal) nonLeaderNode.tableManager.table(TABLE_NAME);

        var countDownLatch = new CountDownLatch(1);

        RaftNodeId partitionNodeId = leaderNode.raftManager.server()
                .localNodes()
                .stream()
                .filter(nodeId -> nodeId.groupId().toString().contains("part"))
                .findFirst()
                .orElseThrow();

        ((JraftServerImpl) leaderNode.raftManager.server()).blockMessages(
                partitionNodeId, (msg, peerId) -> {
                    if (peerId.equals(newNode.name) && msg instanceof RpcRequests.PingRequest) {
                        countDownLatch.countDown();

                        return true;
                    }
                    return false;
                });

        alterZone(node0, zoneName, 3);

        assertTrue(countDownLatch.await(10, SECONDS));

        assertThat(
                ReplicaTestUtils.getRaftClient(nonLeaderNode.replicaManager, nonLeaderTable.tableId(), 0)
                        .map(raftClient -> raftClient.transferLeadership(new Peer(nonLeaderNodeConsistentId)))
                        .orElse(null),
                willCompleteSuccessfully()
        );

        ((JraftServerImpl) leaderNode.raftManager.server()).stopBlockMessages(partitionNodeId);

        waitPartitionAssignmentsSyncedToExpected(0, 3);

        checkPartitionNodes(0, 3);
    }

    @Test
    void testRebalanceRetryWhenCatchupFailed() throws Exception {
        Node node = getNode(0);

        createZone(node, ZONE_NAME, 1, 1);

        createTable(node, ZONE_NAME, TABLE_NAME);

        assertTrue(waitForCondition(() -> getPartitionClusterNodes(node, 0).size() == 1, AWAIT_TIMEOUT_MILLIS));

        alterZone(node, ZONE_NAME, 1);

        waitPartitionAssignmentsSyncedToExpected(0, 1);

        JraftServerImpl raftServer = (JraftServerImpl) nodes.stream()
                .filter(n -> n.raftManager.localNodes().stream().anyMatch(grp -> grp.toString().contains("_part_")))
                .findFirst()
                .get().raftManager.server();

        AtomicInteger counter = new AtomicInteger(0);

        RaftNodeId partitionNodeId = raftServer.localNodes().stream()
                .filter(grp -> grp.toString().contains("_part_"))
                .findFirst()
                .orElseThrow();

        raftServer.blockMessages(partitionNodeId, (msg, peerId) -> {
            if (msg instanceof RpcRequests.PingRequest) {
                // We block ping request to prevent starting replicator, hence we fail catch up and fail rebalance.
                checkPartitionNodes(0, 1);

                return counter.incrementAndGet() <= 5;
            }
            return false;
        });

        alterZone(node, ZONE_NAME, 3);

        waitPartitionAssignmentsSyncedToExpected(0, 3);

        checkPartitionNodes(0, 3);
    }

    @Test
    @UseTestTxStateStorage
    void testDestroyPartitionStoragesOnEvictNode() throws Exception {
        Node node = getNode(0);

        createTableWithOnePartition(node, TABLE_NAME, ZONE_NAME, 3, true);

        Set<Assignment> assignmentsBeforeChangeReplicas = getPartitionClusterNodes(node, 0);

        changeTableReplicasForSinglePartition(node, ZONE_NAME, 2);

        waitPartitionAssignmentsSyncedToExpected(0, 2);

        Set<Assignment> assignmentsAfterChangeReplicas = getPartitionClusterNodes(node, 0);

        Set<Assignment> evictedAssignments = getEvictedAssignments(assignmentsBeforeChangeReplicas, assignmentsAfterChangeReplicas);

        assertThat(
                String.format("before=%s, after=%s", assignmentsBeforeChangeReplicas, assignmentsAfterChangeReplicas),
                evictedAssignments,
                hasSize(1)
        );

        Node evictedNode = findNodeByConsistentId(first(evictedAssignments).consistentId());

        assertNotNull(evictedNode, evictedAssignments.toString());

        checkInvokeDestroyedPartitionStorages(evictedNode, TABLE_NAME, 0);
    }

    @Test
    @UseTestTxStateStorage
    @UseRocksMetaStorage
    @Disabled("https://issues.apache.org/jira/browse/IGNITE-19170")
    void testDestroyPartitionStoragesOnRestartEvictedNode(TestInfo testInfo) throws Exception {
        Node node = getNode(0);

        createTableWithOnePartition(node, TABLE_NAME, ZONE_NAME, 3, true);

        Set<Assignment> assignmentsBeforeChangeReplicas = getPartitionClusterNodes(node, 0);

        nodes.forEach(n -> {
            prepareFinishHandleChangeStableAssignmentEventFuture(n, TABLE_NAME, 0);

            throwExceptionOnInvokeDestroyPartitionStorages(n, TABLE_NAME, 0);
        });

        changeTableReplicasForSinglePartition(node, ZONE_NAME, 2);

        waitPartitionAssignmentsSyncedToExpected(0, 2);

        Assignment evictedAssignment = first(getEvictedAssignments(assignmentsBeforeChangeReplicas, getPartitionClusterNodes(node, 0)));

        Node evictedNode = findNodeByConsistentId(evictedAssignment.consistentId());

        // Let's make sure that we handled the events (STABLE_ASSIGNMENTS_PREFIX) from the metastore correctly.
        assertThat(
                collectFinishHandleChangeStableAssignmentEventFuture(n -> !n.equals(evictedNode), TABLE_NAME, 0),
                willCompleteSuccessfully()
        );

        TablePartitionId tablePartitionId = evictedNode.getTablePartitionId(TABLE_NAME, 0);

        assertThat(evictedNode.finishHandleChangeStableAssignmentEventFutures.get(tablePartitionId), willThrowFast(Exception.class));

        // Restart evicted node.
        int evictedNodeIndex = findNodeIndexByConsistentId(evictedAssignment.consistentId());

        evictedNode.stop();

        Node newNode = new Node(testInfo, evictedNode.networkAddress);

        newNode.finishHandleChangeStableAssignmentEventFutures.put(tablePartitionId, new CompletableFuture<>());

        newNode.start();

        newNode.waitWatches();

        nodes.set(evictedNodeIndex, newNode);

        // Let's make sure that we will destroy the partition again.
        assertThat(newNode.finishHandleChangeStableAssignmentEventFutures.get(tablePartitionId), willSucceedIn(1, TimeUnit.MINUTES));

        checkInvokeDestroyedPartitionStorages(newNode, TABLE_NAME, 0);
    }

    /**
     * Test checks rebances from [A,B,C] to [A,B] and then again to [A,B,C].
     * In this case the raft group node and {@link Replica} are started only once on each node.
     *
     * <p>1. We have an in-progress rebalance and current metastore keys:
     * ms.stable = a,b,c. ms.pending = a,b. ms.planned = a,b,c
     * so, the current active peers is the a,b,c.
     * 2. When the rebalance done, keys wil be updated:
     * ms.stable = a,b. ms.pending = a,b,c. ms.planned = empty
     * 3. Pending event handler receives the entry {old.pending = a,b; new.pending = a,b,c} and:
     * - it will receive the current stable a,b with the revision of current pending event
     * - compare it with new pending a,b,c and want to start node c
     * - but this node is still alive, because the stable handler is not stopped it yet (and we don't want to stop actually)
     * - so we don't need to start it again
     *
     * @throws Exception If failed.
     */
    @Test
    void testRebalanceWithTheSameNodes() throws Exception {
        Node node = getNode(0);

        createZone(node, ZONE_NAME, 1, 1);

        clearSpyInvocations();

        createTable(node, ZONE_NAME, TABLE_NAME);

        waitPartitionAssignmentsSyncedToExpected(0, 1);

        alterZone(node, ZONE_NAME, 3);

        waitPartitionAssignmentsSyncedToExpected(0, 3);

        checkPartitionAssignmentsSyncedAndRebalanceKeysEmpty();

        directUpdateMetastoreRebalanceAssignmentKeys();

        checkPartitionAssignmentsSyncedAndRebalanceKeysEmpty();

        verifyThatRaftNodesAndReplicasWereStartedOnlyOnce();
    }

    @Test
    void testRaftClientsUpdatesAfterRebalance() throws Exception {
        Node node = getNode(0);

        createZone(node, ZONE_NAME, 1, 1);

        createTable(node, ZONE_NAME, TABLE_NAME);

        waitPartitionAssignmentsSyncedToExpected(0, 1);

        Set<Assignment> assignmentsBeforeRebalance = getPartitionClusterNodes(node, 0);

        String newNodeNameForAssignment = nodes.stream()
                .map(n -> Assignment.forPeer(n.clusterService.nodeName()))
                .filter(assignment -> !assignmentsBeforeRebalance.contains(assignment))
                .findFirst()
                .orElseThrow()
                .consistentId();

        Set<Assignment> newAssignment = Set.of(Assignment.forPeer(newNodeNameForAssignment));

        // Write the new assignments to metastore as a pending assignments.
        {
            TablePartitionId partId = new TablePartitionId(getTableId(node, TABLE_NAME), 0);

            ByteArray partAssignmentsPendingKey = pendingPartAssignmentsKey(partId);

            byte[] bytesPendingAssignments = Assignments.toBytes(newAssignment);

            node.metaStorageManager
                    .put(partAssignmentsPendingKey, bytesPendingAssignments)
                    .get(AWAIT_TIMEOUT_MILLIS, MILLISECONDS);
        }

        waitForCondition(
                () -> nodes.stream().allMatch(n -> getPartitionClusterNodes(n, 0).equals(newAssignment)),
                (long) AWAIT_TIMEOUT_MILLIS * nodes.size()
        );

        // Wait for rebalance to complete.
        assertTrue(waitForCondition(
                () -> nodes.stream().allMatch(n -> getPartitionClusterNodes(n, 0).equals(newAssignment)),
                (long) AWAIT_TIMEOUT_MILLIS * nodes.size()
        ));

        // Check that raft clients on all nodes were updated with the new list of peers.
        Predicate<Node> isNodeInReplicationGroup = n -> isNodeInAssignments(n, newAssignment);
        assertTrue(waitForCondition(
                () -> nodes.stream()
                        .filter(isNodeInReplicationGroup)
                        .allMatch(n -> isNodeUpdatesPeersOnGroupService(node, assignmentsToPeersSet(newAssignment))),
                (long) AWAIT_TIMEOUT_MILLIS * nodes.size()
        ));

        // Checks that there no any replicas outside replication group
        var replGrpId = new TablePartitionId(getTableId(node, TABLE_NAME), 0);
        Predicate<Node> isNodeOutsideReplicationGroup = n -> !isNodeInAssignments(n, newAssignment);
        assertTrue(waitForCondition(
                () -> nodes.stream()
                        .filter(isNodeOutsideReplicationGroup)
                        .noneMatch(n -> isReplicationGroupStarted(n, replGrpId)),
                (long) AWAIT_TIMEOUT_MILLIS * nodes.size()
        ));
    }


    @Test
    void testClientsAreUpdatedAfterPendingRebalanceHandled() throws Exception {
        Node node = getNode(0);

        createZone(node, ZONE_NAME, 1, 1);

        createTable(node, ZONE_NAME, TABLE_NAME);

        waitPartitionAssignmentsSyncedToExpected(0, 1);

        var assignmentsBeforeRebalance = getPartitionClusterNodes(node, 0);
        String nodeNameAssignedBeforeRebalance = assignmentsBeforeRebalance.stream()
                .findFirst()
                .orElseThrow()
                .consistentId();

        String newNodeNameForAssignment = nodes.stream()
                .filter(n -> !nodeNameAssignedBeforeRebalance.equals(n.clusterService.nodeName()))
                .findFirst()
                .orElseThrow()
                .name;

        Set<Assignment> newAssignment = Set.of(Assignment.forPeer(newNodeNameForAssignment));

        // Write the new assignments to metastore as a pending assignments.
        TablePartitionId partId = new TablePartitionId(getTableId(node, TABLE_NAME), 0);

        ByteArray partAssignmentsPendingKey = pendingPartAssignmentsKey(partId);

        byte[] bytesPendingAssignments = Assignments.toBytes(newAssignment);

        AtomicBoolean dropMessages = new AtomicBoolean(true);

        // Using this hack we pause rebalance on all nodes
        nodes.forEach(n -> ((DefaultMessagingService) n.clusterService.messagingService())
                .dropMessages((nodeName, msg) -> msg instanceof ChangePeersAsyncRequest && dropMessages.get())
        );

        node.metaStorageManager.put(partAssignmentsPendingKey, bytesPendingAssignments).get(AWAIT_TIMEOUT_MILLIS, MILLISECONDS);

        Set<Assignment> union = RebalanceUtil.union(assignmentsBeforeRebalance, newAssignment);

        // Check that raft clients on all nodes were updated with the new list of peers.
        Predicate<Node> isNodeInReplicationGroup = n -> isNodeInAssignments(n, union);
<<<<<<< HEAD
        assertTrue(waitForCondition(
                () -> nodes.stream()
                        .filter(isNodeInReplicationGroup)
                        .allMatch(n -> isNodeUpdatesPeersOnGroupService(node, assignmentsToPeersSet(union))),
                (long) AWAIT_TIMEOUT_MILLIS * nodes.size()
        ));

        // Checks that there no any replicas outside replication group
        Predicate<Node> isNodeOutsideReplicationGroup = n -> !isNodeInAssignments(n, union);
        assertTrue(waitForCondition(
                () -> nodes.stream()
=======
        assertTrue(waitForCondition(
                () -> nodes.stream()
                        .filter(isNodeInReplicationGroup)
                        .allMatch(n -> isNodeUpdatesPeersOnGroupService(node, assignmentsToPeersSet(union))),
                (long) AWAIT_TIMEOUT_MILLIS * nodes.size()
        ));

        // Checks that there no any replicas outside replication group
        Predicate<Node> isNodeOutsideReplicationGroup = n -> !isNodeInAssignments(n, union);
        assertTrue(waitForCondition(
                () -> nodes.stream()
>>>>>>> 84b760b5
                        .filter(isNodeOutsideReplicationGroup)
                        .noneMatch(n -> isReplicationGroupStarted(n, partId)),
                (long) AWAIT_TIMEOUT_MILLIS * nodes.size()
        ));

        dropMessages.set(false);
    }

    private static Set<Peer> assignmentsToPeersSet(Set<Assignment> assignments) {
        return assignments.stream()
                .map(Assignment::consistentId)
                .map(Peer::new)
                .collect(toSet());
    }

    private static boolean isNodeInAssignments(Node node, Set<Assignment> assignments) {
        return assignmentsToPeersSet(assignments).stream()
                .map(Peer::consistentId)
                .anyMatch(id -> id.equals(node.clusterService.nodeName()));
    }

    private static boolean isReplicationGroupStarted(Node node, ReplicationGroupId replicationGroupId) {
        return node.replicaManager.isReplicaStarted(replicationGroupId);
    }

    private static boolean isNodeUpdatesPeersOnGroupService(Node node, Set<Peer> desiredPeers) {
<<<<<<< HEAD
        return ReplicaTestUtils.getRaftClient(node.replicaManager, getTableId(node, TABLE_NAME), 0)
                .map(raftClient -> raftClient.peers().stream().collect(toSet()).equals(desiredPeers))
                .orElse(false);
=======
        // TODO: will be replaced with replica usage in https://issues.apache.org/jira/browse/IGNITE-22218
        TableRaftService tblRaftSvc = node.tableManager.startedTables()
                                .get(getTableId(node, TABLE_NAME))
                                .internalTable()
                .tableRaftService();
        RaftGroupService groupService;
        try {
            groupService = tblRaftSvc.partitionRaftGroupService(0);
        } catch (IgniteInternalException e) {
            return false;
        }
        List<Peer> peersList = groupService.peers();
        boolean isUpdated = peersList.stream()
                                .collect(toSet())
                .equals(desiredPeers);
        return isUpdated;
>>>>>>> 84b760b5
    }

    private void clearSpyInvocations() {
        for (int i = 0; i < NODE_COUNT; i++) {
            clearInvocations(getNode(i).raftManager);
            clearInvocations(getNode(i).replicaManager);
        }
    }

    private void checkPartitionAssignmentsSyncedAndRebalanceKeysEmpty() throws Exception {
        waitPartitionPlannedAssignmentsSyncedToExpected(0, 0);
        waitPartitionPendingAssignmentsSyncedToExpected(0, 0);
        waitPartitionAssignmentsSyncedToExpected(0, 3);
    }

    /**
     * Update pending and planned assignments to start a rebalance.
     *
     * @throws Exception If fail.
     */
    private void directUpdateMetastoreRebalanceAssignmentKeys() throws Exception {
        Collection<String> dataNodes = new HashSet<>();

        for (int i = 0; i < NODE_COUNT; i++) {
            dataNodes.add(getNode(i).name);
        }

        Set<Assignment> pendingAssignments = AffinityUtils.calculateAssignmentForPartition(dataNodes, 0, 2);
        Set<Assignment> plannedAssignments = AffinityUtils.calculateAssignmentForPartition(dataNodes, 0, 3);

        byte[] bytesPendingAssignments = Assignments.toBytes(pendingAssignments);
        byte[] bytesPlannedAssignments = Assignments.toBytes(plannedAssignments);

        Node node0 = getNode(0);

        TablePartitionId partId = new TablePartitionId(getTableId(node0, TABLE_NAME), 0);

        ByteArray partAssignmentsPendingKey = pendingPartAssignmentsKey(partId);
        ByteArray partAssignmentsPlannedKey = plannedPartAssignmentsKey(partId);

        Map<ByteArray, byte[]> msEntries = new HashMap<>();

        msEntries.put(partAssignmentsPendingKey, bytesPendingAssignments);
        msEntries.put(partAssignmentsPlannedKey, bytesPlannedAssignments);

        node0.metaStorageManager.putAll(msEntries).get(AWAIT_TIMEOUT_MILLIS, MILLISECONDS);
    }

    private void verifyThatRaftNodesAndReplicasWereStartedOnlyOnce() throws Exception {
        for (int i = 0; i < NODE_COUNT; i++) {
            verify(getNode(i).raftManager, timeout(AWAIT_TIMEOUT_MILLIS).times(1))
                    .startRaftGroupNode(any(), any(), any(), any(), any(), notNull(TopologyAwareRaftGroupServiceFactory.class));
            verify(getNode(i).replicaManager, timeout(AWAIT_TIMEOUT_MILLIS).times(1))
                    .startReplica(any(), any(PendingComparableValuesTracker.class), any());
        }
    }

    private void waitPartitionAssignmentsSyncedToExpected(int partNum, int replicasNum) throws Exception {
        waitPartitionAssignmentsSyncedToExpected(TABLE_NAME, partNum, replicasNum);
    }

    private void waitPartitionAssignmentsSyncedToExpected(String tableName, int partNum, int replicasNum) throws Exception {
        assertTrue(waitForCondition(
                () -> nodes.stream().allMatch(n -> getPartitionClusterNodes(n, tableName, partNum).size() == replicasNum),
                (long) AWAIT_TIMEOUT_MILLIS * nodes.size()
        ));

        Node anyNode = nodes.get(0);
        Set<Assignment> assignments = getPartitionClusterNodes(anyNode, tableName, replicasNum);
        assertTrue(waitForCondition(
<<<<<<< HEAD
                () -> nodes.stream()
                        .filter(n -> isNodeInAssignments(n, assignments))
                        .allMatch(n -> ReplicaTestUtils.getRaftClient(n.replicaManager, getTableId(n, tableName), partNum).isPresent()),
=======
                () -> {
                    try {
                        return nodes.stream()
                                .filter(n -> isNodeInAssignments(n, assignments))
                                .allMatch(n -> {
                                    // TODO: will be replaced with replica usage in https://issues.apache.org/jira/browse/IGNITE-22218
                                    TableRaftService trs = n.tableManager
                                            .cachedTable(getTableId(n, tableName))
                                            .internalTable()
                                            .tableRaftService();

                                    try {
                                        return trs.partitionRaftGroupService(partNum) != null;
                                    } catch (IgniteInternalException e) {
                                        return false;
                                    }
                                });
                    } catch (IgniteInternalException e) {
                        // Raft group service not found.
                        return false;
                    }
                },
>>>>>>> 84b760b5
                (long) AWAIT_TIMEOUT_MILLIS * nodes.size()
        ));
    }

    private void waitPartitionPendingAssignmentsSyncedToExpected(int partNum, int replicasNum) throws Exception {
        assertTrue(waitForCondition(
                () -> nodes.stream().allMatch(n -> getPartitionPendingClusterNodes(n, partNum).size() == replicasNum),
                (long) AWAIT_TIMEOUT_MILLIS * nodes.size()
        ));
    }

    private void waitPartitionPlannedAssignmentsSyncedToExpected(int partNum, int replicasNum) throws Exception {
        assertTrue(waitForCondition(
                () -> nodes.stream().allMatch(n -> getPartitionPlannedClusterNodes(n, partNum).size() == replicasNum),
                (long) AWAIT_TIMEOUT_MILLIS * nodes.size()
        ));
    }

    private Node findNodeByConsistentId(String consistentId) {
        return nodes.stream().filter(n -> n.name.equals(consistentId)).findFirst().orElseThrow();
    }

    private int findNodeIndexByConsistentId(String consistentId) {
        return IntStream.range(0, nodes.size()).filter(i -> getNode(i).name.equals(consistentId)).findFirst().orElseThrow();
    }

    private static Set<Assignment> getPartitionClusterNodes(Node node, int partNum) {
        return getPartitionClusterNodes(node, TABLE_NAME, partNum);
    }

    private static Set<Assignment> getPartitionClusterNodes(Node node, String tableName, int partNum) {
        return Optional.ofNullable(getTableId(node, tableName))
                .map(tableId -> partitionAssignments(node.metaStorageManager, tableId, partNum).join())
                .orElse(Set.of());
    }

    private static Set<Assignment> getPartitionPendingClusterNodes(Node node, int partNum) {
        return Optional.ofNullable(getTableId(node, TABLE_NAME))
                .map(tableId -> partitionPendingAssignments(node.metaStorageManager, tableId, partNum).join())
                .orElse(Set.of());
    }

    private static Set<Assignment> getPartitionPlannedClusterNodes(Node node, int partNum) {
        return Optional.ofNullable(getTableId(node, TABLE_NAME))
                .map(tableId -> partitionPlannedAssignments(node.metaStorageManager, tableId, partNum).join())
                .orElse(Set.of());
    }

    private static CompletableFuture<Set<Assignment>> partitionPendingAssignments(
            MetaStorageManager metaStorageManager,
            int tableId,
            int partitionNumber
    ) {
        return metaStorageManager
                .get(pendingPartAssignmentsKey(new TablePartitionId(tableId, partitionNumber)))
                .thenApply(e -> (e.value() == null) ? null : Assignments.fromBytes(e.value()).nodes());
    }

    private static CompletableFuture<Set<Assignment>> partitionPlannedAssignments(
            MetaStorageManager metaStorageManager,
            int tableId,
            int partitionNumber
    ) {
        return metaStorageManager
                .get(plannedPartAssignmentsKey(new TablePartitionId(tableId, partitionNumber)))
                .thenApply(e -> (e.value() == null) ? null : Assignments.fromBytes(e.value()).nodes());
    }

    private class Node {
        final String name;

        final Loza raftManager;

        final ThreadPoolsManager threadPoolsManager;

        final ReplicaManager replicaManager;

        final MetaStorageManager metaStorageManager;

        private final VaultManager vaultManager;

        private final ClusterService clusterService;

        private final LockManager lockManager;

        private final TxManager txManager;

        private final DistributedConfigurationStorage cfgStorage;

        private final DataStorageManager dataStorageMgr;

        private final TableManager tableManager;

        private final DistributionZoneManager distributionZoneManager;

        private final ConfigurationManager nodeCfgMgr;

        private final ConfigurationManager clusterCfgMgr;

        private final ClusterManagementGroupManager cmgManager;

        private final SchemaManager schemaManager;

        private final CatalogManager catalogManager;

        private final SchemaSyncService schemaSyncService;

        private final ClockWaiter clockWaiter;

        private final List<IgniteComponent> nodeComponents = new CopyOnWriteArrayList<>();

        private final ConfigurationTreeGenerator nodeCfgGenerator;

        private final ConfigurationTreeGenerator clusterCfgGenerator;

        private final Map<TablePartitionId, CompletableFuture<Void>> finishHandleChangeStableAssignmentEventFutures
                = new ConcurrentHashMap<>();

        private final NetworkAddress networkAddress;

        private final LowWatermarkImpl lowWatermark;

        /** The future have to be complete after the node start and all Meta storage watches are deployd. */
        private CompletableFuture<Void> deployWatchesFut;

        /** Hybrid clock. */
        private final HybridClock hybridClock = new HybridClockImpl();

        /** Index manager. */
        private final IndexManager indexManager;

        /** Failure processor. */
        private final FailureProcessor failureProcessor;

        private final ScheduledExecutorService rebalanceScheduler;

        private final LogStorageFactory logStorageFactory;

        final TestPlacementDriver placementDriver;

        private final IndexMetaStorage indexMetaStorage;

        /**
         * Constructor that simply creates a subset of components of this node.
         */
        Node(TestInfo testInfo, NetworkAddress addr) {
            networkAddress = addr;

            name = testNodeName(testInfo, addr.port());

            Path dir = workDir.resolve(name);

            vaultManager = createVault(dir);

            nodeCfgGenerator = new ConfigurationTreeGenerator(
                    List.of(
                            NetworkConfiguration.KEY,
                            RestConfiguration.KEY,
                            ClientConnectorConfiguration.KEY,
                            StorageConfiguration.KEY),
                    List.of(
                            PersistentPageMemoryStorageEngineExtensionConfigurationSchema.class,
                            VolatilePageMemoryStorageEngineExtensionConfigurationSchema.class
                    ),
                    List.of(
                            PersistentPageMemoryProfileConfigurationSchema.class,
                            VolatilePageMemoryProfileConfigurationSchema.class
                    )
            );

            Path configPath = workDir.resolve(testInfo.getDisplayName());
            TestIgnitionManager.addDefaultsToConfigurationFile(configPath);

            nodeCfgMgr = new ConfigurationManager(
                    List.of(NetworkConfiguration.KEY,
                            StorageConfiguration.KEY,
                            RestConfiguration.KEY,
                            ClientConnectorConfiguration.KEY),
                    new LocalFileConfigurationStorage(configPath, nodeCfgGenerator, null),
                    nodeCfgGenerator,
                    new TestConfigurationValidator()
            );

            clusterService = ClusterServiceTestUtils.clusterService(
                    testInfo,
                    addr.port(),
                    finder
            );

            lockManager = new HeapLockManager();

            MetricManager metricManager = new NoOpMetricManager();

            var raftGroupEventsClientListener = new RaftGroupEventsClientListener();

            logStorageFactory = SharedLogStorageFactoryUtils.create(clusterService.nodeName(), dir, raftConfiguration);

            raftManager = spy(new Loza(
                    clusterService,
                    metricManager,
                    raftConfiguration,
                    dir,
                    hybridClock,
                    raftGroupEventsClientListener,
                    logStorageFactory
            ));

            var clusterStateStorage = new TestClusterStateStorage();
            var logicalTopology = new LogicalTopologyImpl(clusterStateStorage);

            var clusterInitializer = new ClusterInitializer(
                    clusterService,
                    hocon -> hocon,
                    new TestConfigurationValidator()
            );

            failureProcessor = new NoOpFailureProcessor();

            cmgManager = new ClusterManagementGroupManager(
                    vaultManager,
                    clusterService,
                    clusterInitializer,
                    raftManager,
                    clusterStateStorage,
                    logicalTopology,
                    clusterManagementConfiguration,
                    new NodeAttributesCollector(nodeAttributes, storageConfiguration),
                    failureProcessor
            );

            LogicalTopologyServiceImpl logicalTopologyService = new LogicalTopologyServiceImpl(logicalTopology, cmgManager);

            KeyValueStorage keyValueStorage = testInfo.getTestMethod().get().isAnnotationPresent(UseRocksMetaStorage.class)
                    ? new RocksDbKeyValueStorage(name, resolveDir(dir, "metaStorage"), failureProcessor)
                    : new SimpleInMemoryKeyValueStorage(name);

            var topologyAwareRaftGroupServiceFactory = new TopologyAwareRaftGroupServiceFactory(
                    clusterService,
                    logicalTopologyService,
                    Loza.FACTORY,
                    raftGroupEventsClientListener
            );

            metaStorageManager = new MetaStorageManagerImpl(
                    clusterService,
                    cmgManager,
                    logicalTopologyService,
                    raftManager,
                    keyValueStorage,
                    hybridClock,
                    topologyAwareRaftGroupServiceFactory,
                    metricManager,
                    metaStorageConfiguration,
                    raftConfiguration.retryTimeout(),
                    completedFuture(() -> DEFAULT_MAX_CLOCK_SKEW_MS)
            );

            placementDriver = new TestPlacementDriver(() -> PRIMARY_FILTER.apply(clusterService.topologyService().allMembers()));

            threadPoolsManager = new ThreadPoolsManager(name);

            LongSupplier partitionIdleSafeTimePropagationPeriodMsSupplier = () -> 10L;

            ReplicaService replicaSvc = new ReplicaService(
                    clusterService.messagingService(),
                    hybridClock,
                    threadPoolsManager.partitionOperationsExecutor(),
                    replicationConfiguration,
                    threadPoolsManager.commonScheduler()
            );

            var resourcesRegistry = new RemotelyTriggeredResourceRegistry();

            clockWaiter = new ClockWaiter(name, hybridClock);

            ClockService clockService = new ClockServiceImpl(
                    hybridClock,
                    clockWaiter,
                    () -> DEFAULT_MAX_CLOCK_SKEW_MS
            );

            TransactionInflights transactionInflights = new TransactionInflights(placementDriver, clockService);

            cfgStorage = new DistributedConfigurationStorage("test", metaStorageManager);

            clusterCfgGenerator = new ConfigurationTreeGenerator(GcConfiguration.KEY);

            clusterCfgMgr = new ConfigurationManager(
                    List.of(
                            GcConfiguration.KEY
                    ),
                    cfgStorage,
                    clusterCfgGenerator,
                    new TestConfigurationValidator()
            );

            ConfigurationRegistry clusterConfigRegistry = clusterCfgMgr.configurationRegistry();

            Consumer<LongFunction<CompletableFuture<?>>> registry = (LongFunction<CompletableFuture<?>> function) ->
                    metaStorageManager.registerRevisionUpdateListener(function::apply);

            GcConfiguration gcConfig = clusterConfigRegistry.getConfiguration(GcConfiguration.KEY);

            DataStorageModules dataStorageModules = new DataStorageModules(List.of(
                    new PersistentPageMemoryDataStorageModule(),
                    new VolatilePageMemoryDataStorageModule(),
                    new TestDataStorageModule()
            ));

            Path storagePath = dir.resolve("storage");

            dataStorageMgr = new DataStorageManager(
                    dataStorageModules.createStorageEngines(
                            name,
                            nodeCfgMgr.configurationRegistry(),
                            dir.resolve("storage"),
                            null,
                            failureProcessor,
                            raftManager.getLogSyncer()
                    ),
                    storageConfiguration
            );

            lowWatermark = new LowWatermarkImpl(
                    name,
                    gcConfig.lowWatermark(),
                    clockService,
                    vaultManager,
                    failureProcessor,
                    clusterService.messagingService()
            );

            txManager = new TxManagerImpl(
                    txConfiguration,
                    clusterService,
                    replicaSvc,
                    lockManager,
                    clockService,
                    new TransactionIdGenerator(addr.port()),
                    placementDriver,
                    partitionIdleSafeTimePropagationPeriodMsSupplier,
                    new TestLocalRwTxCounter(),
                    resourcesRegistry,
                    transactionInflights,
                    lowWatermark
            );

            rebalanceScheduler = new ScheduledThreadPoolExecutor(REBALANCE_SCHEDULER_POOL_SIZE,
                    NamedThreadFactory.create(name, "test-rebalance-scheduler", logger()));

            replicaManager = spy(new ReplicaManager(
                    name,
                    clusterService,
                    cmgManager,
                    clockService,
                    Set.of(PartitionReplicationMessageGroup.class, TxMessageGroup.class),
                    placementDriver,
                    threadPoolsManager.partitionOperationsExecutor(),
                    partitionIdleSafeTimePropagationPeriodMsSupplier,
                    new NoOpFailureProcessor(),
                    new ThreadLocalPartitionCommandsMarshaller(clusterService.serializationRegistry()),
                    topologyAwareRaftGroupServiceFactory,
                    raftManager,
                    view -> new LocalLogStorageFactory(),
                    ForkJoinPool.commonPool()
            ));

            LongSupplier delayDurationMsSupplier = () -> 10L;

            catalogManager = new CatalogManagerImpl(
                    new UpdateLogImpl(metaStorageManager),
                    clockService,
                    delayDurationMsSupplier,
                    partitionIdleSafeTimePropagationPeriodMsSupplier
            );

            indexMetaStorage = new IndexMetaStorage(catalogManager, lowWatermark, metaStorageManager);

            schemaManager = new SchemaManager(registry, catalogManager);

            schemaSyncService = new SchemaSyncServiceImpl(metaStorageManager.clusterTime(), delayDurationMsSupplier);

            distributionZoneManager = new DistributionZoneManager(
                    name,
                    registry,
                    metaStorageManager,
                    logicalTopologyService,
                    catalogManager,
                    rebalanceScheduler
            );

            StorageUpdateConfiguration storageUpdateConfiguration = clusterConfigRegistry.getConfiguration(StorageUpdateConfiguration.KEY);

            HybridClockImpl clock = new HybridClockImpl();

            tableManager = new TableManager(
                    name,
                    registry,
                    gcConfig,
                    txConfiguration,
                    storageUpdateConfiguration,
                    clusterService.messagingService(),
                    clusterService.topologyService(),
                    clusterService.serializationRegistry(),
                    replicaManager,
                    mock(LockManager.class),
                    replicaSvc,
                    txManager,
                    dataStorageMgr,
                    storagePath,
                    metaStorageManager,
                    schemaManager,
                    threadPoolsManager.tableIoExecutor(),
                    threadPoolsManager.partitionOperationsExecutor(),
                    rebalanceScheduler,
                    clock,
                    clockService,
                    new OutgoingSnapshotsManager(clusterService.messagingService()),
                    distributionZoneManager,
                    schemaSyncService,
                    catalogManager,
                    new HybridTimestampTracker(),
                    placementDriver,
                    () -> mock(IgniteSql.class),
                    resourcesRegistry,
                    lowWatermark,
                    transactionInflights,
                    indexMetaStorage
            ) {
                @Override
                protected TxStateTableStorage createTxStateTableStorage(
                        CatalogTableDescriptor tableDescriptor,
                        CatalogZoneDescriptor zoneDescriptor
                ) {
                    return testInfo.getTestMethod().get().isAnnotationPresent(UseTestTxStateStorage.class)
                            ? spy(new TestTxStateTableStorage())
                            : super.createTxStateTableStorage(tableDescriptor, zoneDescriptor);
                }

                @Override
                protected CompletableFuture<Void> handleChangeStableAssignmentEvent(WatchEvent evt) {
                    TablePartitionId tablePartitionId = getTablePartitionId(evt);

                    return super.handleChangeStableAssignmentEvent(evt)
                            .whenComplete((v, e) -> {
                                if (tablePartitionId == null) {
                                    return;
                                }

                                CompletableFuture<Void> finishFuture = finishHandleChangeStableAssignmentEventFutures.get(tablePartitionId);

                                if (finishFuture == null) {
                                    return;
                                }

                                if (e == null) {
                                    finishFuture.complete(null);
                                } else {
                                    finishFuture.completeExceptionally(e);
                                }
                            });
                }
            };

            indexManager = new IndexManager(
                    schemaManager,
                    tableManager,
                    catalogManager,
                    threadPoolsManager.tableIoExecutor(),
                    registry,
                    lowWatermark
            );
        }

        private void waitForMetadataCompletenessAtNow() {
            assertThat(schemaSyncService.waitForMetadataCompleteness(hybridClock.now()), willCompleteSuccessfully());
        }

        /**
         * Starts the created components.
         */
        void start() {
            List<IgniteComponent> firstComponents = List.of(
                    threadPoolsManager,
                    vaultManager,
                    nodeCfgMgr,
                    failureProcessor,
                    clusterService,
                    logStorageFactory,
                    raftManager,
                    cmgManager
            );

            ComponentContext componentContext = new ComponentContext();
            List<CompletableFuture<?>> componentFuts =
                    firstComponents.stream()
                            .map(component -> component.startAsync(componentContext))
                            .collect(Collectors.toList());

            nodeComponents.addAll(firstComponents);

            deployWatchesFut = CompletableFuture.supplyAsync(() -> {
                List<IgniteComponent> secondComponents = List.of(
                        lowWatermark,
                        metaStorageManager,
                        clusterCfgMgr,
                        clockWaiter,
                        catalogManager,
                        indexMetaStorage,
                        distributionZoneManager,
                        replicaManager,
                        txManager,
                        dataStorageMgr,
                        schemaManager,
                        tableManager,
                        indexManager
                );

                componentFuts.addAll(secondComponents.stream()
                        .map(component -> component.startAsync(componentContext))
                        .collect(Collectors.toList()));

                nodeComponents.addAll(secondComponents);

                var configurationNotificationFut = metaStorageManager.recoveryFinishedFuture().thenCompose(rev -> {
                    return allOf(
                            nodeCfgMgr.configurationRegistry().notifyCurrentConfigurationListeners(),
                            clusterCfgMgr.configurationRegistry().notifyCurrentConfigurationListeners(),
                            ((MetaStorageManagerImpl) metaStorageManager).notifyRevisionUpdateListenerOnStart()
                    );
                });

                assertThat(configurationNotificationFut, willSucceedIn(1, TimeUnit.MINUTES));

                lowWatermark.scheduleUpdates();

                return metaStorageManager.deployWatches();
            }).thenCombine(allOf(componentFuts.toArray(CompletableFuture[]::new)), (deployWatchesFut, unused) -> null);
        }

        /**
         * Waits for watches deployed.
         */
        void waitWatches() {
            assertThat("Watches were not deployed", deployWatchesFut, willCompleteSuccessfully());
        }

        /**
         * Stops the created components.
         */
        void stop() {
            List<IgniteComponent> components = new ArrayList<>(nodeComponents);
            reverse(components);

            for (IgniteComponent component : components) {
                try {
                    component.beforeNodeStop();
                } catch (Exception e) {
                    LOG.error("Unable to execute before node stop [component={}]", e, component);
                }
            }

            assertThat(stopAsync(new ComponentContext(), components), willCompleteSuccessfully());

            nodeCfgGenerator.close();
            clusterCfgGenerator.close();
        }

        @Nullable TablePartitionId getTablePartitionId(WatchEvent event) {
            assertTrue(event.single(), event.toString());

            Entry stableAssignmentsWatchEvent = event.entryEvent().newEntry();

            if (stableAssignmentsWatchEvent.value() == null) {
                return null;
            }

            int partitionId = extractPartitionNumber(stableAssignmentsWatchEvent.key());
            int tableId = extractTableId(stableAssignmentsWatchEvent.key(), STABLE_ASSIGNMENTS_PREFIX);

            return new TablePartitionId(tableId, partitionId);
        }

        TablePartitionId getTablePartitionId(String tableName, int partitionId) {
            InternalTable internalTable = getInternalTable(this, tableName);

            return new TablePartitionId(internalTable.tableId(), partitionId);
        }
    }

    /**
     * Starts the Vault component.
     */
    private static VaultManager createVault(Path workDir) {
        return new VaultManager(new PersistentVaultService(resolveDir(workDir, "vault")));
    }

    private static Path resolveDir(Path workDir, String dirName) {
        Path newDirPath = workDir.resolve(dirName);

        try {
            return Files.createDirectories(newDirPath);
        } catch (IOException e) {
            throw new IgniteInternalException(e);
        }
    }

    private void createTableWithOnePartition(
            Node node,
            String tableName,
            String zoneName,
            int replicas,
            boolean testDataStorage
    ) throws Exception {
        createZone(node, zoneName, 1, replicas, testDataStorage);

        createTable(node, zoneName, tableName);

        waitPartitionAssignmentsSyncedToExpected(0, replicas);

        checkPartitionNodes(0, replicas);
    }

    private void changeTableReplicasForSinglePartition(Node node, String zoneName, int replicas) throws Exception {
        alterZone(node, zoneName, replicas);

        waitPartitionAssignmentsSyncedToExpected(0, replicas);

        checkPartitionNodes(0, replicas);
    }

    private static Set<Assignment> getEvictedAssignments(Set<Assignment> beforeChange, Set<Assignment> afterChange) {
        Set<Assignment> result = new HashSet<>(beforeChange);

        result.removeAll(afterChange);

        return result;
    }

    private static InternalTable getInternalTable(Node node, String tableName) {
        Table table = node.tableManager.table(tableName);

        assertNotNull(table, tableName);

        return ((TableViewInternal) table).internalTable();
    }

    private static void checkInvokeDestroyedPartitionStorages(Node node, String tableName, int partitionId) {
        InternalTable internalTable = getInternalTable(node, tableName);

        verify(internalTable.storage(), timeout(AWAIT_TIMEOUT_MILLIS).atLeast(1))
                .destroyPartition(partitionId);
        verify(internalTable.txStateStorage(), timeout(AWAIT_TIMEOUT_MILLIS).atLeast(1))
                .destroyTxStateStorage(partitionId);
    }

    private static void throwExceptionOnInvokeDestroyPartitionStorages(Node node, String tableName, int partitionId) {
        InternalTable internalTable = getInternalTable(node, tableName);

        doAnswer(answer -> CompletableFuture.failedFuture(new StorageException("From test")))
                .when(internalTable.storage())
                .destroyPartition(partitionId);

        doAnswer(answer -> CompletableFuture.failedFuture(new IgniteInternalException("From test")))
                .when(internalTable.txStateStorage())
                .destroyTxStateStorage(partitionId);
    }

    private void prepareFinishHandleChangeStableAssignmentEventFuture(Node node, String tableName, int partitionId) {
        TablePartitionId tablePartitionId = new TablePartitionId(getInternalTable(node, tableName).tableId(), partitionId);

        node.finishHandleChangeStableAssignmentEventFutures.put(tablePartitionId, new CompletableFuture<>());
    }

    private CompletableFuture<?> collectFinishHandleChangeStableAssignmentEventFuture(
            @Nullable Predicate<Node> nodeFilter,
            String tableName,
            int partitionId
    ) {
        List<CompletableFuture<Void>> futures = new ArrayList<>();

        for (Node node : nodes) {
            if (nodeFilter != null && !nodeFilter.test(node)) {
                continue;
            }

            TablePartitionId tablePartitionId = new TablePartitionId(getInternalTable(node, tableName).tableId(), partitionId);

            CompletableFuture<Void> future = node.finishHandleChangeStableAssignmentEventFutures.get(tablePartitionId);

            assertNotNull(future, String.format("node=%s, table=%s, partitionId=%s", node.name, tableName, partitionId));

            futures.add(future);
        }

        assertThat(String.format("tableName=%s, partitionId=%s", tableName, partitionId), futures, not(empty()));

        return allOf(futures.toArray(CompletableFuture<?>[]::new));
    }

    private static void createZone(Node node, String zoneName, int partitions, int replicas) {
        createZone(node, zoneName, partitions, replicas, false);
    }

    private static void createZone(Node node, String zoneName, int partitions, int replicas, boolean testStorageProfile) {
        DistributionZonesTestUtil.createZoneWithStorageProfile(
                node.catalogManager,
                zoneName,
                partitions,
                replicas,
                testStorageProfile ? DEFAULT_TEST_PROFILE_NAME : DEFAULT_STORAGE_PROFILE
        );
    }

    private static void alterZone(Node node, String zoneName, int replicas) {
        node.waitForMetadataCompletenessAtNow();

        DistributionZonesTestUtil.alterZone(node.catalogManager, zoneName, replicas);
    }

    private static void createTable(Node node, String zoneName, String tableName) {
        node.waitForMetadataCompletenessAtNow();

        TableTestUtils.createTable(
                node.catalogManager,
                SqlCommon.DEFAULT_SCHEMA_NAME,
                zoneName,
                tableName,
                List.of(
                        ColumnParams.builder().name("key").type(INT64).build(),
                        ColumnParams.builder().name("val").type(INT32).nullable(true).build()
                ),
                List.of("key")
        );
    }

    private static @Nullable Integer getTableId(Node node, String tableName) {
        return TableTestUtils.getTableId(node.catalogManager, tableName, node.hybridClock.nowLong());
    }

    private Node getNode(int nodeIndex) {
        return nodes.get(nodeIndex);
    }

    private void checkPartitionNodes(int partitionId, int expNodeCount) {
        for (Node node : nodes) {
            assertEquals(expNodeCount, getPartitionClusterNodes(node, partitionId).size(), node.name);
        }
    }

    private void checkPartitionNodes(String tableName, int partitionId, int expNodeCount) {
        for (Node node : nodes) {
            assertEquals(expNodeCount, getPartitionClusterNodes(node, tableName, partitionId).size(), node.name);
        }
    }
}<|MERGE_RESOLUTION|>--- conflicted
+++ resolved
@@ -168,10 +168,7 @@
 import org.apache.ignite.internal.replicator.Replica;
 import org.apache.ignite.internal.replicator.ReplicaManager;
 import org.apache.ignite.internal.replicator.ReplicaService;
-<<<<<<< HEAD
 import org.apache.ignite.internal.replicator.ReplicaTestUtils;
-=======
->>>>>>> 84b760b5
 import org.apache.ignite.internal.replicator.ReplicationGroupId;
 import org.apache.ignite.internal.replicator.TablePartitionId;
 import org.apache.ignite.internal.replicator.configuration.ReplicationConfiguration;
@@ -785,7 +782,6 @@
 
         // Check that raft clients on all nodes were updated with the new list of peers.
         Predicate<Node> isNodeInReplicationGroup = n -> isNodeInAssignments(n, union);
-<<<<<<< HEAD
         assertTrue(waitForCondition(
                 () -> nodes.stream()
                         .filter(isNodeInReplicationGroup)
@@ -797,19 +793,6 @@
         Predicate<Node> isNodeOutsideReplicationGroup = n -> !isNodeInAssignments(n, union);
         assertTrue(waitForCondition(
                 () -> nodes.stream()
-=======
-        assertTrue(waitForCondition(
-                () -> nodes.stream()
-                        .filter(isNodeInReplicationGroup)
-                        .allMatch(n -> isNodeUpdatesPeersOnGroupService(node, assignmentsToPeersSet(union))),
-                (long) AWAIT_TIMEOUT_MILLIS * nodes.size()
-        ));
-
-        // Checks that there no any replicas outside replication group
-        Predicate<Node> isNodeOutsideReplicationGroup = n -> !isNodeInAssignments(n, union);
-        assertTrue(waitForCondition(
-                () -> nodes.stream()
->>>>>>> 84b760b5
                         .filter(isNodeOutsideReplicationGroup)
                         .noneMatch(n -> isReplicationGroupStarted(n, partId)),
                 (long) AWAIT_TIMEOUT_MILLIS * nodes.size()
@@ -836,28 +819,9 @@
     }
 
     private static boolean isNodeUpdatesPeersOnGroupService(Node node, Set<Peer> desiredPeers) {
-<<<<<<< HEAD
         return ReplicaTestUtils.getRaftClient(node.replicaManager, getTableId(node, TABLE_NAME), 0)
                 .map(raftClient -> raftClient.peers().stream().collect(toSet()).equals(desiredPeers))
                 .orElse(false);
-=======
-        // TODO: will be replaced with replica usage in https://issues.apache.org/jira/browse/IGNITE-22218
-        TableRaftService tblRaftSvc = node.tableManager.startedTables()
-                                .get(getTableId(node, TABLE_NAME))
-                                .internalTable()
-                .tableRaftService();
-        RaftGroupService groupService;
-        try {
-            groupService = tblRaftSvc.partitionRaftGroupService(0);
-        } catch (IgniteInternalException e) {
-            return false;
-        }
-        List<Peer> peersList = groupService.peers();
-        boolean isUpdated = peersList.stream()
-                                .collect(toSet())
-                .equals(desiredPeers);
-        return isUpdated;
->>>>>>> 84b760b5
     }
 
     private void clearSpyInvocations() {
@@ -928,34 +892,9 @@
         Node anyNode = nodes.get(0);
         Set<Assignment> assignments = getPartitionClusterNodes(anyNode, tableName, replicasNum);
         assertTrue(waitForCondition(
-<<<<<<< HEAD
                 () -> nodes.stream()
                         .filter(n -> isNodeInAssignments(n, assignments))
                         .allMatch(n -> ReplicaTestUtils.getRaftClient(n.replicaManager, getTableId(n, tableName), partNum).isPresent()),
-=======
-                () -> {
-                    try {
-                        return nodes.stream()
-                                .filter(n -> isNodeInAssignments(n, assignments))
-                                .allMatch(n -> {
-                                    // TODO: will be replaced with replica usage in https://issues.apache.org/jira/browse/IGNITE-22218
-                                    TableRaftService trs = n.tableManager
-                                            .cachedTable(getTableId(n, tableName))
-                                            .internalTable()
-                                            .tableRaftService();
-
-                                    try {
-                                        return trs.partitionRaftGroupService(partNum) != null;
-                                    } catch (IgniteInternalException e) {
-                                        return false;
-                                    }
-                                });
-                    } catch (IgniteInternalException e) {
-                        // Raft group service not found.
-                        return false;
-                    }
-                },
->>>>>>> 84b760b5
                 (long) AWAIT_TIMEOUT_MILLIS * nodes.size()
         ));
     }
