--- conflicted
+++ resolved
@@ -1213,14 +1213,11 @@
                     threadPoolsManager.partitionOperationsExecutor(),
                     partitionIdleSafeTimePropagationPeriodMsSupplier,
                     new NoOpFailureProcessor(),
-<<<<<<< HEAD
-                    Executors.newSingleThreadExecutor()
-=======
                     new ThreadLocalPartitionCommandsMarshaller(clusterService.serializationRegistry()),
                     topologyAwareRaftGroupServiceFactory,
                     raftManager,
-                    view -> new LocalLogStorageFactory()
->>>>>>> 9823caf4
+                    view -> new LocalLogStorageFactory(),
+                    Executors.newSingleThreadExecutor()
             ));
 
             LongSupplier delayDurationMsSupplier = () -> 10L;
