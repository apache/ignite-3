/*
 * Licensed to the Apache Software Foundation (ASF) under one or more
 * contributor license agreements. See the NOTICE file distributed with
 * this work for additional information regarding copyright ownership.
 * The ASF licenses this file to You under the Apache License, Version 2.0
 * (the "License"); you may not use this file except in compliance with
 * the License. You may obtain a copy of the License at
 *
 *      http://www.apache.org/licenses/LICENSE-2.0
 *
 * Unless required by applicable law or agreed to in writing, software
 * distributed under the License is distributed on an "AS IS" BASIS,
 * WITHOUT WARRANTIES OR CONDITIONS OF ANY KIND, either express or implied.
 * See the License for the specific language governing permissions and
 * limitations under the License.
 */

package org.apache.ignite.internal.rebalance;

import static java.util.Collections.reverse;
import static java.util.concurrent.CompletableFuture.allOf;
import static java.util.concurrent.CompletableFuture.completedFuture;
import static java.util.concurrent.TimeUnit.MILLISECONDS;
import static java.util.concurrent.TimeUnit.SECONDS;
import static java.util.stream.Collectors.toSet;
import static org.apache.ignite.internal.TestDefaultProfilesNames.DEFAULT_TEST_PROFILE_NAME;
import static org.apache.ignite.internal.catalog.CatalogService.DEFAULT_STORAGE_PROFILE;
import static org.apache.ignite.internal.distributionzones.rebalance.RebalanceUtil.REBALANCE_SCHEDULER_POOL_SIZE;
import static org.apache.ignite.internal.distributionzones.rebalance.RebalanceUtil.STABLE_ASSIGNMENTS_PREFIX;
import static org.apache.ignite.internal.distributionzones.rebalance.RebalanceUtil.extractPartitionNumber;
import static org.apache.ignite.internal.distributionzones.rebalance.RebalanceUtil.extractTableId;
import static org.apache.ignite.internal.distributionzones.rebalance.RebalanceUtil.partitionAssignments;
import static org.apache.ignite.internal.distributionzones.rebalance.RebalanceUtil.pendingPartAssignmentsKey;
import static org.apache.ignite.internal.distributionzones.rebalance.RebalanceUtil.plannedPartAssignmentsKey;
import static org.apache.ignite.internal.testframework.IgniteTestUtils.testNodeName;
import static org.apache.ignite.internal.testframework.IgniteTestUtils.waitForCondition;
import static org.apache.ignite.internal.testframework.TestIgnitionManager.DEFAULT_MAX_CLOCK_SKEW_MS;
import static org.apache.ignite.internal.testframework.matchers.CompletableFutureExceptionMatcher.willThrowFast;
import static org.apache.ignite.internal.testframework.matchers.CompletableFutureMatcher.willCompleteSuccessfully;
import static org.apache.ignite.internal.testframework.matchers.CompletableFutureMatcher.willSucceedIn;
import static org.apache.ignite.internal.util.CollectionUtils.first;
import static org.apache.ignite.internal.util.IgniteUtils.stopAsync;
import static org.apache.ignite.sql.ColumnType.INT32;
import static org.apache.ignite.sql.ColumnType.INT64;
import static org.hamcrest.MatcherAssert.assertThat;
import static org.hamcrest.Matchers.empty;
import static org.hamcrest.Matchers.hasSize;
import static org.hamcrest.Matchers.not;
import static org.junit.jupiter.api.Assertions.assertEquals;
import static org.junit.jupiter.api.Assertions.assertNotNull;
import static org.junit.jupiter.api.Assertions.assertTrue;
import static org.mockito.ArgumentMatchers.any;
import static org.mockito.ArgumentMatchers.notNull;
import static org.mockito.Mockito.clearInvocations;
import static org.mockito.Mockito.doAnswer;
import static org.mockito.Mockito.mock;
import static org.mockito.Mockito.spy;
import static org.mockito.Mockito.timeout;
import static org.mockito.Mockito.verify;

import java.io.IOException;
import java.lang.annotation.ElementType;
import java.lang.annotation.Retention;
import java.lang.annotation.RetentionPolicy;
import java.lang.annotation.Target;
import java.nio.file.Files;
import java.nio.file.Path;
import java.util.ArrayList;
import java.util.Collection;
import java.util.HashMap;
import java.util.HashSet;
import java.util.List;
import java.util.Map;
import java.util.Optional;
import java.util.Set;
import java.util.concurrent.CompletableFuture;
import java.util.concurrent.ConcurrentHashMap;
import java.util.concurrent.CopyOnWriteArrayList;
import java.util.concurrent.CountDownLatch;
import java.util.concurrent.ForkJoinPool;
import java.util.concurrent.ScheduledExecutorService;
import java.util.concurrent.ScheduledThreadPoolExecutor;
import java.util.concurrent.TimeUnit;
import java.util.concurrent.atomic.AtomicBoolean;
import java.util.concurrent.atomic.AtomicInteger;
import java.util.function.Consumer;
import java.util.function.Function;
import java.util.function.LongFunction;
import java.util.function.LongSupplier;
import java.util.function.Predicate;
import java.util.stream.Collectors;
import java.util.stream.IntStream;
import org.apache.ignite.client.handler.configuration.ClientConnectorConfiguration;
import org.apache.ignite.internal.affinity.AffinityUtils;
import org.apache.ignite.internal.affinity.Assignment;
import org.apache.ignite.internal.affinity.Assignments;
import org.apache.ignite.internal.app.ThreadPoolsManager;
import org.apache.ignite.internal.catalog.CatalogManager;
import org.apache.ignite.internal.catalog.CatalogManagerImpl;
import org.apache.ignite.internal.catalog.commands.ColumnParams;
import org.apache.ignite.internal.catalog.descriptors.CatalogTableDescriptor;
import org.apache.ignite.internal.catalog.descriptors.CatalogZoneDescriptor;
import org.apache.ignite.internal.catalog.storage.UpdateLogImpl;
import org.apache.ignite.internal.cluster.management.ClusterInitializer;
import org.apache.ignite.internal.cluster.management.ClusterManagementGroupManager;
import org.apache.ignite.internal.cluster.management.NodeAttributesCollector;
import org.apache.ignite.internal.cluster.management.configuration.ClusterManagementConfiguration;
import org.apache.ignite.internal.cluster.management.configuration.NodeAttributesConfiguration;
import org.apache.ignite.internal.cluster.management.raft.TestClusterStateStorage;
import org.apache.ignite.internal.cluster.management.topology.LogicalTopologyImpl;
import org.apache.ignite.internal.cluster.management.topology.LogicalTopologyServiceImpl;
import org.apache.ignite.internal.cluster.management.topology.api.LogicalTopologySnapshot;
import org.apache.ignite.internal.components.LogSyncer;
import org.apache.ignite.internal.configuration.ConfigurationManager;
import org.apache.ignite.internal.configuration.ConfigurationRegistry;
import org.apache.ignite.internal.configuration.ConfigurationTreeGenerator;
import org.apache.ignite.internal.configuration.storage.DistributedConfigurationStorage;
import org.apache.ignite.internal.configuration.storage.LocalFileConfigurationStorage;
import org.apache.ignite.internal.configuration.testframework.ConfigurationExtension;
import org.apache.ignite.internal.configuration.testframework.InjectConfiguration;
import org.apache.ignite.internal.configuration.validation.TestConfigurationValidator;
import org.apache.ignite.internal.distributionzones.DistributionZoneManager;
import org.apache.ignite.internal.distributionzones.DistributionZonesTestUtil;
import org.apache.ignite.internal.distributionzones.rebalance.RebalanceUtil;
import org.apache.ignite.internal.failure.FailureProcessor;
import org.apache.ignite.internal.failure.NoOpFailureProcessor;
import org.apache.ignite.internal.hlc.ClockService;
import org.apache.ignite.internal.hlc.ClockServiceImpl;
import org.apache.ignite.internal.hlc.ClockWaiter;
import org.apache.ignite.internal.hlc.HybridClock;
import org.apache.ignite.internal.hlc.HybridClockImpl;
import org.apache.ignite.internal.index.IndexManager;
import org.apache.ignite.internal.lang.ByteArray;
import org.apache.ignite.internal.lang.IgniteInternalException;
import org.apache.ignite.internal.logger.IgniteLogger;
import org.apache.ignite.internal.logger.Loggers;
import org.apache.ignite.internal.lowwatermark.LowWatermarkImpl;
import org.apache.ignite.internal.manager.ComponentContext;
import org.apache.ignite.internal.manager.IgniteComponent;
import org.apache.ignite.internal.metastorage.Entry;
import org.apache.ignite.internal.metastorage.MetaStorageManager;
import org.apache.ignite.internal.metastorage.WatchEvent;
import org.apache.ignite.internal.metastorage.configuration.MetaStorageConfiguration;
import org.apache.ignite.internal.metastorage.impl.MetaStorageManagerImpl;
import org.apache.ignite.internal.metastorage.server.KeyValueStorage;
import org.apache.ignite.internal.metastorage.server.SimpleInMemoryKeyValueStorage;
import org.apache.ignite.internal.metastorage.server.persistence.RocksDbKeyValueStorage;
import org.apache.ignite.internal.metrics.MetricManager;
import org.apache.ignite.internal.metrics.NoOpMetricManager;
import org.apache.ignite.internal.network.ClusterService;
import org.apache.ignite.internal.network.DefaultMessagingService;
import org.apache.ignite.internal.network.StaticNodeFinder;
import org.apache.ignite.internal.network.configuration.NetworkConfiguration;
import org.apache.ignite.internal.network.utils.ClusterServiceTestUtils;
import org.apache.ignite.internal.pagememory.configuration.schema.PersistentPageMemoryProfileConfigurationSchema;
import org.apache.ignite.internal.pagememory.configuration.schema.VolatilePageMemoryProfileConfigurationSchema;
import org.apache.ignite.internal.partition.replicator.PartitionReplicaLifecycleManager;
import org.apache.ignite.internal.partition.replicator.network.PartitionReplicationMessageGroup;
import org.apache.ignite.internal.placementdriver.TestPlacementDriver;
import org.apache.ignite.internal.raft.Loza;
import org.apache.ignite.internal.raft.Peer;
import org.apache.ignite.internal.raft.RaftNodeId;
import org.apache.ignite.internal.raft.client.TopologyAwareRaftGroupServiceFactory;
import org.apache.ignite.internal.raft.configuration.RaftConfiguration;
import org.apache.ignite.internal.raft.server.impl.JraftServerImpl;
import org.apache.ignite.internal.raft.service.RaftGroupService;
import org.apache.ignite.internal.raft.storage.LogStorageFactory;
import org.apache.ignite.internal.raft.storage.impl.LocalLogStorageFactory;
import org.apache.ignite.internal.raft.util.SharedLogStorageFactoryUtils;
import org.apache.ignite.internal.replicator.Replica;
import org.apache.ignite.internal.replicator.ReplicaManager;
import org.apache.ignite.internal.replicator.ReplicaService;
import org.apache.ignite.internal.replicator.ReplicationGroupId;
import org.apache.ignite.internal.replicator.TablePartitionId;
import org.apache.ignite.internal.replicator.configuration.ReplicationConfiguration;
import org.apache.ignite.internal.rest.configuration.RestConfiguration;
import org.apache.ignite.internal.schema.SchemaManager;
import org.apache.ignite.internal.schema.configuration.GcConfiguration;
import org.apache.ignite.internal.schema.configuration.StorageUpdateConfiguration;
import org.apache.ignite.internal.sql.SqlCommon;
import org.apache.ignite.internal.storage.DataStorageManager;
import org.apache.ignite.internal.storage.DataStorageModules;
import org.apache.ignite.internal.storage.StorageException;
import org.apache.ignite.internal.storage.configurations.StorageConfiguration;
import org.apache.ignite.internal.storage.impl.TestDataStorageModule;
import org.apache.ignite.internal.storage.pagememory.PersistentPageMemoryDataStorageModule;
import org.apache.ignite.internal.storage.pagememory.VolatilePageMemoryDataStorageModule;
import org.apache.ignite.internal.storage.pagememory.configuration.schema.PersistentPageMemoryStorageEngineExtensionConfigurationSchema;
import org.apache.ignite.internal.storage.pagememory.configuration.schema.VolatilePageMemoryStorageEngineExtensionConfigurationSchema;
import org.apache.ignite.internal.table.InternalTable;
import org.apache.ignite.internal.table.StreamerReceiverRunner;
import org.apache.ignite.internal.table.TableRaftService;
import org.apache.ignite.internal.table.TableTestUtils;
import org.apache.ignite.internal.table.TableViewInternal;
import org.apache.ignite.internal.table.distributed.TableManager;
import org.apache.ignite.internal.table.distributed.index.IndexMetaStorage;
import org.apache.ignite.internal.table.distributed.raft.snapshot.outgoing.OutgoingSnapshotsManager;
import org.apache.ignite.internal.table.distributed.schema.SchemaSyncService;
import org.apache.ignite.internal.table.distributed.schema.SchemaSyncServiceImpl;
import org.apache.ignite.internal.table.distributed.schema.ThreadLocalPartitionCommandsMarshaller;
import org.apache.ignite.internal.testframework.BaseIgniteAbstractTest;
import org.apache.ignite.internal.testframework.TestIgnitionManager;
import org.apache.ignite.internal.testframework.WorkDirectory;
import org.apache.ignite.internal.testframework.WorkDirectoryExtension;
import org.apache.ignite.internal.thread.NamedThreadFactory;
import org.apache.ignite.internal.tx.HybridTimestampTracker;
import org.apache.ignite.internal.tx.LockManager;
import org.apache.ignite.internal.tx.TxManager;
import org.apache.ignite.internal.tx.configuration.TransactionConfiguration;
import org.apache.ignite.internal.tx.impl.HeapLockManager;
import org.apache.ignite.internal.tx.impl.RemotelyTriggeredResourceRegistry;
import org.apache.ignite.internal.tx.impl.TransactionIdGenerator;
import org.apache.ignite.internal.tx.impl.TransactionInflights;
import org.apache.ignite.internal.tx.impl.TxManagerImpl;
import org.apache.ignite.internal.tx.message.TxMessageGroup;
import org.apache.ignite.internal.tx.storage.state.TxStateTableStorage;
import org.apache.ignite.internal.tx.storage.state.test.TestTxStateTableStorage;
import org.apache.ignite.internal.tx.test.TestLocalRwTxCounter;
import org.apache.ignite.internal.util.PendingComparableValuesTracker;
import org.apache.ignite.internal.vault.VaultManager;
import org.apache.ignite.internal.vault.persistence.PersistentVaultService;
import org.apache.ignite.network.ClusterNode;
import org.apache.ignite.network.NetworkAddress;
import org.apache.ignite.raft.jraft.rpc.CliRequests.ChangePeersAsyncRequest;
import org.apache.ignite.raft.jraft.rpc.RpcRequests;
import org.apache.ignite.raft.jraft.rpc.impl.RaftGroupEventsClientListener;
import org.apache.ignite.sql.IgniteSql;
import org.apache.ignite.table.Table;
import org.jetbrains.annotations.Nullable;
import org.junit.jupiter.api.AfterEach;
import org.junit.jupiter.api.BeforeEach;
import org.junit.jupiter.api.Disabled;
import org.junit.jupiter.api.Test;
import org.junit.jupiter.api.TestInfo;
import org.junit.jupiter.api.Timeout;
import org.junit.jupiter.api.extension.ExtendWith;

/**
 * Test suite for rebalance process, when replicas' number changed.
 */
@ExtendWith({WorkDirectoryExtension.class, ConfigurationExtension.class})
@Timeout(120)
public class ItRebalanceDistributedTest extends BaseIgniteAbstractTest {
    private static final IgniteLogger LOG = Loggers.forClass(ItRebalanceDistributedTest.class);

    private static final String TABLE_NAME = "TBL1";

    private static final String TABLE_NAME_2 = "TBL2";

    private static final String TABLE_NAME_3 = "TBL3";

    private static final String ZONE_NAME = "zone1";

    private static final int BASE_PORT = 20_000;

    /** Filter to determine a primary node identically on any cluster node. */
    private static final Function<Collection<ClusterNode>, ClusterNode> PRIMARY_FILTER = nodes -> nodes.stream()
            .filter(n -> n.address().port() == BASE_PORT).findFirst().get();

    private static final String HOST = "localhost";

    private static final int AWAIT_TIMEOUT_MILLIS = 10_000;

    private static final int NODE_COUNT = 3;

    @InjectConfiguration
    private static TransactionConfiguration txConfiguration;

    @InjectConfiguration
    private static RaftConfiguration raftConfiguration;

    @InjectConfiguration
    private static ClusterManagementConfiguration clusterManagementConfiguration;

    @InjectConfiguration
    private static NodeAttributesConfiguration nodeAttributes;

    @InjectConfiguration("mock.profiles = {" + DEFAULT_STORAGE_PROFILE + ".engine = \"aipersist\", test.engine=\"test\"}")
    private static StorageConfiguration storageConfiguration;

    @InjectConfiguration
    private static MetaStorageConfiguration metaStorageConfiguration;

    @InjectConfiguration
    private ReplicationConfiguration replicationConfiguration;

    @Target(ElementType.METHOD)
    @Retention(RetentionPolicy.RUNTIME)
    private @interface UseTestTxStateStorage {
    }

    @Target(ElementType.METHOD)
    @Retention(RetentionPolicy.RUNTIME)
    private @interface UseRocksMetaStorage {
    }

    @WorkDirectory
    private Path workDir;

    private StaticNodeFinder finder;

    private List<Node> nodes;

    @BeforeEach
    void before(TestInfo testInfo) throws Exception {
        nodes = new ArrayList<>();

        List<NetworkAddress> nodeAddresses = new ArrayList<>();

        for (int i = 0; i < NODE_COUNT; i++) {
            nodeAddresses.add(new NetworkAddress(HOST, BASE_PORT + i));
        }

        finder = new StaticNodeFinder(nodeAddresses);

        for (NetworkAddress addr : nodeAddresses) {
            var node = new Node(testInfo, addr);

            nodes.add(node);

            node.start();
        }

        Node node0 = getNode(0);
        Node node2 = getNode(2);

        node0.cmgManager.initCluster(List.of(node2.name), List.of(node2.name), "cluster");

        nodes.forEach(Node::waitWatches);

        assertThat(
                allOf(nodes.stream().map(n -> n.cmgManager.onJoinReady()).toArray(CompletableFuture[]::new)),
                willCompleteSuccessfully()
        );

        assertTrue(waitForCondition(
                () -> {
                    CompletableFuture<LogicalTopologySnapshot> logicalTopologyFuture = node0.cmgManager.logicalTopology();

                    assertThat(logicalTopologyFuture, willCompleteSuccessfully());

                    return logicalTopologyFuture.join().nodes().size() == NODE_COUNT;
                },
                AWAIT_TIMEOUT_MILLIS
        ));
    }

    @AfterEach
    void after() {
        nodes.forEach(Node::stop);
    }

    @Test
    void testOneRebalance() throws Exception {
        Node node = getNode(0);

        createZone(node, ZONE_NAME, 1, 1);

        createTable(node, ZONE_NAME, TABLE_NAME);

        assertTrue(waitForCondition(() -> getPartitionClusterNodes(node, 0).size() == 1, AWAIT_TIMEOUT_MILLIS));

        alterZone(node, ZONE_NAME, 2);

        waitPartitionAssignmentsSyncedToExpected(0, 2);

        checkPartitionNodes(0, 2);
    }

    @Test
    void testOneRebalanceSeveralTables() throws Exception {
        Node node = getNode(0);

        createZone(node, ZONE_NAME, 1, 1);

        createTable(node, ZONE_NAME, TABLE_NAME);
        createTable(node, ZONE_NAME, TABLE_NAME_2);
        createTable(node, ZONE_NAME, TABLE_NAME_3);

        assertTrue(waitForCondition(() -> getPartitionClusterNodes(node, 0).size() == 1, AWAIT_TIMEOUT_MILLIS));

        alterZone(node, ZONE_NAME, 2);

        waitPartitionAssignmentsSyncedToExpected(TABLE_NAME, 0, 2);
        waitPartitionAssignmentsSyncedToExpected(TABLE_NAME_2, 0, 2);
        waitPartitionAssignmentsSyncedToExpected(TABLE_NAME_3, 0, 2);

        checkPartitionNodes(TABLE_NAME, 0, 2);
        checkPartitionNodes(TABLE_NAME_2, 0, 2);
        checkPartitionNodes(TABLE_NAME_3, 0, 2);
    }

    @Test
    void testTwoQueuedRebalances() throws Exception {
        Node node = getNode(0);

        createZone(node, ZONE_NAME, 1, 1);

        createTable(node, ZONE_NAME, TABLE_NAME);

        assertTrue(waitForCondition(() -> getPartitionClusterNodes(node, 0).size() == 1, AWAIT_TIMEOUT_MILLIS));

        alterZone(node, ZONE_NAME, 2);
        alterZone(node, ZONE_NAME, 3);

        waitPartitionAssignmentsSyncedToExpected(0, 3);

        checkPartitionNodes(0, 3);
    }

    @Test
    void testThreeQueuedRebalances() throws Exception {
        Node node = getNode(0);

        createZone(node, ZONE_NAME, 1, 1);

        createTable(node, ZONE_NAME, TABLE_NAME);

        assertTrue(waitForCondition(() -> getPartitionClusterNodes(node, 0).size() == 1, AWAIT_TIMEOUT_MILLIS));

        alterZone(node, ZONE_NAME, 2);
        alterZone(node, ZONE_NAME, 3);
        alterZone(node, ZONE_NAME, 2);

        waitPartitionAssignmentsSyncedToExpected(0, 2);

        checkPartitionNodes(0, 2);
    }

    @Test
    void testOnLeaderElectedRebalanceRestart() throws Exception {
        Node node0 = getNode(0);
        Node node1 = getNode(1);

        String zoneName = "zone2";

        createZone(node0, zoneName, 1, 2);

        // Tests that the distribution zone created on node0 is available on node1.
        createTable(node1, zoneName, TABLE_NAME);

        InternalTable table = getInternalTable(node1, TABLE_NAME);

        waitPartitionAssignmentsSyncedToExpected(0, 2);

        Set<String> partitionNodesConsistentIds = getPartitionClusterNodes(node0, 0).stream()
                .map(Assignment::consistentId)
                .collect(toSet());

        Node newNode = nodes.stream().filter(n -> !partitionNodesConsistentIds.contains(n.name)).findFirst().orElseThrow();

        Node leaderNode = findNodeByConsistentId(table.tableRaftService().leaderAssignment(0).name());

        String nonLeaderNodeConsistentId = partitionNodesConsistentIds.stream()
                .filter(n -> !n.equals(leaderNode.name))
                .findFirst()
                .orElseThrow();

        TableViewInternal nonLeaderTable =
                (TableViewInternal) findNodeByConsistentId(nonLeaderNodeConsistentId).tableManager.table(TABLE_NAME);

        var countDownLatch = new CountDownLatch(1);

        RaftNodeId partitionNodeId = leaderNode.raftManager.server()
                .localNodes()
                .stream()
                .filter(nodeId -> nodeId.groupId().toString().contains("part"))
                .findFirst()
                .orElseThrow();

        ((JraftServerImpl) leaderNode.raftManager.server()).blockMessages(
                partitionNodeId, (msg, peerId) -> {
                    if (peerId.equals(newNode.name) && msg instanceof RpcRequests.PingRequest) {
                        countDownLatch.countDown();

                        return true;
                    }
                    return false;
                });

        alterZone(node0, zoneName, 3);

        assertTrue(countDownLatch.await(10, SECONDS));

        TableRaftService tableRaftService = nonLeaderTable.internalTable().tableRaftService();

        assertThat(
                tableRaftService.partitionRaftGroupService(0).transferLeadership(new Peer(nonLeaderNodeConsistentId)),
                willCompleteSuccessfully()
        );

        ((JraftServerImpl) leaderNode.raftManager.server()).stopBlockMessages(partitionNodeId);

        waitPartitionAssignmentsSyncedToExpected(0, 3);

        checkPartitionNodes(0, 3);
    }

    @Test
    void testRebalanceRetryWhenCatchupFailed() throws Exception {
        Node node = getNode(0);

        createZone(node, ZONE_NAME, 1, 1);

        createTable(node, ZONE_NAME, TABLE_NAME);

        assertTrue(waitForCondition(() -> getPartitionClusterNodes(node, 0).size() == 1, AWAIT_TIMEOUT_MILLIS));

        alterZone(node, ZONE_NAME, 1);

        waitPartitionAssignmentsSyncedToExpected(0, 1);

        JraftServerImpl raftServer = (JraftServerImpl) nodes.stream()
                .filter(n -> n.raftManager.localNodes().stream().anyMatch(grp -> grp.toString().contains("_part_")))
                .findFirst()
                .get().raftManager.server();

        AtomicInteger counter = new AtomicInteger(0);

        RaftNodeId partitionNodeId = raftServer.localNodes().stream()
                .filter(grp -> grp.toString().contains("_part_"))
                .findFirst()
                .orElseThrow();

        raftServer.blockMessages(partitionNodeId, (msg, peerId) -> {
            if (msg instanceof RpcRequests.PingRequest) {
                // We block ping request to prevent starting replicator, hence we fail catch up and fail rebalance.
                checkPartitionNodes(0, 1);

                return counter.incrementAndGet() <= 5;
            }
            return false;
        });

        alterZone(node, ZONE_NAME, 3);

        waitPartitionAssignmentsSyncedToExpected(0, 3);

        checkPartitionNodes(0, 3);
    }

    @Test
    @UseTestTxStateStorage
    void testDestroyPartitionStoragesOnEvictNode() throws Exception {
        Node node = getNode(0);

        createTableWithOnePartition(node, TABLE_NAME, ZONE_NAME, 3, true);

        Set<Assignment> assignmentsBeforeChangeReplicas = getPartitionClusterNodes(node, 0);

        changeTableReplicasForSinglePartition(node, ZONE_NAME, 2);

        waitPartitionAssignmentsSyncedToExpected(0, 2);

        Set<Assignment> assignmentsAfterChangeReplicas = getPartitionClusterNodes(node, 0);

        Set<Assignment> evictedAssignments = getEvictedAssignments(assignmentsBeforeChangeReplicas, assignmentsAfterChangeReplicas);

        assertThat(
                String.format("before=%s, after=%s", assignmentsBeforeChangeReplicas, assignmentsAfterChangeReplicas),
                evictedAssignments,
                hasSize(1)
        );

        Node evictedNode = findNodeByConsistentId(first(evictedAssignments).consistentId());

        assertNotNull(evictedNode, evictedAssignments.toString());

        checkInvokeDestroyedPartitionStorages(evictedNode, TABLE_NAME, 0);
    }

    @Test
    @UseTestTxStateStorage
    @UseRocksMetaStorage
    @Disabled("https://issues.apache.org/jira/browse/IGNITE-19170")
    void testDestroyPartitionStoragesOnRestartEvictedNode(TestInfo testInfo) throws Exception {
        Node node = getNode(0);

        createTableWithOnePartition(node, TABLE_NAME, ZONE_NAME, 3, true);

        Set<Assignment> assignmentsBeforeChangeReplicas = getPartitionClusterNodes(node, 0);

        nodes.forEach(n -> {
            prepareFinishHandleChangeStableAssignmentEventFuture(n, TABLE_NAME, 0);

            throwExceptionOnInvokeDestroyPartitionStorages(n, TABLE_NAME, 0);
        });

        changeTableReplicasForSinglePartition(node, ZONE_NAME, 2);

        waitPartitionAssignmentsSyncedToExpected(0, 2);

        Assignment evictedAssignment = first(getEvictedAssignments(assignmentsBeforeChangeReplicas, getPartitionClusterNodes(node, 0)));

        Node evictedNode = findNodeByConsistentId(evictedAssignment.consistentId());

        // Let's make sure that we handled the events (STABLE_ASSIGNMENTS_PREFIX) from the metastore correctly.
        assertThat(
                collectFinishHandleChangeStableAssignmentEventFuture(n -> !n.equals(evictedNode), TABLE_NAME, 0),
                willCompleteSuccessfully()
        );

        TablePartitionId tablePartitionId = evictedNode.getTablePartitionId(TABLE_NAME, 0);

        assertThat(evictedNode.finishHandleChangeStableAssignmentEventFutures.get(tablePartitionId), willThrowFast(Exception.class));

        // Restart evicted node.
        int evictedNodeIndex = findNodeIndexByConsistentId(evictedAssignment.consistentId());

        evictedNode.stop();

        Node newNode = new Node(testInfo, evictedNode.networkAddress);

        newNode.finishHandleChangeStableAssignmentEventFutures.put(tablePartitionId, new CompletableFuture<>());

        newNode.start();

        newNode.waitWatches();

        nodes.set(evictedNodeIndex, newNode);

        // Let's make sure that we will destroy the partition again.
        assertThat(newNode.finishHandleChangeStableAssignmentEventFutures.get(tablePartitionId), willSucceedIn(1, TimeUnit.MINUTES));

        checkInvokeDestroyedPartitionStorages(newNode, TABLE_NAME, 0);
    }

    /**
     * Test checks rebances from [A,B,C] to [A,B] and then again to [A,B,C]. In this case the raft group node and {@link Replica} are
     * started only once on each node.
     *
     * <p>1. We have an in-progress rebalance and current metastore keys:
     * ms.stable = a,b,c. ms.pending = a,b. ms.planned = a,b,c so, the current active peers is the a,b,c. 2. When the rebalance done, keys
     * wil be updated: ms.stable = a,b. ms.pending = a,b,c. ms.planned = empty 3. Pending event handler receives the entry {old.pending =
     * a,b; new.pending = a,b,c} and: - it will receive the current stable a,b with the revision of current pending event - compare it with
     * new pending a,b,c and want to start node c - but this node is still alive, because the stable handler is not stopped it yet (and we
     * don't want to stop actually) - so we don't need to start it again
     *
     * @throws Exception If failed.
     */
    @Test
    void testRebalanceWithTheSameNodes() throws Exception {
        Node node = getNode(0);

        createZone(node, ZONE_NAME, 1, 1);

        clearSpyInvocations();

        createTable(node, ZONE_NAME, TABLE_NAME);

        waitPartitionAssignmentsSyncedToExpected(0, 1);

        alterZone(node, ZONE_NAME, 3);

        waitPartitionAssignmentsSyncedToExpected(0, 3);

        checkPartitionAssignmentsSyncedAndRebalanceKeysEmpty();

        directUpdateMetastoreRebalanceAssignmentKeys();

        checkPartitionAssignmentsSyncedAndRebalanceKeysEmpty();

        verifyThatRaftNodesAndReplicasWereStartedOnlyOnce();
    }

    @Test
    void testRaftClientsUpdatesAfterRebalance() throws Exception {
        Node node = getNode(0);

        createZone(node, ZONE_NAME, 1, 1);

        createTable(node, ZONE_NAME, TABLE_NAME);

        waitPartitionAssignmentsSyncedToExpected(0, 1);

        Set<Assignment> assignmentsBeforeRebalance = getPartitionClusterNodes(node, 0);

        String newNodeNameForAssignment = nodes.stream()
                .map(n -> Assignment.forPeer(n.clusterService.nodeName()))
                .filter(assignment -> !assignmentsBeforeRebalance.contains(assignment))
                .findFirst()
                .orElseThrow()
                .consistentId();

        Set<Assignment> newAssignment = Set.of(Assignment.forPeer(newNodeNameForAssignment));

        // Write the new assignments to metastore as a pending assignments.
        {
            TablePartitionId partId = new TablePartitionId(getTableId(node, TABLE_NAME), 0);

            ByteArray partAssignmentsPendingKey = pendingPartAssignmentsKey(partId);

            byte[] bytesPendingAssignments = Assignments.toBytes(newAssignment);

            node.metaStorageManager
                    .put(partAssignmentsPendingKey, bytesPendingAssignments)
                    .get(AWAIT_TIMEOUT_MILLIS, MILLISECONDS);
        }

        waitForCondition(
                () -> nodes.stream().allMatch(n -> getPartitionClusterNodes(n, 0).equals(newAssignment)),
                (long) AWAIT_TIMEOUT_MILLIS * nodes.size()
        );

        // Wait for rebalance to complete.
        assertTrue(waitForCondition(
                () -> nodes.stream().allMatch(n -> getPartitionClusterNodes(n, 0).equals(newAssignment)),
                (long) AWAIT_TIMEOUT_MILLIS * nodes.size()
        ));

        // Check that raft clients on all nodes were updated with the new list of peers.
        Predicate<Node> isNodeInReplicationGroup = n -> isNodeInAssignments(n, newAssignment);
        assertTrue(waitForCondition(
                () -> nodes.stream()
                        .filter(isNodeInReplicationGroup)
                        .allMatch(n -> isNodeUpdatesPeersOnGroupService(node, assignmentsToPeersSet(newAssignment))),
                (long) AWAIT_TIMEOUT_MILLIS * nodes.size()
        ));

        // Checks that there no any replicas outside replication group
        var replGrpId = new TablePartitionId(getTableId(node, TABLE_NAME), 0);
        Predicate<Node> isNodeOutsideReplicationGroup = n -> !isNodeInAssignments(n, newAssignment);
        assertTrue(waitForCondition(
                () -> nodes.stream()
                        .filter(isNodeOutsideReplicationGroup)
                        .noneMatch(n -> isReplicationGroupStarted(n, replGrpId)),
                (long) AWAIT_TIMEOUT_MILLIS * nodes.size()
        ));
    }


    @Test
    void testClientsAreUpdatedAfterPendingRebalanceHandled() throws Exception {
        Node node = getNode(0);

        createZone(node, ZONE_NAME, 1, 1);

        createTable(node, ZONE_NAME, TABLE_NAME);

        waitPartitionAssignmentsSyncedToExpected(0, 1);

        var assignmentsBeforeRebalance = getPartitionClusterNodes(node, 0);
        String nodeNameAssignedBeforeRebalance = assignmentsBeforeRebalance.stream()
                .findFirst()
                .orElseThrow()
                .consistentId();

        String newNodeNameForAssignment = nodes.stream()
                .filter(n -> !nodeNameAssignedBeforeRebalance.equals(n.clusterService.nodeName()))
                .findFirst()
                .orElseThrow()
                .name;

        Set<Assignment> newAssignment = Set.of(Assignment.forPeer(newNodeNameForAssignment));

        // Write the new assignments to metastore as a pending assignments.
        TablePartitionId partId = new TablePartitionId(getTableId(node, TABLE_NAME), 0);

        ByteArray partAssignmentsPendingKey = pendingPartAssignmentsKey(partId);

        byte[] bytesPendingAssignments = Assignments.toBytes(newAssignment);

        AtomicBoolean dropMessages = new AtomicBoolean(true);

        // Using this hack we pause rebalance on all nodes
        nodes.forEach(n -> ((DefaultMessagingService) n.clusterService.messagingService())
                .dropMessages((nodeName, msg) -> msg instanceof ChangePeersAsyncRequest && dropMessages.get())
        );

        node.metaStorageManager.put(partAssignmentsPendingKey, bytesPendingAssignments).get(AWAIT_TIMEOUT_MILLIS, MILLISECONDS);

        Set<Assignment> union = RebalanceUtil.union(assignmentsBeforeRebalance, newAssignment);

        // Check that raft clients on all nodes were updated with the new list of peers.
        Predicate<Node> isNodeInReplicationGroup = n -> isNodeInAssignments(n, union);
        assertTrue(waitForCondition(
                () -> nodes.stream()
                        .filter(isNodeInReplicationGroup)
                        .allMatch(n -> isNodeUpdatesPeersOnGroupService(node, assignmentsToPeersSet(union))),
                (long) AWAIT_TIMEOUT_MILLIS * nodes.size()
        ));

        // Checks that there no any replicas outside replication group
        Predicate<Node> isNodeOutsideReplicationGroup = n -> !isNodeInAssignments(n, union);
        assertTrue(waitForCondition(
                () -> nodes.stream()
                        .filter(isNodeOutsideReplicationGroup)
                        .noneMatch(n -> isReplicationGroupStarted(n, partId)),
                (long) AWAIT_TIMEOUT_MILLIS * nodes.size()
        ));

        dropMessages.set(false);
    }

    private static Set<Peer> assignmentsToPeersSet(Set<Assignment> assignments) {
        return assignments.stream()
                .map(Assignment::consistentId)
                .map(Peer::new)
                .collect(toSet());
    }

    private static boolean isNodeInAssignments(Node node, Set<Assignment> assignments) {
        return assignmentsToPeersSet(assignments).stream()
                .map(Peer::consistentId)
                .anyMatch(id -> id.equals(node.clusterService.nodeName()));
    }

    private static boolean isReplicationGroupStarted(Node node, ReplicationGroupId replicationGroupId) {
        return node.replicaManager.isReplicaStarted(replicationGroupId);
    }

    private static boolean isNodeUpdatesPeersOnGroupService(Node node, Set<Peer> desiredPeers) {
        // TODO: will be replaced with replica usage in https://issues.apache.org/jira/browse/IGNITE-22218
        TableRaftService tblRaftSvc = node.tableManager.startedTables()
                                .get(getTableId(node, TABLE_NAME))
                                .internalTable()
                .tableRaftService();
        RaftGroupService groupService;
        try {
            groupService = tblRaftSvc.partitionRaftGroupService(0);
        } catch (IgniteInternalException e) {
            return false;
        }
        List<Peer> peersList = groupService.peers();
        boolean isUpdated = peersList.stream()
                                .collect(toSet())
                .equals(desiredPeers);
        return isUpdated;
    }

    private void clearSpyInvocations() {
        for (int i = 0; i < NODE_COUNT; i++) {
            clearInvocations(getNode(i).raftManager);
            clearInvocations(getNode(i).replicaManager);
        }
    }

    private void checkPartitionAssignmentsSyncedAndRebalanceKeysEmpty() throws Exception {
        waitPartitionPlannedAssignmentsSyncedToExpected(0, 0);
        waitPartitionPendingAssignmentsSyncedToExpected(0, 0);
        waitPartitionAssignmentsSyncedToExpected(0, 3);
    }

    /**
     * Update pending and planned assignments to start a rebalance.
     *
     * @throws Exception If fail.
     */
    private void directUpdateMetastoreRebalanceAssignmentKeys() throws Exception {
        Collection<String> dataNodes = new HashSet<>();

        for (int i = 0; i < NODE_COUNT; i++) {
            dataNodes.add(getNode(i).name);
        }

        Set<Assignment> pendingAssignments = AffinityUtils.calculateAssignmentForPartition(dataNodes, 0, 2);
        Set<Assignment> plannedAssignments = AffinityUtils.calculateAssignmentForPartition(dataNodes, 0, 3);

        byte[] bytesPendingAssignments = Assignments.toBytes(pendingAssignments);
        byte[] bytesPlannedAssignments = Assignments.toBytes(plannedAssignments);

        Node node0 = getNode(0);

        TablePartitionId partId = new TablePartitionId(getTableId(node0, TABLE_NAME), 0);

        ByteArray partAssignmentsPendingKey = pendingPartAssignmentsKey(partId);
        ByteArray partAssignmentsPlannedKey = plannedPartAssignmentsKey(partId);

        Map<ByteArray, byte[]> msEntries = new HashMap<>();

        msEntries.put(partAssignmentsPendingKey, bytesPendingAssignments);
        msEntries.put(partAssignmentsPlannedKey, bytesPlannedAssignments);

        node0.metaStorageManager.putAll(msEntries).get(AWAIT_TIMEOUT_MILLIS, MILLISECONDS);
    }

    private void verifyThatRaftNodesAndReplicasWereStartedOnlyOnce() throws Exception {
        for (int i = 0; i < NODE_COUNT; i++) {
            verify(getNode(i).raftManager, timeout(AWAIT_TIMEOUT_MILLIS).times(1))
                    .startRaftGroupNode(any(), any(), any(), any(), any(), notNull(TopologyAwareRaftGroupServiceFactory.class));
            verify(getNode(i).replicaManager, timeout(AWAIT_TIMEOUT_MILLIS).times(1))
                    .startReplica(any(), any(PendingComparableValuesTracker.class), any());
        }
    }

    private void waitPartitionAssignmentsSyncedToExpected(int partNum, int replicasNum) throws Exception {
        waitPartitionAssignmentsSyncedToExpected(TABLE_NAME, partNum, replicasNum);
    }

    private void waitPartitionAssignmentsSyncedToExpected(String tableName, int partNum, int replicasNum) throws Exception {
        assertTrue(waitForCondition(
                () -> nodes.stream().allMatch(n -> getPartitionClusterNodes(n, tableName, partNum).size() == replicasNum),
                (long) AWAIT_TIMEOUT_MILLIS * nodes.size()
        ));

        Node anyNode = nodes.get(0);
        Set<Assignment> assignments = getPartitionClusterNodes(anyNode, tableName, replicasNum);
        assertTrue(waitForCondition(
                () -> {
                    try {
                        return nodes.stream()
                                .filter(n -> isNodeInAssignments(n, assignments))
                                .allMatch(n -> {
                                    // TODO: will be replaced with replica usage in https://issues.apache.org/jira/browse/IGNITE-22218
                                    TableRaftService trs = n.tableManager
                                            .cachedTable(getTableId(n, tableName))
                                            .internalTable()
                                            .tableRaftService();

                                    try {
                                        return trs.partitionRaftGroupService(partNum) != null;
                                    } catch (IgniteInternalException e) {
                                        return false;
                                    }
                                });
                    } catch (IgniteInternalException e) {
                        // Raft group service not found.
                        return false;
                    }
                },
                (long) AWAIT_TIMEOUT_MILLIS * nodes.size()
        ));
    }

    private void waitPartitionPendingAssignmentsSyncedToExpected(int partNum, int replicasNum) throws Exception {
        assertTrue(waitForCondition(
                () -> nodes.stream().allMatch(n -> getPartitionPendingClusterNodes(n, partNum).size() == replicasNum),
                (long) AWAIT_TIMEOUT_MILLIS * nodes.size()
        ));
    }

    private void waitPartitionPlannedAssignmentsSyncedToExpected(int partNum, int replicasNum) throws Exception {
        assertTrue(waitForCondition(
                () -> nodes.stream().allMatch(n -> getPartitionPlannedClusterNodes(n, partNum).size() == replicasNum),
                (long) AWAIT_TIMEOUT_MILLIS * nodes.size()
        ));
    }

    private Node findNodeByConsistentId(String consistentId) {
        return nodes.stream().filter(n -> n.name.equals(consistentId)).findFirst().orElseThrow();
    }

    private int findNodeIndexByConsistentId(String consistentId) {
        return IntStream.range(0, nodes.size()).filter(i -> getNode(i).name.equals(consistentId)).findFirst().orElseThrow();
    }

    private static Set<Assignment> getPartitionClusterNodes(Node node, int partNum) {
        return getPartitionClusterNodes(node, TABLE_NAME, partNum);
    }

    private static Set<Assignment> getPartitionClusterNodes(Node node, String tableName, int partNum) {
        return Optional.ofNullable(getTableId(node, tableName))
                .map(tableId -> partitionAssignments(node.metaStorageManager, tableId, partNum).join())
                .orElse(Set.of());
    }

    private static Set<Assignment> getPartitionPendingClusterNodes(Node node, int partNum) {
        return Optional.ofNullable(getTableId(node, TABLE_NAME))
                .map(tableId -> partitionPendingAssignments(node.metaStorageManager, tableId, partNum).join())
                .orElse(Set.of());
    }

    private static Set<Assignment> getPartitionPlannedClusterNodes(Node node, int partNum) {
        return Optional.ofNullable(getTableId(node, TABLE_NAME))
                .map(tableId -> partitionPlannedAssignments(node.metaStorageManager, tableId, partNum).join())
                .orElse(Set.of());
    }

    private static CompletableFuture<Set<Assignment>> partitionPendingAssignments(
            MetaStorageManager metaStorageManager,
            int tableId,
            int partitionNumber
    ) {
        return metaStorageManager
                .get(pendingPartAssignmentsKey(new TablePartitionId(tableId, partitionNumber)))
                .thenApply(e -> (e.value() == null) ? null : Assignments.fromBytes(e.value()).nodes());
    }

    private static CompletableFuture<Set<Assignment>> partitionPlannedAssignments(
            MetaStorageManager metaStorageManager,
            int tableId,
            int partitionNumber
    ) {
        return metaStorageManager
                .get(plannedPartAssignmentsKey(new TablePartitionId(tableId, partitionNumber)))
                .thenApply(e -> (e.value() == null) ? null : Assignments.fromBytes(e.value()).nodes());
    }

    private class Node {
        final String name;

        final Loza raftManager;

        final ThreadPoolsManager threadPoolsManager;

        final ReplicaManager replicaManager;

        final MetaStorageManager metaStorageManager;

        private final VaultManager vaultManager;

        private final ClusterService clusterService;

        private final LockManager lockManager;

        private final TxManager txManager;

        private final DistributedConfigurationStorage cfgStorage;

        private final DataStorageManager dataStorageMgr;

        private final TableManager tableManager;

        private final DistributionZoneManager distributionZoneManager;

        private final ConfigurationManager nodeCfgMgr;

        private final ConfigurationManager clusterCfgMgr;

        private final ClusterManagementGroupManager cmgManager;

        private final SchemaManager schemaManager;

        private final CatalogManager catalogManager;

        private final SchemaSyncService schemaSyncService;

        private final ClockWaiter clockWaiter;

        private final List<IgniteComponent> nodeComponents = new CopyOnWriteArrayList<>();

        private final ConfigurationTreeGenerator nodeCfgGenerator;

        private final ConfigurationTreeGenerator clusterCfgGenerator;

        private final Map<TablePartitionId, CompletableFuture<Void>> finishHandleChangeStableAssignmentEventFutures
                = new ConcurrentHashMap<>();

        private final NetworkAddress networkAddress;

        private final LowWatermarkImpl lowWatermark;

        /** The future have to be complete after the node start and all Meta storage watches are deployd. */
        private CompletableFuture<Void> deployWatchesFut;

        /** Hybrid clock. */
        private final HybridClock hybridClock = new HybridClockImpl();

        /** Index manager. */
        private final IndexManager indexManager;

        /** Failure processor. */
        private final FailureProcessor failureProcessor;

        private final ScheduledExecutorService rebalanceScheduler;

        private final LogStorageFactory logStorageFactory;

        final TestPlacementDriver placementDriver;

        private final IndexMetaStorage indexMetaStorage;

        /**
         * Constructor that simply creates a subset of components of this node.
         */
        Node(TestInfo testInfo, NetworkAddress addr) {
            networkAddress = addr;

            name = testNodeName(testInfo, addr.port());

            Path dir = workDir.resolve(name);

            vaultManager = createVault(dir);

            nodeCfgGenerator = new ConfigurationTreeGenerator(
                    List.of(
                            NetworkConfiguration.KEY,
                            RestConfiguration.KEY,
                            ClientConnectorConfiguration.KEY,
                            StorageConfiguration.KEY),
                    List.of(
                            PersistentPageMemoryStorageEngineExtensionConfigurationSchema.class,
                            VolatilePageMemoryStorageEngineExtensionConfigurationSchema.class
                    ),
                    List.of(
                            PersistentPageMemoryProfileConfigurationSchema.class,
                            VolatilePageMemoryProfileConfigurationSchema.class
                    )
            );

            Path configPath = workDir.resolve(testInfo.getDisplayName());
            TestIgnitionManager.addDefaultsToConfigurationFile(configPath);

            nodeCfgMgr = new ConfigurationManager(
                    List.of(NetworkConfiguration.KEY,
                            StorageConfiguration.KEY,
                            RestConfiguration.KEY,
                            ClientConnectorConfiguration.KEY),
                    new LocalFileConfigurationStorage(configPath, nodeCfgGenerator, null),
                    nodeCfgGenerator,
                    new TestConfigurationValidator()
            );

            clusterService = ClusterServiceTestUtils.clusterService(
                    testInfo,
                    addr.port(),
                    finder
            );

            lockManager = new HeapLockManager();

            MetricManager metricManager = new NoOpMetricManager();

            var raftGroupEventsClientListener = new RaftGroupEventsClientListener();

            logStorageFactory = SharedLogStorageFactoryUtils.create(clusterService.nodeName(), dir, raftConfiguration);

            raftManager = spy(new Loza(
                    clusterService,
                    metricManager,
                    raftConfiguration,
                    dir,
                    hybridClock,
                    raftGroupEventsClientListener,
                    logStorageFactory
            ));

            var clusterStateStorage = new TestClusterStateStorage();
            var logicalTopology = new LogicalTopologyImpl(clusterStateStorage);

            var clusterInitializer = new ClusterInitializer(
                    clusterService,
                    hocon -> hocon,
                    new TestConfigurationValidator()
            );

            failureProcessor = new NoOpFailureProcessor();

            cmgManager = new ClusterManagementGroupManager(
                    vaultManager,
                    clusterService,
                    clusterInitializer,
                    raftManager,
                    clusterStateStorage,
                    logicalTopology,
                    clusterManagementConfiguration,
                    new NodeAttributesCollector(nodeAttributes, storageConfiguration),
                    failureProcessor
            );

            LogicalTopologyServiceImpl logicalTopologyService = new LogicalTopologyServiceImpl(logicalTopology, cmgManager);

            KeyValueStorage keyValueStorage = testInfo.getTestMethod().get().isAnnotationPresent(UseRocksMetaStorage.class)
                    ? new RocksDbKeyValueStorage(name, resolveDir(dir, "metaStorage"), failureProcessor)
                    : new SimpleInMemoryKeyValueStorage(name);

            var topologyAwareRaftGroupServiceFactory = new TopologyAwareRaftGroupServiceFactory(
                    clusterService,
                    logicalTopologyService,
                    Loza.FACTORY,
                    raftGroupEventsClientListener
            );

            metaStorageManager = new MetaStorageManagerImpl(
                    clusterService,
                    cmgManager,
                    logicalTopologyService,
                    raftManager,
                    keyValueStorage,
                    hybridClock,
                    topologyAwareRaftGroupServiceFactory,
                    metricManager,
                    metaStorageConfiguration,
                    raftConfiguration.retryTimeout(),
                    completedFuture(() -> DEFAULT_MAX_CLOCK_SKEW_MS)
            );

            placementDriver = new TestPlacementDriver(() -> PRIMARY_FILTER.apply(clusterService.topologyService().allMembers()));

            threadPoolsManager = new ThreadPoolsManager(name);

            LongSupplier partitionIdleSafeTimePropagationPeriodMsSupplier = () -> 10L;

            ReplicaService replicaSvc = new ReplicaService(
                    clusterService.messagingService(),
                    hybridClock,
                    threadPoolsManager.partitionOperationsExecutor(),
                    replicationConfiguration,
                    threadPoolsManager.commonScheduler()
            );

            var resourcesRegistry = new RemotelyTriggeredResourceRegistry();

            clockWaiter = new ClockWaiter(name, hybridClock);

            ClockService clockService = new ClockServiceImpl(
                    hybridClock,
                    clockWaiter,
                    () -> DEFAULT_MAX_CLOCK_SKEW_MS
            );

            TransactionInflights transactionInflights = new TransactionInflights(placementDriver, clockService);

            cfgStorage = new DistributedConfigurationStorage("test", metaStorageManager);

            clusterCfgGenerator = new ConfigurationTreeGenerator(GcConfiguration.KEY);

            clusterCfgMgr = new ConfigurationManager(
                    List.of(
                            GcConfiguration.KEY
                    ),
                    cfgStorage,
                    clusterCfgGenerator,
                    new TestConfigurationValidator()
            );

            ConfigurationRegistry clusterConfigRegistry = clusterCfgMgr.configurationRegistry();

            Consumer<LongFunction<CompletableFuture<?>>> registry = (LongFunction<CompletableFuture<?>> function) ->
                    metaStorageManager.registerRevisionUpdateListener(function::apply);

            GcConfiguration gcConfig = clusterConfigRegistry.getConfiguration(GcConfiguration.KEY);

            DataStorageModules dataStorageModules = new DataStorageModules(List.of(
                    new PersistentPageMemoryDataStorageModule(),
                    new VolatilePageMemoryDataStorageModule(),
                    new TestDataStorageModule()
            ));

            Path storagePath = dir.resolve("storage");

            LogSyncer logSyncer = logStorageFactory;

            dataStorageMgr = new DataStorageManager(
                    dataStorageModules.createStorageEngines(
                            name,
                            nodeCfgMgr.configurationRegistry(),
                            dir.resolve("storage"),
                            null,
                            failureProcessor,
                            logSyncer
                    ),
                    storageConfiguration
            );

            lowWatermark = new LowWatermarkImpl(
                    name,
                    gcConfig.lowWatermark(),
                    clockService,
                    vaultManager,
                    failureProcessor,
                    clusterService.messagingService()
            );

            txManager = new TxManagerImpl(
                    txConfiguration,
                    clusterService,
                    replicaSvc,
                    lockManager,
                    clockService,
                    new TransactionIdGenerator(addr.port()),
                    placementDriver,
                    partitionIdleSafeTimePropagationPeriodMsSupplier,
                    new TestLocalRwTxCounter(),
                    resourcesRegistry,
                    transactionInflights,
                    lowWatermark
            );

            rebalanceScheduler = new ScheduledThreadPoolExecutor(REBALANCE_SCHEDULER_POOL_SIZE,
                    NamedThreadFactory.create(name, "test-rebalance-scheduler", logger()));

            replicaManager = spy(new ReplicaManager(
                    name,
                    clusterService,
                    cmgManager,
                    clockService,
                    Set.of(PartitionReplicationMessageGroup.class, TxMessageGroup.class),
                    placementDriver,
                    threadPoolsManager.partitionOperationsExecutor(),
                    partitionIdleSafeTimePropagationPeriodMsSupplier,
                    new NoOpFailureProcessor(),
                    new ThreadLocalPartitionCommandsMarshaller(clusterService.serializationRegistry()),
                    topologyAwareRaftGroupServiceFactory,
                    raftManager,
                    view -> new LocalLogStorageFactory(),
                    ForkJoinPool.commonPool()
            ));

            LongSupplier delayDurationMsSupplier = () -> 10L;

            catalogManager = new CatalogManagerImpl(
                    new UpdateLogImpl(metaStorageManager),
                    clockService,
                    delayDurationMsSupplier,
                    partitionIdleSafeTimePropagationPeriodMsSupplier
            );

            indexMetaStorage = new IndexMetaStorage(catalogManager, lowWatermark, metaStorageManager);

            schemaManager = new SchemaManager(registry, catalogManager);

            schemaSyncService = new SchemaSyncServiceImpl(metaStorageManager.clusterTime(), delayDurationMsSupplier);

            distributionZoneManager = new DistributionZoneManager(
                    name,
                    registry,
                    metaStorageManager,
                    logicalTopologyService,
                    catalogManager,
                    rebalanceScheduler
            );

            StorageUpdateConfiguration storageUpdateConfiguration = clusterConfigRegistry.getConfiguration(StorageUpdateConfiguration.KEY);

            HybridClockImpl clock = new HybridClockImpl();

            tableManager = new TableManager(
                    name,
                    registry,
                    gcConfig,
                    txConfiguration,
                    storageUpdateConfiguration,
                    clusterService.messagingService(),
                    clusterService.topologyService(),
                    clusterService.serializationRegistry(),
                    replicaManager,
                    mock(LockManager.class),
                    replicaSvc,
                    txManager,
                    dataStorageMgr,
                    storagePath,
                    metaStorageManager,
                    schemaManager,
                    threadPoolsManager.tableIoExecutor(),
                    threadPoolsManager.partitionOperationsExecutor(),
                    rebalanceScheduler,
                    clock,
                    clockService,
                    new OutgoingSnapshotsManager(clusterService.messagingService()),
                    distributionZoneManager,
                    schemaSyncService,
                    catalogManager,
                    new HybridTimestampTracker(),
                    placementDriver,
                    () -> mock(IgniteSql.class),
                    resourcesRegistry,
                    lowWatermark,
                    transactionInflights,
                    indexMetaStorage,
<<<<<<< HEAD
                    new PartitionReplicaLifecycleManager(
                            catalogManager,
                            replicaManager,
                            distributionZoneManager,
                            metaStorageManager,
                            clusterService.topologyService(),
                            threadPoolsManager.tableIoExecutor(),
                            rebalanceScheduler
                    )
=======
                    logSyncer
>>>>>>> 9b271581
            ) {
                @Override
                protected TxStateTableStorage createTxStateTableStorage(
                        CatalogTableDescriptor tableDescriptor,
                        CatalogZoneDescriptor zoneDescriptor
                ) {
                    return testInfo.getTestMethod().get().isAnnotationPresent(UseTestTxStateStorage.class)
                            ? spy(new TestTxStateTableStorage())
                            : super.createTxStateTableStorage(tableDescriptor, zoneDescriptor);
                }

                @Override
                protected CompletableFuture<Void> handleChangeStableAssignmentEvent(WatchEvent evt) {
                    TablePartitionId tablePartitionId = getTablePartitionId(evt);

                    return super.handleChangeStableAssignmentEvent(evt)
                            .whenComplete((v, e) -> {
                                if (tablePartitionId == null) {
                                    return;
                                }

                                CompletableFuture<Void> finishFuture = finishHandleChangeStableAssignmentEventFutures.get(tablePartitionId);

                                if (finishFuture == null) {
                                    return;
                                }

                                if (e == null) {
                                    finishFuture.complete(null);
                                } else {
                                    finishFuture.completeExceptionally(e);
                                }
                            });
                }
            };

            tableManager.setStreamerReceiverRunner(mock(StreamerReceiverRunner.class));

            indexManager = new IndexManager(
                    schemaManager,
                    tableManager,
                    catalogManager,
                    threadPoolsManager.tableIoExecutor(),
                    registry,
                    lowWatermark
            );
        }

        private void waitForMetadataCompletenessAtNow() {
            assertThat(schemaSyncService.waitForMetadataCompleteness(hybridClock.now()), willCompleteSuccessfully());
        }

        /**
         * Starts the created components.
         */
        void start() {
            List<IgniteComponent> firstComponents = List.of(
                    threadPoolsManager,
                    vaultManager,
                    nodeCfgMgr,
                    failureProcessor,
                    clusterService,
                    logStorageFactory,
                    raftManager,
                    cmgManager
            );

            ComponentContext componentContext = new ComponentContext();
            List<CompletableFuture<?>> componentFuts =
                    firstComponents.stream()
                            .map(component -> component.startAsync(componentContext))
                            .collect(Collectors.toList());

            nodeComponents.addAll(firstComponents);

            deployWatchesFut = CompletableFuture.supplyAsync(() -> {
                List<IgniteComponent> secondComponents = List.of(
                        lowWatermark,
                        metaStorageManager,
                        clusterCfgMgr,
                        clockWaiter,
                        catalogManager,
                        indexMetaStorage,
                        distributionZoneManager,
                        replicaManager,
                        txManager,
                        dataStorageMgr,
                        schemaManager,
                        tableManager,
                        indexManager
                );

                componentFuts.addAll(secondComponents.stream()
                        .map(component -> component.startAsync(componentContext))
                        .collect(Collectors.toList()));

                nodeComponents.addAll(secondComponents);

                var configurationNotificationFut = metaStorageManager.recoveryFinishedFuture().thenCompose(rev -> {
                    return allOf(
                            nodeCfgMgr.configurationRegistry().notifyCurrentConfigurationListeners(),
                            clusterCfgMgr.configurationRegistry().notifyCurrentConfigurationListeners(),
                            ((MetaStorageManagerImpl) metaStorageManager).notifyRevisionUpdateListenerOnStart()
                    );
                });

                assertThat(configurationNotificationFut, willSucceedIn(1, TimeUnit.MINUTES));

                lowWatermark.scheduleUpdates();

                return metaStorageManager.deployWatches();
            }).thenCombine(allOf(componentFuts.toArray(CompletableFuture[]::new)), (deployWatchesFut, unused) -> null);
        }

        /**
         * Waits for watches deployed.
         */
        void waitWatches() {
            assertThat("Watches were not deployed", deployWatchesFut, willCompleteSuccessfully());
        }

        /**
         * Stops the created components.
         */
        void stop() {
            List<IgniteComponent> components = new ArrayList<>(nodeComponents);
            reverse(components);

            for (IgniteComponent component : components) {
                try {
                    component.beforeNodeStop();
                } catch (Exception e) {
                    LOG.error("Unable to execute before node stop [component={}]", e, component);
                }
            }

            assertThat(stopAsync(new ComponentContext(), components), willCompleteSuccessfully());

            nodeCfgGenerator.close();
            clusterCfgGenerator.close();
        }

        @Nullable TablePartitionId getTablePartitionId(WatchEvent event) {
            assertTrue(event.single(), event.toString());

            Entry stableAssignmentsWatchEvent = event.entryEvent().newEntry();

            if (stableAssignmentsWatchEvent.value() == null) {
                return null;
            }

            int partitionId = extractPartitionNumber(stableAssignmentsWatchEvent.key());
            int tableId = extractTableId(stableAssignmentsWatchEvent.key(), STABLE_ASSIGNMENTS_PREFIX);

            return new TablePartitionId(tableId, partitionId);
        }

        TablePartitionId getTablePartitionId(String tableName, int partitionId) {
            InternalTable internalTable = getInternalTable(this, tableName);

            return new TablePartitionId(internalTable.tableId(), partitionId);
        }
    }

    /**
     * Starts the Vault component.
     */
    private static VaultManager createVault(Path workDir) {
        return new VaultManager(new PersistentVaultService(resolveDir(workDir, "vault")));
    }

    private static Path resolveDir(Path workDir, String dirName) {
        Path newDirPath = workDir.resolve(dirName);

        try {
            return Files.createDirectories(newDirPath);
        } catch (IOException e) {
            throw new IgniteInternalException(e);
        }
    }

    private void createTableWithOnePartition(
            Node node,
            String tableName,
            String zoneName,
            int replicas,
            boolean testDataStorage
    ) throws Exception {
        createZone(node, zoneName, 1, replicas, testDataStorage);

        createTable(node, zoneName, tableName);

        waitPartitionAssignmentsSyncedToExpected(0, replicas);

        checkPartitionNodes(0, replicas);
    }

    private void changeTableReplicasForSinglePartition(Node node, String zoneName, int replicas) throws Exception {
        alterZone(node, zoneName, replicas);

        waitPartitionAssignmentsSyncedToExpected(0, replicas);

        checkPartitionNodes(0, replicas);
    }

    private static Set<Assignment> getEvictedAssignments(Set<Assignment> beforeChange, Set<Assignment> afterChange) {
        Set<Assignment> result = new HashSet<>(beforeChange);

        result.removeAll(afterChange);

        return result;
    }

    private static InternalTable getInternalTable(Node node, String tableName) {
        Table table = node.tableManager.table(tableName);

        assertNotNull(table, tableName);

        return ((TableViewInternal) table).internalTable();
    }

    private static void checkInvokeDestroyedPartitionStorages(Node node, String tableName, int partitionId) {
        InternalTable internalTable = getInternalTable(node, tableName);

        verify(internalTable.storage(), timeout(AWAIT_TIMEOUT_MILLIS).atLeast(1))
                .destroyPartition(partitionId);
        verify(internalTable.txStateStorage(), timeout(AWAIT_TIMEOUT_MILLIS).atLeast(1))
                .destroyTxStateStorage(partitionId);
    }

    private static void throwExceptionOnInvokeDestroyPartitionStorages(Node node, String tableName, int partitionId) {
        InternalTable internalTable = getInternalTable(node, tableName);

        doAnswer(answer -> CompletableFuture.failedFuture(new StorageException("From test")))
                .when(internalTable.storage())
                .destroyPartition(partitionId);

        doAnswer(answer -> CompletableFuture.failedFuture(new IgniteInternalException("From test")))
                .when(internalTable.txStateStorage())
                .destroyTxStateStorage(partitionId);
    }

    private void prepareFinishHandleChangeStableAssignmentEventFuture(Node node, String tableName, int partitionId) {
        TablePartitionId tablePartitionId = new TablePartitionId(getInternalTable(node, tableName).tableId(), partitionId);

        node.finishHandleChangeStableAssignmentEventFutures.put(tablePartitionId, new CompletableFuture<>());
    }

    private CompletableFuture<?> collectFinishHandleChangeStableAssignmentEventFuture(
            @Nullable Predicate<Node> nodeFilter,
            String tableName,
            int partitionId
    ) {
        List<CompletableFuture<Void>> futures = new ArrayList<>();

        for (Node node : nodes) {
            if (nodeFilter != null && !nodeFilter.test(node)) {
                continue;
            }

            TablePartitionId tablePartitionId = new TablePartitionId(getInternalTable(node, tableName).tableId(), partitionId);

            CompletableFuture<Void> future = node.finishHandleChangeStableAssignmentEventFutures.get(tablePartitionId);

            assertNotNull(future, String.format("node=%s, table=%s, partitionId=%s", node.name, tableName, partitionId));

            futures.add(future);
        }

        assertThat(String.format("tableName=%s, partitionId=%s", tableName, partitionId), futures, not(empty()));

        return allOf(futures.toArray(CompletableFuture<?>[]::new));
    }

    private static void createZone(Node node, String zoneName, int partitions, int replicas) {
        createZone(node, zoneName, partitions, replicas, false);
    }

    private static void createZone(Node node, String zoneName, int partitions, int replicas, boolean testStorageProfile) {
        DistributionZonesTestUtil.createZoneWithStorageProfile(
                node.catalogManager,
                zoneName,
                partitions,
                replicas,
                testStorageProfile ? DEFAULT_TEST_PROFILE_NAME : DEFAULT_STORAGE_PROFILE
        );
    }

    private static void alterZone(Node node, String zoneName, int replicas) {
        node.waitForMetadataCompletenessAtNow();

        DistributionZonesTestUtil.alterZone(node.catalogManager, zoneName, replicas);
    }

    private static void createTable(Node node, String zoneName, String tableName) {
        node.waitForMetadataCompletenessAtNow();

        TableTestUtils.createTable(
                node.catalogManager,
                SqlCommon.DEFAULT_SCHEMA_NAME,
                zoneName,
                tableName,
                List.of(
                        ColumnParams.builder().name("key").type(INT64).build(),
                        ColumnParams.builder().name("val").type(INT32).nullable(true).build()
                ),
                List.of("key")
        );
    }

    private static @Nullable Integer getTableId(Node node, String tableName) {
        return TableTestUtils.getTableId(node.catalogManager, tableName, node.hybridClock.nowLong());
    }

    private Node getNode(int nodeIndex) {
        return nodes.get(nodeIndex);
    }

    private void checkPartitionNodes(int partitionId, int expNodeCount) {
        for (Node node : nodes) {
            assertEquals(expNodeCount, getPartitionClusterNodes(node, partitionId).size(), node.name);
        }
    }

    private void checkPartitionNodes(String tableName, int partitionId, int expNodeCount) {
        for (Node node : nodes) {
            assertEquals(expNodeCount, getPartitionClusterNodes(node, tableName, partitionId).size(), node.name);
        }
    }
}<|MERGE_RESOLUTION|>--- conflicted
+++ resolved
@@ -1348,19 +1348,17 @@
                     lowWatermark,
                     transactionInflights,
                     indexMetaStorage,
-<<<<<<< HEAD
+                    logSyncer,
                     new PartitionReplicaLifecycleManager(
                             catalogManager,
                             replicaManager,
                             distributionZoneManager,
                             metaStorageManager,
                             clusterService.topologyService(),
+                            lowWatermark,
                             threadPoolsManager.tableIoExecutor(),
                             rebalanceScheduler
                     )
-=======
-                    logSyncer
->>>>>>> 9b271581
             ) {
                 @Override
                 protected TxStateTableStorage createTxStateTableStorage(
