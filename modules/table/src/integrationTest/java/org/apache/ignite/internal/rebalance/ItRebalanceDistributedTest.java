--- conflicted
+++ resolved
@@ -1289,7 +1289,7 @@
                     resourcesRegistry,
                     lowWatermark,
                     transactionInflights,
-<<<<<<< HEAD
+                    indexMetaStorage,
                     new PartitionReplicaLifecycleManager(
                             catalogManager,
                             replicaManager,
@@ -1298,9 +1298,6 @@
                             clusterService.topologyService(),
                             threadPoolsManager.tableIoExecutor()
                     )
-=======
-                    indexMetaStorage
->>>>>>> dd5fe832
             ) {
                 @Override
                 protected TxStateTableStorage createTxStateTableStorage(
