--- conflicted
+++ resolved
@@ -178,7 +178,6 @@
 import org.apache.ignite.internal.tx.LockManager;
 import org.apache.ignite.internal.tx.TxManager;
 import org.apache.ignite.internal.tx.configuration.TransactionConfiguration;
-import org.apache.ignite.internal.tx.impl.CursorManager;
 import org.apache.ignite.internal.tx.impl.HeapLockManager;
 import org.apache.ignite.internal.tx.impl.RemotelyTriggeredResourceRegistry;
 import org.apache.ignite.internal.tx.impl.TransactionIdGenerator;
@@ -1044,11 +1043,7 @@
                     threadPoolsManager.partitionOperationsExecutor()
             );
 
-<<<<<<< HEAD
-            var cursorManager = new CursorManager();
-=======
             var resourcesRegistry = new RemotelyTriggeredResourceRegistry();
->>>>>>> 71b24675
 
             txManager = new TxManagerImpl(
                     txConfiguration,
@@ -1060,11 +1055,7 @@
                     placementDriver,
                     partitionIdleSafeTimePropagationPeriodMsSupplier,
                     new TestLocalRwTxCounter(),
-<<<<<<< HEAD
-                    cursorManager
-=======
                     resourcesRegistry
->>>>>>> 71b24675
             );
 
             cfgStorage = new DistributedConfigurationStorage("test", metaStorageManager);
@@ -1161,11 +1152,7 @@
                     placementDriver,
                     () -> mock(IgniteSql.class),
                     failureProcessor,
-<<<<<<< HEAD
-                    cursorManager
-=======
                     resourcesRegistry
->>>>>>> 71b24675
             ) {
                 @Override
                 protected TxStateTableStorage createTxStateTableStorage(
