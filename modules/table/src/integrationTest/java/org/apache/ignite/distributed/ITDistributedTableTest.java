--- conflicted
+++ resolved
@@ -265,12 +265,7 @@
             @Override public Row resolve(BinaryRow row) {
                 return new Row(SCHEMA, row);
             }
-<<<<<<< HEAD
-        }, null);
-=======
-        },
-            null);
->>>>>>> 7ada2bb4
+        }, null, null);
 
         partitionedTableView(tbl, PARTS * 10);
 
