/*
 * Licensed to the Apache Software Foundation (ASF) under one or more
 * contributor license agreements.  See the NOTICE file distributed with
 * this work for additional information regarding copyright ownership.
 * The ASF licenses this file to You under the Apache License, Version 2.0
 * (the "License"); you may not use this file except in compliance with
 * the License.  You may obtain a copy of the License at
 *
 *      http://www.apache.org/licenses/LICENSE-2.0
 *
 * Unless required by applicable law or agreed to in writing, software
 * distributed under the License is distributed on an "AS IS" BASIS,
 * WITHOUT WARRANTIES OR CONDITIONS OF ANY KIND, either express or implied.
 * See the License for the specific language governing permissions and
 * limitations under the License.
 */

package org.apache.ignite.distributed;

import static org.junit.jupiter.api.Assertions.assertEquals;
import static org.junit.jupiter.api.Assertions.assertNotNull;
import static org.junit.jupiter.api.Assertions.assertNull;
import static org.junit.jupiter.api.Assertions.assertTrue;

import java.nio.file.Path;
import java.util.ArrayList;
import java.util.Collection;
import java.util.HashMap;
import java.util.HashSet;
import java.util.List;
import java.util.Map;
import java.util.UUID;
import java.util.concurrent.CompletableFuture;
import java.util.concurrent.ScheduledExecutorService;
import java.util.concurrent.ScheduledThreadPoolExecutor;
import java.util.concurrent.TimeUnit;
import java.util.stream.Collectors;
import org.apache.ignite.internal.affinity.RendezvousAffinityFunction;
import org.apache.ignite.internal.raft.Loza;
import org.apache.ignite.internal.raft.server.RaftServer;
import org.apache.ignite.internal.raft.server.impl.JRaftServerImpl;
import org.apache.ignite.internal.schema.BinaryRow;
import org.apache.ignite.internal.schema.ByteBufferRow;
import org.apache.ignite.internal.schema.Column;
import org.apache.ignite.internal.schema.NativeTypes;
import org.apache.ignite.internal.schema.SchemaDescriptor;
import org.apache.ignite.internal.schema.SchemaRegistry;
import org.apache.ignite.internal.schema.row.Row;
import org.apache.ignite.internal.schema.row.RowAssembler;
import org.apache.ignite.internal.storage.basic.ConcurrentHashMapPartitionStorage;
import org.apache.ignite.internal.storage.engine.TableStorage;
import org.apache.ignite.internal.table.TableImpl;
import org.apache.ignite.internal.table.distributed.command.GetCommand;
import org.apache.ignite.internal.table.distributed.command.InsertCommand;
import org.apache.ignite.internal.table.distributed.command.response.SingleRowResponse;
import org.apache.ignite.internal.table.distributed.raft.PartitionListener;
import org.apache.ignite.internal.table.distributed.storage.InternalTableImpl;
import org.apache.ignite.internal.testframework.WorkDirectory;
import org.apache.ignite.internal.testframework.WorkDirectoryExtension;
import org.apache.ignite.internal.thread.NamedThreadFactory;
import org.apache.ignite.internal.util.IgniteUtils;
import org.apache.ignite.lang.IgniteLogger;
import org.apache.ignite.lang.IgniteUuid;
import org.apache.ignite.network.ClusterNode;
import org.apache.ignite.network.ClusterService;
import org.apache.ignite.network.ClusterServiceFactory;
import org.apache.ignite.network.MessageSerializationRegistryImpl;
import org.apache.ignite.network.NetworkAddress;
import org.apache.ignite.network.NodeFinder;
import org.apache.ignite.network.StaticNodeFinder;
import org.apache.ignite.network.scalecube.TestScaleCubeClusterServiceFactory;
import org.apache.ignite.network.serialization.MessageSerializationRegistry;
import org.apache.ignite.raft.client.Peer;
import org.apache.ignite.raft.client.service.RaftGroupService;
import org.apache.ignite.raft.jraft.RaftMessagesFactory;
import org.apache.ignite.raft.jraft.rpc.impl.RaftGroupServiceImpl;
import org.apache.ignite.table.KeyValueView;
import org.apache.ignite.table.RecordView;
import org.apache.ignite.table.Table;
import org.apache.ignite.table.Tuple;
import org.apache.ignite.utils.ClusterServiceTestUtils;
import org.jetbrains.annotations.NotNull;
import org.junit.jupiter.api.AfterEach;
import org.junit.jupiter.api.BeforeEach;
import org.junit.jupiter.api.Test;
import org.junit.jupiter.api.TestInfo;
import org.junit.jupiter.api.extension.ExtendWith;
import org.mockito.Mockito;

/**
 * Distributed internal table tests.
 */
@ExtendWith(WorkDirectoryExtension.class)
public class ITDistributedTableTest {
    /** The logger. */
    private static final IgniteLogger LOG = IgniteLogger.forClass(ITDistributedTableTest.class);

    /** Base network port. */
    public static final int NODE_PORT_BASE = 20_000;

    /** Nodes. */
    public static final int NODES = 5;

    /** Partitions. */
    public static final int PARTS = 10;

    /** Factory. */
    private static final RaftMessagesFactory FACTORY = new RaftMessagesFactory();

    /** Network factory. */
    private static final ClusterServiceFactory NETWORK_FACTORY = new TestScaleCubeClusterServiceFactory();

    /**
     *
     */
    private static final MessageSerializationRegistry SERIALIZATION_REGISTRY = new MessageSerializationRegistryImpl();

    /** Client. */
    private ClusterService client;

    /** Executor for raft group services. */
    ScheduledExecutorService executor;

    /** Schema. */
    public static SchemaDescriptor SCHEMA = new SchemaDescriptor(
            1,
            new Column[]{new Column("key", NativeTypes.INT64, false)},
            new Column[]{new Column("value", NativeTypes.INT64, false)}
    );

    /** Cluster. */
    private ArrayList<ClusterService> cluster = new ArrayList<>();

    /**
     *
     */
    @WorkDirectory
    private Path dataPath;

    /**
     * Start all cluster nodes before each test.
     */
    @BeforeEach
    public void beforeTest(TestInfo testInfo) {
        List<NetworkAddress> addresses = ClusterServiceTestUtils.findLocalAddresses(NODE_PORT_BASE, NODE_PORT_BASE + NODES);

<<<<<<< HEAD
        nodeFinder.findNodes().stream()
                .map(addr -> startClient(testInfo, addr.port(), nodeFinder))
                .forEach(cluster::add);
=======
        var finder = new StaticNodeFinder(addresses);

        addresses.stream()
            .map(addr -> startClient(testInfo, addr.port(), finder))
            .forEach(cluster::add);
>>>>>>> c086555b

        for (ClusterService node : cluster) {
            assertTrue(waitForTopology(node, NODES, 1000));
        }

        LOG.info("Cluster started.");

        client = startClient(testInfo, NODE_PORT_BASE + NODES, finder);

        assertTrue(waitForTopology(client, NODES + 1, 1000));

        LOG.info("Client started.");

        executor = new ScheduledThreadPoolExecutor(20, new NamedThreadFactory(Loza.CLIENT_POOL_NAME));
    }

    /**
     * Shutdowns all cluster nodes after each test.
     *
     * @throws Exception If failed.
     */
    @AfterEach
    public void afterTest() throws Exception {
        for (ClusterService node : cluster) {
            node.stop();
        }

        IgniteUtils.shutdownAndAwaitTermination(executor, 10, TimeUnit.SECONDS);

        client.stop();
    }

    /**
     * Tests partition listener.
     *
     * @throws Exception If failed.
     */
    @Test
    public void partitionListener() throws Exception {
        String grpId = "part";

        RaftServer partSrv = new JRaftServerImpl(cluster.get(0), dataPath);

        partSrv.start();

        List<Peer> conf = List.of(new Peer(cluster.get(0).topologyService().localMember().address()));

        partSrv.startRaftGroup(
<<<<<<< HEAD
                grpId,
                new PartitionListener(new ConcurrentHashMapStorage()),
                conf
=======
            grpId,
            new PartitionListener(new ConcurrentHashMapPartitionStorage()),
            conf
>>>>>>> c086555b
        );

        RaftGroupService partRaftGrp =
                RaftGroupServiceImpl
                        .start(grpId, client, FACTORY, 10_000, conf, true, 200, executor)
                        .get(3, TimeUnit.SECONDS);

        Row testRow = getTestRow();

        CompletableFuture<Boolean> insertFur = partRaftGrp.run(new InsertCommand(testRow));

        assertTrue(insertFur.get());

        Row keyChunk = getTestKey();

        CompletableFuture<SingleRowResponse> getFut = partRaftGrp.run(new GetCommand(keyChunk));

        assertNotNull(getFut.get().getValue());

        assertEquals(testRow.longValue(1), new Row(SCHEMA, getFut.get().getValue()).longValue(1));

        partSrv.stopRaftGroup(grpId);

        partRaftGrp.shutdown();

        partSrv.stop();
    }

    /**
     * Prepares a test row which contains one field.
     *
     * @return Row.
     */
    @NotNull
    private Row getTestKey() {
        RowAssembler rowBuilder = new RowAssembler(SCHEMA, 0, 0);

        rowBuilder.appendLong(1L);

        return new Row(SCHEMA, new ByteBufferRow(rowBuilder.toBytes()));
    }

    /**
     * Prepares a test row which contains two fields.
     *
     * @return Row.
     */
    @NotNull
    private Row getTestRow() {
        RowAssembler rowBuilder = new RowAssembler(SCHEMA, 0, 0);

        rowBuilder.appendLong(1L);
        rowBuilder.appendLong(10L);

        return new Row(SCHEMA, new ByteBufferRow(rowBuilder.toBytes()));
    }

    /**
     * The test prepares a distributed table and checks operation over various views.
     *
     * @throws Exception If failed.
     */
    @Test
    public void partitionedTable() throws Exception {
        HashMap<ClusterNode, RaftServer> raftServers = new HashMap<>(NODES);

        for (int i = 0; i < NODES; i++) {
            var raftSrv = new JRaftServerImpl(cluster.get(i), dataPath);

            raftSrv.start();

            raftServers.put(cluster.get(i).topologyService().localMember(), raftSrv);
        }

        List<List<ClusterNode>> assignment = RendezvousAffinityFunction.assignPartitions(
                cluster.stream().map(node -> node.topologyService().localMember()).collect(Collectors.toList()),
                PARTS,
                1,
                false,
                null
        );

        int p = 0;

        Map<Integer, RaftGroupService> partMap = new HashMap<>();

        for (List<ClusterNode> partNodes : assignment) {
            String grpId = "part-" + p;

            List<Peer> conf = List.of(new Peer(partNodes.get(0).address()));

<<<<<<< HEAD
            rs.startRaftGroup(
                    grpId,
                    new PartitionListener(new ConcurrentHashMapStorage()),
                    conf
            );
=======
            for (ClusterNode node : partNodes) {
                RaftServer rs = raftServers.get(node);

                rs.startRaftGroup(
                    grpId,
                    new PartitionListener(new ConcurrentHashMapPartitionStorage()),
                    conf
                );
            }
>>>>>>> c086555b

            RaftGroupService service = RaftGroupServiceImpl.start(grpId,
                    client,
                    FACTORY,
                    10_000,
                    conf,
                    true,
                    200,
                    executor
            ).get(3, TimeUnit.SECONDS);

            partMap.put(p, service);

            p++;
        }

        Table tbl = new TableImpl(new InternalTableImpl(
<<<<<<< HEAD
                "tbl",
                new IgniteUuid(UUID.randomUUID(), 0),
                partMap,
                PARTS,
                NetworkAddress::toString
=======
            "tbl",
            new IgniteUuid(UUID.randomUUID(), 0),
            partMap,
            PARTS,
            NetworkAddress::toString,
            Mockito.mock(TableStorage.class)
>>>>>>> c086555b
        ), new SchemaRegistry() {
            @Override
            public SchemaDescriptor schema() {
                return SCHEMA;
            }

            @Override
            public SchemaDescriptor schema(int ver) {
                return SCHEMA;
            }

            @Override
            public int lastSchemaVersion() {
                return SCHEMA.version();
            }

            @Override
            public Row resolve(BinaryRow row) {
                return new Row(SCHEMA, row);
            }
        }, null);

        partitionedTableRecordView(tbl.recordView(), PARTS * 10);

        partitionedTableKeyValueView(tbl.keyValueView(), PARTS * 10);

        p = 0;

        for (List<ClusterNode> partNodes : assignment) {
            String grpId = "part-" + p;

            for (ClusterNode node : partNodes)
                raftServers.get(node).stopRaftGroup(grpId);

            p++;
        }

        for (RaftGroupService srvc : partMap.values())
            srvc.shutdown();

        for (RaftServer rs : raftServers.values())
            rs.stop();
    }

    /**
     * Checks operation over row table view.
     *
     * @param view    Table view.
     * @param keysCnt Count of keys.
     */
    public void partitionedTableRecordView(RecordView<Tuple> view, int keysCnt) {
        LOG.info("Test for Table view [keys={}]", keysCnt);

        for (int i = 0; i < keysCnt; i++) {
            view.insert(Tuple.create()
                    .set("key", Long.valueOf(i))
                    .set("value", Long.valueOf(i + 2))
            );
        }

        for (int i = 0; i < keysCnt; i++) {
            Tuple entry = view.get(Tuple.create().set("key", Long.valueOf(i)));

            assertEquals(Long.valueOf(i + 2), entry.longValue("value"));
        }

        for (int i = 0; i < keysCnt; i++) {
            view.upsert(Tuple.create()
                    .set("key", Long.valueOf(i))
                    .set("value", Long.valueOf(i + 5))
            );

            Tuple entry = view.get(Tuple.create().set("key", Long.valueOf(i)));

            assertEquals(Long.valueOf(i + 5), entry.longValue("value"));
        }

        HashSet<Tuple> keys = new HashSet<>();

        for (int i = 0; i < keysCnt; i++) {
            keys.add(Tuple.create().set("key", Long.valueOf(i)));
        }

        Collection<Tuple> entries = view.getAll(keys);

        assertEquals(keysCnt, entries.size());

        for (int i = 0; i < keysCnt; i++) {
            boolean res = view.replace(
                    Tuple.create()
                            .set("key", Long.valueOf(i))
                            .set("value", Long.valueOf(i + 5)),
                    Tuple.create()
                            .set("key", Long.valueOf(i))
                            .set("value", Long.valueOf(i + 2))
            );

            assertTrue(res);
        }

        for (int i = 0; i < keysCnt; i++) {
            boolean res = view.delete(Tuple.create().set("key", Long.valueOf(i)));

            assertTrue(res);

            Tuple entry = view.get(Tuple.create().set("key", Long.valueOf(i)));

            assertNull(entry);
        }

        ArrayList<Tuple> batch = new ArrayList<>(keysCnt);

        for (int i = 0; i < keysCnt; i++) {
            batch.add(Tuple.create()
                    .set("key", Long.valueOf(i))
                    .set("value", Long.valueOf(i + 2))
            );
        }

        view.upsertAll(batch);

        for (int i = 0; i < keysCnt; i++) {
            Tuple entry = view.get(Tuple.create().set("key", Long.valueOf(i)));

            assertEquals(Long.valueOf(i + 2), entry.longValue("value"));
        }

        view.deleteAll(keys);

        for (Tuple key : keys) {
            Tuple entry = view.get(key);

            assertNull(entry);
        }
    }

    /**
     * Checks operation over key-value binary table view.
     *
     * @param view    Table view.
     * @param keysCnt Count of keys.
     */
    public void partitionedTableKeyValueView(KeyValueView<Tuple, Tuple> view, int keysCnt) {
        LOG.info("Tes for Key-Value binary view [keys={}]", keysCnt);

        for (int i = 0; i < keysCnt; i++) {
            view.putIfAbsent(
                    Tuple.create().set("key", Long.valueOf(i)),
                    Tuple.create().set("value", Long.valueOf(i + 2))
            );
        }

        for (int i = 0; i < keysCnt; i++) {
            Tuple entry = view.get(Tuple.create().set("key", Long.valueOf(i)));

            assertEquals(Long.valueOf(i + 2), entry.longValue("value"));
        }

        for (int i = 0; i < keysCnt; i++) {
            view.put(
                    Tuple.create().set("key", Long.valueOf(i)),
                    Tuple.create().set("value", Long.valueOf(i + 5))
            );

            Tuple entry = view.get(Tuple.create().set("key", Long.valueOf(i)));

            assertEquals(Long.valueOf(i + 5), entry.longValue("value"));
        }

        HashSet<Tuple> keys = new HashSet<>();

        for (int i = 0; i < keysCnt; i++) {
            keys.add(Tuple.create().set("key", Long.valueOf(i)));
        }

        Map<Tuple, Tuple> entries = view.getAll(keys);

        assertEquals(keysCnt, entries.size());

        for (int i = 0; i < keysCnt; i++) {
            boolean res = view.replace(
                    Tuple.create().set("key", Long.valueOf(i)),
                    Tuple.create().set("value", Long.valueOf(i + 5)),
                    Tuple.create().set("value", Long.valueOf(i + 2))
            );

            assertTrue(res);
        }

        for (int i = 0; i < keysCnt; i++) {
            boolean res = view.remove(Tuple.create().set("key", Long.valueOf(i)));

            assertTrue(res);

            Tuple entry = view.get(
                    Tuple.create()
                            .set("key", Long.valueOf(i))
            );

            assertNull(entry);
        }

        HashMap<Tuple, Tuple> batch = new HashMap<>(keysCnt);

        for (int i = 0; i < keysCnt; i++) {
            batch.put(
                    Tuple.create().set("key", Long.valueOf(i)),
                    Tuple.create().set("value", Long.valueOf(i + 2))
            );
        }

        view.putAll(batch);

        for (int i = 0; i < keysCnt; i++) {
            Tuple entry = view.get(Tuple.create().set("key", Long.valueOf(i)));

            assertEquals(Long.valueOf(i + 2), entry.longValue("value"));
        }

        view.removeAll(keys);

        for (Tuple key : keys) {
            Tuple entry = view.get(key);

            assertNull(entry);
        }
    }

    /**
     * @param testInfo   Test info.
     * @param port       Local port.
     * @param nodeFinder Node finder.
     * @return The client cluster view.
     */
    private static ClusterService startClient(TestInfo testInfo, int port, NodeFinder nodeFinder) {
        var network = ClusterServiceTestUtils.clusterService(
                testInfo,
                port,
                nodeFinder,
                SERIALIZATION_REGISTRY,
                NETWORK_FACTORY
        );

        network.start();

        return network;
    }

    /**
     * @param cluster  The cluster.
     * @param expected Expected count.
     * @param timeout  The timeout in millis.
     * @return {@code True} if topology size is equal to expected.
     */
    private boolean waitForTopology(ClusterService cluster, int expected, int timeout) {
        long stop = System.currentTimeMillis() + timeout;

        while (System.currentTimeMillis() < stop) {
            if (cluster.topologyService().allMembers().size() >= expected) {
                return true;
            }

            try {
                Thread.sleep(50);
            } catch (InterruptedException e) {
                return false;
            }
        }

        return false;
    }
}<|MERGE_RESOLUTION|>--- conflicted
+++ resolved
@@ -16,11 +16,6 @@
  */
 
 package org.apache.ignite.distributed;
-
-import static org.junit.jupiter.api.Assertions.assertEquals;
-import static org.junit.jupiter.api.Assertions.assertNotNull;
-import static org.junit.jupiter.api.Assertions.assertNull;
-import static org.junit.jupiter.api.Assertions.assertTrue;
 
 import java.nio.file.Path;
 import java.util.ArrayList;
@@ -87,6 +82,11 @@
 import org.junit.jupiter.api.extension.ExtendWith;
 import org.mockito.Mockito;
 
+import static org.junit.jupiter.api.Assertions.assertEquals;
+import static org.junit.jupiter.api.Assertions.assertNotNull;
+import static org.junit.jupiter.api.Assertions.assertNull;
+import static org.junit.jupiter.api.Assertions.assertTrue;
+
 /**
  * Distributed internal table tests.
  */
@@ -110,9 +110,7 @@
     /** Network factory. */
     private static final ClusterServiceFactory NETWORK_FACTORY = new TestScaleCubeClusterServiceFactory();
 
-    /**
-     *
-     */
+    /** */
     private static final MessageSerializationRegistry SERIALIZATION_REGISTRY = new MessageSerializationRegistryImpl();
 
     /** Client. */
@@ -123,17 +121,15 @@
 
     /** Schema. */
     public static SchemaDescriptor SCHEMA = new SchemaDescriptor(
-            1,
-            new Column[]{new Column("key", NativeTypes.INT64, false)},
-            new Column[]{new Column("value", NativeTypes.INT64, false)}
+        1,
+        new Column[] {new Column("key", NativeTypes.INT64, false)},
+        new Column[] {new Column("value", NativeTypes.INT64, false)}
     );
 
     /** Cluster. */
     private ArrayList<ClusterService> cluster = new ArrayList<>();
 
-    /**
-     *
-     */
+    /** */
     @WorkDirectory
     private Path dataPath;
 
@@ -144,21 +140,14 @@
     public void beforeTest(TestInfo testInfo) {
         List<NetworkAddress> addresses = ClusterServiceTestUtils.findLocalAddresses(NODE_PORT_BASE, NODE_PORT_BASE + NODES);
 
-<<<<<<< HEAD
-        nodeFinder.findNodes().stream()
-                .map(addr -> startClient(testInfo, addr.port(), nodeFinder))
-                .forEach(cluster::add);
-=======
         var finder = new StaticNodeFinder(addresses);
 
         addresses.stream()
             .map(addr -> startClient(testInfo, addr.port(), finder))
             .forEach(cluster::add);
->>>>>>> c086555b
-
-        for (ClusterService node : cluster) {
+
+        for (ClusterService node : cluster)
             assertTrue(waitForTopology(node, NODES, 1000));
-        }
 
         LOG.info("Cluster started.");
 
@@ -203,21 +192,15 @@
         List<Peer> conf = List.of(new Peer(cluster.get(0).topologyService().localMember().address()));
 
         partSrv.startRaftGroup(
-<<<<<<< HEAD
-                grpId,
-                new PartitionListener(new ConcurrentHashMapStorage()),
-                conf
-=======
             grpId,
             new PartitionListener(new ConcurrentHashMapPartitionStorage()),
             conf
->>>>>>> c086555b
         );
 
         RaftGroupService partRaftGrp =
-                RaftGroupServiceImpl
-                        .start(grpId, client, FACTORY, 10_000, conf, true, 200, executor)
-                        .get(3, TimeUnit.SECONDS);
+            RaftGroupServiceImpl
+                .start(grpId, client, FACTORY, 10_000, conf, true, 200, executor)
+                .get(3, TimeUnit.SECONDS);
 
         Row testRow = getTestRow();
 
@@ -245,8 +228,7 @@
      *
      * @return Row.
      */
-    @NotNull
-    private Row getTestKey() {
+    @NotNull private Row getTestKey() {
         RowAssembler rowBuilder = new RowAssembler(SCHEMA, 0, 0);
 
         rowBuilder.appendLong(1L);
@@ -259,8 +241,7 @@
      *
      * @return Row.
      */
-    @NotNull
-    private Row getTestRow() {
+    @NotNull private Row getTestRow() {
         RowAssembler rowBuilder = new RowAssembler(SCHEMA, 0, 0);
 
         rowBuilder.appendLong(1L);
@@ -287,11 +268,11 @@
         }
 
         List<List<ClusterNode>> assignment = RendezvousAffinityFunction.assignPartitions(
-                cluster.stream().map(node -> node.topologyService().localMember()).collect(Collectors.toList()),
-                PARTS,
-                1,
-                false,
-                null
+            cluster.stream().map(node -> node.topologyService().localMember()).collect(Collectors.toList()),
+            PARTS,
+            1,
+            false,
+            null
         );
 
         int p = 0;
@@ -303,13 +284,6 @@
 
             List<Peer> conf = List.of(new Peer(partNodes.get(0).address()));
 
-<<<<<<< HEAD
-            rs.startRaftGroup(
-                    grpId,
-                    new PartitionListener(new ConcurrentHashMapStorage()),
-                    conf
-            );
-=======
             for (ClusterNode node : partNodes) {
                 RaftServer rs = raftServers.get(node);
 
@@ -319,16 +293,15 @@
                     conf
                 );
             }
->>>>>>> c086555b
 
             RaftGroupService service = RaftGroupServiceImpl.start(grpId,
-                    client,
-                    FACTORY,
-                    10_000,
-                    conf,
-                    true,
-                    200,
-                    executor
+                client,
+                FACTORY,
+                10_000,
+                conf,
+                true,
+                200,
+                executor
             ).get(3, TimeUnit.SECONDS);
 
             partMap.put(p, service);
@@ -337,38 +310,26 @@
         }
 
         Table tbl = new TableImpl(new InternalTableImpl(
-<<<<<<< HEAD
-                "tbl",
-                new IgniteUuid(UUID.randomUUID(), 0),
-                partMap,
-                PARTS,
-                NetworkAddress::toString
-=======
             "tbl",
             new IgniteUuid(UUID.randomUUID(), 0),
             partMap,
             PARTS,
             NetworkAddress::toString,
             Mockito.mock(TableStorage.class)
->>>>>>> c086555b
         ), new SchemaRegistry() {
-            @Override
-            public SchemaDescriptor schema() {
+            @Override public SchemaDescriptor schema() {
                 return SCHEMA;
             }
 
-            @Override
-            public SchemaDescriptor schema(int ver) {
+            @Override public int lastSchemaVersion() {
+                return SCHEMA.version();
+            }
+
+            @Override public SchemaDescriptor schema(int ver) {
                 return SCHEMA;
             }
 
-            @Override
-            public int lastSchemaVersion() {
-                return SCHEMA.version();
-            }
-
-            @Override
-            public Row resolve(BinaryRow row) {
+            @Override public Row resolve(BinaryRow row) {
                 return new Row(SCHEMA, row);
             }
         }, null);
@@ -398,7 +359,7 @@
     /**
      * Checks operation over row table view.
      *
-     * @param view    Table view.
+     * @param view Table view.
      * @param keysCnt Count of keys.
      */
     public void partitionedTableRecordView(RecordView<Tuple> view, int keysCnt) {
@@ -406,47 +367,46 @@
 
         for (int i = 0; i < keysCnt; i++) {
             view.insert(Tuple.create()
+                .set("key", Long.valueOf(i))
+                .set("value", Long.valueOf(i + 2))
+            );
+        }
+
+        for (int i = 0; i < keysCnt; i++) {
+            Tuple entry = view.get(Tuple.create().set("key", Long.valueOf(i)));
+
+            assertEquals(Long.valueOf(i + 2), entry.longValue("value"));
+        }
+
+        for (int i = 0; i < keysCnt; i++) {
+            view.upsert(Tuple.create()
+                .set("key", Long.valueOf(i))
+                .set("value", Long.valueOf(i + 5))
+            );
+
+            Tuple entry = view.get(Tuple.create().set("key", Long.valueOf(i)));
+
+            assertEquals(Long.valueOf(i + 5), entry.longValue("value"));
+        }
+
+        HashSet<Tuple> keys = new HashSet<>();
+
+        for (int i = 0; i < keysCnt; i++)
+            keys.add(Tuple.create().set("key", Long.valueOf(i)));
+
+        Collection<Tuple> entries = view.getAll(keys);
+
+        assertEquals(keysCnt, entries.size());
+
+        for (int i = 0; i < keysCnt; i++) {
+            boolean res = view.replace(
+                Tuple.create()
+                    .set("key", Long.valueOf(i))
+                    .set("value", Long.valueOf(i + 5)),
+                Tuple.create()
                     .set("key", Long.valueOf(i))
                     .set("value", Long.valueOf(i + 2))
             );
-        }
-
-        for (int i = 0; i < keysCnt; i++) {
-            Tuple entry = view.get(Tuple.create().set("key", Long.valueOf(i)));
-
-            assertEquals(Long.valueOf(i + 2), entry.longValue("value"));
-        }
-
-        for (int i = 0; i < keysCnt; i++) {
-            view.upsert(Tuple.create()
-                    .set("key", Long.valueOf(i))
-                    .set("value", Long.valueOf(i + 5))
-            );
-
-            Tuple entry = view.get(Tuple.create().set("key", Long.valueOf(i)));
-
-            assertEquals(Long.valueOf(i + 5), entry.longValue("value"));
-        }
-
-        HashSet<Tuple> keys = new HashSet<>();
-
-        for (int i = 0; i < keysCnt; i++) {
-            keys.add(Tuple.create().set("key", Long.valueOf(i)));
-        }
-
-        Collection<Tuple> entries = view.getAll(keys);
-
-        assertEquals(keysCnt, entries.size());
-
-        for (int i = 0; i < keysCnt; i++) {
-            boolean res = view.replace(
-                    Tuple.create()
-                            .set("key", Long.valueOf(i))
-                            .set("value", Long.valueOf(i + 5)),
-                    Tuple.create()
-                            .set("key", Long.valueOf(i))
-                            .set("value", Long.valueOf(i + 2))
-            );
 
             assertTrue(res);
         }
@@ -465,8 +425,8 @@
 
         for (int i = 0; i < keysCnt; i++) {
             batch.add(Tuple.create()
-                    .set("key", Long.valueOf(i))
-                    .set("value", Long.valueOf(i + 2))
+                .set("key", Long.valueOf(i))
+                .set("value", Long.valueOf(i + 2))
             );
         }
 
@@ -490,7 +450,7 @@
     /**
      * Checks operation over key-value binary table view.
      *
-     * @param view    Table view.
+     * @param view Table view.
      * @param keysCnt Count of keys.
      */
     public void partitionedTableKeyValueView(KeyValueView<Tuple, Tuple> view, int keysCnt) {
@@ -498,8 +458,8 @@
 
         for (int i = 0; i < keysCnt; i++) {
             view.putIfAbsent(
-                    Tuple.create().set("key", Long.valueOf(i)),
-                    Tuple.create().set("value", Long.valueOf(i + 2))
+                Tuple.create().set("key", Long.valueOf(i)),
+                Tuple.create().set("value", Long.valueOf(i + 2))
             );
         }
 
@@ -511,8 +471,8 @@
 
         for (int i = 0; i < keysCnt; i++) {
             view.put(
-                    Tuple.create().set("key", Long.valueOf(i)),
-                    Tuple.create().set("value", Long.valueOf(i + 5))
+                Tuple.create().set("key", Long.valueOf(i)),
+                Tuple.create().set("value", Long.valueOf(i + 5))
             );
 
             Tuple entry = view.get(Tuple.create().set("key", Long.valueOf(i)));
@@ -522,9 +482,8 @@
 
         HashSet<Tuple> keys = new HashSet<>();
 
-        for (int i = 0; i < keysCnt; i++) {
+        for (int i = 0; i < keysCnt; i++)
             keys.add(Tuple.create().set("key", Long.valueOf(i)));
-        }
 
         Map<Tuple, Tuple> entries = view.getAll(keys);
 
@@ -532,9 +491,9 @@
 
         for (int i = 0; i < keysCnt; i++) {
             boolean res = view.replace(
-                    Tuple.create().set("key", Long.valueOf(i)),
-                    Tuple.create().set("value", Long.valueOf(i + 5)),
-                    Tuple.create().set("value", Long.valueOf(i + 2))
+                Tuple.create().set("key", Long.valueOf(i)),
+                Tuple.create().set("value", Long.valueOf(i + 5)),
+                Tuple.create().set("value", Long.valueOf(i + 2))
             );
 
             assertTrue(res);
@@ -546,8 +505,8 @@
             assertTrue(res);
 
             Tuple entry = view.get(
-                    Tuple.create()
-                            .set("key", Long.valueOf(i))
+                Tuple.create()
+                    .set("key", Long.valueOf(i))
             );
 
             assertNull(entry);
@@ -557,8 +516,8 @@
 
         for (int i = 0; i < keysCnt; i++) {
             batch.put(
-                    Tuple.create().set("key", Long.valueOf(i)),
-                    Tuple.create().set("value", Long.valueOf(i + 2))
+                Tuple.create().set("key", Long.valueOf(i)),
+                Tuple.create().set("value", Long.valueOf(i + 2))
             );
         }
 
@@ -580,18 +539,18 @@
     }
 
     /**
-     * @param testInfo   Test info.
-     * @param port       Local port.
+     * @param testInfo Test info.
+     * @param port Local port.
      * @param nodeFinder Node finder.
      * @return The client cluster view.
      */
     private static ClusterService startClient(TestInfo testInfo, int port, NodeFinder nodeFinder) {
         var network = ClusterServiceTestUtils.clusterService(
-                testInfo,
-                port,
-                nodeFinder,
-                SERIALIZATION_REGISTRY,
-                NETWORK_FACTORY
+            testInfo,
+            port,
+            nodeFinder,
+            SERIALIZATION_REGISTRY,
+            NETWORK_FACTORY
         );
 
         network.start();
@@ -600,22 +559,22 @@
     }
 
     /**
-     * @param cluster  The cluster.
+     * @param cluster The cluster.
      * @param expected Expected count.
-     * @param timeout  The timeout in millis.
+     * @param timeout The timeout in millis.
      * @return {@code True} if topology size is equal to expected.
      */
     private boolean waitForTopology(ClusterService cluster, int expected, int timeout) {
         long stop = System.currentTimeMillis() + timeout;
 
         while (System.currentTimeMillis() < stop) {
-            if (cluster.topologyService().allMembers().size() >= expected) {
+            if (cluster.topologyService().allMembers().size() >= expected)
                 return true;
-            }
 
             try {
                 Thread.sleep(50);
-            } catch (InterruptedException e) {
+            }
+            catch (InterruptedException e) {
                 return false;
             }
         }
