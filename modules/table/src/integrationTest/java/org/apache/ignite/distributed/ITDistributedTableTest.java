/*
 * Licensed to the Apache Software Foundation (ASF) under one or more
 * contributor license agreements.  See the NOTICE file distributed with
 * this work for additional information regarding copyright ownership.
 * The ASF licenses this file to You under the Apache License, Version 2.0
 * (the "License"); you may not use this file except in compliance with
 * the License.  You may obtain a copy of the License at
 *
 *      http://www.apache.org/licenses/LICENSE-2.0
 *
 * Unless required by applicable law or agreed to in writing, software
 * distributed under the License is distributed on an "AS IS" BASIS,
 * WITHOUT WARRANTIES OR CONDITIONS OF ANY KIND, either express or implied.
 * See the License for the specific language governing permissions and
 * limitations under the License.
 */

package org.apache.ignite.distributed;

import java.nio.ByteBuffer;
import java.nio.file.Path;
import java.util.ArrayList;
import java.util.Collection;
import java.util.HashMap;
import java.util.HashSet;
import java.util.List;
import java.util.Map;
import java.util.UUID;
import java.util.concurrent.CompletableFuture;
import java.util.stream.Collectors;
import org.apache.ignite.internal.affinity.RendezvousAffinityFunction;
import org.apache.ignite.internal.raft.server.RaftServer;
import org.apache.ignite.internal.raft.server.impl.JRaftServerImpl;
import org.apache.ignite.internal.schema.BinaryRow;
import org.apache.ignite.internal.schema.ByteBufferRow;
import org.apache.ignite.internal.schema.Column;
import org.apache.ignite.internal.schema.NativeTypes;
import org.apache.ignite.internal.schema.SchemaDescriptor;
import org.apache.ignite.internal.schema.SchemaRegistry;
import org.apache.ignite.internal.schema.row.Row;
import org.apache.ignite.internal.schema.row.RowAssembler;
import org.apache.ignite.internal.storage.rocksdb.RocksDbStorage;
import org.apache.ignite.internal.table.TableImpl;
import org.apache.ignite.internal.table.distributed.command.GetCommand;
import org.apache.ignite.internal.table.distributed.command.InsertCommand;
import org.apache.ignite.internal.table.distributed.command.response.SingleRowResponse;
import org.apache.ignite.internal.table.distributed.raft.PartitionListener;
import org.apache.ignite.internal.table.distributed.storage.InternalTableImpl;
import org.apache.ignite.internal.table.distributed.storage.VersionedRowStore;
import org.apache.ignite.internal.testframework.WorkDirectory;
import org.apache.ignite.internal.testframework.WorkDirectoryExtension;
import org.apache.ignite.internal.tx.impl.HeapLockManager;
import org.apache.ignite.internal.tx.impl.TxManagerImpl;
import org.apache.ignite.lang.IgniteLogger;
import org.apache.ignite.network.ClusterLocalConfiguration;
import org.apache.ignite.network.ClusterNode;
import org.apache.ignite.network.ClusterService;
import org.apache.ignite.network.ClusterServiceFactory;
import org.apache.ignite.network.LocalPortRangeNodeFinder;
import org.apache.ignite.network.MessageSerializationRegistryImpl;
import org.apache.ignite.network.NodeFinder;
import org.apache.ignite.network.scalecube.TestScaleCubeClusterServiceFactory;
import org.apache.ignite.network.serialization.MessageSerializationRegistry;
import org.apache.ignite.raft.client.Peer;
import org.apache.ignite.raft.client.message.RaftClientMessagesFactory;
import org.apache.ignite.raft.client.service.RaftGroupService;
import org.apache.ignite.raft.client.service.impl.RaftGroupServiceImpl;
import org.apache.ignite.table.KeyValueBinaryView;
import org.apache.ignite.table.Table;
import org.apache.ignite.table.Tuple;
import org.jetbrains.annotations.NotNull;
import org.junit.jupiter.api.AfterEach;
import org.junit.jupiter.api.BeforeEach;
import org.junit.jupiter.api.Test;
import org.junit.jupiter.api.extension.ExtendWith;

import static org.junit.jupiter.api.Assertions.assertEquals;
import static org.junit.jupiter.api.Assertions.assertNotNull;
import static org.junit.jupiter.api.Assertions.assertNull;
import static org.junit.jupiter.api.Assertions.assertTrue;

/**
 * Distributed internal table tests.
 */
@ExtendWith(WorkDirectoryExtension.class)
public class ITDistributedTableTest {
    /** The logger. */
    private static final IgniteLogger LOG = IgniteLogger.forClass(ITDistributedTableTest.class);

    /** Base network port. */
    public static final int NODE_PORT_BASE = 20_000;

    /** Nodes. */
    public static final int NODES = 5;

    /** Partitions. */
    public static final int PARTS = 10;

    /** Factory. */
    private static final RaftClientMessagesFactory FACTORY = new RaftClientMessagesFactory();

    /** Network factory. */
    private static final ClusterServiceFactory NETWORK_FACTORY = new TestScaleCubeClusterServiceFactory();

    /** */
    private static final MessageSerializationRegistry SERIALIZATION_REGISTRY = new MessageSerializationRegistryImpl();

    /** Client. */
    private ClusterService client;

    /** Schema. */
    public static SchemaDescriptor SCHEMA = new SchemaDescriptor(UUID.randomUUID(),
        1,
        new Column[] {new Column("key", NativeTypes.INT64, false)},
        new Column[] {new Column("value", NativeTypes.INT64, false)}
    );

    /** Cluster. */
    private ArrayList<ClusterService> cluster = new ArrayList<>();

    /** */
    @WorkDirectory
    private Path dataPath;

    /**
     * Start all cluster nodes before each test.
     */
    @BeforeEach
    public void beforeTest() {
        var nodeFinder = new LocalPortRangeNodeFinder(NODE_PORT_BASE, NODE_PORT_BASE + NODES);

        nodeFinder.findNodes().stream()
            .map(addr -> startClient(addr.toString(), addr.port(), nodeFinder))
            .forEach(cluster::add);

        for (ClusterService node : cluster)
            assertTrue(waitForTopology(node, NODES, 1000));

        LOG.info("Cluster started.");

        client = startClient("client", NODE_PORT_BASE + NODES, nodeFinder);

        assertTrue(waitForTopology(client, NODES + 1, 1000));

        LOG.info("Client started.");
    }

    /**
     * Shutdowns all cluster nodes after each test.
     *
     * @throws Exception If failed.
     */
    @AfterEach
    public void afterTest() throws Exception {
        for (ClusterService node : cluster) {
            node.stop();
        }

        client.stop();
    }

    /**
     * Tests partition listener.
     *
     * @throws Exception If failed.
     */
    @Test
    public void partitionListener() throws Exception {
        String grpId = "part";

        RaftServer partSrv = new JRaftServerImpl(cluster.get(0), dataPath);

        partSrv.start();

        List<Peer> conf = List.of(new Peer(cluster.get(0).topologyService().localMember().address()));

<<<<<<< HEAD
        partSrv.startRaftGroup(grpId,
            new PartitionListener(new VersionedRowStore(new TxManagerImpl(cluster.get(0)), new HeapLockManager())), conf);
=======
        partSrv.startRaftGroup(
            grpId,
            new PartitionListener(new RocksDbStorage(dataPath.resolve("db"), ByteBuffer::compareTo)),
            conf
        );
>>>>>>> 356c7660

        RaftGroupService partRaftGrp = new RaftGroupServiceImpl(grpId, client, FACTORY, 10_000, conf, true, 200);

        Row testRow = getTestRow();

        CompletableFuture<Boolean> insertFur = partRaftGrp.run(new InsertCommand(testRow));

        assertTrue(insertFur.get());

//        Row keyChunk = new Row(SCHEMA, new ByteBufferRow(testRow.keySlice()));
        Row keyChunk = getTestKey();

        CompletableFuture<SingleRowResponse> getFut = partRaftGrp.run(new GetCommand(keyChunk));

        assertNotNull(getFut.get().getValue());

        assertEquals(testRow.longValue(1), new Row(SCHEMA, getFut.get().getValue()).longValue(1));

        partSrv.stop();
    }

    /**
     * Prepares a test row which contains one field.
     *
     * @return Row.
     */
    @NotNull private Row getTestKey() {
        RowAssembler rowBuilder = new RowAssembler(SCHEMA, 0, 0);

        rowBuilder.appendLong(1L);

        return new Row(SCHEMA, new ByteBufferRow(rowBuilder.toBytes()));
    }

    /**
     * Prepares a test row which contains two fields.
     *
     * @return Row.
     */
    @NotNull private Row getTestRow() {
        RowAssembler rowBuilder = new RowAssembler(SCHEMA, 0, 0);

        rowBuilder.appendLong(1L);
        rowBuilder.appendLong(10L);

        return new Row(SCHEMA, new ByteBufferRow(rowBuilder.toBytes()));
    }

    /**
     * The test prepares a distributed table and checks operation over various views.
     */
    @Test
    public void partitionedTable() {
        HashMap<ClusterNode, RaftServer> raftServers = new HashMap<>(NODES);

        for (int i = 0; i < NODES; i++) {
            var raftSrv = new JRaftServerImpl(cluster.get(i), dataPath);

            raftSrv.start();

            raftServers.put(cluster.get(i).topologyService().localMember(), raftSrv);
        }

        List<List<ClusterNode>> assignment = RendezvousAffinityFunction.assignPartitions(
            cluster.stream().map(node -> node.topologyService().localMember()).collect(Collectors.toList()),
            PARTS,
            1,
            false,
            null
        );

        int p = 0;

        Map<Integer, RaftGroupService> partMap = new HashMap<>();

        for (List<ClusterNode> partNodes : assignment) {
            RaftServer rs = raftServers.get(partNodes.get(0));

            String grpId = "part-" + p;

            List<Peer> conf = List.of(new Peer(partNodes.get(0).address()));

<<<<<<< HEAD
            rs.startRaftGroup(grpId, new PartitionListener(new VersionedRowStore(new TxManagerImpl(rs.clusterService()),
                new HeapLockManager())), conf);
=======
            rs.startRaftGroup(
                grpId,
                new PartitionListener(new RocksDbStorage(dataPath.resolve("part" + p), ByteBuffer::compareTo)),
                conf
            );
>>>>>>> 356c7660

            partMap.put(p, new RaftGroupServiceImpl(grpId, client, FACTORY, 10_000, conf, true, 200));

            p++;
        }

        Table tbl = new TableImpl(new InternalTableImpl(
            "tbl",
            UUID.randomUUID(),
            partMap,
            PARTS
        ), new SchemaRegistry() {
            @Override public SchemaDescriptor schema() {
                return SCHEMA;
            }

            @Override public int lastSchemaVersion() {
                return SCHEMA.version();
            }

            @Override public SchemaDescriptor schema(int ver) {
                return SCHEMA;
            }

            @Override public Row resolve(BinaryRow row) {
                return new Row(SCHEMA, row);
            }
        }, null, null);

        partitionedTableView(tbl, PARTS * 10);

        partitionedTableKVBinaryView(tbl.kvView(), PARTS * 10);
    }

    /**
     * Checks operation over row table view.
     *
     * @param view Table view.
     * @param keysCnt Count of keys.
     */
    public void partitionedTableView(Table view, int keysCnt) {
        LOG.info("Test for Table view [keys={}]", keysCnt);

        for (int i = 0; i < keysCnt; i++) {
            view.insert(view.tupleBuilder()
                .set("key", Long.valueOf(i))
                .set("value", Long.valueOf(i + 2))
                .build()
            );
        }

        for (int i = 0; i < keysCnt; i++) {
            Tuple entry = view.get(view.tupleBuilder()
                .set("key", Long.valueOf(i))
                .build());

            assertEquals(Long.valueOf(i + 2), entry.longValue("value"));
        }

        for (int i = 0; i < keysCnt; i++) {
            view.upsert(view.tupleBuilder()
                .set("key", Long.valueOf(i))
                .set("value", Long.valueOf(i + 5))
                .build()
            );

            Tuple entry = view.get(view.tupleBuilder()
                .set("key", Long.valueOf(i))
                .build());

            assertEquals(Long.valueOf(i + 5), entry.longValue("value"));
        }

        HashSet<Tuple> keys = new HashSet<>();

        for (int i = 0; i < keysCnt; i++) {
            keys.add(view.tupleBuilder()
                .set("key", Long.valueOf(i))
                .build());
        }

        Collection<Tuple> entries = view.getAll(keys);

        assertEquals(keysCnt, entries.size());

        for (int i = 0; i < keysCnt; i++) {
            boolean res = view.replace(
                view.tupleBuilder()
                    .set("key", Long.valueOf(i))
                    .set("value", Long.valueOf(i + 5))
                    .build(),
                view.tupleBuilder()
                    .set("key", Long.valueOf(i))
                    .set("value", Long.valueOf(i + 2))
                    .build());

            assertTrue(res);
        }

        for (int i = 0; i < keysCnt; i++) {
            boolean res = view.delete(view.tupleBuilder()
                .set("key", Long.valueOf(i))
                .build());

            assertTrue(res);

            Tuple entry = view.get(view.tupleBuilder()
                .set("key", Long.valueOf(i))
                .build());

            assertNull(entry);
        }

        ArrayList<Tuple> batch = new ArrayList<>(keysCnt);

        for (int i = 0; i < keysCnt; i++) {
            batch.add(view.tupleBuilder()
                .set("key", Long.valueOf(i))
                .set("value", Long.valueOf(i + 2))
                .build());
        }

        view.upsertAll(batch);

        for (int i = 0; i < keysCnt; i++) {
            Tuple entry = view.get(view.tupleBuilder()
                .set("key", Long.valueOf(i))
                .build());

            assertEquals(Long.valueOf(i + 2), entry.longValue("value"));
        }

        view.deleteAll(keys);

        for (Tuple key : keys) {
            Tuple entry = view.get(key);

            assertNull(entry);
        }
    }

    /**
     * Checks operation over key-value binary table view.
     *
     * @param view Table view.
     * @param keysCnt Count of keys.
     */
    public void partitionedTableKVBinaryView(KeyValueBinaryView view, int keysCnt) {
        LOG.info("Tes for Key-Value binary view [keys={}]", keysCnt);

        for (int i = 0; i < keysCnt; i++) {
            view.putIfAbsent(
                view.tupleBuilder()
                    .set("key", Long.valueOf(i))
                    .build(),
                view.tupleBuilder()
                    .set("value", Long.valueOf(i + 2))
                    .build());
        }

        for (int i = 0; i < keysCnt; i++) {
            Tuple entry = view.get(
                view.tupleBuilder()
                    .set("key", Long.valueOf(i))
                    .build());

            assertEquals(Long.valueOf(i + 2), entry.longValue("value"));
        }

        for (int i = 0; i < keysCnt; i++) {
            view.put(
                view.tupleBuilder()
                    .set("key", Long.valueOf(i))
                    .build(),
                view.tupleBuilder()
                    .set("value", Long.valueOf(i + 5))
                    .build());

            Tuple entry = view.get(
                view.tupleBuilder()
                    .set("key", Long.valueOf(i))
                    .build());

            assertEquals(Long.valueOf(i + 5), entry.longValue("value"));
        }

        HashSet<Tuple> keys = new HashSet<>();

        for (int i = 0; i < keysCnt; i++) {
            keys.add(view.tupleBuilder()
                .set("key", Long.valueOf(i))
                .build());
        }

        Map<Tuple, Tuple> entries = view.getAll(keys);

        assertEquals(keysCnt, entries.size());

        for (int i = 0; i < keysCnt; i++) {
            boolean res = view.replace(
                view.tupleBuilder()
                    .set("key", Long.valueOf(i))
                    .build(),
                view.tupleBuilder()
                    .set("value", Long.valueOf(i + 5))
                    .build(),
                view.tupleBuilder()
                    .set("value", Long.valueOf(i + 2))
                    .build());

            assertTrue(res);
        }

        for (int i = 0; i < keysCnt; i++) {
            boolean res = view.remove(
                view.tupleBuilder()
                    .set("key", Long.valueOf(i))
                    .build());

            assertTrue(res);

            Tuple entry = view.get(
                view.tupleBuilder()
                    .set("key", Long.valueOf(i))
                    .build());

            assertNull(entry);
        }

        HashMap<Tuple, Tuple> batch = new HashMap<>(keysCnt);

        for (int i = 0; i < keysCnt; i++) {
            batch.put(
                view.tupleBuilder()
                    .set("key", Long.valueOf(i))
                    .build(),
                view.tupleBuilder()
                    .set("value", Long.valueOf(i + 2))
                    .build());
        }

        view.putAll(batch);

        for (int i = 0; i < keysCnt; i++) {
            Tuple entry = view.get(view.tupleBuilder()
                .set("key", Long.valueOf(i))
                .build());

            assertEquals(Long.valueOf(i + 2), entry.longValue("value"));
        }

        view.removeAll(keys);

        for (Tuple key : keys) {
            Tuple entry = view.get(key);

            assertNull(entry);
        }
    }

    /**
     * @param name Node name.
     * @param port Local port.
     * @param nodeFinder Node finder.
     * @return The client cluster view.
     */
    private static ClusterService startClient(String name, int port, NodeFinder nodeFinder) {
        var context = new ClusterLocalConfiguration(name, port, nodeFinder, SERIALIZATION_REGISTRY);
        var network = NETWORK_FACTORY.createClusterService(context);
        network.start();
        return network;
    }

    /**
     * @param cluster The cluster.
     * @param expected Expected count.
     * @param timeout The timeout in millis.
     * @return {@code True} if topology size is equal to expected.
     */
    private boolean waitForTopology(ClusterService cluster, int expected, int timeout) {
        long stop = System.currentTimeMillis() + timeout;

        while (System.currentTimeMillis() < stop) {
            if (cluster.topologyService().allMembers().size() >= expected)
                return true;

            try {
                Thread.sleep(50);
            }
            catch (InterruptedException e) {
                return false;
            }
        }

        return false;
    }
}<|MERGE_RESOLUTION|>--- conflicted
+++ resolved
@@ -174,16 +174,12 @@
 
         List<Peer> conf = List.of(new Peer(cluster.get(0).topologyService().localMember().address()));
 
-<<<<<<< HEAD
-        partSrv.startRaftGroup(grpId,
-            new PartitionListener(new VersionedRowStore(new TxManagerImpl(cluster.get(0)), new HeapLockManager())), conf);
-=======
         partSrv.startRaftGroup(
             grpId,
-            new PartitionListener(new RocksDbStorage(dataPath.resolve("db"), ByteBuffer::compareTo)),
+            new PartitionListener(new VersionedRowStore(new RocksDbStorage(dataPath.resolve("db"), ByteBuffer::compareTo),
+                new TxManagerImpl(cluster.get(0)), new HeapLockManager())),
             conf
         );
->>>>>>> 356c7660
 
         RaftGroupService partRaftGrp = new RaftGroupServiceImpl(grpId, client, FACTORY, 10_000, conf, true, 200);
 
@@ -266,16 +262,12 @@
 
             List<Peer> conf = List.of(new Peer(partNodes.get(0).address()));
 
-<<<<<<< HEAD
-            rs.startRaftGroup(grpId, new PartitionListener(new VersionedRowStore(new TxManagerImpl(rs.clusterService()),
-                new HeapLockManager())), conf);
-=======
             rs.startRaftGroup(
                 grpId,
-                new PartitionListener(new RocksDbStorage(dataPath.resolve("part" + p), ByteBuffer::compareTo)),
+                new PartitionListener(new VersionedRowStore(new RocksDbStorage(dataPath.resolve("part" + p),
+                    ByteBuffer::compareTo), new TxManagerImpl(rs.clusterService()), new HeapLockManager())),
                 conf
             );
->>>>>>> 356c7660
 
             partMap.put(p, new RaftGroupServiceImpl(grpId, client, FACTORY, 10_000, conf, true, 200));
 
