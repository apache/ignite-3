/*
 * Licensed to the Apache Software Foundation (ASF) under one or more
 * contributor license agreements.  See the NOTICE file distributed with
 * this work for additional information regarding copyright ownership.
 * The ASF licenses this file to You under the Apache License, Version 2.0
 * (the "License"); you may not use this file except in compliance with
 * the License.  You may obtain a copy of the License at
 *
 *      http://www.apache.org/licenses/LICENSE-2.0
 *
 * Unless required by applicable law or agreed to in writing, software
 * distributed under the License is distributed on an "AS IS" BASIS,
 * WITHOUT WARRANTIES OR CONDITIONS OF ANY KIND, either express or implied.
 * See the License for the specific language governing permissions and
 * limitations under the License.
 */

package org.apache.ignite.distributed;

import java.nio.file.Path;
import java.util.ArrayList;
import java.util.Collection;
import java.util.HashMap;
import java.util.HashSet;
import java.util.List;
import java.util.Map;
import java.util.Set;
import java.util.UUID;
<<<<<<< HEAD
=======
import java.util.concurrent.CompletableFuture;
import java.util.concurrent.ScheduledExecutorService;
import java.util.concurrent.ScheduledThreadPoolExecutor;
>>>>>>> c0a3f327
import java.util.concurrent.TimeUnit;
import java.util.stream.Collectors;
import org.apache.ignite.internal.affinity.RendezvousAffinityFunction;
import org.apache.ignite.internal.raft.Loza;
import org.apache.ignite.internal.raft.server.RaftServer;
import org.apache.ignite.internal.raft.server.impl.JRaftServerImpl;
import org.apache.ignite.internal.schema.BinaryRow;
import org.apache.ignite.internal.schema.ByteBufferRow;
import org.apache.ignite.internal.schema.Column;
import org.apache.ignite.internal.schema.NativeTypes;
import org.apache.ignite.internal.schema.SchemaDescriptor;
import org.apache.ignite.internal.schema.SchemaRegistry;
import org.apache.ignite.internal.schema.row.Row;
import org.apache.ignite.internal.schema.row.RowAssembler;
<<<<<<< HEAD
import org.apache.ignite.internal.storage.basic.ConcurrentHashMapStorage;
import org.apache.ignite.internal.storage.rocksdb.RocksDbStorage;
=======
import org.apache.ignite.internal.storage.basic.ConcurrentHashMapPartitionStorage;
>>>>>>> c0a3f327
import org.apache.ignite.internal.table.TableImpl;
import org.apache.ignite.internal.table.distributed.raft.PartitionListener;
import org.apache.ignite.internal.table.distributed.storage.InternalTableImpl;
import org.apache.ignite.internal.table.distributed.storage.VersionedRowStore;
import org.apache.ignite.internal.testframework.IgniteTestUtils;
import org.apache.ignite.internal.testframework.WorkDirectory;
import org.apache.ignite.internal.testframework.WorkDirectoryExtension;
<<<<<<< HEAD
import org.apache.ignite.internal.tx.InternalTransaction;
import org.apache.ignite.internal.tx.TxManager;
import org.apache.ignite.internal.tx.TxState;
import org.apache.ignite.internal.tx.impl.HeapLockManager;
import org.apache.ignite.internal.tx.impl.TxManagerImpl;
=======
import org.apache.ignite.internal.thread.NamedThreadFactory;
import org.apache.ignite.internal.util.IgniteUtils;
>>>>>>> c0a3f327
import org.apache.ignite.lang.IgniteLogger;
import org.apache.ignite.lang.IgniteUuid;
import org.apache.ignite.network.ClusterNode;
import org.apache.ignite.network.ClusterService;
import org.apache.ignite.network.ClusterServiceFactory;
import org.apache.ignite.network.LocalPortRangeNodeFinder;
import org.apache.ignite.network.MessageSerializationRegistryImpl;
import org.apache.ignite.network.NetworkAddress;
import org.apache.ignite.network.NodeFinder;
import org.apache.ignite.network.scalecube.TestScaleCubeClusterServiceFactory;
import org.apache.ignite.network.serialization.MessageSerializationRegistry;
import org.apache.ignite.raft.client.Peer;
import org.apache.ignite.raft.client.service.RaftGroupListener;
import org.apache.ignite.raft.client.service.RaftGroupService;
import org.apache.ignite.raft.jraft.RaftMessagesFactory;
import org.apache.ignite.raft.jraft.rpc.impl.RaftGroupServiceImpl;
import org.apache.ignite.table.KeyValueView;
import org.apache.ignite.table.RecordView;
import org.apache.ignite.table.Table;
import org.apache.ignite.table.Tuple;
import org.apache.ignite.tx.TransactionException;
import org.apache.ignite.utils.ClusterServiceTestUtils;
import org.jetbrains.annotations.NotNull;
import org.junit.jupiter.api.AfterEach;
import org.junit.jupiter.api.Test;
import org.junit.jupiter.api.TestInfo;
import org.junit.jupiter.api.extension.ExtendWith;

import static org.apache.ignite.internal.testframework.IgniteTestUtils.waitForCondition;
import static org.junit.jupiter.api.Assertions.assertEquals;
import static org.junit.jupiter.api.Assertions.assertNotEquals;
import static org.junit.jupiter.api.Assertions.assertNotNull;
import static org.junit.jupiter.api.Assertions.assertNotSame;
import static org.junit.jupiter.api.Assertions.assertNull;
import static org.junit.jupiter.api.Assertions.assertTrue;

/**
 * Distributed internal table tests.
 */
@ExtendWith(WorkDirectoryExtension.class)
public class ITDistributedTableTest {
    /** The logger. */
    private static final IgniteLogger LOG = IgniteLogger.forClass(ITDistributedTableTest.class);

    /** Base network port. */
    public static final int NODE_PORT_BASE = 20_000;

    /** Nodes. */
    private int nodes = 1;

    /** Partitions. */
    public int parts = 1;

    /** Replicas. */
    public int replicas = 1;

    /** Factory. */
    private static final RaftMessagesFactory FACTORY = new RaftMessagesFactory();

    /** Network factory. */
    private static final ClusterServiceFactory NETWORK_FACTORY = new TestScaleCubeClusterServiceFactory();

    /** */
    private static final MessageSerializationRegistry SERIALIZATION_REGISTRY = new MessageSerializationRegistryImpl();

    /** Client. */
    private ClusterService client;

    /** Executor for raft group services. */
    ScheduledExecutorService executor;

    /** Schema. */
    public static SchemaDescriptor SCHEMA = new SchemaDescriptor(
        1,
        new Column[] {new Column("key", NativeTypes.INT64, false)},
        new Column[] {new Column("value", NativeTypes.INT64, false)}
    );

    /** Cluster. */
    private ArrayList<ClusterService> cluster = new ArrayList<>();

    /** */
    private Map<ClusterNode, RaftServer> raftServers;

    /** */
    private Map<Integer, RaftGroupService> raftClients;

    /** */
    @WorkDirectory
    private Path dataPath;

    /** */
    private TableImpl table;

    /**
     * Start all cluster nodes before each test.
     * @param memStore {@code True} to start memory store.
     */
<<<<<<< HEAD
    public void startTable(boolean memStore) throws Exception {
        assertTrue(nodes > 0);
        assertTrue(parts > 0);

        var nodeFinder = new LocalPortRangeNodeFinder(NODE_PORT_BASE, NODE_PORT_BASE + nodes);
=======
    @BeforeEach
    public void beforeTest(TestInfo testInfo) {
        var nodeFinder = new LocalPortRangeNodeFinder(NODE_PORT_BASE, NODE_PORT_BASE + NODES);
>>>>>>> c0a3f327

        nodeFinder.findNodes().stream()
            .map(addr -> startClient(testInfo, addr.port(), nodeFinder))
            .forEach(cluster::add);

        for (ClusterService node : cluster)
            assertTrue(waitForTopology(node, nodes, 1000));

        LOG.info("Cluster started.");

<<<<<<< HEAD
        client = startClient("client", NODE_PORT_BASE + nodes, nodeFinder);
=======
        client = startClient(testInfo, NODE_PORT_BASE + NODES, nodeFinder);
>>>>>>> c0a3f327

        assertTrue(waitForTopology(client, nodes + 1, 1000));

        LOG.info("Client started.");
<<<<<<< HEAD
=======

        executor = new ScheduledThreadPoolExecutor(20, new NamedThreadFactory(Loza.CLIENT_POOL_NAME));
    }
>>>>>>> c0a3f327

        raftServers = new HashMap<>(nodes);

        for (int i = 0; i < nodes; i++) {
            TxManagerImpl txManager = new TxManagerImpl(cluster.get(i), new HeapLockManager());

            var raftSrv = new JRaftServerImpl(cluster.get(i), txManager, dataPath);

            raftSrv.start();

            raftServers.put(cluster.get(i).topologyService().localMember(), raftSrv);
        }

<<<<<<< HEAD
        List<List<ClusterNode>> assignment = RendezvousAffinityFunction.assignPartitions(
            cluster.stream().map(node -> node.topologyService().localMember()).collect(Collectors.toList()),
            parts,
            replicas,
            false,
            null
        );
=======
        IgniteUtils.shutdownAndAwaitTermination(executor, 10, TimeUnit.SECONDS);

        client.stop();
    }
>>>>>>> c0a3f327

        int p = 0;

        raftClients = new HashMap<>();

        for (List<ClusterNode> partNodes : assignment) {
            String grpId = groupName(p);

            List<Peer> conf = partNodes.stream().map(n -> n.address()).map(Peer::new).collect(Collectors.toList());

            for (ClusterNode node : partNodes) {
                RaftServer rs = raftServers.get(node);
                assertNotNull(rs.transactionManager());

                rs.startRaftGroup(
                    grpId,
                    new PartitionListener(UUID.randomUUID(), new VersionedRowStore(
                        memStore ? new ConcurrentHashMapStorage() :
                            new RocksDbStorage(dataPath.resolve("part" + p), ByteBuffer::compareTo),
                        rs.transactionManager())),
                    conf
                );
            }

            RaftGroupService service = RaftGroupServiceImpl.start(grpId, client, FACTORY, 10_000, conf, true, 200)
                .get(5, TimeUnit.SECONDS);

<<<<<<< HEAD
            raftClients.put(p, service);

            p++;
        }
=======
        partSrv.startRaftGroup(
            grpId,
            new PartitionListener(new ConcurrentHashMapPartitionStorage()),
            conf
        );

        RaftGroupService partRaftGrp =
            RaftGroupServiceImpl
                .start(grpId, client, FACTORY, 10_000, conf, true, 200, executor)
                .get(3, TimeUnit.SECONDS);
>>>>>>> c0a3f327

        // Originator's tx manager.
        TxManager nearMgr = new TxManagerImpl(client, new HeapLockManager());

        table = new TableImpl(new InternalTableImpl(
            "tbl",
            UUID.randomUUID(),
            raftClients,
            parts,
            nearMgr
        ), new SchemaRegistry() {
            @Override public SchemaDescriptor schema() {
                return SCHEMA;
            }

            @Override public int lastSchemaVersion() {
                return SCHEMA.version();
            }

<<<<<<< HEAD
            @Override public SchemaDescriptor schema(int ver) {
                return SCHEMA;
            }
=======
        Row keyChunk = getTestKey();
>>>>>>> c0a3f327

            @Override public Row resolve(BinaryRow row) {
                return new Row(SCHEMA, row);
            }
        }, null, null);
    }

    /**
     * @param p The partition.
     * @return Group name.
     */
    private String groupName(int p) {
        return "part-" + p;
    }

    /**
     * Shutdowns all cluster nodes after each test.
     *
     * @throws Exception If failed.
     */
    @AfterEach
    public void afterTest() throws Exception {
        for (RaftServer rs : raftServers.values())
            rs.stop();

        for (RaftGroupService svc : raftClients.values())
            svc.shutdown();

        for (ClusterService node : cluster)
            node.stop();

        client.stop();
    }

    /**
     * Tests directly partition listener for single client - server configuration.
     *
     * @throws Exception If failed.
     */
//    @Test
//    public void partitionListener() throws Exception {
//        nodes = 1;
//
//        startGrid();
//
//        String grpId = "part";
//
//        ClusterService srv = cluster.get(0);
//
//        TxManagerImpl locMgr = new TxManagerImpl(srv, new HeapLockManager());
//
//        RaftServer partSrv = new JRaftServerImpl(srv, locMgr, dataPath);
//
//        partSrv.start();
//
//        List<Peer> conf = List.of(new Peer(srv.topologyService().localMember().address()));
//
//        assertTrue(partSrv.startRaftGroup(
//            grpId,
//            new PartitionListener(new VersionedRowStore(new RocksDbStorage(dataPath.resolve("db"),
//                ByteBuffer::compareTo), locMgr)),
//            conf
//        ));
//
//        RaftGroupService partRaftGrp =
//            RaftGroupServiceImpl
//                .start(grpId, client, FACTORY, 10_000, conf, true, 200)
//                .get(3, TimeUnit.SECONDS);
//
//        Row testRow = getTestRow();
//
//        TxManagerImpl nearMgr = new TxManagerImpl(client, new HeapLockManager());
//
//        InternalTransaction nearTx = nearMgr.begin();
//
//        assertTrue(partRaftGrp.<Boolean>run(new InsertCommand(testRow, nearTx.timestamp())).join());
//
////        Row keyChunk = new Row(SCHEMA, new ByteBufferRow(testRow.keySlice()));
//        Row keyChunk = getTestKey();
//
//        CompletableFuture<SingleRowResponse> getFut = partRaftGrp.run(new GetCommand(keyChunk, nearTx.timestamp()));
//
//        assertNotNull(getFut.get().getValue());
//
//        assertEquals(testRow.longValue(1), new Row(SCHEMA, getFut.get().getValue()).longValue(1));
//
//        List<NetworkAddress> nodes = nearTx.nodes();
//        assertEquals(2, nodes.size());
//        assertEquals(client.topologyService().localMember().address(), nodes.get(0));
//        assertEquals(srv.topologyService().localMember().address(), nodes.get(1));
//
//        assertEquals(TxState.PENDING, locMgr.state(nearTx.timestamp()));
//
//        nearTx.commit();
//
//        assertEquals(TxState.COMMITED, nearMgr.state(nearTx.timestamp()));
//        assertEquals(TxState.COMMITED, locMgr.state(nearTx.timestamp()));
//
//        partSrv.stop();
//    }

    /**
     * Prepares a test row which contains one field.
     *
     * @return Row.
     */
    @NotNull private Row getTestKey() {
        RowAssembler rowBuilder = new RowAssembler(SCHEMA, 0, 0);

        rowBuilder.appendLong(1L);

        return new Row(SCHEMA, new ByteBufferRow(rowBuilder.toBytes()));
    }

    /**
     * Prepares a test row which contains two fields.
     *
     * @return Row.
     */
    @NotNull private Row getTestRow() {
        RowAssembler rowBuilder = new RowAssembler(SCHEMA, 0, 0);

        rowBuilder.appendLong(1L);
        rowBuilder.appendLong(10L);

        return new Row(SCHEMA, new ByteBufferRow(rowBuilder.toBytes()));
    }

    /**
     * Tests tx flow on single client-server nodes topology.
     *
     * @throws Exception If failed.
     */
    @Test
    public void testComplex() throws Exception {
        nodes = 1;
        parts = 1;

        startTable(true);

        InternalTableImpl impl = (InternalTableImpl) table.internalTable();

        TxManager nearMgr = impl.transactionManager();

        InternalTransaction tx = nearMgr.begin();

        Table txTable = table.withTransaction(tx);

        partitionedTableView(txTable, parts * 10);

        partitionedTableKVBinaryView(txTable.kvView(), parts * 10);

        tx.commit();
    }

    /**
     * Tests tx flow on single client-server nodes topology.
     *
     * @throws Exception If failed.
     */
    @Test
    public void testCommit_1_1_1() throws Exception {
        nodes = 1;
        parts = 1;

<<<<<<< HEAD
        startTable(true);

        TxManager nearMgr = ((InternalTableImpl) table.internalTable()).transactionManager();
        TxManager locMgr = raftServers.get(cluster.get(0).topologyService().localMember()).transactionManager();
=======
            rs.startRaftGroup(
                grpId,
                new PartitionListener(new ConcurrentHashMapPartitionStorage()),
                conf
            );

            RaftGroupService service = RaftGroupServiceImpl.start(grpId,
                client,
                FACTORY,
                10_000,
                conf,
                true,
                200,
                executor
            ).get(3, TimeUnit.SECONDS);
>>>>>>> c0a3f327

        assertNotNull(locMgr);

        assertNotEquals(nearMgr, locMgr);

<<<<<<< HEAD
        assertEquals(0, table.partition(makeKey(1)));
=======
        Table tbl = new TableImpl(new InternalTableImpl(
            "tbl",
            new IgniteUuid(UUID.randomUUID(), 0),
            partMap,
            PARTS,
            NetworkAddress::toString
        ), new SchemaRegistry() {
            @Override public SchemaDescriptor schema() {
                return SCHEMA;
            }
>>>>>>> c0a3f327

        InternalTransaction tx = putGet(nearMgr, true);

        assertEquals(TxState.COMMITED, nearMgr.state(tx.timestamp()));
        assertEquals(TxState.COMMITED, locMgr.state(tx.timestamp()));

<<<<<<< HEAD
        long val2 = table.get(makeKey(1)).longValue("value");

        assertEquals(1, val2);
    }

    /**
     * Tests tx flow on 3 servers + 1 client topology.
     *
     * @throws Exception If failed.
     */
    @Test
    public void testCommit_3_1_3() throws Exception {
        nodes = 3;
        parts = 1;
        replicas = 3;

        startTable(true);

        TxManager nearMgr = ((InternalTableImpl) table.internalTable()).transactionManager();

        int part = table.partition(makeKey(1));

        InternalTransaction tx = putGet(nearMgr, true);

        Map<NetworkAddress, Set<String>> topMap = tx.map();

        assertEquals(1, topMap.size());

        assertEquals(TxState.COMMITED, nearMgr.state(tx.timestamp()));

        // Raft replication is majority, need to wait for all nodes.
        for (RaftServer srv : raftServers.values())
            waitForCondition(() -> srv.transactionManager().state(tx.timestamp()) == TxState.COMMITED, 5_000);

        assertEquals(1, table.get(makeKey(1)).longValue("value"));

        RaftGroupService svc = raftClients.get(part);

        // A leader must match mapped tx node.
        Peer leader = svc.leader();
        assertNotNull(leader);
        assertEquals(leader.address(), topMap.keySet().iterator().next());

        // Stop current leader and make sure committed value is not lost.
        ClusterNode leaderAddr = client.topologyService().getByAddress(leader.address());
        RaftServer raftLeaderServer = raftServers.remove(leaderAddr);
        raftLeaderServer.stop();
        svc.refreshLeader().get(3, TimeUnit.SECONDS);

        assertNotNull(svc.leader());
        assertNotEquals(leader, svc.leader());

        assertEquals(1, table.get(makeKey(1)).longValue("value"));
    }

    /**
     * Tests tx flow on single client-server nodes topology.
     *
     * @throws Exception If failed.
     */
    @Test
    public void testRollback_1_1_1() throws Exception {
        nodes = 1;
        parts = 1;
        replicas = 1;

        startTable(true);

        TxManager nearMgr = ((InternalTableImpl) table.internalTable()).transactionManager();
        TxManager locMgr = raftServers.get(cluster.get(0).topologyService().localMember()).transactionManager();

        InternalTransaction tx = putGet(nearMgr, false);

        assertEquals(TxState.ABORTED, nearMgr.state(tx.timestamp()));
        assertEquals(TxState.ABORTED, locMgr.state(tx.timestamp()));

        assertNull(table.get(makeKey(1)));
    }

    /**
     * @param nearMgr Near TX manager.
     * @param commit {@code True} to commit.
     * @throws TransactionException
     */
    private InternalTransaction putGet(TxManager nearMgr, boolean commit) throws TransactionException {
        InternalTransaction tx = nearMgr.begin();

        assertEquals(0, tx.map().size());

        Table txTable = tx.wrap(table);

        txTable.upsert(makeValue(1, 1));

        long val = txTable.get(makeKey(1)).longValue("value");

        assertEquals(1, val);

        assertEquals(1, tx.map().size());

        if (commit)
            tx.commit();
        else
            tx.rollback();

        return tx;
    }

    /**
     * The test prepares a distributed table and checks operation over various views.
     *
     * @throws Exception If failed.
     */
    @Test
    public void partitionedTable() throws Exception {
        nodes = 1;
        parts = 1;

//        InternalTransaction tx = nearMgr.begin();
//
//        Table txTable = tbl.withTransaction(tx);
//
//        partitionedTableView(txTable, PARTS * 10);
//
//        partitionedTableKVBinaryView(txTable.kvView(), PARTS * 10);
//
//        tx.commit();
=======
            @Override public Row resolve(BinaryRow row) {
                return new Row(SCHEMA, row);
            }
        }, null);

        partitionedTableRecordView(tbl.recordView(), PARTS * 10);

        partitionedTableKeyValueView(tbl.keyValueView(), PARTS * 10);
>>>>>>> c0a3f327
    }

    /**
     * Checks operation over row table view.
     *
     * @param view Table view.
     * @param keysCnt Count of keys.
     */
    public void partitionedTableRecordView(RecordView<Tuple> view, int keysCnt) {
        LOG.info("Test for Table view [keys={}]", keysCnt);

        for (int i = 0; i < keysCnt; i++) {
            view.insert(Tuple.create()
                .set("key", Long.valueOf(i))
                .set("value", Long.valueOf(i + 2))
            );
        }

        for (int i = 0; i < keysCnt; i++) {
            Tuple entry = view.get(Tuple.create().set("key", Long.valueOf(i)));

            assertEquals(Long.valueOf(i + 2), entry.longValue("value"));
        }

        for (int i = 0; i < keysCnt; i++) {
            view.upsert(Tuple.create()
                .set("key", Long.valueOf(i))
                .set("value", Long.valueOf(i + 5))
            );

            Tuple entry = view.get(Tuple.create().set("key", Long.valueOf(i)));

            assertEquals(Long.valueOf(i + 5), entry.longValue("value"));
        }

        HashSet<Tuple> keys = new HashSet<>();

        for (int i = 0; i < keysCnt; i++)
            keys.add(Tuple.create().set("key", Long.valueOf(i)));

        Collection<Tuple> entries = view.getAll(keys);

        assertEquals(keysCnt, entries.size());

        for (int i = 0; i < keysCnt; i++) {
            boolean res = view.replace(
                Tuple.create()
                    .set("key", Long.valueOf(i))
                    .set("value", Long.valueOf(i + 5)),
                Tuple.create()
                    .set("key", Long.valueOf(i))
                    .set("value", Long.valueOf(i + 2))
            );

            assertTrue(res);
        }

        for (int i = 0; i < keysCnt; i++) {
            boolean res = view.delete(Tuple.create().set("key", Long.valueOf(i)));

            assertTrue(res);

            Tuple entry = view.get(Tuple.create().set("key", Long.valueOf(i)));

            assertNull(entry);
        }

        ArrayList<Tuple> batch = new ArrayList<>(keysCnt);

        for (int i = 0; i < keysCnt; i++) {
            batch.add(Tuple.create()
                .set("key", Long.valueOf(i))
                .set("value", Long.valueOf(i + 2))
            );
        }

        view.upsertAll(batch);

        for (int i = 0; i < keysCnt; i++) {
            Tuple entry = view.get(Tuple.create().set("key", Long.valueOf(i)));

            assertEquals(Long.valueOf(i + 2), entry.longValue("value"));
        }

        view.deleteAll(keys);

        for (Tuple key : keys) {
            Tuple entry = view.get(key);

            assertNull(entry);
        }
    }

    /**
     * Checks operation over key-value binary table view.
     *
     * @param view Table view.
     * @param keysCnt Count of keys.
     */
    public void partitionedTableKeyValueView(KeyValueView<Tuple, Tuple> view, int keysCnt) {
        LOG.info("Tes for Key-Value binary view [keys={}]", keysCnt);

        for (int i = 0; i < keysCnt; i++) {
            view.putIfAbsent(
                Tuple.create().set("key", Long.valueOf(i)),
                Tuple.create().set("value", Long.valueOf(i + 2))
            );
        }

        for (int i = 0; i < keysCnt; i++) {
            Tuple entry = view.get(Tuple.create().set("key", Long.valueOf(i)));

            assertEquals(Long.valueOf(i + 2), entry.longValue("value"));
        }

        for (int i = 0; i < keysCnt; i++) {
            view.put(
                Tuple.create().set("key", Long.valueOf(i)),
                Tuple.create().set("value", Long.valueOf(i + 5))
            );

            Tuple entry = view.get(Tuple.create().set("key", Long.valueOf(i)));

            assertEquals(Long.valueOf(i + 5), entry.longValue("value"));
        }

        HashSet<Tuple> keys = new HashSet<>();

        for (int i = 0; i < keysCnt; i++)
            keys.add(Tuple.create().set("key", Long.valueOf(i)));

        Map<Tuple, Tuple> entries = view.getAll(keys);

        assertEquals(keysCnt, entries.size());

        for (int i = 0; i < keysCnt; i++) {
            boolean res = view.replace(
                Tuple.create().set("key", Long.valueOf(i)),
                Tuple.create().set("value", Long.valueOf(i + 5)),
                Tuple.create().set("value", Long.valueOf(i + 2))
            );

            assertTrue(res);
        }

        for (int i = 0; i < keysCnt; i++) {
            boolean res = view.remove(Tuple.create().set("key", Long.valueOf(i)));

            assertTrue(res);

            Tuple entry = view.get(
                Tuple.create()
                    .set("key", Long.valueOf(i))
            );

            assertNull(entry);
        }

        HashMap<Tuple, Tuple> batch = new HashMap<>(keysCnt);

        for (int i = 0; i < keysCnt; i++) {
            batch.put(
                Tuple.create().set("key", Long.valueOf(i)),
                Tuple.create().set("value", Long.valueOf(i + 2))
            );
        }

        view.putAll(batch);

        for (int i = 0; i < keysCnt; i++) {
            Tuple entry = view.get(Tuple.create().set("key", Long.valueOf(i)));

            assertEquals(Long.valueOf(i + 2), entry.longValue("value"));
        }

        view.removeAll(keys);

        for (Tuple key : keys) {
            Tuple entry = view.get(key);

            assertNull(entry);
        }
    }

    /**
     * @param testInfo Test info.
     * @param port Local port.
     * @param nodeFinder Node finder.
     * @return The client cluster view.
     */
    private static ClusterService startClient(TestInfo testInfo, int port, NodeFinder nodeFinder) {
        var network = ClusterServiceTestUtils.clusterService(
            testInfo,
            port,
            nodeFinder,
            SERIALIZATION_REGISTRY,
            NETWORK_FACTORY
        );

        network.start();

        return network;
    }

    /**
     * @param cluster The cluster.
     * @param expected Expected count.
     * @param timeout The timeout in millis.
     * @return {@code True} if topology size is equal to expected.
     */
    private boolean waitForTopology(ClusterService cluster, int expected, int timeout) {
        long stop = System.currentTimeMillis() + timeout;

        while (System.currentTimeMillis() < stop) {
            if (cluster.topologyService().allMembers().size() >= expected)
                return true;

            try {
                Thread.sleep(50);
            }
            catch (InterruptedException e) {
                return false;
            }
        }

        return false;
    }

    /**
     * @param id The id.
     * @return The key tuple.
     */
    private Tuple makeKey(long id) {
        return Tuple.create().set("key", id);
    }

    /**
     * @param id The id.
     * @param balance The balance.
     * @return The value tuple.
     */
    private Tuple makeValue(long id, long val) {
        return Tuple.create().set("key", id).set("value", val);
    }

    /**
     * Get the raft group listener from the jraft server.
     *
     * @param server Server.
     * @param grpId Raft group id.
     * @return Raft group listener.
     */
    protected RaftGroupListener getListener(JRaftServerImpl server, String grpId) {
        org.apache.ignite.raft.jraft.RaftGroupService svc = server.raftGroupService(grpId);

        JRaftServerImpl.DelegatingStateMachine fsm =
            (JRaftServerImpl.DelegatingStateMachine) svc.getRaftNode().getOptions().getFsm();

        return fsm.getListener();
    }
}<|MERGE_RESOLUTION|>--- conflicted
+++ resolved
@@ -17,6 +17,7 @@
 
 package org.apache.ignite.distributed;
 
+import java.nio.ByteBuffer;
 import java.nio.file.Path;
 import java.util.ArrayList;
 import java.util.Collection;
@@ -26,16 +27,9 @@
 import java.util.Map;
 import java.util.Set;
 import java.util.UUID;
-<<<<<<< HEAD
-=======
-import java.util.concurrent.CompletableFuture;
-import java.util.concurrent.ScheduledExecutorService;
-import java.util.concurrent.ScheduledThreadPoolExecutor;
->>>>>>> c0a3f327
 import java.util.concurrent.TimeUnit;
 import java.util.stream.Collectors;
 import org.apache.ignite.internal.affinity.RendezvousAffinityFunction;
-import org.apache.ignite.internal.raft.Loza;
 import org.apache.ignite.internal.raft.server.RaftServer;
 import org.apache.ignite.internal.raft.server.impl.JRaftServerImpl;
 import org.apache.ignite.internal.schema.BinaryRow;
@@ -46,12 +40,6 @@
 import org.apache.ignite.internal.schema.SchemaRegistry;
 import org.apache.ignite.internal.schema.row.Row;
 import org.apache.ignite.internal.schema.row.RowAssembler;
-<<<<<<< HEAD
-import org.apache.ignite.internal.storage.basic.ConcurrentHashMapStorage;
-import org.apache.ignite.internal.storage.rocksdb.RocksDbStorage;
-=======
-import org.apache.ignite.internal.storage.basic.ConcurrentHashMapPartitionStorage;
->>>>>>> c0a3f327
 import org.apache.ignite.internal.table.TableImpl;
 import org.apache.ignite.internal.table.distributed.raft.PartitionListener;
 import org.apache.ignite.internal.table.distributed.storage.InternalTableImpl;
@@ -59,18 +47,12 @@
 import org.apache.ignite.internal.testframework.IgniteTestUtils;
 import org.apache.ignite.internal.testframework.WorkDirectory;
 import org.apache.ignite.internal.testframework.WorkDirectoryExtension;
-<<<<<<< HEAD
 import org.apache.ignite.internal.tx.InternalTransaction;
 import org.apache.ignite.internal.tx.TxManager;
 import org.apache.ignite.internal.tx.TxState;
 import org.apache.ignite.internal.tx.impl.HeapLockManager;
 import org.apache.ignite.internal.tx.impl.TxManagerImpl;
-=======
-import org.apache.ignite.internal.thread.NamedThreadFactory;
-import org.apache.ignite.internal.util.IgniteUtils;
->>>>>>> c0a3f327
 import org.apache.ignite.lang.IgniteLogger;
-import org.apache.ignite.lang.IgniteUuid;
 import org.apache.ignite.network.ClusterNode;
 import org.apache.ignite.network.ClusterService;
 import org.apache.ignite.network.ClusterServiceFactory;
@@ -85,8 +67,6 @@
 import org.apache.ignite.raft.client.service.RaftGroupService;
 import org.apache.ignite.raft.jraft.RaftMessagesFactory;
 import org.apache.ignite.raft.jraft.rpc.impl.RaftGroupServiceImpl;
-import org.apache.ignite.table.KeyValueView;
-import org.apache.ignite.table.RecordView;
 import org.apache.ignite.table.Table;
 import org.apache.ignite.table.Tuple;
 import org.apache.ignite.tx.TransactionException;
@@ -94,7 +74,6 @@
 import org.jetbrains.annotations.NotNull;
 import org.junit.jupiter.api.AfterEach;
 import org.junit.jupiter.api.Test;
-import org.junit.jupiter.api.TestInfo;
 import org.junit.jupiter.api.extension.ExtendWith;
 
 import static org.apache.ignite.internal.testframework.IgniteTestUtils.waitForCondition;
@@ -110,803 +89,718 @@
  */
 @ExtendWith(WorkDirectoryExtension.class)
 public class ITDistributedTableTest {
-    /** The logger. */
-    private static final IgniteLogger LOG = IgniteLogger.forClass(ITDistributedTableTest.class);
-
-    /** Base network port. */
-    public static final int NODE_PORT_BASE = 20_000;
-
-    /** Nodes. */
-    private int nodes = 1;
-
-    /** Partitions. */
-    public int parts = 1;
-
-    /** Replicas. */
-    public int replicas = 1;
-
-    /** Factory. */
-    private static final RaftMessagesFactory FACTORY = new RaftMessagesFactory();
-
-    /** Network factory. */
-    private static final ClusterServiceFactory NETWORK_FACTORY = new TestScaleCubeClusterServiceFactory();
-
-    /** */
-    private static final MessageSerializationRegistry SERIALIZATION_REGISTRY = new MessageSerializationRegistryImpl();
-
-    /** Client. */
-    private ClusterService client;
-
-    /** Executor for raft group services. */
-    ScheduledExecutorService executor;
-
-    /** Schema. */
-    public static SchemaDescriptor SCHEMA = new SchemaDescriptor(
-        1,
-        new Column[] {new Column("key", NativeTypes.INT64, false)},
-        new Column[] {new Column("value", NativeTypes.INT64, false)}
-    );
-
-    /** Cluster. */
-    private ArrayList<ClusterService> cluster = new ArrayList<>();
-
-    /** */
-    private Map<ClusterNode, RaftServer> raftServers;
-
-    /** */
-    private Map<Integer, RaftGroupService> raftClients;
-
-    /** */
-    @WorkDirectory
-    private Path dataPath;
-
-    /** */
-    private TableImpl table;
-
-    /**
-     * Start all cluster nodes before each test.
-     * @param memStore {@code True} to start memory store.
-     */
-<<<<<<< HEAD
-    public void startTable(boolean memStore) throws Exception {
-        assertTrue(nodes > 0);
-        assertTrue(parts > 0);
-
-        var nodeFinder = new LocalPortRangeNodeFinder(NODE_PORT_BASE, NODE_PORT_BASE + nodes);
-=======
-    @BeforeEach
-    public void beforeTest(TestInfo testInfo) {
-        var nodeFinder = new LocalPortRangeNodeFinder(NODE_PORT_BASE, NODE_PORT_BASE + NODES);
->>>>>>> c0a3f327
-
-        nodeFinder.findNodes().stream()
-            .map(addr -> startClient(testInfo, addr.port(), nodeFinder))
-            .forEach(cluster::add);
-
-        for (ClusterService node : cluster)
-            assertTrue(waitForTopology(node, nodes, 1000));
-
-        LOG.info("Cluster started.");
-
-<<<<<<< HEAD
-        client = startClient("client", NODE_PORT_BASE + nodes, nodeFinder);
-=======
-        client = startClient(testInfo, NODE_PORT_BASE + NODES, nodeFinder);
->>>>>>> c0a3f327
-
-        assertTrue(waitForTopology(client, nodes + 1, 1000));
-
-        LOG.info("Client started.");
-<<<<<<< HEAD
-=======
-
-        executor = new ScheduledThreadPoolExecutor(20, new NamedThreadFactory(Loza.CLIENT_POOL_NAME));
-    }
->>>>>>> c0a3f327
-
-        raftServers = new HashMap<>(nodes);
-
-        for (int i = 0; i < nodes; i++) {
-            TxManagerImpl txManager = new TxManagerImpl(cluster.get(i), new HeapLockManager());
-
-            var raftSrv = new JRaftServerImpl(cluster.get(i), txManager, dataPath);
-
-            raftSrv.start();
-
-            raftServers.put(cluster.get(i).topologyService().localMember(), raftSrv);
-        }
-
-<<<<<<< HEAD
-        List<List<ClusterNode>> assignment = RendezvousAffinityFunction.assignPartitions(
-            cluster.stream().map(node -> node.topologyService().localMember()).collect(Collectors.toList()),
-            parts,
-            replicas,
-            false,
-            null
-        );
-=======
-        IgniteUtils.shutdownAndAwaitTermination(executor, 10, TimeUnit.SECONDS);
-
-        client.stop();
-    }
->>>>>>> c0a3f327
-
-        int p = 0;
-
-        raftClients = new HashMap<>();
-
-        for (List<ClusterNode> partNodes : assignment) {
-            String grpId = groupName(p);
-
-            List<Peer> conf = partNodes.stream().map(n -> n.address()).map(Peer::new).collect(Collectors.toList());
-
-            for (ClusterNode node : partNodes) {
-                RaftServer rs = raftServers.get(node);
-                assertNotNull(rs.transactionManager());
-
-                rs.startRaftGroup(
-                    grpId,
-                    new PartitionListener(UUID.randomUUID(), new VersionedRowStore(
-                        memStore ? new ConcurrentHashMapStorage() :
-                            new RocksDbStorage(dataPath.resolve("part" + p), ByteBuffer::compareTo),
-                        rs.transactionManager())),
-                    conf
-                );
-            }
-
-            RaftGroupService service = RaftGroupServiceImpl.start(grpId, client, FACTORY, 10_000, conf, true, 200)
-                .get(5, TimeUnit.SECONDS);
-
-<<<<<<< HEAD
-            raftClients.put(p, service);
-
-            p++;
-        }
-=======
-        partSrv.startRaftGroup(
-            grpId,
-            new PartitionListener(new ConcurrentHashMapPartitionStorage()),
-            conf
-        );
-
-        RaftGroupService partRaftGrp =
-            RaftGroupServiceImpl
-                .start(grpId, client, FACTORY, 10_000, conf, true, 200, executor)
-                .get(3, TimeUnit.SECONDS);
->>>>>>> c0a3f327
-
-        // Originator's tx manager.
-        TxManager nearMgr = new TxManagerImpl(client, new HeapLockManager());
-
-        table = new TableImpl(new InternalTableImpl(
-            "tbl",
-            UUID.randomUUID(),
-            raftClients,
-            parts,
-            nearMgr
-        ), new SchemaRegistry() {
-            @Override public SchemaDescriptor schema() {
-                return SCHEMA;
-            }
-
-            @Override public int lastSchemaVersion() {
-                return SCHEMA.version();
-            }
-
-<<<<<<< HEAD
-            @Override public SchemaDescriptor schema(int ver) {
-                return SCHEMA;
-            }
-=======
-        Row keyChunk = getTestKey();
->>>>>>> c0a3f327
-
-            @Override public Row resolve(BinaryRow row) {
-                return new Row(SCHEMA, row);
-            }
-        }, null, null);
-    }
-
-    /**
-     * @param p The partition.
-     * @return Group name.
-     */
-    private String groupName(int p) {
-        return "part-" + p;
-    }
-
-    /**
-     * Shutdowns all cluster nodes after each test.
-     *
-     * @throws Exception If failed.
-     */
-    @AfterEach
-    public void afterTest() throws Exception {
-        for (RaftServer rs : raftServers.values())
-            rs.stop();
-
-        for (RaftGroupService svc : raftClients.values())
-            svc.shutdown();
-
-        for (ClusterService node : cluster)
-            node.stop();
-
-        client.stop();
-    }
-
-    /**
-     * Tests directly partition listener for single client - server configuration.
-     *
-     * @throws Exception If failed.
-     */
+//    /** The logger. */
+//    private static final IgniteLogger LOG = IgniteLogger.forClass(ITDistributedTableTest.class);
+//
+//    /** Base network port. */
+//    public static final int NODE_PORT_BASE = 20_000;
+//
+//    /** Nodes. */
+//    private int nodes = 1;
+//
+//    /** Partitions. */
+//    public int parts = 1;
+//
+//    /** Replicas. */
+//    public int replicas = 1;
+//
+//    /** Factory. */
+//    private static final RaftMessagesFactory FACTORY = new RaftMessagesFactory();
+//
+//    /** Network factory. */
+//    private static final ClusterServiceFactory NETWORK_FACTORY = new TestScaleCubeClusterServiceFactory();
+//
+//    /** */
+//    private static final MessageSerializationRegistry SERIALIZATION_REGISTRY = new MessageSerializationRegistryImpl();
+//
+//    /** Client. */
+//    private ClusterService client;
+//
+//    /** Schema. */
+//    public static SchemaDescriptor SCHEMA = new SchemaDescriptor(UUID.randomUUID(),
+//        1,
+//        new Column[] {new Column("key", NativeTypes.INT64, false)},
+//        new Column[] {new Column("value", NativeTypes.INT64, false)}
+//    );
+//
+//    /** Cluster. */
+//    private ArrayList<ClusterService> cluster = new ArrayList<>();
+//
+//    /** */
+//    private Map<ClusterNode, RaftServer> raftServers;
+//
+//    /** */
+//    private Map<Integer, RaftGroupService> raftClients;
+//
+//    /** */
+//    @WorkDirectory
+//    private Path dataPath;
+//
+//    /** */
+//    private TableImpl table;
+//
+//    /**
+//     * Start all cluster nodes before each test.
+//     * @param memStore {@code True} to start memory store.
+//     */
+//    public void startTable(boolean memStore) throws Exception {
+//        assertTrue(nodes > 0);
+//        assertTrue(parts > 0);
+//
+//        var nodeFinder = new LocalPortRangeNodeFinder(NODE_PORT_BASE, NODE_PORT_BASE + nodes);
+//
+//        nodeFinder.findNodes().stream()
+//            .map(addr -> startClient(addr.toString(), addr.port(), nodeFinder))
+//            .forEach(cluster::add);
+//
+//        for (ClusterService node : cluster)
+//            assertTrue(waitForTopology(node, nodes, 1000));
+//
+//        LOG.info("Cluster started.");
+//
+//        client = startClient("client", NODE_PORT_BASE + nodes, nodeFinder);
+//
+//        assertTrue(waitForTopology(client, nodes + 1, 1000));
+//
+//        LOG.info("Client started.");
+//
+//        raftServers = new HashMap<>(nodes);
+//
+//        for (int i = 0; i < nodes; i++) {
+//            TxManagerImpl txManager = new TxManagerImpl(cluster.get(i), new HeapLockManager());
+//
+//            var raftSrv = new JRaftServerImpl(cluster.get(i), txManager, dataPath);
+//
+//            raftSrv.start();
+//
+//            raftServers.put(cluster.get(i).topologyService().localMember(), raftSrv);
+//        }
+//
+//        List<List<ClusterNode>> assignment = RendezvousAffinityFunction.assignPartitions(
+//            cluster.stream().map(node -> node.topologyService().localMember()).collect(Collectors.toList()),
+//            parts,
+//            replicas,
+//            false,
+//            null
+//        );
+//
+//        int p = 0;
+//
+//        raftClients = new HashMap<>();
+//
+//        for (List<ClusterNode> partNodes : assignment) {
+//            String grpId = groupName(p);
+//
+//            List<Peer> conf = partNodes.stream().map(n -> n.address()).map(Peer::new).collect(Collectors.toList());
+//
+//            for (ClusterNode node : partNodes) {
+//                RaftServer rs = raftServers.get(node);
+//                assertNotNull(rs.transactionManager());
+//
+//                rs.startRaftGroup(
+//                    grpId,
+//                    new PartitionListener(UUID.randomUUID(), new VersionedRowStore(
+//                        memStore ? new ConcurrentHashMapStorage() :
+//                            new RocksDbStorage(dataPath.resolve("part" + p), ByteBuffer::compareTo),
+//                        rs.transactionManager())),
+//                    conf
+//                );
+//            }
+//
+//            RaftGroupService service = RaftGroupServiceImpl.start(grpId, client, FACTORY, 10_000, conf, true, 200)
+//                .get(5, TimeUnit.SECONDS);
+//
+//            raftClients.put(p, service);
+//
+//            p++;
+//        }
+//
+//        // Originator's tx manager.
+//        TxManager nearMgr = new TxManagerImpl(client, new HeapLockManager());
+//
+//        table = new TableImpl(new InternalTableImpl(
+//            "tbl",
+//            UUID.randomUUID(),
+//            raftClients,
+//            parts,
+//            nearMgr
+//        ), new SchemaRegistry() {
+//            @Override public SchemaDescriptor schema() {
+//                return SCHEMA;
+//            }
+//
+//            @Override public int lastSchemaVersion() {
+//                return SCHEMA.version();
+//            }
+//
+//            @Override public SchemaDescriptor schema(int ver) {
+//                return SCHEMA;
+//            }
+//
+//            @Override public Row resolve(BinaryRow row) {
+//                return new Row(SCHEMA, row);
+//            }
+//        }, null, null);
+//    }
+//
+//    /**
+//     * @param p The partition.
+//     * @return Group name.
+//     */
+//    private String groupName(int p) {
+//        return "part-" + p;
+//    }
+//
+//    /**
+//     * Shutdowns all cluster nodes after each test.
+//     *
+//     * @throws Exception If failed.
+//     */
+//    @AfterEach
+//    public void afterTest() throws Exception {
+//        for (RaftServer rs : raftServers.values())
+//            rs.stop();
+//
+//        for (RaftGroupService svc : raftClients.values())
+//            svc.shutdown();
+//
+//        for (ClusterService node : cluster)
+//            node.stop();
+//
+//        client.stop();
+//    }
+//
+//    /**
+//     * Tests directly partition listener for single client - server configuration.
+//     *
+//     * @throws Exception If failed.
+//     */
+////    @Test
+////    public void partitionListener() throws Exception {
+////        nodes = 1;
+////
+////        startGrid();
+////
+////        String grpId = "part";
+////
+////        ClusterService srv = cluster.get(0);
+////
+////        TxManagerImpl locMgr = new TxManagerImpl(srv, new HeapLockManager());
+////
+////        RaftServer partSrv = new JRaftServerImpl(srv, locMgr, dataPath);
+////
+////        partSrv.start();
+////
+////        List<Peer> conf = List.of(new Peer(srv.topologyService().localMember().address()));
+////
+////        assertTrue(partSrv.startRaftGroup(
+////            grpId,
+////            new PartitionListener(new VersionedRowStore(new RocksDbStorage(dataPath.resolve("db"),
+////                ByteBuffer::compareTo), locMgr)),
+////            conf
+////        ));
+////
+////        RaftGroupService partRaftGrp =
+////            RaftGroupServiceImpl
+////                .start(grpId, client, FACTORY, 10_000, conf, true, 200)
+////                .get(3, TimeUnit.SECONDS);
+////
+////        Row testRow = getTestRow();
+////
+////        TxManagerImpl nearMgr = new TxManagerImpl(client, new HeapLockManager());
+////
+////        InternalTransaction nearTx = nearMgr.begin();
+////
+////        assertTrue(partRaftGrp.<Boolean>run(new InsertCommand(testRow, nearTx.timestamp())).join());
+////
+//////        Row keyChunk = new Row(SCHEMA, new ByteBufferRow(testRow.keySlice()));
+////        Row keyChunk = getTestKey();
+////
+////        CompletableFuture<SingleRowResponse> getFut = partRaftGrp.run(new GetCommand(keyChunk, nearTx.timestamp()));
+////
+////        assertNotNull(getFut.get().getValue());
+////
+////        assertEquals(testRow.longValue(1), new Row(SCHEMA, getFut.get().getValue()).longValue(1));
+////
+////        List<NetworkAddress> nodes = nearTx.nodes();
+////        assertEquals(2, nodes.size());
+////        assertEquals(client.topologyService().localMember().address(), nodes.get(0));
+////        assertEquals(srv.topologyService().localMember().address(), nodes.get(1));
+////
+////        assertEquals(TxState.PENDING, locMgr.state(nearTx.timestamp()));
+////
+////        nearTx.commit();
+////
+////        assertEquals(TxState.COMMITED, nearMgr.state(nearTx.timestamp()));
+////        assertEquals(TxState.COMMITED, locMgr.state(nearTx.timestamp()));
+////
+////        partSrv.stop();
+////    }
+//
+//    /**
+//     * Prepares a test row which contains one field.
+//     *
+//     * @return Row.
+//     */
+//    @NotNull private Row getTestKey() {
+//        RowAssembler rowBuilder = new RowAssembler(SCHEMA, 0, 0);
+//
+//        rowBuilder.appendLong(1L);
+//
+//        return new Row(SCHEMA, new ByteBufferRow(rowBuilder.toBytes()));
+//    }
+//
+//    /**
+//     * Prepares a test row which contains two fields.
+//     *
+//     * @return Row.
+//     */
+//    @NotNull private Row getTestRow() {
+//        RowAssembler rowBuilder = new RowAssembler(SCHEMA, 0, 0);
+//
+//        rowBuilder.appendLong(1L);
+//        rowBuilder.appendLong(10L);
+//
+//        return new Row(SCHEMA, new ByteBufferRow(rowBuilder.toBytes()));
+//    }
+//
+//    /**
+//     * Tests tx flow on single client-server nodes topology.
+//     *
+//     * @throws Exception If failed.
+//     */
 //    @Test
-//    public void partitionListener() throws Exception {
+//    public void testComplex() throws Exception {
 //        nodes = 1;
-//
-//        startGrid();
-//
-//        String grpId = "part";
-//
-//        ClusterService srv = cluster.get(0);
-//
-//        TxManagerImpl locMgr = new TxManagerImpl(srv, new HeapLockManager());
-//
-//        RaftServer partSrv = new JRaftServerImpl(srv, locMgr, dataPath);
-//
-//        partSrv.start();
-//
-//        List<Peer> conf = List.of(new Peer(srv.topologyService().localMember().address()));
-//
-//        assertTrue(partSrv.startRaftGroup(
-//            grpId,
-//            new PartitionListener(new VersionedRowStore(new RocksDbStorage(dataPath.resolve("db"),
-//                ByteBuffer::compareTo), locMgr)),
-//            conf
-//        ));
-//
-//        RaftGroupService partRaftGrp =
-//            RaftGroupServiceImpl
-//                .start(grpId, client, FACTORY, 10_000, conf, true, 200)
-//                .get(3, TimeUnit.SECONDS);
-//
-//        Row testRow = getTestRow();
-//
-//        TxManagerImpl nearMgr = new TxManagerImpl(client, new HeapLockManager());
-//
-//        InternalTransaction nearTx = nearMgr.begin();
-//
-//        assertTrue(partRaftGrp.<Boolean>run(new InsertCommand(testRow, nearTx.timestamp())).join());
-//
-////        Row keyChunk = new Row(SCHEMA, new ByteBufferRow(testRow.keySlice()));
-//        Row keyChunk = getTestKey();
-//
-//        CompletableFuture<SingleRowResponse> getFut = partRaftGrp.run(new GetCommand(keyChunk, nearTx.timestamp()));
-//
-//        assertNotNull(getFut.get().getValue());
-//
-//        assertEquals(testRow.longValue(1), new Row(SCHEMA, getFut.get().getValue()).longValue(1));
-//
-//        List<NetworkAddress> nodes = nearTx.nodes();
-//        assertEquals(2, nodes.size());
-//        assertEquals(client.topologyService().localMember().address(), nodes.get(0));
-//        assertEquals(srv.topologyService().localMember().address(), nodes.get(1));
-//
-//        assertEquals(TxState.PENDING, locMgr.state(nearTx.timestamp()));
-//
-//        nearTx.commit();
-//
-//        assertEquals(TxState.COMMITED, nearMgr.state(nearTx.timestamp()));
-//        assertEquals(TxState.COMMITED, locMgr.state(nearTx.timestamp()));
-//
-//        partSrv.stop();
-//    }
-
-    /**
-     * Prepares a test row which contains one field.
-     *
-     * @return Row.
-     */
-    @NotNull private Row getTestKey() {
-        RowAssembler rowBuilder = new RowAssembler(SCHEMA, 0, 0);
-
-        rowBuilder.appendLong(1L);
-
-        return new Row(SCHEMA, new ByteBufferRow(rowBuilder.toBytes()));
-    }
-
-    /**
-     * Prepares a test row which contains two fields.
-     *
-     * @return Row.
-     */
-    @NotNull private Row getTestRow() {
-        RowAssembler rowBuilder = new RowAssembler(SCHEMA, 0, 0);
-
-        rowBuilder.appendLong(1L);
-        rowBuilder.appendLong(10L);
-
-        return new Row(SCHEMA, new ByteBufferRow(rowBuilder.toBytes()));
-    }
-
-    /**
-     * Tests tx flow on single client-server nodes topology.
-     *
-     * @throws Exception If failed.
-     */
-    @Test
-    public void testComplex() throws Exception {
-        nodes = 1;
-        parts = 1;
-
-        startTable(true);
-
-        InternalTableImpl impl = (InternalTableImpl) table.internalTable();
-
-        TxManager nearMgr = impl.transactionManager();
-
-        InternalTransaction tx = nearMgr.begin();
-
-        Table txTable = table.withTransaction(tx);
-
-        partitionedTableView(txTable, parts * 10);
-
-        partitionedTableKVBinaryView(txTable.kvView(), parts * 10);
-
-        tx.commit();
-    }
-
-    /**
-     * Tests tx flow on single client-server nodes topology.
-     *
-     * @throws Exception If failed.
-     */
-    @Test
-    public void testCommit_1_1_1() throws Exception {
-        nodes = 1;
-        parts = 1;
-
-<<<<<<< HEAD
-        startTable(true);
-
-        TxManager nearMgr = ((InternalTableImpl) table.internalTable()).transactionManager();
-        TxManager locMgr = raftServers.get(cluster.get(0).topologyService().localMember()).transactionManager();
-=======
-            rs.startRaftGroup(
-                grpId,
-                new PartitionListener(new ConcurrentHashMapPartitionStorage()),
-                conf
-            );
-
-            RaftGroupService service = RaftGroupServiceImpl.start(grpId,
-                client,
-                FACTORY,
-                10_000,
-                conf,
-                true,
-                200,
-                executor
-            ).get(3, TimeUnit.SECONDS);
->>>>>>> c0a3f327
-
-        assertNotNull(locMgr);
-
-        assertNotEquals(nearMgr, locMgr);
-
-<<<<<<< HEAD
-        assertEquals(0, table.partition(makeKey(1)));
-=======
-        Table tbl = new TableImpl(new InternalTableImpl(
-            "tbl",
-            new IgniteUuid(UUID.randomUUID(), 0),
-            partMap,
-            PARTS,
-            NetworkAddress::toString
-        ), new SchemaRegistry() {
-            @Override public SchemaDescriptor schema() {
-                return SCHEMA;
-            }
->>>>>>> c0a3f327
-
-        InternalTransaction tx = putGet(nearMgr, true);
-
-        assertEquals(TxState.COMMITED, nearMgr.state(tx.timestamp()));
-        assertEquals(TxState.COMMITED, locMgr.state(tx.timestamp()));
-
-<<<<<<< HEAD
-        long val2 = table.get(makeKey(1)).longValue("value");
-
-        assertEquals(1, val2);
-    }
-
-    /**
-     * Tests tx flow on 3 servers + 1 client topology.
-     *
-     * @throws Exception If failed.
-     */
-    @Test
-    public void testCommit_3_1_3() throws Exception {
-        nodes = 3;
-        parts = 1;
-        replicas = 3;
-
-        startTable(true);
-
-        TxManager nearMgr = ((InternalTableImpl) table.internalTable()).transactionManager();
-
-        int part = table.partition(makeKey(1));
-
-        InternalTransaction tx = putGet(nearMgr, true);
-
-        Map<NetworkAddress, Set<String>> topMap = tx.map();
-
-        assertEquals(1, topMap.size());
-
-        assertEquals(TxState.COMMITED, nearMgr.state(tx.timestamp()));
-
-        // Raft replication is majority, need to wait for all nodes.
-        for (RaftServer srv : raftServers.values())
-            waitForCondition(() -> srv.transactionManager().state(tx.timestamp()) == TxState.COMMITED, 5_000);
-
-        assertEquals(1, table.get(makeKey(1)).longValue("value"));
-
-        RaftGroupService svc = raftClients.get(part);
-
-        // A leader must match mapped tx node.
-        Peer leader = svc.leader();
-        assertNotNull(leader);
-        assertEquals(leader.address(), topMap.keySet().iterator().next());
-
-        // Stop current leader and make sure committed value is not lost.
-        ClusterNode leaderAddr = client.topologyService().getByAddress(leader.address());
-        RaftServer raftLeaderServer = raftServers.remove(leaderAddr);
-        raftLeaderServer.stop();
-        svc.refreshLeader().get(3, TimeUnit.SECONDS);
-
-        assertNotNull(svc.leader());
-        assertNotEquals(leader, svc.leader());
-
-        assertEquals(1, table.get(makeKey(1)).longValue("value"));
-    }
-
-    /**
-     * Tests tx flow on single client-server nodes topology.
-     *
-     * @throws Exception If failed.
-     */
-    @Test
-    public void testRollback_1_1_1() throws Exception {
-        nodes = 1;
-        parts = 1;
-        replicas = 1;
-
-        startTable(true);
-
-        TxManager nearMgr = ((InternalTableImpl) table.internalTable()).transactionManager();
-        TxManager locMgr = raftServers.get(cluster.get(0).topologyService().localMember()).transactionManager();
-
-        InternalTransaction tx = putGet(nearMgr, false);
-
-        assertEquals(TxState.ABORTED, nearMgr.state(tx.timestamp()));
-        assertEquals(TxState.ABORTED, locMgr.state(tx.timestamp()));
-
-        assertNull(table.get(makeKey(1)));
-    }
-
-    /**
-     * @param nearMgr Near TX manager.
-     * @param commit {@code True} to commit.
-     * @throws TransactionException
-     */
-    private InternalTransaction putGet(TxManager nearMgr, boolean commit) throws TransactionException {
-        InternalTransaction tx = nearMgr.begin();
-
-        assertEquals(0, tx.map().size());
-
-        Table txTable = tx.wrap(table);
-
-        txTable.upsert(makeValue(1, 1));
-
-        long val = txTable.get(makeKey(1)).longValue("value");
-
-        assertEquals(1, val);
-
-        assertEquals(1, tx.map().size());
-
-        if (commit)
-            tx.commit();
-        else
-            tx.rollback();
-
-        return tx;
-    }
-
-    /**
-     * The test prepares a distributed table and checks operation over various views.
-     *
-     * @throws Exception If failed.
-     */
-    @Test
-    public void partitionedTable() throws Exception {
-        nodes = 1;
-        parts = 1;
-
+//        parts = 1;
+//
+//        startTable(true);
+//
+//        InternalTableImpl impl = (InternalTableImpl) table.internalTable();
+//
+//        TxManager nearMgr = impl.transactionManager();
+//
 //        InternalTransaction tx = nearMgr.begin();
 //
-//        Table txTable = tbl.withTransaction(tx);
-//
-//        partitionedTableView(txTable, PARTS * 10);
-//
-//        partitionedTableKVBinaryView(txTable.kvView(), PARTS * 10);
+//        Table txTable = table.withTransaction(tx);
+//
+//        partitionedTableView(txTable, parts * 10);
+//
+//        partitionedTableKVBinaryView(txTable.kvView(), parts * 10);
 //
 //        tx.commit();
-=======
-            @Override public Row resolve(BinaryRow row) {
-                return new Row(SCHEMA, row);
-            }
-        }, null);
-
-        partitionedTableRecordView(tbl.recordView(), PARTS * 10);
-
-        partitionedTableKeyValueView(tbl.keyValueView(), PARTS * 10);
->>>>>>> c0a3f327
-    }
-
-    /**
-     * Checks operation over row table view.
-     *
-     * @param view Table view.
-     * @param keysCnt Count of keys.
-     */
-    public void partitionedTableRecordView(RecordView<Tuple> view, int keysCnt) {
-        LOG.info("Test for Table view [keys={}]", keysCnt);
-
-        for (int i = 0; i < keysCnt; i++) {
-            view.insert(Tuple.create()
-                .set("key", Long.valueOf(i))
-                .set("value", Long.valueOf(i + 2))
-            );
-        }
-
-        for (int i = 0; i < keysCnt; i++) {
-            Tuple entry = view.get(Tuple.create().set("key", Long.valueOf(i)));
-
-            assertEquals(Long.valueOf(i + 2), entry.longValue("value"));
-        }
-
-        for (int i = 0; i < keysCnt; i++) {
-            view.upsert(Tuple.create()
-                .set("key", Long.valueOf(i))
-                .set("value", Long.valueOf(i + 5))
-            );
-
-            Tuple entry = view.get(Tuple.create().set("key", Long.valueOf(i)));
-
-            assertEquals(Long.valueOf(i + 5), entry.longValue("value"));
-        }
-
-        HashSet<Tuple> keys = new HashSet<>();
-
-        for (int i = 0; i < keysCnt; i++)
-            keys.add(Tuple.create().set("key", Long.valueOf(i)));
-
-        Collection<Tuple> entries = view.getAll(keys);
-
-        assertEquals(keysCnt, entries.size());
-
-        for (int i = 0; i < keysCnt; i++) {
-            boolean res = view.replace(
-                Tuple.create()
-                    .set("key", Long.valueOf(i))
-                    .set("value", Long.valueOf(i + 5)),
-                Tuple.create()
-                    .set("key", Long.valueOf(i))
-                    .set("value", Long.valueOf(i + 2))
-            );
-
-            assertTrue(res);
-        }
-
-        for (int i = 0; i < keysCnt; i++) {
-            boolean res = view.delete(Tuple.create().set("key", Long.valueOf(i)));
-
-            assertTrue(res);
-
-            Tuple entry = view.get(Tuple.create().set("key", Long.valueOf(i)));
-
-            assertNull(entry);
-        }
-
-        ArrayList<Tuple> batch = new ArrayList<>(keysCnt);
-
-        for (int i = 0; i < keysCnt; i++) {
-            batch.add(Tuple.create()
-                .set("key", Long.valueOf(i))
-                .set("value", Long.valueOf(i + 2))
-            );
-        }
-
-        view.upsertAll(batch);
-
-        for (int i = 0; i < keysCnt; i++) {
-            Tuple entry = view.get(Tuple.create().set("key", Long.valueOf(i)));
-
-            assertEquals(Long.valueOf(i + 2), entry.longValue("value"));
-        }
-
-        view.deleteAll(keys);
-
-        for (Tuple key : keys) {
-            Tuple entry = view.get(key);
-
-            assertNull(entry);
-        }
-    }
-
-    /**
-     * Checks operation over key-value binary table view.
-     *
-     * @param view Table view.
-     * @param keysCnt Count of keys.
-     */
-    public void partitionedTableKeyValueView(KeyValueView<Tuple, Tuple> view, int keysCnt) {
-        LOG.info("Tes for Key-Value binary view [keys={}]", keysCnt);
-
-        for (int i = 0; i < keysCnt; i++) {
-            view.putIfAbsent(
-                Tuple.create().set("key", Long.valueOf(i)),
-                Tuple.create().set("value", Long.valueOf(i + 2))
-            );
-        }
-
-        for (int i = 0; i < keysCnt; i++) {
-            Tuple entry = view.get(Tuple.create().set("key", Long.valueOf(i)));
-
-            assertEquals(Long.valueOf(i + 2), entry.longValue("value"));
-        }
-
-        for (int i = 0; i < keysCnt; i++) {
-            view.put(
-                Tuple.create().set("key", Long.valueOf(i)),
-                Tuple.create().set("value", Long.valueOf(i + 5))
-            );
-
-            Tuple entry = view.get(Tuple.create().set("key", Long.valueOf(i)));
-
-            assertEquals(Long.valueOf(i + 5), entry.longValue("value"));
-        }
-
-        HashSet<Tuple> keys = new HashSet<>();
-
-        for (int i = 0; i < keysCnt; i++)
-            keys.add(Tuple.create().set("key", Long.valueOf(i)));
-
-        Map<Tuple, Tuple> entries = view.getAll(keys);
-
-        assertEquals(keysCnt, entries.size());
-
-        for (int i = 0; i < keysCnt; i++) {
-            boolean res = view.replace(
-                Tuple.create().set("key", Long.valueOf(i)),
-                Tuple.create().set("value", Long.valueOf(i + 5)),
-                Tuple.create().set("value", Long.valueOf(i + 2))
-            );
-
-            assertTrue(res);
-        }
-
-        for (int i = 0; i < keysCnt; i++) {
-            boolean res = view.remove(Tuple.create().set("key", Long.valueOf(i)));
-
-            assertTrue(res);
-
-            Tuple entry = view.get(
-                Tuple.create()
-                    .set("key", Long.valueOf(i))
-            );
-
-            assertNull(entry);
-        }
-
-        HashMap<Tuple, Tuple> batch = new HashMap<>(keysCnt);
-
-        for (int i = 0; i < keysCnt; i++) {
-            batch.put(
-                Tuple.create().set("key", Long.valueOf(i)),
-                Tuple.create().set("value", Long.valueOf(i + 2))
-            );
-        }
-
-        view.putAll(batch);
-
-        for (int i = 0; i < keysCnt; i++) {
-            Tuple entry = view.get(Tuple.create().set("key", Long.valueOf(i)));
-
-            assertEquals(Long.valueOf(i + 2), entry.longValue("value"));
-        }
-
-        view.removeAll(keys);
-
-        for (Tuple key : keys) {
-            Tuple entry = view.get(key);
-
-            assertNull(entry);
-        }
-    }
-
-    /**
-     * @param testInfo Test info.
-     * @param port Local port.
-     * @param nodeFinder Node finder.
-     * @return The client cluster view.
-     */
-    private static ClusterService startClient(TestInfo testInfo, int port, NodeFinder nodeFinder) {
-        var network = ClusterServiceTestUtils.clusterService(
-            testInfo,
-            port,
-            nodeFinder,
-            SERIALIZATION_REGISTRY,
-            NETWORK_FACTORY
-        );
-
-        network.start();
-
-        return network;
-    }
-
-    /**
-     * @param cluster The cluster.
-     * @param expected Expected count.
-     * @param timeout The timeout in millis.
-     * @return {@code True} if topology size is equal to expected.
-     */
-    private boolean waitForTopology(ClusterService cluster, int expected, int timeout) {
-        long stop = System.currentTimeMillis() + timeout;
-
-        while (System.currentTimeMillis() < stop) {
-            if (cluster.topologyService().allMembers().size() >= expected)
-                return true;
-
-            try {
-                Thread.sleep(50);
-            }
-            catch (InterruptedException e) {
-                return false;
-            }
-        }
-
-        return false;
-    }
-
-    /**
-     * @param id The id.
-     * @return The key tuple.
-     */
-    private Tuple makeKey(long id) {
-        return Tuple.create().set("key", id);
-    }
-
-    /**
-     * @param id The id.
-     * @param balance The balance.
-     * @return The value tuple.
-     */
-    private Tuple makeValue(long id, long val) {
-        return Tuple.create().set("key", id).set("value", val);
-    }
-
-    /**
-     * Get the raft group listener from the jraft server.
-     *
-     * @param server Server.
-     * @param grpId Raft group id.
-     * @return Raft group listener.
-     */
-    protected RaftGroupListener getListener(JRaftServerImpl server, String grpId) {
-        org.apache.ignite.raft.jraft.RaftGroupService svc = server.raftGroupService(grpId);
-
-        JRaftServerImpl.DelegatingStateMachine fsm =
-            (JRaftServerImpl.DelegatingStateMachine) svc.getRaftNode().getOptions().getFsm();
-
-        return fsm.getListener();
-    }
+//    }
+//
+//    /**
+//     * Tests tx flow on single client-server nodes topology.
+//     *
+//     * @throws Exception If failed.
+//     */
+//    @Test
+//    public void testCommit_1_1_1() throws Exception {
+//        nodes = 1;
+//        parts = 1;
+//
+//        startTable(true);
+//
+//        TxManager nearMgr = ((InternalTableImpl) table.internalTable()).transactionManager();
+//        TxManager locMgr = raftServers.get(cluster.get(0).topologyService().localMember()).transactionManager();
+//
+//        assertNotNull(locMgr);
+//
+//        assertNotEquals(nearMgr, locMgr);
+//
+//        assertEquals(0, table.partition(makeKey(1)));
+//
+//        InternalTransaction tx = putGet(nearMgr, true);
+//
+//        assertEquals(TxState.COMMITED, nearMgr.state(tx.timestamp()));
+//        assertEquals(TxState.COMMITED, locMgr.state(tx.timestamp()));
+//
+//        long val2 = table.get(makeKey(1)).longValue("value");
+//
+//        assertEquals(1, val2);
+//    }
+//
+//    /**
+//     * Tests tx flow on 3 servers + 1 client topology.
+//     *
+//     * @throws Exception If failed.
+//     */
+//    @Test
+//    public void testCommit_3_1_3() throws Exception {
+//        nodes = 3;
+//        parts = 1;
+//        replicas = 3;
+//
+//        startTable(true);
+//
+//        TxManager nearMgr = ((InternalTableImpl) table.internalTable()).transactionManager();
+//
+//        int part = table.partition(makeKey(1));
+//
+//        InternalTransaction tx = putGet(nearMgr, true);
+//
+//        Map<NetworkAddress, Set<String>> topMap = tx.map();
+//
+//        assertEquals(1, topMap.size());
+//
+//        assertEquals(TxState.COMMITED, nearMgr.state(tx.timestamp()));
+//
+//        // Raft replication is majority, need to wait for all nodes.
+//        for (RaftServer srv : raftServers.values())
+//            waitForCondition(() -> srv.transactionManager().state(tx.timestamp()) == TxState.COMMITED, 5_000);
+//
+//        assertEquals(1, table.get(makeKey(1)).longValue("value"));
+//
+//        RaftGroupService svc = raftClients.get(part);
+//
+//        // A leader must match mapped tx node.
+//        Peer leader = svc.leader();
+//        assertNotNull(leader);
+//        assertEquals(leader.address(), topMap.keySet().iterator().next());
+//
+//        // Stop current leader and make sure committed value is not lost.
+//        ClusterNode leaderAddr = client.topologyService().getByAddress(leader.address());
+//        RaftServer raftLeaderServer = raftServers.remove(leaderAddr);
+//        raftLeaderServer.stop();
+//        svc.refreshLeader().get(3, TimeUnit.SECONDS);
+//
+//        assertNotNull(svc.leader());
+//        assertNotEquals(leader, svc.leader());
+//
+//        assertEquals(1, table.get(makeKey(1)).longValue("value"));
+//    }
+//
+//    /**
+//     * Tests tx flow on single client-server nodes topology.
+//     *
+//     * @throws Exception If failed.
+//     */
+//    @Test
+//    public void testRollback_1_1_1() throws Exception {
+//        nodes = 1;
+//        parts = 1;
+//        replicas = 1;
+//
+//        startTable(true);
+//
+//        TxManager nearMgr = ((InternalTableImpl) table.internalTable()).transactionManager();
+//        TxManager locMgr = raftServers.get(cluster.get(0).topologyService().localMember()).transactionManager();
+//
+//        InternalTransaction tx = putGet(nearMgr, false);
+//
+//        assertEquals(TxState.ABORTED, nearMgr.state(tx.timestamp()));
+//        assertEquals(TxState.ABORTED, locMgr.state(tx.timestamp()));
+//
+//        assertNull(table.get(makeKey(1)));
+//    }
+//
+//    /**
+//     * @param nearMgr Near TX manager.
+//     * @param commit {@code True} to commit.
+//     * @throws TransactionException
+//     */
+//    private InternalTransaction putGet(TxManager nearMgr, boolean commit) throws TransactionException {
+//        InternalTransaction tx = nearMgr.begin();
+//
+//        assertEquals(0, tx.map().size());
+//
+//        Table txTable = tx.wrap(table);
+//
+//        txTable.upsert(makeValue(1, 1));
+//
+//        long val = txTable.get(makeKey(1)).longValue("value");
+//
+//        assertEquals(1, val);
+//
+//        assertEquals(1, tx.map().size());
+//
+//        if (commit)
+//            tx.commit();
+//        else
+//            tx.rollback();
+//
+//        return tx;
+//    }
+//
+//    /**
+//     * The test prepares a distributed table and checks operation over various views.
+//     *
+//     * @throws Exception If failed.
+//     */
+//    @Test
+//    public void partitionedTable() throws Exception {
+//        nodes = 1;
+//        parts = 1;
+//
+////        InternalTransaction tx = nearMgr.begin();
+////
+////        Table txTable = tbl.withTransaction(tx);
+////
+////        partitionedTableView(txTable, PARTS * 10);
+////
+////        partitionedTableKVBinaryView(txTable.kvView(), PARTS * 10);
+////
+////        tx.commit();
+//    }
+//
+//    /**
+//     * Checks operation over row table view.
+//     *
+//     * @param view Table view.
+//     * @param keysCnt Count of keys.
+//     */
+//    public void partitionedTableView(Table view, int keysCnt) {
+//        LOG.info("Test for Table view [keys={}]", keysCnt);
+//
+//        for (int i = 0; i < keysCnt; i++) {
+//            view.insert(Tuple.create()
+//                .set("key", Long.valueOf(i))
+//                .set("value", Long.valueOf(i + 2))
+//            );
+//        }
+//
+//        for (int i = 0; i < keysCnt; i++) {
+//            Tuple entry = view.get(Tuple.create().set("key", Long.valueOf(i)));
+//
+//            assertEquals(Long.valueOf(i + 2), entry.longValue("value"));
+//        }
+//
+//        for (int i = 0; i < keysCnt; i++) {
+//            view.upsert(Tuple.create()
+//                .set("key", Long.valueOf(i))
+//                .set("value", Long.valueOf(i + 5))
+//            );
+//
+//            Tuple entry = view.get(Tuple.create().set("key", Long.valueOf(i)));
+//
+//            assertEquals(Long.valueOf(i + 5), entry.longValue("value"));
+//        }
+//
+//        HashSet<Tuple> keys = new HashSet<>();
+//
+//        for (int i = 0; i < keysCnt; i++)
+//            keys.add(Tuple.create().set("key", Long.valueOf(i)));
+//
+//        Collection<Tuple> entries = view.getAll(keys);
+//
+//        assertEquals(keysCnt, entries.size());
+//
+//        for (int i = 0; i < keysCnt; i++) {
+//            boolean res = view.replace(
+//                Tuple.create()
+//                    .set("key", Long.valueOf(i))
+//                    .set("value", Long.valueOf(i + 5)),
+//                Tuple.create()
+//                    .set("key", Long.valueOf(i))
+//                    .set("value", Long.valueOf(i + 2))
+//            );
+//
+//            assertTrue(res);
+//        }
+//
+//        for (int i = 0; i < keysCnt; i++) {
+//            boolean res = view.delete(Tuple.create().set("key", Long.valueOf(i)));
+//
+//            assertTrue(res);
+//
+//            Tuple entry = view.get(Tuple.create().set("key", Long.valueOf(i)));
+//
+//            assertNull(entry);
+//        }
+//
+//        ArrayList<Tuple> batch = new ArrayList<>(keysCnt);
+//
+//        for (int i = 0; i < keysCnt; i++) {
+//            batch.add(Tuple.create()
+//                .set("key", Long.valueOf(i))
+//                .set("value", Long.valueOf(i + 2))
+//            );
+//        }
+//
+//        view.upsertAll(batch);
+//
+//        for (int i = 0; i < keysCnt; i++) {
+//            Tuple entry = view.get(Tuple.create().set("key", Long.valueOf(i)));
+//
+//            assertEquals(Long.valueOf(i + 2), entry.longValue("value"));
+//        }
+//
+//        view.deleteAll(keys);
+//
+//        for (Tuple key : keys) {
+//            Tuple entry = view.get(key);
+//
+//            assertNull(entry);
+//        }
+//    }
+//
+//    /**
+//     * Checks operation over key-value binary table view.
+//     *
+//     * @param view Table view.
+//     * @param keysCnt Count of keys.
+//     */
+//    public void partitionedTableKVBinaryView(KeyValueBinaryView view, int keysCnt) {
+//        LOG.info("Tes for Key-Value binary view [keys={}]", keysCnt);
+//
+//        for (int i = 0; i < keysCnt; i++) {
+//            view.putIfAbsent(
+//                Tuple.create().set("key", Long.valueOf(i)),
+//                Tuple.create().set("value", Long.valueOf(i + 2))
+//            );
+//        }
+//
+//        for (int i = 0; i < keysCnt; i++) {
+//            Tuple entry = view.get(Tuple.create().set("key", Long.valueOf(i)));
+//
+//            assertEquals(Long.valueOf(i + 2), entry.longValue("value"));
+//        }
+//
+//        for (int i = 0; i < keysCnt; i++) {
+//            view.put(
+//                Tuple.create().set("key", Long.valueOf(i)),
+//                Tuple.create().set("value", Long.valueOf(i + 5))
+//            );
+//
+//            Tuple entry = view.get(Tuple.create().set("key", Long.valueOf(i)));
+//
+//            assertEquals(Long.valueOf(i + 5), entry.longValue("value"));
+//        }
+//
+//        HashSet<Tuple> keys = new HashSet<>();
+//
+//        for (int i = 0; i < keysCnt; i++)
+//            keys.add(Tuple.create().set("key", Long.valueOf(i)));
+//
+//        Map<Tuple, Tuple> entries = view.getAll(keys);
+//
+//        assertEquals(keysCnt, entries.size());
+//
+//        for (int i = 0; i < keysCnt; i++) {
+//            boolean res = view.replace(
+//                Tuple.create().set("key", Long.valueOf(i)),
+//                Tuple.create().set("value", Long.valueOf(i + 5)),
+//                Tuple.create().set("value", Long.valueOf(i + 2))
+//            );
+//
+//            assertTrue(res);
+//        }
+//
+//        for (int i = 0; i < keysCnt; i++) {
+//            boolean res = view.remove(Tuple.create().set("key", Long.valueOf(i)));
+//
+//            assertTrue(res);
+//
+//            Tuple entry = view.get(
+//                Tuple.create()
+//                    .set("key", Long.valueOf(i))
+//            );
+//
+//            assertNull(entry);
+//        }
+//
+//        HashMap<Tuple, Tuple> batch = new HashMap<>(keysCnt);
+//
+//        for (int i = 0; i < keysCnt; i++) {
+//            batch.put(
+//                Tuple.create().set("key", Long.valueOf(i)),
+//                Tuple.create().set("value", Long.valueOf(i + 2))
+//            );
+//        }
+//
+//        view.putAll(batch);
+//
+//        for (int i = 0; i < keysCnt; i++) {
+//            Tuple entry = view.get(Tuple.create().set("key", Long.valueOf(i)));
+//
+//            assertEquals(Long.valueOf(i + 2), entry.longValue("value"));
+//        }
+//
+//        view.removeAll(keys);
+//
+//        for (Tuple key : keys) {
+//            Tuple entry = view.get(key);
+//
+//            assertNull(entry);
+//        }
+//    }
+//
+//    /**
+//     * @param name Node name.
+//     * @param port Local port.
+//     * @param nodeFinder Node finder.
+//     * @return The client cluster view.
+//     */
+//    private static ClusterService startClient(String name, int port, NodeFinder nodeFinder) {
+//        var network = ClusterServiceTestUtils.clusterService(
+//            name,
+//            port,
+//            nodeFinder,
+//            SERIALIZATION_REGISTRY,
+//            NETWORK_FACTORY
+//        );
+//
+//        network.start();
+//
+//        return network;
+//    }
+//
+//    /**
+//     * @param cluster The cluster.
+//     * @param expected Expected count.
+//     * @param timeout The timeout in millis.
+//     * @return {@code True} if topology size is equal to expected.
+//     */
+//    private boolean waitForTopology(ClusterService cluster, int expected, int timeout) {
+//        long stop = System.currentTimeMillis() + timeout;
+//
+//        while (System.currentTimeMillis() < stop) {
+//            if (cluster.topologyService().allMembers().size() >= expected)
+//                return true;
+//
+//            try {
+//                Thread.sleep(50);
+//            }
+//            catch (InterruptedException e) {
+//                return false;
+//            }
+//        }
+//
+//        return false;
+//    }
+//
+//    /**
+//     * @param id The id.
+//     * @return The key tuple.
+//     */
+//    private Tuple makeKey(long id) {
+//        return Tuple.create().set("key", id);
+//    }
+//
+//    /**
+//     * @param id The id.
+//     * @param balance The balance.
+//     * @return The value tuple.
+//     */
+//    private Tuple makeValue(long id, long val) {
+//        return Tuple.create().set("key", id).set("value", val);
+//    }
+//
+//    /**
+//     * Get the raft group listener from the jraft server.
+//     *
+//     * @param server Server.
+//     * @param grpId Raft group id.
+//     * @return Raft group listener.
+//     */
+//    protected RaftGroupListener getListener(JRaftServerImpl server, String grpId) {
+//        org.apache.ignite.raft.jraft.RaftGroupService svc = server.raftGroupService(grpId);
+//
+//        JRaftServerImpl.DelegatingStateMachine fsm =
+//            (JRaftServerImpl.DelegatingStateMachine) svc.getRaftNode().getOptions().getFsm();
+//
+//        return fsm.getListener();
+//    }
 }