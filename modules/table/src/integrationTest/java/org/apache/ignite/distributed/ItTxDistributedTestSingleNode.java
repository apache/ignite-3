/*
 * Licensed to the Apache Software Foundation (ASF) under one or more
 * contributor license agreements. See the NOTICE file distributed with
 * this work for additional information regarding copyright ownership.
 * The ASF licenses this file to You under the Apache License, Version 2.0
 * (the "License"); you may not use this file except in compliance with
 * the License. You may obtain a copy of the License at
 *
 *      http://www.apache.org/licenses/LICENSE-2.0
 *
 * Unless required by applicable law or agreed to in writing, software
 * distributed under the License is distributed on an "AS IS" BASIS,
 * WITHOUT WARRANTIES OR CONDITIONS OF ANY KIND, either express or implied.
 * See the License for the specific language governing permissions and
 * limitations under the License.
 */

package org.apache.ignite.distributed;

import static org.apache.ignite.raft.jraft.test.TestUtils.waitForTopology;
import static org.apache.ignite.utils.ClusterServiceTestUtils.findLocalAddresses;
import static org.junit.jupiter.api.Assertions.assertNotNull;
import static org.junit.jupiter.api.Assertions.assertTrue;
import static org.junit.jupiter.api.Assertions.fail;

import it.unimi.dsi.fastutil.ints.Int2ObjectOpenHashMap;
import java.nio.ByteBuffer;
import java.util.ArrayList;
import java.util.HashMap;
import java.util.List;
import java.util.Map;
import java.util.Map.Entry;
import java.util.Set;
import java.util.UUID;
import java.util.concurrent.CompletableFuture;
import java.util.concurrent.ConcurrentHashMap;
import java.util.concurrent.CopyOnWriteArrayList;
import java.util.concurrent.ScheduledThreadPoolExecutor;
import java.util.concurrent.TimeUnit;
import java.util.function.Function;
import java.util.stream.Collectors;
import org.apache.ignite.hlc.HybridClock;
import org.apache.ignite.internal.affinity.RendezvousAffinityFunction;
import org.apache.ignite.internal.configuration.testframework.ConfigurationExtension;
import org.apache.ignite.internal.configuration.testframework.InjectConfiguration;
import org.apache.ignite.internal.logger.IgniteLogger;
import org.apache.ignite.internal.logger.Loggers;
import org.apache.ignite.internal.raft.Loza;
import org.apache.ignite.internal.raft.configuration.RaftConfiguration;
import org.apache.ignite.internal.raft.server.RaftGroupOptions;
import org.apache.ignite.internal.raft.server.impl.JraftServerImpl;
import org.apache.ignite.internal.replicator.ReplicaManager;
import org.apache.ignite.internal.replicator.ReplicaService;
import org.apache.ignite.internal.storage.MvPartitionStorage;
import org.apache.ignite.internal.storage.RowId;
import org.apache.ignite.internal.storage.engine.MvTableStorage;
import org.apache.ignite.internal.storage.impl.TestMvPartitionStorage;
import org.apache.ignite.internal.table.TableImpl;
import org.apache.ignite.internal.table.TxAbstractTest;
import org.apache.ignite.internal.table.distributed.TableMessageGroup;
import org.apache.ignite.internal.table.distributed.raft.PartitionListener;
import org.apache.ignite.internal.table.distributed.replicator.PartitionReplicaListener;
import org.apache.ignite.internal.table.distributed.replicator.PlacementDriver;
import org.apache.ignite.internal.table.distributed.storage.InternalTableImpl;
import org.apache.ignite.internal.table.impl.DummySchemaManagerImpl;
import org.apache.ignite.internal.thread.NamedThreadFactory;
import org.apache.ignite.internal.tx.TxManager;
import org.apache.ignite.internal.tx.impl.HeapLockManager;
import org.apache.ignite.internal.tx.impl.IgniteTransactionsImpl;
import org.apache.ignite.internal.tx.impl.TxManagerImpl;
import org.apache.ignite.internal.tx.message.TxMessageGroup;
import org.apache.ignite.internal.tx.storage.state.TxStateTableStorage;
import org.apache.ignite.internal.tx.storage.state.test.TestConcurrentHashMapTxStateStorage;
import org.apache.ignite.internal.util.IgniteUtils;
import org.apache.ignite.lang.NodeStoppingException;
import org.apache.ignite.network.ClusterNode;
import org.apache.ignite.network.ClusterService;
import org.apache.ignite.network.NetworkAddress;
import org.apache.ignite.network.NodeFinder;
import org.apache.ignite.network.StaticNodeFinder;
import org.apache.ignite.network.TopologyService;
import org.apache.ignite.raft.client.Peer;
import org.apache.ignite.raft.client.service.RaftGroupService;
import org.apache.ignite.raft.jraft.RaftMessagesFactory;
import org.apache.ignite.raft.jraft.rpc.impl.RaftGroupServiceImpl;
import org.apache.ignite.table.Table;
import org.apache.ignite.utils.ClusterServiceTestUtils;
import org.junit.jupiter.api.AfterEach;
import org.junit.jupiter.api.BeforeEach;
import org.junit.jupiter.api.TestInfo;
import org.junit.jupiter.api.extension.ExtendWith;
import org.mockito.Mockito;

/**
 * Distributed transaction test using a single partition table.
 */
@ExtendWith(ConfigurationExtension.class)
public class ItTxDistributedTestSingleNode extends TxAbstractTest {
    @InjectConfiguration
    private static RaftConfiguration raftConfiguration;

    private static final IgniteLogger LOG = Loggers.forClass(ItTxDistributedTestSingleNode.class);

    public static final int NODE_PORT_BASE = 20_000;

    private static final RaftMessagesFactory FACTORY = new RaftMessagesFactory();

    private ClusterService client;

    private HybridClock clientClock;

    private ReplicaService clientReplicaSvc;

    protected Map<ClusterNode, HybridClock> clocks;

    protected Map<ClusterNode, Loza> raftServers;

    protected Map<ClusterNode, ReplicaManager> replicaManagers;

    protected Map<ClusterNode, ReplicaService> replicaServices;

    protected Map<ClusterNode, TxManager> txManagers;

    protected Map<ClusterNode, TopologyService> topologyServices;

    protected Int2ObjectOpenHashMap<RaftGroupService> accRaftClients;

    protected Int2ObjectOpenHashMap<RaftGroupService> custRaftClients;

    protected List<ClusterService> cluster = new CopyOnWriteArrayList<>();

    private ScheduledThreadPoolExecutor executor;

    private final Function<NetworkAddress, ClusterNode> addressToNode = addr -> {
        for (ClusterService service : cluster) {
            ClusterNode clusterNode = service.topologyService().localMember();

            if (clusterNode.address().equals(addr)) {
                return clusterNode;
            }
        }

        return null;
    };

    /**
     * Returns a count of nodes.
     *
     * @return Nodes.
     */
    protected int nodes() {
        return 1;
    }

    /**
     * Returns a count of replicas.
     *
     * @return Replicas.
     */
    protected int replicas() {
        return 1;
    }

    /**
     * Returns {@code true} to disable collocation by using dedicated client node.
     *
     * @return {@code true} to disable collocation.
     */
    protected boolean startClient() {
        return true;
    }

    private final TestInfo testInfo;

    /**
     * The constructor.
     *
     * @param testInfo Test info.
     */
    public ItTxDistributedTestSingleNode(TestInfo testInfo) {
        this.testInfo = testInfo;
    }

    /**
     * Initialize the test state.
     */
    @Override
    @BeforeEach
    public void before() throws Exception {
        int nodes = nodes();
        int replicas = replicas();

        assertTrue(nodes > 0);
        assertTrue(replicas > 0);

        List<NetworkAddress> localAddresses = findLocalAddresses(NODE_PORT_BASE,
                NODE_PORT_BASE + nodes);

        var nodeFinder = new StaticNodeFinder(localAddresses);

        nodeFinder.findNodes().parallelStream()
                .map(addr -> startNode(testInfo, addr.toString(), addr.port(), nodeFinder))
                .forEach(cluster::add);

        for (ClusterService node : cluster) {
            assertTrue(waitForTopology(node, nodes, 1000));
        }

        log.info("The cluster has been started");

        if (startClient()) {
            client = startNode(testInfo, "client", NODE_PORT_BASE - 1, nodeFinder);

            assertTrue(waitForTopology(client, nodes + 1, 1000));

            clientClock = new HybridClock();

            log.info("Replica manager has been started, node=[" + client.topologyService().localMember() + ']');

            clientReplicaSvc = new ReplicaService(
                    client.messagingService(),
                    clientClock
            );

            log.info("The client has been started");
        }

        // Start raft servers. Each raft server can hold multiple groups.
        clocks = new HashMap<>(nodes);
        raftServers = new HashMap<>(nodes);
        topologyServices = new HashMap<>(nodes);
        replicaManagers = new HashMap<>(nodes);
        replicaServices = new HashMap<>(nodes);
        txManagers = new HashMap<>(nodes);

        executor = new ScheduledThreadPoolExecutor(20,
                new NamedThreadFactory(Loza.CLIENT_POOL_NAME, LOG));

        for (int i = 0; i < nodes; i++) {
            ClusterNode node = cluster.get(i).topologyService().localMember();

            HybridClock clock = new HybridClock();

            clocks.put(node, clock);

            var raftSrv = new Loza(cluster.get(i), raftConfiguration, workDir.resolve("node" + i), clock);

            raftSrv.start();

            raftServers.put(node, raftSrv);

            topologyServices.put(node, cluster.get(i).topologyService());

            ReplicaManager replicaMgr = new ReplicaManager(
                    cluster.get(i),
                    clock,
                    Set.of(TableMessageGroup.class, TxMessageGroup.class)
            );

            replicaMgr.start();

            replicaManagers.put(node, replicaMgr);

            log.info("Replica manager has been started, node=[" + node + ']');

            ReplicaService replicaSvc = new ReplicaService(
                    cluster.get(i).messagingService(),
                    clock
            );

            replicaServices.put(node, replicaSvc);

            TxManagerImpl txMgr = new TxManagerImpl(replicaSvc, new HeapLockManager(), clock);

            txMgr.start();

            txManagers.put(node, txMgr);
        }

        log.info("Raft servers have been started");

        final String accountsName = "accounts";
        final String customersName = "customers";

        UUID accTblId = UUID.randomUUID();
        UUID custTblId = UUID.randomUUID();

        accRaftClients = startTable(accountsName, accTblId);
        custRaftClients = startTable(customersName, custTblId);

        log.info("Partition groups have been started");

        TxManager txMgr;

        if (startClient()) {
            txMgr = new TxManagerImpl(clientReplicaSvc, new HeapLockManager(), clientClock);
        } else {
            // Collocated mode.
            txMgr = txManagers.get(accRaftClients.get(0).clusterService().topologyService().localMember());
        }

        assertNotNull(txMgr);

        ClusterNode localNode = accRaftClients.get(0).clusterService().topologyService().localMember();

        igniteTransactions = new IgniteTransactionsImpl(txMgr);

        this.accounts = new TableImpl(new InternalTableImpl(
                accountsName,
                accTblId,
                accRaftClients,
                1,
                NetworkAddress::toString,
                addressToNode,
                txMgr,
                Mockito.mock(MvTableStorage.class),
                Mockito.mock(TxStateTableStorage.class),
                startClient() ? clientReplicaSvc : replicaServices.get(localNode),
                startClient() ? clientClock : clocks.get(localNode)
        ), new DummySchemaManagerImpl(ACCOUNTS_SCHEMA));

        this.customers = new TableImpl(new InternalTableImpl(
                customersName,
                custTblId,
                custRaftClients,
                1,
                NetworkAddress::toString,
                addressToNode,
                txMgr,
                Mockito.mock(MvTableStorage.class),
                Mockito.mock(TxStateTableStorage.class),
                startClient() ? clientReplicaSvc : replicaServices.get(localNode),
                startClient() ? clientClock : clocks.get(localNode)
        ), new DummySchemaManagerImpl(CUSTOMERS_SCHEMA));

        log.info("Tables have been started");
    }

    /**
     * Starts a table.
     *
     * @param name The name.
     * @param tblId Table id.
     * @return Groups map.
     */
    protected Int2ObjectOpenHashMap<RaftGroupService> startTable(String name, UUID tblId)
            throws Exception {
        List<List<ClusterNode>> assignment = RendezvousAffinityFunction.assignPartitions(
                cluster.stream().map(node -> node.topologyService().localMember())
                        .collect(Collectors.toList()),
                1,
                replicas(),
                false,
                null
        );


        Int2ObjectOpenHashMap<RaftGroupService> clients = new Int2ObjectOpenHashMap<>();

        List<CompletableFuture<Void>> partitionReadyFutures = new ArrayList<>();

        for (int p = 0; p < assignment.size(); p++) {
            List<ClusterNode> partNodes = assignment.get(p);

            String grpId = name + "-part-" + p;

            List<Peer> conf = partNodes.stream().map(n -> n.address()).map(Peer::new)
                    .collect(Collectors.toList());

            for (ClusterNode node : partNodes) {
                var testMpPartStorage = new TestMvPartitionStorage(0);
                var txSateStorage = new TestConcurrentHashMapTxStateStorage();
                var placementDriver = new PlacementDriver(replicaServices.get(node));

                for (int part = 0; part < assignment.size(); part++) {
                    String replicaGrpId = name + "-part-" + part;

                    placementDriver.updateAssignment(replicaGrpId, assignment.get(part));
                }

                int partId = p;

                ConcurrentHashMap<ByteBuffer, RowId> primaryIndex = new ConcurrentHashMap<>();

                CompletableFuture<Void> partitionReadyFuture = raftServers.get(node).prepareRaftGroup(
                        grpId,
                        partNodes,
<<<<<<< HEAD
                        () -> new PartitionListener(
                                testMpPartStorage,
                                new TestConcurrentHashMapTxStateStorage(),
                                txManagers.get(node),
                                List::of,
                                null
                        ),
=======
                        () -> {
                            return new PartitionListener(
                                    testMpPartStorage,
                                    txSateStorage,
                                    txManagers.get(node),
                                    primaryIndex
                            );
                        },
>>>>>>> 7b0b3395
                        RaftGroupOptions.defaults()
                ).thenAccept(
                        raftSvc -> {
                            try {
                                replicaManagers.get(node).startReplica(
                                        grpId,
                                        new PartitionReplicaListener(
                                                testMpPartStorage,
                                                raftSvc,
                                                txManagers.get(node),
                                                txManagers.get(node).lockManager(),
                                                partId,
                                                grpId,
                                                tblId,
<<<<<<< HEAD
                                                List::of,
                                                null,
                                                clocks.get(node)
=======
                                                primaryIndex,
                                                clocks.get(node),
                                                txSateStorage,
                                                topologyServices.get(node),
                                                placementDriver
>>>>>>> 7b0b3395
                                        ));
                            } catch (NodeStoppingException e) {
                                fail("Unexpected node stopping", e);
                            }
                        }
                );

                partitionReadyFutures.add(partitionReadyFuture);
            }

            if (startClient()) {
                RaftGroupService service = RaftGroupServiceImpl
                        .start(grpId, client, FACTORY, 10_000, conf, true, 200, executor)
                        .get(5, TimeUnit.SECONDS);

                clients.put(p, service);
            } else {
                // Create temporary client to find a leader address.
                ClusterService tmpSvc = raftServers.values().stream().findFirst().get().service();

                RaftGroupService service = RaftGroupServiceImpl
                        .start(grpId, tmpSvc, FACTORY, 10_000, conf, true, 200, executor)
                        .get(5, TimeUnit.SECONDS);

                Peer leader = service.leader();

                service.shutdown();

                Loza leaderSrv = raftServers
                        .get(tmpSvc.topologyService().getByAddress(leader.address()));

                RaftGroupService leaderClusterSvc = RaftGroupServiceImpl
                        .start(grpId, leaderSrv.service(), FACTORY,
                                10_000, conf, true, 200, executor).get(5, TimeUnit.SECONDS);

                clients.put(p, leaderClusterSvc);
            }
        }

        CompletableFuture.allOf(partitionReadyFutures.toArray(new CompletableFuture[0])).join();

        return clients;
    }

    /**
     * Returns a raft manager for a group.
     *
     * @param svc The service.
     * @return Raft manager hosting a leader for group.
     */
    protected Loza getLeader(RaftGroupService svc) {
        Peer leader = svc.leader();

        assertNotNull(leader);

        return raftServers.get(svc.clusterService().topologyService().getByAddress(leader.address()));
    }

    /**
     * Shutdowns all cluster nodes after each test.
     *
     * @throws Exception If failed.
     */
    @AfterEach
    public void after() throws Exception {
        cluster.parallelStream().map(c -> {
            c.stop();
            return null;
        }).forEach(o -> {
        });

        if (client != null) {
            client.stop();
        }

        IgniteUtils.shutdownAndAwaitTermination(executor, 10, TimeUnit.SECONDS);

        for (Entry<ClusterNode, Loza> entry : raftServers.entrySet()) {
            Loza rs = entry.getValue();

            ReplicaManager replicaMgr = replicaManagers.get(entry.getKey());

            Set<String> grps = rs.startedGroups();

            for (String grp : grps) {
                replicaMgr.stopReplica(grp);

                rs.stopRaftGroup(grp);
            }

            replicaMgr.stop();
            rs.stop();
        }

        for (TxManager txMgr : txManagers.values()) {
            txMgr.stop();
        }

        for (RaftGroupService svc : accRaftClients.values()) {
            svc.shutdown();
        }

        for (RaftGroupService svc : custRaftClients.values()) {
            svc.shutdown();
        }
    }

    /**
     * Starts a node.
     *
     * @param name Node name.
     * @param port Local port.
     * @param nodeFinder Node finder.
     * @return The client cluster view.
     */
    protected static ClusterService startNode(TestInfo testInfo, String name, int port,
            NodeFinder nodeFinder) {
        var network = ClusterServiceTestUtils.clusterService(testInfo, port, nodeFinder);

        network.start();

        return network;
    }

    /** {@inheritDoc} */
    @Override
    protected TxManager txManager(Table t) {
        Int2ObjectOpenHashMap<RaftGroupService> clients = null;

        if (t == accounts) {
            clients = accRaftClients;
        } else if (t == customers) {
            clients = custRaftClients;
        } else {
            fail("Unknown table " + t.name());
        }

        TxManager manager = txManagers
                .get(clients.get(0).clusterService().topologyService().getByAddress(clients.get(0).leader().address()));

        assertNotNull(manager);

        return manager;
    }

    /** {@inheritDoc} */
    @Override
    protected boolean assertPartitionsSame(Table table, int partId) {
        int hash = 0;

        for (Map.Entry<ClusterNode, Loza> entry : raftServers.entrySet()) {
            Loza svc = (Loza) entry.getValue();
            JraftServerImpl server = (JraftServerImpl) svc.server();
            org.apache.ignite.raft.jraft.RaftGroupService grp = server.raftGroupService(table.name() + "-part-" + partId);
            JraftServerImpl.DelegatingStateMachine fsm = (JraftServerImpl.DelegatingStateMachine) grp
                    .getRaftNode().getOptions().getFsm();
            PartitionListener listener = (PartitionListener) fsm.getListener();
            MvPartitionStorage storage = listener.getStorage();

            if (hash == 0) {
                hash = storage.hashCode();
            } else if (hash != storage.hashCode()) {
                return false;
            }
        }

        return true;
    }
}<|MERGE_RESOLUTION|>--- conflicted
+++ resolved
@@ -385,24 +385,15 @@
                 CompletableFuture<Void> partitionReadyFuture = raftServers.get(node).prepareRaftGroup(
                         grpId,
                         partNodes,
-<<<<<<< HEAD
-                        () -> new PartitionListener(
-                                testMpPartStorage,
-                                new TestConcurrentHashMapTxStateStorage(),
-                                txManagers.get(node),
-                                List::of,
-                                null
-                        ),
-=======
                         () -> {
                             return new PartitionListener(
                                     testMpPartStorage,
                                     txSateStorage,
                                     txManagers.get(node),
-                                    primaryIndex
+                                    List::of,
+                                    null
                             );
                         },
->>>>>>> 7b0b3395
                         RaftGroupOptions.defaults()
                 ).thenAccept(
                         raftSvc -> {
@@ -417,17 +408,12 @@
                                                 partId,
                                                 grpId,
                                                 tblId,
-<<<<<<< HEAD
                                                 List::of,
                                                 null,
-                                                clocks.get(node)
-=======
-                                                primaryIndex,
                                                 clocks.get(node),
                                                 txSateStorage,
                                                 topologyServices.get(node),
                                                 placementDriver
->>>>>>> 7b0b3395
                                         ));
                             } catch (NodeStoppingException e) {
                                 fail("Unexpected node stopping", e);
