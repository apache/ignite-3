/*
 * Licensed to the Apache Software Foundation (ASF) under one or more
 * contributor license agreements. See the NOTICE file distributed with
 * this work for additional information regarding copyright ownership.
 * The ASF licenses this file to You under the Apache License, Version 2.0
 * (the "License"); you may not use this file except in compliance with
 * the License. You may obtain a copy of the License at
 *
 *      http://www.apache.org/licenses/LICENSE-2.0
 *
 * Unless required by applicable law or agreed to in writing, software
 * distributed under the License is distributed on an "AS IS" BASIS,
 * WITHOUT WARRANTIES OR CONDITIONS OF ANY KIND, either express or implied.
 * See the License for the specific language governing permissions and
 * limitations under the License.
 */

package org.apache.ignite.distributed;

import static org.junit.jupiter.api.Assertions.assertFalse;
import static org.junit.jupiter.api.Assertions.assertNotNull;
import static org.junit.jupiter.api.Assertions.assertNull;
import static org.junit.jupiter.api.Assertions.assertTrue;
<<<<<<< HEAD
import static org.junit.jupiter.api.Assertions.fail;
import static org.mockito.ArgumentMatchers.any;
import static org.mockito.Mockito.mock;
import static org.mockito.Mockito.spy;
import static org.mockito.Mockito.when;

import it.unimi.dsi.fastutil.ints.Int2ObjectOpenHashMap;
import java.util.ArrayList;
import java.util.HashMap;
import java.util.List;
=======

import java.util.Collection;
>>>>>>> e37ff700
import java.util.Map;
import org.apache.ignite.internal.configuration.testframework.ConfigurationExtension;
import org.apache.ignite.internal.configuration.testframework.InjectConfiguration;
import org.apache.ignite.internal.raft.Loza;
import org.apache.ignite.internal.raft.Peer;
import org.apache.ignite.internal.raft.RaftNodeId;
import org.apache.ignite.internal.raft.configuration.RaftConfiguration;
import org.apache.ignite.internal.raft.server.impl.JraftServerImpl;
import org.apache.ignite.internal.replicator.TablePartitionId;
import org.apache.ignite.internal.schema.configuration.GcConfiguration;
import org.apache.ignite.internal.storage.MvPartitionStorage;
<<<<<<< HEAD
import org.apache.ignite.internal.storage.engine.MvTableStorage;
import org.apache.ignite.internal.storage.impl.TestMvPartitionStorage;
import org.apache.ignite.internal.storage.impl.TestMvTableStorage;
import org.apache.ignite.internal.storage.index.impl.TestHashIndexStorage;
import org.apache.ignite.internal.table.InternalTable;
=======
>>>>>>> e37ff700
import org.apache.ignite.internal.table.TableImpl;
import org.apache.ignite.internal.table.TxAbstractTest;
import org.apache.ignite.internal.table.distributed.raft.PartitionListener;
<<<<<<< HEAD
import org.apache.ignite.internal.table.distributed.replicator.PartitionReplicaListener;
import org.apache.ignite.internal.table.distributed.replicator.PlacementDriver;
import org.apache.ignite.internal.table.distributed.schema.SchemaSyncService;
import org.apache.ignite.internal.table.distributed.storage.InternalTableImpl;
import org.apache.ignite.internal.table.impl.DummyInternalTableImpl;
import org.apache.ignite.internal.table.impl.DummySchemaManagerImpl;
import org.apache.ignite.internal.table.impl.DummySchemas;
import org.apache.ignite.internal.testframework.IgniteTestUtils;
import org.apache.ignite.internal.thread.NamedThreadFactory;
=======
>>>>>>> e37ff700
import org.apache.ignite.internal.tx.InternalTransaction;
import org.apache.ignite.internal.tx.TxManager;
import org.apache.ignite.network.ClusterService;
import org.apache.ignite.network.NodeFinder;
import org.apache.ignite.table.Table;
import org.apache.ignite.tx.Transaction;
import org.apache.ignite.tx.TransactionOptions;
import org.apache.ignite.utils.ClusterServiceTestUtils;
import org.junit.jupiter.api.AfterEach;
import org.junit.jupiter.api.BeforeEach;
import org.junit.jupiter.api.Test;
import org.junit.jupiter.api.TestInfo;
import org.junit.jupiter.api.extension.ExtendWith;
import org.mockito.Mockito;

/**
 * Distributed transaction test using a single partition table.
 */
@ExtendWith(ConfigurationExtension.class)
public class ItTxDistributedTestSingleNode extends TxAbstractTest {
    protected static int ACC_TABLE_ID = 0;

    protected static int CUST_TABLE_ID = 1;

    protected static final String ACC_TABLE_NAME = "accounts";

    protected static final String CUST_TABLE_NAME = "customers";

    //TODO fsync can be turned on again after https://issues.apache.org/jira/browse/IGNITE-20195
    @InjectConfiguration("mock: { fsync: false }")
    protected static RaftConfiguration raftConfiguration;

    @InjectConfiguration
    protected static GcConfiguration gcConfig;

    /**
     * Returns a count of nodes.
     *
     * @return Nodes.
     */
    protected int nodes() {
        return 1;
    }

    /**
     * Returns a count of replicas.
     *
     * @return Replicas.
     */
    protected int replicas() {
        return 1;
    }

    /**
     * Returns {@code true} to disable collocation by using dedicated client node.
     *
     * @return {@code true} to disable collocation.
     */
    protected boolean startClient() {
        return true;
    }

    protected final TestInfo testInfo;

    protected ItTxTestCluster txTestCluster;

    /**
     * The constructor.
     *
     * @param testInfo Test info.
     */
    public ItTxDistributedTestSingleNode(TestInfo testInfo) {
        this.testInfo = testInfo;
    }

    /**
     * Initialize the test state.
     */
    @BeforeEach
    public void before() throws Exception {
<<<<<<< HEAD
        int nodes = nodes();
        int replicas = replicas();

        assertTrue(nodes > 0);
        assertTrue(replicas > 0);

        List<NetworkAddress> localAddresses = findLocalAddresses(NODE_PORT_BASE,
                NODE_PORT_BASE + nodes);

        var nodeFinder = new StaticNodeFinder(localAddresses);

        clusterServices = new ConcurrentHashMap<>(nodes);

        nodeFinder.findNodes().parallelStream()
                .forEach(addr -> {
                    ClusterService svc = startNode(testInfo, addr.toString(), addr.port(), nodeFinder);
                    cluster.add(svc);
                    clusterServices.put(svc.topologyService().localMember().name(), svc);
                });

        for (ClusterService node : cluster) {
            assertTrue(waitForTopology(node, nodes, 1000));
        }

        log.info("The cluster has been started");

        if (startClient()) {
            client = startNode(testInfo, "client", NODE_PORT_BASE - 1, nodeFinder);

            assertTrue(waitForTopology(client, nodes + 1, 1000));

            clientClock = new HybridClockImpl();

            log.info("Replica manager has been started, node=[" + client.topologyService().localMember() + ']');

            clientReplicaSvc = spy(new ReplicaService(
                    client.messagingService(),
                    clientClock
            ));

            log.info("The client has been started");
        }

        // Start raft servers. Each raft server can hold multiple groups.
        clocks = new HashMap<>(nodes);
        raftServers = new HashMap<>(nodes);
        replicaManagers = new HashMap<>(nodes);
        replicaServices = new HashMap<>(nodes);
        txManagers = new HashMap<>(nodes);
        txStateStorages = new HashMap<>(nodes);

        executor = new ScheduledThreadPoolExecutor(20,
                new NamedThreadFactory(Loza.CLIENT_POOL_NAME, LOG));

        for (int i = 0; i < nodes; i++) {
            ClusterNode node = cluster.get(i).topologyService().localMember();

            HybridClock clock = new HybridClockImpl();

            clocks.put(node.name(), clock);

            var raftSrv = new Loza(
                    cluster.get(i),
                    raftConfiguration,
                    workDir.resolve("node" + i),
                    clock
            );

            raftSrv.start();

            raftServers.put(node.name(), raftSrv);

            var cmgManager = mock(ClusterManagementGroupManager.class);

            // This test is run without Meta storage.
            when(cmgManager.metaStorageNodes()).thenReturn(completedFuture(Set.of()));

            ReplicaManager replicaMgr = new ReplicaManager(
                    node.name(),
                    cluster.get(i),
                    cmgManager,
                    clock,
                    Set.of(TableMessageGroup.class, TxMessageGroup.class)
            );

            replicaMgr.start();

            replicaManagers.put(node.name(), replicaMgr);

            log.info("Replica manager has been started, node=[" + node + ']');

            ReplicaService replicaSvc = spy(new ReplicaService(
                    cluster.get(i).messagingService(),
                    clock
            ));

            replicaServices.put(node.name(), replicaSvc);

            TxManagerImpl txMgr = new TxManagerImpl(replicaSvc, new HeapLockManager(), clock, new TransactionIdGenerator(i));

            txMgr.start();

            txManagers.put(node.name(), txMgr);

            txStateStorages.put(node.name(), new TestTxStateStorage());
        }

        log.info("Raft servers have been started");

        final String accountsName = "accounts";
        final String customersName = "customers";

        int accTblId = 1;
        int custTblId = 2;

        accRaftClients = startTable(accTblId, ACCOUNTS_SCHEMA);
        custRaftClients = startTable(custTblId, CUSTOMERS_SCHEMA);

        log.info("Partition groups have been started");

        String localNodeName = accRaftClients.get(0).clusterService().topologyService().localMember().name();

        if (startClient()) {
            clientTxManager = new TxManagerImpl(clientReplicaSvc, new HeapLockManager(), clientClock, new TransactionIdGenerator(-1));
            clientTxManager.start();
        } else {
            // Collocated mode.
            clientTxManager = txManagers.get(localNodeName);
        }

        assertNotNull(clientTxManager);

        igniteTransactions = new IgniteTransactionsImpl(clientTxManager);

        this.accounts = new TableImpl(new InternalTableImpl(
                accountsName,
                accTblId,
                accRaftClients,
                1,
                consistentIdToNode,
                clientTxManager,
                mock(MvTableStorage.class),
                mock(TxStateTableStorage.class),
                startClient() ? clientReplicaSvc : replicaServices.get(localNodeName),
                startClient() ? clientClock : clocks.get(localNodeName)
        ), new DummySchemaManagerImpl(ACCOUNTS_SCHEMA), clientTxManager.lockManager());

        this.customers = new TableImpl(new InternalTableImpl(
                customersName,
                custTblId,
                custRaftClients,
                1,
                consistentIdToNode,
                clientTxManager,
                mock(MvTableStorage.class),
                mock(TxStateTableStorage.class),
                startClient() ? clientReplicaSvc : replicaServices.get(localNodeName),
                startClient() ? clientClock : clocks.get(localNodeName)
        ), new DummySchemaManagerImpl(CUSTOMERS_SCHEMA), clientTxManager.lockManager());

        log.info("Tables have been started");
    }

    /**
     * Starts a table.
     *
     * @param tblId Table id.
     * @param schemaDescriptor Schema descriptor.
     * @return Groups map.
     */
    private Int2ObjectOpenHashMap<RaftGroupService> startTable(int tblId, SchemaDescriptor schemaDescriptor) throws Exception {
        List<Set<Assignment>> calculatedAssignments = AffinityUtils.calculateAssignments(
                cluster.stream().map(node -> node.topologyService().localMember().name()).collect(toList()),
                1,
                replicas()
=======
        txTestCluster = new ItTxTestCluster(
                testInfo,
                raftConfiguration,
                gcConfig,
                workDir,
                nodes(),
                replicas(),
                startClient(),
                timestampTracker
>>>>>>> e37ff700
        );
        txTestCluster.prepareCluster();

        this.igniteTransactions = txTestCluster.igniteTransactions;

        accounts = txTestCluster.startTable(ACC_TABLE_NAME, ACC_TABLE_ID, ACCOUNTS_SCHEMA);
        customers = txTestCluster.startTable(CUST_TABLE_NAME, CUST_TABLE_ID, CUSTOMERS_SCHEMA);

        log.info("Tables have been started");
    }

    /**
     * Shutdowns all cluster nodes after each test.
     *
     * @throws Exception If failed.
     */
    @AfterEach
    public void after() throws Exception {
        txTestCluster.shutdownCluster();
    }

    /**
     * Starts a node.
     *
     * @param name Node name.
     * @param port Local port.
     * @param nodeFinder Node finder.
     * @return The client cluster view.
     */
    protected static ClusterService startNode(TestInfo testInfo, String name, int port,
            NodeFinder nodeFinder) {
        var network = ClusterServiceTestUtils.clusterService(testInfo, port, nodeFinder);

        network.start();

        return network;
    }

    /** {@inheritDoc} */
    @Override
    protected TxManager clientTxManager() {
        return txTestCluster.clientTxManager;
    }

    /** {@inheritDoc} */
    @Override
    protected TxManager txManager(Table t) {
        var clients = txTestCluster.raftClients.get(t.name());

        Peer leader = clients.get(0).leader();

        assertNotNull(leader);

        TxManager manager = txTestCluster.txManagers.get(leader.consistentId());

        assertNotNull(manager);

        return manager;
    }

    /**
     * Check the storage of partition is the same across all nodes. The checking is based on {@link MvPartitionStorage#lastAppliedIndex()}
     * that is increased on all update storage operation.
     * TODO: IGNITE-18869 The method must be updated when a proper way to compare storages will be implemented.
     *
     * @param table The table.
     * @param partId Partition id.
     * @return True if {@link MvPartitionStorage#lastAppliedIndex()} is equivalent across all nodes, false otherwise.
     */
    @Override
    protected boolean assertPartitionsSame(TableImpl table, int partId) {
        long storageIdx = 0;

        for (Map.Entry<String, Loza> entry : txTestCluster.raftServers.entrySet()) {
            Loza svc = entry.getValue();

            var server = (JraftServerImpl) svc.server();

            var groupId = new TablePartitionId(table.tableId(), partId);

            Peer serverPeer = server.localPeers(groupId).get(0);

            org.apache.ignite.raft.jraft.RaftGroupService grp = server.raftGroupService(new RaftNodeId(groupId, serverPeer));

            var fsm = (JraftServerImpl.DelegatingStateMachine) grp.getRaftNode().getOptions().getFsm();

            PartitionListener listener = (PartitionListener) fsm.getListener();

            MvPartitionStorage storage = listener.getMvStorage();

            if (storageIdx == 0) {
                storageIdx = storage.lastAppliedIndex();
            } else if (storageIdx != storage.lastAppliedIndex()) {
                return false;
            }
        }

        return true;
    }

    @Override
<<<<<<< HEAD
    protected void injectFailureOnNextOperation(TableImpl accounts) {
        InternalTable internalTable = accounts.internalTable();
        ReplicaService replicaService = IgniteTestUtils.getFieldValue(internalTable, "replicaSvc");
        Mockito.doReturn(CompletableFuture.failedFuture(new Exception())).when(replicaService).invoke((ClusterNode) any(), any());
=======
    protected Collection<TxManager> txManagers() {
        return txTestCluster.txManagers.values();
>>>>>>> e37ff700
    }

    @Test
    public void testIgniteTransactionsAndReadTimestamp() {
        Transaction readWriteTx = igniteTransactions.begin();
        assertFalse(readWriteTx.isReadOnly());
        assertNull(((InternalTransaction) readWriteTx).readTimestamp());

        Transaction readOnlyTx = igniteTransactions.begin(new TransactionOptions().readOnly(true));
        assertTrue(readOnlyTx.isReadOnly());
        assertNotNull(((InternalTransaction) readOnlyTx).readTimestamp());

        readWriteTx.commit();

        Transaction readOnlyTx2 = igniteTransactions.begin(new TransactionOptions().readOnly(true));
        readOnlyTx2.rollback();
    }
}<|MERGE_RESOLUTION|>--- conflicted
+++ resolved
@@ -21,22 +21,11 @@
 import static org.junit.jupiter.api.Assertions.assertNotNull;
 import static org.junit.jupiter.api.Assertions.assertNull;
 import static org.junit.jupiter.api.Assertions.assertTrue;
-<<<<<<< HEAD
-import static org.junit.jupiter.api.Assertions.fail;
 import static org.mockito.ArgumentMatchers.any;
-import static org.mockito.Mockito.mock;
-import static org.mockito.Mockito.spy;
-import static org.mockito.Mockito.when;
-
-import it.unimi.dsi.fastutil.ints.Int2ObjectOpenHashMap;
-import java.util.ArrayList;
-import java.util.HashMap;
-import java.util.List;
-=======
 
 import java.util.Collection;
->>>>>>> e37ff700
 import java.util.Map;
+import java.util.concurrent.CompletableFuture;
 import org.apache.ignite.internal.configuration.testframework.ConfigurationExtension;
 import org.apache.ignite.internal.configuration.testframework.InjectConfiguration;
 import org.apache.ignite.internal.raft.Loza;
@@ -44,34 +33,18 @@
 import org.apache.ignite.internal.raft.RaftNodeId;
 import org.apache.ignite.internal.raft.configuration.RaftConfiguration;
 import org.apache.ignite.internal.raft.server.impl.JraftServerImpl;
+import org.apache.ignite.internal.replicator.ReplicaService;
 import org.apache.ignite.internal.replicator.TablePartitionId;
 import org.apache.ignite.internal.schema.configuration.GcConfiguration;
 import org.apache.ignite.internal.storage.MvPartitionStorage;
-<<<<<<< HEAD
-import org.apache.ignite.internal.storage.engine.MvTableStorage;
-import org.apache.ignite.internal.storage.impl.TestMvPartitionStorage;
-import org.apache.ignite.internal.storage.impl.TestMvTableStorage;
-import org.apache.ignite.internal.storage.index.impl.TestHashIndexStorage;
 import org.apache.ignite.internal.table.InternalTable;
-=======
->>>>>>> e37ff700
 import org.apache.ignite.internal.table.TableImpl;
 import org.apache.ignite.internal.table.TxAbstractTest;
 import org.apache.ignite.internal.table.distributed.raft.PartitionListener;
-<<<<<<< HEAD
-import org.apache.ignite.internal.table.distributed.replicator.PartitionReplicaListener;
-import org.apache.ignite.internal.table.distributed.replicator.PlacementDriver;
-import org.apache.ignite.internal.table.distributed.schema.SchemaSyncService;
-import org.apache.ignite.internal.table.distributed.storage.InternalTableImpl;
-import org.apache.ignite.internal.table.impl.DummyInternalTableImpl;
-import org.apache.ignite.internal.table.impl.DummySchemaManagerImpl;
-import org.apache.ignite.internal.table.impl.DummySchemas;
 import org.apache.ignite.internal.testframework.IgniteTestUtils;
-import org.apache.ignite.internal.thread.NamedThreadFactory;
-=======
->>>>>>> e37ff700
 import org.apache.ignite.internal.tx.InternalTransaction;
 import org.apache.ignite.internal.tx.TxManager;
+import org.apache.ignite.network.ClusterNode;
 import org.apache.ignite.network.ClusterService;
 import org.apache.ignite.network.NodeFinder;
 import org.apache.ignite.table.Table;
@@ -150,183 +123,6 @@
      */
     @BeforeEach
     public void before() throws Exception {
-<<<<<<< HEAD
-        int nodes = nodes();
-        int replicas = replicas();
-
-        assertTrue(nodes > 0);
-        assertTrue(replicas > 0);
-
-        List<NetworkAddress> localAddresses = findLocalAddresses(NODE_PORT_BASE,
-                NODE_PORT_BASE + nodes);
-
-        var nodeFinder = new StaticNodeFinder(localAddresses);
-
-        clusterServices = new ConcurrentHashMap<>(nodes);
-
-        nodeFinder.findNodes().parallelStream()
-                .forEach(addr -> {
-                    ClusterService svc = startNode(testInfo, addr.toString(), addr.port(), nodeFinder);
-                    cluster.add(svc);
-                    clusterServices.put(svc.topologyService().localMember().name(), svc);
-                });
-
-        for (ClusterService node : cluster) {
-            assertTrue(waitForTopology(node, nodes, 1000));
-        }
-
-        log.info("The cluster has been started");
-
-        if (startClient()) {
-            client = startNode(testInfo, "client", NODE_PORT_BASE - 1, nodeFinder);
-
-            assertTrue(waitForTopology(client, nodes + 1, 1000));
-
-            clientClock = new HybridClockImpl();
-
-            log.info("Replica manager has been started, node=[" + client.topologyService().localMember() + ']');
-
-            clientReplicaSvc = spy(new ReplicaService(
-                    client.messagingService(),
-                    clientClock
-            ));
-
-            log.info("The client has been started");
-        }
-
-        // Start raft servers. Each raft server can hold multiple groups.
-        clocks = new HashMap<>(nodes);
-        raftServers = new HashMap<>(nodes);
-        replicaManagers = new HashMap<>(nodes);
-        replicaServices = new HashMap<>(nodes);
-        txManagers = new HashMap<>(nodes);
-        txStateStorages = new HashMap<>(nodes);
-
-        executor = new ScheduledThreadPoolExecutor(20,
-                new NamedThreadFactory(Loza.CLIENT_POOL_NAME, LOG));
-
-        for (int i = 0; i < nodes; i++) {
-            ClusterNode node = cluster.get(i).topologyService().localMember();
-
-            HybridClock clock = new HybridClockImpl();
-
-            clocks.put(node.name(), clock);
-
-            var raftSrv = new Loza(
-                    cluster.get(i),
-                    raftConfiguration,
-                    workDir.resolve("node" + i),
-                    clock
-            );
-
-            raftSrv.start();
-
-            raftServers.put(node.name(), raftSrv);
-
-            var cmgManager = mock(ClusterManagementGroupManager.class);
-
-            // This test is run without Meta storage.
-            when(cmgManager.metaStorageNodes()).thenReturn(completedFuture(Set.of()));
-
-            ReplicaManager replicaMgr = new ReplicaManager(
-                    node.name(),
-                    cluster.get(i),
-                    cmgManager,
-                    clock,
-                    Set.of(TableMessageGroup.class, TxMessageGroup.class)
-            );
-
-            replicaMgr.start();
-
-            replicaManagers.put(node.name(), replicaMgr);
-
-            log.info("Replica manager has been started, node=[" + node + ']');
-
-            ReplicaService replicaSvc = spy(new ReplicaService(
-                    cluster.get(i).messagingService(),
-                    clock
-            ));
-
-            replicaServices.put(node.name(), replicaSvc);
-
-            TxManagerImpl txMgr = new TxManagerImpl(replicaSvc, new HeapLockManager(), clock, new TransactionIdGenerator(i));
-
-            txMgr.start();
-
-            txManagers.put(node.name(), txMgr);
-
-            txStateStorages.put(node.name(), new TestTxStateStorage());
-        }
-
-        log.info("Raft servers have been started");
-
-        final String accountsName = "accounts";
-        final String customersName = "customers";
-
-        int accTblId = 1;
-        int custTblId = 2;
-
-        accRaftClients = startTable(accTblId, ACCOUNTS_SCHEMA);
-        custRaftClients = startTable(custTblId, CUSTOMERS_SCHEMA);
-
-        log.info("Partition groups have been started");
-
-        String localNodeName = accRaftClients.get(0).clusterService().topologyService().localMember().name();
-
-        if (startClient()) {
-            clientTxManager = new TxManagerImpl(clientReplicaSvc, new HeapLockManager(), clientClock, new TransactionIdGenerator(-1));
-            clientTxManager.start();
-        } else {
-            // Collocated mode.
-            clientTxManager = txManagers.get(localNodeName);
-        }
-
-        assertNotNull(clientTxManager);
-
-        igniteTransactions = new IgniteTransactionsImpl(clientTxManager);
-
-        this.accounts = new TableImpl(new InternalTableImpl(
-                accountsName,
-                accTblId,
-                accRaftClients,
-                1,
-                consistentIdToNode,
-                clientTxManager,
-                mock(MvTableStorage.class),
-                mock(TxStateTableStorage.class),
-                startClient() ? clientReplicaSvc : replicaServices.get(localNodeName),
-                startClient() ? clientClock : clocks.get(localNodeName)
-        ), new DummySchemaManagerImpl(ACCOUNTS_SCHEMA), clientTxManager.lockManager());
-
-        this.customers = new TableImpl(new InternalTableImpl(
-                customersName,
-                custTblId,
-                custRaftClients,
-                1,
-                consistentIdToNode,
-                clientTxManager,
-                mock(MvTableStorage.class),
-                mock(TxStateTableStorage.class),
-                startClient() ? clientReplicaSvc : replicaServices.get(localNodeName),
-                startClient() ? clientClock : clocks.get(localNodeName)
-        ), new DummySchemaManagerImpl(CUSTOMERS_SCHEMA), clientTxManager.lockManager());
-
-        log.info("Tables have been started");
-    }
-
-    /**
-     * Starts a table.
-     *
-     * @param tblId Table id.
-     * @param schemaDescriptor Schema descriptor.
-     * @return Groups map.
-     */
-    private Int2ObjectOpenHashMap<RaftGroupService> startTable(int tblId, SchemaDescriptor schemaDescriptor) throws Exception {
-        List<Set<Assignment>> calculatedAssignments = AffinityUtils.calculateAssignments(
-                cluster.stream().map(node -> node.topologyService().localMember().name()).collect(toList()),
-                1,
-                replicas()
-=======
         txTestCluster = new ItTxTestCluster(
                 testInfo,
                 raftConfiguration,
@@ -336,7 +132,6 @@
                 replicas(),
                 startClient(),
                 timestampTracker
->>>>>>> e37ff700
         );
         txTestCluster.prepareCluster();
 
@@ -438,15 +233,15 @@
     }
 
     @Override
-<<<<<<< HEAD
     protected void injectFailureOnNextOperation(TableImpl accounts) {
         InternalTable internalTable = accounts.internalTable();
         ReplicaService replicaService = IgniteTestUtils.getFieldValue(internalTable, "replicaSvc");
         Mockito.doReturn(CompletableFuture.failedFuture(new Exception())).when(replicaService).invoke((ClusterNode) any(), any());
-=======
+    }
+
+    @Override
     protected Collection<TxManager> txManagers() {
         return txTestCluster.txManagers.values();
->>>>>>> e37ff700
     }
 
     @Test
