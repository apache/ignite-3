--- conflicted
+++ resolved
@@ -40,11 +40,6 @@
 import java.util.concurrent.ScheduledThreadPoolExecutor;
 import java.util.concurrent.TimeUnit;
 import java.util.function.Function;
-<<<<<<< HEAD
-=======
-import java.util.stream.Collectors;
-import org.apache.ignite.distributed.TestPartitionDataStorage;
->>>>>>> e45ddce9
 import org.apache.ignite.internal.affinity.RendezvousAffinityFunction;
 import org.apache.ignite.internal.configuration.testframework.ConfigurationExtension;
 import org.apache.ignite.internal.configuration.testframework.InjectConfiguration;
@@ -382,25 +377,12 @@
                 null
         );
 
-<<<<<<< HEAD
         Map<ClusterNode, Function<Peer, Boolean>> isLocalPeerCheckerList = cluster.stream()
                 .map(ClusterService::topologyService)
                 .collect(toMap(
                         TopologyService::localMember,
                         ts -> peer -> ts.getByConsistentId(peer.consistentId()).equals(ts.localMember())
                 ));
-=======
-        Map<ClusterNode, Function<Peer, Boolean>> isLocalPeerCheckerList = cluster.stream().collect(Collectors.toMap(
-                node -> node.topologyService().localMember(),
-                node -> {
-                    TopologyService ts = node.topologyService();
-
-                    Function<Peer, Boolean> f = peer -> ts.getByAddress(peer.address()).equals(ts.localMember());
-
-                    return f;
-                }
-        ));
->>>>>>> e45ddce9
 
         Int2ObjectOpenHashMap<RaftGroupService> clients = new Int2ObjectOpenHashMap<>();
 
