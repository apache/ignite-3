--- conflicted
+++ resolved
@@ -70,12 +70,6 @@
     @InjectConfiguration
     private static GcConfiguration gcConfig;
 
-<<<<<<< HEAD
-=======
-    @InjectConfiguration
-    private static TablesConfiguration tablesConfig;
-
->>>>>>> 5f1ac53b
     /**
      * Returns a count of nodes.
      *
