/*
 * Licensed to the Apache Software Foundation (ASF) under one or more
 * contributor license agreements. See the NOTICE file distributed with
 * this work for additional information regarding copyright ownership.
 * The ASF licenses this file to You under the Apache License, Version 2.0
 * (the "License"); you may not use this file except in compliance with
 * the License. You may obtain a copy of the License at
 *
 *      http://www.apache.org/licenses/LICENSE-2.0
 *
 * Unless required by applicable law or agreed to in writing, software
 * distributed under the License is distributed on an "AS IS" BASIS,
 * WITHOUT WARRANTIES OR CONDITIONS OF ANY KIND, either express or implied.
 * See the License for the specific language governing permissions and
 * limitations under the License.
 */

package org.apache.ignite.distributed;

import org.junit.jupiter.api.TestInfo;

/**
 * Distributed transaction test using a single partition table.
 */
<<<<<<< HEAD
@ExtendWith(ConfigurationExtension.class)
public class ItTxDistributedTestSingleNode extends TxAbstractTest {
    protected static final String ACC_TABLE_NAME = "accounts";

    protected static final String CUST_TABLE_NAME = "customers";

    //TODO fsync can be turned on again after https://issues.apache.org/jira/browse/IGNITE-20195
    @InjectConfiguration("mock: { fsync: false }")
    protected RaftConfiguration raftConfiguration;

    @InjectConfiguration
    protected TransactionConfiguration txConfiguration;

    @InjectConfiguration
    protected StorageUpdateConfiguration storageUpdateConfiguration;

    /**
     * Returns a count of nodes.
     *
     * @return Nodes.
     */
    protected int nodes() {
        return 1;
    }

    /**
     * Returns a count of replicas.
     *
     * @return Replicas.
     */
    protected int replicas() {
        return 1;
    }

    /**
     * Returns {@code true} to disable collocation by using dedicated client node.
     *
     * @return {@code true} to disable collocation.
     */
    protected boolean startClient() {
        return true;
    }

    protected final TestInfo testInfo;

    protected ItTxTestCluster txTestCluster;

=======
public class ItTxDistributedTestSingleNode extends ItTxAbstractDistributedTestSingleNode {
>>>>>>> d56c8174
    /**
     * The constructor.
     *
     * @param testInfo Test info.
     */
    public ItTxDistributedTestSingleNode(TestInfo testInfo) {
<<<<<<< HEAD
        this.testInfo = testInfo;
    }

    /**
     * Initialize the test state.
     */
    @BeforeEach
    public void before() throws Exception {
        txTestCluster = new ItTxTestCluster(
                testInfo,
                raftConfiguration,
                txConfiguration,
                storageUpdateConfiguration,
                workDir,
                nodes(),
                replicas(),
                startClient(),
                timestampTracker
        );
        txTestCluster.prepareCluster();

        this.igniteTransactions = txTestCluster.igniteTransactions;

        accounts = txTestCluster.startTable(ACC_TABLE_NAME, ACCOUNTS_SCHEMA);
        customers = txTestCluster.startTable(CUST_TABLE_NAME, CUSTOMERS_SCHEMA);

        log.info("Tables have been started");
    }

    /**
     * Shutdowns all cluster nodes after each test.
     *
     * @throws Exception If failed.
     */
    @AfterEach
    public void after() throws Exception {
        txTestCluster.shutdownCluster();
        Mockito.framework().clearInlineMocks();
    }

    /**
     * Starts a node.
     *
     * @param name Node name.
     * @param port Local port.
     * @param nodeFinder Node finder.
     * @return The client cluster view.
     */
    protected static ClusterService startNode(TestInfo testInfo, String name, int port,
            NodeFinder nodeFinder) {
        var network = ClusterServiceTestUtils.clusterService(testInfo, port, nodeFinder);

        network.start();

        return network;
    }

    /** {@inheritDoc} */
    @Override
    protected TxManager clientTxManager() {
        return txTestCluster.clientTxManager;
    }

    /** {@inheritDoc} */
    @Override
    protected TxManager txManager(TableViewInternal t) {
        CompletableFuture<ReplicaMeta> primaryReplicaFuture = txTestCluster.placementDriver.getPrimaryReplica(
                new TablePartitionId(t.tableId(), 0),
                txTestCluster.clocks.get(txTestCluster.localNodeName).now());

        assertThat(primaryReplicaFuture, willCompleteSuccessfully());

        TxManager manager = txTestCluster.txManagers.get(primaryReplicaFuture.join().getLeaseholder());

        assertNotNull(manager);

        return manager;
    }

    /**
     * Check the storage of partition is the same across all nodes. The checking is based on {@link MvPartitionStorage#lastAppliedIndex()}
     * that is increased on all update storage operation.
     * TODO: IGNITE-18869 The method must be updated when a proper way to compare storages will be implemented.
     *
     * @param table The table.
     * @param partId Partition id.
     * @return True if {@link MvPartitionStorage#lastAppliedIndex()} is equivalent across all nodes, false otherwise.
     */
    @Override
    protected boolean assertPartitionsSame(TableViewInternal table, int partId) {
        long storageIdx = 0;

        for (Map.Entry<String, Loza> entry : txTestCluster.raftServers.entrySet()) {
            Loza svc = entry.getValue();

            var server = (JraftServerImpl) svc.server();

            var groupId = new TablePartitionId(table.tableId(), partId);

            Peer serverPeer = server.localPeers(groupId).get(0);

            org.apache.ignite.raft.jraft.RaftGroupService grp = server.raftGroupService(new RaftNodeId(groupId, serverPeer));

            var fsm = (JraftServerImpl.DelegatingStateMachine) grp.getRaftNode().getOptions().getFsm();

            PartitionListener listener = (PartitionListener) fsm.getListener();

            MvPartitionStorage storage = listener.getMvStorage();

            if (storageIdx == 0) {
                storageIdx = storage.lastAppliedIndex();
            } else if (storageIdx != storage.lastAppliedIndex()) {
                return false;
            }
        }

        return true;
    }

    @Override
    protected void injectFailureOnNextOperation(TableViewInternal accounts) {
        InternalTable internalTable = accounts.internalTable();
        ReplicaService replicaService = IgniteTestUtils.getFieldValue(internalTable, "replicaSvc");
        Mockito.doReturn(CompletableFuture.failedFuture(new Exception())).when(replicaService).invoke((String) any(), any());
        Mockito.doReturn(CompletableFuture.failedFuture(new Exception())).when(replicaService).invoke((ClusterNode) any(), any());
    }

    @Override
    protected Collection<TxManager> txManagers() {
        return txTestCluster.txManagers.values();
    }

    @Test
    public void testIgniteTransactionsAndReadTimestamp() {
        Transaction readWriteTx = igniteTransactions.begin();
        assertFalse(readWriteTx.isReadOnly());
        assertNull(((InternalTransaction) readWriteTx).readTimestamp());

        Transaction readOnlyTx = igniteTransactions.begin(new TransactionOptions().readOnly(true));
        assertTrue(readOnlyTx.isReadOnly());
        assertNotNull(((InternalTransaction) readOnlyTx).readTimestamp());

        readWriteTx.commit();

        Transaction readOnlyTx2 = igniteTransactions.begin(new TransactionOptions().readOnly(true));
        readOnlyTx2.rollback();
=======
        super(testInfo);
>>>>>>> d56c8174
    }
}<|MERGE_RESOLUTION|>--- conflicted
+++ resolved
@@ -22,212 +22,13 @@
 /**
  * Distributed transaction test using a single partition table.
  */
-<<<<<<< HEAD
-@ExtendWith(ConfigurationExtension.class)
-public class ItTxDistributedTestSingleNode extends TxAbstractTest {
-    protected static final String ACC_TABLE_NAME = "accounts";
-
-    protected static final String CUST_TABLE_NAME = "customers";
-
-    //TODO fsync can be turned on again after https://issues.apache.org/jira/browse/IGNITE-20195
-    @InjectConfiguration("mock: { fsync: false }")
-    protected RaftConfiguration raftConfiguration;
-
-    @InjectConfiguration
-    protected TransactionConfiguration txConfiguration;
-
-    @InjectConfiguration
-    protected StorageUpdateConfiguration storageUpdateConfiguration;
-
-    /**
-     * Returns a count of nodes.
-     *
-     * @return Nodes.
-     */
-    protected int nodes() {
-        return 1;
-    }
-
-    /**
-     * Returns a count of replicas.
-     *
-     * @return Replicas.
-     */
-    protected int replicas() {
-        return 1;
-    }
-
-    /**
-     * Returns {@code true} to disable collocation by using dedicated client node.
-     *
-     * @return {@code true} to disable collocation.
-     */
-    protected boolean startClient() {
-        return true;
-    }
-
-    protected final TestInfo testInfo;
-
-    protected ItTxTestCluster txTestCluster;
-
-=======
 public class ItTxDistributedTestSingleNode extends ItTxAbstractDistributedTestSingleNode {
->>>>>>> d56c8174
     /**
      * The constructor.
      *
      * @param testInfo Test info.
      */
     public ItTxDistributedTestSingleNode(TestInfo testInfo) {
-<<<<<<< HEAD
-        this.testInfo = testInfo;
-    }
-
-    /**
-     * Initialize the test state.
-     */
-    @BeforeEach
-    public void before() throws Exception {
-        txTestCluster = new ItTxTestCluster(
-                testInfo,
-                raftConfiguration,
-                txConfiguration,
-                storageUpdateConfiguration,
-                workDir,
-                nodes(),
-                replicas(),
-                startClient(),
-                timestampTracker
-        );
-        txTestCluster.prepareCluster();
-
-        this.igniteTransactions = txTestCluster.igniteTransactions;
-
-        accounts = txTestCluster.startTable(ACC_TABLE_NAME, ACCOUNTS_SCHEMA);
-        customers = txTestCluster.startTable(CUST_TABLE_NAME, CUSTOMERS_SCHEMA);
-
-        log.info("Tables have been started");
-    }
-
-    /**
-     * Shutdowns all cluster nodes after each test.
-     *
-     * @throws Exception If failed.
-     */
-    @AfterEach
-    public void after() throws Exception {
-        txTestCluster.shutdownCluster();
-        Mockito.framework().clearInlineMocks();
-    }
-
-    /**
-     * Starts a node.
-     *
-     * @param name Node name.
-     * @param port Local port.
-     * @param nodeFinder Node finder.
-     * @return The client cluster view.
-     */
-    protected static ClusterService startNode(TestInfo testInfo, String name, int port,
-            NodeFinder nodeFinder) {
-        var network = ClusterServiceTestUtils.clusterService(testInfo, port, nodeFinder);
-
-        network.start();
-
-        return network;
-    }
-
-    /** {@inheritDoc} */
-    @Override
-    protected TxManager clientTxManager() {
-        return txTestCluster.clientTxManager;
-    }
-
-    /** {@inheritDoc} */
-    @Override
-    protected TxManager txManager(TableViewInternal t) {
-        CompletableFuture<ReplicaMeta> primaryReplicaFuture = txTestCluster.placementDriver.getPrimaryReplica(
-                new TablePartitionId(t.tableId(), 0),
-                txTestCluster.clocks.get(txTestCluster.localNodeName).now());
-
-        assertThat(primaryReplicaFuture, willCompleteSuccessfully());
-
-        TxManager manager = txTestCluster.txManagers.get(primaryReplicaFuture.join().getLeaseholder());
-
-        assertNotNull(manager);
-
-        return manager;
-    }
-
-    /**
-     * Check the storage of partition is the same across all nodes. The checking is based on {@link MvPartitionStorage#lastAppliedIndex()}
-     * that is increased on all update storage operation.
-     * TODO: IGNITE-18869 The method must be updated when a proper way to compare storages will be implemented.
-     *
-     * @param table The table.
-     * @param partId Partition id.
-     * @return True if {@link MvPartitionStorage#lastAppliedIndex()} is equivalent across all nodes, false otherwise.
-     */
-    @Override
-    protected boolean assertPartitionsSame(TableViewInternal table, int partId) {
-        long storageIdx = 0;
-
-        for (Map.Entry<String, Loza> entry : txTestCluster.raftServers.entrySet()) {
-            Loza svc = entry.getValue();
-
-            var server = (JraftServerImpl) svc.server();
-
-            var groupId = new TablePartitionId(table.tableId(), partId);
-
-            Peer serverPeer = server.localPeers(groupId).get(0);
-
-            org.apache.ignite.raft.jraft.RaftGroupService grp = server.raftGroupService(new RaftNodeId(groupId, serverPeer));
-
-            var fsm = (JraftServerImpl.DelegatingStateMachine) grp.getRaftNode().getOptions().getFsm();
-
-            PartitionListener listener = (PartitionListener) fsm.getListener();
-
-            MvPartitionStorage storage = listener.getMvStorage();
-
-            if (storageIdx == 0) {
-                storageIdx = storage.lastAppliedIndex();
-            } else if (storageIdx != storage.lastAppliedIndex()) {
-                return false;
-            }
-        }
-
-        return true;
-    }
-
-    @Override
-    protected void injectFailureOnNextOperation(TableViewInternal accounts) {
-        InternalTable internalTable = accounts.internalTable();
-        ReplicaService replicaService = IgniteTestUtils.getFieldValue(internalTable, "replicaSvc");
-        Mockito.doReturn(CompletableFuture.failedFuture(new Exception())).when(replicaService).invoke((String) any(), any());
-        Mockito.doReturn(CompletableFuture.failedFuture(new Exception())).when(replicaService).invoke((ClusterNode) any(), any());
-    }
-
-    @Override
-    protected Collection<TxManager> txManagers() {
-        return txTestCluster.txManagers.values();
-    }
-
-    @Test
-    public void testIgniteTransactionsAndReadTimestamp() {
-        Transaction readWriteTx = igniteTransactions.begin();
-        assertFalse(readWriteTx.isReadOnly());
-        assertNull(((InternalTransaction) readWriteTx).readTimestamp());
-
-        Transaction readOnlyTx = igniteTransactions.begin(new TransactionOptions().readOnly(true));
-        assertTrue(readOnlyTx.isReadOnly());
-        assertNotNull(((InternalTransaction) readOnlyTx).readTimestamp());
-
-        readWriteTx.commit();
-
-        Transaction readOnlyTx2 = igniteTransactions.begin(new TransactionOptions().readOnly(true));
-        readOnlyTx2.rollback();
-=======
         super(testInfo);
->>>>>>> d56c8174
     }
 }