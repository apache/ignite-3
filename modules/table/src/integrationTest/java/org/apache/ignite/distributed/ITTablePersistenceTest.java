/*
 * Licensed to the Apache Software Foundation (ASF) under one or more
 * contributor license agreements.  See the NOTICE file distributed with
 * this work for additional information regarding copyright ownership.
 * The ASF licenses this file to You under the Apache License, Version 2.0
 * (the "License"); you may not use this file except in compliance with
 * the License.  You may obtain a copy of the License at
 *
 *      http://www.apache.org/licenses/LICENSE-2.0
 *
 * Unless required by applicable law or agreed to in writing, software
 * distributed under the License is distributed on an "AS IS" BASIS,
 * WITHOUT WARRANTIES OR CONDITIONS OF ANY KIND, either express or implied.
 * See the License for the specific language governing permissions and
 * limitations under the License.
 */

package org.apache.ignite.distributed;

import java.nio.ByteBuffer;
import java.nio.file.Path;
import java.util.Map;
import java.util.Objects;
import java.util.UUID;
import java.util.concurrent.ConcurrentHashMap;
import java.util.function.BooleanSupplier;
import org.apache.ignite.internal.raft.server.impl.JRaftServerImpl;
import org.apache.ignite.internal.schema.ByteBufferRow;
import org.apache.ignite.internal.schema.Column;
import org.apache.ignite.internal.schema.NativeTypes;
import org.apache.ignite.internal.schema.SchemaDescriptor;
import org.apache.ignite.internal.schema.row.Row;
import org.apache.ignite.internal.schema.row.RowAssembler;
import org.apache.ignite.internal.storage.DataRow;
import org.apache.ignite.internal.storage.PartitionStorage;
import org.apache.ignite.internal.storage.basic.ConcurrentHashMapPartitionStorage;
import org.apache.ignite.internal.storage.basic.SimpleDataRow;
import org.apache.ignite.internal.storage.engine.TableStorage;
import org.apache.ignite.internal.table.distributed.raft.PartitionListener;
import org.apache.ignite.internal.table.distributed.storage.InternalTableImpl;
import org.apache.ignite.lang.IgniteUuid;
import org.apache.ignite.network.NetworkAddress;
import org.apache.ignite.raft.client.service.ITAbstractListenerSnapshotTest;
import org.apache.ignite.raft.client.service.RaftGroupListener;
import org.apache.ignite.raft.client.service.RaftGroupService;

import static org.mockito.Mockito.mock;

/**
 * Persistent partitions raft group snapshots tests.
 */
public class ITTablePersistenceTest extends ITAbstractListenerSnapshotTest<PartitionListener> {
    /**
     *
     */
    private static final SchemaDescriptor SCHEMA = new SchemaDescriptor(
            1,
            new Column[]{new Column("key", NativeTypes.INT64, false)},
            new Column[]{new Column("value", NativeTypes.INT64, false)}
    );

    /**
     *
     */
    private static final Row FIRST_KEY = createKeyRow(0);

    /**
     *
     */
    private static final Row FIRST_VALUE = createKeyValueRow(0, 0);

    /**
     *
     */
    private static final Row SECOND_KEY = createKeyRow(1);

    /**
     *
     */
    private static final Row SECOND_VALUE = createKeyValueRow(1, 1);

    /** Paths for created partition listeners. */
    private final Map<PartitionListener, Path> paths = new ConcurrentHashMap<>();

    /** {@inheritDoc} */
    @Override
    public void beforeFollowerStop(RaftGroupService service) throws Exception {
        var table = new InternalTableImpl(
<<<<<<< HEAD
                "table",
                new IgniteUuid(UUID.randomUUID(), 0),
                Map.of(0, service),
                1,
                NetworkAddress::toString
=======
            "table",
            new IgniteUuid(UUID.randomUUID(), 0),
            Map.of(0, service),
            1,
            NetworkAddress::toString,
            mock(TableStorage.class)
>>>>>>> c086555b
        );

        table.upsert(FIRST_VALUE, null).get();
    }

    /** {@inheritDoc} */
    @Override
    public void afterFollowerStop(RaftGroupService service) throws Exception {
        var table = new InternalTableImpl(
<<<<<<< HEAD
                "table",
                new IgniteUuid(UUID.randomUUID(), 0),
                Map.of(0, service),
                1,
                NetworkAddress::toString
=======
            "table",
            new IgniteUuid(UUID.randomUUID(), 0),
            Map.of(0, service),
            1,
            NetworkAddress::toString,
            mock(TableStorage.class)
>>>>>>> c086555b
        );

        // Remove the first key
        table.delete(FIRST_KEY, null).get();

        // Put deleted data again
        table.upsert(FIRST_VALUE, null).get();
    }

    /** {@inheritDoc} */
    @Override
    public void afterSnapshot(RaftGroupService service) throws Exception {
        var table = new InternalTableImpl(
<<<<<<< HEAD
                "table",
                new IgniteUuid(UUID.randomUUID(), 0),
                Map.of(0, service),
                1,
                NetworkAddress::toString
=======
            "table",
            new IgniteUuid(UUID.randomUUID(), 0),
            Map.of(0, service),
            1,
            NetworkAddress::toString,
            mock(TableStorage.class)
>>>>>>> c086555b
        );

        table.upsert(SECOND_VALUE, null).get();
    }

    /** {@inheritDoc} */
<<<<<<< HEAD
    @Override
    public BooleanSupplier snapshotCheckClosure(JRaftServerImpl restarted, boolean interactedAfterSnapshot) {
        Storage storage = getListener(restarted, raftGroupId()).getStorage();
=======
    @Override public BooleanSupplier snapshotCheckClosure(JRaftServerImpl restarted, boolean interactedAfterSnapshot) {
        PartitionStorage storage = getListener(restarted, raftGroupId()).getStorage();
>>>>>>> c086555b

        Row key = interactedAfterSnapshot ? SECOND_KEY : FIRST_KEY;
        Row value = interactedAfterSnapshot ? SECOND_VALUE : FIRST_VALUE;

        ByteBuffer buffer = key.keySlice();
        byte[] keyBytes = new byte[buffer.capacity()];
        buffer.get(keyBytes);

        SimpleDataRow finalRow = new SimpleDataRow(keyBytes, null);
        SimpleDataRow finalValue = new SimpleDataRow(keyBytes, value.bytes());

        return () -> {
            DataRow read = storage.read(finalRow);
            return Objects.equals(finalValue, read);
        };
    }

    /** {@inheritDoc} */
    @Override
    public Path getListenerPersistencePath(PartitionListener listener) {
        return paths.get(listener);
    }

    /** {@inheritDoc} */
    @Override
    public RaftGroupListener createListener(Path workDir) {
        return paths.entrySet().stream()
<<<<<<< HEAD
                .filter(entry -> entry.getValue().equals(workDir))
                .map(Map.Entry::getKey)
                .findAny()
                .orElseGet(() -> {
                    PartitionListener listener = new PartitionListener(new ConcurrentHashMapStorage());
=======
            .filter(entry -> entry.getValue().equals(workDir))
            .map(Map.Entry::getKey)
            .findAny()
            .orElseGet(() -> {
                PartitionListener listener = new PartitionListener(new ConcurrentHashMapPartitionStorage());
>>>>>>> c086555b

                    paths.put(listener, workDir);

                    return listener;
                });
    }

    /** {@inheritDoc} */
    @Override
    public String raftGroupId() {
        return "partitions";
    }

    /**
     * Creates a {@link Row} with the supplied key.
     *
     * @param id Key.
     * @return Row.
     */
    private static Row createKeyRow(long id) {
        RowAssembler rowBuilder = new RowAssembler(SCHEMA, 0, 0);

        rowBuilder.appendLong(id);

        return new Row(SCHEMA, new ByteBufferRow(rowBuilder.toBytes()));
    }

    /**
     * Creates a {@link Row} with the supplied key and value.
     *
     * @param id    Key.
     * @param value Value.
     * @return Row.
     */
    private static Row createKeyValueRow(long id, long value) {
        RowAssembler rowBuilder = new RowAssembler(SCHEMA, 0, 0);

        rowBuilder.appendLong(id);
        rowBuilder.appendLong(value);

        return new Row(SCHEMA, new ByteBufferRow(rowBuilder.toBytes()));
    }
}<|MERGE_RESOLUTION|>--- conflicted
+++ resolved
@@ -50,79 +50,51 @@
  * Persistent partitions raft group snapshots tests.
  */
 public class ITTablePersistenceTest extends ITAbstractListenerSnapshotTest<PartitionListener> {
-    /**
-     *
-     */
+    /** */
     private static final SchemaDescriptor SCHEMA = new SchemaDescriptor(
-            1,
-            new Column[]{new Column("key", NativeTypes.INT64, false)},
-            new Column[]{new Column("value", NativeTypes.INT64, false)}
+        1,
+        new Column[] {new Column("key", NativeTypes.INT64, false)},
+        new Column[] {new Column("value", NativeTypes.INT64, false)}
     );
 
-    /**
-     *
-     */
+    /** */
     private static final Row FIRST_KEY = createKeyRow(0);
 
-    /**
-     *
-     */
+    /** */
     private static final Row FIRST_VALUE = createKeyValueRow(0, 0);
 
-    /**
-     *
-     */
+    /** */
     private static final Row SECOND_KEY = createKeyRow(1);
 
-    /**
-     *
-     */
+    /** */
     private static final Row SECOND_VALUE = createKeyValueRow(1, 1);
 
     /** Paths for created partition listeners. */
     private final Map<PartitionListener, Path> paths = new ConcurrentHashMap<>();
 
     /** {@inheritDoc} */
-    @Override
-    public void beforeFollowerStop(RaftGroupService service) throws Exception {
+    @Override public void beforeFollowerStop(RaftGroupService service) throws Exception {
         var table = new InternalTableImpl(
-<<<<<<< HEAD
-                "table",
-                new IgniteUuid(UUID.randomUUID(), 0),
-                Map.of(0, service),
-                1,
-                NetworkAddress::toString
-=======
             "table",
             new IgniteUuid(UUID.randomUUID(), 0),
             Map.of(0, service),
             1,
             NetworkAddress::toString,
             mock(TableStorage.class)
->>>>>>> c086555b
         );
 
         table.upsert(FIRST_VALUE, null).get();
     }
 
     /** {@inheritDoc} */
-    @Override
-    public void afterFollowerStop(RaftGroupService service) throws Exception {
+    @Override public void afterFollowerStop(RaftGroupService service) throws Exception {
         var table = new InternalTableImpl(
-<<<<<<< HEAD
-                "table",
-                new IgniteUuid(UUID.randomUUID(), 0),
-                Map.of(0, service),
-                1,
-                NetworkAddress::toString
-=======
             "table",
             new IgniteUuid(UUID.randomUUID(), 0),
             Map.of(0, service),
             1,
             NetworkAddress::toString,
             mock(TableStorage.class)
->>>>>>> c086555b
         );
 
         // Remove the first key
@@ -133,37 +105,22 @@
     }
 
     /** {@inheritDoc} */
-    @Override
-    public void afterSnapshot(RaftGroupService service) throws Exception {
+    @Override public void afterSnapshot(RaftGroupService service) throws Exception {
         var table = new InternalTableImpl(
-<<<<<<< HEAD
-                "table",
-                new IgniteUuid(UUID.randomUUID(), 0),
-                Map.of(0, service),
-                1,
-                NetworkAddress::toString
-=======
             "table",
             new IgniteUuid(UUID.randomUUID(), 0),
             Map.of(0, service),
             1,
             NetworkAddress::toString,
             mock(TableStorage.class)
->>>>>>> c086555b
         );
 
         table.upsert(SECOND_VALUE, null).get();
     }
 
     /** {@inheritDoc} */
-<<<<<<< HEAD
-    @Override
-    public BooleanSupplier snapshotCheckClosure(JRaftServerImpl restarted, boolean interactedAfterSnapshot) {
-        Storage storage = getListener(restarted, raftGroupId()).getStorage();
-=======
     @Override public BooleanSupplier snapshotCheckClosure(JRaftServerImpl restarted, boolean interactedAfterSnapshot) {
         PartitionStorage storage = getListener(restarted, raftGroupId()).getStorage();
->>>>>>> c086555b
 
         Row key = interactedAfterSnapshot ? SECOND_KEY : FIRST_KEY;
         Row value = interactedAfterSnapshot ? SECOND_VALUE : FIRST_VALUE;
@@ -182,38 +139,27 @@
     }
 
     /** {@inheritDoc} */
-    @Override
-    public Path getListenerPersistencePath(PartitionListener listener) {
+    @Override public Path getListenerPersistencePath(PartitionListener listener) {
         return paths.get(listener);
     }
 
     /** {@inheritDoc} */
-    @Override
-    public RaftGroupListener createListener(Path workDir) {
+    @Override public RaftGroupListener createListener(Path workDir) {
         return paths.entrySet().stream()
-<<<<<<< HEAD
-                .filter(entry -> entry.getValue().equals(workDir))
-                .map(Map.Entry::getKey)
-                .findAny()
-                .orElseGet(() -> {
-                    PartitionListener listener = new PartitionListener(new ConcurrentHashMapStorage());
-=======
             .filter(entry -> entry.getValue().equals(workDir))
             .map(Map.Entry::getKey)
             .findAny()
             .orElseGet(() -> {
                 PartitionListener listener = new PartitionListener(new ConcurrentHashMapPartitionStorage());
->>>>>>> c086555b
 
-                    paths.put(listener, workDir);
+                paths.put(listener, workDir);
 
-                    return listener;
-                });
+                return listener;
+            });
     }
 
     /** {@inheritDoc} */
-    @Override
-    public String raftGroupId() {
+    @Override public String raftGroupId() {
         return "partitions";
     }
 
@@ -234,7 +180,7 @@
     /**
      * Creates a {@link Row} with the supplied key and value.
      *
-     * @param id    Key.
+     * @param id Key.
      * @param value Value.
      * @return Row.
      */
