/*
 * Licensed to the Apache Software Foundation (ASF) under one or more
 * contributor license agreements. See the NOTICE file distributed with
 * this work for additional information regarding copyright ownership.
 * The ASF licenses this file to You under the Apache License, Version 2.0
 * (the "License"); you may not use this file except in compliance with
 * the License. You may obtain a copy of the License at
 *
 *      http://www.apache.org/licenses/LICENSE-2.0
 *
 * Unless required by applicable law or agreed to in writing, software
 * distributed under the License is distributed on an "AS IS" BASIS,
 * WITHOUT WARRANTIES OR CONDITIONS OF ANY KIND, either express or implied.
 * See the License for the specific language governing permissions and
 * limitations under the License.
 */

package org.apache.ignite.distributed;

<<<<<<< HEAD
=======
import org.junit.jupiter.api.BeforeEach;
>>>>>>> 720d316f
import org.junit.jupiter.api.TestInfo;

/**
 * Distributed transaction test using a single partition table, collocated on a leader.
 */
public class ItTxDistributedTestSingleNodeCollocated extends ItTxAbstractDistributedTestSingleNode {
    /**
     * The constructor.
     *
     * @param testInfo Test info.
     */
    public ItTxDistributedTestSingleNodeCollocated(TestInfo testInfo) {
        super(testInfo);
    }

    /** {@inheritDoc} */
    @Override
    protected boolean startClient() {
        return false;
    }
<<<<<<< HEAD
=======

    /** {@inheritDoc} */
    @BeforeEach
    @Override
    public void before() throws Exception {
        super.before();
    }
>>>>>>> 720d316f
}


<|MERGE_RESOLUTION|>--- conflicted
+++ resolved
@@ -17,10 +17,7 @@
 
 package org.apache.ignite.distributed;
 
-<<<<<<< HEAD
-=======
 import org.junit.jupiter.api.BeforeEach;
->>>>>>> 720d316f
 import org.junit.jupiter.api.TestInfo;
 
 /**
@@ -41,16 +38,6 @@
     protected boolean startClient() {
         return false;
     }
-<<<<<<< HEAD
-=======
-
-    /** {@inheritDoc} */
-    @BeforeEach
-    @Override
-    public void before() throws Exception {
-        super.before();
-    }
->>>>>>> 720d316f
 }
 
 
