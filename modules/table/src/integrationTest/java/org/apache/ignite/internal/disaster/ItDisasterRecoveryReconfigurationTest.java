--- conflicted
+++ resolved
@@ -566,14 +566,10 @@
 
         blockRebalanceStableSwitch(partId, assignment013);
 
-<<<<<<< HEAD
         // Reset produces
         // pending = [1, force]
         // planned = [0, 1, 3]
-        CompletableFuture<Void> resetFuture = node0.disasterRecoveryManager().resetAllPartitions(zoneName, QUALIFIED_TABLE_NAME, true);
-=======
         CompletableFuture<Void> resetFuture = node0.disasterRecoveryManager().resetAllPartitions(zoneName, QUALIFIED_TABLE_NAME, true, -1);
->>>>>>> d581b9c7
         assertThat(resetFuture, willCompleteSuccessfully());
 
         waitForPartitionState(node0, partId, GlobalPartitionStateEnum.DEGRADED);
