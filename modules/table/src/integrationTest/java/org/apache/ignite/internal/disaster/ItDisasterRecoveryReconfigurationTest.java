/*
 * Licensed to the Apache Software Foundation (ASF) under one or more
 * contributor license agreements. See the NOTICE file distributed with
 * this work for additional information regarding copyright ownership.
 * The ASF licenses this file to You under the Apache License, Version 2.0
 * (the "License"); you may not use this file except in compliance with
 * the License. You may obtain a copy of the License at
 *
 *      http://www.apache.org/licenses/LICENSE-2.0
 *
 * Unless required by applicable law or agreed to in writing, software
 * distributed under the License is distributed on an "AS IS" BASIS,
 * WITHOUT WARRANTIES OR CONDITIONS OF ANY KIND, either express or implied.
 * See the License for the specific language governing permissions and
 * limitations under the License.
 */

package org.apache.ignite.internal.disaster;

import static java.lang.String.format;
import static java.util.Collections.emptySet;
import static java.util.Map.of;
import static java.util.Objects.requireNonNull;
import static java.util.concurrent.TimeUnit.MILLISECONDS;
import static java.util.concurrent.TimeUnit.SECONDS;
import static org.apache.ignite.internal.TestWrappers.unwrapIgniteImpl;
import static org.apache.ignite.internal.TestWrappers.unwrapTableImpl;
import static org.apache.ignite.internal.TestWrappers.unwrapTableManager;
import static org.apache.ignite.internal.catalog.CatalogService.DEFAULT_STORAGE_PROFILE;
import static org.apache.ignite.internal.distributionzones.rebalance.RebalanceUtil.stablePartAssignmentsKey;
import static org.apache.ignite.internal.replicator.configuration.ReplicationConfigurationSchema.DEFAULT_IDLE_SAFE_TIME_PROP_DURATION;
import static org.apache.ignite.internal.testframework.IgniteTestUtils.assertThrows;
import static org.apache.ignite.internal.testframework.IgniteTestUtils.runRace;
import static org.apache.ignite.internal.testframework.IgniteTestUtils.waitForCondition;
import static org.apache.ignite.internal.testframework.matchers.CompletableFutureMatcher.willCompleteSuccessfully;
import static org.apache.ignite.internal.testframework.matchers.CompletableFutureMatcher.willSucceedIn;
import static org.apache.ignite.internal.util.ByteUtils.toByteArray;
import static org.apache.ignite.internal.util.ExceptionUtils.unwrapCause;
import static org.hamcrest.MatcherAssert.assertThat;
import static org.hamcrest.Matchers.anEmptyMap;
import static org.hamcrest.Matchers.empty;
import static org.hamcrest.Matchers.is;
import static org.hamcrest.Matchers.not;
import static org.junit.jupiter.api.Assertions.assertEquals;
import static org.junit.jupiter.api.Assertions.assertFalse;
import static org.junit.jupiter.api.Assertions.assertNotNull;
import static org.junit.jupiter.api.Assertions.assertTrue;
import static org.junit.jupiter.api.Assertions.fail;

import java.lang.annotation.Retention;
import java.lang.annotation.RetentionPolicy;
import java.lang.reflect.Method;
import java.util.ArrayList;
import java.util.Collection;
import java.util.List;
import java.util.Map;
import java.util.Set;
import java.util.concurrent.CompletableFuture;
import java.util.concurrent.ExecutionException;
import java.util.concurrent.TimeoutException;
import java.util.function.BiPredicate;
import java.util.stream.Collectors;
import java.util.stream.IntStream;
import org.apache.ignite.internal.ClusterPerTestIntegrationTest;
import org.apache.ignite.internal.TestWrappers;
import org.apache.ignite.internal.affinity.Assignment;
import org.apache.ignite.internal.affinity.Assignments;
import org.apache.ignite.internal.affinity.RendezvousAffinityFunction;
import org.apache.ignite.internal.app.IgniteImpl;
import org.apache.ignite.internal.catalog.descriptors.CatalogZoneDescriptor;
import org.apache.ignite.internal.distributionzones.DistributionZoneManager;
import org.apache.ignite.internal.hlc.HybridTimestamp;
import org.apache.ignite.internal.lang.ByteArray;
import org.apache.ignite.internal.lang.RunnableX;
import org.apache.ignite.internal.metastorage.command.MultiInvokeCommand;
import org.apache.ignite.internal.metastorage.dsl.Operation;
import org.apache.ignite.internal.metastorage.dsl.OperationType;
import org.apache.ignite.internal.metastorage.dsl.Statement;
import org.apache.ignite.internal.metastorage.dsl.Statement.UpdateStatement;
import org.apache.ignite.internal.network.NetworkMessage;
import org.apache.ignite.internal.partition.replicator.network.disaster.LocalPartitionStateEnum;
import org.apache.ignite.internal.partition.replicator.network.raft.SnapshotMvDataResponse;
import org.apache.ignite.internal.placementdriver.ReplicaMeta;
import org.apache.ignite.internal.raft.Peer;
import org.apache.ignite.internal.raft.RaftNodeId;
import org.apache.ignite.internal.raft.WriteCommand;
import org.apache.ignite.internal.raft.server.impl.JraftServerImpl;
import org.apache.ignite.internal.replicator.TablePartitionId;
import org.apache.ignite.internal.table.TableViewInternal;
import org.apache.ignite.internal.table.distributed.TableManager;
import org.apache.ignite.internal.table.distributed.disaster.GlobalPartitionState;
import org.apache.ignite.internal.table.distributed.disaster.GlobalPartitionStateEnum;
import org.apache.ignite.internal.table.distributed.disaster.LocalPartitionStateByNode;
import org.apache.ignite.internal.util.ByteUtils;
import org.apache.ignite.lang.IgniteException;
import org.apache.ignite.raft.jraft.RaftGroupService;
import org.apache.ignite.raft.jraft.Status;
import org.apache.ignite.raft.jraft.error.RaftError;
import org.apache.ignite.raft.jraft.rpc.WriteActionRequest;
import org.apache.ignite.table.KeyValueView;
import org.apache.ignite.table.Table;
import org.apache.ignite.table.Tuple;
import org.apache.ignite.tx.TransactionException;
import org.junit.jupiter.api.BeforeEach;
import org.junit.jupiter.api.Test;
import org.junit.jupiter.api.TestInfo;
import org.junit.jupiter.api.Timeout;

/**
 * Tests for scenarios where majority of peers is not available. In this class we frequently assert partition distributions, this means that
 * tests code implicitly depends on test names, because we use method names to generate node names, and we use node names to assign
 * partitions.
 */
@Timeout(120)
public class ItDisasterRecoveryReconfigurationTest extends ClusterPerTestIntegrationTest {
    /** Scale-down timeout. */
    private static final int SCALE_DOWN_TIMEOUT_SECONDS = 2;

    /** Test table name. */
    private static final String TABLE_NAME = "TEST";

    private static final String QUALIFIED_TABLE_NAME = "PUBLIC.TEST";

    private static final int ENTRIES = 2;

    private static final int INITIAL_NODES = 1;

    /** Zone name, unique for each test. */
    private String zoneName;

    /** Zone ID that corresponds to {@link #zoneName}. */
    private int zoneId;

    /** ID of the table with name {@link #TABLE_NAME} in zone {@link #zoneId}. */
    private int tableId;

    @Override
    protected int initialNodes() {
        return INITIAL_NODES;
    }

    @BeforeEach
    void setUp(TestInfo testInfo) throws Exception {
        Method testMethod = testInfo.getTestMethod().orElseThrow();

        IgniteImpl node0 = unwrapIgniteImpl(cluster.node(0));

        zoneName = "ZONE_" + testMethod.getName().toUpperCase();

        ZoneParams zoneParams = testMethod.getAnnotation(ZoneParams.class);

        startNodesInParallel(IntStream.range(INITIAL_NODES, zoneParams.nodes()).toArray());

        executeSql(format("CREATE ZONE %s with replicas=%d, partitions=%d,"
                        + " data_nodes_auto_adjust_scale_down=%d, data_nodes_auto_adjust_scale_up=%d, storage_profiles='%s'",
                zoneName, zoneParams.replicas(), zoneParams.partitions(), SCALE_DOWN_TIMEOUT_SECONDS, 1, DEFAULT_STORAGE_PROFILE
        ));

        CatalogZoneDescriptor zone = node0.catalogManager().zone(zoneName, node0.clock().nowLong());
        zoneId = requireNonNull(zone).id();
        waitForScale(node0, zoneParams.nodes());

        executeSql(format("CREATE TABLE %s (id INT PRIMARY KEY, val INT) WITH PRIMARY_ZONE='%s'", TABLE_NAME, zoneName));

        TableManager tableManager = unwrapTableManager(node0.tables());
        tableId = ((TableViewInternal) tableManager.table(TABLE_NAME)).tableId();
    }

    /**
     * Tests the scenario in which a 5-nodes cluster loses 2 nodes, making one of its partitions unavailable for writes. In this situation
     * write should not work, because "changePeers" cannot happen and group leader will not be elected. Partition 0 in this test is always
     * assigned to nodes 0, 1 and 4, according to the {@link RendezvousAffinityFunction}.
     */
    @Test
    @ZoneParams(nodes = 5, replicas = 3, partitions = 1)
    void testInsertFailsIfMajorityIsLost() throws Exception {
        int partId = 0;

        IgniteImpl node0 = unwrapIgniteImpl(cluster.node(0));
        Table table = node0.tables().table(TABLE_NAME);

        awaitPrimaryReplica(node0, partId);

        assertRealAssignments(node0, partId, 0, 1, 4);

        List<Throwable> errors = insertValues(table, partId, 0);
        assertThat(errors, is(empty()));

        stopNodesInParallel(1, 4);

        waitForScale(node0, 3);

        assertRealAssignments(node0, partId, 0, 2, 3);

        // Set time in the future to protect us from "getAsync" from the past.
        // Should be replaced with "sleep" when clock skew validation is implemented.
        node0.clock().update(node0.clock().now().addPhysicalTime(
                SECONDS.toMillis(DEFAULT_IDLE_SAFE_TIME_PROP_DURATION) + node0.clockService().maxClockSkewMillis())
        );

        // "forEach" makes "i" effectively final, which is convenient for internal lambda.
        IntStream.range(0, ENTRIES).forEach(i -> {
            //noinspection ThrowableNotThrown
            assertThrows(
                    TimeoutException.class,
                    () -> table.keyValueView().getAsync(null, Tuple.create(of("id", i))).get(500, MILLISECONDS),
                    null
            );
        });

        errors = insertValues(table, partId, 10);

        // We expect insertion errors, because group cannot change its peers.
        assertFalse(errors.isEmpty());
    }

    /**
     * Tests that in a situation from the test {@link #testInsertFailsIfMajorityIsLost()} it is possible to recover partition using a
     * disaster recovery API. In this test, assignments will be (0, 3, 4), according to {@link RendezvousAffinityFunction}.
     */
    @Test
    @ZoneParams(nodes = 5, replicas = 3, partitions = 1)
    void testManualRebalanceIfMajorityIsLost() throws Exception {
        int partId = 0;

        IgniteImpl node0 = unwrapIgniteImpl(cluster.node(0));
        Table table = node0.tables().table(TABLE_NAME);

        awaitPrimaryReplica(node0, partId);

        assertRealAssignments(node0, partId, 0, 3, 4);

        stopNodesInParallel(3, 4);

        waitForScale(node0, 3);

        CompletableFuture<?> updateFuture = node0.disasterRecoveryManager().resetPartitions(
                zoneName,
                QUALIFIED_TABLE_NAME,
                Set.of()
        );

        assertThat(updateFuture, willSucceedIn(60, SECONDS));

        awaitPrimaryReplica(node0, partId);

        assertRealAssignments(node0, partId, 0, 1, 2);

        List<Throwable> errors = insertValues(table, partId, 0);
        assertThat(errors, is(empty()));
    }

    /**
     * Tests that in a situation from the test {@link #testInsertFailsIfMajorityIsLost()} it is possible to recover specified partition
     * using a disaster recovery API. In this test, assignments will be (0, 2, 4) and (1, 2, 4), according to
     * {@link RendezvousAffinityFunction}.
     */
    @Test
    @ZoneParams(nodes = 5, replicas = 3, partitions = 2)
    void testManualRebalanceIfMajorityIsLostSpecifyPartitions() throws Exception {
        int fixingPartId = 1;
        int anotherPartId = 0;

        IgniteImpl node0 = unwrapIgniteImpl(cluster.node(0));
        Table table = node0.tables().table(TABLE_NAME);

        awaitPrimaryReplica(node0, anotherPartId);

        assertRealAssignments(node0, fixingPartId, 0, 2, 4);
        assertRealAssignments(node0, anotherPartId, 1, 2, 4);

        stopNodesInParallel(2, 4);

        waitForScale(node0, 3);

        // Should fail because majority was lost.
        List<Throwable> fixingPartErrorsBeforeReset = insertValues(table, fixingPartId, 0);
        assertThat(fixingPartErrorsBeforeReset, not(empty()));

        List<Throwable> anotherPartErrorsBeforeReset = insertValues(table, anotherPartId, 0);
        assertThat(anotherPartErrorsBeforeReset, not(empty()));

        CompletableFuture<?> updateFuture = node0.disasterRecoveryManager().resetPartitions(
                zoneName,
                QUALIFIED_TABLE_NAME,
                Set.of(anotherPartId)
        );

        assertThat(updateFuture, willSucceedIn(60, SECONDS));

        awaitPrimaryReplica(node0, anotherPartId);

        // Shouldn't fail because partition assignments were reset.
        List<Throwable> fixedPartErrors = insertValues(table, anotherPartId, 0);
        assertThat(fixedPartErrors, is(empty()));

        // Was not specified in reset, shouldn't be fixed. */
        List<Throwable> anotherPartErrors = insertValues(table, fixingPartId, 0);
        assertThat(anotherPartErrors, not(empty()));
    }

    /**
     * Tests a scenario where there's a single partition on a node 1, and the node that hosts it is lost. Reconfiguration of the zone should
     * create new raft group on the remaining node, without any data.
     */
    @Test
    @ZoneParams(nodes = 2, replicas = 1, partitions = 1)
    void testManualRebalanceIfPartitionIsLost() throws Exception {
        int partId = 0;

        IgniteImpl node0 = unwrapIgniteImpl(cluster.node(0));
        Table table = node0.tables().table(TABLE_NAME);

        awaitPrimaryReplica(node0, partId);

        assertRealAssignments(node0, partId, 1);

        stopNodesInParallel(1);

        waitForScale(node0, 1);

        CompletableFuture<?> updateFuture = node0.disasterRecoveryManager().resetPartitions(
                zoneName,
                QUALIFIED_TABLE_NAME,
                Set.of()
        );

        assertThat(updateFuture, willCompleteSuccessfully());

        awaitPrimaryReplica(node0, partId);

        assertRealAssignments(node0, partId, 0);

        List<Throwable> errors = insertValues(table, partId, 0);
        assertThat(errors, is(empty()));
    }

    /**
     * Tests a scenario where all stable nodes are lost, yet we have data on one of pending nodes and perform reset partition operation. In
     * this case we should use that pending node as a source of data for recovery.
     *
     * <p>It goes like this:
     * <ul>
     *     <li>We have 6 nodes and a partition on nodes 1, 4 and 5.</li>
     *     <li>We stop nodes 4 and 5, leaving node 1 alone in stable assignments.</li>
     *     <li>New distribution is 0, 1 and 3. Rebalance is started via raft snapshots. It transfers data to node 0, but not node 3.</li>
     *     <li>Node 1 is stopped. Data is only present on node 0.</li>
     *     <li>We execute "resetPartitions" and expect that data from node 0 will be available after that.</li>
     * </ul>
     */
    @Test
    @ZoneParams(nodes = 6, replicas = 3, partitions = 1)
    public void testIncompleteRebalanceAfterResetPartitions() throws Exception {
        int partId = 0;

        IgniteImpl node0 = cluster.node(0);

        int catalogVersion = node0.catalogManager().latestCatalogVersion();
        long time = node0.catalogManager().catalog(catalogVersion).time();
        HybridTimestamp timestamp = HybridTimestamp.hybridTimestamp(time);

        Assignments assignment013 = Assignments.of(timestamp,
                Assignment.forPeer(node(0).name()),
                Assignment.forPeer(node(1).name()),
                Assignment.forPeer(node(3).name())
        );

<<<<<<< HEAD
=======
        IgniteImpl node0 = unwrapIgniteImpl(cluster.node(0));
>>>>>>> c64c064f
        Table table = node0.tables().table(TABLE_NAME);

        awaitPrimaryReplica(node0, partId);
        assertRealAssignments(node0, partId, 1, 4, 5);

        insertValues(table, partId, 0);

        triggerRaftSnapshot(1, partId);
        // Second snapshot causes log truncation.
        triggerRaftSnapshot(1, partId);

        unwrapIgniteImpl(node(1)).dropMessages((nodeName, msg) -> node(3).name().equals(nodeName) && msg instanceof SnapshotMvDataResponse);

        stopNodesInParallel(4, 5);
        waitForScale(node0, 4);

        assertRealAssignments(node0, partId, 0, 1, 3);

        cluster.runningNodes().map(TestWrappers::unwrapIgniteImpl).forEach(node -> {
            BiPredicate<String, NetworkMessage> newPredicate = (nodeName, msg) -> stableKeySwitchMessage(msg, partId, assignment013);
            BiPredicate<String, NetworkMessage> oldPredicate = node.dropMessagesPredicate();

            if (oldPredicate == null) {
                node.dropMessages(newPredicate);
            } else {
                node.dropMessages(oldPredicate.or(newPredicate));
            }
        });

        CompletableFuture<Void> resetFuture = node0.disasterRecoveryManager().resetPartitions(zoneName, QUALIFIED_TABLE_NAME, emptySet());
        assertThat(resetFuture, willCompleteSuccessfully());

        waitForPartitionState(node0, GlobalPartitionStateEnum.DEGRADED);

        var localStatesFut = node0.disasterRecoveryManager().localPartitionStates(emptySet(), Set.of(node(3).name()), emptySet());
        assertThat(localStatesFut, willCompleteSuccessfully());

        Map<TablePartitionId, LocalPartitionStateByNode> localStates = localStatesFut.join();
        assertThat(localStates, is(not(anEmptyMap())));
        assertEquals(LocalPartitionStateEnum.INSTALLING_SNAPSHOT, localStates.values().iterator().next().values().iterator().next().state);

        stopNode(1);
        waitForScale(node0, 3);

        waitForPartitionState(node0, GlobalPartitionStateEnum.DEGRADED);

        resetFuture = node0.disasterRecoveryManager().resetPartitions(zoneName, QUALIFIED_TABLE_NAME, emptySet());
        assertThat(resetFuture, willCompleteSuccessfully());

        waitForPartitionState(node0, GlobalPartitionStateEnum.AVAILABLE);

        awaitPrimaryReplica(node0, partId);
        assertRealAssignments(node0, partId, 0, 2, 3);

        // Set time in the future to protect us from "getAsync" from the past.
        // Should be replaced with "sleep" when clock skew validation is implemented.
        node0.clock().update(node0.clock().now().addPhysicalTime(
                SECONDS.toMillis(DEFAULT_IDLE_SAFE_TIME_PROP_DURATION) + node0.clockService().maxClockSkewMillis())
        );

        // TODO https://issues.apache.org/jira/browse/IGNITE-22657
        //  We need wait quite a bit before data is available for some reason.
        Thread.sleep(10_000);

        // "forEach" makes "i" effectively final, which is convenient for internal lambda.
        IntStream.range(0, ENTRIES).forEach(i -> {
            CompletableFuture<Tuple> fut = table.keyValueView().getAsync(null, Tuple.create(of("id", i)));
            assertThat(fut, willCompleteSuccessfully());

            assertNotNull(fut.join());
        });
    }

    private boolean stableKeySwitchMessage(NetworkMessage msg, int partId, Assignments blockedAssignments) {
        if (msg instanceof WriteActionRequest) {
            var writeActionRequest = (WriteActionRequest) msg;
            WriteCommand command = writeActionRequest.deserializedCommand();

            if (command instanceof MultiInvokeCommand) {
                MultiInvokeCommand multiInvokeCommand = (MultiInvokeCommand) command;

                Statement andThen = multiInvokeCommand.iif().andThen();

                if (andThen instanceof UpdateStatement) {
                    UpdateStatement updateStatement = (UpdateStatement) andThen;
                    Collection<Operation> operations = updateStatement.update().operations();

                    ByteArray stablePartAssignmentsKey = stablePartAssignmentsKey(new TablePartitionId(tableId, partId));

                    for (Operation operation : operations) {
                        ByteArray opKey = new ByteArray(toByteArray(operation.key()));

                        if (operation.type() == OperationType.PUT && opKey.equals(stablePartAssignmentsKey)) {
                            return blockedAssignments.equals(ByteUtils.fromBytes(toByteArray(operation.value())));
                        }
                    }
                }
            }
        }

        return false;
    }

    private void waitForPartitionState(IgniteImpl node0, GlobalPartitionStateEnum expectedState) throws InterruptedException {
        assertTrue(waitForCondition(() -> {
            CompletableFuture<Map<TablePartitionId, GlobalPartitionState>> statesFuture = node0.disasterRecoveryManager()
                    .globalPartitionStates(Set.of(zoneName), emptySet());

            assertThat(statesFuture, willCompleteSuccessfully());

            Map<TablePartitionId, GlobalPartitionState> map = statesFuture.join();

            GlobalPartitionState state = map.values().iterator().next();

            return state.state == expectedState;
        }, 500, 20_000));
    }

    private void triggerRaftSnapshot(int nodeIdx, int partId) throws InterruptedException, ExecutionException {
        //noinspection resource
        IgniteImpl node = unwrapIgniteImpl(node(nodeIdx));

        var raftNodeId = new RaftNodeId(new TablePartitionId(tableId, partId), new Peer(node.name()));
        var jraftServer = (JraftServerImpl) node.raftManager().server();

        RaftGroupService raftGroupService = jraftServer.raftGroupService(raftNodeId);
        assertNotNull(raftGroupService);

        CompletableFuture<Status> fut = new CompletableFuture<>();
        raftGroupService.getRaftNode().snapshot(fut::complete);

        assertThat(fut, willCompleteSuccessfully());
        assertEquals(RaftError.SUCCESS, fut.get().getRaftError());
    }

    private void awaitPrimaryReplica(IgniteImpl node0, int partId) {
        CompletableFuture<ReplicaMeta> awaitPrimaryReplicaFuture = node0.placementDriver()
                .awaitPrimaryReplica(new TablePartitionId(tableId, partId), node0.clock().now(), 60, SECONDS);

        assertThat(awaitPrimaryReplicaFuture, willSucceedIn(60, SECONDS));
    }

    private void assertRealAssignments(IgniteImpl node0, int partId, Integer... expected) throws InterruptedException {
        assertTrue(waitForCondition(() -> List.of(expected).equals(getRealAssignments(node0, partId)), 2000));
    }

    /**
     * Inserts {@value ENTRIES} values into a table, expecting either a success or specific set of exceptions that would indicate
     * replication issues. Collects such exceptions into a list and returns. Fails if unexpected exception happened.
     */
    private static List<Throwable> insertValues(Table table, int partitionId, int offset) {
        KeyValueView<Tuple, Tuple> keyValueView = table.keyValueView();

        List<Throwable> errors = new ArrayList<>();

        for (int i = 0, created = 0; created < ENTRIES; i++) {
            Tuple key = Tuple.create(of("id", i));
            if ((unwrapTableImpl(table)).partition(key) != partitionId) {
                continue;
            }

            //noinspection AssignmentToForLoopParameter
            created++;

            CompletableFuture<Void> insertFuture = keyValueView.putAsync(null, key, Tuple.create(of("val", i + offset)));

            try {
                insertFuture.get(10, SECONDS);

                Tuple value = keyValueView.get(null, key);
                assertNotNull(value);
            } catch (Throwable e) {
                Throwable cause = unwrapCause(e);

                if (cause instanceof IgniteException && isPrimaryReplicaHasChangedException((IgniteException) cause)
                        || cause instanceof TransactionException
                        || cause instanceof TimeoutException
                ) {
                    errors.add(cause);
                } else {
                    fail("Unexpected exception", e);
                }
            }
        }

        return errors;
    }

    private static boolean isPrimaryReplicaHasChangedException(IgniteException cause) {
        return cause.getMessage() != null && cause.getMessage().contains("The primary replica has changed");
    }

    private void startNodesInParallel(int... nodeIndexes) {
        //noinspection resource

        runRace(20_000, IntStream.of(nodeIndexes).<RunnableX>mapToObj(i -> () -> cluster.startNode(i)).toArray(RunnableX[]::new));
    }

    /**
     * It's important to stop nodes in parallel, not only to save time, but to remove them from data nodes at the same time with a single
     * scale-down event. Otherwise tests will start failing randomly.
     */
    private void stopNodesInParallel(int... nodeIndexes) {
        runRace(IntStream.of(nodeIndexes).<RunnableX>mapToObj(i -> () -> cluster.stopNode(i)).toArray(RunnableX[]::new));
    }

    private void waitForScale(IgniteImpl node, int targetDataNodesCount) throws InterruptedException {
        DistributionZoneManager dzManager = node.distributionZoneManager();

        assertTrue(waitForCondition(() -> {
            long causalityToken = node.metaStorageManager().appliedRevision();

            int catalogVersion = node.catalogManager().latestCatalogVersion();

            CompletableFuture<Set<String>> dataNodes = dzManager.dataNodes(causalityToken, catalogVersion, zoneId);

            try {
                return dataNodes.get(10, SECONDS).size() == targetDataNodesCount;
            } catch (Exception e) {
                return false;
            }
        }, 250, SECONDS.toMillis(60)));
    }

    private List<Integer> getRealAssignments(IgniteImpl node0, int partId) {
        CompletableFuture<Map<TablePartitionId, LocalPartitionStateByNode>> partitionStatesFut = node0.disasterRecoveryManager()
                .localPartitionStates(Set.of(zoneName), Set.of(), Set.of());
        assertThat(partitionStatesFut, willCompleteSuccessfully());

        LocalPartitionStateByNode partitionStates = partitionStatesFut.join().get(new TablePartitionId(tableId, partId));

        return partitionStates.keySet()
                .stream()
                .map(cluster::nodeIndex)
                .sorted()
                .collect(Collectors.toList());
    }

    @Retention(RetentionPolicy.RUNTIME)
    @interface ZoneParams {
        int replicas();

        int partitions();

        int nodes() default INITIAL_NODES;
    }
}<|MERGE_RESOLUTION|>--- conflicted
+++ resolved
@@ -353,7 +353,7 @@
     public void testIncompleteRebalanceAfterResetPartitions() throws Exception {
         int partId = 0;
 
-        IgniteImpl node0 = cluster.node(0);
+        IgniteImpl node0 = unwrapIgniteImpl(cluster.node(0));
 
         int catalogVersion = node0.catalogManager().latestCatalogVersion();
         long time = node0.catalogManager().catalog(catalogVersion).time();
@@ -365,10 +365,6 @@
                 Assignment.forPeer(node(3).name())
         );
 
-<<<<<<< HEAD
-=======
-        IgniteImpl node0 = unwrapIgniteImpl(cluster.node(0));
->>>>>>> c64c064f
         Table table = node0.tables().table(TABLE_NAME);
 
         awaitPrimaryReplica(node0, partId);
