/*
 * Licensed to the Apache Software Foundation (ASF) under one or more
 * contributor license agreements. See the NOTICE file distributed with
 * this work for additional information regarding copyright ownership.
 * The ASF licenses this file to You under the Apache License, Version 2.0
 * (the "License"); you may not use this file except in compliance with
 * the License. You may obtain a copy of the License at
 *
 *      http://www.apache.org/licenses/LICENSE-2.0
 *
 * Unless required by applicable law or agreed to in writing, software
 * distributed under the License is distributed on an "AS IS" BASIS,
 * WITHOUT WARRANTIES OR CONDITIONS OF ANY KIND, either express or implied.
 * See the License for the specific language governing permissions and
 * limitations under the License.
 */

package org.apache.ignite.distributed;

import static java.util.concurrent.CompletableFuture.completedFuture;
import static org.apache.ignite.internal.table.distributed.replicator.PartitionReplicaListener.hybridTimestamp;
import static org.apache.ignite.internal.table.distributed.replicator.PartitionReplicaListener.tablePartitionId;
import static org.apache.ignite.internal.testframework.matchers.CompletableFutureMatcher.willCompleteSuccessfully;
import static org.apache.ignite.internal.util.ArrayUtils.asList;
import static org.apache.ignite.internal.util.IgniteUtils.closeAll;
import static org.hamcrest.MatcherAssert.assertThat;
import static org.junit.jupiter.api.Assertions.assertNotNull;
import static org.mockito.ArgumentMatchers.any;
import static org.mockito.Mockito.mock;
import static org.mockito.Mockito.when;

import it.unimi.dsi.fastutil.ints.Int2ObjectMaps;
import java.nio.ByteBuffer;
import java.nio.file.Path;
import java.util.Arrays;
import java.util.HashMap;
import java.util.LinkedList;
import java.util.Map;
import java.util.UUID;
import java.util.concurrent.CompletableFuture;
import java.util.concurrent.ConcurrentHashMap;
import java.util.function.BooleanSupplier;
import java.util.function.Function;
import org.apache.ignite.internal.configuration.testframework.ConfigurationExtension;
import org.apache.ignite.internal.configuration.testframework.InjectConfiguration;
import org.apache.ignite.internal.distributionzones.configuration.DistributionZoneConfiguration;
import org.apache.ignite.internal.hlc.HybridClock;
import org.apache.ignite.internal.hlc.HybridClockImpl;
import org.apache.ignite.internal.hlc.HybridTimestamp;
import org.apache.ignite.internal.raft.server.RaftServer;
import org.apache.ignite.internal.raft.server.impl.JraftServerImpl;
import org.apache.ignite.internal.raft.service.ItAbstractListenerSnapshotTest;
import org.apache.ignite.internal.raft.service.RaftGroupListener;
import org.apache.ignite.internal.raft.service.RaftGroupService;
import org.apache.ignite.internal.replicator.ReplicaService;
import org.apache.ignite.internal.replicator.TestReplicationGroupId;
import org.apache.ignite.internal.replicator.message.ReplicaRequest;
import org.apache.ignite.internal.schema.BinaryRow;
import org.apache.ignite.internal.schema.Column;
import org.apache.ignite.internal.schema.NativeTypes;
import org.apache.ignite.internal.schema.SchemaDescriptor;
import org.apache.ignite.internal.schema.configuration.TableConfiguration;
import org.apache.ignite.internal.schema.configuration.TablesConfiguration;
import org.apache.ignite.internal.schema.row.Row;
import org.apache.ignite.internal.schema.row.RowAssembler;
import org.apache.ignite.internal.storage.MvPartitionStorage;
import org.apache.ignite.internal.storage.ReadResult;
import org.apache.ignite.internal.storage.RowId;
import org.apache.ignite.internal.storage.engine.MvTableStorage;
import org.apache.ignite.internal.storage.rocksdb.RocksDbStorageEngine;
import org.apache.ignite.internal.storage.rocksdb.configuration.schema.RocksDbStorageEngineConfiguration;
import org.apache.ignite.internal.table.InternalTable;
import org.apache.ignite.internal.table.distributed.StorageUpdateHandler;
import org.apache.ignite.internal.table.distributed.TableMessagesFactory;
import org.apache.ignite.internal.table.distributed.command.FinishTxCommand;
import org.apache.ignite.internal.table.distributed.command.TxCleanupCommand;
import org.apache.ignite.internal.table.distributed.command.UpdateCommand;
import org.apache.ignite.internal.table.distributed.raft.PartitionDataStorage;
import org.apache.ignite.internal.table.distributed.raft.PartitionListener;
import org.apache.ignite.internal.table.distributed.replication.request.ReadWriteSingleRowReplicaRequest;
import org.apache.ignite.internal.table.distributed.replicator.PartitionReplicaListener;
import org.apache.ignite.internal.table.distributed.replicator.TablePartitionId;
import org.apache.ignite.internal.table.distributed.replicator.action.RequestType;
import org.apache.ignite.internal.table.distributed.storage.InternalTableImpl;
import org.apache.ignite.internal.table.impl.DummyInternalTableImpl;
import org.apache.ignite.internal.testframework.WorkDirectoryExtension;
import org.apache.ignite.internal.tx.TxManager;
import org.apache.ignite.internal.tx.impl.HeapLockManager;
import org.apache.ignite.internal.tx.impl.TxManagerImpl;
import org.apache.ignite.internal.tx.message.TxFinishReplicaRequest;
import org.apache.ignite.internal.tx.storage.state.test.TestTxStateStorage;
import org.apache.ignite.internal.tx.storage.state.test.TestTxStateTableStorage;
import org.apache.ignite.internal.util.PendingComparableValuesTracker;
import org.apache.ignite.network.ClusterNode;
import org.apache.ignite.network.ClusterService;
import org.apache.ignite.network.NetworkAddress;
import org.junit.jupiter.api.AfterEach;
import org.junit.jupiter.api.BeforeEach;
import org.junit.jupiter.api.TestInfo;
import org.junit.jupiter.api.extension.ExtendWith;

/**
 * Persistent partitions raft group snapshots tests.
 */
@ExtendWith({WorkDirectoryExtension.class, ConfigurationExtension.class})
public class ItTablePersistenceTest extends ItAbstractListenerSnapshotTest<PartitionListener> {
    /** Factory to create RAFT command messages. */
    private final TableMessagesFactory msgFactory = new TableMessagesFactory();

    @InjectConfiguration("mock.tables.foo = {}")
    private TablesConfiguration tablesCfg;

    @InjectConfiguration("mock.partitions = 1")
    private DistributionZoneConfiguration zoneCfg;

    @InjectConfiguration("mock {flushDelayMillis = 0, defaultRegion {size = 16777216, writeBufferSize = 16777216}}")
    private RocksDbStorageEngineConfiguration engineConfig;

    private static final SchemaDescriptor SCHEMA = new SchemaDescriptor(
            1,
            new Column[]{new Column("key", NativeTypes.INT64, false)},
            new Column[]{new Column("value", NativeTypes.INT64, false)}
    );

    private static final Row FIRST_VALUE = createKeyValueRow(1, 1);

    private static final Row SECOND_VALUE = createKeyValueRow(2, 2);

    /** Paths for created partition listeners. */
    private final Map<PartitionListener, Path> paths = new ConcurrentHashMap<>();

    /** Map of node indexes to partition listeners. */
    private final Map<Integer, PartitionListener> partListeners = new ConcurrentHashMap<>();

    /** Map of node indexes to table storages. */
    private final Map<Integer, MvTableStorage> mvTableStorages = new ConcurrentHashMap<>();

    /** Map of node indexes to partition storages. */
    private final Map<Integer, MvPartitionStorage> mvPartitionStorages = new ConcurrentHashMap<>();

    /** Map of node indexes to transaction managers. */
    private final Map<Integer, TxManager> txManagers = new ConcurrentHashMap<>();

    private ReplicaService replicaService;

    private final Function<String, ClusterNode> consistentIdToNode = addr
            -> new ClusterNode("node1", "node1", new NetworkAddress(addr, 3333));

    private final HybridClock hybridClock = new HybridClockImpl();

    private int stoppedNodeIndex;

    private InternalTable table;

    private final LinkedList<AutoCloseable> closeables = new LinkedList<>();

    @BeforeEach
    @Override
    public void beforeTest(TestInfo testInfo) {
        super.beforeTest(testInfo);

        closeables.clear();
    }

    @AfterEach
    @Override
    public void afterTest() throws Exception {
        super.afterTest();

        closeAll(closeables);
    }

    /** {@inheritDoc} */
    @Override
    public void beforeFollowerStop(RaftGroupService service, RaftServer server) throws Exception {
        PartitionReplicaListener partitionReplicaListener = mockPartitionReplicaListener(service);

        replicaService = mock(ReplicaService.class);

        when(replicaService.invoke(any(ClusterNode.class), any()))
                .thenAnswer(invocationOnMock -> partitionReplicaListener.invoke(invocationOnMock.getArgument(1)));

        for (int i = 0; i < nodes(); i++) {
            TxManager txManager = new TxManagerImpl(replicaService, new HeapLockManager(), hybridClock);
            txManagers.put(i, txManager);
            closeables.add(txManager::stop);
        }

        TxManager txManager = new TxManagerImpl(replicaService, new HeapLockManager(), hybridClock);
        closeables.add(txManager::stop);

        table = new InternalTableImpl(
                "table",
                UUID.randomUUID(),
                Int2ObjectMaps.singleton(0, service),
                1,
                consistentIdToNode,
                txManager,
                mock(MvTableStorage.class),
                new TestTxStateTableStorage(),
                replicaService,
                hybridClock
        );

        closeables.add(() -> table.close());

        table.upsert(FIRST_VALUE, null).get();
    }

    private PartitionReplicaListener mockPartitionReplicaListener(RaftGroupService service) {
        PartitionReplicaListener partitionReplicaListener = mock(PartitionReplicaListener.class);

        when(partitionReplicaListener.invoke(any())).thenAnswer(invocationOnMock -> {
            ReplicaRequest req = invocationOnMock.getArgument(0);

            if (req instanceof ReadWriteSingleRowReplicaRequest) {
                ReadWriteSingleRowReplicaRequest req0 = (ReadWriteSingleRowReplicaRequest) req;

                if (req0.requestType() == RequestType.RW_GET) {
                    int storageIndex = stoppedNodeIndex == 0 ? 1 : 0;
                    MvPartitionStorage partitionStorage = mvPartitionStorages.get(storageIndex);

                    Map<ByteBuffer, RowId> primaryIndex = rowsToRowIds(partitionStorage);
                    RowId rowId = primaryIndex.get(req0.binaryRow().byteBuffer());
                    BinaryRow row = partitionStorage.read(rowId, HybridTimestamp.MAX_VALUE).binaryRow();

                    return completedFuture(row);
                }

                // Non-null binary row if UPSERT, otherwise it's implied that request type is DELETE.
                BinaryRow binaryRow = req0.requestType() == RequestType.RW_UPSERT ? req0.binaryRow() : null;

                UpdateCommand cmd = msgFactory.updateCommand()
                        .txId(req0.transactionId())
                        .tablePartitionId(tablePartitionId(new TablePartitionId(UUID.randomUUID(), 0)))
                        .rowUuid(new RowId(0).uuid())
                        .rowBuffer(binaryRow == null ? null : binaryRow.byteBuffer())
                        .safeTime(hybridTimestamp(hybridClock.now()))
                        .build();

                return service.run(cmd);
            } else if (req instanceof TxFinishReplicaRequest) {
                TxFinishReplicaRequest req0 = (TxFinishReplicaRequest) req;

                FinishTxCommand cmd = msgFactory.finishTxCommand()
                        .txId(req0.txId())
                        .commit(req0.commit())
                        .commitTimestamp(hybridTimestamp(req0.commitTimestamp()))
                        .tablePartitionIds(asList(tablePartitionId(new TablePartitionId(UUID.randomUUID(), 0))))
                        .safeTime(hybridTimestamp(hybridClock.now()))
                        .build();

                return service.run(cmd)
                        .thenCompose(ignored -> {
                            TxCleanupCommand cleanupCmd = msgFactory.txCleanupCommand()
                                    .txId(req0.txId())
                                    .commit(req0.commit())
                                    .commitTimestamp(hybridTimestamp(req0.commitTimestamp()))
                                    .safeTime(hybridTimestamp(hybridClock.now()))
                                    .build();

                            return service.run(cleanupCmd);
                        });
            }

            throw new AssertionError("Unexpected request: " + req);
        });

        return partitionReplicaListener;
    }

    /** {@inheritDoc} */
    @Override
    public void afterFollowerStop(RaftGroupService service, RaftServer server, int stoppedNodeIndex) throws Exception {
        // Remove the first key
        table.delete(FIRST_VALUE, null).get();

        // Put deleted data again
        table.upsert(FIRST_VALUE, null).get();

        this.stoppedNodeIndex = stoppedNodeIndex;

        mvTableStorages.get(stoppedNodeIndex).stop();

        paths.remove(partListeners.get(stoppedNodeIndex));
    }

    /** {@inheritDoc} */
    @Override
    public void afterSnapshot(RaftGroupService service) throws Exception {
        table.upsert(SECOND_VALUE, null).get();

        assertNotNull(table.get(SECOND_VALUE, null).join());
    }

    /** {@inheritDoc} */
    @Override
    public BooleanSupplier snapshotCheckClosure(JraftServerImpl restarted, boolean interactedAfterSnapshot) {
        MvPartitionStorage storage = getListener(restarted, raftGroupId()).getMvStorage();

        return () -> {
            Map<ByteBuffer, RowId> primaryIndex = rowsToRowIds(storage);

            Row value = interactedAfterSnapshot ? SECOND_VALUE : FIRST_VALUE;

            RowId rowId = primaryIndex.get(value.byteBuffer());

            if (rowId == null) {
                return false;
            }

            ReadResult read = storage.read(rowId, HybridTimestamp.MAX_VALUE);

            if (read == null) {
                return false;
            }

            return Arrays.equals(value.bytes(), read.binaryRow().tupleSlice().array());
        };
    }

    private static Map<ByteBuffer, RowId> rowsToRowIds(MvPartitionStorage storage) {
        Map<ByteBuffer, RowId> result = new HashMap<>();

        RowId rowId = storage.closestRowId(RowId.lowestRowId(0));

        while (rowId != null) {
            BinaryRow binaryRow = storage.read(rowId, HybridTimestamp.MAX_VALUE).binaryRow();

            if (binaryRow != null) {
                result.put(binaryRow.byteBuffer(), rowId);
            }

            RowId incremented = rowId.increment();
            if (incremented == null) {
                break;
            }

            rowId = storage.closestRowId(incremented);
        }

        return result;
    }

    /** {@inheritDoc} */
    @Override
    public Path getListenerPersistencePath(PartitionListener listener, RaftServer server) {
        return paths.get(listener);
    }

    /** {@inheritDoc} */
    @Override
    public RaftGroupListener createListener(ClusterService service, Path path, int index) {
        return paths.entrySet().stream()
                .filter(entry -> entry.getValue().equals(path))
                .map(Map.Entry::getKey)
                .findAny()
                .orElseGet(() -> {
                    TableConfiguration tableCfg = tablesCfg.tables().get("foo");

                    RocksDbStorageEngine storageEngine = new RocksDbStorageEngine(engineConfig, path);
                    storageEngine.start();

                    closeables.add(storageEngine::stop);

                    zoneCfg.dataStorage().change(ds -> ds.convert(storageEngine.name())).join();

                    MvTableStorage mvTableStorage = storageEngine.createMvTable(tableCfg, tablesCfg, zoneCfg);
                    mvTableStorage.start();
                    mvTableStorages.put(index, mvTableStorage);
                    closeables.add(mvTableStorage::close);

                    MvPartitionStorage mvPartitionStorage = getOrCreateMvPartition(mvTableStorage, 0);
                    mvPartitionStorages.put(index, mvPartitionStorage);
                    closeables.add(mvPartitionStorage::close);

                    PartitionDataStorage partitionDataStorage = new TestPartitionDataStorage(mvPartitionStorage);

                    PendingComparableValuesTracker<HybridTimestamp> safeTime = new PendingComparableValuesTracker<>(
                            new HybridTimestamp(1, 0)
                    );

                    StorageUpdateHandler storageUpdateHandler = new StorageUpdateHandler(
                            0,
                            partitionDataStorage,
                            DummyInternalTableImpl.createTableIndexStoragesSupplier(Map.of()),
<<<<<<< HEAD
                            tableCfg.dataStorage(),
                            safeTime
=======
                            zoneCfg.dataStorage()
>>>>>>> 12d469aa
                    );

                    PartitionListener listener = new PartitionListener(
                            partitionDataStorage,
                            storageUpdateHandler,
                            new TestTxStateStorage(),
                            safeTime,
                            new PendingComparableValuesTracker<>(0L),
                            () -> null
                    );

                    paths.put(listener, path);
                    partListeners.put(index, listener);

                    return listener;
                });
    }

    /** {@inheritDoc} */
    @Override
    public TestReplicationGroupId raftGroupId() {
        return new TestReplicationGroupId("partitions");
    }

    /**
     * Creates a {@link Row} with the supplied key and value.
     *
     * @param id    Key.
     * @param value Value.
     * @return Row.
     */
    private static Row createKeyValueRow(long id, long value) {
        RowAssembler rowBuilder = new RowAssembler(SCHEMA);

        rowBuilder.appendLong(id);
        rowBuilder.appendLong(value);

        return new Row(SCHEMA, rowBuilder.build());
    }

    private static MvPartitionStorage getOrCreateMvPartition(MvTableStorage tableStorage, int partitionId) {
        MvPartitionStorage mvPartition = tableStorage.getMvPartition(partitionId);

        if (mvPartition != null) {
            return mvPartition;
        }

        CompletableFuture<MvPartitionStorage> createMvPartitionFuture = tableStorage.createMvPartition(0);

        assertThat(createMvPartitionFuture, willCompleteSuccessfully());

        return createMvPartitionFuture.join();
    }
}<|MERGE_RESOLUTION|>--- conflicted
+++ resolved
@@ -384,12 +384,8 @@
                             0,
                             partitionDataStorage,
                             DummyInternalTableImpl.createTableIndexStoragesSupplier(Map.of()),
-<<<<<<< HEAD
-                            tableCfg.dataStorage(),
+                            zoneCfg.dataStorage(),
                             safeTime
-=======
-                            zoneCfg.dataStorage()
->>>>>>> 12d469aa
                     );
 
                     PartitionListener listener = new PartitionListener(
