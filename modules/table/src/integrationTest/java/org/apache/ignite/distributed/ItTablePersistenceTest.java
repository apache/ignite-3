--- conflicted
+++ resolved
@@ -27,6 +27,7 @@
 import static org.mockito.Mockito.mock;
 import static org.mockito.Mockito.when;
 
+import it.unimi.dsi.fastutil.ints.Int2ObjectMaps;
 import java.nio.ByteBuffer;
 import java.nio.file.Path;
 import java.util.Arrays;
@@ -182,6 +183,7 @@
         table = new InternalTableImpl(
                 "table",
                 UUID.randomUUID(),
+                Int2ObjectMaps.singleton(0, service),
                 1,
                 consistentIdToNode,
                 txManager,
@@ -191,11 +193,7 @@
                 hybridClock
         );
 
-<<<<<<< HEAD
-        table.updateInternalTableRaftGroupService(0, service);
-=======
         closeables.add(() -> table.close());
->>>>>>> c49b0e9b
 
         table.upsert(FIRST_VALUE, null).get();
     }
@@ -259,29 +257,12 @@
             throw new AssertionError("Unexpected request: " + req);
         });
 
-<<<<<<< HEAD
-        var table = new InternalTableImpl(
-                "table",
-                UUID.randomUUID(),
-                1,
-                consistentIdToNode,
-                txManager,
-                mock(MvTableStorage.class),
-                mock(TxStateTableStorage.class),
-                replicaService,
-                mock(HybridClock.class)
-        );
-
-        table.updateInternalTableRaftGroupService(0, service);
-
-=======
         return partitionReplicaListener;
     }
 
     /** {@inheritDoc} */
     @Override
     public void afterFollowerStop(RaftGroupService service, RaftServer server, int stoppedNodeIndex) throws Exception {
->>>>>>> c49b0e9b
         // Remove the first key
         table.delete(FIRST_VALUE, null).get();
 
@@ -298,30 +279,6 @@
     /** {@inheritDoc} */
     @Override
     public void afterSnapshot(RaftGroupService service) throws Exception {
-<<<<<<< HEAD
-        // TODO: https://issues.apache.org/jira/browse/IGNITE-17817 Use Replica layer with new transaction protocol.
-        TxManager txManager = new TxManagerImpl(replicaService, new HeapLockManager(), new HybridClockImpl());
-
-        managers.add(txManager);
-
-        txManager.start();
-
-        var table = new InternalTableImpl(
-                "table",
-                UUID.randomUUID(),
-                1,
-                consistentIdToNode,
-                txManager,
-                mock(MvTableStorage.class),
-                mock(TxStateTableStorage.class),
-                replicaService,
-                mock(HybridClock.class)
-        );
-
-        table.updateInternalTableRaftGroupService(0, service);
-
-=======
->>>>>>> c49b0e9b
         table.upsert(SECOND_VALUE, null).get();
 
         assertNotNull(table.get(SECOND_VALUE, null).join());
