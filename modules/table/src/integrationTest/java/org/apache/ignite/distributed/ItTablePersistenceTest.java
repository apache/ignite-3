--- conflicted
+++ resolved
@@ -239,13 +239,9 @@
                             new TestPartitionDataStorage(testMpPartStorage),
                             new TestConcurrentHashMapTxStateStorage(),
                             txManager,
-<<<<<<< HEAD
-                            new ConcurrentHashMap<>(),
-                            0);
-=======
-                            Map::of
+                            Map::of,
+                            0
                     );
->>>>>>> 8277b1ad
 
                     paths.put(listener, workDir);
 
