/*
 * Licensed to the Apache Software Foundation (ASF) under one or more
 * contributor license agreements. See the NOTICE file distributed with
 * this work for additional information regarding copyright ownership.
 * The ASF licenses this file to You under the Apache License, Version 2.0
 * (the "License"); you may not use this file except in compliance with
 * the License. You may obtain a copy of the License at
 *
 *      http://www.apache.org/licenses/LICENSE-2.0
 *
 * Unless required by applicable law or agreed to in writing, software
 * distributed under the License is distributed on an "AS IS" BASIS,
 * WITHOUT WARRANTIES OR CONDITIONS OF ANY KIND, either express or implied.
 * See the License for the specific language governing permissions and
 * limitations under the License.
 */

package org.apache.ignite.distributed;

import static java.util.concurrent.CompletableFuture.completedFuture;
import static org.apache.ignite.distributed.ItTxTestCluster.NODE_PORT_BASE;
import static org.apache.ignite.internal.replicator.ReplicatorConstants.DEFAULT_IDLE_SAFE_TIME_PROPAGATION_PERIOD_MILLISECONDS;
import static org.apache.ignite.internal.table.TxAbstractTest.startNode;
import static org.apache.ignite.internal.testframework.IgniteTestUtils.runAsync;
import static org.apache.ignite.internal.testframework.IgniteTestUtils.waitForCondition;
import static org.apache.ignite.internal.testframework.matchers.CompletableFutureExceptionMatcher.willThrow;
import static org.apache.ignite.internal.testframework.matchers.CompletableFutureMatcher.willCompleteSuccessfully;
import static org.apache.ignite.internal.testframework.matchers.CompletableFutureMatcher.willSucceedFast;
import static org.apache.ignite.internal.testframework.matchers.CompletableFutureMatcher.willSucceedIn;
import static org.apache.ignite.internal.util.CompletableFutures.emptySetCompletedFuture;
import static org.apache.ignite.internal.util.CompletableFutures.nullCompletedFuture;
import static org.apache.ignite.internal.util.ExceptionUtils.unwrapCause;
import static org.apache.ignite.lang.ErrorGroups.Replicator.REPLICA_TIMEOUT_ERR;
import static org.apache.ignite.raft.jraft.test.TestUtils.getLocalAddress;
import static org.hamcrest.MatcherAssert.assertThat;
import static org.hamcrest.Matchers.instanceOf;
import static org.junit.jupiter.api.Assertions.assertEquals;
import static org.junit.jupiter.api.Assertions.assertNotNull;
import static org.junit.jupiter.api.Assertions.assertTrue;
import static org.mockito.ArgumentMatchers.any;
import static org.mockito.Mockito.mock;
import static org.mockito.Mockito.when;

import java.util.List;
import java.util.Set;
import java.util.concurrent.CompletableFuture;
import java.util.concurrent.ExecutorService;
import java.util.concurrent.LinkedBlockingQueue;
import java.util.concurrent.ThreadPoolExecutor;
import java.util.concurrent.TimeUnit;
import java.util.function.BiFunction;
import java.util.function.Function;
import org.apache.ignite.internal.cluster.management.ClusterManagementGroupManager;
import org.apache.ignite.internal.configuration.testframework.ConfigurationExtension;
import org.apache.ignite.internal.configuration.testframework.InjectConfiguration;
import org.apache.ignite.internal.failure.NoOpFailureProcessor;
import org.apache.ignite.internal.hlc.HybridClock;
import org.apache.ignite.internal.hlc.HybridClockImpl;
import org.apache.ignite.internal.hlc.TestClockService;
import org.apache.ignite.internal.lang.NodeStoppingException;
import org.apache.ignite.internal.manager.ComponentContext;
import org.apache.ignite.internal.network.ClusterService;
import org.apache.ignite.internal.network.StaticNodeFinder;
import org.apache.ignite.internal.placementdriver.TestPlacementDriver;
import org.apache.ignite.internal.raft.Loza;
import org.apache.ignite.internal.raft.PeersAndLearners;
import org.apache.ignite.internal.raft.client.TopologyAwareRaftGroupService;
import org.apache.ignite.internal.raft.client.TopologyAwareRaftGroupServiceFactory;
import org.apache.ignite.internal.raft.service.RaftCommandRunner;
import org.apache.ignite.internal.raft.storage.impl.LocalLogStorageFactory;
import org.apache.ignite.internal.replicator.Replica;
import org.apache.ignite.internal.replicator.ReplicaManager;
import org.apache.ignite.internal.replicator.ReplicaResult;
import org.apache.ignite.internal.replicator.ReplicaService;
import org.apache.ignite.internal.replicator.ZonePartitionId;
import org.apache.ignite.internal.replicator.configuration.ReplicationConfiguration;
import org.apache.ignite.internal.replicator.exception.ReplicaStoppingException;
import org.apache.ignite.internal.replicator.exception.ReplicationException;
import org.apache.ignite.internal.replicator.exception.ReplicationTimeoutException;
import org.apache.ignite.internal.replicator.listener.ReplicaListener;
import org.apache.ignite.internal.replicator.message.ReplicaMessageGroup;
import org.apache.ignite.internal.replicator.message.ReplicaMessagesFactory;
import org.apache.ignite.internal.replicator.message.ReplicaRequest;
import org.apache.ignite.internal.replicator.message.ReplicaResponse;
import org.apache.ignite.internal.schema.BinaryRow;
import org.apache.ignite.internal.schema.Column;
import org.apache.ignite.internal.schema.SchemaDescriptor;
import org.apache.ignite.internal.schema.row.RowAssembler;
import org.apache.ignite.internal.table.distributed.TableMessageGroup;
import org.apache.ignite.internal.table.distributed.TableMessagesFactory;
import org.apache.ignite.internal.table.distributed.command.ZonePartitionIdMessage;
import org.apache.ignite.internal.table.distributed.replication.request.ReadWriteSingleRowReplicaRequest;
import org.apache.ignite.internal.table.distributed.replicator.action.RequestType;
import org.apache.ignite.internal.table.distributed.schema.ThreadLocalPartitionCommandsMarshaller;
import org.apache.ignite.internal.testframework.IgniteAbstractTest;
import org.apache.ignite.internal.thread.NamedThreadFactory;
import org.apache.ignite.internal.tx.message.TxMessageGroup;
import org.apache.ignite.internal.tx.test.TestTransactionIds;
import org.apache.ignite.internal.type.NativeTypes;
import org.apache.ignite.internal.util.IgniteUtils;
import org.apache.ignite.internal.util.PendingComparableValuesTracker;
import org.apache.ignite.network.ClusterNode;
import org.apache.ignite.network.NetworkAddress;
import org.junit.jupiter.api.AfterEach;
import org.junit.jupiter.api.BeforeEach;
import org.junit.jupiter.api.Test;
import org.junit.jupiter.api.TestInfo;
import org.junit.jupiter.api.extension.ExtendWith;

/**
 * Tests handling requests from {@link ReplicaService} to {@link ReplicaManager} when the {@link Replica} is not started.
 */
@ExtendWith(ConfigurationExtension.class)
public class ReplicaUnavailableTest extends IgniteAbstractTest {
    private static final String NODE_NAME = "client";

    private static final SchemaDescriptor SCHEMA = new SchemaDescriptor(
            1,
            new Column[]{new Column("key", NativeTypes.INT64, false)},
            new Column[]{new Column("value", NativeTypes.INT64, false)}
    );

    @InjectConfiguration("mock.rpcTimeout= 3000")
    private ReplicationConfiguration replicationConfiguration;

    private final TableMessagesFactory tableMessagesFactory = new TableMessagesFactory();

    private final ReplicaMessagesFactory replicaMessageFactory = new ReplicaMessagesFactory();

    private final HybridClock clock = new HybridClockImpl();

    private final TestInfo testInfo;

    private ReplicaService replicaService;

    private ReplicaManager replicaManager;

    private ClusterService clusterService;

    private ExecutorService requestsExecutor;

    private Loza raftManager;

    private TopologyAwareRaftGroupService raftClient;

    private final Function<BiFunction<ReplicaRequest, String, CompletableFuture<ReplicaResult>>, ReplicaListener> replicaListenerCreator =
            (invokeImpl) -> new ReplicaListener() {
                @Override
                public CompletableFuture<ReplicaResult> invoke(ReplicaRequest request, String senderId) {
                    return invokeImpl.apply(request, senderId);
                }

                @Override
                public RaftCommandRunner raftClient() {
                    return raftClient;
                }
            };

    @BeforeEach
    public void setup() throws NodeStoppingException {
        var networkAddress = new NetworkAddress(getLocalAddress(), NODE_PORT_BASE + 1);

        var nodeFinder = new StaticNodeFinder(List.of(networkAddress));

        clusterService = startNode(testInfo, NODE_NAME, NODE_PORT_BASE + 1, nodeFinder);

        var cmgManager = mock(ClusterManagementGroupManager.class);

        // This test is run without Meta storage.
        when(cmgManager.metaStorageNodes()).thenReturn(emptySetCompletedFuture());

        raftManager = mock(Loza.class);
        raftClient = mock(TopologyAwareRaftGroupService.class);
        when(raftManager.startRaftGroupService(any(), any(), any(), any())).thenReturn(completedFuture(raftClient));

        requestsExecutor = new ThreadPoolExecutor(
                0, 5,
                0, TimeUnit.SECONDS,
                new LinkedBlockingQueue<>(),
                NamedThreadFactory.create(NODE_NAME, "partition-operations", log)
        );

        replicaService = new ReplicaService(
                clusterService.messagingService(),
                clock,
                replicationConfiguration
        );

        replicaManager = new ReplicaManager(
                NODE_NAME,
                clusterService,
                cmgManager,
                new TestClockService(clock),
                Set.of(TableMessageGroup.class, TxMessageGroup.class),
                new TestPlacementDriver(clusterService.topologyService().localMember()),
                requestsExecutor,
                () -> DEFAULT_IDLE_SAFE_TIME_PROPAGATION_PERIOD_MILLISECONDS,
                new NoOpFailureProcessor(),
                mock(ThreadLocalPartitionCommandsMarshaller.class),
                mock(TopologyAwareRaftGroupServiceFactory.class),
                raftManager,
                view -> new LocalLogStorageFactory()
        );

        assertThat(replicaManager.startAsync(new ComponentContext()), willCompleteSuccessfully());
    }

    @AfterEach
    public void teardown() {
        IgniteUtils.shutdownAndAwaitTermination(requestsExecutor, 10, TimeUnit.SECONDS);

        assertThat(clusterService.stopAsync(new ComponentContext()), willCompleteSuccessfully());
    }

    public ReplicaUnavailableTest(TestInfo testInfo) {
        this.testInfo = testInfo;
    }

    @Test
    public void testWithReplicaStartedAfterRequestSending() throws Exception {
        ClusterNode clusterNode = clusterService.topologyService().localMember();

        ZonePartitionId zoneTablePartitionId = new ZonePartitionId(11, 1, 1);

        ReadWriteSingleRowReplicaRequest request = getRequest(zoneTablePartitionId);

        PeersAndLearners newConfiguration = PeersAndLearners.fromConsistentIds(Set.of(clusterNode.name()));

        clusterService.messagingService().addMessageHandler(ReplicaMessageGroup.class,
                (message, sender, correlationId) -> {
                    try {
                        log.info("Replica msg " + message.getClass().getSimpleName());

<<<<<<< HEAD
                        var mockRaftClient = mock(TopologyAwareRaftGroupService.class);
                        when(mockRaftClient.readIndex()).thenReturn(completedFuture(-1L));
                        when(mockRaftClient.run(any())).thenReturn(nullCompletedFuture());

                        replicaManager.startReplica(
                                zoneTablePartitionId,
                                (request0, senderId) -> completedFuture(new ReplicaResult(replicaMessageFactory.replicaResponse()
                                        .result(5)
                                        .build(), null)),
                                mockRaftClient,
                                new PendingComparableValuesTracker<>(0L)
=======
                        ReplicaListener listener = replicaListenerCreator.apply((req, senderId) -> {
                            ReplicaResponse response = replicaMessageFactory.replicaResponse()
                                    .result(5)
                                    .build();
                            return completedFuture(new ReplicaResult(response, null));
                        });

                        replicaManager.startReplica(
                                tablePartitionId,
                                newConfiguration,
                                (unused) -> { },
                                (unused) -> listener,
                                new PendingComparableValuesTracker<>(0L),
                                completedFuture(mock(TopologyAwareRaftGroupService.class))
>>>>>>> 596ef0b5
                        );
                    } catch (NodeStoppingException e) {
                        throw new RuntimeException(e);
                    }
                }
        );

        CompletableFuture<ReplicaResponse> respFur = replicaService.invoke(clusterNode, request);

        assertThat(respFur, willSucceedIn(10, TimeUnit.SECONDS));

        assertEquals(5, respFur.get().result());
    }

    private ReadWriteSingleRowReplicaRequest getRequest(ZonePartitionId zonePartitionId) {
        BinaryRow binaryRow = createKeyValueRow(1L, 1L);

        return tableMessagesFactory.readWriteSingleRowReplicaRequest()
                .groupId(zonePartitionId)
                .transactionId(TestTransactionIds.newTransactionId())
                .zoneCommitPartitionId(zonePartitionId())
                .timestampLong(clock.nowLong())
                .schemaVersion(binaryRow.schemaVersion())
                .binaryTuple(binaryRow.tupleSlice())
                .requestType(RequestType.RW_GET)
                .enlistmentConsistencyToken(1L)
                .coordinatorId(clusterService.topologyService().localMember().id())
                .build();
    }

    @Test
    public void testStopReplicaException() {
        ClusterNode clusterNode = clusterService.topologyService().localMember();

        ZonePartitionId zoneTablePartitionId = new ZonePartitionId(11, 1, 1);

        ReadWriteSingleRowReplicaRequest request = getRequest(zoneTablePartitionId);

        clusterService.messagingService().addMessageHandler(ReplicaMessageGroup.class, (message, sender, correlationId) -> {
            runAsync(() -> {
                try {
                    log.info("Replica msg " + message.getClass().getSimpleName());

                    // If we 'stop' a replica before its future even appears, invocation will not get ReplicaStoppingException
                    // as there was no sign of the replica yet.
                    assertTrue(
                            waitForCondition(() -> replicaManager.isReplicaTouched(zoneTablePartitionId), TimeUnit.SECONDS.toMillis(10))
                    );

                    assertThat(replicaManager.stopReplica(zoneTablePartitionId), willSucceedFast());
                } catch (NodeStoppingException e) {
                    throw new RuntimeException(e);
                } catch (InterruptedException e) {
                    Thread.currentThread().interrupt();

                    throw new RuntimeException(e);
                }
            });
        });

        CompletableFuture<ReplicaResponse> respFut = replicaService.invoke(clusterNode, request);

        assertThat(respFut, willThrow(instanceOf(ReplicaStoppingException.class)));
    }

    @Test
    public void testWithNotStartedReplica() {
        ClusterNode clusterNode = clusterService.topologyService().localMember();

        ZonePartitionId zonePartitionId = new ZonePartitionId(11, 1, 1);

        ReadWriteSingleRowReplicaRequest request = getRequest(zonePartitionId);

        Exception e0 = null;
        Exception e1 = null;

        try {
            replicaService.invoke(clusterNode, request).get(10, TimeUnit.SECONDS);
        } catch (Exception e) {
            e0 = e;
        }

        try {
            replicaService.invoke(clusterNode, request).get(10, TimeUnit.SECONDS);
        } catch (Exception e) {
            e1 = e;
        }

        assertNotNull(e0);
        assertTrue(unwrapCause(e0) instanceof ReplicationException, e0.toString());

        assertNotNull(e1);
        assertTrue(unwrapCause(e1) instanceof ReplicationException, e1.toString());
    }

    @Test
    public void testWithNotReadyReplica() {
        ClusterNode clusterNode = clusterService.topologyService().localMember();

        ZonePartitionId zoneTablePartitionId = new ZonePartitionId(1, 11, 1);

        PeersAndLearners newConfiguration = PeersAndLearners.fromConsistentIds(Set.of(clusterNode.name()));

        clusterService.messagingService().addMessageHandler(ReplicaMessageGroup.class, (message, sender, correlationId) -> {
            runAsync(() -> {
                try {
                    log.info("Replica msg " + message.getClass().getSimpleName());

<<<<<<< HEAD
                    var mockRaftClient = mock(TopologyAwareRaftGroupService.class);
                    when(mockRaftClient.readIndex()).thenReturn(completedFuture(-1L));
                    when(mockRaftClient.run(any())).thenReturn(nullCompletedFuture());

                    replicaManager.startReplica(
                            zoneTablePartitionId,
                            (request, senderId) -> new CompletableFuture<>(),
                            mockRaftClient,
                            new PendingComparableValuesTracker<>(0L)
=======
                    ReplicaListener listener = replicaListenerCreator.apply((r, id) -> new CompletableFuture<>());

                    replicaManager.startReplica(
                            tablePartitionId,
                            newConfiguration,
                            (unused) -> { },
                            (unused) -> listener,
                            new PendingComparableValuesTracker<>(0L),
                            completedFuture(mock(TopologyAwareRaftGroupService.class))
>>>>>>> 596ef0b5
                    );
                } catch (NodeStoppingException e) {
                    throw new RuntimeException(e);
                }
            });
        });

        ReadWriteSingleRowReplicaRequest request = getRequest(zoneTablePartitionId);

        Exception e0 = null;

        try {
            replicaService.invoke(clusterNode, request).get(10, TimeUnit.SECONDS);
        } catch (Exception e) {
            e0 = e;
        }

        assertNotNull(e0);
        assertTrue(unwrapCause(e0) instanceof ReplicationTimeoutException, e0.toString());
        assertEquals(REPLICA_TIMEOUT_ERR, ((ReplicationTimeoutException) unwrapCause(e0)).code());
    }

    private static BinaryRow createKeyValueRow(long id, long value) {
        RowAssembler rowBuilder = new RowAssembler(SCHEMA, -1);

        rowBuilder.appendLong(id);
        rowBuilder.appendLong(value);

        return rowBuilder.build();
    }

    private ZonePartitionIdMessage zonePartitionId() {
        return tableMessagesFactory.zonePartitionIdMessage()
                .zoneId(11)
                .tableId(1)
                .partitionId(1)
                .build();
    }
}<|MERGE_RESOLUTION|>--- conflicted
+++ resolved
@@ -170,8 +170,11 @@
         when(cmgManager.metaStorageNodes()).thenReturn(emptySetCompletedFuture());
 
         raftManager = mock(Loza.class);
+        when(raftManager.startRaftGroupService(any(), any(), any(), any())).thenReturn(completedFuture(raftClient));
+
         raftClient = mock(TopologyAwareRaftGroupService.class);
-        when(raftManager.startRaftGroupService(any(), any(), any(), any())).thenReturn(completedFuture(raftClient));
+        when(raftClient.readIndex()).thenReturn(completedFuture(-1L));
+        when(raftClient.run(any())).thenReturn(nullCompletedFuture());
 
         requestsExecutor = new ThreadPoolExecutor(
                 0, 5,
@@ -231,19 +234,6 @@
                     try {
                         log.info("Replica msg " + message.getClass().getSimpleName());
 
-<<<<<<< HEAD
-                        var mockRaftClient = mock(TopologyAwareRaftGroupService.class);
-                        when(mockRaftClient.readIndex()).thenReturn(completedFuture(-1L));
-                        when(mockRaftClient.run(any())).thenReturn(nullCompletedFuture());
-
-                        replicaManager.startReplica(
-                                zoneTablePartitionId,
-                                (request0, senderId) -> completedFuture(new ReplicaResult(replicaMessageFactory.replicaResponse()
-                                        .result(5)
-                                        .build(), null)),
-                                mockRaftClient,
-                                new PendingComparableValuesTracker<>(0L)
-=======
                         ReplicaListener listener = replicaListenerCreator.apply((req, senderId) -> {
                             ReplicaResponse response = replicaMessageFactory.replicaResponse()
                                     .result(5)
@@ -252,13 +242,12 @@
                         });
 
                         replicaManager.startReplica(
-                                tablePartitionId,
+                                zoneTablePartitionId,
                                 newConfiguration,
                                 (unused) -> { },
                                 (unused) -> listener,
                                 new PendingComparableValuesTracker<>(0L),
-                                completedFuture(mock(TopologyAwareRaftGroupService.class))
->>>>>>> 596ef0b5
+                                completedFuture(raftClient)
                         );
                     } catch (NodeStoppingException e) {
                         throw new RuntimeException(e);
@@ -367,27 +356,15 @@
                 try {
                     log.info("Replica msg " + message.getClass().getSimpleName());
 
-<<<<<<< HEAD
-                    var mockRaftClient = mock(TopologyAwareRaftGroupService.class);
-                    when(mockRaftClient.readIndex()).thenReturn(completedFuture(-1L));
-                    when(mockRaftClient.run(any())).thenReturn(nullCompletedFuture());
+                    ReplicaListener listener = replicaListenerCreator.apply((r, id) -> new CompletableFuture<>());
 
                     replicaManager.startReplica(
                             zoneTablePartitionId,
-                            (request, senderId) -> new CompletableFuture<>(),
-                            mockRaftClient,
-                            new PendingComparableValuesTracker<>(0L)
-=======
-                    ReplicaListener listener = replicaListenerCreator.apply((r, id) -> new CompletableFuture<>());
-
-                    replicaManager.startReplica(
-                            tablePartitionId,
                             newConfiguration,
                             (unused) -> { },
                             (unused) -> listener,
                             new PendingComparableValuesTracker<>(0L),
-                            completedFuture(mock(TopologyAwareRaftGroupService.class))
->>>>>>> 596ef0b5
+                            completedFuture(raftClient)
                     );
                 } catch (NodeStoppingException e) {
                     throw new RuntimeException(e);
