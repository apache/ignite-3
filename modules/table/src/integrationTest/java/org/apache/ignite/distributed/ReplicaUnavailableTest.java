--- conflicted
+++ resolved
@@ -267,12 +267,8 @@
         BinaryRow binaryRow = createKeyValueRow(1L, 1L);
 
         return tableMessagesFactory.readWriteSingleRowReplicaRequest()
-<<<<<<< HEAD
-                .groupId(tablePartitionId)
+                .groupId(toTablePartitionIdMessage(replicaMessageFactory, tablePartitionId))
                 .tableId(TABLE_ID)
-=======
-                .groupId(toTablePartitionIdMessage(replicaMessageFactory, tablePartitionId))
->>>>>>> f8de23cd
                 .transactionId(TestTransactionIds.newTransactionId())
                 .commitPartitionId(tablePartitionId())
                 .timestampLong(clock.nowLong())
@@ -403,13 +399,8 @@
     }
 
     private TablePartitionIdMessage tablePartitionId() {
-<<<<<<< HEAD
-        return tableMessagesFactory.tablePartitionIdMessage()
+        return replicaMessageFactory.tablePartitionIdMessage()
                 .tableId(TABLE_ID)
-=======
-        return replicaMessageFactory.tablePartitionIdMessage()
-                .tableId(1)
->>>>>>> f8de23cd
                 .partitionId(1)
                 .build();
     }
