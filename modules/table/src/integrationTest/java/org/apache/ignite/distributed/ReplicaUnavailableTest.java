--- conflicted
+++ resolved
@@ -166,11 +166,7 @@
                         replicaManager.startReplica(
                                 tablePartitionId,
                                 completedFuture(null),
-<<<<<<< HEAD
-                                request0 -> completedFuture(new ReplicaResult(replicaMessageFactory.replicaResponse()
-=======
-                                (request0, senderId) -> completedFuture(replicaMessageFactory.replicaResponse()
->>>>>>> e37ff700
+                                (request0, senderId) -> completedFuture(new ReplicaResult(replicaMessageFactory.replicaResponse()
                                         .result(Integer.valueOf(5))
                                         .build(), null)),
                                 mock(TopologyAwareRaftGroupService.class),
@@ -272,11 +268,7 @@
                         replicaManager.startReplica(
                                 tablePartitionId,
                                 new CompletableFuture<>(),
-<<<<<<< HEAD
-                                request0 -> completedFuture(new ReplicaResult(replicaMessageFactory.replicaResponse()
-=======
-                                (request0, senderId) -> completedFuture(replicaMessageFactory.replicaResponse()
->>>>>>> e37ff700
+                                (request0, senderId) -> completedFuture(new ReplicaResult(replicaMessageFactory.replicaResponse()
                                         .result(Integer.valueOf(5))
                                         .build(), null)),
                                 mock(TopologyAwareRaftGroupService.class),
