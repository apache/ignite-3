--- conflicted
+++ resolved
@@ -39,11 +39,7 @@
 import org.apache.ignite.internal.table.distributed.TableMessagesFactory;
 import org.apache.ignite.internal.table.distributed.replication.request.BuildIndexReplicaRequest;
 import org.apache.ignite.internal.util.IgniteSpinBusyLock;
-<<<<<<< HEAD
-import org.apache.ignite.lang.IgniteStringFormatter;
 import org.apache.ignite.network.ClusterNode;
-=======
->>>>>>> fa781929
 
 /** Task of building a table index. */
 class IndexBuildTask {
@@ -140,7 +136,6 @@
         return taskFuture;
     }
 
-
     private CompletableFuture<Void> handleNextBatch() {
         if (!enterBusy()) {
             return completedFuture(null);
@@ -149,7 +144,6 @@
         try {
             List<RowId> batchRowIds = createBatchRowIds();
 
-            // TODO: IGNITE-20467 возможно что-то тут надо будет улучшить или немного изменить
             return replicaService.invoke(node, createBuildIndexReplicaRequest(batchRowIds))
                     .thenComposeAsync(unused -> {
                         if (indexStorage.getNextRowIdToBuild() == null) {
