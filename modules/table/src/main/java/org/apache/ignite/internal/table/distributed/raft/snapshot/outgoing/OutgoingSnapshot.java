--- conflicted
+++ resolved
@@ -17,11 +17,8 @@
 
 package org.apache.ignite.internal.table.distributed.raft.snapshot.outgoing;
 
-<<<<<<< HEAD
+import static java.util.stream.Collectors.toList;
 import static org.apache.ignite.internal.util.IgniteUtils.closeQuietly;
-=======
-import static java.util.stream.Collectors.toList;
->>>>>>> 93914175
 
 import java.nio.ByteBuffer;
 import java.util.ArrayList;
@@ -140,7 +137,7 @@
     void freezeScope() {
         throwIfMvLockNotAcquired();
 
-        txDataCursor = partition.scanTxData();
+        txDataCursor = partition.txStatePartitionStorage().scan();
     }
 
     private void throwIfMvLockNotAcquired() {
@@ -229,13 +226,8 @@
             return totalBatchSize;
         }
 
-<<<<<<< HEAD
         if (!startedToReadMvPartition) {
-            lastRowId = partition.closestRowId(lastRowId);
-=======
-        if (!startedToReadPartition) {
             lastRowId = partition.mvPartitionStorage().closestRowId(lastRowId);
->>>>>>> 93914175
 
             startedToReadMvPartition = true;
         } else {
