--- conflicted
+++ resolved
@@ -18,54 +18,14 @@
 package org.apache.ignite.internal.table.distributed.command;
 
 import java.util.List;
-<<<<<<< HEAD
 import org.apache.ignite.internal.table.distributed.TableMessageGroup;
 import org.apache.ignite.network.annotations.Transferable;
-=======
-import java.util.UUID;
-import org.apache.ignite.hlc.HybridTimestamp;
-import org.apache.ignite.internal.replicator.ReplicationGroupId;
->>>>>>> 469c3ea8
 
 /**
  * State machine command to finish a transaction on a commit or a rollback.
  */
-<<<<<<< HEAD
 @Transferable(TableMessageGroup.Commands.FINISH_TX)
 public interface FinishTxCommand extends PartitionCommand {
-=======
-public class FinishTxCommand extends PartitionCommand {
-    /**
-     * A commit or a rollback state.
-     */
-    private final boolean commit;
-
-    /**
-     * Transaction commit timestamp.
-     */
-    private final HybridTimestamp commitTimestamp;
-
-    /**
-     * Replication groups ids.
-     */
-    private final List<ReplicationGroupId> replicationGroupIds;
-
-    /**
-     * The constructor.
-     *
-     * @param txId The txId.
-     * @param commit Commit or rollback state {@code True} to commit.
-     * @param commitTimestamp Transaction commit timestamp.
-     * @param replicationGroupIds Set of replication groups ids.
-     */
-    public FinishTxCommand(UUID txId, boolean commit, HybridTimestamp commitTimestamp, List<ReplicationGroupId> replicationGroupIds) {
-        super(txId);
-        this.commit = commit;
-        this.commitTimestamp = commitTimestamp;
-        this.replicationGroupIds = replicationGroupIds;
-    }
-
->>>>>>> 469c3ea8
     /**
      * Returns a commit or a rollback state.
      */
@@ -79,11 +39,5 @@
     /**
      * Returns an ordered replication groups ids.
      */
-<<<<<<< HEAD
-    List<String> replicationGroupIds();
-=======
-    public List<ReplicationGroupId> replicationGroupIds() {
-        return replicationGroupIds;
-    }
->>>>>>> 469c3ea8
+    List<TablePartitionIdMessage> tablePartitionIds();
 }