--- conflicted
+++ resolved
@@ -60,13 +60,9 @@
      *
      * @return Binary key.
      */
-<<<<<<< HEAD
-    @Override public BinaryRow getRow() {
-        if (keyRow == null)
-=======
-    public BinaryRow getKeyRow() {
+    @Override
+    public BinaryRow getRow() {
         if (keyRow == null) {
->>>>>>> a323c22d
             keyRow = new ByteBufferRow(keyRowBytes);
         }
 
