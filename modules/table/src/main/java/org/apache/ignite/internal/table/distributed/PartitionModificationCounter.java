/*
 * Licensed to the Apache Software Foundation (ASF) under one or more
 * contributor license agreements. See the NOTICE file distributed with
 * this work for additional information regarding copyright ownership.
 * The ASF licenses this file to You under the Apache License, Version 2.0
 * (the "License"); you may not use this file except in compliance with
 * the License. You may obtain a copy of the License at
 *
 *      http://www.apache.org/licenses/LICENSE-2.0
 *
 * Unless required by applicable law or agreed to in writing, software
 * distributed under the License is distributed on an "AS IS" BASIS,
 * WITHOUT WARRANTIES OR CONDITIONS OF ANY KIND, either express or implied.
 * See the License for the specific language governing permissions and
 * limitations under the License.
 */

package org.apache.ignite.internal.table.distributed;

import java.util.Objects;
import java.util.concurrent.atomic.AtomicLong;
import org.apache.ignite.internal.hlc.HybridTimestamp;
import org.apache.ignite.internal.table.distributed.PartitionModificationCounterFactory.SizeSupplier;
import org.apache.ignite.internal.table.distributed.PartitionModificationCounterFactory.StalenessConfigurationSupplier;

/**
 * Keeps track of the number of modifications of a partition.
 *
 * <p>When the configured threshold value of the number of modifications is reached, a timestamp corresponding
 * to the commit time of the transaction that made this update is stored in {@link #lastMilestoneReachedTimestamp}.
 *
 * <p>The timestamp value is used to determine the staleness of related SQL statistics.
 */
public class PartitionModificationCounter {
    private final SizeSupplier partitionSizeSupplier;
    private final StalenessConfigurationSupplier stalenessConfigurationSupplier;

    private final AtomicLong counter = new AtomicLong(0);
    private volatile long nextMilestone;
    private volatile HybridTimestamp lastMilestoneReachedTimestamp;

    /** Constructor. */
    public PartitionModificationCounter(
            HybridTimestamp initTimestamp,
            SizeSupplier partitionSizeSupplier,
            StalenessConfigurationSupplier stalenessConfigurationSupplier
    ) {
<<<<<<< HEAD
        if (staleRowsFraction < 0 || staleRowsFraction > 1) {
            throw new IllegalArgumentException("staleRowsFraction must be in [0, 1] range");
        }

        if (minStaleRowsCount < 0) {
            throw new IllegalArgumentException("minStaleRowsCount must be non-negative");
        }

        lastMilestoneReachedTimestamp = Objects.requireNonNull(initTimestamp, "initTimestamp");
        this.partitionSizeSupplier = Objects.requireNonNull(partitionSizeSupplier, "partitionSizeSupplier");

        this.staleRowsFraction = staleRowsFraction;
        this.minStaleRowsCount = minStaleRowsCount;

        nextMilestone = computeNextMilestone(partitionSizeSupplier.getAsLong(), staleRowsFraction, minStaleRowsCount);
=======
        Objects.requireNonNull(initTimestamp, "initTimestamp");
        Objects.requireNonNull(partitionSizeSupplier, "partitionSizeSupplier");
        Objects.requireNonNull(stalenessConfigurationSupplier, "configurationProvider");

        this.partitionSizeSupplier = partitionSizeSupplier;
        this.stalenessConfigurationSupplier = stalenessConfigurationSupplier;

        TableStatsStalenessConfiguration tableStatsStalenessConfiguration = stalenessConfigurationSupplier.get();

        nextMilestone = computeNextMilestone(
                partitionSizeSupplier.get(),
                tableStatsStalenessConfiguration.staleRowsFraction(),
                tableStatsStalenessConfiguration.minStaleRowsCount()
        );
        lastMilestoneReachedTimestamp = initTimestamp;
>>>>>>> 1b9b6ec4
    }

    /** Returns the current counter value. */
    public long value() {
        return counter.get();
    }

    /**
     * Returns a timestamp representing the commit time of the
     * last transaction that caused the counter to reach a milestone.
     *
     * @return Timestamp of last milestone reached.
     */
    public HybridTimestamp lastMilestoneTimestamp() {
        return lastMilestoneReachedTimestamp;
    }

    /** Returns the value of the next milestone. */
    public long nextMilestone() {
        return nextMilestone;
    }

    /**
     * Adds the given value to the current counter value.
     *
     * @param delta The value to add.
     * @param commitTimestamp The commit timestamp of the transaction that made the modification.
     */
    public void updateValue(int delta, HybridTimestamp commitTimestamp) {
        Objects.requireNonNull(commitTimestamp, "commitTimestamp");

        if (delta < 0) {
            throw new IllegalArgumentException("Delta must be non-negative.");
        }

        if (delta == 0) {
            return;
        }

        long newCounter = counter.addAndGet(delta);

        if (newCounter >= nextMilestone) {
            long currentSize = partitionSizeSupplier.get();
            TableStatsStalenessConfiguration tableStatsStalenessConfiguration = stalenessConfigurationSupplier.get();

            this.nextMilestone = newCounter + computeNextMilestone(
                    currentSize,
                    tableStatsStalenessConfiguration.staleRowsFraction(),
                    tableStatsStalenessConfiguration.minStaleRowsCount()
            );
            this.lastMilestoneReachedTimestamp = commitTimestamp;
        }
    }

    private static long computeNextMilestone(
            long currentSize,
            double staleRowsFraction,
            long minStaleRowsCount
    ) {
        return Math.max((long) (currentSize * staleRowsFraction), minStaleRowsCount);
    }
}<|MERGE_RESOLUTION|>--- conflicted
+++ resolved
@@ -45,29 +45,9 @@
             SizeSupplier partitionSizeSupplier,
             StalenessConfigurationSupplier stalenessConfigurationSupplier
     ) {
-<<<<<<< HEAD
-        if (staleRowsFraction < 0 || staleRowsFraction > 1) {
-            throw new IllegalArgumentException("staleRowsFraction must be in [0, 1] range");
-        }
-
-        if (minStaleRowsCount < 0) {
-            throw new IllegalArgumentException("minStaleRowsCount must be non-negative");
-        }
-
         lastMilestoneReachedTimestamp = Objects.requireNonNull(initTimestamp, "initTimestamp");
         this.partitionSizeSupplier = Objects.requireNonNull(partitionSizeSupplier, "partitionSizeSupplier");
-
-        this.staleRowsFraction = staleRowsFraction;
-        this.minStaleRowsCount = minStaleRowsCount;
-
-        nextMilestone = computeNextMilestone(partitionSizeSupplier.getAsLong(), staleRowsFraction, minStaleRowsCount);
-=======
-        Objects.requireNonNull(initTimestamp, "initTimestamp");
-        Objects.requireNonNull(partitionSizeSupplier, "partitionSizeSupplier");
-        Objects.requireNonNull(stalenessConfigurationSupplier, "configurationProvider");
-
-        this.partitionSizeSupplier = partitionSizeSupplier;
-        this.stalenessConfigurationSupplier = stalenessConfigurationSupplier;
+        this.stalenessConfigurationSupplier = Objects.requireNonNull(stalenessConfigurationSupplier, "configurationProvider");
 
         TableStatsStalenessConfiguration tableStatsStalenessConfiguration = stalenessConfigurationSupplier.get();
 
@@ -76,8 +56,6 @@
                 tableStatsStalenessConfiguration.staleRowsFraction(),
                 tableStatsStalenessConfiguration.minStaleRowsCount()
         );
-        lastMilestoneReachedTimestamp = initTimestamp;
->>>>>>> 1b9b6ec4
     }
 
     /** Returns the current counter value. */
