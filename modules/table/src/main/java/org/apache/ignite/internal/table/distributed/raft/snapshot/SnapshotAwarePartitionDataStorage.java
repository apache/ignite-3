/*
 * Licensed to the Apache Software Foundation (ASF) under one or more
 * contributor license agreements. See the NOTICE file distributed with
 * this work for additional information regarding copyright ownership.
 * The ASF licenses this file to You under the Apache License, Version 2.0
 * (the "License"); you may not use this file except in compliance with
 * the License. You may obtain a copy of the License at
 *
 *      http://www.apache.org/licenses/LICENSE-2.0
 *
 * Unless required by applicable law or agreed to in writing, software
 * distributed under the License is distributed on an "AS IS" BASIS,
 * WITHOUT WARRANTIES OR CONDITIONS OF ANY KIND, either express or implied.
 * See the License for the specific language governing permissions and
 * limitations under the License.
 */

package org.apache.ignite.internal.table.distributed.raft.snapshot;

import java.util.UUID;
import java.util.concurrent.CompletableFuture;
import org.apache.ignite.internal.hlc.HybridTimestamp;
import org.apache.ignite.internal.partition.replicator.raft.snapshot.PartitionDataStorage;
import org.apache.ignite.internal.partition.replicator.raft.snapshot.PartitionKey;
import org.apache.ignite.internal.partition.replicator.raft.snapshot.ZonePartitionKey;
import org.apache.ignite.internal.partition.replicator.raft.snapshot.outgoing.OutgoingSnapshot;
import org.apache.ignite.internal.partition.replicator.raft.snapshot.outgoing.PartitionSnapshots;
import org.apache.ignite.internal.partition.replicator.raft.snapshot.outgoing.PartitionsSnapshots;
import org.apache.ignite.internal.raft.RaftGroupConfiguration;
import org.apache.ignite.internal.raft.RaftGroupConfigurationConverter;
import org.apache.ignite.internal.schema.BinaryRow;
import org.apache.ignite.internal.storage.AbortResult;
import org.apache.ignite.internal.storage.AddWriteCommittedResult;
import org.apache.ignite.internal.storage.AddWriteResult;
import org.apache.ignite.internal.storage.CommitResult;
import org.apache.ignite.internal.storage.MvPartitionStorage;
import org.apache.ignite.internal.storage.MvPartitionStorage.WriteClosure;
import org.apache.ignite.internal.storage.PartitionTimestampCursor;
import org.apache.ignite.internal.storage.ReadResult;
import org.apache.ignite.internal.storage.RowId;
import org.apache.ignite.internal.storage.StorageException;
import org.apache.ignite.internal.storage.gc.GcEntry;
import org.apache.ignite.internal.storage.lease.LeaseInfo;
import org.apache.ignite.internal.util.Cursor;
import org.jetbrains.annotations.Nullable;
import org.jetbrains.annotations.TestOnly;

/**
 * {@link PartitionDataStorage} that adds snapshot awareness. This means that MV writes coordinate with ongoing
 * snapshots to make sure that the writes do not interfere with the snapshots.
 */
public class SnapshotAwarePartitionDataStorage implements PartitionDataStorage {
    private final int tableId;
    private final MvPartitionStorage partitionStorage;
    private final PartitionsSnapshots partitionsSnapshots;
    private final PartitionKey partitionKey;

    private final RaftGroupConfigurationConverter raftGroupConfigurationConverter = new RaftGroupConfigurationConverter();

    /**
     * Creates a new instance.
     */
    public SnapshotAwarePartitionDataStorage(
            int tableId,
            MvPartitionStorage partitionStorage,
            PartitionsSnapshots partitionsSnapshots,
            PartitionKey partitionKey
    ) {
        this.tableId = tableId;
        this.partitionStorage = partitionStorage;
        this.partitionsSnapshots = partitionsSnapshots;
        this.partitionKey = partitionKey;
    }

    @Override
    public int tableId() {
        return tableId;
    }

    @Override
    public int partitionId() {
        return partitionKey.partitionId();
    }

    @Override
    public <V> V runConsistently(WriteClosure<V> closure) throws StorageException {
        return partitionStorage.runConsistently(closure);
    }

    @Override
    public void acquirePartitionSnapshotsReadLock() {
        PartitionSnapshots partitionSnapshots = getPartitionSnapshots();

        partitionSnapshots.acquireReadLock();
    }

    @Override
    public void releasePartitionSnapshotsReadLock() {
        PartitionSnapshots partitionSnapshots = getPartitionSnapshots();

        partitionSnapshots.releaseReadLock();
    }

    private PartitionSnapshots getPartitionSnapshots() {
        return partitionsSnapshots.partitionSnapshots(partitionKey);
    }

    @Override
    public CompletableFuture<Void> flush(boolean trigger) {
        return partitionStorage.flush(trigger);
    }

    @Override
    public long lastAppliedIndex() {
        return partitionStorage.lastAppliedIndex();
    }

    @Override
    public long lastAppliedTerm() {
        return partitionStorage.lastAppliedTerm();
    }

    @Override
    public void lastApplied(long lastAppliedIndex, long lastAppliedTerm) throws StorageException {
        partitionStorage.lastApplied(lastAppliedIndex, lastAppliedTerm);
    }

    @Override
    public void committedGroupConfiguration(RaftGroupConfiguration config) {
        partitionStorage.committedGroupConfiguration(raftGroupConfigurationConverter.toBytes(config));
    }

    @Override
    public @Nullable RaftGroupConfiguration committedGroupConfiguration() {
        return raftGroupConfigurationConverter.fromBytes(partitionStorage.committedGroupConfiguration());
    }

    @Override
    public AddWriteResult addWrite(
            RowId rowId,
            @Nullable BinaryRow row,
            UUID txId,
            int commitTableOrZoneId,
            int commitPartitionId
    ) throws StorageException {
        handleSnapshotInterference(rowId);

        return partitionStorage.addWrite(rowId, row, txId, commitTableOrZoneId, commitPartitionId);
    }

    @Override
<<<<<<< HEAD
    public AddWriteResult addWriteNew(
            RowId rowId,
            @Nullable BinaryRow row,
            UUID txId,
            int commitTableOrZoneId,
            int commitPartitionId
    ) throws StorageException {
        handleSnapshotInterference(rowId);

        return partitionStorage.addWriteNew(rowId, row, txId, commitTableOrZoneId, commitPartitionId);
    }

    @Override
    public void addWriteCommitted(RowId rowId, @Nullable BinaryRow row, HybridTimestamp commitTs)
            throws TxIdMismatchException, StorageException {
=======
    public AddWriteCommittedResult addWriteCommitted(
            RowId rowId,
            @Nullable BinaryRow row,
            HybridTimestamp commitTimestamp
    ) throws StorageException {
>>>>>>> 40aafd51
        handleSnapshotInterference(rowId);

        return partitionStorage.addWriteCommitted(rowId, row, commitTimestamp);
    }

    @Override
    public AddWriteCommittedResult addWriteCommittedNew(
            RowId rowId,
            @Nullable BinaryRow row,
            HybridTimestamp commitTimestamp
    ) throws StorageException {
        handleSnapshotInterference(rowId);

        return partitionStorage.addWriteCommittedNew(rowId, row, commitTimestamp);
    }

    @Override
    public AbortResult abortWrite(RowId rowId, UUID txId) throws StorageException {
        handleSnapshotInterference(rowId);

        return partitionStorage.abortWrite(rowId, txId);
    }

    @Override
    public CommitResult commitWrite(RowId rowId, HybridTimestamp timestamp, UUID txId) throws StorageException {
        handleSnapshotInterference(rowId);

        return partitionStorage.commitWrite(rowId, timestamp, txId);
    }

    @Override
    public Cursor<ReadResult> scanVersions(RowId rowId) throws StorageException {
        return partitionStorage.scanVersions(rowId);
    }

    /**
     * Handles the situation when snapshots are running concurrently with write operations.
     * In case if a row that is going to be changed was not yet sent in an ongoing snapshot,
     * schedule an out-of-order sending of said row.
     *
     * @param rowId Row id.
     */
    private void handleSnapshotInterference(RowId rowId) {
        PartitionSnapshots partitionSnapshots = getPartitionSnapshots();

        for (OutgoingSnapshot snapshot : partitionSnapshots.ongoingSnapshots()) {
            snapshot.acquireMvLock();

            try {
                if (snapshot.alreadyPassedOrIrrelevant(tableId, rowId)) {
                    // Row already sent.
                    continue;
                }

                if (!snapshot.addRowIdToSkip(rowId)) {
                    // Already scheduled.
                    continue;
                }

                // Collect all versions of row and schedule the send operation.
                snapshot.enqueueForSending(tableId, rowId);
            } finally {
                snapshot.releaseMvLock();
            }
        }
    }

    @Override
    public void close() {
        if (partitionKey instanceof ZonePartitionKey) {
            // FIXME: This is a hack for the colocation feature, for zone-based partitions snapshots are cleaned up for a bunch of storages
            //  at once and this is done in a separate place. Should be removed as a part of
            //  https://issues.apache.org/jira/browse/IGNITE-22522
            return;
        }

        partitionsSnapshots.cleanupOutgoingSnapshots(partitionKey);
    }

    @Override
    @TestOnly
    public MvPartitionStorage getStorage() {
        return partitionStorage;
    }

    @Override
    public PartitionTimestampCursor scan(HybridTimestamp timestamp) throws StorageException {
        return partitionStorage.scan(timestamp);
    }

    @Override
    public @Nullable GcEntry peek(HybridTimestamp lowWatermark) {
        return partitionStorage.peek(lowWatermark);
    }

    @Override
    public @Nullable BinaryRow vacuum(GcEntry entry) {
        return partitionStorage.vacuum(entry);
    }

    @Override
    public void updateLease(LeaseInfo leaseInfo) {
        partitionStorage.updateLease(leaseInfo);
    }

    @Override
    public @Nullable LeaseInfo leaseInfo() {
        return partitionStorage.leaseInfo();
    }
}<|MERGE_RESOLUTION|>--- conflicted
+++ resolved
@@ -149,43 +149,14 @@
     }
 
     @Override
-<<<<<<< HEAD
-    public AddWriteResult addWriteNew(
-            RowId rowId,
-            @Nullable BinaryRow row,
-            UUID txId,
-            int commitTableOrZoneId,
-            int commitPartitionId
-    ) throws StorageException {
-        handleSnapshotInterference(rowId);
-
-        return partitionStorage.addWriteNew(rowId, row, txId, commitTableOrZoneId, commitPartitionId);
-    }
-
-    @Override
-    public void addWriteCommitted(RowId rowId, @Nullable BinaryRow row, HybridTimestamp commitTs)
-            throws TxIdMismatchException, StorageException {
-=======
     public AddWriteCommittedResult addWriteCommitted(
             RowId rowId,
             @Nullable BinaryRow row,
             HybridTimestamp commitTimestamp
     ) throws StorageException {
->>>>>>> 40aafd51
         handleSnapshotInterference(rowId);
 
         return partitionStorage.addWriteCommitted(rowId, row, commitTimestamp);
-    }
-
-    @Override
-    public AddWriteCommittedResult addWriteCommittedNew(
-            RowId rowId,
-            @Nullable BinaryRow row,
-            HybridTimestamp commitTimestamp
-    ) throws StorageException {
-        handleSnapshotInterference(rowId);
-
-        return partitionStorage.addWriteCommittedNew(rowId, row, commitTimestamp);
     }
 
     @Override
