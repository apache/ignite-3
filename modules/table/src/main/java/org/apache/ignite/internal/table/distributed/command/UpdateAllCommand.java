--- conflicted
+++ resolved
@@ -19,117 +19,16 @@
 
 import java.nio.ByteBuffer;
 import java.util.Map;
-<<<<<<< HEAD
 
 import org.apache.ignite.internal.table.distributed.TableMessageGroup;
 import org.apache.ignite.network.annotations.Transferable;
-=======
-import java.util.UUID;
-import org.apache.ignite.internal.schema.BinaryRow;
-import org.apache.ignite.internal.storage.RowId;
-import org.apache.ignite.internal.table.distributed.replicator.TablePartitionId;
-import org.apache.ignite.internal.util.CollectionUtils;
-import org.jetbrains.annotations.NotNull;
->>>>>>> 469c3ea8
 
 /**
  * State machine command for updating a batch of entries.
  */
-<<<<<<< HEAD
 @Transferable(TableMessageGroup.Commands.UPDATE_ALL)
 public interface UpdateAllCommand extends PartitionCommand {
+    TablePartitionIdMessage commitReplicationGroupId();
+
     Map<RowIdMessage, ByteBuffer> rowsToUpdate();
-=======
-public class UpdateAllCommand extends PartitionCommand {
-    /** Committed table partition id. */
-    private final TablePartitionId commitReplicationGroupId;
-
-    /** Rows to update. */
-    private transient HashMap<RowId, BinaryRow> rowsToUpdate;
-
-    /** Bytes representation of a row to update map. */
-    private byte[] rowsToUpdateBytes;
-
-    /**
-     * Constructor for batch remove.
-     *
-     * @param commitReplicationGroupId Committed table partition id.
-     * @param removeRows Ids to remove.
-     * @param txId Transaction id.
-     */
-    public UpdateAllCommand(@NotNull TablePartitionId commitReplicationGroupId, Collection<RowId> removeRows, @NotNull UUID txId) {
-        this(commitReplicationGroupId, removeRows, null, txId);
-    }
-
-    /**
-     * Constructor for a batch update.
-     *
-     * @param commitReplicationGroupId Committed table partition id.
-     * @param rowsToUpdate Rows to update or insert.
-     * @param txId Transaction id.
-     */
-    public UpdateAllCommand(@NotNull TablePartitionId commitReplicationGroupId, Map<RowId, BinaryRow> rowsToUpdate, @NotNull UUID txId) {
-        this(commitReplicationGroupId, null, rowsToUpdate, txId);
-    }
-
-    /**
-     * The constructor.
-     *
-     * @param commitReplicationGroupId Committed table partition id.
-     * @param removeRows Ids to remove.
-     * @param rowsToUpdate Rows to update or insert.
-     * @param txId Transaction id.
-     */
-    private UpdateAllCommand(
-            @NotNull TablePartitionId commitReplicationGroupId,
-            Collection<RowId> removeRows,
-            Map<RowId, BinaryRow> rowsToUpdate,
-            @NotNull UUID txId
-    ) {
-        super(txId);
-
-        this.commitReplicationGroupId = commitReplicationGroupId;
-
-        int size = (removeRows == null ? 0 : removeRows.size()) + (rowsToUpdate == null ? 0 : rowsToUpdate.size());
-
-        HashMap<RowId, BinaryRow> rows = new HashMap<>(size);
-
-        if (!CollectionUtils.nullOrEmpty(removeRows)) {
-            removeRows.forEach(rowId -> rows.put(rowId, null));
-        }
-
-        if (!CollectionUtils.nullOrEmpty(rowsToUpdate)) {
-            rows.putAll(rowsToUpdate);
-        }
-
-        this.rowsToUpdate = rows;
-
-        rowsToUpdateBytes = CommandUtils.rowMapToBytes(rows);
-    }
-
-    /**
-     * Gets a table partition id that the commit partition.
-     *
-     * @return Table partition id.
-     */
-    public TablePartitionId getReplicationGroupId() {
-        return commitReplicationGroupId;
-    }
-
-
-    /**
-     * Gets rows to update.
-     *
-     * @return Rows to update map.
-     */
-    public HashMap<RowId, BinaryRow> getRowsToUpdate() {
-        if (rowsToUpdate == null) {
-            rowsToUpdate = new HashMap();
-
-            CommandUtils.readRowMap(rowsToUpdateBytes, rowsToUpdate::put);
-        }
-
-        return rowsToUpdate;
-    }
->>>>>>> 469c3ea8
 }