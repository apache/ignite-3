--- conflicted
+++ resolved
@@ -17,107 +17,18 @@
 
 package org.apache.ignite.internal.table.distributed.command;
 
-<<<<<<< HEAD
 import java.nio.ByteBuffer;
 import org.apache.ignite.internal.table.distributed.TableMessageGroup;
 import org.apache.ignite.network.annotations.Transferable;
-=======
-import java.util.UUID;
-import org.apache.ignite.internal.schema.BinaryRow;
-import org.apache.ignite.internal.schema.ByteBufferRow;
-import org.apache.ignite.internal.storage.RowId;
-import org.apache.ignite.internal.table.distributed.replicator.TablePartitionId;
-import org.jetbrains.annotations.NotNull;
-import org.jetbrains.annotations.Nullable;
->>>>>>> 469c3ea8
 
 /**
  * State machine command to update a row specified by a row id.
  */
-<<<<<<< HEAD
 @Transferable(TableMessageGroup.Commands.UPDATE)
 public interface UpdateCommand extends PartitionCommand {
+    TablePartitionIdMessage commitReplicationGroupId();
+
     RowIdMessage rowId();
 
     ByteBuffer rowBuffer();
-=======
-public class UpdateCommand extends PartitionCommand {
-    /** Committed table partition id. */
-    private final TablePartitionId commitReplicationGroupId;
-
-    /** Id of a row that will be updated. */
-    private final RowId rowId;
-
-    /** Binary row. */
-    private transient BinaryRow row;
-
-    /** Row bytes. */
-    private byte[] rowBytes;
-
-    /**
-     * Creates a new instance of UpdateCommand with the given row to be updated. The {@code rowId} should not be {@code null}.
-     *
-     * @param commitReplicationGroupId Committed table partition id.
-     * @param rowId Row id.
-     * @param row   Binary row.
-     * @param txId  The transaction id.
-     * @see PartitionCommand
-     */
-    public UpdateCommand(
-            @NotNull TablePartitionId commitReplicationGroupId,
-            @NotNull RowId rowId,
-            @Nullable BinaryRow row,
-            @NotNull UUID txId
-    ) {
-        super(txId);
-
-        this.commitReplicationGroupId = commitReplicationGroupId;
-        this.rowId = rowId;
-        this.row = row;
-
-        this.rowBytes = CommandUtils.rowToBytes(row);
-    }
-
-    /**
-     * Constructor for remove operation.
-     *
-     * @param commitReplicationGroupId Committed table partition id.
-     * @param rowId Row id.
-     * @param txId Transaction id.
-     */
-    public UpdateCommand(@NotNull TablePartitionId commitReplicationGroupId, @NotNull RowId rowId, @NotNull UUID txId) {
-        this(commitReplicationGroupId, rowId, null, txId);
-    }
-
-    /**
-     * Gets a table partition id that the commit partition.
-     *
-     * @return Table partition id.
-     */
-    public TablePartitionId getCommitReplicationGroupId() {
-        return commitReplicationGroupId;
-    }
-
-    /**
-     * Gets a row id that will be update.
-     *
-     * @return Row id.
-     */
-    public RowId getRowId() {
-        return rowId;
-    }
-
-    /**
-     * Gets a binary row.
-     *
-     * @return Binary key.
-     */
-    public BinaryRow getRow() {
-        if (row == null && rowBytes != null) {
-            row = new ByteBufferRow(rowBytes);
-        }
-
-        return row;
-    }
->>>>>>> 469c3ea8
 }