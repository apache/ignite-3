--- conflicted
+++ resolved
@@ -20,11 +20,8 @@
 import java.util.BitSet;
 import java.util.HashMap;
 import java.util.Map;
-<<<<<<< HEAD
+import java.util.UUID;
 import java.util.Objects;
-=======
-import java.util.UUID;
->>>>>>> 479ea879
 import org.apache.ignite.binary.BinaryObject;
 import org.apache.ignite.binary.BinaryObjects;
 import org.apache.ignite.internal.schema.Column;
@@ -122,15 +119,6 @@
         return value(colName);
     }
 
-<<<<<<< HEAD
-    /**
-     * Get schema descriptor.
-     *
-     * @return Schema descriptor.
-     */
-    public SchemaDescriptor schema() {
-        return schemaDesc;
-=======
     /** {@inheritDoc} */
     @Override public UUID uuidValue(String colName) {
         return value(colName);
@@ -139,6 +127,14 @@
     /** {@inheritDoc} */
     @Override public BitSet bitmaskValue(String colName) {
         return value(colName);
->>>>>>> 479ea879
+    }
+
+    /**
+     * Get schema descriptor.
+     *
+     * @return Schema descriptor.
+     */
+    public SchemaDescriptor schema() {
+        return schemaDesc;
     }
 }