--- conflicted
+++ resolved
@@ -17,45 +17,17 @@
 
 package org.apache.ignite.internal.table.distributed.raft.snapshot;
 
-<<<<<<< HEAD
-import java.util.ArrayList;
-import java.util.List;
-import java.util.UUID;
-import org.apache.ignite.internal.storage.MvPartitionStorage;
-import org.apache.ignite.internal.storage.ReadResult;
-import org.apache.ignite.internal.storage.RowId;
-import org.apache.ignite.internal.tx.TxMeta;
-import org.apache.ignite.internal.tx.storage.state.TxStateStorage;
-import org.apache.ignite.internal.util.Cursor;
-import org.apache.ignite.lang.IgniteBiTuple;
-import org.jetbrains.annotations.Nullable;
-=======
 import org.apache.ignite.internal.storage.MvPartitionStorage;
 import org.apache.ignite.internal.storage.StorageException;
 import org.apache.ignite.internal.storage.engine.MvTableStorage;
 import org.apache.ignite.internal.tx.storage.state.TxStateStorage;
 import org.apache.ignite.internal.tx.storage.state.TxStateTableStorage;
->>>>>>> 93914175
 
 /**
  * {@link PartitionAccess} implementation.
  */
 public class PartitionAccessImpl implements PartitionAccess {
     private final PartitionKey partitionKey;
-<<<<<<< HEAD
-
-    private final MvPartitionStorage partitionStorage;
-
-    private final TxStateStorage txStateStorage;
-
-    /**
-     * Creates a new instance.
-     */
-    public PartitionAccessImpl(PartitionKey partitionKey, MvPartitionStorage partitionStorage, TxStateStorage txStateStorage) {
-        this.partitionKey = partitionKey;
-        this.partitionStorage = partitionStorage;
-        this.txStateStorage = txStateStorage;
-=======
 
     private final MvTableStorage mvTableStorage;
 
@@ -76,7 +48,6 @@
         this.partitionKey = partitionKey;
         this.mvTableStorage = mvTableStorage;
         this.txStateTableStorage = txStateTableStorage;
->>>>>>> 93914175
     }
 
     @Override
@@ -127,9 +98,4 @@
     private String tableName() {
         return mvTableStorage.configuration().name().value();
     }
-
-    @Override
-    public Cursor<IgniteBiTuple<UUID, TxMeta>> scanTxData() {
-        return txStateStorage.scan();
-    }
 }