--- conflicted
+++ resolved
@@ -331,7 +331,6 @@
                             "Primary commit timestamp " + lastCommitTs + " is earlier than local commit timestamp "
                                     + committedItem.commitTimestamp();
 
-<<<<<<< HEAD
                     if (lastCommitTs.compareTo(committedItem.commitTimestamp()) > 0) {
                         // We see that lastCommitTs is later than the timestamp of the committed value => we need to commit the write intent.
                         // Action: commit this write intent.
@@ -343,22 +342,8 @@
                         // So if we got up to here, it means that the previous transaction was aborted,
                         // but the storage was not cleaned after it.
                         // Action: abort this write intent.
-                        performAbortWrite(item.transactionId(), Set.of(rowId));
+                        performAbortWrite(item.transactionId(), Set.of(rowId), indexIds);
                     }
-=======
-                if (lastCommitTs.compareTo(committedItem.commitTimestamp()) > 0) {
-                    // We see that lastCommitTs is later than the timestamp of the committed value => we need to commit the write intent.
-                    // Action: commit this write intent.
-                    performCommitWrite(item.transactionId(), Set.of(rowId), lastCommitTs);
-                } else {
-                    // lastCommitTs == committedItem.commitTimestamp()
-                    // So we see a write intent from a different transaction, which was not committed on primary.
-                    // Because of transaction locks we cannot have two transactions creating write intents for the same row.
-                    // So if we got up to here, it means that the previous transaction was aborted,
-                    // but the storage was not cleaned after it.
-                    // Action: abort this write intent.
-                    performAbortWrite(item.transactionId(), Set.of(rowId), indexIds);
->>>>>>> e5215745
                 }
             }
         });
@@ -371,27 +356,16 @@
      * @param previousRow Previous write value.
      * @param indexIds IDs of indexes that will need to be updated, {@code null} for all indexes.
      */
-<<<<<<< HEAD
-    private void tryRemovePreviousWritesIndex(RowId rowId, BinaryRow previousRow) {
+    private void tryRemovePreviousWritesIndex(RowId rowId, BinaryRow previousRow, @Nullable List<Integer> indexIds) {
         span("tryRemovePreviousWritesIndex", (span) -> {
             try (Cursor<ReadResult> cursor = storage.scanVersions(rowId)) {
                 if (!cursor.hasNext()) {
                     return;
                 }
 
-                indexUpdateHandler.tryRemoveFromIndexes(previousRow, rowId, cursor);
+                indexUpdateHandler.tryRemoveFromIndexes(previousRow, rowId, cursor, indexIds);
             }
         });
-=======
-    private void tryRemovePreviousWritesIndex(RowId rowId, BinaryRow previousRow, @Nullable List<Integer> indexIds) {
-        try (Cursor<ReadResult> cursor = storage.scanVersions(rowId)) {
-            if (!cursor.hasNext()) {
-                return;
-            }
-
-            indexUpdateHandler.tryRemoveFromIndexes(previousRow, rowId, cursor, indexIds);
-        }
->>>>>>> e5215745
     }
 
     /**
