--- conflicted
+++ resolved
@@ -45,7 +45,7 @@
     
     /** Schema manager. */
     private final SchemaRegistry schemaReg;
-    
+
     /**
      * Creates tuple marshaller.
      *
@@ -63,36 +63,13 @@
             
             InternalTuple keyTuple0 = toInternalTuple(schema, tuple, true);
             InternalTuple valTuple0 = toInternalTuple(schema, tuple, false);
-<<<<<<< HEAD
             
             if (valTuple0.knownColumns() + keyTuple0.knownColumns() != tuple.columnCount()) {
                 throw new SchemaMismatchException(
                         String.format("Tuple doesn't match schema: schemaVersion=%s, extraColumns=%s",
                                 schema.version(), extraColumnNames(tuple, schema)));
-=======
-    
-            while (valTuple0.knownColumns() + keyTuple0.knownColumns() != tuple.columnCount()) {
-                if (tbl.schemaMode() == SchemaManagementMode.STRICT) {
-                    SchemaDescriptor newSchema = schemaReg.waitLatestSchema();
-            
-                    if (newSchema.version() == schema.version()) {
-                        throw new SchemaMismatchException("Value doesn't match schema.");
-                    }
-            
-                    return marshal(tuple);
-                }
-        
-                createColumns(extractColumnsType(tuple, extraColumnNames(tuple, schema)));
-        
-                assert schemaReg.lastSchemaVersion() > schema.version();
-        
-                schema = schemaReg.schema();
-        
-                keyTuple0 = toInternalTuple(schema, tuple, true);
-                valTuple0 = toInternalTuple(schema, tuple, false);
->>>>>>> ecb7d28c
-            }
-    
+            }
+
             return buildRow(schema, keyTuple0, valTuple0);
         } catch (Exception ex) {
             throw new TupleMarshallerException("Failed to marshal tuple.", ex);
@@ -107,50 +84,17 @@
             
             InternalTuple keyTuple0 = toInternalTuple(schema, keyTuple, true);
             InternalTuple valTuple0 = toInternalTuple(schema, valTuple, false);
-<<<<<<< HEAD
             
             if (keyTuple0.knownColumns() != keyTuple.columnCount()) {
                 throw new SchemaMismatchException(
                         String.format("Key tuple doesn't match schema: schemaVersion=%s, extraColumns=%s",
                                 schema.version(), extraColumnNames(keyTuple, true, schema)));
             }
-            
+
             if (valTuple != null && valTuple0.knownColumns() != valTuple.columnCount()) {
                 throw new SchemaMismatchException(
                         String.format("Value tuple doesn't match schema: schemaVersion=%s, extraColumns=%s",
                                 schema.version(), extraColumnNames(valTuple, false, schema)));
-=======
-    
-            while (true) {
-                if (keyTuple0.knownColumns() < keyTuple.columnCount()) {
-                    throw new SchemaMismatchException(
-                            "Key tuple contains extra columns: " + extraColumnNames(keyTuple, true,
-                                    schema));
-                }
-        
-                if (valTuple == null || valTuple0.knownColumns() == valTuple.columnCount()) {
-                    break; // Nothing to do.
-                }
-        
-                if (tbl.schemaMode() == SchemaManagementMode.STRICT) {
-                    SchemaDescriptor newSchema = schemaReg.waitLatestSchema();
-            
-                    if (newSchema.version() == schema.version()) {
-                        throw new SchemaMismatchException("Value doesn't match schema.");
-                    }
-            
-                    return marshal(keyTuple, valTuple);
-                }
-        
-                createColumns(extractColumnsType(valTuple, extraColumnNames(valTuple, false, schema)));
-        
-                assert schemaReg.lastSchemaVersion() > schema.version();
-        
-                schema = schemaReg.schema();
-        
-                keyTuple0 = toInternalTuple(schema, keyTuple, true);
-                valTuple0 = toInternalTuple(schema, valTuple, false);
->>>>>>> ecb7d28c
             }
             
             return buildRow(schema, keyTuple0, valTuple0);
@@ -200,7 +144,7 @@
             final SchemaDescriptor schema = schemaReg.schema();
             
             InternalTuple keyTuple0 = toInternalTuple(schema, keyTuple, true);
-            
+
             if (keyTuple0.knownColumns() < keyTuple.columnCount()) {
                 throw new SchemaMismatchException("Key tuple contains extra columns: " + extraColumnNames(keyTuple, true, schema));
             }
@@ -249,7 +193,7 @@
                 Object val = tuple.valueOrDefault(col.name(), POISON_OBJECT);
                 
                 assert val != POISON_OBJECT;
-                
+
                 if (val == null || columns.firstVarlengthColumn() < i) {
                     continue;
                 }
@@ -262,21 +206,21 @@
                 final Column col = columns.column(i);
                 
                 Object val = tuple.valueOrDefault(col.name(), POISON_OBJECT);
-                
+
                 if (val == POISON_OBJECT) {
                     if (keyFlag) {
                         throw new SchemaMismatchException("Missed key column: " + col.name());
                     }
-                    
+
                     val = col.defaultValue();
-                    
+
                     defaults.put(col.name(), val);
                 } else {
                     knownColumns++;
                 }
                 
                 col.validate(val);
-                
+
                 if (val == null || columns.isFixedSize(i)) {
                     continue;
                 }
@@ -301,7 +245,7 @@
         
         for (int i = 0, len = tuple.columnCount(); i < len; i++) {
             String colName = tuple.columnName(i);
-            
+
             if (schema.column(colName) == null) {
                 cols.add(colName);
             }
@@ -326,7 +270,7 @@
             String colName = tuple.columnName(i);
             
             Column col = schema.column(colName);
-            
+
             if (col == null || schema.isKeyColumn(col.schemaIndex()) ^ keyTuple) {
                 cols.add(colName);
             }
@@ -334,7 +278,7 @@
         
         return cols;
     }
-    
+
     /**
      * Creates {@link RowAssembler} for key-value tuples.
      *
@@ -363,7 +307,7 @@
     private void writeColumn(RowAssembler rowAsm, Column col, InternalTuple tup) throws SchemaMismatchException {
         RowAssembler.writeValue(rowAsm, col, tup.value(col.name()));
     }
-    
+
     /**
      * Internal tuple enriched original tuple with additional info.
      */
@@ -417,7 +361,7 @@
          */
         Object value(String columnName) {
             Object val = tuple.valueOrDefault(columnName, POISON_OBJECT);
-            
+
             if (val == POISON_OBJECT) {
                 return defaults.get(columnName);
             }
