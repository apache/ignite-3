--- conflicted
+++ resolved
@@ -307,21 +307,6 @@
 
         boolean isProposedPendingEqualsProposedPlanned = partAssignments.size() == 1;
 
-<<<<<<< HEAD
-            // There are nodes with data, and we set pending assignments to this set of nodes. It'll be the source of peers for
-            // "resetPeers", and after that new assignments with restored replica factor wil be picked up from planned assignments
-            // for the case of the manual update, that was triggered by a user.
-            invokeClosure = prepareMsInvokeClosure(
-                    partId,
-                    longToBytesKeepingOrder(revision),
-                    Assignments.forced(stableAssignments, assignmentsTimestamp).toBytes(),
-                    // In case if nodes set is equal then we shouldn't schedule the same planned rebalance
-                    stableAssignments.equals(partAssignments)
-                        ? null
-                        : Assignments.toBytes(partAssignments, assignmentsTimestamp)
-            );
-        }
-=======
         assert partAssignments.contains(nextAssignment) : IgniteStringFormatter.format(
                 "Recovery nodes set doesn't contain the reset node assignment [partAssignments={}, nextAssignment={}]",
                 partAssignments,
@@ -340,7 +325,6 @@
                         ? null
                         : Assignments.toBytes(partAssignments, assignmentsTimestamp)
         );
->>>>>>> b7f8f1e7
 
         return metaStorageMgr.invoke(invokeClosure).thenApply(StatementResult::getAsInt);
     }
