/*
 * Licensed to the Apache Software Foundation (ASF) under one or more
 * contributor license agreements. See the NOTICE file distributed with
 * this work for additional information regarding copyright ownership.
 * The ASF licenses this file to You under the Apache License, Version 2.0
 * (the "License"); you may not use this file except in compliance with
 * the License. You may obtain a copy of the License at
 *
 *      http://www.apache.org/licenses/LICENSE-2.0
 *
 * Unless required by applicable law or agreed to in writing, software
 * distributed under the License is distributed on an "AS IS" BASIS,
 * WITHOUT WARRANTIES OR CONDITIONS OF ANY KIND, either express or implied.
 * See the License for the specific language governing permissions and
 * limitations under the License.
 */

package org.apache.ignite.internal.table.distributed.disaster;

import static java.util.Collections.emptySet;
import static java.util.concurrent.CompletableFuture.allOf;
import static java.util.concurrent.CompletableFuture.completedFuture;
import static java.util.concurrent.CompletableFuture.failedFuture;
import static java.util.stream.Collectors.toSet;
import static org.apache.ignite.internal.distributionzones.rebalance.RebalanceUtil.UpdateStatus.ASSIGNMENT_NOT_UPDATED;
import static org.apache.ignite.internal.distributionzones.rebalance.RebalanceUtil.UpdateStatus.OUTDATED_UPDATE_RECEIVED;
import static org.apache.ignite.internal.distributionzones.rebalance.RebalanceUtil.UpdateStatus.PENDING_KEY_UPDATED;
import static org.apache.ignite.internal.distributionzones.rebalance.RebalanceUtil.pendingChangeTriggerKey;
import static org.apache.ignite.internal.distributionzones.rebalance.RebalanceUtil.pendingPartAssignmentsKey;
import static org.apache.ignite.internal.distributionzones.rebalance.RebalanceUtil.plannedPartAssignmentsKey;
import static org.apache.ignite.internal.distributionzones.rebalance.RebalanceUtil.tableStableAssignments;
import static org.apache.ignite.internal.metastorage.dsl.Conditions.notExists;
import static org.apache.ignite.internal.metastorage.dsl.Conditions.value;
import static org.apache.ignite.internal.metastorage.dsl.Operations.ops;
import static org.apache.ignite.internal.metastorage.dsl.Operations.put;
import static org.apache.ignite.internal.metastorage.dsl.Operations.remove;
import static org.apache.ignite.internal.metastorage.dsl.Statements.iif;
import static org.apache.ignite.internal.partition.replicator.network.disaster.LocalPartitionStateEnum.CATCHING_UP;
import static org.apache.ignite.internal.partition.replicator.network.disaster.LocalPartitionStateEnum.HEALTHY;
import static org.apache.ignite.internal.partitiondistribution.PartitionDistributionUtils.calculateAssignmentForPartition;
import static org.apache.ignite.internal.table.distributed.disaster.DisasterRecoveryRequestType.SINGLE_NODE;
import static org.apache.ignite.internal.util.ByteUtils.longToBytesKeepingOrder;
import static org.apache.ignite.internal.util.CompletableFutures.nullCompletedFuture;
import static org.apache.ignite.lang.ErrorGroups.DisasterRecovery.CLUSTER_NOT_IDLE_ERR;

import java.util.Collection;
import java.util.Comparator;
import java.util.HashSet;
import java.util.Map;
import java.util.Map.Entry;
import java.util.Optional;
import java.util.Set;
import java.util.UUID;
import java.util.concurrent.CompletableFuture;
import java.util.function.Function;
import org.apache.ignite.internal.catalog.Catalog;
import org.apache.ignite.internal.catalog.descriptors.CatalogTableDescriptor;
import org.apache.ignite.internal.catalog.descriptors.CatalogZoneDescriptor;
import org.apache.ignite.internal.distributionzones.NodeWithAttributes;
import org.apache.ignite.internal.distributionzones.rebalance.AssignmentUtil;
import org.apache.ignite.internal.distributionzones.rebalance.RebalanceUtil;
import org.apache.ignite.internal.distributionzones.rebalance.RebalanceUtil.UpdateStatus;
import org.apache.ignite.internal.hlc.HybridTimestamp;
import org.apache.ignite.internal.lang.ByteArray;
import org.apache.ignite.internal.logger.IgniteLogger;
import org.apache.ignite.internal.logger.Loggers;
import org.apache.ignite.internal.metastorage.MetaStorageManager;
import org.apache.ignite.internal.metastorage.dsl.Iif;
import org.apache.ignite.internal.metastorage.dsl.StatementResult;
import org.apache.ignite.internal.partition.replicator.network.disaster.LocalPartitionStateEnum;
import org.apache.ignite.internal.partition.replicator.network.disaster.LocalPartitionStateMessage;
import org.apache.ignite.internal.partitiondistribution.Assignment;
import org.apache.ignite.internal.partitiondistribution.Assignments;
import org.apache.ignite.internal.replicator.TablePartitionId;
import org.apache.ignite.internal.table.distributed.disaster.exceptions.DisasterRecoveryException;
import org.apache.ignite.internal.tostring.S;
import org.apache.ignite.internal.util.CollectionUtils;
import org.jetbrains.annotations.Nullable;

class GroupUpdateRequest implements DisasterRecoveryRequest {
    private static final IgniteLogger LOG = Loggers.forClass(GroupUpdateRequest.class);

    private final UUID operationId;

    /**
     * Catalog version at the moment of operation creation. Must match catalog version at the moment of operation execution.
     */
    private final int catalogVersion;

    private final int zoneId;

    private final int tableId;

    private final Set<Integer> partitionIds;

    private final boolean manualUpdate;

    GroupUpdateRequest(UUID operationId, int catalogVersion, int zoneId, int tableId, Set<Integer> partitionIds, boolean manualUpdate) {
        this.operationId = operationId;
        this.catalogVersion = catalogVersion;
        this.zoneId = zoneId;
        this.tableId = tableId;
        this.partitionIds = Set.copyOf(partitionIds);
        this.manualUpdate = manualUpdate;
    }

    @Override
    public UUID operationId() {
        return operationId;
    }

    @Override
    public int zoneId() {
        return zoneId;
    }

    @Override
    public DisasterRecoveryRequestType type() {
        return SINGLE_NODE;
    }

    public int catalogVersion() {
        return catalogVersion;
    }

    public int tableId() {
        return tableId;
    }

    public Set<Integer> partitionIds() {
        return partitionIds;
    }

    public boolean manualUpdate() {
        return manualUpdate;
    }

    @Override
    public CompletableFuture<Void> handle(DisasterRecoveryManager disasterRecoveryManager, long msRevision, HybridTimestamp msTimestamp) {
        int catalogVersion = disasterRecoveryManager.catalogManager.activeCatalogVersion(msTimestamp.longValue());

        if (this.catalogVersion != catalogVersion) {
            return failedFuture(
                    new DisasterRecoveryException(CLUSTER_NOT_IDLE_ERR, "Cluster is not idle, concurrent DDL update detected.")
            );
        }

        Catalog catalog = disasterRecoveryManager.catalogManager.catalog(catalogVersion);

        CatalogZoneDescriptor zoneDescriptor = catalog.zone(zoneId);
        CatalogTableDescriptor tableDescriptor = catalog.table(tableId);

        CompletableFuture<Map<TablePartitionId, LocalPartitionStateMessageByNode>> localStates
                = disasterRecoveryManager.localPartitionStatesInternal(Set.of(zoneDescriptor.name()), emptySet(), partitionIds, catalog);

        CompletableFuture<Set<String>> dataNodesFuture = disasterRecoveryManager.dzManager.dataNodes(msRevision, catalogVersion, zoneId);

        return dataNodesFuture.thenCombine(localStates, (dataNodes, localStatesMap) -> {
            Set<String> nodeConsistentIds = disasterRecoveryManager.dzManager.logicalTopology()
                    .stream()
                    .map(NodeWithAttributes::nodeName)
                    .collect(toSet());

            int[] partitionIdsArray = AssignmentUtil.partitionIds(partitionIds, zoneDescriptor.partitions());

            return forceAssignmentsUpdate(
                    tableDescriptor,
                    zoneDescriptor,
                    dataNodes,
                    nodeConsistentIds,
                    msRevision,
                    disasterRecoveryManager.metaStorageManager,
                    localStatesMap,
                    catalog.time(),
                    partitionIdsArray,
                    manualUpdate
            );
        })
        .thenCompose(Function.identity())
        .whenComplete((unused, throwable) -> {
            // TODO: IGNITE-23635 Add fail handling for failed resetPeers
            if (throwable != null) {
                LOG.error("Failed to reset partition", throwable);
            }
        });
    }

    /**
     * Sets force assignments for the zone/table if it's required. The condition for force reassignment is the absence of stable
     * assignments' majority within the set of currently alive nodes. In this case we calculate new assignments that include all alive
     * stable nodes, and try to save ot with a {@link Assignments#force()} flag enabled.
     *
     * @param tableDescriptor Table descriptor.
     * @param zoneDescriptor Zone descriptor.
     * @param dataNodes Current DZ data nodes.
     * @param aliveNodesConsistentIds Set of alive nodes according to logical topology.
     * @param revision Meta-storage revision to be associated with reassignment.
     * @param metaStorageManager Meta-storage manager.
     * @param localStatesMap Local partition states retrieved by
     *         {@link DisasterRecoveryManager#localPartitionStates(Set, Set, Set)}.
     * @return A future that will be completed when reassignments data is written into a meta-storage, if that's required.
     */
    private static CompletableFuture<Void> forceAssignmentsUpdate(
            CatalogTableDescriptor tableDescriptor,
            CatalogZoneDescriptor zoneDescriptor,
            Set<String> dataNodes,
            Set<String> aliveNodesConsistentIds,
            long revision,
            MetaStorageManager metaStorageManager,
            Map<TablePartitionId, LocalPartitionStateMessageByNode> localStatesMap,
            long assignmentsTimestamp,
            int[] partitionIds,
            boolean manualUpdate
    ) {
        return tableStableAssignments(metaStorageManager, tableDescriptor.id(), partitionIds)
                .thenCompose(tableAssignments -> {
                    if (tableAssignments.isEmpty()) {
                        return nullCompletedFuture();
                    }

                    return updateAssignments(
                            tableDescriptor,
                            zoneDescriptor,
                            dataNodes,
                            aliveNodesConsistentIds,
                            revision,
                            metaStorageManager,
                            localStatesMap,
                            assignmentsTimestamp,
                            partitionIds,
                            tableAssignments,
                            manualUpdate
                    );
                });
    }

    private static CompletableFuture<Void> updateAssignments(
            CatalogTableDescriptor tableDescriptor,
            CatalogZoneDescriptor zoneDescriptor,
            Set<String> dataNodes,
            Set<String> aliveNodesConsistentIds,
            long revision,
            MetaStorageManager metaStorageManager,
            Map<TablePartitionId, LocalPartitionStateMessageByNode> localStatesMap,
            long assignmentsTimestamp,
            int[] partitionIds,
            Map<Integer, Assignments> tableAssignments,
            boolean manualUpdate
    ) {
        Set<String> aliveDataNodes = CollectionUtils.intersect(dataNodes, aliveNodesConsistentIds);

        CompletableFuture<?>[] futures = new CompletableFuture[partitionIds.length];

        for (int i = 0; i < partitionIds.length; i++) {
            TablePartitionId replicaGrpId = new TablePartitionId(tableDescriptor.id(), partitionIds[i]);

            futures[i] = partitionUpdate(
                    replicaGrpId,
                    aliveDataNodes,
                    aliveNodesConsistentIds,
                    zoneDescriptor.replicas(),
                    revision,
                    metaStorageManager,
                    tableAssignments.get(replicaGrpId.partitionId()).nodes(),
                    localStatesMap.get(replicaGrpId),
                    assignmentsTimestamp,
                    manualUpdate
            ).thenAccept(res -> {
                DisasterRecoveryManager.LOG.info(
                        "Partition {} returned {} status on reset attempt", replicaGrpId, UpdateStatus.valueOf(res)
                );
            });
        }

        return allOf(futures);
    }

    private static CompletableFuture<Integer> partitionUpdate(
            TablePartitionId partId,
            Collection<String> aliveDataNodes,
            Set<String> aliveNodesConsistentIds,
            int replicas,
            long revision,
            MetaStorageManager metaStorageMgr,
            Set<Assignment> currentAssignments,
            LocalPartitionStateMessageByNode localPartitionStateMessageByNode,
            long assignmentsTimestamp,
            boolean manualUpdate
    ) {
        Set<Assignment> partAssignments = getAliveNodesWithData(aliveNodesConsistentIds, localPartitionStateMessageByNode);
        Set<Assignment> aliveStableNodes = CollectionUtils.intersect(currentAssignments, partAssignments);

        if (aliveStableNodes.size() >= (replicas / 2 + 1)) {
            return completedFuture(ASSIGNMENT_NOT_UPDATED.ordinal());
        }

        if (aliveStableNodes.isEmpty() && !manualUpdate) {
            return completedFuture(ASSIGNMENT_NOT_UPDATED.ordinal());
        }

        if (manualUpdate) {
            enrichAssignments(partId, aliveDataNodes, replicas, partAssignments);
        }

        Assignment nextAssignment = nextAssignment(localPartitionStateMessageByNode, partAssignments);

<<<<<<< HEAD
            // There are nodes with data, and we set pending assignments to this set of nodes. It'll be the source of peers for
            // "resetPeers", and after that new assignments with restored replica factor wil be picked up from planned assignments
            // for the case of the manual update, that was triggered by a user.
            invokeClosure = prepareMsInvokeClosure(
                    partId,
                    longToBytesKeepingOrder(revision),
                    Assignments.forced(stableAssignments, assignmentsTimestamp).toBytes(),
                    // In case if nodes set is equal then we shouldn't schedule the same planned rebalance
                    stableAssignments.equals(partAssignments)
                        ? null
                        : Assignments.toBytes(partAssignments, assignmentsTimestamp)
            );
        }
=======
        // There are nodes with data, and we set pending assignments to this set of nodes. It'll be the source of peers for
        // "resetPeers", and after that new assignments with restored replica factor wil be picked up from planned assignments
        // for the case of the manual update, that was triggered by a user.
        Iif invokeClosure = prepareMsInvokeClosure(
                partId,
                longToBytesKeepingOrder(revision),
                Assignments.forced(Set.of(nextAssignment), assignmentsTimestamp).toBytes(),
                Assignments.toBytes(partAssignments, assignmentsTimestamp)
        );
>>>>>>> d6b8b43a

        return metaStorageMgr.invoke(invokeClosure).thenApply(StatementResult::getAsInt);
    }

    /**
     * Returns an assignment with the most up to date log index, if there are more than one node with the same index,
     * returns the first one in the lexicographic order.
     */
    private static Assignment nextAssignment(
            LocalPartitionStateMessageByNode localPartitionStateByNode,
            Set<Assignment> assignments
    ) {
        // For nodes that we know log index for (having any data), we choose the node with the highest log index.
        // If there are more than one node with same log index, we choose the one with the first consistent id in the lexicographic order.
        Optional<Assignment> nodeWithMaxLogIndex = assignments.stream()
                .filter(assignment -> localPartitionStateByNode.partitionState(assignment.consistentId()) != null)
                .min(Comparator.<Assignment>comparingLong(
                                node -> localPartitionStateByNode.partitionState(node.consistentId()).logIndex()
                        )
                        .reversed()
                        .thenComparing(Assignment::consistentId))
                // If there are no nodes with data, we choose the node with the first consistent id in the lexicographic order.
                .or(() -> assignments.stream().min(Comparator.comparing(Assignment::consistentId)));

        // TODO: IGNITE-23737 The case with no suitable nodes should be handled.
        return nodeWithMaxLogIndex.orElseThrow();
    }

    /**
     * Creates an {@link Iif} instance for meta-storage's {@link MetaStorageManager#invoke(Iif)} call. Does the following:
     * <ul>
     *     <li>Guards the condition with a standard {@link RebalanceUtil#pendingChangeTriggerKey(TablePartitionId)} check.</li>
     *     <li>Adds additional guard with comparison of real and proposed values of
     *          {@link RebalanceUtil#pendingPartAssignmentsKey(TablePartitionId)}, just in case.</li>
     *     <li>Updates the value of {@link RebalanceUtil#pendingChangeTriggerKey(TablePartitionId)}.</li>
     *     <li>Updates the value of {@link RebalanceUtil#pendingPartAssignmentsKey(TablePartitionId)}.</li>
     *     <li>Updates the value of {@link RebalanceUtil#plannedPartAssignmentsKey(TablePartitionId)} or removes it, if
     *          {@code plannedAssignmentsBytes} is {@code null}.</li>
     * </ul>
     *
     * @param partId Partition ID.
     * @param revisionBytes Properly serialized current meta-storage revision.
     * @param pendingAssignmentsBytes Value for {@link RebalanceUtil#pendingPartAssignmentsKey(TablePartitionId)}.
     * @param plannedAssignmentsBytes Value for {@link RebalanceUtil#plannedPartAssignmentsKey(TablePartitionId)} or {@code null}.
     * @return {@link Iif} instance.
     */
    private static Iif prepareMsInvokeClosure(
            TablePartitionId partId,
            byte[] revisionBytes,
            byte[] pendingAssignmentsBytes,
            byte @Nullable [] plannedAssignmentsBytes
    ) {
        ByteArray pendingChangeTriggerKey = pendingChangeTriggerKey(partId);
        ByteArray partAssignmentsPendingKey = pendingPartAssignmentsKey(partId);
        ByteArray partAssignmentsPlannedKey = plannedPartAssignmentsKey(partId);

        return iif(notExists(pendingChangeTriggerKey).or(value(pendingChangeTriggerKey).lt(revisionBytes)),
                iif(
                        value(partAssignmentsPendingKey).ne(pendingAssignmentsBytes),
                        ops(
                                put(pendingChangeTriggerKey, revisionBytes),
                                put(partAssignmentsPendingKey, pendingAssignmentsBytes),
                                plannedAssignmentsBytes == null
                                        ? remove(partAssignmentsPlannedKey)
                                        : put(partAssignmentsPlannedKey, plannedAssignmentsBytes)
                        ).yield(PENDING_KEY_UPDATED.ordinal()),
                        ops().yield(ASSIGNMENT_NOT_UPDATED.ordinal())
                ),
                ops().yield(OUTDATED_UPDATE_RECEIVED.ordinal())
        );
    }

    /**
     * Returns a set of nodes that are both alive and either {@link LocalPartitionStateEnum#HEALTHY} or
     * {@link LocalPartitionStateEnum#CATCHING_UP}.
     */
    private static Set<Assignment> getAliveNodesWithData(
            Set<String> aliveNodesConsistentIds,
            @Nullable LocalPartitionStateMessageByNode localPartitionStateMessageByNode
    ) {
        if (localPartitionStateMessageByNode == null) {
            return Set.of();
        }

        var partAssignments = new HashSet<Assignment>();

        for (Entry<String, LocalPartitionStateMessage> entry : localPartitionStateMessageByNode.entrySet()) {
            String nodeName = entry.getKey();
            LocalPartitionStateEnum state = entry.getValue().state();

            if (aliveNodesConsistentIds.contains(nodeName) && (state == HEALTHY || state == CATCHING_UP)) {
                partAssignments.add(Assignment.forPeer(nodeName));
            }
        }

        return partAssignments;
    }

    /**
     * Adds more nodes into {@code partAssignments} until it matches the number of replicas or we run out of nodes.
     */
    private static void enrichAssignments(
            TablePartitionId partId,
            Collection<String> aliveDataNodes,
            int replicas,
            Set<Assignment> partAssignments
    ) {
        Set<Assignment> calcAssignments = calculateAssignmentForPartition(aliveDataNodes, partId.partitionId(), replicas);

        for (Assignment calcAssignment : calcAssignments) {
            if (partAssignments.size() == replicas) {
                break;
            }

            partAssignments.add(calcAssignment);
        }
    }

    @Override
    public String toString() {
        return S.toString(this);
    }
}<|MERGE_RESOLUTION|>--- conflicted
+++ resolved
@@ -304,21 +304,6 @@
 
         Assignment nextAssignment = nextAssignment(localPartitionStateMessageByNode, partAssignments);
 
-<<<<<<< HEAD
-            // There are nodes with data, and we set pending assignments to this set of nodes. It'll be the source of peers for
-            // "resetPeers", and after that new assignments with restored replica factor wil be picked up from planned assignments
-            // for the case of the manual update, that was triggered by a user.
-            invokeClosure = prepareMsInvokeClosure(
-                    partId,
-                    longToBytesKeepingOrder(revision),
-                    Assignments.forced(stableAssignments, assignmentsTimestamp).toBytes(),
-                    // In case if nodes set is equal then we shouldn't schedule the same planned rebalance
-                    stableAssignments.equals(partAssignments)
-                        ? null
-                        : Assignments.toBytes(partAssignments, assignmentsTimestamp)
-            );
-        }
-=======
         // There are nodes with data, and we set pending assignments to this set of nodes. It'll be the source of peers for
         // "resetPeers", and after that new assignments with restored replica factor wil be picked up from planned assignments
         // for the case of the manual update, that was triggered by a user.
@@ -326,9 +311,11 @@
                 partId,
                 longToBytesKeepingOrder(revision),
                 Assignments.forced(Set.of(nextAssignment), assignmentsTimestamp).toBytes(),
-                Assignments.toBytes(partAssignments, assignmentsTimestamp)
+                // In case if nodes set is equal then we shouldn't schedule the same planned rebalance
+                stableAssignments.equals(partAssignments)
+                        ? null
+                        : Assignments.toBytes(partAssignments, assignmentsTimestamp)
         );
->>>>>>> d6b8b43a
 
         return metaStorageMgr.invoke(invokeClosure).thenApply(StatementResult::getAsInt);
     }
