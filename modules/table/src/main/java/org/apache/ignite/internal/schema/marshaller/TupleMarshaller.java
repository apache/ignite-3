--- conflicted
+++ resolved
@@ -34,7 +34,7 @@
      * @throws TupleMarshallerException If failed to marshal tuple.
      */
     Row marshal(@NotNull Tuple tuple) throws TupleMarshallerException;
-
+    
     /**
      * Marshals KV pair.
      *
@@ -43,12 +43,8 @@
      * @return Table row with columns set from given tuples.
      * @throws TupleMarshallerException If failed to marshal tuple.
      */
-<<<<<<< HEAD
-    Row marshal(@NotNull Tuple keyTuple, Tuple valTuple);
-=======
-    Row marshalKey(@NotNull Tuple tuple) throws TupleMarshallerException;
->>>>>>> 808173f8
-
+    Row marshal(@NotNull Tuple keyTuple, @Nullable Tuple valTuple) throws TupleMarshallerException;
+    
     /**
      * Marshal tuple key part only.
      *
@@ -56,9 +52,5 @@
      * @return Table row with columns set from given tuples.
      * @throws TupleMarshallerException If failed to marshal tuple.
      */
-<<<<<<< HEAD
-    Row marshalKey(@NotNull Tuple tuple);
-=======
-    Row marshal(@NotNull Tuple keyTuple, @Nullable Tuple valTuple) throws TupleMarshallerException;
->>>>>>> 808173f8
+    Row marshalKey(@NotNull Tuple tuple) throws TupleMarshallerException;
 }