--- conflicted
+++ resolved
@@ -17,11 +17,9 @@
 
 package org.apache.ignite.internal.table.distributed.index;
 
-<<<<<<< HEAD
+import static org.apache.ignite.internal.util.CollectionUtils.mapIterable;
+
 import static org.apache.ignite.internal.tracing.TracingManager.span;
-=======
-import static org.apache.ignite.internal.util.CollectionUtils.mapIterable;
->>>>>>> e5215745
 
 import java.nio.ByteBuffer;
 import java.util.List;
@@ -69,17 +67,11 @@
             return;
         }
 
-<<<<<<< HEAD
         span("IndexUpdateHandler.addToIndexes", (ignored) -> {
-            for (TableSchemaAwareIndexStorage index : indexes.get().values()) {
+            for (TableSchemaAwareIndexStorage index : indexes(indexIds)) {
                 index.put(binaryRow, rowId);
             }
         });
-=======
-        for (TableSchemaAwareIndexStorage index : indexes(indexIds)) {
-            index.put(binaryRow, rowId);
-        }
->>>>>>> e5215745
     }
 
     /**
