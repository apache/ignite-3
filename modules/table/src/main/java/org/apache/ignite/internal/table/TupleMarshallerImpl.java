/*
 * Licensed to the Apache Software Foundation (ASF) under one or more
 * contributor license agreements.  See the NOTICE file distributed with
 * this work for additional information regarding copyright ownership.
 * The ASF licenses this file to You under the Apache License, Version 2.0
 * (the "License"); you may not use this file except in compliance with
 * the License.  You may obtain a copy of the License at
 *
 *      http://www.apache.org/licenses/LICENSE-2.0
 *
 * Unless required by applicable law or agreed to in writing, software
 * distributed under the License is distributed on an "AS IS" BASIS,
 * WITHOUT WARRANTIES OR CONDITIONS OF ANY KIND, either express or implied.
 * See the License for the specific language governing permissions and
 * limitations under the License.
 */

package org.apache.ignite.internal.table;

import java.util.HashMap;
import java.util.HashSet;
import java.util.Map;
import java.util.Objects;
import java.util.Set;
import org.apache.ignite.internal.schema.Column;
import org.apache.ignite.internal.schema.Columns;
import org.apache.ignite.internal.schema.InvalidTypeException;
import org.apache.ignite.internal.schema.SchemaAware;
import org.apache.ignite.internal.schema.SchemaDescriptor;
import org.apache.ignite.internal.schema.SchemaMismatchException;
import org.apache.ignite.internal.schema.SchemaRegistry;
import org.apache.ignite.internal.schema.configuration.SchemaConfigurationConverter;
import org.apache.ignite.internal.schema.marshaller.TupleMarshaller;
import org.apache.ignite.internal.schema.row.Row;
import org.apache.ignite.internal.schema.row.RowAssembler;
import org.apache.ignite.internal.table.distributed.TableManager;
import org.apache.ignite.schema.SchemaBuilders;
import org.apache.ignite.schema.definition.ColumnDefinition;
import org.apache.ignite.schema.definition.ColumnType;
import org.apache.ignite.schema.definition.SchemaManagementMode;
import org.apache.ignite.table.Tuple;
import org.jetbrains.annotations.NotNull;

import static org.apache.ignite.internal.schema.configuration.SchemaConfigurationConverter.convert;
import static org.apache.ignite.internal.schema.marshaller.MarshallerUtil.getValueSize;

/**
 * Tuple marshaller implementation.
 */
public class TupleMarshallerImpl implements TupleMarshaller {
    /** Poison object. */
    private static final Object POISON_OBJECT = new Object();

    /** Schema manager. */
    private final SchemaRegistry schemaReg;

    /** Table manager. */
    private final TableManager tblMgr;

    /** Internal table. */
    private final InternalTable tbl;

    /**
     * Creates tuple marshaller.
     *
     * @param tblMgr Table manager.
     * @param tbl Internal table.
     * @param schemaReg Schema manager.
     */
    public TupleMarshallerImpl(TableManager tblMgr, InternalTable tbl, SchemaRegistry schemaReg) {
        this.schemaReg = schemaReg;
        this.tblMgr = tblMgr;
        this.tbl = tbl;
    }

    /** {@inheritDoc} */
    @Override public Row marshal(@NotNull Tuple tuple) {
        SchemaDescriptor schema = schemaReg.schema();

        InternalTuple keyTuple0 = toInternalTuple(schema, tuple, true);
        InternalTuple valTuple0 = toInternalTuple(schema, tuple, false);

<<<<<<< HEAD
            if (tbl.schemaMode() == SchemaManagementMode.STRICT)
=======
        while (valTuple0.knownColumns() + keyTuple0.knownColumns() != tuple.columnCount()) {
            if (tbl.schemaMode() == SchemaMode.STRICT_SCHEMA)
>>>>>>> 79c07d70
                throw new SchemaMismatchException("Value doesn't match schema.");

            createColumns(extractColumnsType(tuple, extraColumnNames(tuple, schema)));

            assert schemaReg.lastSchemaVersion() > schema.version();

            schema = schemaReg.schema();

            keyTuple0 = toInternalTuple(schema, tuple, true);
            valTuple0 = toInternalTuple(schema, tuple, false);
        }

        return buildRow(schema, keyTuple0, valTuple0);
    }

    /** {@inheritDoc} */
    @Override public Row marshal(@NotNull Tuple keyTuple, Tuple valTuple) {
        SchemaDescriptor schema = schemaReg.schema();

        InternalTuple keyTuple0 = toInternalTuple(schema, keyTuple, true);
        InternalTuple valTuple0 = toInternalTuple(schema, valTuple, false);

        while (true) {
            if (keyTuple0.knownColumns() < keyTuple.columnCount())
                throw new SchemaMismatchException("Key tuple contains extra columns: " + extraColumnNames(keyTuple, true, schema));

            if (valTuple == null || valTuple0.knownColumns() == valTuple.columnCount())
                break; // Nothing to do.

            if (tbl.schemaMode() == SchemaManagementMode.STRICT)
                throw new SchemaMismatchException("Value doesn't match schema.");

            createColumns(extractColumnsType(valTuple, extraColumnNames(valTuple, false, schema)));

            assert schemaReg.lastSchemaVersion() > schema.version();

            schema = schemaReg.schema();

            keyTuple0 = toInternalTuple(schema, keyTuple, true);
            valTuple0 = toInternalTuple(schema, valTuple, false);
        }

        return buildRow(schema, keyTuple0, valTuple0);
    }

    /**
     * Marshal tuple to a row.
     *
     * @param schema Schema.
     * @param keyTuple0 Internal key tuple.
     * @param valTuple0 Internal value tuple.
     * @return Row.
     */
    @NotNull private Row buildRow(SchemaDescriptor schema, InternalTuple keyTuple0, InternalTuple valTuple0) {
        RowAssembler rowBuilder = createAssembler(schema, keyTuple0, valTuple0);

        Columns columns = schema.keyColumns();

        for (int i = 0, len = columns.length(); i < len; i++) {
            final Column col = columns.column(i);

            writeColumn(rowBuilder, col, keyTuple0);
        }

        if (valTuple0.tuple != null) {
            columns = schema.valueColumns();

            for (int i = 0, len = columns.length(); i < len; i++) {
                final Column col = columns.column(i);

                writeColumn(rowBuilder, col, valTuple0);
            }
        }

        return new Row(schema, rowBuilder.build());
    }

    /** {@inheritDoc} */
    @Override public Row marshalKey(@NotNull Tuple keyTuple) {
        final SchemaDescriptor schema = schemaReg.schema();

        InternalTuple keyTuple0 = toInternalTuple(schema, keyTuple, true);

        if (keyTuple0.knownColumns() < keyTuple.columnCount())
            throw new SchemaMismatchException("Key tuple contains extra columns: " + extraColumnNames(keyTuple, true, schema));

        final RowAssembler rowBuilder = createAssembler(schema, keyTuple0, InternalTuple.NO_VALUE);

        Columns cols = schema.keyColumns();

        for (int i = 0, len = cols.length(); i < len; i++) {
            final Column col = cols.column(i);

            writeColumn(rowBuilder, col, keyTuple0);
        }

        return new Row(schema, rowBuilder.build());
    }

    /**
     * Analyze tuple and wrap into internal tuple.
     *
     * @param schema Schema.
     * @param tuple Key or value tuple.
     * @param keyFlag If {@code true} marshal key columns, otherwise marshall value columns.
     * @return Internal tuple
     */
    private @NotNull InternalTuple toInternalTuple(SchemaDescriptor schema, Tuple tuple, boolean keyFlag) {
        if (tuple == null)
            return InternalTuple.NO_VALUE;

        Columns columns = keyFlag ? schema.keyColumns() : schema.valueColumns();

        int nonNullVarlen = 0;
        int nonNullVarlenSize = 0;
        int knownColumns = 0;
        Map<String, Object> defaults = new HashMap<>();

        if (tuple instanceof SchemaAware && Objects.equals(((SchemaAware)tuple).schema(), schema)) {
            for (int i = 0, len = columns.length(); i < len; i++) {
                final Column col = columns.column(i);

                Object val = tuple.valueOrDefault(col.name(), POISON_OBJECT);

                assert val != POISON_OBJECT;

                if (val == null || columns.firstVarlengthColumn() < i)
                    continue;

                nonNullVarlenSize += getValueSize(val, col.type());
                nonNullVarlen++;
            }
        }
        else {
            for (int i = 0, len = columns.length(); i < len; i++) {
                final Column col = columns.column(i);

                Object val = tuple.valueOrDefault(col.name(), POISON_OBJECT);

                if (val == POISON_OBJECT) {
                    if (keyFlag)
                        throw new SchemaMismatchException("Missed key column: " + col.name());

                    val = col.defaultValue();

                    defaults.put(col.name(), val);
                }
                else
                    knownColumns++;

                col.validate(val);

                if (val == null || columns.isFixedSize(i))
                    continue;

                nonNullVarlenSize += getValueSize(val, col.type());
                nonNullVarlen++;
            }
        }

        return new InternalTuple(tuple, nonNullVarlen, nonNullVarlenSize, defaults, knownColumns);
    }

    /**
     * @param tuple Tuple representing a Row.
     * @param schema Schema.
     * @return Extra columns.
     */
    private Set<String> extraColumnNames(Tuple tuple, SchemaDescriptor schema) {
        Set<String> cols = new HashSet<>();

        for (int i = 0, len = tuple.columnCount(); i < len; i++) {
            String colName = tuple.columnName(i);

            if (schema.column(colName) == null)
                cols.add(colName);
        }

        return cols;
    }

    /**
     * Return column names that are missed in the schema.
     *
     * @param tuple Key or value tuple.
     * @param keyTuple Key tuple flag. {@code True} if tuple is a key. {@code false} if tuple is value.
     * @param schema Schema to check against.
     * @return Column names.
     */
    @NotNull private Set<String> extraColumnNames(Tuple tuple, boolean keyTuple, SchemaDescriptor schema) {
        Set<String> cols = new HashSet<>();

        for (int i = 0, len = tuple.columnCount(); i < len; i++) {
            String colName = tuple.columnName(i);

            Column col = schema.column(colName);

            if (col == null || schema.isKeyColumn(col.schemaIndex()) ^ keyTuple)
                cols.add(colName);
        }

        return cols;
    }

    /**
     * Extract column types from the tuple that are missed in schema.
     *
     * @param tuple Tuple with column values.
     * @param colNames Column names that type info to be extracted.
     * @return Column types.
     */
    private Set<ColumnDefinition> extractColumnsType(Tuple tuple, Set<String> colNames) {
        Set<ColumnDefinition> extraColumns = new HashSet<>();

        for (String colName : colNames) {
            Object colValue = tuple.value(colName);

            if (colValue == null) // Can't detect type of 'null'
                throw new InvalidTypeException("Live schema upgrade for 'null' value is not supported yet.");

            ColumnType colType = SchemaConfigurationConverter.columnType(colValue.getClass());

            if (colType == null) // No native support for type.
                throw new InvalidTypeException("Live schema upgrade for type [" + colValue.getClass() + "] is not supported.");

            extraColumns.add(SchemaBuilders.column(colName, colType).asNullable().build());
        }

        return extraColumns;
    }

    /**
     * Creates {@link RowAssembler} for key-value tuples.
     *
     * @param schema Schema.
     * @param keyTuple Internal key tuple.
     * @param valTuple Internal value tuple.
     * @return Row assembler.
     */
    private RowAssembler createAssembler(SchemaDescriptor schema, InternalTuple keyTuple, InternalTuple valTuple) {
        return new RowAssembler(
            schema,
            keyTuple.nonNullVarLenSize,
            keyTuple.nonNullVarlen,
            valTuple.nonNullVarLenSize,
            valTuple.nonNullVarlen);
    }

    /**
     * @param rowAsm Row assembler.
     * @param col Column.
     * @param tup Internal tuple.
     */
    private void writeColumn(RowAssembler rowAsm, Column col, InternalTuple tup) {
        RowAssembler.writeValue(rowAsm, col, tup.value(col.name()));
    }

    /**
     * Updates the schema with new columns.
     *
     * @param newCols Columns to add.
     */
<<<<<<< HEAD
    private void createColumns(Set<ColumnDefinition> newCols) {
        //TODO: Introduce internal TableManager and use UUID instead of names ???
=======
    private void createColumns(Set<org.apache.ignite.schema.Column> newCols) {
>>>>>>> 79c07d70
        tblMgr.alterTable(tbl.tableName(), chng -> chng.changeColumns(cols -> {
            int colIdx = chng.columns().size();
            //TODO: IGNITE-15096 avoid 'colIdx' or replace with correct last colIdx.

            for (ColumnDefinition column : newCols) {
                cols.create(String.valueOf(colIdx), colChg -> convert(column, colChg));
                colIdx++;
            }
        }));
    }

    /**
     * Internal tuple enriched original tuple with additional info.
     */
    private static class InternalTuple {
        /** Cached zero statistics. */
        static final InternalTuple NO_VALUE = new InternalTuple(null, 0, 0, null, 0);

        /** Original tuple. */
        private final Tuple tuple;

        /** Number of non-null varlen columns. */
        private final int nonNullVarlen;

        /** Length of all non-null fields of varlen types. */
        private final int nonNullVarLenSize;

        /** Pre-calculated defaults. */
        private final Map<String, Object> defaults;

        /** Schema columns in tuple. */
        private final int knownColumns;

        /**
         * Creates internal tuple.
         *
         * @param tuple Tuple.
         * @param nonNullVarlen Non-null varlen values.
         * @param nonNullVarlenSize Total size of non-null varlen values.
         * @param defaults Default values map.
         * @param knownColumns Number of columns that match schema.
         */
        InternalTuple(Tuple tuple, int nonNullVarlen, int nonNullVarlenSize, Map<String, Object> defaults, int knownColumns) {
            this.nonNullVarlen = nonNullVarlen;
            this.nonNullVarLenSize = nonNullVarlenSize;
            this.tuple = tuple;
            this.defaults = defaults;
            this.knownColumns = knownColumns;
        }

        /**
         * @return Number of columns that matches schema.
         */
        public int knownColumns() {
            return knownColumns;
        }

        /**
         * @param columnName Columns name.
         * @return Column value.
         */
        Object value(String columnName) {
            Object val = tuple.valueOrDefault(columnName, POISON_OBJECT);

            if (val == POISON_OBJECT)
                return defaults.get(columnName);

            return val;
        }
    }
}<|MERGE_RESOLUTION|>--- conflicted
+++ resolved
@@ -80,12 +80,8 @@
         InternalTuple keyTuple0 = toInternalTuple(schema, tuple, true);
         InternalTuple valTuple0 = toInternalTuple(schema, tuple, false);
 
-<<<<<<< HEAD
+        while (valTuple0.knownColumns() + keyTuple0.knownColumns() != tuple.columnCount()) {
             if (tbl.schemaMode() == SchemaManagementMode.STRICT)
-=======
-        while (valTuple0.knownColumns() + keyTuple0.knownColumns() != tuple.columnCount()) {
-            if (tbl.schemaMode() == SchemaMode.STRICT_SCHEMA)
->>>>>>> 79c07d70
                 throw new SchemaMismatchException("Value doesn't match schema.");
 
             createColumns(extractColumnsType(tuple, extraColumnNames(tuple, schema)));
@@ -348,12 +344,7 @@
      *
      * @param newCols Columns to add.
      */
-<<<<<<< HEAD
     private void createColumns(Set<ColumnDefinition> newCols) {
-        //TODO: Introduce internal TableManager and use UUID instead of names ???
-=======
-    private void createColumns(Set<org.apache.ignite.schema.Column> newCols) {
->>>>>>> 79c07d70
         tblMgr.alterTable(tbl.tableName(), chng -> chng.changeColumns(cols -> {
             int colIdx = chng.columns().size();
             //TODO: IGNITE-15096 avoid 'colIdx' or replace with correct last colIdx.
