/*
 * Licensed to the Apache Software Foundation (ASF) under one or more
 * contributor license agreements.  See the NOTICE file distributed with
 * this work for additional information regarding copyright ownership.
 * The ASF licenses this file to You under the Apache License, Version 2.0
 * (the "License"); you may not use this file except in compliance with
 * the License.  You may obtain a copy of the License at
 *
 *      http://www.apache.org/licenses/LICENSE-2.0
 *
 * Unless required by applicable law or agreed to in writing, software
 * distributed under the License is distributed on an "AS IS" BASIS,
 * WITHOUT WARRANTIES OR CONDITIONS OF ANY KIND, either express or implied.
 * See the License for the specific language governing permissions and
 * limitations under the License.
 */

package org.apache.ignite.internal.table;

import org.apache.ignite.internal.schema.ByteBufferRow;
import org.apache.ignite.internal.schema.Column;
import org.apache.ignite.internal.schema.Columns;
import org.apache.ignite.internal.schema.Row;
import org.apache.ignite.internal.schema.RowAssembler;
import org.apache.ignite.internal.schema.SchemaDescriptor;
import org.apache.ignite.internal.schema.marshaller.TupleMarshaller;
import org.apache.ignite.internal.schema.SchemaRegistry;
import org.apache.ignite.table.Tuple;
import org.jetbrains.annotations.NotNull;

import static org.apache.ignite.internal.schema.marshaller.MarshallerUtil.getValueSize;

/**
 * Marshaller implementation.
 */
public class TupleMarshallerImpl implements TupleMarshaller {
    /** Schema manager. */
    private final SchemaRegistry schemaMgr;

    /**
     * Constructor.
     *
     * @param schemaMgr Schema manager.
     */
<<<<<<< HEAD
    TupleMarshallerImpl(SchemaRegistry schemaMgr) {
=======
    public TupleMarshallerImpl(TableSchemaView schemaMgr) {
>>>>>>> aa79d371
        this.schemaMgr = schemaMgr;
    }

    /** {@inheritDoc} */
    @Override public Row marshal(@NotNull Tuple tuple) {
        return marshal(tuple, tuple);
    }

    /** {@inheritDoc} */
    @Override public Row marshal(Tuple keyTuple, Tuple valTuple) {
        final SchemaDescriptor schema = schemaMgr.schema();

        assert keyTuple instanceof TupleBuilderImpl;

        final RowAssembler rowBuilder = createAssembler(schema, keyTuple, valTuple);

        for (int i = 0; i < schema.keyColumns().length(); i++) {
            final Column col = schema.keyColumns().column(i);

            writeColumn(keyTuple, col, rowBuilder);
        }

        if (valTuple != null) {
            for (int i = 0; i < schema.valueColumns().length(); i++) {
                final Column col = schema.valueColumns().column(i);

                writeColumn(valTuple, col, rowBuilder);
            }
        }

        return new Row(schema, new ByteBufferRow(rowBuilder.build()));
    }

    /**
     * Creates {@link RowAssembler} for key-value tuples.
     *
     * @param keyTuple Key tuple.
     * @param valTuple Value tuple.
     * @return Row assembler.
     */
    private RowAssembler createAssembler(SchemaDescriptor schema, Tuple keyTuple, Tuple valTuple) {
        final ObjectStatistic keyStat = collectObjectStats(schema.keyColumns(), keyTuple);
        final ObjectStatistic valStat = collectObjectStats(schema.keyColumns(), valTuple);

        int size = RowAssembler.rowSize(
            schema.keyColumns(), keyStat.nonNullCols, keyStat.nonNullColsSize,
            schema.valueColumns(), valStat.nonNullCols, valStat.nonNullColsSize);

        return new RowAssembler(schema, size, keyStat.nonNullCols, valStat.nonNullCols);
    }

    /**
     * @param tup Tuple.
     * @param col Column.
     * @param rowAsm Row assembler.
     */
    private void writeColumn(Tuple tup, Column col, RowAssembler rowAsm) {
        if (tup.value(col.name()) == null) {
            rowAsm.appendNull();

            return;
        }

        switch (col.type().spec()) {
            case BYTE: {
                rowAsm.appendByte(tup.byteValue(col.name()));

                break;
            }
            case SHORT: {
                rowAsm.appendShort(tup.shortValue(col.name()));

                break;
            }
            case INTEGER: {
                rowAsm.appendInt(tup.intValue(col.name()));

                break;
            }
            case LONG: {
                rowAsm.appendLong(tup.longValue(col.name()));

                break;
            }
            case FLOAT: {
                rowAsm.appendFloat(tup.floatValue(col.name()));
<<<<<<< HEAD

                break;
            }
            case DOUBLE: {
                rowAsm.appendDouble(tup.doubleValue(col.name()));

                break;
            }
            case UUID: {
                rowAsm.appendUuid(tup.value(col.name()));

                break;
            }
            case STRING: {
                rowAsm.appendString(tup.stringValue(col.name()));

                break;
            }
=======

                break;
            }
            case DOUBLE: {
                rowAsm.appendDouble(tup.doubleValue(col.name()));

                break;
            }
            case UUID: {
                rowAsm.appendUuid(tup.value(col.name()));

                break;
            }
            case STRING: {
                rowAsm.appendString(tup.stringValue(col.name()));

                break;
            }
>>>>>>> aa79d371
            case BYTES: {
                rowAsm.appendBytes(tup.value(col.name()));

                break;
            }
            case BITMASK: {
                rowAsm.appendBitmask(tup.value(col.name()));

                break;
            }
            default:
                throw new IllegalStateException("Unexpected value: " + col.type());
        }
    }

    /**
     * Reads object fields and gather statistic.
     *
     * @param cols Schema columns.
     * @param tup Tuple.
     * @return Object statistic.
     */
    private ObjectStatistic collectObjectStats(Columns cols, Tuple tup) {
        if (tup == null || !cols.hasVarlengthColumns())
            return new ObjectStatistic(0, 0);

        int cnt = 0;
        int size = 0;

        for (int i = cols.firstVarlengthColumn(); i < cols.length(); i++) {
            final Object val = tup.value(cols.column(i).name());

            if (val == null || cols.column(i).type().spec().fixedLength())
                continue;

            size += getValueSize(val, cols.column(i).type());
            cnt++;
        }

        return new ObjectStatistic(cnt, size);
    }

    /**
     * Object statistic.
     */
    private static class ObjectStatistic {
        /** Non-null fields of varlen type. */
        int nonNullCols;

        /** Length of all non-null fields of varlen types. */
        int nonNullColsSize;

        /** Constructor. */
        ObjectStatistic(int nonNullCols, int nonNullColsSize) {
            this.nonNullCols = nonNullCols;
            this.nonNullColsSize = nonNullColsSize;
        }
    }
}<|MERGE_RESOLUTION|>--- conflicted
+++ resolved
@@ -42,11 +42,7 @@
      *
      * @param schemaMgr Schema manager.
      */
-<<<<<<< HEAD
-    TupleMarshallerImpl(SchemaRegistry schemaMgr) {
-=======
-    public TupleMarshallerImpl(TableSchemaView schemaMgr) {
->>>>>>> aa79d371
+    public TupleMarshallerImpl(SchemaRegistry schemaMgr) {
         this.schemaMgr = schemaMgr;
     }
 
@@ -133,7 +129,6 @@
             }
             case FLOAT: {
                 rowAsm.appendFloat(tup.floatValue(col.name()));
-<<<<<<< HEAD
 
                 break;
             }
@@ -152,26 +147,6 @@
 
                 break;
             }
-=======
-
-                break;
-            }
-            case DOUBLE: {
-                rowAsm.appendDouble(tup.doubleValue(col.name()));
-
-                break;
-            }
-            case UUID: {
-                rowAsm.appendUuid(tup.value(col.name()));
-
-                break;
-            }
-            case STRING: {
-                rowAsm.appendString(tup.stringValue(col.name()));
-
-                break;
-            }
->>>>>>> aa79d371
             case BYTES: {
                 rowAsm.appendBytes(tup.value(col.name()));
 
