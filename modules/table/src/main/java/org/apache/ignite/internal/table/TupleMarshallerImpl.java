--- conflicted
+++ resolved
@@ -57,13 +57,8 @@
     }
 
     /** {@inheritDoc} */
-<<<<<<< HEAD
     @Override public Row marshal(@NotNull Tuple keyTuple, @Nullable Tuple valTuple) {
         final SchemaDescriptor schema = schemaMgr.schema();
-=======
-    @Override public Row marshal(Tuple keyTuple, Tuple valTuple) {
-        final SchemaDescriptor schema = schemaReg.schema();
->>>>>>> 479ea879
 
         validate(keyTuple, schema.keyColumns());
 
