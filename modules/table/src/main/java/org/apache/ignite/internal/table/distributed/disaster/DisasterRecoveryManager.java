--- conflicted
+++ resolved
@@ -109,13 +109,7 @@
 import org.apache.ignite.internal.partition.replicator.network.disaster.LocalPartitionStateMessage;
 import org.apache.ignite.internal.partition.replicator.network.disaster.LocalPartitionStatesRequest;
 import org.apache.ignite.internal.partition.replicator.network.disaster.LocalPartitionStatesResponse;
-<<<<<<< HEAD
-=======
-import org.apache.ignite.internal.partition.replicator.network.disaster.LocalTablePartitionStateMessage;
-import org.apache.ignite.internal.partition.replicator.network.disaster.LocalTablePartitionStateRequest;
-import org.apache.ignite.internal.partition.replicator.network.disaster.LocalTablePartitionStateResponse;
 import org.apache.ignite.internal.partition.replicator.network.disaster.OperationCompletedMessage;
->>>>>>> 87aafb41
 import org.apache.ignite.internal.partitiondistribution.Assignment;
 import org.apache.ignite.internal.partitiondistribution.Assignments;
 import org.apache.ignite.internal.raft.Loza;
@@ -469,103 +463,6 @@
      *
      * @param nodeNames Names specifying nodes to restart partitions. Case-sensitive, empty set means "all nodes".
      * @param zoneName Name of the distribution zone. Case-sensitive, without quotes.
-<<<<<<< HEAD
-=======
-     * @param schemaName Schema name. Case-sensitive, without quotes.
-     * @param tableName Table name. Case-sensitive, without quotes.
-     * @param partitionIds IDs of partitions to restart. If empty, restart all zone's partitions.
-     * @return Future that completes when partitions are restarted.
-     */
-    public CompletableFuture<Void> restartTablePartitions(
-            Set<String> nodeNames,
-            String zoneName,
-            String schemaName,
-            String tableName,
-            Set<Integer> partitionIds
-    ) {
-        return inBusyLock(busyLock, () -> {
-            try {
-                // Validates passed node names.
-                getNodes(nodeNames);
-
-                Catalog catalog = catalogLatestVersion();
-
-                CatalogZoneDescriptor zone = zoneDescriptor(catalog, zoneName);
-
-                CatalogTableDescriptor table = tableDescriptor(catalog, schemaName, tableName);
-
-                checkPartitionsRange(partitionIds, Set.of(zone));
-
-                return processNewRequest(new ManualGroupRestartRequest(
-                        UUID.randomUUID(),
-                        zone.id(),
-                        table.id(),
-                        partitionIds,
-                        nodeNames,
-                        catalog.time(),
-                        false,
-                        localNode().name()
-                ));
-            } catch (Throwable t) {
-                return failedFuture(t);
-            }
-        });
-    }
-
-    /**
-     * Restarts replica service and raft group of passed partitions with cleaning up partition storages.
-     *
-     * @param nodeNames Names specifying nodes to restart partitions. Only one node is allowed.
-     * @param zoneName Name of the distribution zone. Case-sensitive, without quotes.
-     * @param schemaName Schema name. Case-sensitive, without quotes.
-     * @param tableName Table name. Case-sensitive, without quotes.
-     * @param partitionIds IDs of partitions to restart. If empty, restart all zone's partitions.
-     * @return Future that completes when partitions are restarted.
-     */
-    public CompletableFuture<Void> restartTablePartitionsWithCleanup(
-            Set<String> nodeNames,
-            String zoneName,
-            String schemaName,
-            String tableName,
-            Set<Integer> partitionIds
-    ) {
-        return inBusyLock(busyLock, () -> {
-            try {
-                // Validates passed node names.
-                getNodes(nodeNames);
-
-                Catalog catalog = catalogLatestVersion();
-
-                CatalogZoneDescriptor zone = zoneDescriptor(catalog, zoneName);
-
-                CatalogTableDescriptor table = tableDescriptor(catalog, schemaName, tableName);
-
-                checkPartitionsRange(partitionIds, Set.of(zone));
-
-                checkOnlyOneNodeSpecified(nodeNames);
-
-                return processNewRequest(new ManualGroupRestartRequest(
-                        UUID.randomUUID(),
-                        zone.id(),
-                        table.id(),
-                        partitionIds,
-                        nodeNames,
-                        catalog.time(),
-                        true,
-                        localNode().name()
-                ));
-            } catch (Throwable t) {
-                return failedFuture(t);
-            }
-        });
-    }
-
-    /**
-     * Restarts replica service and raft group of passed partitions.
-     *
-     * @param nodeNames Names specifying nodes to restart partitions. Case-sensitive, empty set means "all nodes".
-     * @param zoneName Name of the distribution zone. Case-sensitive, without quotes.
->>>>>>> 87aafb41
      * @param partitionIds IDs of partitions to restart. If empty, restart all zone's partitions.
      * @return Future that completes when partitions are restarted.
      */
@@ -782,235 +679,6 @@
         });
     }
 
-<<<<<<< HEAD
-=======
-    /**
-     * Returns states of partitions in the cluster. Result is a mapping of {@link TablePartitionId} to the mapping
-     * between a node name and a partition state.
-     *
-     * @param zoneNames Names specifying zones to get partition states from. Case-sensitive, empty set means "all zones".
-     * @param nodeNames Names specifying nodes to get partition states from. Case-sensitive, empty set means "all nodes".
-     * @param partitionIds IDs of partitions to get states of. Empty set means "all partitions".
-     * @return Future with the mapping.
-     */
-    public CompletableFuture<Map<TablePartitionId, LocalTablePartitionStateByNode>> localTablePartitionStates(
-            Set<String> zoneNames,
-            Set<String> nodeNames,
-            Set<Integer> partitionIds
-    ) {
-        return inBusyLock(busyLock, () -> {
-            try {
-                Catalog catalog = catalogLatestVersion();
-
-                return localPartitionStatesInternal(
-                        zoneNames,
-                        nodeNames,
-                        partitionIds,
-                        catalog,
-                        zoneState()
-                )
-                        .thenCompose(res -> tableStateForZone(toZonesOnNodes(res), catalog.version())
-                                .thenApply(tableState -> zoneStateToTableState(res, tableState, catalog))
-                        )
-                        .thenApply(res -> normalizeTableLocal(res, catalog));
-            } catch (Throwable t) {
-                return failedFuture(t);
-            }
-        });
-    }
-
-    /**
-     * Returns states of partitions in the cluster. Result is a mapping of {@link TablePartitionId} to the global partition state value.
-     *
-     * @param zoneNames Names specifying zones to get partition states. Case-sensitive, empty set means "all zones".
-     * @param partitionIds IDs of partitions to get states of. Empty set means "all partitions".
-     * @return Future with the mapping.
-     */
-    public CompletableFuture<Map<TablePartitionId, GlobalTablePartitionState>> globalTablePartitionStates(
-            Set<String> zoneNames,
-            Set<Integer> partitionIds
-    ) {
-        return inBusyLock(busyLock, () -> {
-            try {
-                Catalog catalog = catalogLatestVersion();
-
-                return localPartitionStatesInternal(
-                        zoneNames,
-                        Set.of(),
-                        partitionIds,
-                        catalog,
-                        zoneState()
-                )
-                        .thenCompose(res -> tableStateForZone(toZonesOnNodes(res), catalog.version())
-                                .thenApply(tableState -> zoneStateToTableState(res, tableState, catalog))
-                        )
-                        .thenApply(res -> normalizeTableLocal(res, catalog))
-                        .thenApply(res -> assembleTableGlobal(res, partitionIds, catalog));
-            } catch (Throwable t) {
-                return failedFuture(t);
-            }
-        });
-    }
-
-    /**
-     * Converts {@link LocalPartitionStateMessageByNode} to a mapping of zone names to the set of zone partitions.
-     *
-     * @param partitionStateMap Partition state map.
-     * @return Mapping of zone names to the set of zone partitions.
-     */
-    private static Map<String, Set<ZonePartitionId>> toZonesOnNodes(
-            Map<ZonePartitionId, LocalPartitionStateMessageByNode> partitionStateMap
-    ) {
-        Map<String, Set<ZonePartitionId>> res = new HashMap<>();
-
-        for (Map.Entry<ZonePartitionId, LocalPartitionStateMessageByNode> entry : partitionStateMap.entrySet()) {
-            ZonePartitionId zonePartitionId = entry.getKey();
-
-            LocalPartitionStateMessageByNode zoneLocalPartitionStateMessageByNode = entry.getValue();
-
-            for (String nodeName : zoneLocalPartitionStateMessageByNode.nodes()) {
-                res.computeIfAbsent(nodeName, k -> new HashSet<>()).add(zonePartitionId);
-            }
-        }
-
-        return res;
-    }
-
-    /**
-     * Returns estimated number of rows for each table having a partition in the specified zones.
-     *
-     * <p>The result is returned from the nodes specified in the {@code zonesOnNodes.keySet()} -
-     * these are the nodes we previously received partition states from.
-     *
-     * @param zonesOnNodes Mapping of node names to the set of zone partitions.
-     * @param catalogVersion Catalog version.
-     * @return Future with the mapping.
-     */
-    private CompletableFuture<Map<String, Map<TablePartitionIdMessage, Long>>> tableStateForZone(
-            Map<String, Set<ZonePartitionId>> zonesOnNodes,
-            int catalogVersion
-    ) {
-        Map<String, Map<TablePartitionIdMessage, Long>> result = new ConcurrentHashMap<>();
-
-        CompletableFuture<?>[] futures = zonesOnNodes.entrySet().stream()
-                .map(entry ->
-                        tableStateForZoneOnNode(catalogVersion, entry.getKey(), entry.getValue())
-                                .thenAccept(response ->
-                                        response.states().forEach(state -> {
-                                            result.computeIfAbsent(entry.getKey(), k -> new ConcurrentHashMap<>())
-                                                    .putAll(state.tablePartitionIdToEstimatedRowsMap());
-                                        })
-                                )
-                ).toArray(CompletableFuture[]::new);
-
-        return allOf(futures).handle((unused, err) -> {
-            if (err != null) {
-                throw new DisasterRecoveryException(PARTITION_STATE_ERR, err);
-            }
-
-            return result;
-        });
-    }
-
-    /**
-     * Returns estimated number of rows for each table having a partition in the specified zones.
-     *
-     * @param catalogVersion Catalog version.
-     * @param node Node we get table partition states from.
-     * @param zones Set of zone partitions.
-     * @return Future with the mapping.
-     */
-    private CompletableFuture<LocalTablePartitionStateResponse> tableStateForZoneOnNode(
-            int catalogVersion,
-            String node,
-            Set<ZonePartitionId> zones
-    ) {
-        if (LOG.isDebugEnabled()) {
-            LOG.debug("Sending LocalTablePartitionStateRequest to node [nodeName={}, zones={}]", node, zones);
-        }
-
-        Set<ZonePartitionIdMessage> zoneMessage = zones.stream()
-                .map(zonePartitionId -> toZonePartitionIdMessage(REPLICA_MESSAGES_FACTORY, zonePartitionId))
-                .collect(toSet());
-        LocalTablePartitionStateRequest request = PARTITION_REPLICATION_MESSAGES_FACTORY.localTablePartitionStateRequest()
-                .zonePartitionIds(zoneMessage)
-                .catalogVersion(catalogVersion)
-                .build();
-
-        return messagingService.invoke(node, request, DISASTER_RECOVERY_TIMEOUT_MILLIS)
-                .thenApply(networkMessage -> {
-                    if (LOG.isDebugEnabled()) {
-                        LOG.debug("Got response from node [nodeName={}, networkMessage={}]", node, networkMessage);
-                    }
-
-                    assert networkMessage instanceof LocalTablePartitionStateResponse : networkMessage;
-
-                    return (LocalTablePartitionStateResponse) networkMessage;
-                });
-    }
-
-    private static Map<TablePartitionId, LocalPartitionStateMessageByNode> zoneStateToTableState(
-            Map<ZonePartitionId, LocalPartitionStateMessageByNode> partitionStateMap,
-            Map<String, Map<TablePartitionIdMessage, Long>> tableState,
-            Catalog catalog
-    ) {
-        Map<TablePartitionId, LocalPartitionStateMessageByNode> res = new HashMap<>();
-
-        for (Map.Entry<ZonePartitionId, LocalPartitionStateMessageByNode> entry : partitionStateMap.entrySet()) {
-            ZonePartitionId zonePartitionId = entry.getKey();
-
-            int zoneId = zonePartitionId.zoneId();
-
-            int partitionId = zonePartitionId.partitionId();
-
-            LocalPartitionStateMessageByNode zoneLocalPartitionStateMessageByNode = entry.getValue();
-
-            LocalPartitionStateMessageByNode tableLocalPartitionStateMessageByNode = new LocalPartitionStateMessageByNode(new HashMap<>());
-
-            for (CatalogTableDescriptor tableDescriptor : catalog.tables(zoneId)) {
-                TablePartitionId tablePartitionId = new TablePartitionId(tableDescriptor.id(), partitionId);
-
-                TablePartitionIdMessage tablePartitionIdMessage =
-                        toTablePartitionIdMessage(REPLICA_MESSAGES_FACTORY, tablePartitionId);
-
-                for (Map.Entry<String, LocalPartitionStateMessage> nodeEntry : zoneLocalPartitionStateMessageByNode.entrySet()) {
-                    String nodeName = nodeEntry.getKey();
-
-                    Long estimatedRows = tableState.getOrDefault(nodeName, emptyMap())
-                            .get(tablePartitionIdMessage);
-
-                    if (estimatedRows == null) {
-                        continue;
-                    }
-
-                    LocalPartitionStateMessage localPartitionStateMessage = nodeEntry.getValue();
-
-                    LocalPartitionStateMessage tableLocalPartitionStateMessage =
-                            PARTITION_REPLICATION_MESSAGES_FACTORY.localPartitionStateMessage()
-                                    .partitionId(tablePartitionIdMessage)
-                                    .state(localPartitionStateMessage.state())
-                                    .logIndex(localPartitionStateMessage.logIndex())
-                                    .estimatedRows(estimatedRows)
-                                    .isLearner(localPartitionStateMessage.isLearner())
-                                    .build();
-
-                    tableLocalPartitionStateMessageByNode.put(nodeName, tableLocalPartitionStateMessage);
-                }
-
-                if (!tableLocalPartitionStateMessageByNode.values().isEmpty()) {
-                    res.put(tablePartitionId, tableLocalPartitionStateMessageByNode);
-                }
-            }
-        }
-
-        return res;
-    }
-
-    static Function<LocalPartitionStateMessage, TablePartitionId> tableState() {
-        return state -> state.partitionId().asTablePartitionId();
-    }
-
->>>>>>> 87aafb41
     private static void checkPartitionsRange(Set<Integer> partitionIds, Collection<CatalogZoneDescriptor> zones) {
         if (partitionIds.isEmpty()) {
             return;
@@ -1442,8 +1110,6 @@
         }, threadPool);
     }
 
-<<<<<<< HEAD
-=======
     private void handleOperationCompletedMessage(
             OperationCompletedMessage message,
             InternalClusterNode sender
@@ -1454,20 +1120,6 @@
         }
     }
 
-    private @Nullable LocalTablePartitionStateMessage handleSizeRequestForTablesInZone(
-            Set<ZonePartitionId> requestedPartitions,
-            ZonePartitionId zonePartitionId
-    ) {
-        if (!containsOrEmpty(zonePartitionId, requestedPartitions)) {
-            return null;
-        }
-
-        return PARTITION_REPLICATION_MESSAGES_FACTORY.localTablePartitionStateMessage()
-                .tablePartitionIdToEstimatedRowsMap(estimatedSizeMap(zonePartitionId))
-                .build();
-    }
-
->>>>>>> 87aafb41
     private @Nullable LocalPartitionStateMessage handleStateRequestForZone(
             LocalPartitionStatesRequest request,
             RaftGroupService raftGroupService,
