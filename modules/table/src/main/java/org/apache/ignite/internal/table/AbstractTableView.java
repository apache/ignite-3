--- conflicted
+++ resolved
@@ -36,11 +36,7 @@
     protected final SchemaRegistry schemaReg;
 
     /** The transaction */
-<<<<<<< HEAD
     protected final @Nullable InternalTransaction tx;
-=======
-    protected final @Nullable Transaction tx;
->>>>>>> b67df02a
 
     /**
      * Constructor
@@ -51,11 +47,7 @@
     protected AbstractTableView(InternalTable tbl, SchemaRegistry schemaReg, @Nullable Transaction tx) {
         this.tbl = tbl;
         this.schemaReg = schemaReg;
-<<<<<<< HEAD
         this.tx = (InternalTransaction) tx;
-=======
-        this.tx = tx;
->>>>>>> b67df02a
     }
 
     /**
