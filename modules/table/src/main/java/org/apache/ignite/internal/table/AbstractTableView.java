/*
 * Licensed to the Apache Software Foundation (ASF) under one or more
 * contributor license agreements.  See the NOTICE file distributed with
 * this work for additional information regarding copyright ownership.
 * The ASF licenses this file to You under the Apache License, Version 2.0
 * (the "License"); you may not use this file except in compliance with
 * the License.  You may obtain a copy of the License at
 *
 *      http://www.apache.org/licenses/LICENSE-2.0
 *
 * Unless required by applicable law or agreed to in writing, software
 * distributed under the License is distributed on an "AS IS" BASIS,
 * WITHOUT WARRANTIES OR CONDITIONS OF ANY KIND, either express or implied.
 * See the License for the specific language governing permissions and
 * limitations under the License.
 */

package org.apache.ignite.internal.table;

import java.util.concurrent.CompletableFuture;
import java.util.concurrent.ExecutionException;
import org.apache.ignite.internal.schema.SchemaRegistry;
import org.apache.ignite.lang.IgniteException;
import org.apache.ignite.lang.IgniteInternalException;
import org.apache.ignite.tx.Transaction;
import org.jetbrains.annotations.Nullable;

/**
 * Base class for Table views.
 */
abstract class AbstractTableView {
    /** Internal table. */
    protected final InternalTable tbl;
    
    /** Schema registry. */
    protected final SchemaRegistry schemaReg;
    
    /** The transaction */
    protected final @Nullable Transaction tx;
    
    /**
     * Constructor
     *
     * @param tbl       Internal table.
     * @param schemaReg Schema registry.
     * @param tx        The transaction.
     */
    protected AbstractTableView(InternalTable tbl, SchemaRegistry schemaReg, @Nullable Transaction tx) {
        this.tbl = tbl;
        this.schemaReg = schemaReg;
        this.tx = tx;
    }
    
    /**
     * Waits for operation completion.
     *
     * @param fut Future to wait to.
     * @param <T> Future result type.
     * @return Future result.
     */
    protected <T> T sync(CompletableFuture<T> fut) {
        try {
            return fut.get();
        } catch (InterruptedException e) {
            Thread.currentThread().interrupt(); // Restore interrupt flag.
<<<<<<< HEAD

            //TODO: IGNITE-14500 Replace with public exception with an error code.
            throw new IgniteInternalException(e);
        } catch (ExecutionException e) {
            //TODO: IGNITE-14500 Replace with public exception with an error code (or unwrap?).
            throw new IgniteInternalException(e);
=======
            
            throw convertException(e);
        } catch (ExecutionException e) {
            throw convertException(e.getCause());
        } catch (IgniteInternalException e) {
            throw convertException(e);
>>>>>>> a323c22d
        }
    }
    
    /**
     * @return Current transaction.
     */
    public @Nullable Transaction transaction() {
        return tx;
    }
    
    /**
     * Converts an internal exception to a public one.
     *
     * @param th Internal exception.
     * @return Public exception.
     */
    protected IgniteException convertException(Throwable th) {
        //TODO: IGNITE-14500 Replace with public exception with an error code (or unwrap?).
        return new IgniteException(th);
    }
}<|MERGE_RESOLUTION|>--- conflicted
+++ resolved
@@ -63,21 +63,12 @@
             return fut.get();
         } catch (InterruptedException e) {
             Thread.currentThread().interrupt(); // Restore interrupt flag.
-<<<<<<< HEAD
-
-            //TODO: IGNITE-14500 Replace with public exception with an error code.
-            throw new IgniteInternalException(e);
-        } catch (ExecutionException e) {
-            //TODO: IGNITE-14500 Replace with public exception with an error code (or unwrap?).
-            throw new IgniteInternalException(e);
-=======
             
             throw convertException(e);
         } catch (ExecutionException e) {
             throw convertException(e.getCause());
         } catch (IgniteInternalException e) {
             throw convertException(e);
->>>>>>> a323c22d
         }
     }
     
