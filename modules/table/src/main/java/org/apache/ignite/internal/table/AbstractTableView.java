/*
 * Licensed to the Apache Software Foundation (ASF) under one or more
 * contributor license agreements. See the NOTICE file distributed with
 * this work for additional information regarding copyright ownership.
 * The ASF licenses this file to You under the Apache License, Version 2.0
 * (the "License"); you may not use this file except in compliance with
 * the License. You may obtain a copy of the License at
 *
 *      http://www.apache.org/licenses/LICENSE-2.0
 *
 * Unless required by applicable law or agreed to in writing, software
 * distributed under the License is distributed on an "AS IS" BASIS,
 * WITHOUT WARRANTIES OR CONDITIONS OF ANY KIND, either express or implied.
 * See the License for the specific language governing permissions and
 * limitations under the License.
 */

package org.apache.ignite.internal.table;

import static java.util.concurrent.CompletableFuture.completedFuture;
import static java.util.function.Function.identity;
import static org.apache.ignite.internal.lang.IgniteExceptionMapperUtil.convertToPublicFuture;
import static org.apache.ignite.internal.util.ExceptionUtils.sneakyThrow;

import java.util.Arrays;
import java.util.List;
import java.util.Objects;
import java.util.concurrent.CompletableFuture;
import java.util.concurrent.ExecutionException;
import java.util.stream.Collectors;
import org.apache.ignite.internal.lang.IgniteExceptionMapperUtil;
import org.apache.ignite.internal.schema.Column;
import org.apache.ignite.internal.schema.SchemaDescriptor;
import org.apache.ignite.internal.schema.SchemaRegistry;
import org.apache.ignite.internal.sql.SyncResultSetAdapter;
import org.apache.ignite.internal.table.criteria.SqlSerializer;
import org.apache.ignite.internal.table.distributed.replicator.InternalSchemaVersionMismatchException;
import org.apache.ignite.internal.table.distributed.schema.SchemaVersions;
import org.apache.ignite.internal.tx.InternalTransaction;
import org.apache.ignite.internal.util.ExceptionUtils;
<<<<<<< HEAD
import org.apache.ignite.lang.ErrorGroups.Sql;
import org.apache.ignite.lang.IgniteException;
import org.apache.ignite.sql.ClosableCursor;
import org.apache.ignite.sql.ResultSetMetadata;
import org.apache.ignite.sql.SqlException;
import org.apache.ignite.sql.Statement;
import org.apache.ignite.sql.async.AsyncResultSet;
import org.apache.ignite.table.criteria.Criteria;
import org.apache.ignite.table.criteria.CriteriaQueryOptions;
import org.apache.ignite.table.criteria.CriteriaQuerySource;
=======
import org.apache.ignite.sql.IgniteSql;
>>>>>>> 1ee49511
import org.apache.ignite.tx.Transaction;
import org.jetbrains.annotations.Nullable;

/**
 * Base class for Table views.
 */
abstract class AbstractTableView<R> implements CriteriaQuerySource<R> {
    /** Internal table. */
    protected final InternalTable tbl;

    private final SchemaVersions schemaVersions;

    /** Table row view converter. */
    protected final TableViewRowConverter rowConverter;

    /** Ignite SQL facade. */
    protected final IgniteSql sql;

    /**
     * Constructor.
     *
     * @param tbl Internal table.
     * @param schemaVersions Schema versions access.
     * @param schemaReg Schema registry.
     * @param sql Ignite SQL facade.
     */
    AbstractTableView(InternalTable tbl, SchemaVersions schemaVersions, SchemaRegistry schemaReg, IgniteSql sql) {
        this.tbl = tbl;
        this.schemaVersions = schemaVersions;
        this.sql = sql;

        this.rowConverter = new TableViewRowConverter(schemaReg);
    }

    /**
     * Waits for operation completion.
     *
     * @param fut Future to wait to.
     * @param <T> Future result type.
     * @return Future result.
     */
    protected final <T> T sync(CompletableFuture<T> fut) {
        try {
            return fut.get();
        } catch (InterruptedException e) {
            Thread.currentThread().interrupt(); // Restore interrupt flag.

            throw sneakyThrow(IgniteExceptionMapperUtil.mapToPublicException(e));
        } catch (ExecutionException e) {
            Throwable cause = ExceptionUtils.unwrapCause(e);
            throw sneakyThrow(cause);
        }
    }

    /**
     * Executes the provided KV action in the given transaction, maintaining Schema Synchronization semantics: that is, before executing
     * the action, a check is made to make sure that the current node has schemas complete wrt timestamp corresponding to the operation
     * (if not, a wait is made till this condition is satisfied) and then the action is provided with the table schema version corresponding
     * to the operation.
     *
     * <p>If a transaction is given, the operation timestamp will be equal to the transaction timestamp; otherwise, 'now' will
     * be used.
     *
     * <p>If no transaction is provided, it might happen that schema version obtained at 'now' is different than a schema version
     * obtained when processing the implicit transaction (that will be created further). If this happens, we'll get an exception
     * saying that we need to make a retry; it will be handled by this method.
     *
     * @param <T> Type of the data the action returns.
     * @param tx Transaction or {@code null}.
     * @param action Action to execute.
     * @return Whatever the action returns.
     */
    protected final <T> CompletableFuture<T> withSchemaSync(@Nullable Transaction tx, KvAction<T> action) {
        return withSchemaSync(tx, null, action);
    }

    private <T> CompletableFuture<T> withSchemaSync(@Nullable Transaction tx, @Nullable Integer previousSchemaVersion, KvAction<T> action) {
        CompletableFuture<Integer> schemaVersionFuture = tx == null
                ? schemaVersions.schemaVersionAtNow(tbl.tableId())
                : schemaVersions.schemaVersionAt(((InternalTransaction) tx).startTimestamp(), tbl.tableId());

        CompletableFuture<T> future = schemaVersionFuture
                .thenCompose(schemaVersion -> action.act(schemaVersion)
                        .handle((res, ex) -> {
                            if (isOrCausedBy(InternalSchemaVersionMismatchException.class, ex)) {
                                assert tx == null : "Only for implicit transactions a retry might be requested";
                                assert previousSchemaVersion == null || !Objects.equals(schemaVersion, previousSchemaVersion)
                                        : "Same schema version (" + schemaVersion
                                                + ") on a retry: something is wrong, is this caused by the test setup?";

                                // Repeat.
                                return withSchemaSync(tx, schemaVersion, action);
                            } else {
                                return ex == null ? completedFuture(res) : CompletableFuture.<T>failedFuture(ex);
                            }
                        }))
                .thenCompose(identity());

        return convertToPublicFuture(future);
    }

    /**
     * Get index mapping.
     *
     * @param columns Columns to map.
     * @param metadata Metadata for query results.
     * @return Index mapping.
     */
    static List<Integer> indexMapping(Column[] columns, @Nullable ResultSetMetadata metadata) {
        if (metadata == null) {
            throw new IgniteException(Sql.RUNTIME_ERR, "Metadata can't be null.");
        }

        return Arrays.stream(columns)
                .map(Column::name)
                .map((columnName) -> {
                    var rowIdx = metadata.indexOf(columnName);

                    if (rowIdx == -1) {
                        throw new IgniteException(Sql.RUNTIME_ERR, "Missing required column in query results: " + columnName);
                    }

                    return rowIdx;
                })
                .collect(Collectors.toList());
    }

    /**
     * Executes SQL statement and maps results.
     *
     * @param schema Schema.
     * @param tx Transaction to execute the query within or {@code null} to run within implicit transaction.
     * @param statement SQL statement to execute.
     * @param arguments Arguments for the statement.
     * @return Future that represents the pending completion of the operation.
     * @throws SqlException If failed.
     */
    protected abstract CompletableFuture<AsyncResultSet<R>> executeQueryAsync(
            SchemaDescriptor schema,
            @Nullable Transaction tx,
            Statement statement,
            @Nullable Object... arguments
    );

    /** {@inheritDoc} */
    @Override
    public ClosableCursor<R> queryCriteria(@Nullable Transaction tx, @Nullable Criteria criteria, CriteriaQueryOptions opts) {
        return new SyncResultSetAdapter<>(queryCriteriaAsync(tx, criteria, opts).join());
    }

    /** {@inheritDoc} */
    @Override
    public CompletableFuture<AsyncResultSet<R>> queryCriteriaAsync(
            @Nullable Transaction tx,
            @Nullable Criteria criteria,
            CriteriaQueryOptions opts
    ) {
        return withSchemaSync(tx, (schemaVersion) -> {
            SchemaDescriptor schema = rowConverter.registry().schema(schemaVersion);

            SqlSerializer ser = new SqlSerializer.Builder()
                    .tableName(tbl.name())
                    .columns(schema.columnNames())
                    .where(criteria)
                    .build();

            Statement statement = tbl.sql().statementBuilder().query(ser.toString()).pageSize(opts.pageSize()).build();

            return executeQueryAsync(schema, tx, statement, ser.getArguments());
        });
    }

    private static boolean isOrCausedBy(Class<? extends Exception> exceptionClass, @Nullable Throwable ex) {
        return ex != null && (exceptionClass.isInstance(ex) || isOrCausedBy(exceptionClass, ex.getCause()));
    }

    /**
     * Action representing some KV operation. When executed, the action is supplied with schema version corresponding
     * to the operation timestamp (see {@link #withSchemaSync(Transaction, KvAction)} for details).
     *
     * @param <R> Type of the result.
     * @see #withSchemaSync(Transaction, KvAction)
     */
    @FunctionalInterface
    protected interface KvAction<R> {
        /**
         * Executes the action.
         *
         * @param schemaVersion Schema version corresponding to the operation.
         * @return Action result.
         */
        CompletableFuture<R> act(int schemaVersion);
    }
}<|MERGE_RESOLUTION|>--- conflicted
+++ resolved
@@ -30,28 +30,20 @@
 import java.util.stream.Collectors;
 import org.apache.ignite.internal.lang.IgniteExceptionMapperUtil;
 import org.apache.ignite.internal.schema.Column;
-import org.apache.ignite.internal.schema.SchemaDescriptor;
 import org.apache.ignite.internal.schema.SchemaRegistry;
-import org.apache.ignite.internal.sql.SyncResultSetAdapter;
-import org.apache.ignite.internal.table.criteria.SqlSerializer;
+import org.apache.ignite.internal.table.criteria.CursorSyncAdapter;
 import org.apache.ignite.internal.table.distributed.replicator.InternalSchemaVersionMismatchException;
 import org.apache.ignite.internal.table.distributed.schema.SchemaVersions;
 import org.apache.ignite.internal.tx.InternalTransaction;
 import org.apache.ignite.internal.util.ExceptionUtils;
-<<<<<<< HEAD
+import org.apache.ignite.lang.Cursor;
 import org.apache.ignite.lang.ErrorGroups.Sql;
 import org.apache.ignite.lang.IgniteException;
-import org.apache.ignite.sql.ClosableCursor;
+import org.apache.ignite.sql.IgniteSql;
 import org.apache.ignite.sql.ResultSetMetadata;
-import org.apache.ignite.sql.SqlException;
-import org.apache.ignite.sql.Statement;
-import org.apache.ignite.sql.async.AsyncResultSet;
 import org.apache.ignite.table.criteria.Criteria;
 import org.apache.ignite.table.criteria.CriteriaQueryOptions;
 import org.apache.ignite.table.criteria.CriteriaQuerySource;
-=======
-import org.apache.ignite.sql.IgniteSql;
->>>>>>> 1ee49511
 import org.apache.ignite.tx.Transaction;
 import org.jetbrains.annotations.Nullable;
 
@@ -179,49 +171,10 @@
                 .collect(Collectors.toList());
     }
 
-    /**
-     * Executes SQL statement and maps results.
-     *
-     * @param schema Schema.
-     * @param tx Transaction to execute the query within or {@code null} to run within implicit transaction.
-     * @param statement SQL statement to execute.
-     * @param arguments Arguments for the statement.
-     * @return Future that represents the pending completion of the operation.
-     * @throws SqlException If failed.
-     */
-    protected abstract CompletableFuture<AsyncResultSet<R>> executeQueryAsync(
-            SchemaDescriptor schema,
-            @Nullable Transaction tx,
-            Statement statement,
-            @Nullable Object... arguments
-    );
-
     /** {@inheritDoc} */
     @Override
-    public ClosableCursor<R> queryCriteria(@Nullable Transaction tx, @Nullable Criteria criteria, CriteriaQueryOptions opts) {
-        return new SyncResultSetAdapter<>(queryCriteriaAsync(tx, criteria, opts).join());
-    }
-
-    /** {@inheritDoc} */
-    @Override
-    public CompletableFuture<AsyncResultSet<R>> queryCriteriaAsync(
-            @Nullable Transaction tx,
-            @Nullable Criteria criteria,
-            CriteriaQueryOptions opts
-    ) {
-        return withSchemaSync(tx, (schemaVersion) -> {
-            SchemaDescriptor schema = rowConverter.registry().schema(schemaVersion);
-
-            SqlSerializer ser = new SqlSerializer.Builder()
-                    .tableName(tbl.name())
-                    .columns(schema.columnNames())
-                    .where(criteria)
-                    .build();
-
-            Statement statement = tbl.sql().statementBuilder().query(ser.toString()).pageSize(opts.pageSize()).build();
-
-            return executeQueryAsync(schema, tx, statement, ser.getArguments());
-        });
+    public Cursor<R> queryCriteria(@Nullable Transaction tx, @Nullable Criteria criteria, CriteriaQueryOptions opts) {
+        return new CursorSyncAdapter<>(sync(queryCriteriaAsync(tx, criteria, opts)));
     }
 
     private static boolean isOrCausedBy(Class<? extends Exception> exceptionClass, @Nullable Throwable ex) {
