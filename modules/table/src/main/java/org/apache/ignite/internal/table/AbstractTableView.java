/*
 * Licensed to the Apache Software Foundation (ASF) under one or more
 * contributor license agreements. See the NOTICE file distributed with
 * this work for additional information regarding copyright ownership.
 * The ASF licenses this file to You under the Apache License, Version 2.0
 * (the "License"); you may not use this file except in compliance with
 * the License. You may obtain a copy of the License at
 *
 *      http://www.apache.org/licenses/LICENSE-2.0
 *
 * Unless required by applicable law or agreed to in writing, software
 * distributed under the License is distributed on an "AS IS" BASIS,
 * WITHOUT WARRANTIES OR CONDITIONS OF ANY KIND, either express or implied.
 * See the License for the specific language governing permissions and
 * limitations under the License.
 */

package org.apache.ignite.internal.table;

import static java.util.concurrent.CompletableFuture.completedFuture;
import static java.util.function.Function.identity;
import static org.apache.ignite.internal.lang.IgniteExceptionMapperUtil.convertToPublicFuture;
import static org.apache.ignite.internal.util.ExceptionUtils.isOrCausedBy;
import static org.apache.ignite.internal.util.ExceptionUtils.sneakyThrow;
<<<<<<< HEAD
import static org.apache.ignite.lang.ErrorGroups.Criteria.COLUMN_NOT_FOUND_ERR;
=======
import static org.apache.ignite.internal.util.ExceptionUtils.unwrapCause;
>>>>>>> c89437b6

import java.util.Objects;
import java.util.concurrent.CompletableFuture;
import java.util.concurrent.CompletionException;
import java.util.concurrent.ExecutionException;
import java.util.function.Function;
import org.apache.ignite.internal.lang.IgniteExceptionMapperUtil;
import org.apache.ignite.internal.schema.Column;
import org.apache.ignite.internal.schema.SchemaDescriptor;
import org.apache.ignite.internal.schema.SchemaRegistry;
import org.apache.ignite.internal.table.criteria.CriteriaExceptionMapperUtil;
import org.apache.ignite.internal.table.criteria.CursorAdapter;
import org.apache.ignite.internal.table.criteria.QueryCriteriaAsyncCursor;
import org.apache.ignite.internal.table.criteria.SqlSerializer;
import org.apache.ignite.internal.table.distributed.replicator.InternalSchemaVersionMismatchException;
import org.apache.ignite.internal.table.distributed.schema.SchemaVersions;
import org.apache.ignite.internal.tx.InternalTransaction;
import org.apache.ignite.internal.util.ExceptionUtils;
import org.apache.ignite.lang.AsyncCursor;
import org.apache.ignite.lang.Cursor;
<<<<<<< HEAD
import org.apache.ignite.lang.util.IgniteNameUtils;
=======
>>>>>>> c89437b6
import org.apache.ignite.sql.IgniteSql;
import org.apache.ignite.sql.ResultSetMetadata;
import org.apache.ignite.sql.Session;
import org.apache.ignite.sql.SqlRow;
import org.apache.ignite.sql.Statement;
import org.apache.ignite.table.criteria.Criteria;
import org.apache.ignite.table.criteria.CriteriaException;
import org.apache.ignite.table.criteria.CriteriaQueryOptions;
import org.apache.ignite.table.criteria.CriteriaQuerySource;
import org.apache.ignite.tx.Transaction;
import org.jetbrains.annotations.Nullable;

/**
 * Base class for Table views.
 */
abstract class AbstractTableView<R> implements CriteriaQuerySource<R> {
    /** Internal table. */
    protected final InternalTable tbl;

    private final SchemaVersions schemaVersions;

    /** Table row view converter. */
    protected final TableViewRowConverter rowConverter;

    /** Ignite SQL facade. */
    protected final IgniteSql sql;

    /**
     * Constructor.
     *
     * @param tbl Internal table.
     * @param schemaVersions Schema versions access.
     * @param schemaReg Schema registry.
     * @param sql Ignite SQL facade.
     */
    AbstractTableView(InternalTable tbl, SchemaVersions schemaVersions, SchemaRegistry schemaReg, IgniteSql sql) {
        this.tbl = tbl;
        this.schemaVersions = schemaVersions;
        this.sql = sql;

        this.rowConverter = new TableViewRowConverter(schemaReg);
    }

    /**
     * Waits for operation completion.
     *
     * @param fut Future to wait to.
     * @param <T> Future result type.
     * @return Future result.
     */
    protected final <T> T sync(CompletableFuture<T> fut) {
        try {
            return fut.get();
        } catch (InterruptedException e) {
            Thread.currentThread().interrupt(); // Restore interrupt flag.

            throw sneakyThrow(IgniteExceptionMapperUtil.mapToPublicException(e));
        } catch (ExecutionException e) {
            Throwable cause = ExceptionUtils.unwrapCause(e);
            throw sneakyThrow(cause);
        }
    }

    /**
     * Executes the provided KV action in the given transaction, maintaining Schema Synchronization semantics: that is, before executing
     * the action, a check is made to make sure that the current node has schemas complete wrt timestamp corresponding to the operation
     * (if not, a wait is made till this condition is satisfied) and then the action is provided with the table schema version corresponding
     * to the operation.
     *
     * <p>If a transaction is given, the operation timestamp will be equal to the transaction timestamp; otherwise, 'now' will
     * be used.
     *
     * <p>If no transaction is provided, it might happen that schema version obtained at 'now' is different than a schema version
     * obtained when processing the implicit transaction (that will be created further). If this happens, we'll get an exception
     * saying that we need to make a retry; it will be handled by this method.
     *
     * @param <T> Type of the data the action returns.
     * @param tx Transaction or {@code null}.
     * @param action Action to execute.
     * @return Whatever the action returns.
     */
    protected final <T> CompletableFuture<T> withSchemaSync(@Nullable Transaction tx, KvAction<T> action) {
        return withSchemaSync(tx, null, action);
    }

    private <T> CompletableFuture<T> withSchemaSync(@Nullable Transaction tx, @Nullable Integer previousSchemaVersion, KvAction<T> action) {
        CompletableFuture<Integer> schemaVersionFuture = tx == null
                ? schemaVersions.schemaVersionAtNow(tbl.tableId())
                : schemaVersions.schemaVersionAt(((InternalTransaction) tx).startTimestamp(), tbl.tableId());

        CompletableFuture<T> future = schemaVersionFuture
                .thenCompose(schemaVersion -> action.act(schemaVersion)
                        .handle((res, ex) -> {
                            if (isOrCausedBy(InternalSchemaVersionMismatchException.class, ex)) {
                                assert tx == null : "Only for implicit transactions a retry might be requested";
                                assert previousSchemaVersion == null || !Objects.equals(schemaVersion, previousSchemaVersion)
                                        : "Same schema version (" + schemaVersion
                                                + ") on a retry: something is wrong, is this caused by the test setup?";

                                // Repeat.
                                return withSchemaSync(tx, schemaVersion, action);
                            } else {
                                return ex == null ? completedFuture(res) : CompletableFuture.<T>failedFuture(ex);
                            }
                        }))
                .thenCompose(identity());

        return convertToPublicFuture(future);
    }

    /**
     * Map columns to it's names.
     *
     * @param columns Target columns.
     * @return Column names.
     */
<<<<<<< HEAD
    protected static List<Integer> indexMapping(Column[] columns, ResultSetMetadata metadata) {
        return Arrays.stream(columns)
                .map(Column::name)
                .map(IgniteNameUtils::quoteIfNeeded)
                .map((columnName) -> {
                    int rowIdx = metadata.indexOf(columnName);

                    if (rowIdx == -1) {
                        throw new CriteriaException(COLUMN_NOT_FOUND_ERR, "Missing required column in query results: " + columnName);
                    }

                    return rowIdx;
                })
                .collect(toList());
=======
    protected static String[] columnNames(Column[] columns) {
        String[] columnNames = new String[columns.length];

        for (int i = 0; i < columns.length; i++) {
            columnNames[i] = columns[i].name();
        }

        return columnNames;
>>>>>>> c89437b6
    }

    /**
     * Create conversion function for objects contained by result set to criteria query objects.
     *
     * @param meta Result set columns' metadata.
     * @param schema Schema.
     * @return Conversion function (if {@code null} conversions isn't required).
     */
    protected @Nullable Function<SqlRow, R> queryMapper(ResultSetMetadata meta, SchemaDescriptor schema) {
        return null;
    }

    /** {@inheritDoc} */
    @Override
    public Cursor<R> query(@Nullable Transaction tx, @Nullable Criteria criteria, CriteriaQueryOptions opts) {
        return new CursorAdapter<>(sync(queryAsync(tx, criteria, opts)));
    }

    /** {@inheritDoc} */
    @Override
    public CompletableFuture<AsyncCursor<R>> queryAsync(
            @Nullable Transaction tx,
            @Nullable Criteria criteria,
            @Nullable CriteriaQueryOptions opts
    ) {
        CriteriaQueryOptions opts0 = opts == null ? CriteriaQueryOptions.DEFAULT : opts;

        return withSchemaSync(tx, (schemaVersion) -> {
            SchemaDescriptor schema = rowConverter.registry().schema(schemaVersion);

            SqlSerializer ser = new SqlSerializer.Builder()
                    .tableName(tbl.name())
                    .columns(schema.columnNames())
                    .where(criteria)
                    .build();

            Statement statement = sql.statementBuilder().query(ser.toString()).pageSize(opts0.pageSize()).build();
            Session session = sql.createSession();

<<<<<<< HEAD
            return CriteriaExceptionMapperUtil.convertToPublicFuture(session.executeAsync(tx, statement, ser.getArguments())
                    .thenApply(resultSet -> {
=======
            return session.executeAsync(tx, statement, ser.getArguments())
                    .<AsyncCursor<R>>thenApply(resultSet -> {
>>>>>>> c89437b6
                        ResultSetMetadata meta = resultSet.metadata();

                        assert meta != null : "Metadata can't be null.";

<<<<<<< HEAD
                        return new QueryCriteriaAsyncCursor<>(resultSet, queryMapper(meta, schema), session::close);
                    }));
=======
                        return new QueryCriteriaAsyncCursor<>(resultSet, queryMapper(meta, schema), session::closeAsync);
                    })
                    .exceptionally(th -> {
                        session.closeAsync();

                        throw new CompletionException(unwrapCause(th));
                    });
>>>>>>> c89437b6
        });
    }


    /**
     * Action representing some KV operation. When executed, the action is supplied with schema version corresponding
     * to the operation timestamp (see {@link #withSchemaSync(Transaction, KvAction)} for details).
     *
     * @param <R> Type of the result.
     * @see #withSchemaSync(Transaction, KvAction)
     */
    @FunctionalInterface
    protected interface KvAction<R> {
        /**
         * Executes the action.
         *
         * @param schemaVersion Schema version corresponding to the operation.
         * @return Action result.
         */
        CompletableFuture<R> act(int schemaVersion);
    }
}<|MERGE_RESOLUTION|>--- conflicted
+++ resolved
@@ -20,13 +20,10 @@
 import static java.util.concurrent.CompletableFuture.completedFuture;
 import static java.util.function.Function.identity;
 import static org.apache.ignite.internal.lang.IgniteExceptionMapperUtil.convertToPublicFuture;
+import static org.apache.ignite.internal.table.criteria.CriteriaExceptionMapperUtil.mapToPublicCriteriaException;
 import static org.apache.ignite.internal.util.ExceptionUtils.isOrCausedBy;
 import static org.apache.ignite.internal.util.ExceptionUtils.sneakyThrow;
-<<<<<<< HEAD
-import static org.apache.ignite.lang.ErrorGroups.Criteria.COLUMN_NOT_FOUND_ERR;
-=======
 import static org.apache.ignite.internal.util.ExceptionUtils.unwrapCause;
->>>>>>> c89437b6
 
 import java.util.Objects;
 import java.util.concurrent.CompletableFuture;
@@ -37,7 +34,6 @@
 import org.apache.ignite.internal.schema.Column;
 import org.apache.ignite.internal.schema.SchemaDescriptor;
 import org.apache.ignite.internal.schema.SchemaRegistry;
-import org.apache.ignite.internal.table.criteria.CriteriaExceptionMapperUtil;
 import org.apache.ignite.internal.table.criteria.CursorAdapter;
 import org.apache.ignite.internal.table.criteria.QueryCriteriaAsyncCursor;
 import org.apache.ignite.internal.table.criteria.SqlSerializer;
@@ -47,17 +43,12 @@
 import org.apache.ignite.internal.util.ExceptionUtils;
 import org.apache.ignite.lang.AsyncCursor;
 import org.apache.ignite.lang.Cursor;
-<<<<<<< HEAD
-import org.apache.ignite.lang.util.IgniteNameUtils;
-=======
->>>>>>> c89437b6
 import org.apache.ignite.sql.IgniteSql;
 import org.apache.ignite.sql.ResultSetMetadata;
 import org.apache.ignite.sql.Session;
 import org.apache.ignite.sql.SqlRow;
 import org.apache.ignite.sql.Statement;
 import org.apache.ignite.table.criteria.Criteria;
-import org.apache.ignite.table.criteria.CriteriaException;
 import org.apache.ignite.table.criteria.CriteriaQueryOptions;
 import org.apache.ignite.table.criteria.CriteriaQuerySource;
 import org.apache.ignite.tx.Transaction;
@@ -167,22 +158,6 @@
      * @param columns Target columns.
      * @return Column names.
      */
-<<<<<<< HEAD
-    protected static List<Integer> indexMapping(Column[] columns, ResultSetMetadata metadata) {
-        return Arrays.stream(columns)
-                .map(Column::name)
-                .map(IgniteNameUtils::quoteIfNeeded)
-                .map((columnName) -> {
-                    int rowIdx = metadata.indexOf(columnName);
-
-                    if (rowIdx == -1) {
-                        throw new CriteriaException(COLUMN_NOT_FOUND_ERR, "Missing required column in query results: " + columnName);
-                    }
-
-                    return rowIdx;
-                })
-                .collect(toList());
-=======
     protected static String[] columnNames(Column[] columns) {
         String[] columnNames = new String[columns.length];
 
@@ -191,7 +166,6 @@
         }
 
         return columnNames;
->>>>>>> c89437b6
     }
 
     /**
@@ -232,29 +206,19 @@
             Statement statement = sql.statementBuilder().query(ser.toString()).pageSize(opts0.pageSize()).build();
             Session session = sql.createSession();
 
-<<<<<<< HEAD
-            return CriteriaExceptionMapperUtil.convertToPublicFuture(session.executeAsync(tx, statement, ser.getArguments())
-                    .thenApply(resultSet -> {
-=======
             return session.executeAsync(tx, statement, ser.getArguments())
                     .<AsyncCursor<R>>thenApply(resultSet -> {
->>>>>>> c89437b6
                         ResultSetMetadata meta = resultSet.metadata();
 
                         assert meta != null : "Metadata can't be null.";
 
-<<<<<<< HEAD
-                        return new QueryCriteriaAsyncCursor<>(resultSet, queryMapper(meta, schema), session::close);
-                    }));
-=======
                         return new QueryCriteriaAsyncCursor<>(resultSet, queryMapper(meta, schema), session::closeAsync);
                     })
                     .exceptionally(th -> {
                         session.closeAsync();
 
-                        throw new CompletionException(unwrapCause(th));
+                        throw new CompletionException(mapToPublicCriteriaException(unwrapCause(th)));
                     });
->>>>>>> c89437b6
         });
     }
 
