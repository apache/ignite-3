--- conflicted
+++ resolved
@@ -23,23 +23,16 @@
 import static org.apache.ignite.internal.lang.IgniteExceptionMapperUtil.convertToPublicFuture;
 import static org.apache.ignite.internal.util.ExceptionUtils.sneakyThrow;
 
-<<<<<<< HEAD
 import java.util.Arrays;
 import java.util.Collection;
 import java.util.List;
-=======
-import java.util.Collection;
->>>>>>> 1263f6b9
 import java.util.Objects;
 import java.util.concurrent.CompletableFuture;
 import java.util.concurrent.ExecutionException;
 import org.apache.ignite.internal.lang.IgniteExceptionMapperUtil;
 import org.apache.ignite.internal.schema.Column;
 import org.apache.ignite.internal.schema.SchemaRegistry;
-<<<<<<< HEAD
 import org.apache.ignite.internal.table.criteria.CursorAdapter;
-=======
->>>>>>> 1263f6b9
 import org.apache.ignite.internal.table.criteria.SqlSerializer;
 import org.apache.ignite.internal.table.distributed.replicator.InternalSchemaVersionMismatchException;
 import org.apache.ignite.internal.table.distributed.schema.SchemaVersions;
@@ -48,15 +41,12 @@
 import org.apache.ignite.lang.Cursor;
 import org.apache.ignite.lang.ErrorGroups.Sql;
 import org.apache.ignite.lang.IgniteException;
+import org.apache.ignite.lang.util.IgniteNameUtils;
 import org.apache.ignite.sql.IgniteSql;
-<<<<<<< HEAD
 import org.apache.ignite.sql.ResultSetMetadata;
 import org.apache.ignite.table.criteria.Criteria;
 import org.apache.ignite.table.criteria.CriteriaQueryOptions;
 import org.apache.ignite.table.criteria.CriteriaQuerySource;
-=======
-import org.apache.ignite.table.criteria.Criteria;
->>>>>>> 1263f6b9
 import org.apache.ignite.tx.Transaction;
 import org.jetbrains.annotations.Nullable;
 
@@ -159,7 +149,7 @@
     }
 
     /**
-     * Get index mapping.
+     * Get index mapping from result set to schema.
      *
      * @param columns Columns to map.
      * @param metadata Metadata for query results.
@@ -172,6 +162,7 @@
 
         return Arrays.stream(columns)
                 .map(Column::name)
+                .map(IgniteNameUtils::quoteIfNeeded)
                 .map((columnName) -> {
                     var rowIdx = metadata.indexOf(columnName);
 
