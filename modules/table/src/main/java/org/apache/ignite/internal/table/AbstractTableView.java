--- conflicted
+++ resolved
@@ -20,13 +20,9 @@
 import java.util.concurrent.CompletableFuture;
 import java.util.concurrent.ExecutionException;
 import org.apache.ignite.internal.schema.SchemaRegistry;
-<<<<<<< HEAD
 import org.apache.ignite.internal.tx.InternalTransaction;
 import org.apache.ignite.lang.IgniteException;
-=======
-import org.apache.ignite.lang.IgniteException;
 import org.apache.ignite.lang.IgniteInternalException;
->>>>>>> a323c22d
 import org.apache.ignite.tx.Transaction;
 import org.jetbrains.annotations.Nullable;
 
@@ -41,13 +37,8 @@
     protected final SchemaRegistry schemaReg;
     
     /** The transaction */
-<<<<<<< HEAD
     protected final @Nullable InternalTransaction tx;
 
-=======
-    protected final @Nullable Transaction tx;
-    
->>>>>>> a323c22d
     /**
      * Constructor
      *
@@ -73,22 +64,12 @@
             return fut.get();
         } catch (InterruptedException e) {
             Thread.currentThread().interrupt(); // Restore interrupt flag.
-<<<<<<< HEAD
-
-            //TODO: IGNITE-14500 Replace with public exception with an error code.
-            throw new IgniteException(e);
-        }
-        catch (ExecutionException e) {
-            //TODO: IGNITE-14500 Replace with public exception with an error code (or unwrap?).
-            throw new IgniteException(e.getCause());
-=======
             
             throw convertException(e);
         } catch (ExecutionException e) {
             throw convertException(e.getCause());
         } catch (IgniteInternalException e) {
             throw convertException(e);
->>>>>>> a323c22d
         }
     }
     
@@ -98,7 +79,6 @@
     public @Nullable Transaction transaction() {
         return tx;
     }
-<<<<<<< HEAD
 
     /**
      * @param tx The transaction.
@@ -106,7 +86,6 @@
      * @deprecated TODO asch remove and replace with expicit TX argument in table API calls.
      */
     public abstract AbstractTableView withTransaction(Transaction tx);
-=======
     
     /**
      * Converts an internal exception to a public one.
@@ -118,5 +97,4 @@
         //TODO: IGNITE-14500 Replace with public exception with an error code (or unwrap?).
         return new IgniteException(th);
     }
->>>>>>> a323c22d
 }