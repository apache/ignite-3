--- conflicted
+++ resolved
@@ -22,20 +22,17 @@
 import java.util.concurrent.CompletableFuture;
 import java.util.concurrent.Flow.Publisher;
 import org.apache.ignite.internal.schema.BinaryRow;
-<<<<<<< HEAD
 import org.apache.ignite.internal.tx.InternalTransaction;
 import org.apache.ignite.internal.tx.LockException;
-=======
 import org.apache.ignite.internal.storage.engine.TableStorage;
->>>>>>> a323c22d
 import org.apache.ignite.lang.IgniteUuid;
 import org.apache.ignite.schema.definition.SchemaManagementMode;
 import org.jetbrains.annotations.NotNull;
 import org.jetbrains.annotations.Nullable;
 
 /**
- * Internal table facade provides low-level methods for table operations. The facade hides TX/replication protocol over table storage
- * abstractions.
+ * Internal table facade provides low-level methods for table operations. The facade hides
+ * TX/replication protocol over table storage abstractions.
  */
 public interface InternalTable extends AutoCloseable {
     /**
@@ -44,249 +41,213 @@
      * @return Table storage.
      */
     @NotNull TableStorage storage();
-
+    
     /**
      * Gets a table id.
      *
      * @return Table id as UUID.
      */
     @NotNull IgniteUuid tableId();
-
+    
     /**
      * Gets a name of the table.
      *
      * @return Table name.
      */
     @NotNull String tableName();
-
+    
     /**
      * Gets a schema mode of the table.
      *
      * @return Schema mode.
      */
     @NotNull SchemaManagementMode schemaMode();
-
+    
     /**
      * Sets schema mode for the table.
      */
     void schema(SchemaManagementMode schemaMode);
-
+    
     /**
      * Asynchronously gets a row with same key columns values as given one from the table.
      *
      * @param keyRow Row with key columns set.
-     * @param tx     The transaction.
-     * @return Future representing pending completion of the operation.
-     *
+     * @param tx The transaction.
+     * @return Future representing pending completion of the operation.
      * @throws LockException If a lock can't be acquired by some reason.
      */
     CompletableFuture<BinaryRow> get(BinaryRow keyRow, @Nullable InternalTransaction tx);
-
+    
     /**
      * Asynchronously get rows from the table.
      *
      * @param keyRows Rows with key columns set.
-<<<<<<< HEAD
-=======
-     * @param tx      The transaction.
->>>>>>> a323c22d
-     * @return Future representing pending completion of the operation.
-     */
-    CompletableFuture<Collection<BinaryRow>> getAll(Collection<BinaryRow> keyRows, @Nullable InternalTransaction tx);
-
+     * @param tx The transaction.
+     * @return Future representing pending completion of the operation.
+     */
+    CompletableFuture<Collection<BinaryRow>> getAll(Collection<BinaryRow> keyRows,
+            @Nullable InternalTransaction tx);
+    
     /**
      * Asynchronously inserts a row into the table if does not exist or replaces the existed one.
      *
      * @param row Row to insert into the table.
-<<<<<<< HEAD
-=======
-     * @param tx  The transaction.
->>>>>>> a323c22d
+     * @param tx The transaction.
      * @return Future representing pending completion of the operation.
      */
     CompletableFuture<Void> upsert(BinaryRow row, @Nullable InternalTransaction tx);
-
+    
     /**
      * Asynchronously inserts a row into the table if does not exist or replaces the existed one.
      *
      * @param rows Rows to insert into the table.
-<<<<<<< HEAD
-=======
-     * @param tx   The transaction.
->>>>>>> a323c22d
+     * @param tx The transaction.
      * @return Future representing pending completion of the operation.
      */
     CompletableFuture<Void> upsertAll(Collection<BinaryRow> rows, @Nullable InternalTransaction tx);
-
-    /**
-     * Asynchronously inserts a row into the table or replaces if exists and return replaced previous row.
+    
+    /**
+     * Asynchronously inserts a row into the table or replaces if exists and return replaced
+     * previous row.
      *
      * @param row Row to insert into the table.
-<<<<<<< HEAD
-=======
-     * @param tx  The transaction.
->>>>>>> a323c22d
+     * @param tx The transaction.
      * @return Future representing pending completion of the operation.
      */
     CompletableFuture<BinaryRow> getAndUpsert(BinaryRow row, @Nullable InternalTransaction tx);
-
+    
     /**
      * Asynchronously inserts a row into the table if not exists.
      *
      * @param row Row to insert into the table.
-<<<<<<< HEAD
-=======
-     * @param tx  The transaction.
->>>>>>> a323c22d
+     * @param tx The transaction.
      * @return Future representing pending completion of the operation.
      */
     CompletableFuture<Boolean> insert(BinaryRow row, @Nullable InternalTransaction tx);
-
+    
     /**
      * Asynchronously insert rows into the table which do not exist, skipping existed ones.
      *
      * @param rows Rows to insert into the table.
-<<<<<<< HEAD
-=======
-     * @param tx   The transaction.
->>>>>>> a323c22d
-     * @return Future representing pending completion of the operation.
-     */
-    CompletableFuture<Collection<BinaryRow>> insertAll(Collection<BinaryRow> rows, @Nullable InternalTransaction tx);
-
-    /**
-     * Asynchronously replaces an existed row associated with the same key columns values as the given one has.
+     * @param tx The transaction.
+     * @return Future representing pending completion of the operation.
+     */
+    CompletableFuture<Collection<BinaryRow>> insertAll(Collection<BinaryRow> rows,
+            @Nullable InternalTransaction tx);
+    
+    /**
+     * Asynchronously replaces an existed row associated with the same key columns values as the
+     * given one has.
      *
      * @param row Row to replace with.
-<<<<<<< HEAD
-=======
-     * @param tx  The transaction.
->>>>>>> a323c22d
+     * @param tx The transaction.
      * @return Future representing pending completion of the operation.
      */
     CompletableFuture<Boolean> replace(BinaryRow row, @Nullable InternalTransaction tx);
-
+    
     /**
      * Asynchronously replaces an expected row in the table with the given new one.
      *
      * @param oldRow Row to replace.
      * @param newRow Row to replace with.
-<<<<<<< HEAD
-=======
-     * @param tx     The transaction.
->>>>>>> a323c22d
-     * @return Future representing pending completion of the operation.
-     */
-    CompletableFuture<Boolean> replace(BinaryRow oldRow, BinaryRow newRow, @Nullable InternalTransaction tx);
-
-    /**
-     * Asynchronously gets an existed row associated with the same key columns values as the given one has, then replaces with the given
-     * one.
+     * @param tx The transaction.
+     * @return Future representing pending completion of the operation.
+     */
+    CompletableFuture<Boolean> replace(BinaryRow oldRow, BinaryRow newRow,
+            @Nullable InternalTransaction tx);
+    
+    /**
+     * Asynchronously gets an existed row associated with the same key columns values as the given
+     * one has, then replaces with the given one.
      *
      * @param row Row to replace with.
-<<<<<<< HEAD
-=======
-     * @param tx  The transaction.
->>>>>>> a323c22d
+     * @param tx The transaction.
      * @return Future representing pending completion of the operation.
      */
     CompletableFuture<BinaryRow> getAndReplace(BinaryRow row, @Nullable InternalTransaction tx);
-
-    /**
-     * Asynchronously deletes a row with the same key columns values as the given one from the table.
+    
+    /**
+     * Asynchronously deletes a row with the same key columns values as the given one from the
+     * table.
      *
      * @param keyRow Row with key columns set.
-<<<<<<< HEAD
-=======
-     * @param tx     The transaction.
->>>>>>> a323c22d
+     * @param tx The transaction.
      * @return Future representing pending completion of the operation.
      */
     CompletableFuture<Boolean> delete(BinaryRow keyRow, @Nullable InternalTransaction tx);
-
+    
     /**
      * Asynchronously deletes given row from the table.
      *
      * @param oldRow Row to delete.
-<<<<<<< HEAD
-=======
-     * @param tx     The transaction.
->>>>>>> a323c22d
+     * @param tx The transaction.
      * @return Future representing pending completion of the operation.
      */
     CompletableFuture<Boolean> deleteExact(BinaryRow oldRow, @Nullable InternalTransaction tx);
-
+    
     /**
      * Asynchronously gets then deletes a row with the same key columns values from the table.
      *
      * @param row Row with key columns set.
-<<<<<<< HEAD
-=======
-     * @param tx  The transaction.
->>>>>>> a323c22d
+     * @param tx The transaction.
      * @return Future representing pending completion of the operation.
      */
     CompletableFuture<BinaryRow> getAndDelete(BinaryRow row, @Nullable InternalTransaction tx);
-
-    /**
-     * Asynchronously remove rows with the same key columns values as the given one has from the table.
+    
+    /**
+     * Asynchronously remove rows with the same key columns values as the given one has from the
+     * table.
      *
      * @param rows Rows with key columns set.
-<<<<<<< HEAD
-=======
-     * @param tx   The transaction.
->>>>>>> a323c22d
-     * @return Future representing pending completion of the operation.
-     */
-    CompletableFuture<Collection<BinaryRow>> deleteAll(Collection<BinaryRow> rows, @Nullable InternalTransaction tx);
-
+     * @param tx The transaction.
+     * @return Future representing pending completion of the operation.
+     */
+    CompletableFuture<Collection<BinaryRow>> deleteAll(Collection<BinaryRow> rows,
+            @Nullable InternalTransaction tx);
+    
     /**
      * Asynchronously remove given rows from the table.
      *
      * @param rows Rows to delete.
-<<<<<<< HEAD
-     * @return Future representing pending completion of the operation.
-     */
-    CompletableFuture<Collection<BinaryRow>> deleteAllExact(Collection<BinaryRow> rows, @Nullable InternalTransaction tx);
-
+     * @param tx The transaction.
+     * @return Future representing pending completion of the operation.
+     */
+    CompletableFuture<Collection<BinaryRow>> deleteAllExact(Collection<BinaryRow> rows,
+            @Nullable InternalTransaction tx);
+    
     /**
      * @param keyRow The key.
      * @return The partition.
      */
     int partition(BinaryRow keyRow);
-=======
-     * @param tx   The transaction.
-     * @return Future representing pending completion of the operation.
-     */
-    CompletableFuture<Collection<BinaryRow>> deleteAllExact(Collection<BinaryRow> rows,
-            @Nullable Transaction tx);
->>>>>>> a323c22d
-
-    /**
-     * Scans given partition, providing {@link Publisher} that reactively notifies about partition rows.
-     *
-     * @param p  The partition.
+    
+    /**
+     * Scans given partition, providing {@link Publisher} that reactively notifies about partition
+     * rows.
+     *
+     * @param p The partition.
      * @param tx The transaction.
      * @return {@link Publisher} that reactively notifies about partition rows.
      */
     Publisher<BinaryRow> scan(int p, InternalTransaction tx);
-
+    
     /**
      * Gets a count of partitions of the table.
      *
      * @return Count of partitons.
      */
     int partitions();
-
+    
     /**
      * Gets a list of current table assignments.
      *
-     * <p>Returns a list where on the i-th place resides a node id that considered as a leader for the i-th partition on the moment of
+     * <p>Returns a list where on the i-th place resides a node id that considered as a leader for
+     * the i-th partition on the moment of
      * invocation.
      *
      * @return List of current assignments.
      */
     @NotNull List<String> assignments();
-
+    
     //TODO: IGNITE-14488. Add invoke() methods.
 }