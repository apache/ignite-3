/*
 * Licensed to the Apache Software Foundation (ASF) under one or more
 * contributor license agreements. See the NOTICE file distributed with
 * this work for additional information regarding copyright ownership.
 * The ASF licenses this file to You under the Apache License, Version 2.0
 * (the "License"); you may not use this file except in compliance with
 * the License. You may obtain a copy of the License at
 *
 *      http://www.apache.org/licenses/LICENSE-2.0
 *
 * Unless required by applicable law or agreed to in writing, software
 * distributed under the License is distributed on an "AS IS" BASIS,
 * WITHOUT WARRANTIES OR CONDITIONS OF ANY KIND, either express or implied.
 * See the License for the specific language governing permissions and
 * limitations under the License.
 */

package org.apache.ignite.internal.table.metrics;

import java.util.List;
import org.apache.ignite.internal.metrics.AbstractMetricSource;
import org.apache.ignite.internal.metrics.LongAdderMetric;
import org.apache.ignite.internal.metrics.Metric;
import org.apache.ignite.internal.table.metrics.TableMetricSource.Holder;
import org.apache.ignite.table.QualifiedName;

/**
 * Set of metrics related to a specific table.
 *
 * <p>
 * <b>Metrics affected by key-value and record view operations:</b>
 * <table border="1">
 *   <caption>Methods and affected metrics</caption>
 *   <tr>
 *     <th>Method(s)</th>
 *     <th>RoReads</th>
 *     <th>RwReads</th>
 *     <th>Writes</th>
 *   </tr>
 *   <tr>
 *     <td>get, getOrDefault, contains</td>
 *     <td>Yes, for read-only transactions</td>
 *     <td>Yes, for read-write transactions</td>
 *     <td>No</td>
 *   </tr>
 *   <tr>
 *     <td>getAll, containsAll</td>
 *     <td>Yes, it is incremented by the number of keys read for read-only transactions</td>
 *     <td>Yes, it is incremented by the number of keys read for read-write transactions</td>
 *     <td>No</td>
 *   </tr>
 *   <tr>
 *     <td>put, upsert</td>
 *     <td>No</td>
 *     <td>No</td>
 *     <td>Yes</td>
 *   </tr>
 *   <tr>
 *     <td>putAll, upsertAll</td>
 *     <td>No</td>
 *     <td>No</td>
 *     <td>Yes, it is incremented by the number of keys inserted</td>
 *   </tr>
 *   <tr>
 *     <td>putIfAbsent, insert</td>
 *     <td>No</td>
 *     <td>Yes</td>
 *     <td>Yes, if the method returns true</td>
 *   </tr>
 *   <tr>
 *     <td>insertAll</td>
 *     <td>No</td>
 *     <td>Yes, it is incremented by the number of keys read, which is equal to the number of keys provided</td>
 *     <td>Yes, it is incremented by the number of keys inserted</td>
 *   </tr>
 *   <tr>
 *     <td>getAndPut, replace, getAndReplace</td>
 *     <td>No</td>
 *     <td>Yes</td>
 *     <td>Yes, if the value is inserted / replaced</td>
 *   </tr>
 *   <tr>
 *     <td>remove, delete</td>
 *     <td>No</td>
 *     <td>No</td>
 *     <td>Yes, if the method returns true</td>
 *   </tr>
 *   <tr>
 *     <td>removeAll, getAndRemove, deleteAll</td>
 *     <td>No</td>
 *     <td>No</td>
 *     <td>Yes, it is incremented by the number of keys removed</td>
 *   </tr>
 *   <tr>
 *     <td>conditional remove, deleteExact, deleteAllExact</td>
 *     <td>No</td>
 *     <td>Yes, it is incremented by the number of keys read, which is equal to the number of keys provided</td>
 *     <td>Yes, it is incremented by the number of keys removed</td>
 *   </tr>
 *   <tr>
 *     <td>getAndRemove</td>
 *     <td>No</td>
 *     <td>Yes</td>
 *     <td>Yes, if the value is removed</td>
 *   </tr>
 * </table>
 *
 * <i>Note: Only synchronous methods are listed. Asynchronous methods affect the same metrics.</i>
 */
public class TableMetricSource extends AbstractMetricSource<Holder> {
    /** Source name. */
    public static final String SOURCE_NAME = "tables";

    /** Metric names. */
    public static final String RO_READS = "RoReads";
    public static final String RW_READS = "RwReads";
    public static final String WRITES = "Writes";

    private final QualifiedName tableName;

    /**
     * Returns the metric source name for the given table name.
     *
     * @param tableName Qualified table name.
     * @return Metric source name.
     */
    public static String metricSourceName(QualifiedName tableName) {
        return SOURCE_NAME + '.' + tableName.toCanonicalForm();
    }

    /**
     * Creates a new instance of {@link TableMetricSource}.
     *
     * @param tableName Qualified table name.
     */
    public TableMetricSource(QualifiedName tableName) {
<<<<<<< HEAD
        super(metricSourceName(tableName), "Table metrics.", "tables");
=======
        super(sourceName(tableName), "Table metrics.", "tables");
>>>>>>> e5993266
        this.tableName = tableName;
    }

    /**
     * Returns a metric source name for the given table.
     */
    public static String sourceName(QualifiedName tableName) {
        return SOURCE_NAME + '.' + tableName.toCanonicalForm();
    }

    /**
     * Returns the qualified name of the table.
     *
     * @return Qualified name of the table.
     */
    public QualifiedName qualifiedTableName() {
        return tableName;
    }

    /**
     * Increments a counter of reads.
     *
     * @param readOnly {@code true} if read operation is executed within read-only transaction, and {@code false} otherwise.
     */
    public void onRead(boolean readOnly) {
        Holder holder = holder();

        if (holder != null) {
            if (readOnly) {
                holder.roReads.increment();
            } else {
                holder.rwReads.increment();
            }
        }
    }

    /**
     * Adds the given {@code x} to a counter of reads.
     *
     * @param readOnly {@code true} if read operation is executed within read-only transaction, and {@code false} otherwise.
     */
    public void onRead(int x, boolean readOnly) {
        Holder holder = holder();

        if (holder != null) {
            if (readOnly) {
                holder.roReads.add(x);
            } else {
                holder.rwReads.add(x);
            }
        }
    }

    /**
     * Increments a counter of writes.
     */
    public void onWrite() {
        Holder holder = holder();

        if (holder != null) {
            holder.writes.increment();
        }
    }

    /**
     * Adds the given {@code x} to a counter of writes.
     */
    public void onWrite(int x) {
        Holder holder = holder();

        if (holder != null) {
            holder.writes.add(x);
        }
    }

    @Override
    protected Holder createHolder() {
        return new Holder();
    }

    /** Actual metrics holder. */
    protected static class Holder implements AbstractMetricSource.Holder<Holder> {
        private final LongAdderMetric roReads = new LongAdderMetric(
                RO_READS,
                "The total number of reads executed within read-write transactions.");

        private final LongAdderMetric rwReads = new LongAdderMetric(
                RW_READS,
                "The total number of reads executed within read-only transactions.");

        private final LongAdderMetric writes = new LongAdderMetric(
                WRITES,
                "The total number of writes executed within read-write transactions.");

        private final List<Metric> metrics = List.of(roReads, rwReads, writes);

        @Override
        public Iterable<Metric> metrics() {
            return metrics;
        }
    }
}<|MERGE_RESOLUTION|>--- conflicted
+++ resolved
@@ -119,31 +119,20 @@
     private final QualifiedName tableName;
 
     /**
-     * Returns the metric source name for the given table name.
+     * Creates a new instance of {@link TableMetricSource}.
+     *
+     * @param tableName Qualified table name.
+     */
+    public TableMetricSource(QualifiedName tableName) {
+        super(sourceName(tableName), "Table metrics.", "tables");
+        this.tableName = tableName;
+    }
+
+    /**
+     * Returns a metric source name for the given table name.
      *
      * @param tableName Qualified table name.
      * @return Metric source name.
-     */
-    public static String metricSourceName(QualifiedName tableName) {
-        return SOURCE_NAME + '.' + tableName.toCanonicalForm();
-    }
-
-    /**
-     * Creates a new instance of {@link TableMetricSource}.
-     *
-     * @param tableName Qualified table name.
-     */
-    public TableMetricSource(QualifiedName tableName) {
-<<<<<<< HEAD
-        super(metricSourceName(tableName), "Table metrics.", "tables");
-=======
-        super(sourceName(tableName), "Table metrics.", "tables");
->>>>>>> e5993266
-        this.tableName = tableName;
-    }
-
-    /**
-     * Returns a metric source name for the given table.
      */
     public static String sourceName(QualifiedName tableName) {
         return SOURCE_NAME + '.' + tableName.toCanonicalForm();
