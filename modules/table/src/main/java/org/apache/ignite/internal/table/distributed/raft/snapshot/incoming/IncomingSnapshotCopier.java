--- conflicted
+++ resolved
@@ -20,12 +20,8 @@
 import static java.util.concurrent.CompletableFuture.allOf;
 import static java.util.concurrent.CompletableFuture.completedFuture;
 
-<<<<<<< HEAD
+import java.nio.ByteBuffer;
 import java.util.Set;
-=======
-import java.nio.ByteBuffer;
-import java.util.UUID;
->>>>>>> e3cfedb1
 import java.util.concurrent.CancellationException;
 import java.util.concurrent.CompletableFuture;
 import java.util.concurrent.ConcurrentHashMap;
@@ -255,13 +251,9 @@
                     for (int i = 0; i < entry.rowVersions().size(); i++) {
                         HybridTimestamp timestamp = i < entry.timestamps().size() ? entry.timestamps().get(i) : null;
 
-<<<<<<< HEAD
-                        TableRow tableRow = new TableRow(entry.rowVersions().get(i).rewind());
-=======
-                    ByteBuffer rowVersion = entry.rowVersions().get(i);
+                        ByteBuffer rowVersion = entry.rowVersions().get(i);
 
                     TableRow tableRow = rowVersion == null ? null : new TableRow(rowVersion.rewind());
->>>>>>> e3cfedb1
 
                         PartitionAccess partition = partitionSnapshotStorage.partition();
 
@@ -271,11 +263,10 @@
                             assert entry.commitTableId() != null;
                             assert entry.commitPartitionId() != ReadResult.UNDEFINED_COMMIT_PARTITION_ID;
 
-                            partition.addWrite(rowId, tableRow, entry.txId(), entry.commitTableId(), entry.commitPartitionId());
-                        } else {
-                            // Writes committed version.
-                            partition.addWriteCommitted(rowId, tableRow, timestamp);
-                        }
+                        partition.addWrite(rowId, tableRow, entry.txId(), entry.commitTableId(), entry.commitPartitionId());
+                    } else {
+                        // Writes committed version.
+                        partition.addWriteCommitted(rowId, tableRow, timestamp);
                     }
                 }
             } finally {
