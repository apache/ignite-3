--- conflicted
+++ resolved
@@ -263,33 +263,20 @@
                 for (int i = 0; i < entry.rowVersions().size(); i++) {
                     HybridTimestamp timestamp = i < entry.timestamps().size() ? entry.timestamps().get(i) : null;
 
-<<<<<<< HEAD
-                    BinaryRow binaryRow = new ByteBufferRow(entry.rowVersions().get(i).rewind());
-=======
-                        TableRow tableRow = new TableRow(entry.rowVersions().get(i).rewind());
->>>>>>> dc6eded6
+                    TableRow tableRow = new TableRow(entry.rowVersions().get(i).rewind());
 
                     PartitionAccess partition = partitionSnapshotStorage.partition();
 
-<<<<<<< HEAD
                     if (timestamp == null) {
                         // Writes an intent to write (uncommitted version).
                         assert entry.txId() != null;
                         assert entry.commitTableId() != null;
                         assert entry.commitPartitionId() != ReadResult.UNDEFINED_COMMIT_PARTITION_ID;
-=======
-                            mvPartition.addWrite(rowId, tableRow, entry.txId(), entry.commitTableId(), entry.commitPartitionId());
-                        } else {
-                            // Writes committed version.
-                            mvPartition.addWriteCommitted(rowId, tableRow, timestamp);
-                        }
-                    }
->>>>>>> dc6eded6
-
-                        partition.addWrite(rowId, binaryRow, entry.txId(), entry.commitTableId(), entry.commitPartitionId());
+
+                        partition.addWrite(rowId, tableRow, entry.txId(), entry.commitTableId(), entry.commitPartitionId());
                     } else {
                         // Writes committed version.
-                        partition.addWriteCommitted(rowId, binaryRow, timestamp);
+                        partition.addWriteCommitted(rowId, tableRow, timestamp);
                     }
                 }
             }
