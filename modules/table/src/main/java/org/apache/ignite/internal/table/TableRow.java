--- conflicted
+++ resolved
@@ -19,11 +19,8 @@
 
 import java.util.Objects;
 import org.apache.ignite.internal.schema.Column;
-<<<<<<< HEAD
 import org.apache.ignite.internal.schema.Row;
 import org.apache.ignite.internal.schema.SchemaAware;
-=======
->>>>>>> d06aabc4
 import org.apache.ignite.internal.schema.SchemaDescriptor;
 import org.apache.ignite.internal.schema.row.Row;
 import org.apache.ignite.table.Tuple;
@@ -86,19 +83,11 @@
         return row;
     }
 
-<<<<<<< HEAD
-    /** {@inheritDoc} */
-    @Override public boolean contains(String colName) {
-        return schema.column(colName) != null;
-    }
-
     /** {@inheritDoc} */
     @Override public SchemaDescriptor schema() {
         return schema;
     }
 
-=======
->>>>>>> d06aabc4
     /** Key column chunk. */
     private class KeyRowChunk extends RowChunkAdapter implements SchemaAware {
         /** {@inheritDoc} */
@@ -117,19 +106,11 @@
 
             return col;
         }
-<<<<<<< HEAD
-
-        /** {@inheritDoc} */
-        @Override public boolean contains(String colName) {
-            return schema.column(colName) != null;
-        }
 
         /** {@inheritDoc} */
         @Override public SchemaDescriptor schema() {
             return schema;
         }
-=======
->>>>>>> d06aabc4
     }
 
     /** Value column chunk. */
@@ -150,18 +131,10 @@
 
             return col;
         }
-<<<<<<< HEAD
-
-        /** {@inheritDoc} */
-        @Override public boolean contains(String colName) {
-            return schema.column(colName) != null;
-        }
 
         /** {@inheritDoc} */
         @Override public SchemaDescriptor schema() {
             return schema;
         }
-=======
->>>>>>> d06aabc4
     }
 }