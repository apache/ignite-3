--- conflicted
+++ resolved
@@ -99,15 +99,8 @@
 
             final Column col = schema.column(colName);
 
-<<<<<<< HEAD
-            if (col == null )
-                throw new ColumnNotFoundException("Invalid key column name: columnName=" + colName + ", schemaVersion=" + schema.version());
-            else if (!schema.isKeyColumn(col.schemaIndex()))
-                throw new SchemaMismatchException("Invalid key column name: columnName=" + colName + ", schemaVersion=" + schema.version());
-=======
             if (col == null || !schema.isKeyColumn(col.schemaIndex()))
                 throw new ColumnNotFoundException("Invalid key column name: columnName=" + colName + ", schemaVersion=" + schema.version());
->>>>>>> e6f58502
 
             return col;
         }
@@ -131,15 +124,8 @@
 
             final Column col = schema.column(colName);
 
-<<<<<<< HEAD
-            if (col == null)
-                throw new ColumnNotFoundException("Invalid value column name: columnName=" + colName + ", schemaVersion=" + schema.version());
-            else if (schema.isKeyColumn(col.schemaIndex()))
-                throw new SchemaMismatchException("Invalid value column name: columnName=" + colName + ", schemaVersion=" + schema.version());
-=======
             if (col == null || schema.isKeyColumn(col.schemaIndex()))
                 throw new ColumnNotFoundException("Invalid value column name: columnName=" + colName + ", schemaVersion=" + schema.version());
->>>>>>> e6f58502
 
             return col;
         }
