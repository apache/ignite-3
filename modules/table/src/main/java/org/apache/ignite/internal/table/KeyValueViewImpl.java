/*
 * Licensed to the Apache Software Foundation (ASF) under one or more
 * contributor license agreements. See the NOTICE file distributed with
 * this work for additional information regarding copyright ownership.
 * The ASF licenses this file to You under the Apache License, Version 2.0
 * (the "License"); you may not use this file except in compliance with
 * the License. You may obtain a copy of the License at
 *
 *      http://www.apache.org/licenses/LICENSE-2.0
 *
 * Unless required by applicable law or agreed to in writing, software
 * distributed under the License is distributed on an "AS IS" BASIS,
 * WITHOUT WARRANTIES OR CONDITIONS OF ANY KIND, either express or implied.
 * See the License for the specific language governing permissions and
 * limitations under the License.
 */

package org.apache.ignite.internal.table;

<<<<<<< HEAD
import static org.apache.ignite.internal.lang.IgniteExceptionMapperUtil.convertToPublicFuture;

import io.opentelemetry.instrumentation.annotations.WithSpan;
=======
>>>>>>> 44c0c078
import java.util.ArrayList;
import java.util.Collection;
import java.util.Collections;
import java.util.List;
import java.util.Map;
import java.util.Map.Entry;
import java.util.Objects;
import java.util.concurrent.CompletableFuture;
import java.util.concurrent.Flow.Publisher;
import java.util.function.Function;
import org.apache.ignite.internal.marshaller.MarshallerException;
import org.apache.ignite.internal.schema.BinaryRow;
import org.apache.ignite.internal.schema.BinaryRowEx;
import org.apache.ignite.internal.schema.SchemaDescriptor;
import org.apache.ignite.internal.schema.SchemaRegistry;
import org.apache.ignite.internal.schema.marshaller.KvMarshaller;
import org.apache.ignite.internal.schema.marshaller.reflection.KvMarshallerImpl;
import org.apache.ignite.internal.schema.row.Row;
import org.apache.ignite.internal.streamer.StreamerBatchSender;
import org.apache.ignite.internal.table.distributed.schema.SchemaVersions;
import org.apache.ignite.internal.tx.InternalTransaction;
import org.apache.ignite.internal.util.IgniteUtils;
import org.apache.ignite.lang.IgniteException;
import org.apache.ignite.lang.NullableValue;
import org.apache.ignite.lang.UnexpectedNullValueException;
import org.apache.ignite.table.DataStreamerOptions;
import org.apache.ignite.table.KeyValueView;
import org.apache.ignite.table.mapper.Mapper;
import org.apache.ignite.tx.Transaction;
import org.jetbrains.annotations.Nullable;

/**
 * Key-value view implementation.
 */
public class KeyValueViewImpl<K, V> extends AbstractTableView implements KeyValueView<K, V> {
    /** Marshaller factory. */
    private final Function<SchemaDescriptor, KvMarshaller<K, V>> marshallerFactory;

    /** Key-value marshaller. */
    private volatile @Nullable KvMarshaller<K, V> marsh;

    /**
     * Constructor.
     *
     * @param tbl Table storage.
     * @param schemaRegistry Schema registry.
     * @param schemaVersions Schema versions access.
     * @param keyMapper Key class mapper.
     * @param valueMapper Value class mapper.
     */
    public KeyValueViewImpl(
            InternalTable tbl,
            SchemaRegistry schemaRegistry,
            SchemaVersions schemaVersions,
            Mapper<K> keyMapper,
            Mapper<V> valueMapper
    ) {
        super(tbl, schemaVersions, schemaRegistry);

        marshallerFactory = (schema) -> new KvMarshallerImpl<>(schema, keyMapper, valueMapper);
    }

    /** {@inheritDoc} */
    @WithSpan
    @Override
    public V get(@Nullable Transaction tx, K key) {
        return sync(getAsync(tx, key));
    }

    /** {@inheritDoc} */
    @WithSpan
    @Override
    public CompletableFuture<V> getAsync(@Nullable Transaction tx, K key) {
        Objects.requireNonNull(key);

        return withSchemaSync(tx, (schemaVersion) -> {
            BinaryRowEx keyRow = marshal(key, schemaVersion);

            return tbl.get(keyRow, (InternalTransaction) tx).thenApply(binaryRow -> unmarshalValue(binaryRow, schemaVersion));
        });
    }

    /** {@inheritDoc} */
    @WithSpan
    @Override
    public NullableValue<V> getNullable(@Nullable Transaction tx, K key) {
        return sync(getNullableAsync(tx, key));
    }

    /** {@inheritDoc} */
    @WithSpan
    @Override
    public CompletableFuture<NullableValue<V>> getNullableAsync(@Nullable Transaction tx, K key) {
        Objects.requireNonNull(key);

        return withSchemaSync(tx, (schemaVersion) -> {
            BinaryRowEx keyRow = marshal(key, schemaVersion);

            return tbl.get(keyRow, (InternalTransaction) tx)
                    .thenApply(r -> r == null ? null : NullableValue.of(unmarshalNullableValue(r, schemaVersion)));
        });
    }

    /** {@inheritDoc} */
    @WithSpan
    @Override
    public V getOrDefault(@Nullable Transaction tx, K key, V defaultValue) {
        return sync(getOrDefaultAsync(tx, key, defaultValue));
    }

    /** {@inheritDoc} */
    @WithSpan
    @Override
    public CompletableFuture<V> getOrDefaultAsync(@Nullable Transaction tx, K key, V defaultValue) {
        Objects.requireNonNull(key);

        return withSchemaSync(tx, (schemaVersion) -> {
            BinaryRowEx keyRow = marshal(key, schemaVersion);

            return tbl.get(keyRow, (InternalTransaction) tx)
                    .thenApply(r -> IgniteUtils.nonNullOrElse(unmarshalNullableValue(r, schemaVersion), defaultValue));
        });
    }

    /** {@inheritDoc} */
    @WithSpan
    @Override
    public Map<K, V> getAll(@Nullable Transaction tx, Collection<K> keys) {
        return sync(getAllAsync(tx, keys));
    }

    /** {@inheritDoc} */
    @WithSpan
    @Override
    public CompletableFuture<Map<K, V>> getAllAsync(@Nullable Transaction tx, Collection<K> keys) {
        checkKeysForNulls(keys);

        return withSchemaSync(tx, (schemaVersion) -> {
            Collection<BinaryRowEx> rows = marshal(keys, schemaVersion);

            return tbl.getAll(rows, (InternalTransaction) tx).thenApply(resultRows -> unmarshalPairs(resultRows, schemaVersion));
        });
    }

    private static <K> void checkKeysForNulls(Collection<K> keys) {
        Objects.requireNonNull(keys);

        for (K key : keys) {
            Objects.requireNonNull(key);
        }
    }

    /** {@inheritDoc} */
    @WithSpan
    @Override
    public boolean contains(@Nullable Transaction tx, K key) {
        return sync(containsAsync(tx, key));
    }

    /** {@inheritDoc} */
    @WithSpan
    @Override
    public CompletableFuture<Boolean> containsAsync(@Nullable Transaction tx, K key) {
        Objects.requireNonNull(key);

        return withSchemaSync(tx, (schemaVersion) -> {
            BinaryRowEx keyRow = marshal(key, schemaVersion);

            return tbl.get(keyRow, (InternalTransaction) tx).thenApply(Objects::nonNull);
        });
    }

    /** {@inheritDoc} */
    @WithSpan
    @Override
    public void put(@Nullable Transaction tx, K key, V val) {
        sync(putAsync(tx, key, val));
    }

    /** {@inheritDoc} */
    @WithSpan
    @Override
    public CompletableFuture<Void> putAsync(@Nullable Transaction tx, K key, V val) {
        Objects.requireNonNull(key);

        return withSchemaSync(tx, (schemaVersion) -> {
            BinaryRowEx row = marshal(key, val, schemaVersion);

            return tbl.upsert(row, (InternalTransaction) tx);
        });
    }

    /** {@inheritDoc} */
    @WithSpan
    @Override
    public void putAll(@Nullable Transaction tx, Map<K, V> pairs) {
        sync(putAllAsync(tx, pairs));
    }

    /** {@inheritDoc} */
    @WithSpan
    @Override
    public CompletableFuture<Void> putAllAsync(@Nullable Transaction tx, Map<K, V> pairs) {
        Objects.requireNonNull(pairs);
        for (Entry<K, V> entry : pairs.entrySet()) {
            Objects.requireNonNull(entry.getKey());
        }

        return withSchemaSync(tx, (schemaVersion) -> {
            Collection<BinaryRowEx> rows = marshalPairs(pairs.entrySet(), schemaVersion);

            return tbl.upsertAll(rows, (InternalTransaction) tx);
        });
    }

    /** {@inheritDoc} */
    @WithSpan
    @Override
    public V getAndPut(@Nullable Transaction tx, K key, V val) {
        return sync(getAndPutAsync(tx, key, val));
    }

    /** {@inheritDoc} */
    @WithSpan
    @Override
    public CompletableFuture<V> getAndPutAsync(@Nullable Transaction tx, K key, V val) {
        Objects.requireNonNull(key);
        Objects.requireNonNull(val);

        return withSchemaSync(tx, (schemaVersion) -> {
            return tbl.getAndUpsert(marshal(key, val, schemaVersion), (InternalTransaction) tx)
                    .thenApply(binaryRow -> unmarshalValue(binaryRow, schemaVersion));
        });
    }

    /** {@inheritDoc} */
    @WithSpan
    @Override
    public NullableValue<V> getNullableAndPut(@Nullable Transaction tx, K key, V val) {
        return sync(getNullableAndPutAsync(tx, key, val));
    }

    /** {@inheritDoc} */
    @WithSpan
    @Override
    public CompletableFuture<NullableValue<V>> getNullableAndPutAsync(@Nullable Transaction tx, K key, V val) {
        Objects.requireNonNull(key);

        return withSchemaSync(tx, (schemaVersion) -> {
            BinaryRowEx row = marshal(key, val, schemaVersion);

            return tbl.getAndUpsert(row, (InternalTransaction) tx)
                   .thenApply(r -> r == null ? null : NullableValue.of(unmarshalNullableValue(r, schemaVersion)));
        });
    }

    /** {@inheritDoc} */
    @WithSpan
    @Override
    public boolean putIfAbsent(@Nullable Transaction tx, K key, V val) {
        return sync(putIfAbsentAsync(tx, key, val));
    }

    /** {@inheritDoc} */
    @WithSpan
    @Override
    public CompletableFuture<Boolean> putIfAbsentAsync(@Nullable Transaction tx, K key, V val) {
        Objects.requireNonNull(key);

        return withSchemaSync(tx, (schemaVersion) -> {
            BinaryRowEx row = marshal(key, val, schemaVersion);

            return tbl.insert(row, (InternalTransaction) tx);
        });
    }

    /** {@inheritDoc} */
    @WithSpan
    @Override
    public boolean remove(@Nullable Transaction tx, K key) {
        return sync(removeAsync(tx, key));
    }

    /** {@inheritDoc} */
    @WithSpan
    @Override
    public boolean remove(@Nullable Transaction tx, K key, V val) {
        return sync(removeAsync(tx, key, val));
    }

    /** {@inheritDoc} */
    @WithSpan
    @Override
    public CompletableFuture<Boolean> removeAsync(@Nullable Transaction tx, K key) {
        Objects.requireNonNull(key);

        return withSchemaSync(tx, (schemaVersion) -> {
            BinaryRowEx row = marshal(key, schemaVersion);

            return tbl.delete(row, (InternalTransaction) tx);
        });
    }

    /** {@inheritDoc} */
    @WithSpan
    @Override
    public CompletableFuture<Boolean> removeAsync(@Nullable Transaction tx, K key, V val) {
        Objects.requireNonNull(key);

        return withSchemaSync(tx, (schemaVersion) -> {
            BinaryRowEx row = marshal(key, val, schemaVersion);

            return tbl.deleteExact(row, (InternalTransaction) tx);
        });
    }

    /** {@inheritDoc} */
    @WithSpan
    @Override
    public Collection<K> removeAll(@Nullable Transaction tx, Collection<K> keys) {
        return sync(removeAllAsync(tx, keys));
    }

    /** {@inheritDoc} */
    @WithSpan
    @Override
    public CompletableFuture<Collection<K>> removeAllAsync(@Nullable Transaction tx, Collection<K> keys) {
        checkKeysForNulls(keys);

        return withSchemaSync(tx, (schemaVersion) -> {
            Collection<BinaryRowEx> rows = marshal(keys, schemaVersion);

            return tbl.deleteAll(rows, (InternalTransaction) tx).thenApply(resultRows -> unmarshalKeys(resultRows, schemaVersion));
        });
    }

    /** {@inheritDoc} */
    @WithSpan
    @Override
    public V getAndRemove(@Nullable Transaction tx, K key) {
        return sync(getAndRemoveAsync(tx, key));
    }

    /** {@inheritDoc} */
    @WithSpan
    @Override
    public CompletableFuture<V> getAndRemoveAsync(@Nullable Transaction tx, K key) {
        Objects.requireNonNull(key);

        return withSchemaSync(tx, (schemaVersion) -> {
            BinaryRowEx keyRow = marshal(key, schemaVersion);

            return tbl.getAndDelete(keyRow, (InternalTransaction) tx)
                    .thenApply(binaryRow -> unmarshalValue(binaryRow, schemaVersion));
        });
    }

    /** {@inheritDoc} */
    @WithSpan
    @Override
    public NullableValue<V> getNullableAndRemove(@Nullable Transaction tx, K key) {
        return sync(getNullableAndRemoveAsync(tx, key));
    }

    /** {@inheritDoc} */
    @WithSpan
    @Override
    public CompletableFuture<NullableValue<V>> getNullableAndRemoveAsync(@Nullable Transaction tx, K key) {
        Objects.requireNonNull(key);

        return withSchemaSync(tx, (schemaVersion) -> {
            BinaryRowEx keyRow = marshal(key, schemaVersion);

            return tbl.getAndDelete(keyRow, (InternalTransaction) tx)
                   .thenApply(r -> r == null ? null : NullableValue.of(unmarshalNullableValue(r, schemaVersion)));
        });
    }

    /** {@inheritDoc} */
    @WithSpan
    @Override
    public boolean replace(@Nullable Transaction tx, K key, V val) {
        return sync(replaceAsync(tx, key, val));
    }

    /** {@inheritDoc} */
    @WithSpan
    @Override
    public boolean replace(@Nullable Transaction tx, K key, V oldVal, V newVal) {
        return sync(replaceAsync(tx, key, oldVal, newVal));
    }

    /** {@inheritDoc} */
    @WithSpan
    @Override
    public CompletableFuture<Boolean> replaceAsync(@Nullable Transaction tx, K key, V val) {
        Objects.requireNonNull(key);

        return withSchemaSync(tx, (schemaVersion) -> {
            BinaryRowEx row = marshal(key, val, schemaVersion);

            return tbl.replace(row, (InternalTransaction) tx);
        });
    }

    /** {@inheritDoc} */
    @WithSpan
    @Override
    public CompletableFuture<Boolean> replaceAsync(@Nullable Transaction tx, K key, V oldVal, V newVal) {
        Objects.requireNonNull(key);

        return withSchemaSync(tx, (schemaVersion) -> {
            BinaryRowEx oldRow = marshal(key, oldVal, schemaVersion);
            BinaryRowEx newRow = marshal(key, newVal, schemaVersion);

            return tbl.replace(oldRow, newRow, (InternalTransaction) tx);
        });
    }

    /** {@inheritDoc} */
    @WithSpan
    @Override
    public V getAndReplace(@Nullable Transaction tx, K key, V val) {
        return sync(getAndReplaceAsync(tx, key, val));
    }

    /** {@inheritDoc} */
    @WithSpan
    @Override
    public CompletableFuture<V> getAndReplaceAsync(@Nullable Transaction tx, K key, V val) {
        Objects.requireNonNull(key);
        Objects.requireNonNull(val);

        return withSchemaSync(tx, (schemaVersion) -> {
            return tbl.getAndReplace(marshal(key, val, schemaVersion), (InternalTransaction) tx)
                    .thenApply(binaryRow -> unmarshalValue(binaryRow, schemaVersion));
        });
    }

    /** {@inheritDoc} */
    @WithSpan
    @Override
    public NullableValue<V> getNullableAndReplace(@Nullable Transaction tx, K key, V val) {
        return sync(getNullableAndReplaceAsync(tx, key, val));
    }

    /** {@inheritDoc} */
    @WithSpan
    @Override
    public CompletableFuture<NullableValue<V>> getNullableAndReplaceAsync(@Nullable Transaction tx, K key, V val) {
        Objects.requireNonNull(key);

        return withSchemaSync(tx, (schemaVersion) -> {
            BinaryRowEx row = marshal(key, val, schemaVersion);

            return tbl.getAndReplace(row, (InternalTransaction) tx)
                   .thenApply(r -> r == null ? null : NullableValue.of(unmarshalNullableValue(r, schemaVersion)));
        });
    }

    /**
     * Returns marshaller.
     *
     * @param schemaVersion Schema version.
     */
    private KvMarshaller<K, V> marshaller(int schemaVersion) {
        KvMarshaller<K, V> marsh = this.marsh;

        if (marsh != null && marsh.schemaVersion() == schemaVersion) {
            return marsh;
        }

        // TODO: Cache marshaller for schema version or upgrade row?

        SchemaRegistry registry = rowConverter.registry();

        marsh = marshallerFactory.apply(registry.schema(schemaVersion));
        this.marsh = marsh;

        return marsh;
    }

    /**
     * Marshal key.
     *
     * @param key Key object.
     * @param schemaVersion Schema version to use when marshalling.
     * @return Binary row.
     */
<<<<<<< HEAD
    @WithSpan
    private BinaryRowEx marshal(K key) {
        final KvMarshaller<K, V> marsh = marshaller();
=======
    private BinaryRowEx marshal(K key, int schemaVersion) {
        KvMarshaller<K, V> marsh = marshaller(schemaVersion);
>>>>>>> 44c0c078

        try {
            return marsh.marshal(key);
        } catch (MarshallerException e) {
            throw new IgniteException(e);
        }
    }

    /**
     * Marshal key-value pair to a row.
     *
     * @param key Key object.
     * @param val Value object.
     * @param schemaVersion Schema version to use when marshalling.
     * @return Binary row.
     */
<<<<<<< HEAD
    @WithSpan
    private BinaryRowEx marshal(K key, V val) {
        final KvMarshaller<K, V> marsh = marshaller();
=======
    private BinaryRowEx marshal(K key, V val, int schemaVersion) {
        KvMarshaller<K, V> marsh = marshaller(schemaVersion);
>>>>>>> 44c0c078

        try {
            return marsh.marshal(key, val);
        } catch (MarshallerException e) {
            throw new org.apache.ignite.lang.MarshallerException(e);
        }
    }

    /**
     * Marshal keys to a row.
     *
     * @param keys Key objects.
     * @param schemaVersion Schema version to use when marshalling.
     * @return Binary rows.
     */
<<<<<<< HEAD
    @WithSpan
    private Collection<BinaryRowEx> marshal(Collection<K> keys) {
=======
    private Collection<BinaryRowEx> marshal(Collection<K> keys, int schemaVersion) {
>>>>>>> 44c0c078
        if (keys.isEmpty()) {
            return Collections.emptyList();
        }

        KvMarshaller<K, V> marsh = marshaller(schemaVersion);

        List<BinaryRowEx> keyRows = new ArrayList<>(keys.size());

        try {
            for (K key : keys) {
                keyRows.add(marsh.marshal(Objects.requireNonNull(key)));
            }
        } catch (MarshallerException e) {
            throw new org.apache.ignite.lang.MarshallerException(e);
        }

        return keyRows;
    }

    /**
     * Marshal key-value pairs.
     *
     * @param pairs Key-value map.
     * @param schemaVersion Schema version to use when marshalling.
     * @return Binary rows.
     */
<<<<<<< HEAD
    @WithSpan
    private List<BinaryRowEx> marshalPairs(Collection<Entry<K, V>> pairs) {
=======
    private List<BinaryRowEx> marshalPairs(Collection<Entry<K, V>> pairs, int schemaVersion) {
>>>>>>> 44c0c078
        if (pairs.isEmpty()) {
            return Collections.emptyList();
        }

        KvMarshaller<K, V> marsh = marshaller(schemaVersion);

        List<BinaryRowEx> rows = new ArrayList<>(pairs.size());

        try {
            for (Map.Entry<K, V> pair : pairs) {
                rows.add(marsh.marshal(Objects.requireNonNull(pair.getKey()), pair.getValue()));
            }
        } catch (MarshallerException e) {
            throw new org.apache.ignite.lang.MarshallerException(e);
        }

        return rows;
    }

    /**
     * Marshal keys.
     *
     * @param rows Binary rows.
     * @param schemaVersion Schema version to use when marshalling.
     * @return Keys.
     */
<<<<<<< HEAD
    @WithSpan
    private Collection<K> unmarshalKeys(Collection<BinaryRow> rows) {
=======
    private Collection<K> unmarshalKeys(Collection<BinaryRow> rows, int schemaVersion) {
>>>>>>> 44c0c078
        if (rows.isEmpty()) {
            return Collections.emptyList();
        }

        KvMarshaller<K, V> marsh = marshaller(schemaVersion);

        List<K> keys = new ArrayList<>(rows.size());

        try {
            for (Row row : rowConverter.resolveKeys(rows, schemaVersion)) {
                if (row != null) {
                    keys.add(marsh.unmarshalKey(row));
                }
            }

            return keys;
        } catch (MarshallerException e) {
            throw new org.apache.ignite.lang.MarshallerException(e);
        }
    }

    /**
     * Unmarshal value object from given binary row.
     *
     * @param binaryRow Binary row.
     * @param schemaVersion Schema version to use when unmarshalling.
     * @return Value object or {@code null} if not exists.
     */
<<<<<<< HEAD
    @WithSpan
    private @Nullable V unmarshalNullableValue(@Nullable BinaryRow binaryRow) {
=======
    private @Nullable V unmarshalNullableValue(@Nullable BinaryRow binaryRow, int schemaVersion) {
>>>>>>> 44c0c078
        if (binaryRow == null) {
            return null;
        }

        Row row = rowConverter.resolveRow(binaryRow, schemaVersion);

        KvMarshaller<K, V> marshaller = marshaller(row.schemaVersion());

        try {
            return marshaller.unmarshalValue(row);
        } catch (MarshallerException e) {
            throw new org.apache.ignite.lang.MarshallerException(e);
        }
    }

    /**
     * Marshal key-value pairs.
     *
     * @param rows Binary rows.
     * @param schemaVersion Schema version to use when unmarshalling.
     * @return Key-value pairs.
     */
<<<<<<< HEAD
    @WithSpan
    private Map<K, V> unmarshalPairs(Collection<BinaryRow> rows) {
=======
    private Map<K, V> unmarshalPairs(Collection<BinaryRow> rows, int schemaVersion) {
>>>>>>> 44c0c078
        if (rows.isEmpty()) {
            return Collections.emptyMap();
        }

        KvMarshaller<K, V> marsh = marshaller(schemaVersion);

        Map<K, V> pairs = IgniteUtils.newHashMap(rows.size());

        try {
            for (Row row : rowConverter.resolveRows(rows, schemaVersion)) {
                if (row != null) {
                    pairs.put(marsh.unmarshalKey(row), marsh.unmarshalValue(row));
                }
            }

            return pairs;
        } catch (MarshallerException e) {
            throw new org.apache.ignite.lang.MarshallerException(e);
        }
    }

    /**
     * Unmarshal value object from given binary row or fail, if value object is null.
     *
     * @param binaryRow Binary row.
     * @param schemaVersion Schema version to use when unmarshalling.
     * @return Value object or {@code null} if not exists.
     * @throws UnexpectedNullValueException if value object is null.
     */
<<<<<<< HEAD
    @WithSpan
    private @Nullable V unmarshallValue(@Nullable BinaryRow binaryRow) {
=======
    private @Nullable V unmarshalValue(@Nullable BinaryRow binaryRow, int schemaVersion) {
>>>>>>> 44c0c078
        if (binaryRow == null) {
            return null;
        }

        V v = unmarshalNullableValue(binaryRow, schemaVersion);

        if (v == null) {
            throw new UnexpectedNullValueException("Got unexpected null value: use `getNullable` sibling method instead.");
        }

        return v;
    }

    /** {@inheritDoc} */
    @WithSpan
    @Override
    public CompletableFuture<Void> streamData(Publisher<Entry<K, V>> publisher, @Nullable DataStreamerOptions options) {
        Objects.requireNonNull(publisher);

        // Taking latest schema version for marshaller here because it's only used to calculate colocation hash, and colocation
        // columns never change (so they are the same for all schema versions of the table),
        var partitioner = new KeyValuePojoStreamerPartitionAwarenessProvider<>(
                rowConverter.registry(),
                tbl.partitions(),
                marshaller(rowConverter.registry().lastKnownSchemaVersion())
        );

        StreamerBatchSender<Entry<K, V>, Integer> batchSender = (partitionId, items) -> {
            return withSchemaSync(null, (schemaVersion) -> {
                return this.tbl.upsertAll(marshalPairs(items, schemaVersion), partitionId);
            });
        };

        return DataStreamer.streamData(publisher, options, batchSender, partitioner);
    }
}<|MERGE_RESOLUTION|>--- conflicted
+++ resolved
@@ -17,12 +17,7 @@
 
 package org.apache.ignite.internal.table;
 
-<<<<<<< HEAD
-import static org.apache.ignite.internal.lang.IgniteExceptionMapperUtil.convertToPublicFuture;
-
 import io.opentelemetry.instrumentation.annotations.WithSpan;
-=======
->>>>>>> 44c0c078
 import java.util.ArrayList;
 import java.util.Collection;
 import java.util.Collections;
@@ -512,14 +507,9 @@
      * @param schemaVersion Schema version to use when marshalling.
      * @return Binary row.
      */
-<<<<<<< HEAD
-    @WithSpan
-    private BinaryRowEx marshal(K key) {
-        final KvMarshaller<K, V> marsh = marshaller();
-=======
+    @WithSpan
     private BinaryRowEx marshal(K key, int schemaVersion) {
         KvMarshaller<K, V> marsh = marshaller(schemaVersion);
->>>>>>> 44c0c078
 
         try {
             return marsh.marshal(key);
@@ -536,14 +526,9 @@
      * @param schemaVersion Schema version to use when marshalling.
      * @return Binary row.
      */
-<<<<<<< HEAD
-    @WithSpan
-    private BinaryRowEx marshal(K key, V val) {
-        final KvMarshaller<K, V> marsh = marshaller();
-=======
+    @WithSpan
     private BinaryRowEx marshal(K key, V val, int schemaVersion) {
         KvMarshaller<K, V> marsh = marshaller(schemaVersion);
->>>>>>> 44c0c078
 
         try {
             return marsh.marshal(key, val);
@@ -559,12 +544,8 @@
      * @param schemaVersion Schema version to use when marshalling.
      * @return Binary rows.
      */
-<<<<<<< HEAD
-    @WithSpan
-    private Collection<BinaryRowEx> marshal(Collection<K> keys) {
-=======
+    @WithSpan
     private Collection<BinaryRowEx> marshal(Collection<K> keys, int schemaVersion) {
->>>>>>> 44c0c078
         if (keys.isEmpty()) {
             return Collections.emptyList();
         }
@@ -591,12 +572,8 @@
      * @param schemaVersion Schema version to use when marshalling.
      * @return Binary rows.
      */
-<<<<<<< HEAD
-    @WithSpan
-    private List<BinaryRowEx> marshalPairs(Collection<Entry<K, V>> pairs) {
-=======
+    @WithSpan
     private List<BinaryRowEx> marshalPairs(Collection<Entry<K, V>> pairs, int schemaVersion) {
->>>>>>> 44c0c078
         if (pairs.isEmpty()) {
             return Collections.emptyList();
         }
@@ -623,12 +600,8 @@
      * @param schemaVersion Schema version to use when marshalling.
      * @return Keys.
      */
-<<<<<<< HEAD
-    @WithSpan
-    private Collection<K> unmarshalKeys(Collection<BinaryRow> rows) {
-=======
+    @WithSpan
     private Collection<K> unmarshalKeys(Collection<BinaryRow> rows, int schemaVersion) {
->>>>>>> 44c0c078
         if (rows.isEmpty()) {
             return Collections.emptyList();
         }
@@ -657,12 +630,8 @@
      * @param schemaVersion Schema version to use when unmarshalling.
      * @return Value object or {@code null} if not exists.
      */
-<<<<<<< HEAD
-    @WithSpan
-    private @Nullable V unmarshalNullableValue(@Nullable BinaryRow binaryRow) {
-=======
+    @WithSpan
     private @Nullable V unmarshalNullableValue(@Nullable BinaryRow binaryRow, int schemaVersion) {
->>>>>>> 44c0c078
         if (binaryRow == null) {
             return null;
         }
@@ -685,12 +654,8 @@
      * @param schemaVersion Schema version to use when unmarshalling.
      * @return Key-value pairs.
      */
-<<<<<<< HEAD
-    @WithSpan
-    private Map<K, V> unmarshalPairs(Collection<BinaryRow> rows) {
-=======
+    @WithSpan
     private Map<K, V> unmarshalPairs(Collection<BinaryRow> rows, int schemaVersion) {
->>>>>>> 44c0c078
         if (rows.isEmpty()) {
             return Collections.emptyMap();
         }
@@ -720,12 +685,8 @@
      * @return Value object or {@code null} if not exists.
      * @throws UnexpectedNullValueException if value object is null.
      */
-<<<<<<< HEAD
-    @WithSpan
-    private @Nullable V unmarshallValue(@Nullable BinaryRow binaryRow) {
-=======
+    @WithSpan
     private @Nullable V unmarshalValue(@Nullable BinaryRow binaryRow, int schemaVersion) {
->>>>>>> 44c0c078
         if (binaryRow == null) {
             return null;
         }
