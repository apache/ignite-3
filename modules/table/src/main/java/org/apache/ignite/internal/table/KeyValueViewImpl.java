/*
 * Licensed to the Apache Software Foundation (ASF) under one or more
 * contributor license agreements.  See the NOTICE file distributed with
 * this work for additional information regarding copyright ownership.
 * The ASF licenses this file to You under the Apache License, Version 2.0
 * (the "License"); you may not use this file except in compliance with
 * the License.  You may obtain a copy of the License at
 *
 *      http://www.apache.org/licenses/LICENSE-2.0
 *
 * Unless required by applicable law or agreed to in writing, software
 * distributed under the License is distributed on an "AS IS" BASIS,
 * WITHOUT WARRANTIES OR CONDITIONS OF ANY KIND, either express or implied.
 * See the License for the specific language governing permissions and
 * limitations under the License.
 */

package org.apache.ignite.internal.table;

import java.io.Serializable;
import java.util.Collection;
import java.util.Map;
import java.util.Objects;
import java.util.concurrent.CompletableFuture;
import java.util.function.Function;
import org.apache.ignite.internal.schema.BinaryRow;
import org.apache.ignite.internal.schema.SchemaDescriptor;
import org.apache.ignite.internal.schema.SchemaRegistry;
import org.apache.ignite.internal.schema.marshaller.KvMarshaller;
import org.apache.ignite.internal.schema.marshaller.MarshallerException;
import org.apache.ignite.internal.schema.marshaller.reflection.KvMarshallerImpl;
import org.apache.ignite.internal.schema.row.Row;
import org.apache.ignite.lang.IgniteException;
import org.apache.ignite.table.InvokeProcessor;
import org.apache.ignite.table.KeyValueView;
import org.apache.ignite.table.mapper.Mapper;
import org.apache.ignite.tx.Transaction;
import org.jetbrains.annotations.NotNull;
import org.jetbrains.annotations.Nullable;

/**
 * Key-value view implementation.
 */
public class KeyValueViewImpl<K, V> extends AbstractTableView implements KeyValueView<K, V> {
    /** Marshaller factory. */
    private final Function<SchemaDescriptor, KvMarshaller<K, V>> marshallerFactory;
    
    /** Key-value marshaller. */
    private volatile KvMarshaller<K, V> marsh;
    
    /**
     * Constructor.
     *
     * @param tbl         Table storage.
     * @param schemaReg   Schema registry.
     * @param keyMapper   Key class mapper.
     * @param valueMapper Value class mapper.
     * @param tx          The transaction.
     */
    public KeyValueViewImpl(InternalTable tbl, SchemaRegistry schemaReg, Mapper<K> keyMapper,
            Mapper<V> valueMapper, @Nullable Transaction tx) {
        super(tbl, schemaReg, tx);
        
        marshallerFactory = (schema) -> new KvMarshallerImpl<>(schema, keyMapper, valueMapper);
    }
    
    /**
     * {@inheritDoc}
     */
    @Override
    public V get(@NotNull K key) {
        return sync(getAsync(key));
    }
    
    /**
     * {@inheritDoc}
     */
    @Override
    public @NotNull
    CompletableFuture<V> getAsync(@NotNull K key) {
        BinaryRow keyRow = marshal(Objects.requireNonNull(key), null);
        
        return tbl.get(keyRow, tx)
                .thenApply(this::unmarshalValue); // row -> deserialized obj.
    }
    
    /**
     * {@inheritDoc}
     */
    @Override
    public Map<K, V> getAll(@NotNull Collection<K> keys) {
        return sync(getAllAsync(keys));
    }
    
    /**
     * {@inheritDoc}
     */
    @Override
    public @NotNull
    CompletableFuture<Map<K, V>> getAllAsync(@NotNull Collection<K> keys) {
        throw new UnsupportedOperationException("Not implemented yet.");
    }
    
    /**
     * {@inheritDoc}
     */
    @Override
    public boolean contains(@NotNull K key) {
        return get(key) != null;
    }
    
    /**
     * {@inheritDoc}
     */
    @Override
    public CompletableFuture<Boolean> containsAsync(@NotNull K key) {
        return getAsync(key).thenApply(Objects::nonNull);
    }
    
    /**
     * {@inheritDoc}
     */
    @Override
    public void put(@NotNull K key, V val) {
        sync(putAsync(key, val));
    }
    
    /**
     * {@inheritDoc}
     */
    @Override
    public @NotNull
    CompletableFuture<Void> putAsync(@NotNull K key, V val) {
        BinaryRow keyRow = marshal(Objects.requireNonNull(key), val);
        
        return tbl.upsert(keyRow, tx).thenAccept(ignore -> {
        });
    }
    
    /**
     * {@inheritDoc}
     */
    @Override
    public void putAll(@NotNull Map<K, V> pairs) {
        sync(putAllAsync(pairs));
    }
    
    /**
     * {@inheritDoc}
     */
    @Override
    public @NotNull
    CompletableFuture<Void> putAllAsync(@NotNull Map<K, V> pairs) {
        throw new UnsupportedOperationException("Not implemented yet.");
    }
    
    /**
     * {@inheritDoc}
     */
    @Override
    public V getAndPut(@NotNull K key, V val) {
        return sync(getAndPutAsync(key, val));
    }
    
    /**
     * {@inheritDoc}
     */
    @Override
    public @NotNull
    CompletableFuture<V> getAndPutAsync(@NotNull K key, V val) {
        BinaryRow keyRow = marshal(Objects.requireNonNull(key), val);
        
        return tbl.getAndUpsert(keyRow, tx).thenApply(this::unmarshalValue);
    }
    
    /**
     * {@inheritDoc}
     */
    @Override
    public boolean putIfAbsent(@NotNull K key, @NotNull V val) {
        return sync(putIfAbsentAsync(key, val));
    }
    
    /**
     * {@inheritDoc}
     */
    @Override
    public @NotNull
    CompletableFuture<Boolean> putIfAbsentAsync(@NotNull K key, V val) {
        BinaryRow keyRow = marshal(Objects.requireNonNull(key), val);
        
        return tbl.insert(keyRow, tx);
    }
    
    /**
     * {@inheritDoc}
     */
    @Override
    public boolean remove(@NotNull K key) {
        return sync(removeAsync(key));
    }
    
    /**
     * {@inheritDoc}
     */
    @Override
    public boolean remove(@NotNull K key, @NotNull V val) {
        return sync(removeAsync(key, val));
    }
    
    /**
     * {@inheritDoc}
     */
    @Override
    public @NotNull
    CompletableFuture<Boolean> removeAsync(@NotNull K key) {
        BinaryRow keyRow = marshal(Objects.requireNonNull(key), null);
        
        return tbl.delete(keyRow, tx);
    }
    
    /**
     * {@inheritDoc}
     */
    @Override
<<<<<<< HEAD
    public @NotNull CompletableFuture<Boolean> removeAsync(@NotNull K key, @NotNull V val) {
        BinaryRow keyRow = marshal(Objects.requireNonNull(key), Objects.requireNonNull(val));
=======
    public @NotNull
    CompletableFuture<Boolean> removeAsync(@NotNull K key, @NotNull V val) {
        BinaryRow keyRow = marshal(Objects.requireNonNull(key), val);
>>>>>>> 96d90969
        
        return tbl.deleteExact(keyRow, tx);
    }
    
    /**
     * {@inheritDoc}
     */
    @Override
    public Collection<K> removeAll(@NotNull Collection<K> keys) {
        return sync(removeAllAsync(keys));
    }
    
    /**
     * {@inheritDoc}
     */
    @Override
    public @NotNull
    CompletableFuture<Collection<K>> removeAllAsync(@NotNull Collection<K> keys) {
        throw new UnsupportedOperationException("Not implemented yet.");
    }
    
    /**
     * {@inheritDoc}
     */
    @Override
    public V getAndRemove(@NotNull K key) {
        return sync(getAndRemoveAsync(key));
    }
    
    /**
     * {@inheritDoc}
     */
    @Override
    public @NotNull
    CompletableFuture<V> getAndRemoveAsync(@NotNull K key) {
        BinaryRow keyRow = marshal(Objects.requireNonNull(key), null);
        
        return tbl.getAndDelete(keyRow, tx).thenApply(this::unmarshalValue);
    }
    
    /**
     * {@inheritDoc}
     */
    @Override
    public boolean replace(@NotNull K key, V val) {
        return sync(replaceAsync(key, val));
    }
    
    /**
     * {@inheritDoc}
     */
    @Override
    public boolean replace(@NotNull K key, @NotNull V oldVal, @NotNull V newVal) {
        return sync(replaceAsync(key, oldVal, newVal));
    }
    
    /**
     * {@inheritDoc}
     */
    @Override
<<<<<<< HEAD
    public @NotNull CompletableFuture<Boolean> replaceAsync(@NotNull K key, V val) {
        BinaryRow row = marshal(Objects.requireNonNull(key), Objects.requireNonNull(val));
=======
    public @NotNull
    CompletableFuture<Boolean> replaceAsync(@NotNull K key, V val) {
        BinaryRow row = marshal(key, val);
>>>>>>> 96d90969
        
        return tbl.replace(row, tx);
    }
    
    /**
     * {@inheritDoc}
     */
    @Override
<<<<<<< HEAD
    public @NotNull CompletableFuture<Boolean> replaceAsync(@NotNull K key, @NotNull V oldVal, @NotNull V newVal) {
        BinaryRow oldRow = marshal(key, Objects.requireNonNull(oldVal));
        BinaryRow newRow = marshal(key, Objects.requireNonNull(newVal));
=======
    public @NotNull
    CompletableFuture<Boolean> replaceAsync(@NotNull K key, V oldVal, V newVal) {
        BinaryRow oldRow = marshal(key, oldVal);
        BinaryRow newRow = marshal(key, newVal);
>>>>>>> 96d90969
        
        return tbl.replace(oldRow, newRow, tx);
    }
    
    /**
     * {@inheritDoc}
     */
    @Override
    public V getAndReplace(@NotNull K key, V val) {
        return sync(getAndReplaceAsync(key, val));
    }
    
    /**
     * {@inheritDoc}
     */
    @Override
    public @NotNull
    CompletableFuture<V> getAndReplaceAsync(@NotNull K key, V val) {
        BinaryRow row = marshal(key, val);
        
        return tbl.getAndReplace(row, tx).thenApply(this::unmarshalValue);
    }
    
    /**
     * {@inheritDoc}
     */
    @Override
    public <R extends Serializable> R invoke(@NotNull K key, InvokeProcessor<K, V, R> proc,
            Serializable... args) {
        throw new UnsupportedOperationException("Not implemented yet.");
    }
    
    /**
     * {@inheritDoc}
     */
    @Override
    public @NotNull
    <R extends Serializable> CompletableFuture<R> invokeAsync(
            @NotNull K key,
            InvokeProcessor<K, V, R> proc,
            Serializable... args
    ) {
        throw new UnsupportedOperationException("Not implemented yet.");
    }
    
    /**
     * {@inheritDoc}
     */
    @Override
    public <R extends Serializable> Map<K, R> invokeAll(
            @NotNull Collection<K> keys,
            InvokeProcessor<K, V, R> proc,
            Serializable... args
    ) {
        throw new UnsupportedOperationException("Not implemented yet.");
    }
    
    /**
     * {@inheritDoc}
     */
    @Override
    public @NotNull
    <R extends Serializable> CompletableFuture<Map<K, R>> invokeAllAsync(
            @NotNull Collection<K> keys,
            InvokeProcessor<K, V, R> proc, Serializable... args
    ) {
        throw new UnsupportedOperationException("Not implemented yet.");
    }
    
    /**
     * {@inheritDoc}
     */
    @Override
    public KeyValueViewImpl<K, V> withTransaction(Transaction tx) {
        throw new UnsupportedOperationException("Not implemented yet.");
    }
    
    /**
     * Returns marshaller.
     *
     * @param schemaVersion Schema version.
     */
    private KvMarshaller<K, V> marshaller(int schemaVersion) {
        KvMarshaller<K, V> marsh = this.marsh;

        if (marsh != null && marsh.schemaVersion() == schemaVersion) {
            return marsh;
        }

        // TODO: Cache marshaller for schema version or upgrade row?

        return this.marsh = marshallerFactory.apply(schemaReg.schema(schemaVersion));
    }
    
    /**
     * Unmarshal value object from given binary row.
     *
     * @param binaryRow Binary row.
     * @return Value object.
     */
    private V unmarshalValue(BinaryRow binaryRow) {
        if (binaryRow == null || !binaryRow.hasValue()) {
            return null;
        }
        
        Row row = schemaReg.resolve(binaryRow);
        
        KvMarshaller<K, V> marshaller = marshaller(row.schemaVersion());
        
        try {
            return marshaller.unmarshalValue(row);
        } catch (MarshallerException e) {
            throw new IgniteException(e);
        }
    }
    
    /**
     * Marshal key-value pair to a row.
     *
     * @param key Key object.
     * @param val Value object.
     * @return Binary row.
     */
    private BinaryRow marshal(@NotNull K key, V val) {
        final KvMarshaller<K, V> marsh = marshaller(schemaReg.lastSchemaVersion());
        
        try {
            return marsh.marshal(key, val);
        } catch (MarshallerException e) {
            throw new IgniteException(e);
        }
    }
    
}<|MERGE_RESOLUTION|>--- conflicted
+++ resolved
@@ -223,14 +223,8 @@
      * {@inheritDoc}
      */
     @Override
-<<<<<<< HEAD
     public @NotNull CompletableFuture<Boolean> removeAsync(@NotNull K key, @NotNull V val) {
         BinaryRow keyRow = marshal(Objects.requireNonNull(key), Objects.requireNonNull(val));
-=======
-    public @NotNull
-    CompletableFuture<Boolean> removeAsync(@NotNull K key, @NotNull V val) {
-        BinaryRow keyRow = marshal(Objects.requireNonNull(key), val);
->>>>>>> 96d90969
         
         return tbl.deleteExact(keyRow, tx);
     }
@@ -291,14 +285,8 @@
      * {@inheritDoc}
      */
     @Override
-<<<<<<< HEAD
     public @NotNull CompletableFuture<Boolean> replaceAsync(@NotNull K key, V val) {
         BinaryRow row = marshal(Objects.requireNonNull(key), Objects.requireNonNull(val));
-=======
-    public @NotNull
-    CompletableFuture<Boolean> replaceAsync(@NotNull K key, V val) {
-        BinaryRow row = marshal(key, val);
->>>>>>> 96d90969
         
         return tbl.replace(row, tx);
     }
@@ -307,16 +295,9 @@
      * {@inheritDoc}
      */
     @Override
-<<<<<<< HEAD
     public @NotNull CompletableFuture<Boolean> replaceAsync(@NotNull K key, @NotNull V oldVal, @NotNull V newVal) {
         BinaryRow oldRow = marshal(key, Objects.requireNonNull(oldVal));
         BinaryRow newRow = marshal(key, Objects.requireNonNull(newVal));
-=======
-    public @NotNull
-    CompletableFuture<Boolean> replaceAsync(@NotNull K key, V oldVal, V newVal) {
-        BinaryRow oldRow = marshal(key, oldVal);
-        BinaryRow newRow = marshal(key, newVal);
->>>>>>> 96d90969
         
         return tbl.replace(oldRow, newRow, tx);
     }
