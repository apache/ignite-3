/*
 * Licensed to the Apache Software Foundation (ASF) under one or more
 * contributor license agreements. See the NOTICE file distributed with
 * this work for additional information regarding copyright ownership.
 * The ASF licenses this file to You under the Apache License, Version 2.0
 * (the "License"); you may not use this file except in compliance with
 * the License. You may obtain a copy of the License at
 *
 *      http://www.apache.org/licenses/LICENSE-2.0
 *
 * Unless required by applicable law or agreed to in writing, software
 * distributed under the License is distributed on an "AS IS" BASIS,
 * WITHOUT WARRANTIES OR CONDITIONS OF ANY KIND, either express or implied.
 * See the License for the specific language governing permissions and
 * limitations under the License.
 */

package org.apache.ignite.internal.table;

import static org.apache.ignite.internal.lang.IgniteExceptionMapperUtil.convertToPublicFuture;
import static org.apache.ignite.internal.lang.IgniteStringFormatter.format;
import static org.apache.ignite.internal.marshaller.ValidationUtils.validateNullableOperation;
import static org.apache.ignite.internal.marshaller.ValidationUtils.validateNullableValue;

import java.util.ArrayList;
import java.util.BitSet;
import java.util.Collection;
import java.util.Collections;
import java.util.List;
import java.util.Map;
import java.util.Map.Entry;
import java.util.Objects;
import java.util.concurrent.CompletableFuture;
import java.util.concurrent.Flow;
import java.util.concurrent.Flow.Publisher;
import java.util.function.Function;
import org.apache.ignite.compute.DeploymentUnit;
import org.apache.ignite.internal.lang.IgniteBiTuple;
import org.apache.ignite.internal.marshaller.Marshaller;
import org.apache.ignite.internal.marshaller.MarshallerException;
import org.apache.ignite.internal.marshaller.MarshallerSchema;
import org.apache.ignite.internal.marshaller.MarshallersProvider;
import org.apache.ignite.internal.marshaller.TupleReader;
import org.apache.ignite.internal.schema.BinaryRow;
import org.apache.ignite.internal.schema.BinaryRowEx;
import org.apache.ignite.internal.schema.Column;
import org.apache.ignite.internal.schema.SchemaDescriptor;
import org.apache.ignite.internal.schema.SchemaRegistry;
import org.apache.ignite.internal.schema.marshaller.KvMarshaller;
import org.apache.ignite.internal.schema.marshaller.reflection.KvMarshallerImpl;
import org.apache.ignite.internal.schema.row.Row;
import org.apache.ignite.internal.streamer.StreamerBatchSender;
import org.apache.ignite.internal.table.criteria.SqlRowProjection;
import org.apache.ignite.internal.table.distributed.schema.SchemaVersions;
import org.apache.ignite.internal.thread.PublicApiThreading;
import org.apache.ignite.internal.tracing.TracingManager;
import org.apache.ignite.internal.tx.InternalTransaction;
import org.apache.ignite.internal.util.IgniteUtils;
import org.apache.ignite.lang.NullableValue;
import org.apache.ignite.lang.UnexpectedNullValueException;
import org.apache.ignite.sql.IgniteSql;
import org.apache.ignite.sql.ResultSetMetadata;
import org.apache.ignite.sql.SqlRow;
import org.apache.ignite.table.DataStreamerItem;
import org.apache.ignite.table.DataStreamerOptions;
import org.apache.ignite.table.KeyValueView;
import org.apache.ignite.table.mapper.Mapper;
import org.apache.ignite.tx.Transaction;
import org.jetbrains.annotations.Nullable;

/**
 * Key-value view implementation.
 */
public class KeyValueViewImpl<K, V> extends AbstractTableView<Entry<K, V>> implements KeyValueView<K, V> {
    /** Key class mapper. */
    private final Mapper<K> keyMapper;

    /** Value class mapper. */
    private final Mapper<V> valueMapper;

    /** Marshaller factory. */
    private final Function<SchemaDescriptor, KvMarshaller<K, V>> marshallerFactory;

    /** Key-value marshaller. */
    private volatile @Nullable KvMarshaller<K, V> marsh;

    /**
     * Constructor.
     *
     * @param tbl Table storage.
     * @param schemaRegistry Schema registry.
     * @param schemaVersions Schema versions access.
     * @param sql Ignite SQL facade.
     * @param marshallers Marshallers provider.
     * @param keyMapper Key class mapper.
     * @param valueMapper Value class mapper.
     */
    public KeyValueViewImpl(
            InternalTable tbl,
            SchemaRegistry schemaRegistry,
            SchemaVersions schemaVersions,
            IgniteSql sql,
            MarshallersProvider marshallers,
            Mapper<K> keyMapper,
            Mapper<V> valueMapper
    ) {
        super(tbl, schemaVersions, schemaRegistry, sql, marshallers);

        this.keyMapper = keyMapper;
        this.valueMapper = valueMapper;

        marshallerFactory = (schema) -> new KvMarshallerImpl<>(schema, marshallers, keyMapper, valueMapper);
    }

    /** {@inheritDoc} */
    @Override
    public V get(@Nullable Transaction tx, K key) {
        Objects.requireNonNull(key, "key");

        return sync(doGet(tx, key, "getNullable"));
    }

    /** {@inheritDoc} */
    @Override
    public CompletableFuture<V> getAsync(@Nullable Transaction tx, K key) {
        Objects.requireNonNull(key, "key");

<<<<<<< HEAD
        return TracingManager.span("KeyValueViewImpl.getAsync", (span) -> {
            return doOperation(tx, (schemaVersion) -> {
                BinaryRowEx keyRow = marshal(key, schemaVersion);

                return tbl.get(keyRow, (InternalTransaction) tx).thenApply(binaryRow -> unmarshalValue(binaryRow, schemaVersion));
            });
=======
        return doGet(tx, key, "getNullableAsync");
    }

    private CompletableFuture<V> doGet(@Nullable Transaction tx, K key, String altMethod) {
        return doOperation(tx, (schemaVersion) -> {
            BinaryRowEx keyRow = marshal(key, schemaVersion);

            return tbl.get(keyRow, (InternalTransaction) tx).thenApply(binaryRow -> unmarshalValue(binaryRow, schemaVersion, altMethod));
>>>>>>> d20ec21a
        });
    }

    /** {@inheritDoc} */
    @Override
    public NullableValue<V> getNullable(@Nullable Transaction tx, K key) {
        Objects.requireNonNull(key, "key");

        validateNullableOperation(valueMapper.targetType(), "getNullable");

        return sync(doGetNullable(tx, key));
    }

    /** {@inheritDoc} */
    @Override
    public CompletableFuture<NullableValue<V>> getNullableAsync(@Nullable Transaction tx, K key) {
        Objects.requireNonNull(key, "key");

<<<<<<< HEAD
        return TracingManager.span("KeyValueViewImpl.getNullableAsync", (span) -> {
            return doOperation(tx, (schemaVersion) -> {
                BinaryRowEx keyRow = marshal(key, schemaVersion);
=======
        validateNullableOperation(valueMapper.targetType(), "getNullableAsync");

        return doGetNullable(tx, key);
    }

    private CompletableFuture<NullableValue<V>> doGetNullable(@Nullable Transaction tx, K key) {
        return doOperation(tx, (schemaVersion) -> {
            BinaryRowEx keyRow = marshal(key, schemaVersion);
>>>>>>> d20ec21a

                return tbl.get(keyRow, (InternalTransaction) tx)
                        .thenApply(r -> r == null ? null : NullableValue.of(unmarshalNullableValue(r, schemaVersion)));
            });
        });
    }

    /** {@inheritDoc} */
    @Override
    public V getOrDefault(@Nullable Transaction tx, K key, V defaultValue) {
        return sync(getOrDefaultAsync(tx, key, defaultValue));
    }

    /** {@inheritDoc} */
    @Override
    public CompletableFuture<V> getOrDefaultAsync(@Nullable Transaction tx, K key, V defaultValue) {
        Objects.requireNonNull(key, "key");

        return TracingManager.span("KeyValueViewImpl.getOrDefaultAsync", (span) -> {
            return doOperation(tx, (schemaVersion) -> {
                BinaryRowEx keyRow = marshal(key, schemaVersion);

                return tbl.get(keyRow, (InternalTransaction) tx)
                        .thenApply(r -> IgniteUtils.nonNullOrElse(unmarshalNullableValue(r, schemaVersion), defaultValue));
            });
        });
    }

    /** {@inheritDoc} */
    @Override
    public Map<K, V> getAll(@Nullable Transaction tx, Collection<K> keys) {
        return sync(getAllAsync(tx, keys));
    }

    /** {@inheritDoc} */
    @Override
    public CompletableFuture<Map<K, V>> getAllAsync(@Nullable Transaction tx, Collection<K> keys) {
        checkKeysForNulls(keys);

        return TracingManager.span("KeyValueViewImpl.getAllAsync", (span) -> {
            return doOperation(tx, (schemaVersion) -> {
                Collection<BinaryRowEx> rows = marshal(keys, schemaVersion);

                return tbl.getAll(rows, (InternalTransaction) tx).thenApply(resultRows -> unmarshalPairs(resultRows, schemaVersion));
            });
        });
    }

    private static <K> void checkKeysForNulls(Collection<K> keys) {
        Objects.requireNonNull(keys, "keys");

        for (K key : keys) {
            Objects.requireNonNull(key, "key");
        }
    }

    /** {@inheritDoc} */
    @Override
    public boolean contains(@Nullable Transaction tx, K key) {
        return sync(containsAsync(tx, key));
    }

    /** {@inheritDoc} */
    @Override
    public CompletableFuture<Boolean> containsAsync(@Nullable Transaction tx, K key) {
        Objects.requireNonNull(key, "key");

        return TracingManager.span("KeyValueViewImpl.containsAsync", (span) -> {
            return doOperation(tx, (schemaVersion) -> {
                BinaryRowEx keyRow = marshal(key, schemaVersion);

                return tbl.get(keyRow, (InternalTransaction) tx).thenApply(Objects::nonNull);
            });
        });
    }

    /** {@inheritDoc} */
    @Override
    public void put(@Nullable Transaction tx, K key, @Nullable V val) {
        sync(putAsync(tx, key, val));
    }

    /** {@inheritDoc} */
    @Override
    public CompletableFuture<Void> putAsync(@Nullable Transaction tx, K key, @Nullable V val) {
        Objects.requireNonNull(key, "key");

        validateNullableValue(val, valueMapper.targetType());

        return TracingManager.span("KeyValueViewImpl.putAsync", (span) -> {
            return doOperation(tx, (schemaVersion) -> {
                BinaryRowEx row = marshal(key, val, schemaVersion);

                return tbl.upsert(row, (InternalTransaction) tx);
            });
        });
    }

    /** {@inheritDoc} */
    @Override
    public void putAll(@Nullable Transaction tx, Map<K, V> pairs) {
        sync(putAllAsync(tx, pairs));
    }

    /** {@inheritDoc} */
    @Override
    public CompletableFuture<Void> putAllAsync(@Nullable Transaction tx, Map<K, V> pairs) {
        Objects.requireNonNull(pairs, "pairs");

        for (Entry<K, V> entry : pairs.entrySet()) {
            K key = entry.getKey();
            V val = entry.getValue();

            Objects.requireNonNull(key, "key");
            validateNullableValue(val, valueMapper.targetType());
        }

        return TracingManager.span("KeyValueViewImpl.putAllAsync", (span) -> {
            return doOperation(tx, (schemaVersion) -> {
                Collection<BinaryRowEx> rows = marshalPairs(pairs.entrySet(), schemaVersion, null);

                return tbl.upsertAll(rows, (InternalTransaction) tx);
            });
        });
    }

    /** {@inheritDoc} */
    @Override
    public V getAndPut(@Nullable Transaction tx, K key, @Nullable V val) {
        Objects.requireNonNull(key, "key");

        validateNullableValue(val, valueMapper.targetType());

        return sync(doGetAndPut(tx, key, val, "getNullableAndPut"));
    }

    /** {@inheritDoc} */
    @Override
    public CompletableFuture<V> getAndPutAsync(@Nullable Transaction tx, K key, @Nullable V val) {
        Objects.requireNonNull(key, "key");

        validateNullableValue(val, valueMapper.targetType());

        return doGetAndPut(tx, key, val, "getNullableAndPutAsync");
    }

<<<<<<< HEAD
        return TracingManager.span("KeyValueViewImpl.getAndPutAsync", (span) -> {
            return doOperation(tx, (schemaVersion) -> {
                return tbl.getAndUpsert(marshal(key, val, schemaVersion), (InternalTransaction) tx)
                        .thenApply(binaryRow -> unmarshalValue(binaryRow, schemaVersion));
            });
=======
    private CompletableFuture<V> doGetAndPut(@Nullable Transaction tx, K key, @Nullable V val, String altMethod) {
        return doOperation(tx, (schemaVersion) -> {
            return tbl.getAndUpsert(marshal(key, val, schemaVersion), (InternalTransaction) tx)
                    .thenApply(binaryRow -> unmarshalValue(binaryRow, schemaVersion, altMethod));
>>>>>>> d20ec21a
        });
    }

    /** {@inheritDoc} */
    @Override
    public NullableValue<V> getNullableAndPut(@Nullable Transaction tx, K key, @Nullable V val) {
        Objects.requireNonNull(key, "key");

        validateNullableOperation(valueMapper.targetType(), "getNullableAndPut");

        return sync(doGetNullableAndPut(tx, key, val));
    }

    /** {@inheritDoc} */
    @Override
    public CompletableFuture<NullableValue<V>> getNullableAndPutAsync(@Nullable Transaction tx, K key, @Nullable V val) {
        Objects.requireNonNull(key, "key");

<<<<<<< HEAD
        return TracingManager.span("KeyValueViewImpl.getNullableAndPutAsync", (span) -> {
            return doOperation(tx, (schemaVersion) -> {
                BinaryRowEx row = marshal(key, val, schemaVersion);

                return tbl.getAndUpsert(row, (InternalTransaction) tx)
                        .thenApply(r -> r == null ? null : NullableValue.of(unmarshalNullableValue(r, schemaVersion)));
            });
=======
        validateNullableOperation(valueMapper.targetType(), "getNullableAndPutAsync");

        return doGetNullableAndPut(tx, key, val);
    }

    private CompletableFuture<NullableValue<V>> doGetNullableAndPut(@Nullable Transaction tx, K key, @Nullable V val) {
        return doOperation(tx, (schemaVersion) -> {
            BinaryRowEx row = marshal(key, val, schemaVersion);

            return tbl.getAndUpsert(row, (InternalTransaction) tx)
                    .thenApply(r -> r == null ? null : NullableValue.of(unmarshalNullableValue(r, schemaVersion)));
>>>>>>> d20ec21a
        });
    }

    /** {@inheritDoc} */
    @Override
    public boolean putIfAbsent(@Nullable Transaction tx, K key, @Nullable V val) {
        return sync(putIfAbsentAsync(tx, key, val));
    }

    /** {@inheritDoc} */
    @Override
    public CompletableFuture<Boolean> putIfAbsentAsync(@Nullable Transaction tx, K key, @Nullable V val) {
        Objects.requireNonNull(key, "key");

        validateNullableValue(val, valueMapper.targetType());

        return TracingManager.span("KeyValueViewImpl.putIfAbsentAsync", (span) -> {
            return doOperation(tx, (schemaVersion) -> {
                BinaryRowEx row = marshal(key, val, schemaVersion);

                return tbl.insert(row, (InternalTransaction) tx);
            });
        });
    }

    /** {@inheritDoc} */
    @Override
    public boolean remove(@Nullable Transaction tx, K key) {
        return sync(removeAsync(tx, key));
    }

    /** {@inheritDoc} */
    @Override
    public boolean remove(@Nullable Transaction tx, K key, @Nullable V val) {
        return sync(removeAsync(tx, key, val));
    }

    /** {@inheritDoc} */
    @Override
    public CompletableFuture<Boolean> removeAsync(@Nullable Transaction tx, K key) {
        Objects.requireNonNull(key, "key");

        return TracingManager.span("KeyValueViewImpl.removeAsync", (span) -> {
            return doOperation(tx, (schemaVersion) -> {
                BinaryRowEx row = marshal(key, schemaVersion);

                return tbl.delete(row, (InternalTransaction) tx);
            });
        });
    }

    /** {@inheritDoc} */
    @Override
    public CompletableFuture<Boolean> removeAsync(@Nullable Transaction tx, K key, @Nullable V val) {
        Objects.requireNonNull(key, "key");

        validateNullableValue(val, valueMapper.targetType());

        return TracingManager.span("KeyValueViewImpl.removeAsync", (span) -> {
            return doOperation(tx, (schemaVersion) -> {
                BinaryRowEx row = marshal(key, val, schemaVersion);

                return tbl.deleteExact(row, (InternalTransaction) tx);
            });
        });
    }

    /** {@inheritDoc} */
    @Override
    public Collection<K> removeAll(@Nullable Transaction tx, Collection<K> keys) {
        return sync(removeAllAsync(tx, keys));
    }

    /** {@inheritDoc} */
    @Override
    public CompletableFuture<Collection<K>> removeAllAsync(@Nullable Transaction tx, Collection<K> keys) {
        checkKeysForNulls(keys);

        return TracingManager.span("KeyValueViewImpl.removeAllAsync", (span) -> {
            return doOperation(tx, (schemaVersion) -> {
                Collection<BinaryRowEx> rows = marshal(keys, schemaVersion);

                return tbl.deleteAll(rows, (InternalTransaction) tx).thenApply(resultRows -> unmarshalKeys(resultRows, schemaVersion));
            });
        });
    }

    /** {@inheritDoc} */
    @Override
    public V getAndRemove(@Nullable Transaction tx, K key) {
        Objects.requireNonNull(key);

        return sync(doGetAndRemove(tx, key, "getNullableAndRemove"));
    }

    /** {@inheritDoc} */
    @Override
    public CompletableFuture<V> getAndRemoveAsync(@Nullable Transaction tx, K key) {
        Objects.requireNonNull(key);

<<<<<<< HEAD
        return TracingManager.span("KeyValueViewImpl.getAndRemoveAsync", (span) -> {
            return doOperation(tx, (schemaVersion) -> {
                BinaryRowEx keyRow = marshal(key, schemaVersion);

                return tbl.getAndDelete(keyRow, (InternalTransaction) tx)
                        .thenApply(binaryRow -> unmarshalValue(binaryRow, schemaVersion));
            });
=======
        return doGetAndRemove(tx, key, "getNullableAndRemoveAsync");
    }

    private CompletableFuture<V> doGetAndRemove(@Nullable Transaction tx, K key, String altMethod) {
        return doOperation(tx, (schemaVersion) -> {
            BinaryRowEx keyRow = marshal(key, schemaVersion);

            return tbl.getAndDelete(keyRow, (InternalTransaction) tx)
                    .thenApply(binaryRow -> unmarshalValue(binaryRow, schemaVersion, altMethod));
>>>>>>> d20ec21a
        });
    }

    /** {@inheritDoc} */
    @Override
    public NullableValue<V> getNullableAndRemove(@Nullable Transaction tx, K key) {
        Objects.requireNonNull(key, "key");

        validateNullableOperation(valueMapper.targetType(), "getNullableAndRemove");

        return sync(doGetNullableAndRemove(tx, key));
    }

    /** {@inheritDoc} */
    @Override
    public CompletableFuture<NullableValue<V>> getNullableAndRemoveAsync(@Nullable Transaction tx, K key) {
        Objects.requireNonNull(key, "key");

        validateNullableOperation(valueMapper.targetType(), "getNullableAndRemoveAsync");

<<<<<<< HEAD
        return TracingManager.span("KeyValueViewImpl.getNullableAndRemoveAsync", (span) -> {
            return doOperation(tx, (schemaVersion) -> {
                BinaryRowEx keyRow = marshal(key, schemaVersion);

                return tbl.getAndDelete(keyRow, (InternalTransaction) tx)
                        .thenApply(r -> r == null ? null : NullableValue.of(unmarshalNullableValue(r, schemaVersion)));
            });
=======
        return doGetNullableAndRemove(tx, key);
    }

    private CompletableFuture<NullableValue<V>> doGetNullableAndRemove(@Nullable Transaction tx, K key) {
        return doOperation(tx, (schemaVersion) -> {
            BinaryRowEx keyRow = marshal(key, schemaVersion);

            return tbl.getAndDelete(keyRow, (InternalTransaction) tx)
                    .thenApply(r -> r == null ? null : NullableValue.of(unmarshalNullableValue(r, schemaVersion)));
>>>>>>> d20ec21a
        });
    }

    /** {@inheritDoc} */
    @Override
    public boolean replace(@Nullable Transaction tx, K key, @Nullable V val) {
        return sync(replaceAsync(tx, key, val));
    }

    /** {@inheritDoc} */
    @Override
    public boolean replace(@Nullable Transaction tx, K key, @Nullable V oldVal, @Nullable V newVal) {
        return sync(replaceAsync(tx, key, oldVal, newVal));
    }

    /** {@inheritDoc} */
    @Override
    public CompletableFuture<Boolean> replaceAsync(@Nullable Transaction tx, K key, @Nullable V val) {
        Objects.requireNonNull(key, "key");

        validateNullableValue(val, valueMapper.targetType());

        return TracingManager.span("KeyValueViewImpl.replaceAsync", (span) -> {
            return doOperation(tx, (schemaVersion) -> {
                BinaryRowEx row = marshal(key, val, schemaVersion);

                return tbl.replace(row, (InternalTransaction) tx);
            });
        });
    }

    /** {@inheritDoc} */
    @Override
    public CompletableFuture<Boolean> replaceAsync(@Nullable Transaction tx, K key, @Nullable V oldVal, @Nullable V newVal) {
        Objects.requireNonNull(key, "key");

        validateNullableValue(oldVal, valueMapper.targetType());
        validateNullableValue(newVal, valueMapper.targetType());

        return TracingManager.span("KeyValueViewImpl.replaceAsync", (span) -> {
            return doOperation(tx, (schemaVersion) -> {
                BinaryRowEx oldRow = marshal(key, oldVal, schemaVersion);
                BinaryRowEx newRow = marshal(key, newVal, schemaVersion);

                return tbl.replace(oldRow, newRow, (InternalTransaction) tx);
            });
        });
    }

    /** {@inheritDoc} */
    @Override
    public V getAndReplace(@Nullable Transaction tx, K key, @Nullable V val) {
        Objects.requireNonNull(key, "key");

        validateNullableValue(val, valueMapper.targetType());

        return sync(doGetAndReplace(tx, key, val, "getNullableAndReplace"));
    }

    /** {@inheritDoc} */
    @Override
    public CompletableFuture<V> getAndReplaceAsync(@Nullable Transaction tx, K key, @Nullable V val) {
        Objects.requireNonNull(key, "key");

        validateNullableValue(val, valueMapper.targetType());

        return doGetAndReplace(tx, key, val, "getNullableAndReplaceAsync");
    }

<<<<<<< HEAD
        return TracingManager.span("KeyValueViewImpl.getAndReplaceAsync", (span) -> {
            return doOperation(tx, (schemaVersion) -> {
                return tbl.getAndReplace(marshal(key, val, schemaVersion), (InternalTransaction) tx)
                        .thenApply(binaryRow -> unmarshalValue(binaryRow, schemaVersion));
            });
=======
    private CompletableFuture<V> doGetAndReplace(@Nullable Transaction tx, K key, @Nullable V val, String altMethod) {
        return doOperation(tx, (schemaVersion) -> {
            return tbl.getAndReplace(marshal(key, val, schemaVersion), (InternalTransaction) tx)
                    .thenApply(binaryRow -> unmarshalValue(binaryRow, schemaVersion, altMethod));
>>>>>>> d20ec21a
        });
    }

    /** {@inheritDoc} */
    @Override
    public NullableValue<V> getNullableAndReplace(@Nullable Transaction tx, K key, @Nullable V val) {
        Objects.requireNonNull(key, "key");

        validateNullableOperation(valueMapper.targetType(), "getNullableAndReplaceAsync");

        return sync(doGetNullableAndReplace(tx, key, val));
    }

    /** {@inheritDoc} */
    @Override
    public CompletableFuture<NullableValue<V>> getNullableAndReplaceAsync(@Nullable Transaction tx, K key, @Nullable V val) {
        Objects.requireNonNull(key, "key");

<<<<<<< HEAD
        return TracingManager.span("KeyValueViewImpl.getNullableAndReplaceAsync", (span) -> {
            return doOperation(tx, (schemaVersion) -> {
                BinaryRowEx row = marshal(key, val, schemaVersion);

                return tbl.getAndReplace(row, (InternalTransaction) tx)
                        .thenApply(r -> r == null ? null : NullableValue.of(unmarshalNullableValue(r, schemaVersion)));
            });
=======
        validateNullableOperation(valueMapper.targetType(), "getNullableAndReplaceAsync");

        return doGetNullableAndReplace(tx, key, val);
    }

    private CompletableFuture<NullableValue<V>> doGetNullableAndReplace(@Nullable Transaction tx, K key, @Nullable V val) {
        return doOperation(tx, (schemaVersion) -> {
            BinaryRowEx row = marshal(key, val, schemaVersion);

            return tbl.getAndReplace(row, (InternalTransaction) tx)
                    .thenApply(r -> r == null ? null : NullableValue.of(unmarshalNullableValue(r, schemaVersion)));
>>>>>>> d20ec21a
        });
    }

    /**
     * Returns marshaller.
     *
     * @param schemaVersion Schema version.
     */
    private KvMarshaller<K, V> marshaller(int schemaVersion) {
        KvMarshaller<K, V> marsh = this.marsh;

        if (marsh != null && marsh.schemaVersion() == schemaVersion) {
            return marsh;
        }

        SchemaRegistry registry = rowConverter.registry();

        marsh = marshallerFactory.apply(registry.schema(schemaVersion));
        this.marsh = marsh;

        return marsh;
    }

    /**
     * Marshal key.
     *
     * @param key Key object.
     * @param schemaVersion Schema version to use when marshalling.
     * @return Binary row.
     */
    private BinaryRowEx marshal(K key, int schemaVersion) {
        KvMarshaller<K, V> marsh = marshaller(schemaVersion);

        try {
            return marsh.marshal(key);
        } catch (MarshallerException e) {
            throw new org.apache.ignite.lang.MarshallerException(e);
        }
    }

    /**
     * Marshal key-value pair to a row.
     *
     * @param key Key object.
     * @param val Value object.
     * @param schemaVersion Schema version to use when marshalling.
     * @return Binary row.
     */
    private BinaryRowEx marshal(K key, @Nullable V val, int schemaVersion) {
        KvMarshaller<K, V> marsh = marshaller(schemaVersion);

        try {
            return marsh.marshal(key, val);
        } catch (MarshallerException e) {
            throw new org.apache.ignite.lang.MarshallerException(e);
        }
    }

    /**
     * Marshal keys to a row.
     *
     * @param keys Key objects.
     * @param schemaVersion Schema version to use when marshalling.
     * @return Binary rows.
     */
    private Collection<BinaryRowEx> marshal(Collection<K> keys, int schemaVersion) {
        if (keys.isEmpty()) {
            return Collections.emptyList();
        }

        KvMarshaller<K, V> marsh = marshaller(schemaVersion);

        List<BinaryRowEx> keyRows = new ArrayList<>(keys.size());

        try {
            for (K key : keys) {
                keyRows.add(marsh.marshal(Objects.requireNonNull(key)));
            }
        } catch (MarshallerException e) {
            throw new org.apache.ignite.lang.MarshallerException(e);
        }

        return keyRows;
    }

    /**
     * Marshal key-value pairs.
     *
     * @param pairs Key-value map.
     * @param schemaVersion Schema version to use when marshalling.
     * @return Binary rows.
     */
    private List<BinaryRowEx> marshalPairs(Collection<Entry<K, V>> pairs, int schemaVersion, @Nullable BitSet deleted) {
        if (pairs.isEmpty()) {
            return Collections.emptyList();
        }

        KvMarshaller<K, V> marsh = marshaller(schemaVersion);

        List<BinaryRowEx> rows = new ArrayList<>(pairs.size());

        try {
            for (Map.Entry<K, V> pair : pairs) {
                boolean isDeleted = deleted != null && deleted.get(rows.size());

                K key = Objects.requireNonNull(pair.getKey());

                Row row = isDeleted
                        ? marsh.marshal(key)
                        : marsh.marshal(key, pair.getValue());

                rows.add(row);
            }
        } catch (MarshallerException e) {
            throw new org.apache.ignite.lang.MarshallerException(e);
        }

        return rows;
    }

    /**
     * Marshal keys.
     *
     * @param rows Binary rows.
     * @param schemaVersion Schema version to use when marshalling.
     * @return Keys.
     */
    private Collection<K> unmarshalKeys(Collection<BinaryRow> rows, int schemaVersion) {
        if (rows.isEmpty()) {
            return Collections.emptyList();
        }

        KvMarshaller<K, V> marsh = marshaller(schemaVersion);

        List<K> keys = new ArrayList<>(rows.size());

        try {
            for (Row row : rowConverter.resolveKeys(rows, schemaVersion)) {
                if (row != null) {
                    keys.add(marsh.unmarshalKeyOnly(row));
                }
            }

            return keys;
        } catch (MarshallerException e) {
            throw new org.apache.ignite.lang.MarshallerException(e);
        }
    }

    /**
     * Unmarshal value object from given binary row.
     *
     * @param binaryRow Binary row.
     * @param schemaVersion Schema version to use when unmarshalling.
     * @return Value object or {@code null} if not exists.
     */
    private @Nullable V unmarshalNullableValue(@Nullable BinaryRow binaryRow, int schemaVersion) {
        if (binaryRow == null) {
            return null;
        }

        Row row = rowConverter.resolveRow(binaryRow, schemaVersion);

        KvMarshaller<K, V> marshaller = marshaller(row.schemaVersion());

        try {
            return marshaller.unmarshalValue(row);
        } catch (MarshallerException e) {
            throw new org.apache.ignite.lang.MarshallerException(e);
        }
    }

    /**
     * Marshal key-value pairs.
     *
     * @param rows Binary rows.
     * @param schemaVersion Schema version to use when unmarshalling.
     * @return Key-value pairs.
     */
    private Map<K, V> unmarshalPairs(Collection<BinaryRow> rows, int schemaVersion) {
        if (rows.isEmpty()) {
            return Collections.emptyMap();
        }

        KvMarshaller<K, V> marsh = marshaller(schemaVersion);

        Map<K, V> pairs = IgniteUtils.newHashMap(rows.size());

        try {
            for (Row row : rowConverter.resolveRows(rows, schemaVersion)) {
                if (row != null) {
                    pairs.put(marsh.unmarshalKey(row), marsh.unmarshalValue(row));
                }
            }

            return pairs;
        } catch (MarshallerException e) {
            throw new org.apache.ignite.lang.MarshallerException(e);
        }
    }

    /**
     * Unmarshal value object from given binary row or fail, if value object is null.
     *
     * @param binaryRow Binary row.
     * @param schemaVersion Schema version to use when unmarshalling.
     * @param altMethod Alternative method name to use in exception message.
     * @return Value object or {@code null} if not exists.
     * @throws UnexpectedNullValueException if value object is null.
     */
    private @Nullable V unmarshalValue(@Nullable BinaryRow binaryRow, int schemaVersion, String altMethod) {
        if (binaryRow == null) {
            return null;
        }

        V v = unmarshalNullableValue(binaryRow, schemaVersion);

        if (v == null) {
            throw new UnexpectedNullValueException(format("Got unexpected null value: use `{}` sibling method instead.", altMethod));
        }

        return v;
    }

    /** {@inheritDoc} */
    @Override
    public CompletableFuture<Void> streamData(Publisher<DataStreamerItem<Entry<K, V>>> publisher, @Nullable DataStreamerOptions options) {
        Objects.requireNonNull(publisher, "publisher");

        return TracingManager.span("KeyValueViewImpl.streamData", (span) -> {
            // Taking latest schema version for marshaller here because it's only used to calculate colocation hash, and colocation
            // columns never change (so they are the same for all schema versions of the table),
            var partitioner = new KeyValuePojoStreamerPartitionAwarenessProvider<>(
                    rowConverter.registry(),
                    tbl.partitions(),
                    marshaller(rowConverter.registry().lastKnownSchemaVersion())
            );

            StreamerBatchSender<Entry<K, V>, Integer> batchSender = (partitionId, items, deleted) ->
                    PublicApiThreading.execUserAsyncOperation(() -> withSchemaSync(
                            null,
                            schemaVersion -> this.tbl.updateAll(marshalPairs(items, schemaVersion, deleted), deleted, partitionId)
                ));

            CompletableFuture<Void> future = DataStreamer.streamData(publisher, options, batchSender, partitioner,
                    tbl.streamerFlushExecutor());
            return convertToPublicFuture(future);
        });
    }

    @Override
    public <E, V1, R> CompletableFuture<Void> streamData(
            Publisher<E> publisher,
            @Nullable DataStreamerOptions options,
            Function<E, Entry<K, V>> keyFunc,
            Function<E, V1> payloadFunc,
            @Nullable Flow.Subscriber<R> resultSubscriber,
            List<DeploymentUnit> deploymentUnits,
            String receiverClassName,
            Object... receiverArgs) {
        // TODO: IGNITE-22285 Embedded Data Streamer with Receiver.
        throw new UnsupportedOperationException("Not implemented yet");
    }

    /** {@inheritDoc} */
    @Override
    protected Function<SqlRow, Entry<K, V>> queryMapper(ResultSetMetadata meta, SchemaDescriptor schema) {
        List<Column> keyCols = schema.keyColumns();
        List<Column> valCols = schema.valueColumns();

        MarshallerSchema marshallerSchema = schema.marshallerSchema();
        Marshaller keyMarsh = marshallers.getKeysMarshaller(marshallerSchema, keyMapper, false, true);
        Marshaller valMarsh = marshallers.getValuesMarshaller(marshallerSchema, valueMapper, false, true);

        return (row) -> {
            try {
                return new IgniteBiTuple<>(
                        (K) keyMarsh.readObject(new TupleReader(new SqlRowProjection(row, meta, columnNames(keyCols))), null),
                        (V) valMarsh.readObject(new TupleReader(new SqlRowProjection(row, meta, columnNames(valCols))), null)
                );
            } catch (MarshallerException e) {
                throw new org.apache.ignite.lang.MarshallerException(e);
            }
        };
    }
}<|MERGE_RESOLUTION|>--- conflicted
+++ resolved
@@ -125,15 +125,9 @@
     public CompletableFuture<V> getAsync(@Nullable Transaction tx, K key) {
         Objects.requireNonNull(key, "key");
 
-<<<<<<< HEAD
         return TracingManager.span("KeyValueViewImpl.getAsync", (span) -> {
-            return doOperation(tx, (schemaVersion) -> {
-                BinaryRowEx keyRow = marshal(key, schemaVersion);
-
-                return tbl.get(keyRow, (InternalTransaction) tx).thenApply(binaryRow -> unmarshalValue(binaryRow, schemaVersion));
-            });
-=======
-        return doGet(tx, key, "getNullableAsync");
+            return doGet(tx, key, "getNullableAsync");
+        });
     }
 
     private CompletableFuture<V> doGet(@Nullable Transaction tx, K key, String altMethod) {
@@ -141,7 +135,6 @@
             BinaryRowEx keyRow = marshal(key, schemaVersion);
 
             return tbl.get(keyRow, (InternalTransaction) tx).thenApply(binaryRow -> unmarshalValue(binaryRow, schemaVersion, altMethod));
->>>>>>> d20ec21a
         });
     }
 
@@ -160,24 +153,19 @@
     public CompletableFuture<NullableValue<V>> getNullableAsync(@Nullable Transaction tx, K key) {
         Objects.requireNonNull(key, "key");
 
-<<<<<<< HEAD
+        validateNullableOperation(valueMapper.targetType(), "getNullableAsync");
+
         return TracingManager.span("KeyValueViewImpl.getNullableAsync", (span) -> {
-            return doOperation(tx, (schemaVersion) -> {
-                BinaryRowEx keyRow = marshal(key, schemaVersion);
-=======
-        validateNullableOperation(valueMapper.targetType(), "getNullableAsync");
-
-        return doGetNullable(tx, key);
+            return doGetNullable(tx, key);
+        });
     }
 
     private CompletableFuture<NullableValue<V>> doGetNullable(@Nullable Transaction tx, K key) {
         return doOperation(tx, (schemaVersion) -> {
             BinaryRowEx keyRow = marshal(key, schemaVersion);
->>>>>>> d20ec21a
-
-                return tbl.get(keyRow, (InternalTransaction) tx)
-                        .thenApply(r -> r == null ? null : NullableValue.of(unmarshalNullableValue(r, schemaVersion)));
-            });
+
+            return tbl.get(keyRow, (InternalTransaction) tx)
+                    .thenApply(r -> r == null ? null : NullableValue.of(unmarshalNullableValue(r, schemaVersion)));
         });
     }
 
@@ -317,21 +305,15 @@
 
         validateNullableValue(val, valueMapper.targetType());
 
-        return doGetAndPut(tx, key, val, "getNullableAndPutAsync");
-    }
-
-<<<<<<< HEAD
         return TracingManager.span("KeyValueViewImpl.getAndPutAsync", (span) -> {
-            return doOperation(tx, (schemaVersion) -> {
-                return tbl.getAndUpsert(marshal(key, val, schemaVersion), (InternalTransaction) tx)
-                        .thenApply(binaryRow -> unmarshalValue(binaryRow, schemaVersion));
-            });
-=======
+            return doGetAndPut(tx, key, val, "getNullableAndPutAsync");
+        });
+    }
+
     private CompletableFuture<V> doGetAndPut(@Nullable Transaction tx, K key, @Nullable V val, String altMethod) {
         return doOperation(tx, (schemaVersion) -> {
             return tbl.getAndUpsert(marshal(key, val, schemaVersion), (InternalTransaction) tx)
                     .thenApply(binaryRow -> unmarshalValue(binaryRow, schemaVersion, altMethod));
->>>>>>> d20ec21a
         });
     }
 
@@ -350,18 +332,11 @@
     public CompletableFuture<NullableValue<V>> getNullableAndPutAsync(@Nullable Transaction tx, K key, @Nullable V val) {
         Objects.requireNonNull(key, "key");
 
-<<<<<<< HEAD
+        validateNullableOperation(valueMapper.targetType(), "getNullableAndPutAsync");
+
         return TracingManager.span("KeyValueViewImpl.getNullableAndPutAsync", (span) -> {
-            return doOperation(tx, (schemaVersion) -> {
-                BinaryRowEx row = marshal(key, val, schemaVersion);
-
-                return tbl.getAndUpsert(row, (InternalTransaction) tx)
-                        .thenApply(r -> r == null ? null : NullableValue.of(unmarshalNullableValue(r, schemaVersion)));
-            });
-=======
-        validateNullableOperation(valueMapper.targetType(), "getNullableAndPutAsync");
-
-        return doGetNullableAndPut(tx, key, val);
+            return doGetNullableAndPut(tx, key, val);
+        });
     }
 
     private CompletableFuture<NullableValue<V>> doGetNullableAndPut(@Nullable Transaction tx, K key, @Nullable V val) {
@@ -370,7 +345,6 @@
 
             return tbl.getAndUpsert(row, (InternalTransaction) tx)
                     .thenApply(r -> r == null ? null : NullableValue.of(unmarshalNullableValue(r, schemaVersion)));
->>>>>>> d20ec21a
         });
     }
 
@@ -471,16 +445,9 @@
     public CompletableFuture<V> getAndRemoveAsync(@Nullable Transaction tx, K key) {
         Objects.requireNonNull(key);
 
-<<<<<<< HEAD
         return TracingManager.span("KeyValueViewImpl.getAndRemoveAsync", (span) -> {
-            return doOperation(tx, (schemaVersion) -> {
-                BinaryRowEx keyRow = marshal(key, schemaVersion);
-
-                return tbl.getAndDelete(keyRow, (InternalTransaction) tx)
-                        .thenApply(binaryRow -> unmarshalValue(binaryRow, schemaVersion));
-            });
-=======
-        return doGetAndRemove(tx, key, "getNullableAndRemoveAsync");
+            return doGetAndRemove(tx, key, "getNullableAndRemoveAsync");
+        });
     }
 
     private CompletableFuture<V> doGetAndRemove(@Nullable Transaction tx, K key, String altMethod) {
@@ -489,7 +456,6 @@
 
             return tbl.getAndDelete(keyRow, (InternalTransaction) tx)
                     .thenApply(binaryRow -> unmarshalValue(binaryRow, schemaVersion, altMethod));
->>>>>>> d20ec21a
         });
     }
 
@@ -510,16 +476,9 @@
 
         validateNullableOperation(valueMapper.targetType(), "getNullableAndRemoveAsync");
 
-<<<<<<< HEAD
         return TracingManager.span("KeyValueViewImpl.getNullableAndRemoveAsync", (span) -> {
-            return doOperation(tx, (schemaVersion) -> {
-                BinaryRowEx keyRow = marshal(key, schemaVersion);
-
-                return tbl.getAndDelete(keyRow, (InternalTransaction) tx)
-                        .thenApply(r -> r == null ? null : NullableValue.of(unmarshalNullableValue(r, schemaVersion)));
-            });
-=======
-        return doGetNullableAndRemove(tx, key);
+            return doGetNullableAndRemove(tx, key);
+        });
     }
 
     private CompletableFuture<NullableValue<V>> doGetNullableAndRemove(@Nullable Transaction tx, K key) {
@@ -528,7 +487,6 @@
 
             return tbl.getAndDelete(keyRow, (InternalTransaction) tx)
                     .thenApply(r -> r == null ? null : NullableValue.of(unmarshalNullableValue(r, schemaVersion)));
->>>>>>> d20ec21a
         });
     }
 
@@ -595,21 +553,15 @@
 
         validateNullableValue(val, valueMapper.targetType());
 
-        return doGetAndReplace(tx, key, val, "getNullableAndReplaceAsync");
-    }
-
-<<<<<<< HEAD
         return TracingManager.span("KeyValueViewImpl.getAndReplaceAsync", (span) -> {
-            return doOperation(tx, (schemaVersion) -> {
-                return tbl.getAndReplace(marshal(key, val, schemaVersion), (InternalTransaction) tx)
-                        .thenApply(binaryRow -> unmarshalValue(binaryRow, schemaVersion));
-            });
-=======
+            return doGetAndReplace(tx, key, val, "getNullableAndReplaceAsync");
+        });
+    }
+
     private CompletableFuture<V> doGetAndReplace(@Nullable Transaction tx, K key, @Nullable V val, String altMethod) {
         return doOperation(tx, (schemaVersion) -> {
             return tbl.getAndReplace(marshal(key, val, schemaVersion), (InternalTransaction) tx)
                     .thenApply(binaryRow -> unmarshalValue(binaryRow, schemaVersion, altMethod));
->>>>>>> d20ec21a
         });
     }
 
@@ -628,18 +580,11 @@
     public CompletableFuture<NullableValue<V>> getNullableAndReplaceAsync(@Nullable Transaction tx, K key, @Nullable V val) {
         Objects.requireNonNull(key, "key");
 
-<<<<<<< HEAD
+        validateNullableOperation(valueMapper.targetType(), "getNullableAndReplaceAsync");
+
         return TracingManager.span("KeyValueViewImpl.getNullableAndReplaceAsync", (span) -> {
-            return doOperation(tx, (schemaVersion) -> {
-                BinaryRowEx row = marshal(key, val, schemaVersion);
-
-                return tbl.getAndReplace(row, (InternalTransaction) tx)
-                        .thenApply(r -> r == null ? null : NullableValue.of(unmarshalNullableValue(r, schemaVersion)));
-            });
-=======
-        validateNullableOperation(valueMapper.targetType(), "getNullableAndReplaceAsync");
-
-        return doGetNullableAndReplace(tx, key, val);
+            return doGetNullableAndReplace(tx, key, val);
+        });
     }
 
     private CompletableFuture<NullableValue<V>> doGetNullableAndReplace(@Nullable Transaction tx, K key, @Nullable V val) {
@@ -648,7 +593,6 @@
 
             return tbl.getAndReplace(row, (InternalTransaction) tx)
                     .thenApply(r -> r == null ? null : NullableValue.of(unmarshalNullableValue(r, schemaVersion)));
->>>>>>> d20ec21a
         });
     }
 
