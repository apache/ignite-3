/*
 * Licensed to the Apache Software Foundation (ASF) under one or more
 * contributor license agreements. See the NOTICE file distributed with
 * this work for additional information regarding copyright ownership.
 * The ASF licenses this file to You under the Apache License, Version 2.0
 * (the "License"); you may not use this file except in compliance with
 * the License. You may obtain a copy of the License at
 *
 *      http://www.apache.org/licenses/LICENSE-2.0
 *
 * Unless required by applicable law or agreed to in writing, software
 * distributed under the License is distributed on an "AS IS" BASIS,
 * WITHOUT WARRANTIES OR CONDITIONS OF ANY KIND, either express or implied.
 * See the License for the specific language governing permissions and
 * limitations under the License.
 */

package org.apache.ignite.internal.table;

<<<<<<< HEAD
import static org.apache.ignite.internal.marshaller.Marshaller.createMarshaller;
import static org.apache.ignite.internal.schema.marshaller.MarshallerUtil.toMarshallerColumns;
import static org.apache.ignite.internal.tracing.TracingManager.spanWithResult;

=======
>>>>>>> e5215745
import java.util.ArrayList;
import java.util.Collection;
import java.util.Collections;
import java.util.List;
import java.util.Map;
import java.util.Map.Entry;
import java.util.Objects;
import java.util.concurrent.CompletableFuture;
import java.util.concurrent.Flow.Publisher;
import java.util.function.Function;
import org.apache.ignite.internal.lang.IgniteBiTuple;
import org.apache.ignite.internal.marshaller.Marshaller;
import org.apache.ignite.internal.marshaller.MarshallerException;
import org.apache.ignite.internal.marshaller.MarshallerSchema;
import org.apache.ignite.internal.marshaller.MarshallersProvider;
import org.apache.ignite.internal.marshaller.TupleReader;
import org.apache.ignite.internal.schema.BinaryRow;
import org.apache.ignite.internal.schema.BinaryRowEx;
import org.apache.ignite.internal.schema.Column;
import org.apache.ignite.internal.schema.SchemaDescriptor;
import org.apache.ignite.internal.schema.SchemaRegistry;
import org.apache.ignite.internal.schema.marshaller.KvMarshaller;
import org.apache.ignite.internal.schema.marshaller.reflection.KvMarshallerImpl;
import org.apache.ignite.internal.schema.row.Row;
import org.apache.ignite.internal.streamer.StreamerBatchSender;
import org.apache.ignite.internal.table.criteria.SqlRowProjection;
import org.apache.ignite.internal.table.distributed.schema.SchemaVersions;
import org.apache.ignite.internal.tx.InternalTransaction;
import org.apache.ignite.internal.util.IgniteUtils;
import org.apache.ignite.lang.IgniteException;
import org.apache.ignite.lang.NullableValue;
import org.apache.ignite.lang.UnexpectedNullValueException;
import org.apache.ignite.sql.IgniteSql;
import org.apache.ignite.sql.ResultSetMetadata;
import org.apache.ignite.sql.SqlRow;
import org.apache.ignite.table.DataStreamerOptions;
import org.apache.ignite.table.KeyValueView;
import org.apache.ignite.table.mapper.Mapper;
import org.apache.ignite.tx.Transaction;
import org.jetbrains.annotations.Nullable;

/**
 * Key-value view implementation.
 */
public class KeyValueViewImpl<K, V> extends AbstractTableView<Entry<K, V>> implements KeyValueView<K, V> {
    /** Key class mapper. */
    private final Mapper<K> keyMapper;

    /** Value class mapper. */
    private final Mapper<V> valueMapper;

    /** Marshaller factory. */
    private final Function<SchemaDescriptor, KvMarshaller<K, V>> marshallerFactory;

    /** Key-value marshaller. */
    private volatile @Nullable KvMarshaller<K, V> marsh;

    /**
     * Constructor.
     *
     * @param tbl Table storage.
     * @param schemaRegistry Schema registry.
     * @param schemaVersions Schema versions access.
     * @param marshallers Marshallers provider.
     * @param sql Ignite SQL facade.
     * @param keyMapper Key class mapper.
     * @param valueMapper Value class mapper.
     */
    public KeyValueViewImpl(
            InternalTable tbl,
            SchemaRegistry schemaRegistry,
            SchemaVersions schemaVersions,
            MarshallersProvider marshallers,
            IgniteSql sql,
            Mapper<K> keyMapper,
            Mapper<V> valueMapper
    ) {
        super(tbl, schemaVersions, schemaRegistry, sql, marshallers);

        this.keyMapper = keyMapper;
        this.valueMapper = valueMapper;

        marshallerFactory = (schema) -> new KvMarshallerImpl<>(schema, marshallers, keyMapper, valueMapper);
    }

    /** {@inheritDoc} */
    @Override
    public V get(@Nullable Transaction tx, K key) {
        return sync(getAsync(tx, key));
    }

    /** {@inheritDoc} */
    @Override
    public CompletableFuture<V> getAsync(@Nullable Transaction tx, K key) {
        Objects.requireNonNull(key);

        return spanWithResult("KeyValueViewImpl.getAsync", (span) -> {
            return withSchemaSync(tx, (schemaVersion) -> {
                BinaryRowEx keyRow = marshal(key, schemaVersion);

                return tbl.get(keyRow, (InternalTransaction) tx).thenApply(binaryRow -> unmarshalValue(binaryRow, schemaVersion));
            });
        });
    }

    /** {@inheritDoc} */
    @Override
    public NullableValue<V> getNullable(@Nullable Transaction tx, K key) {
        return sync(getNullableAsync(tx, key));
    }

    /** {@inheritDoc} */
    @Override
    public CompletableFuture<NullableValue<V>> getNullableAsync(@Nullable Transaction tx, K key) {
        Objects.requireNonNull(key);

        return spanWithResult("KeyValueViewImpl.getNullableAsync", (span) -> {
            return withSchemaSync(tx, (schemaVersion) -> {
                BinaryRowEx keyRow = marshal(key, schemaVersion);

                return tbl.get(keyRow, (InternalTransaction) tx)
                        .thenApply(r -> r == null ? null : NullableValue.of(unmarshalNullableValue(r, schemaVersion)));
            });
        });
    }

    /** {@inheritDoc} */
    @Override
    public V getOrDefault(@Nullable Transaction tx, K key, V defaultValue) {
        return sync(getOrDefaultAsync(tx, key, defaultValue));
    }

    /** {@inheritDoc} */
    @Override
    public CompletableFuture<V> getOrDefaultAsync(@Nullable Transaction tx, K key, V defaultValue) {
        Objects.requireNonNull(key);

        return spanWithResult("KeyValueViewImpl.getOrDefaultAsync", (span) -> {
            return withSchemaSync(tx, (schemaVersion) -> {
                BinaryRowEx keyRow = marshal(key, schemaVersion);

                return tbl.get(keyRow, (InternalTransaction) tx)
                        .thenApply(r -> IgniteUtils.nonNullOrElse(unmarshalNullableValue(r, schemaVersion), defaultValue));
            });
        });
    }

    /** {@inheritDoc} */
    @Override
    public Map<K, V> getAll(@Nullable Transaction tx, Collection<K> keys) {
        return sync(getAllAsync(tx, keys));
    }

    /** {@inheritDoc} */
    @Override
    public CompletableFuture<Map<K, V>> getAllAsync(@Nullable Transaction tx, Collection<K> keys) {
        checkKeysForNulls(keys);

        return spanWithResult("KeyValueViewImpl.getAllAsync", (span) -> {
            return withSchemaSync(tx, (schemaVersion) -> {
                Collection<BinaryRowEx> rows = marshal(keys, schemaVersion);

                return tbl.getAll(rows, (InternalTransaction) tx).thenApply(resultRows -> unmarshalPairs(resultRows, schemaVersion));
            });
        });
    }

    private static <K> void checkKeysForNulls(Collection<K> keys) {
        Objects.requireNonNull(keys);

        for (K key : keys) {
            Objects.requireNonNull(key);
        }
    }

    /** {@inheritDoc} */
    @Override
    public boolean contains(@Nullable Transaction tx, K key) {
        return sync(containsAsync(tx, key));
    }

    /** {@inheritDoc} */
    @Override
    public CompletableFuture<Boolean> containsAsync(@Nullable Transaction tx, K key) {
        Objects.requireNonNull(key);

        return spanWithResult("KeyValueViewImpl.containsAsync", (span) -> {
            return withSchemaSync(tx, (schemaVersion) -> {
                BinaryRowEx keyRow = marshal(key, schemaVersion);

                return tbl.get(keyRow, (InternalTransaction) tx).thenApply(Objects::nonNull);
            });
        });
    }

    /** {@inheritDoc} */
    @Override
    public void put(@Nullable Transaction tx, K key, @Nullable V val) {
        sync(putAsync(tx, key, val));
    }

    /** {@inheritDoc} */
    @Override
    public CompletableFuture<Void> putAsync(@Nullable Transaction tx, K key, @Nullable V val) {
        Objects.requireNonNull(key);

        return spanWithResult("KeyValueViewImpl.putAsync", (span) -> {
            return withSchemaSync(tx, (schemaVersion) -> {
                BinaryRowEx row = marshal(key, val, schemaVersion);

                return tbl.upsert(row, (InternalTransaction) tx);
            });
        });
    }

    /** {@inheritDoc} */
    @Override
    public void putAll(@Nullable Transaction tx, Map<K, V> pairs) {
        sync(putAllAsync(tx, pairs));
    }

    /** {@inheritDoc} */
    @Override
    public CompletableFuture<Void> putAllAsync(@Nullable Transaction tx, Map<K, V> pairs) {
        Objects.requireNonNull(pairs);
        for (Entry<K, V> entry : pairs.entrySet()) {
            Objects.requireNonNull(entry.getKey());
        }

        return spanWithResult("KeyValueViewImpl.putAllAsync", (span) -> {
            return withSchemaSync(tx, (schemaVersion) -> {
                Collection<BinaryRowEx> rows = marshalPairs(pairs.entrySet(), schemaVersion);

                return tbl.upsertAll(rows, (InternalTransaction) tx);
            });
        });
    }

    /** {@inheritDoc} */
    @Override
    public V getAndPut(@Nullable Transaction tx, K key, @Nullable V val) {
        return sync(getAndPutAsync(tx, key, val));
    }

    /** {@inheritDoc} */
    @Override
    public CompletableFuture<V> getAndPutAsync(@Nullable Transaction tx, K key, @Nullable V val) {
        Objects.requireNonNull(key);
        Objects.requireNonNull(val);

        return spanWithResult("KeyValueViewImpl.getAndPutAsync", (span) -> {
            return withSchemaSync(tx, (schemaVersion) -> {
                return tbl.getAndUpsert(marshal(key, val, schemaVersion), (InternalTransaction) tx)
                        .thenApply(binaryRow -> unmarshalValue(binaryRow, schemaVersion));
            });
        });
    }

    /** {@inheritDoc} */
    @Override
    public NullableValue<V> getNullableAndPut(@Nullable Transaction tx, K key, @Nullable V val) {
        return sync(getNullableAndPutAsync(tx, key, val));
    }

    /** {@inheritDoc} */
    @Override
    public CompletableFuture<NullableValue<V>> getNullableAndPutAsync(@Nullable Transaction tx, K key, @Nullable V val) {
        Objects.requireNonNull(key);

        return spanWithResult("KeyValueViewImpl.getNullableAndPutAsync", (span) -> {
            return withSchemaSync(tx, (schemaVersion) -> {
                BinaryRowEx row = marshal(key, val, schemaVersion);

                return tbl.getAndUpsert(row, (InternalTransaction) tx)
                        .thenApply(r -> r == null ? null : NullableValue.of(unmarshalNullableValue(r, schemaVersion)));
            });
        });
    }

    /** {@inheritDoc} */
    @Override
    public boolean putIfAbsent(@Nullable Transaction tx, K key, @Nullable V val) {
        return sync(putIfAbsentAsync(tx, key, val));
    }

    /** {@inheritDoc} */
    @Override
    public CompletableFuture<Boolean> putIfAbsentAsync(@Nullable Transaction tx, K key, @Nullable V val) {
        Objects.requireNonNull(key);

        return spanWithResult("KeyValueViewImpl.putIfAbsentAsync", (span) -> {
            return withSchemaSync(tx, (schemaVersion) -> {
                BinaryRowEx row = marshal(key, val, schemaVersion);

                return tbl.insert(row, (InternalTransaction) tx);
            });
        });
    }

    /** {@inheritDoc} */
    @Override
    public boolean remove(@Nullable Transaction tx, K key) {
        return sync(removeAsync(tx, key));
    }

    /** {@inheritDoc} */
    @Override
    public boolean remove(@Nullable Transaction tx, K key, @Nullable V val) {
        return sync(removeAsync(tx, key, val));
    }

    /** {@inheritDoc} */
    @Override
    public CompletableFuture<Boolean> removeAsync(@Nullable Transaction tx, K key) {
        Objects.requireNonNull(key);

        return spanWithResult("KeyValueViewImpl.removeAsync", (span) -> {
            return withSchemaSync(tx, (schemaVersion) -> {
                BinaryRowEx row = marshal(key, schemaVersion);

                return tbl.delete(row, (InternalTransaction) tx);
            });
        });
    }

    /** {@inheritDoc} */
    @Override
    public CompletableFuture<Boolean> removeAsync(@Nullable Transaction tx, K key, @Nullable V val) {
        Objects.requireNonNull(key);

        return spanWithResult("KeyValueViewImpl.removeAsync", (span) -> {
            return withSchemaSync(tx, (schemaVersion) -> {
                BinaryRowEx row = marshal(key, val, schemaVersion);

                return tbl.deleteExact(row, (InternalTransaction) tx);
            });
        });
    }

    /** {@inheritDoc} */
    @Override
    public Collection<K> removeAll(@Nullable Transaction tx, Collection<K> keys) {
        return sync(removeAllAsync(tx, keys));
    }

    /** {@inheritDoc} */
    @Override
    public CompletableFuture<Collection<K>> removeAllAsync(@Nullable Transaction tx, Collection<K> keys) {
        checkKeysForNulls(keys);

        return spanWithResult("KeyValueViewImpl.removeAllAsync", (span) -> {
            return withSchemaSync(tx, (schemaVersion) -> {
                Collection<BinaryRowEx> rows = marshal(keys, schemaVersion);

                return tbl.deleteAll(rows, (InternalTransaction) tx).thenApply(resultRows -> unmarshalKeys(resultRows, schemaVersion));
            });
        });
    }

    /** {@inheritDoc} */
    @Override
    public V getAndRemove(@Nullable Transaction tx, K key) {
        return sync(getAndRemoveAsync(tx, key));
    }

    /** {@inheritDoc} */
    @Override
    public CompletableFuture<V> getAndRemoveAsync(@Nullable Transaction tx, K key) {
        Objects.requireNonNull(key);

        return spanWithResult("KeyValueViewImpl.getAndRemoveAsync", (span) -> {
            return withSchemaSync(tx, (schemaVersion) -> {
                BinaryRowEx keyRow = marshal(key, schemaVersion);

                return tbl.getAndDelete(keyRow, (InternalTransaction) tx)
                        .thenApply(binaryRow -> unmarshalValue(binaryRow, schemaVersion));
            });
        });
    }

    /** {@inheritDoc} */
    @Override
    public NullableValue<V> getNullableAndRemove(@Nullable Transaction tx, K key) {
        return sync(getNullableAndRemoveAsync(tx, key));
    }

    /** {@inheritDoc} */
    @Override
    public CompletableFuture<NullableValue<V>> getNullableAndRemoveAsync(@Nullable Transaction tx, K key) {
        Objects.requireNonNull(key);

        return spanWithResult("KeyValueViewImpl.getNullableAndRemoveAsync", (span) -> {
            return withSchemaSync(tx, (schemaVersion) -> {
                BinaryRowEx keyRow = marshal(key, schemaVersion);

                return tbl.getAndDelete(keyRow, (InternalTransaction) tx)
                        .thenApply(r -> r == null ? null : NullableValue.of(unmarshalNullableValue(r, schemaVersion)));
            });
        });
    }

    /** {@inheritDoc} */
    @Override
    public boolean replace(@Nullable Transaction tx, K key, @Nullable V val) {
        return sync(replaceAsync(tx, key, val));
    }

    /** {@inheritDoc} */
    @Override
    public boolean replace(@Nullable Transaction tx, K key, @Nullable V oldVal, @Nullable V newVal) {
        return sync(replaceAsync(tx, key, oldVal, newVal));
    }

    /** {@inheritDoc} */
    @Override
    public CompletableFuture<Boolean> replaceAsync(@Nullable Transaction tx, K key, @Nullable V val) {
        Objects.requireNonNull(key);

        return spanWithResult("KeyValueViewImpl.replaceAsync", (span) -> {
            return withSchemaSync(tx, (schemaVersion) -> {
                BinaryRowEx row = marshal(key, val, schemaVersion);

                return tbl.replace(row, (InternalTransaction) tx);
            });
        });
    }

    /** {@inheritDoc} */
    @Override
    public CompletableFuture<Boolean> replaceAsync(@Nullable Transaction tx, K key, @Nullable V oldVal, @Nullable V newVal) {
        Objects.requireNonNull(key);

        return spanWithResult("KeyValueViewImpl.replaceAsync", (span) -> {
            return withSchemaSync(tx, (schemaVersion) -> {
                BinaryRowEx oldRow = marshal(key, oldVal, schemaVersion);
                BinaryRowEx newRow = marshal(key, newVal, schemaVersion);

                return tbl.replace(oldRow, newRow, (InternalTransaction) tx);
            });
        });
    }

    /** {@inheritDoc} */
    @Override
    public V getAndReplace(@Nullable Transaction tx, K key, @Nullable V val) {
        return sync(getAndReplaceAsync(tx, key, val));
    }

    /** {@inheritDoc} */
    @Override
    public CompletableFuture<V> getAndReplaceAsync(@Nullable Transaction tx, K key, @Nullable V val) {
        Objects.requireNonNull(key);
        Objects.requireNonNull(val);

        return spanWithResult("KeyValueViewImpl.getAndReplaceAsync", (span) -> {
            return withSchemaSync(tx, (schemaVersion) -> {
                return tbl.getAndReplace(marshal(key, val, schemaVersion), (InternalTransaction) tx)
                        .thenApply(binaryRow -> unmarshalValue(binaryRow, schemaVersion));
            });
        });
    }

    /** {@inheritDoc} */
    @Override
    public NullableValue<V> getNullableAndReplace(@Nullable Transaction tx, K key, @Nullable V val) {
        return sync(getNullableAndReplaceAsync(tx, key, val));
    }

    /** {@inheritDoc} */
    @Override
    public CompletableFuture<NullableValue<V>> getNullableAndReplaceAsync(@Nullable Transaction tx, K key, @Nullable V val) {
        Objects.requireNonNull(key);

        return spanWithResult("KeyValueViewImpl.getNullableAndReplaceAsync", (span) -> {
            return withSchemaSync(tx, (schemaVersion) -> {
                BinaryRowEx row = marshal(key, val, schemaVersion);

                return tbl.getAndReplace(row, (InternalTransaction) tx)
                        .thenApply(r -> r == null ? null : NullableValue.of(unmarshalNullableValue(r, schemaVersion)));
            });
        });
    }

    /**
     * Returns marshaller.
     *
     * @param schemaVersion Schema version.
     */
    private KvMarshaller<K, V> marshaller(int schemaVersion) {
        KvMarshaller<K, V> marsh = this.marsh;

        if (marsh != null && marsh.schemaVersion() == schemaVersion) {
            return marsh;
        }

        SchemaRegistry registry = rowConverter.registry();

        marsh = marshallerFactory.apply(registry.schema(schemaVersion));
        this.marsh = marsh;

        return marsh;
    }

    /**
     * Marshal key.
     *
     * @param key Key object.
     * @param schemaVersion Schema version to use when marshalling.
     * @return Binary row.
     */
    private BinaryRowEx marshal(K key, int schemaVersion) {
        KvMarshaller<K, V> marsh = marshaller(schemaVersion);

        try {
            return marsh.marshal(key);
        } catch (MarshallerException e) {
            throw new IgniteException(e);
        }
    }

    /**
     * Marshal key-value pair to a row.
     *
     * @param key Key object.
     * @param val Value object.
     * @param schemaVersion Schema version to use when marshalling.
     * @return Binary row.
     */
    private BinaryRowEx marshal(K key, @Nullable V val, int schemaVersion) {
        KvMarshaller<K, V> marsh = marshaller(schemaVersion);

        try {
            return marsh.marshal(key, val);
        } catch (MarshallerException e) {
            throw new org.apache.ignite.lang.MarshallerException(e);
        }
    }

    /**
     * Marshal keys to a row.
     *
     * @param keys Key objects.
     * @param schemaVersion Schema version to use when marshalling.
     * @return Binary rows.
     */
    private Collection<BinaryRowEx> marshal(Collection<K> keys, int schemaVersion) {
        if (keys.isEmpty()) {
            return Collections.emptyList();
        }

        KvMarshaller<K, V> marsh = marshaller(schemaVersion);

        List<BinaryRowEx> keyRows = new ArrayList<>(keys.size());

        try {
            for (K key : keys) {
                keyRows.add(marsh.marshal(Objects.requireNonNull(key)));
            }
        } catch (MarshallerException e) {
            throw new org.apache.ignite.lang.MarshallerException(e);
        }

        return keyRows;
    }

    /**
     * Marshal key-value pairs.
     *
     * @param pairs Key-value map.
     * @param schemaVersion Schema version to use when marshalling.
     * @return Binary rows.
     */
    private List<BinaryRowEx> marshalPairs(Collection<Entry<K, V>> pairs, int schemaVersion) {
        if (pairs.isEmpty()) {
            return Collections.emptyList();
        }

        KvMarshaller<K, V> marsh = marshaller(schemaVersion);

        List<BinaryRowEx> rows = new ArrayList<>(pairs.size());

        try {
            for (Map.Entry<K, V> pair : pairs) {
                rows.add(marsh.marshal(Objects.requireNonNull(pair.getKey()), pair.getValue()));
            }
        } catch (MarshallerException e) {
            throw new org.apache.ignite.lang.MarshallerException(e);
        }

        return rows;
    }

    /**
     * Marshal keys.
     *
     * @param rows Binary rows.
     * @param schemaVersion Schema version to use when marshalling.
     * @return Keys.
     */
    private Collection<K> unmarshalKeys(Collection<BinaryRow> rows, int schemaVersion) {
        if (rows.isEmpty()) {
            return Collections.emptyList();
        }

        KvMarshaller<K, V> marsh = marshaller(schemaVersion);

        List<K> keys = new ArrayList<>(rows.size());

        try {
            for (Row row : rowConverter.resolveKeys(rows, schemaVersion)) {
                if (row != null) {
                    keys.add(marsh.unmarshalKey(row));
                }
            }

            return keys;
        } catch (MarshallerException e) {
            throw new org.apache.ignite.lang.MarshallerException(e);
        }
    }

    /**
     * Unmarshal value object from given binary row.
     *
     * @param binaryRow Binary row.
     * @param schemaVersion Schema version to use when unmarshalling.
     * @return Value object or {@code null} if not exists.
     */
    private @Nullable V unmarshalNullableValue(@Nullable BinaryRow binaryRow, int schemaVersion) {
        if (binaryRow == null) {
            return null;
        }

        Row row = rowConverter.resolveRow(binaryRow, schemaVersion);

        KvMarshaller<K, V> marshaller = marshaller(row.schemaVersion());

        try {
            return marshaller.unmarshalValue(row);
        } catch (MarshallerException e) {
            throw new org.apache.ignite.lang.MarshallerException(e);
        }
    }

    /**
     * Marshal key-value pairs.
     *
     * @param rows Binary rows.
     * @param schemaVersion Schema version to use when unmarshalling.
     * @return Key-value pairs.
     */
    private Map<K, V> unmarshalPairs(Collection<BinaryRow> rows, int schemaVersion) {
        if (rows.isEmpty()) {
            return Collections.emptyMap();
        }

        KvMarshaller<K, V> marsh = marshaller(schemaVersion);

        Map<K, V> pairs = IgniteUtils.newHashMap(rows.size());

        try {
            for (Row row : rowConverter.resolveRows(rows, schemaVersion)) {
                if (row != null) {
                    pairs.put(marsh.unmarshalKey(row), marsh.unmarshalValue(row));
                }
            }

            return pairs;
        } catch (MarshallerException e) {
            throw new org.apache.ignite.lang.MarshallerException(e);
        }
    }

    /**
     * Unmarshal value object from given binary row or fail, if value object is null.
     *
     * @param binaryRow Binary row.
     * @param schemaVersion Schema version to use when unmarshalling.
     * @return Value object or {@code null} if not exists.
     * @throws UnexpectedNullValueException if value object is null.
     */
    private @Nullable V unmarshalValue(@Nullable BinaryRow binaryRow, int schemaVersion) {
        if (binaryRow == null) {
            return null;
        }

        V v = unmarshalNullableValue(binaryRow, schemaVersion);

        if (v == null) {
            throw new UnexpectedNullValueException("Got unexpected null value: use `getNullable` sibling method instead.");
        }

        return v;
    }

    /** {@inheritDoc} */
    @Override
    public CompletableFuture<Void> streamData(Publisher<Entry<K, V>> publisher, @Nullable DataStreamerOptions options) {
        Objects.requireNonNull(publisher);

<<<<<<< HEAD
        return spanWithResult("KeyValueViewImpl.streamData", (span) -> {
            // Taking latest schema version for marshaller here because it's only used to calculate colocation hash, and colocation
            // columns never change (so they are the same for all schema versions of the table),
            var partitioner = new KeyValuePojoStreamerPartitionAwarenessProvider<>(
                    rowConverter.registry(),
                    tbl.partitions(),
                    marshaller(rowConverter.registry().lastKnownSchemaVersion())
            );

            StreamerBatchSender<Entry<K, V>, Integer> batchSender = (partitionId, items) -> {
                return withSchemaSync(null, (schemaVersion) -> {
                    return this.tbl.upsertAll(marshalPairs(items, schemaVersion), partitionId);
                });
            };

            return DataStreamer.streamData(publisher, options, batchSender, partitioner);
        });
=======
        // Taking latest schema version for marshaller here because it's only used to calculate colocation hash, and colocation
        // columns never change (so they are the same for all schema versions of the table),
        var partitioner = new KeyValuePojoStreamerPartitionAwarenessProvider<>(
                rowConverter.registry(),
                tbl.partitions(),
                marshaller(rowConverter.registry().lastKnownSchemaVersion())
        );

        StreamerBatchSender<Entry<K, V>, Integer> batchSender = (partitionId, items, deleted) ->
                withSchemaSync(
                        null,
                        schemaVersion -> this.tbl.updateAll(marshalPairs(items, schemaVersion), deleted, partitionId));

        return DataStreamer.streamData(publisher, options, batchSender, partitioner);
>>>>>>> e5215745
    }

    /** {@inheritDoc} */
    @Override
    protected Function<SqlRow, Entry<K, V>> queryMapper(ResultSetMetadata meta, SchemaDescriptor schema) {
        Column[] keyCols = schema.keyColumns().columns();
        Column[] valCols = schema.valueColumns().columns();

        MarshallerSchema marshallerSchema = schema.marshallerSchema();
        Marshaller keyMarsh = marshallers.getKeysMarshaller(marshallerSchema, keyMapper, false, true);
        Marshaller valMarsh = marshallers.getValuesMarshaller(marshallerSchema, valueMapper, false, true);

        return (row) -> {
            try {
                return new IgniteBiTuple<>(
                        (K) keyMarsh.readObject(new TupleReader(new SqlRowProjection(row, meta, columnNames(keyCols))), null),
                        (V) valMarsh.readObject(new TupleReader(new SqlRowProjection(row, meta, columnNames(valCols))), null)
                );
            } catch (MarshallerException e) {
                throw new org.apache.ignite.lang.MarshallerException(e);
            }
        };
    }
}<|MERGE_RESOLUTION|>--- conflicted
+++ resolved
@@ -17,13 +17,10 @@
 
 package org.apache.ignite.internal.table;
 
-<<<<<<< HEAD
 import static org.apache.ignite.internal.marshaller.Marshaller.createMarshaller;
 import static org.apache.ignite.internal.schema.marshaller.MarshallerUtil.toMarshallerColumns;
 import static org.apache.ignite.internal.tracing.TracingManager.spanWithResult;
 
-=======
->>>>>>> e5215745
 import java.util.ArrayList;
 import java.util.Collection;
 import java.util.Collections;
@@ -724,7 +721,6 @@
     public CompletableFuture<Void> streamData(Publisher<Entry<K, V>> publisher, @Nullable DataStreamerOptions options) {
         Objects.requireNonNull(publisher);
 
-<<<<<<< HEAD
         return spanWithResult("KeyValueViewImpl.streamData", (span) -> {
             // Taking latest schema version for marshaller here because it's only used to calculate colocation hash, and colocation
             // columns never change (so they are the same for all schema versions of the table),
@@ -734,30 +730,13 @@
                     marshaller(rowConverter.registry().lastKnownSchemaVersion())
             );
 
-            StreamerBatchSender<Entry<K, V>, Integer> batchSender = (partitionId, items) -> {
-                return withSchemaSync(null, (schemaVersion) -> {
-                    return this.tbl.upsertAll(marshalPairs(items, schemaVersion), partitionId);
-                });
-            };
-
-            return DataStreamer.streamData(publisher, options, batchSender, partitioner);
-        });
-=======
-        // Taking latest schema version for marshaller here because it's only used to calculate colocation hash, and colocation
-        // columns never change (so they are the same for all schema versions of the table),
-        var partitioner = new KeyValuePojoStreamerPartitionAwarenessProvider<>(
-                rowConverter.registry(),
-                tbl.partitions(),
-                marshaller(rowConverter.registry().lastKnownSchemaVersion())
-        );
-
-        StreamerBatchSender<Entry<K, V>, Integer> batchSender = (partitionId, items, deleted) ->
-                withSchemaSync(
+            StreamerBatchSender<Entry<K, V>, Integer> batchSender = (partitionId, items, deleted) ->
+                 withSchemaSync(
                         null,
                         schemaVersion -> this.tbl.updateAll(marshalPairs(items, schemaVersion), deleted, partitionId));
 
-        return DataStreamer.streamData(publisher, options, batchSender, partitioner);
->>>>>>> e5215745
+            return DataStreamer.streamData(publisher, options, batchSender, partitioner);
+        });
     }
 
     /** {@inheritDoc} */
