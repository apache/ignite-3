--- conflicted
+++ resolved
@@ -26,16 +26,9 @@
 import org.apache.ignite.internal.schema.BinaryRow;
 import org.apache.ignite.internal.schema.SchemaDescriptor;
 import org.apache.ignite.internal.schema.SchemaRegistry;
-<<<<<<< HEAD
-import org.apache.ignite.internal.schema.marshaller.KVMarshaller;
+import org.apache.ignite.internal.schema.marshaller.KvMarshaller;
 import org.apache.ignite.internal.schema.marshaller.MarshallerException;
 import org.apache.ignite.internal.schema.marshaller.reflection.KVMarshallerImpl;
-=======
-import org.apache.ignite.internal.schema.marshaller.KvMarshaller;
-import org.apache.ignite.internal.schema.marshaller.SerializationException;
-import org.apache.ignite.internal.schema.marshaller.Serializer;
-import org.apache.ignite.internal.schema.marshaller.SerializerFactory;
->>>>>>> a323c22d
 import org.apache.ignite.internal.schema.row.Row;
 import org.apache.ignite.lang.IgniteException;
 import org.apache.ignite.table.InvokeProcessor;
@@ -49,21 +42,14 @@
  * Key-value view implementation.
  */
 public class KeyValueViewImpl<K, V> extends AbstractTableView implements KeyValueView<K, V> {
-    /** Marshaller factory. */
-<<<<<<< HEAD
+    /**
+     * Marshaller factory.
+     */
     private final Function<SchemaDescriptor, KVMarshallerImpl<K, V>> marshallerFactory;
-
-=======
-    private final SerializerFactory marshallerFactory;
-    
-    /** Key object mapper. */
-    private final Mapper<K> keyMapper;
-    
-    /** Value object mapper. */
-    private final Mapper<V> valueMapper;
-    
->>>>>>> a323c22d
-    /** Marshaller. */
+    
+    /**
+     * Marshaller.
+     */
     private KvMarshallerImpl<K, V> marsh;
     
     /**
@@ -78,217 +64,285 @@
     public KeyValueViewImpl(InternalTable tbl, SchemaRegistry schemaReg, Mapper<K> keyMapper,
             Mapper<V> valueMapper, @Nullable Transaction tx) {
         super(tbl, schemaReg, tx);
-<<<<<<< HEAD
-
+        
         marshallerFactory = (schema) -> new KVMarshallerImpl<>(schema, keyMapper, valueMapper);
-=======
-        
-        this.keyMapper = keyMapper;
-        this.valueMapper = valueMapper;
-        marshallerFactory = SerializerFactory.createJavaSerializerFactory();
->>>>>>> a323c22d
-    }
-    
-    /** {@inheritDoc} */
+    }
+    
+    /**
+     * {@inheritDoc}
+     */
     @Override
     public V get(@NotNull K key) {
         return sync(getAsync(key));
     }
     
-    /** {@inheritDoc} */
-    @Override
-    public @NotNull CompletableFuture<V> getAsync(@NotNull K key) {
+    /**
+     * {@inheritDoc}
+     */
+    @Override
+    public @NotNull
+    CompletableFuture<V> getAsync(@NotNull K key) {
         BinaryRow keyRow = marshal(Objects.requireNonNull(key), null);
         
         return tbl.get(keyRow, tx)
                 .thenApply(this::unmarshalValue); // row -> deserialized obj.
     }
     
-    /** {@inheritDoc} */
+    /**
+     * {@inheritDoc}
+     */
     @Override
     public Map<K, V> getAll(@NotNull Collection<K> keys) {
         return sync(getAllAsync(keys));
     }
     
-    /** {@inheritDoc} */
-    @Override
-    public @NotNull CompletableFuture<Map<K, V>> getAllAsync(@NotNull Collection<K> keys) {
-        throw new UnsupportedOperationException("Not implemented yet.");
-    }
-    
-    /** {@inheritDoc} */
+    /**
+     * {@inheritDoc}
+     */
+    @Override
+    public @NotNull
+    CompletableFuture<Map<K, V>> getAllAsync(@NotNull Collection<K> keys) {
+        throw new UnsupportedOperationException("Not implemented yet.");
+    }
+    
+    /**
+     * {@inheritDoc}
+     */
     @Override
     public boolean contains(@NotNull K key) {
         return get(key) != null;
     }
     
-    /** {@inheritDoc} */
+    /**
+     * {@inheritDoc}
+     */
     @Override
     public CompletableFuture<Boolean> containsAsync(@NotNull K key) {
         return getAsync(key).thenApply(Objects::nonNull);
     }
     
-    /** {@inheritDoc} */
+    /**
+     * {@inheritDoc}
+     */
     @Override
     public void put(@NotNull K key, V val) {
         sync(putAsync(key, val));
     }
     
-    /** {@inheritDoc} */
-    @Override
-    public @NotNull CompletableFuture<Void> putAsync(@NotNull K key, V val) {
+    /**
+     * {@inheritDoc}
+     */
+    @Override
+    public @NotNull
+    CompletableFuture<Void> putAsync(@NotNull K key, V val) {
         BinaryRow keyRow = marshal(Objects.requireNonNull(key), val);
         
         return tbl.upsert(keyRow, tx).thenAccept(ignore -> {
         });
     }
     
-    /** {@inheritDoc} */
+    /**
+     * {@inheritDoc}
+     */
     @Override
     public void putAll(@NotNull Map<K, V> pairs) {
         sync(putAllAsync(pairs));
     }
     
-    /** {@inheritDoc} */
-    @Override
-    public @NotNull CompletableFuture<Void> putAllAsync(@NotNull Map<K, V> pairs) {
-        throw new UnsupportedOperationException("Not implemented yet.");
-    }
-    
-    /** {@inheritDoc} */
+    /**
+     * {@inheritDoc}
+     */
+    @Override
+    public @NotNull
+    CompletableFuture<Void> putAllAsync(@NotNull Map<K, V> pairs) {
+        throw new UnsupportedOperationException("Not implemented yet.");
+    }
+    
+    /**
+     * {@inheritDoc}
+     */
     @Override
     public V getAndPut(@NotNull K key, V val) {
         return sync(getAndPutAsync(key, val));
     }
     
-    /** {@inheritDoc} */
-    @Override
-    public @NotNull CompletableFuture<V> getAndPutAsync(@NotNull K key, V val) {
+    /**
+     * {@inheritDoc}
+     */
+    @Override
+    public @NotNull
+    CompletableFuture<V> getAndPutAsync(@NotNull K key, V val) {
         BinaryRow keyRow = marshal(Objects.requireNonNull(key), val);
         
         return tbl.getAndUpsert(keyRow, tx).thenApply(this::unmarshalValue);
     }
     
-    /** {@inheritDoc} */
+    /**
+     * {@inheritDoc}
+     */
     @Override
     public boolean putIfAbsent(@NotNull K key, @NotNull V val) {
         return sync(putIfAbsentAsync(key, val));
     }
     
-    /** {@inheritDoc} */
-    @Override
-    public @NotNull CompletableFuture<Boolean> putIfAbsentAsync(@NotNull K key, V val) {
+    /**
+     * {@inheritDoc}
+     */
+    @Override
+    public @NotNull
+    CompletableFuture<Boolean> putIfAbsentAsync(@NotNull K key, V val) {
         BinaryRow keyRow = marshal(Objects.requireNonNull(key), val);
         
         return tbl.insert(keyRow, tx);
     }
     
-    /** {@inheritDoc} */
+    /**
+     * {@inheritDoc}
+     */
     @Override
     public boolean remove(@NotNull K key) {
         return sync(removeAsync(key));
     }
     
-    /** {@inheritDoc} */
+    /**
+     * {@inheritDoc}
+     */
     @Override
     public boolean remove(@NotNull K key, @NotNull V val) {
         return sync(removeAsync(key, val));
     }
     
-    /** {@inheritDoc} */
-    @Override
-    public @NotNull CompletableFuture<Boolean> removeAsync(@NotNull K key) {
+    /**
+     * {@inheritDoc}
+     */
+    @Override
+    public @NotNull
+    CompletableFuture<Boolean> removeAsync(@NotNull K key) {
         BinaryRow keyRow = marshal(Objects.requireNonNull(key), null);
         
         return tbl.delete(keyRow, tx);
     }
     
-    /** {@inheritDoc} */
-    @Override
-    public @NotNull CompletableFuture<Boolean> removeAsync(@NotNull K key, @NotNull V val) {
+    /**
+     * {@inheritDoc}
+     */
+    @Override
+    public @NotNull
+    CompletableFuture<Boolean> removeAsync(@NotNull K key, @NotNull V val) {
         BinaryRow keyRow = marshal(Objects.requireNonNull(key), val);
         
         return tbl.deleteExact(keyRow, tx);
     }
     
-    /** {@inheritDoc} */
+    /**
+     * {@inheritDoc}
+     */
     @Override
     public Collection<K> removeAll(@NotNull Collection<K> keys) {
         return sync(removeAllAsync(keys));
     }
     
-    /** {@inheritDoc} */
-    @Override
-    public @NotNull CompletableFuture<Collection<K>> removeAllAsync(@NotNull Collection<K> keys) {
-        throw new UnsupportedOperationException("Not implemented yet.");
-    }
-    
-    /** {@inheritDoc} */
+    /**
+     * {@inheritDoc}
+     */
+    @Override
+    public @NotNull
+    CompletableFuture<Collection<K>> removeAllAsync(@NotNull Collection<K> keys) {
+        throw new UnsupportedOperationException("Not implemented yet.");
+    }
+    
+    /**
+     * {@inheritDoc}
+     */
     @Override
     public V getAndRemove(@NotNull K key) {
         return sync(getAndRemoveAsync(key));
     }
     
-    /** {@inheritDoc} */
-    @Override
-    public @NotNull CompletableFuture<V> getAndRemoveAsync(@NotNull K key) {
+    /**
+     * {@inheritDoc}
+     */
+    @Override
+    public @NotNull
+    CompletableFuture<V> getAndRemoveAsync(@NotNull K key) {
         BinaryRow keyRow = marshal(Objects.requireNonNull(key), null);
         
         return tbl.getAndDelete(keyRow, tx).thenApply(this::unmarshalValue);
     }
     
-    /** {@inheritDoc} */
+    /**
+     * {@inheritDoc}
+     */
     @Override
     public boolean replace(@NotNull K key, V val) {
         return sync(replaceAsync(key, val));
     }
     
-    /** {@inheritDoc} */
+    /**
+     * {@inheritDoc}
+     */
     @Override
     public boolean replace(@NotNull K key, V oldVal, V newVal) {
         return sync(replaceAsync(key, oldVal, newVal));
     }
     
-    /** {@inheritDoc} */
-    @Override
-    public @NotNull CompletableFuture<Boolean> replaceAsync(@NotNull K key, V val) {
+    /**
+     * {@inheritDoc}
+     */
+    @Override
+    public @NotNull
+    CompletableFuture<Boolean> replaceAsync(@NotNull K key, V val) {
         BinaryRow row = marshal(key, val);
         
         return tbl.replace(row, tx);
     }
     
-    /** {@inheritDoc} */
-    @Override
-    public @NotNull CompletableFuture<Boolean> replaceAsync(@NotNull K key, V oldVal, V newVal) {
+    /**
+     * {@inheritDoc}
+     */
+    @Override
+    public @NotNull
+    CompletableFuture<Boolean> replaceAsync(@NotNull K key, V oldVal, V newVal) {
         BinaryRow oldRow = marshal(key, oldVal);
         BinaryRow newRow = marshal(key, newVal);
         
         return tbl.replace(oldRow, newRow, tx);
     }
     
-    /** {@inheritDoc} */
+    /**
+     * {@inheritDoc}
+     */
     @Override
     public V getAndReplace(@NotNull K key, V val) {
         return sync(getAndReplaceAsync(key, val));
     }
     
-    /** {@inheritDoc} */
-    @Override
-    public @NotNull CompletableFuture<V> getAndReplaceAsync(@NotNull K key, V val) {
+    /**
+     * {@inheritDoc}
+     */
+    @Override
+    public @NotNull
+    CompletableFuture<V> getAndReplaceAsync(@NotNull K key, V val) {
         BinaryRow row = marshal(key, val);
         
         return tbl.getAndReplace(row, tx).thenApply(this::unmarshalValue);
     }
     
-    /** {@inheritDoc} */
-    @Override
-    public <R extends Serializable> R invoke(@NotNull K key, InvokeProcessor<K, V, R> proc, Serializable... args) {
-        throw new UnsupportedOperationException("Not implemented yet.");
-    }
-    
-    /** {@inheritDoc} */
-    @Override
-    public @NotNull <R extends Serializable> CompletableFuture<R> invokeAsync(
+    /**
+     * {@inheritDoc}
+     */
+    @Override
+    public <R extends Serializable> R invoke(@NotNull K key, InvokeProcessor<K, V, R> proc,
+            Serializable... args) {
+        throw new UnsupportedOperationException("Not implemented yet.");
+    }
+    
+    /**
+     * {@inheritDoc}
+     */
+    @Override
+    public @NotNull
+    <R extends Serializable> CompletableFuture<R> invokeAsync(
             @NotNull K key,
             InvokeProcessor<K, V, R> proc,
             Serializable... args
@@ -296,7 +350,9 @@
         throw new UnsupportedOperationException("Not implemented yet.");
     }
     
-    /** {@inheritDoc} */
+    /**
+     * {@inheritDoc}
+     */
     @Override
     public <R extends Serializable> Map<K, R> invokeAll(
             @NotNull Collection<K> keys,
@@ -306,16 +362,21 @@
         throw new UnsupportedOperationException("Not implemented yet.");
     }
     
-    /** {@inheritDoc} */
-    @Override
-    public @NotNull <R extends Serializable> CompletableFuture<Map<K, R>> invokeAllAsync(
+    /**
+     * {@inheritDoc}
+     */
+    @Override
+    public @NotNull
+    <R extends Serializable> CompletableFuture<Map<K, R>> invokeAllAsync(
             @NotNull Collection<K> keys,
             InvokeProcessor<K, V, R> proc, Serializable... args
     ) {
         throw new UnsupportedOperationException("Not implemented yet.");
     }
     
-    /** {@inheritDoc} */
+    /**
+     * {@inheritDoc}
+     */
     @Override
     public KeyValueViewImpl<K, V> withTransaction(Transaction tx) {
         throw new UnsupportedOperationException("Not implemented yet.");
@@ -325,30 +386,15 @@
      * @param schemaVersion Schema version.
      * @return Marshaller.
      */
-<<<<<<< HEAD
-    private KVMarshaller<K, V> marshaller(int schemaVersion) {
+    private KvMarshaller<K, V> marshaller(int schemaVersion) {
         if (marsh == null || marsh.schemaVersion() == schemaVersion) {
             // TODO: Cache marshaller for schema version or upgrade row?
             marsh = marshallerFactory.apply(schemaReg.schema(schemaVersion));
-=======
-    private KvMarshaller<K, V> marshaller(int schemaVersion) {
-        if (marsh == null || marsh.schemaVersion == schemaVersion) {
-            // TODO: Cache marshaller for schema version or upgrade row?
-            marsh = new KvMarshallerImpl<>(
-                    schemaVersion,
-                    marshallerFactory.create(
-                            schemaReg.schema(schemaVersion),
-                            keyMapper.getType(),
-                            valueMapper.getType()
-                    )
-            );
->>>>>>> a323c22d
         }
         
         return marsh;
     }
-<<<<<<< HEAD
-
+    
     /**
      * Unmarshal value object from given binary row.
      *
@@ -356,110 +402,36 @@
      * @return Value object.
      */
     private V unmarshalValue(BinaryRow binaryRow) {
-        if (binaryRow == null || !binaryRow.hasValue())
+        if (binaryRow == null || !binaryRow.hasValue()) {
             return null;
-
+        }
+        
         Row row = schemaReg.resolve(binaryRow);
-
+        
         KVMarshaller<K, V> marshaller = marshaller(row.schemaVersion());
-
+        
         try {
             return marshaller.unmarshalValue(row);
         } catch (MarshallerException e) {
             throw new IgniteException(e);
         }
-=======
-    
-    private V unmarshalValue(BinaryRow v) {
-        if (v == null || !v.hasValue()) {
-            return null;
-        }
-        
-        Row row = schemaReg.resolve(v);
-        
-        KvMarshaller<K, V> marshaller = marshaller(row.schemaVersion());
-        
-        return marshaller.unmarshalValue(row);
-    }
-    
-    private BinaryRow marshal(@NotNull K key, V o) {
-        final KvMarshaller<K, V> marsh = marshaller(schemaReg.lastSchemaVersion());
-        
-        return marsh.marshal(key, o);
->>>>>>> a323c22d
-    }
-    
-    /**
-<<<<<<< HEAD
+    }
+    
+    /**
      * Marshal key-value pair to a row.
-=======
-     * Marshaller wrapper for KV view. Note: Serializer must be re-created if schema changed.
->>>>>>> a323c22d
      *
      * @param key Key object.
      * @param val Value object.
      * @return Binary row.
      */
-<<<<<<< HEAD
     private BinaryRow marshal(@NotNull K key, V val) {
         final KVMarshaller<K, V> marsh = marshaller(schemaReg.lastSchemaVersion());
-
+        
         try {
             return marsh.marshal(key, val);
         } catch (MarshallerException e) {
             throw new IgniteException(e);
-=======
-    private static class KvMarshallerImpl<K, V> implements KvMarshaller<K, V> {
-        /** Schema version. */
-        private final int schemaVersion;
-        
-        /** Serializer. */
-        private Serializer serializer;
-        
-        /**
-         * Creates KV marshaller.
-         *
-         * @param schemaVersion Schema version.
-         * @param serializer    Serializer.
-         */
-        KvMarshallerImpl(int schemaVersion, Serializer serializer) {
-            this.schemaVersion = schemaVersion;
-            
-            this.serializer = serializer;
         }
-        
-        /** {@inheritDoc} */
-        @Override
-        public BinaryRow marshal(@NotNull K key, V val) {
-            try {
-                return serializer.serialize(key, val);
-            } catch (SerializationException e) {
-                throw new IgniteException(e);
-            }
-        }
-        
-        /** {@inheritDoc} */
-        @NotNull
-        @Override
-        public K unmarshalKey(@NotNull Row row) {
-            try {
-                return serializer.deserializeKey(row);
-            } catch (SerializationException e) {
-                throw new IgniteException(e);
-            }
-        }
-        
-        /** {@inheritDoc} */
-        @Nullable
-        @Override
-        public V unmarshalValue(@NotNull Row row) {
-            try {
-                return serializer.deserializeValue(row);
-            } catch (SerializationException e) {
-                throw new IgniteException(e);
-            }
->>>>>>> a323c22d
-        }
-    }
-
+    }
+    
 }