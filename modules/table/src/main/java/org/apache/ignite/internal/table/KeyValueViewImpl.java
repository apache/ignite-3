/*
 * Licensed to the Apache Software Foundation (ASF) under one or more
 * contributor license agreements. See the NOTICE file distributed with
 * this work for additional information regarding copyright ownership.
 * The ASF licenses this file to You under the Apache License, Version 2.0
 * (the "License"); you may not use this file except in compliance with
 * the License. You may obtain a copy of the License at
 *
 *      http://www.apache.org/licenses/LICENSE-2.0
 *
 * Unless required by applicable law or agreed to in writing, software
 * distributed under the License is distributed on an "AS IS" BASIS,
 * WITHOUT WARRANTIES OR CONDITIONS OF ANY KIND, either express or implied.
 * See the License for the specific language governing permissions and
 * limitations under the License.
 */

package org.apache.ignite.internal.table;

import static org.apache.ignite.internal.marshaller.Marshaller.createMarshaller;
import static org.apache.ignite.internal.schema.marshaller.MarshallerUtil.toMarshallerColumns;

import java.util.ArrayList;
import java.util.Collection;
import java.util.Collections;
import java.util.List;
import java.util.Map;
import java.util.Map.Entry;
import java.util.Objects;
import java.util.concurrent.CompletableFuture;
import java.util.concurrent.Flow.Publisher;
import java.util.function.Function;
import org.apache.ignite.internal.lang.IgniteBiTuple;
import org.apache.ignite.internal.marshaller.Marshaller;
import org.apache.ignite.internal.marshaller.MarshallerException;
import org.apache.ignite.internal.marshaller.TupleReader;
import org.apache.ignite.internal.schema.BinaryRow;
import org.apache.ignite.internal.schema.BinaryRowEx;
import org.apache.ignite.internal.schema.Column;
import org.apache.ignite.internal.schema.SchemaDescriptor;
import org.apache.ignite.internal.schema.SchemaRegistry;
import org.apache.ignite.internal.schema.marshaller.KvMarshaller;
import org.apache.ignite.internal.schema.marshaller.reflection.KvMarshallerImpl;
import org.apache.ignite.internal.schema.row.Row;
import org.apache.ignite.internal.streamer.StreamerBatchSender;
import org.apache.ignite.internal.table.criteria.QueryCriteriaAsyncResultSet;
import org.apache.ignite.internal.table.criteria.SqlRowProjection;
import org.apache.ignite.internal.table.distributed.schema.SchemaVersions;
import org.apache.ignite.internal.tx.InternalTransaction;
import org.apache.ignite.internal.util.IgniteUtils;
import org.apache.ignite.lang.ErrorGroups.Sql;
import org.apache.ignite.lang.IgniteException;
import org.apache.ignite.lang.NullableValue;
import org.apache.ignite.lang.UnexpectedNullValueException;
<<<<<<< HEAD
import org.apache.ignite.sql.ResultSetMetadata;
import org.apache.ignite.sql.Session;
import org.apache.ignite.sql.SqlRow;
import org.apache.ignite.sql.Statement;
import org.apache.ignite.sql.async.AsyncResultSet;
=======
import org.apache.ignite.sql.IgniteSql;
>>>>>>> 1ee49511
import org.apache.ignite.table.DataStreamerOptions;
import org.apache.ignite.table.KeyValueView;
import org.apache.ignite.table.mapper.Mapper;
import org.apache.ignite.tx.Transaction;
import org.jetbrains.annotations.Nullable;

/**
 * Key-value view implementation.
 */
public class KeyValueViewImpl<K, V> extends AbstractTableView<Entry<K, V>> implements KeyValueView<K, V> {
    /** Key class mapper. */
    private final Mapper<K> keyMapper;

    /** Value class mapper. */
    private final Mapper<V> valueMapper;

    /** Marshaller factory. */
    private final Function<SchemaDescriptor, KvMarshaller<K, V>> marshallerFactory;

    /** Key-value marshaller. */
    private volatile @Nullable KvMarshaller<K, V> marsh;

    /**
     * Constructor.
     *
     * @param tbl Table storage.
     * @param schemaRegistry Schema registry.
     * @param schemaVersions Schema versions access.
     * @param sql Ignite SQL facade.
     * @param keyMapper Key class mapper.
     * @param valueMapper Value class mapper.
     */
    public KeyValueViewImpl(
            InternalTable tbl,
            SchemaRegistry schemaRegistry,
            SchemaVersions schemaVersions,
            IgniteSql sql,
            Mapper<K> keyMapper,
            Mapper<V> valueMapper
    ) {
        super(tbl, schemaVersions, schemaRegistry, sql);

        this.keyMapper = keyMapper;
        this.valueMapper = valueMapper;

        marshallerFactory = (schema) -> new KvMarshallerImpl<>(schema, keyMapper, valueMapper);
    }

    /** {@inheritDoc} */
    @Override
    public V get(@Nullable Transaction tx, K key) {
        return sync(getAsync(tx, key));
    }

    /** {@inheritDoc} */
    @Override
    public CompletableFuture<V> getAsync(@Nullable Transaction tx, K key) {
        Objects.requireNonNull(key);

        return withSchemaSync(tx, (schemaVersion) -> {
            BinaryRowEx keyRow = marshal(key, schemaVersion);

            return tbl.get(keyRow, (InternalTransaction) tx).thenApply(binaryRow -> unmarshalValue(binaryRow, schemaVersion));
        });
    }

    /** {@inheritDoc} */
    @Override
    public NullableValue<V> getNullable(@Nullable Transaction tx, K key) {
        return sync(getNullableAsync(tx, key));
    }

    /** {@inheritDoc} */
    @Override
    public CompletableFuture<NullableValue<V>> getNullableAsync(@Nullable Transaction tx, K key) {
        Objects.requireNonNull(key);

        return withSchemaSync(tx, (schemaVersion) -> {
            BinaryRowEx keyRow = marshal(key, schemaVersion);

            return tbl.get(keyRow, (InternalTransaction) tx)
                    .thenApply(r -> r == null ? null : NullableValue.of(unmarshalNullableValue(r, schemaVersion)));
        });
    }

    /** {@inheritDoc} */
    @Override
    public V getOrDefault(@Nullable Transaction tx, K key, V defaultValue) {
        return sync(getOrDefaultAsync(tx, key, defaultValue));
    }

    /** {@inheritDoc} */
    @Override
    public CompletableFuture<V> getOrDefaultAsync(@Nullable Transaction tx, K key, V defaultValue) {
        Objects.requireNonNull(key);

        return withSchemaSync(tx, (schemaVersion) -> {
            BinaryRowEx keyRow = marshal(key, schemaVersion);

            return tbl.get(keyRow, (InternalTransaction) tx)
                    .thenApply(r -> IgniteUtils.nonNullOrElse(unmarshalNullableValue(r, schemaVersion), defaultValue));
        });
    }

    /** {@inheritDoc} */
    @Override
    public Map<K, V> getAll(@Nullable Transaction tx, Collection<K> keys) {
        return sync(getAllAsync(tx, keys));
    }

    /** {@inheritDoc} */
    @Override
    public CompletableFuture<Map<K, V>> getAllAsync(@Nullable Transaction tx, Collection<K> keys) {
        checkKeysForNulls(keys);

        return withSchemaSync(tx, (schemaVersion) -> {
            Collection<BinaryRowEx> rows = marshal(keys, schemaVersion);

            return tbl.getAll(rows, (InternalTransaction) tx).thenApply(resultRows -> unmarshalPairs(resultRows, schemaVersion));
        });
    }

    private static <K> void checkKeysForNulls(Collection<K> keys) {
        Objects.requireNonNull(keys);

        for (K key : keys) {
            Objects.requireNonNull(key);
        }
    }

    /** {@inheritDoc} */
    @Override
    public boolean contains(@Nullable Transaction tx, K key) {
        return sync(containsAsync(tx, key));
    }

    /** {@inheritDoc} */
    @Override
    public CompletableFuture<Boolean> containsAsync(@Nullable Transaction tx, K key) {
        Objects.requireNonNull(key);

        return withSchemaSync(tx, (schemaVersion) -> {
            BinaryRowEx keyRow = marshal(key, schemaVersion);

            return tbl.get(keyRow, (InternalTransaction) tx).thenApply(Objects::nonNull);
        });
    }

    /** {@inheritDoc} */
    @Override
    public void put(@Nullable Transaction tx, K key, @Nullable V val) {
        sync(putAsync(tx, key, val));
    }

    /** {@inheritDoc} */
    @Override
    public CompletableFuture<Void> putAsync(@Nullable Transaction tx, K key, @Nullable V val) {
        Objects.requireNonNull(key);

        return withSchemaSync(tx, (schemaVersion) -> {
            BinaryRowEx row = marshal(key, val, schemaVersion);

            return tbl.upsert(row, (InternalTransaction) tx);
        });
    }

    /** {@inheritDoc} */
    @Override
    public void putAll(@Nullable Transaction tx, Map<K, V> pairs) {
        sync(putAllAsync(tx, pairs));
    }

    /** {@inheritDoc} */
    @Override
    public CompletableFuture<Void> putAllAsync(@Nullable Transaction tx, Map<K, V> pairs) {
        Objects.requireNonNull(pairs);
        for (Entry<K, V> entry : pairs.entrySet()) {
            Objects.requireNonNull(entry.getKey());
        }

        return withSchemaSync(tx, (schemaVersion) -> {
            Collection<BinaryRowEx> rows = marshalPairs(pairs.entrySet(), schemaVersion);

            return tbl.upsertAll(rows, (InternalTransaction) tx);
        });
    }

    /** {@inheritDoc} */
    @Override
    public V getAndPut(@Nullable Transaction tx, K key, @Nullable V val) {
        return sync(getAndPutAsync(tx, key, val));
    }

    /** {@inheritDoc} */
    @Override
    public CompletableFuture<V> getAndPutAsync(@Nullable Transaction tx, K key, @Nullable V val) {
        Objects.requireNonNull(key);
        Objects.requireNonNull(val);

        return withSchemaSync(tx, (schemaVersion) -> {
            return tbl.getAndUpsert(marshal(key, val, schemaVersion), (InternalTransaction) tx)
                    .thenApply(binaryRow -> unmarshalValue(binaryRow, schemaVersion));
        });
    }

    /** {@inheritDoc} */
    @Override
    public NullableValue<V> getNullableAndPut(@Nullable Transaction tx, K key, @Nullable V val) {
        return sync(getNullableAndPutAsync(tx, key, val));
    }

    /** {@inheritDoc} */
    @Override
    public CompletableFuture<NullableValue<V>> getNullableAndPutAsync(@Nullable Transaction tx, K key, @Nullable V val) {
        Objects.requireNonNull(key);

        return withSchemaSync(tx, (schemaVersion) -> {
            BinaryRowEx row = marshal(key, val, schemaVersion);

            return tbl.getAndUpsert(row, (InternalTransaction) tx)
                   .thenApply(r -> r == null ? null : NullableValue.of(unmarshalNullableValue(r, schemaVersion)));
        });
    }

    /** {@inheritDoc} */
    @Override
    public boolean putIfAbsent(@Nullable Transaction tx, K key, @Nullable V val) {
        return sync(putIfAbsentAsync(tx, key, val));
    }

    /** {@inheritDoc} */
    @Override
    public CompletableFuture<Boolean> putIfAbsentAsync(@Nullable Transaction tx, K key, @Nullable V val) {
        Objects.requireNonNull(key);

        return withSchemaSync(tx, (schemaVersion) -> {
            BinaryRowEx row = marshal(key, val, schemaVersion);

            return tbl.insert(row, (InternalTransaction) tx);
        });
    }

    /** {@inheritDoc} */
    @Override
    public boolean remove(@Nullable Transaction tx, K key) {
        return sync(removeAsync(tx, key));
    }

    /** {@inheritDoc} */
    @Override
    public boolean remove(@Nullable Transaction tx, K key, @Nullable V val) {
        return sync(removeAsync(tx, key, val));
    }

    /** {@inheritDoc} */
    @Override
    public CompletableFuture<Boolean> removeAsync(@Nullable Transaction tx, K key) {
        Objects.requireNonNull(key);

        return withSchemaSync(tx, (schemaVersion) -> {
            BinaryRowEx row = marshal(key, schemaVersion);

            return tbl.delete(row, (InternalTransaction) tx);
        });
    }

    /** {@inheritDoc} */
    @Override
    public CompletableFuture<Boolean> removeAsync(@Nullable Transaction tx, K key, @Nullable V val) {
        Objects.requireNonNull(key);

        return withSchemaSync(tx, (schemaVersion) -> {
            BinaryRowEx row = marshal(key, val, schemaVersion);

            return tbl.deleteExact(row, (InternalTransaction) tx);
        });
    }

    /** {@inheritDoc} */
    @Override
    public Collection<K> removeAll(@Nullable Transaction tx, Collection<K> keys) {
        return sync(removeAllAsync(tx, keys));
    }

    /** {@inheritDoc} */
    @Override
    public CompletableFuture<Collection<K>> removeAllAsync(@Nullable Transaction tx, Collection<K> keys) {
        checkKeysForNulls(keys);

        return withSchemaSync(tx, (schemaVersion) -> {
            Collection<BinaryRowEx> rows = marshal(keys, schemaVersion);

            return tbl.deleteAll(rows, (InternalTransaction) tx).thenApply(resultRows -> unmarshalKeys(resultRows, schemaVersion));
        });
    }

    /** {@inheritDoc} */
    @Override
    public V getAndRemove(@Nullable Transaction tx, K key) {
        return sync(getAndRemoveAsync(tx, key));
    }

    /** {@inheritDoc} */
    @Override
    public CompletableFuture<V> getAndRemoveAsync(@Nullable Transaction tx, K key) {
        Objects.requireNonNull(key);

        return withSchemaSync(tx, (schemaVersion) -> {
            BinaryRowEx keyRow = marshal(key, schemaVersion);

            return tbl.getAndDelete(keyRow, (InternalTransaction) tx)
                    .thenApply(binaryRow -> unmarshalValue(binaryRow, schemaVersion));
        });
    }

    /** {@inheritDoc} */
    @Override
    public NullableValue<V> getNullableAndRemove(@Nullable Transaction tx, K key) {
        return sync(getNullableAndRemoveAsync(tx, key));
    }

    /** {@inheritDoc} */
    @Override
    public CompletableFuture<NullableValue<V>> getNullableAndRemoveAsync(@Nullable Transaction tx, K key) {
        Objects.requireNonNull(key);

        return withSchemaSync(tx, (schemaVersion) -> {
            BinaryRowEx keyRow = marshal(key, schemaVersion);

            return tbl.getAndDelete(keyRow, (InternalTransaction) tx)
                   .thenApply(r -> r == null ? null : NullableValue.of(unmarshalNullableValue(r, schemaVersion)));
        });
    }

    /** {@inheritDoc} */
    @Override
    public boolean replace(@Nullable Transaction tx, K key, @Nullable V val) {
        return sync(replaceAsync(tx, key, val));
    }

    /** {@inheritDoc} */
    @Override
    public boolean replace(@Nullable Transaction tx, K key, @Nullable V oldVal, @Nullable V newVal) {
        return sync(replaceAsync(tx, key, oldVal, newVal));
    }

    /** {@inheritDoc} */
    @Override
    public CompletableFuture<Boolean> replaceAsync(@Nullable Transaction tx, K key, @Nullable V val) {
        Objects.requireNonNull(key);

        return withSchemaSync(tx, (schemaVersion) -> {
            BinaryRowEx row = marshal(key, val, schemaVersion);

            return tbl.replace(row, (InternalTransaction) tx);
        });
    }

    /** {@inheritDoc} */
    @Override
    public CompletableFuture<Boolean> replaceAsync(@Nullable Transaction tx, K key, @Nullable V oldVal, @Nullable V newVal) {
        Objects.requireNonNull(key);

        return withSchemaSync(tx, (schemaVersion) -> {
            BinaryRowEx oldRow = marshal(key, oldVal, schemaVersion);
            BinaryRowEx newRow = marshal(key, newVal, schemaVersion);

            return tbl.replace(oldRow, newRow, (InternalTransaction) tx);
        });
    }

    /** {@inheritDoc} */
    @Override
    public V getAndReplace(@Nullable Transaction tx, K key, @Nullable V val) {
        return sync(getAndReplaceAsync(tx, key, val));
    }

    /** {@inheritDoc} */
    @Override
    public CompletableFuture<V> getAndReplaceAsync(@Nullable Transaction tx, K key, @Nullable V val) {
        Objects.requireNonNull(key);
        Objects.requireNonNull(val);

        return withSchemaSync(tx, (schemaVersion) -> {
            return tbl.getAndReplace(marshal(key, val, schemaVersion), (InternalTransaction) tx)
                    .thenApply(binaryRow -> unmarshalValue(binaryRow, schemaVersion));
        });
    }

    /** {@inheritDoc} */
    @Override
    public NullableValue<V> getNullableAndReplace(@Nullable Transaction tx, K key, @Nullable V val) {
        return sync(getNullableAndReplaceAsync(tx, key, val));
    }

    /** {@inheritDoc} */
    @Override
    public CompletableFuture<NullableValue<V>> getNullableAndReplaceAsync(@Nullable Transaction tx, K key, @Nullable V val) {
        Objects.requireNonNull(key);

        return withSchemaSync(tx, (schemaVersion) -> {
            BinaryRowEx row = marshal(key, val, schemaVersion);

            return tbl.getAndReplace(row, (InternalTransaction) tx)
                   .thenApply(r -> r == null ? null : NullableValue.of(unmarshalNullableValue(r, schemaVersion)));
        });
    }

    /**
     * Returns marshaller.
     *
     * @param schemaVersion Schema version.
     */
    private KvMarshaller<K, V> marshaller(int schemaVersion) {
        KvMarshaller<K, V> marsh = this.marsh;

        if (marsh != null && marsh.schemaVersion() == schemaVersion) {
            return marsh;
        }

        // TODO: Cache marshaller for schema version or upgrade row?

        SchemaRegistry registry = rowConverter.registry();

        marsh = marshallerFactory.apply(registry.schema(schemaVersion));
        this.marsh = marsh;

        return marsh;
    }

    /**
     * Marshal key.
     *
     * @param key Key object.
     * @param schemaVersion Schema version to use when marshalling.
     * @return Binary row.
     */
    private BinaryRowEx marshal(K key, int schemaVersion) {
        KvMarshaller<K, V> marsh = marshaller(schemaVersion);

        try {
            return marsh.marshal(key);
        } catch (MarshallerException e) {
            throw new IgniteException(e);
        }
    }

    /**
     * Marshal key-value pair to a row.
     *
     * @param key Key object.
     * @param val Value object.
     * @param schemaVersion Schema version to use when marshalling.
     * @return Binary row.
     */
    private BinaryRowEx marshal(K key, @Nullable V val, int schemaVersion) {
        KvMarshaller<K, V> marsh = marshaller(schemaVersion);

        try {
            return marsh.marshal(key, val);
        } catch (MarshallerException e) {
            throw new org.apache.ignite.lang.MarshallerException(e);
        }
    }

    /**
     * Marshal keys to a row.
     *
     * @param keys Key objects.
     * @param schemaVersion Schema version to use when marshalling.
     * @return Binary rows.
     */
    private Collection<BinaryRowEx> marshal(Collection<K> keys, int schemaVersion) {
        if (keys.isEmpty()) {
            return Collections.emptyList();
        }

        KvMarshaller<K, V> marsh = marshaller(schemaVersion);

        List<BinaryRowEx> keyRows = new ArrayList<>(keys.size());

        try {
            for (K key : keys) {
                keyRows.add(marsh.marshal(Objects.requireNonNull(key)));
            }
        } catch (MarshallerException e) {
            throw new org.apache.ignite.lang.MarshallerException(e);
        }

        return keyRows;
    }

    /**
     * Marshal key-value pairs.
     *
     * @param pairs Key-value map.
     * @param schemaVersion Schema version to use when marshalling.
     * @return Binary rows.
     */
    private List<BinaryRowEx> marshalPairs(Collection<Entry<K, V>> pairs, int schemaVersion) {
        if (pairs.isEmpty()) {
            return Collections.emptyList();
        }

        KvMarshaller<K, V> marsh = marshaller(schemaVersion);

        List<BinaryRowEx> rows = new ArrayList<>(pairs.size());

        try {
            for (Map.Entry<K, V> pair : pairs) {
                rows.add(marsh.marshal(Objects.requireNonNull(pair.getKey()), pair.getValue()));
            }
        } catch (MarshallerException e) {
            throw new org.apache.ignite.lang.MarshallerException(e);
        }

        return rows;
    }

    /**
     * Marshal keys.
     *
     * @param rows Binary rows.
     * @param schemaVersion Schema version to use when marshalling.
     * @return Keys.
     */
    private Collection<K> unmarshalKeys(Collection<BinaryRow> rows, int schemaVersion) {
        if (rows.isEmpty()) {
            return Collections.emptyList();
        }

        KvMarshaller<K, V> marsh = marshaller(schemaVersion);

        List<K> keys = new ArrayList<>(rows.size());

        try {
            for (Row row : rowConverter.resolveKeys(rows, schemaVersion)) {
                if (row != null) {
                    keys.add(marsh.unmarshalKey(row));
                }
            }

            return keys;
        } catch (MarshallerException e) {
            throw new org.apache.ignite.lang.MarshallerException(e);
        }
    }

    /**
     * Unmarshal value object from given binary row.
     *
     * @param binaryRow Binary row.
     * @param schemaVersion Schema version to use when unmarshalling.
     * @return Value object or {@code null} if not exists.
     */
    private @Nullable V unmarshalNullableValue(@Nullable BinaryRow binaryRow, int schemaVersion) {
        if (binaryRow == null) {
            return null;
        }

        Row row = rowConverter.resolveRow(binaryRow, schemaVersion);

        KvMarshaller<K, V> marshaller = marshaller(row.schemaVersion());

        try {
            return marshaller.unmarshalValue(row);
        } catch (MarshallerException e) {
            throw new org.apache.ignite.lang.MarshallerException(e);
        }
    }

    /**
     * Marshal key-value pairs.
     *
     * @param rows Binary rows.
     * @param schemaVersion Schema version to use when unmarshalling.
     * @return Key-value pairs.
     */
    private Map<K, V> unmarshalPairs(Collection<BinaryRow> rows, int schemaVersion) {
        if (rows.isEmpty()) {
            return Collections.emptyMap();
        }

        KvMarshaller<K, V> marsh = marshaller(schemaVersion);

        Map<K, V> pairs = IgniteUtils.newHashMap(rows.size());

        try {
            for (Row row : rowConverter.resolveRows(rows, schemaVersion)) {
                if (row != null) {
                    pairs.put(marsh.unmarshalKey(row), marsh.unmarshalValue(row));
                }
            }

            return pairs;
        } catch (MarshallerException e) {
            throw new org.apache.ignite.lang.MarshallerException(e);
        }
    }

    /**
     * Unmarshal value object from given binary row or fail, if value object is null.
     *
     * @param binaryRow Binary row.
     * @param schemaVersion Schema version to use when unmarshalling.
     * @return Value object or {@code null} if not exists.
     * @throws UnexpectedNullValueException if value object is null.
     */
    private @Nullable V unmarshalValue(@Nullable BinaryRow binaryRow, int schemaVersion) {
        if (binaryRow == null) {
            return null;
        }

        V v = unmarshalNullableValue(binaryRow, schemaVersion);

        if (v == null) {
            throw new UnexpectedNullValueException("Got unexpected null value: use `getNullable` sibling method instead.");
        }

        return v;
    }

    /** {@inheritDoc} */
    @Override
    public CompletableFuture<Void> streamData(Publisher<Entry<K, V>> publisher, @Nullable DataStreamerOptions options) {
        Objects.requireNonNull(publisher);

        // Taking latest schema version for marshaller here because it's only used to calculate colocation hash, and colocation
        // columns never change (so they are the same for all schema versions of the table),
        var partitioner = new KeyValuePojoStreamerPartitionAwarenessProvider<>(
                rowConverter.registry(),
                tbl.partitions(),
                marshaller(rowConverter.registry().lastKnownSchemaVersion())
        );

        StreamerBatchSender<Entry<K, V>, Integer> batchSender = (partitionId, items) -> {
            return withSchemaSync(null, (schemaVersion) -> {
                return this.tbl.upsertAll(marshalPairs(items, schemaVersion), partitionId);
            });
        };

        return DataStreamer.streamData(publisher, options, batchSender, partitioner);
    }

    /** {@inheritDoc} */
    @Override
    protected CompletableFuture<AsyncResultSet<Entry<K, V>>> executeQueryAsync(
            SchemaDescriptor schema,
            @Nullable Transaction tx,
            Statement statement,
            @Nullable Object... arguments
    ) {
        Session session = tbl.sql().createSession();

        return session.executeAsync(tx, statement, arguments)
                .thenApply(resultSet -> {
                    ResultSetMetadata metadata = resultSet.metadata();

                    Column[] keyCols = schema.keyColumns().columns();
                    Column[] valCols = schema.valueColumns().columns();

                    List<Integer> keyIndexMapping = indexMapping(schema.keyColumns().columns(), metadata);
                    List<Integer> valIndexMapping = indexMapping(schema.valueColumns().columns(), metadata);

                    Marshaller keyMarsh = createMarshaller(toMarshallerColumns(keyCols), keyMapper, false, true);
                    Marshaller valMarsh = createMarshaller(toMarshallerColumns(valCols), valueMapper, false, true);

                    Function<SqlRow, Entry<K, V>> mapper = (row) -> {
                        try {
                            return new IgniteBiTuple<>(
                                    (K) keyMarsh.readObject(new TupleReader(new SqlRowProjection(row, keyIndexMapping)), null),
                                    (V) valMarsh.readObject(new TupleReader(new SqlRowProjection(row, valIndexMapping)), null)
                            );
                        } catch (org.apache.ignite.internal.marshaller.MarshallerException e) {
                            throw new IgniteException(Sql.RUNTIME_ERR, "Failed to map SQL result set: " + e.getMessage(), e);
                        }
                    };

                    return new QueryCriteriaAsyncResultSet<>(resultSet, mapper, session::close);
                });
    }
}<|MERGE_RESOLUTION|>--- conflicted
+++ resolved
@@ -19,6 +19,7 @@
 
 import static org.apache.ignite.internal.marshaller.Marshaller.createMarshaller;
 import static org.apache.ignite.internal.schema.marshaller.MarshallerUtil.toMarshallerColumns;
+import static org.apache.ignite.internal.util.ArrayUtils.concat;
 
 import java.util.ArrayList;
 import java.util.Collection;
@@ -43,26 +44,27 @@
 import org.apache.ignite.internal.schema.marshaller.reflection.KvMarshallerImpl;
 import org.apache.ignite.internal.schema.row.Row;
 import org.apache.ignite.internal.streamer.StreamerBatchSender;
-import org.apache.ignite.internal.table.criteria.QueryCriteriaAsyncResultSet;
+import org.apache.ignite.internal.table.criteria.QueryCriteriaAsyncCursor;
 import org.apache.ignite.internal.table.criteria.SqlRowProjection;
+import org.apache.ignite.internal.table.criteria.SqlSerializer;
 import org.apache.ignite.internal.table.distributed.schema.SchemaVersions;
 import org.apache.ignite.internal.tx.InternalTransaction;
 import org.apache.ignite.internal.util.IgniteUtils;
+import org.apache.ignite.lang.AsyncCursor;
 import org.apache.ignite.lang.ErrorGroups.Sql;
 import org.apache.ignite.lang.IgniteException;
 import org.apache.ignite.lang.NullableValue;
 import org.apache.ignite.lang.UnexpectedNullValueException;
-<<<<<<< HEAD
 import org.apache.ignite.sql.ResultSetMetadata;
 import org.apache.ignite.sql.Session;
 import org.apache.ignite.sql.SqlRow;
 import org.apache.ignite.sql.Statement;
 import org.apache.ignite.sql.async.AsyncResultSet;
-=======
 import org.apache.ignite.sql.IgniteSql;
->>>>>>> 1ee49511
 import org.apache.ignite.table.DataStreamerOptions;
 import org.apache.ignite.table.KeyValueView;
+import org.apache.ignite.table.criteria.Criteria;
+import org.apache.ignite.table.criteria.CriteriaQueryOptions;
 import org.apache.ignite.table.mapper.Mapper;
 import org.apache.ignite.tx.Transaction;
 import org.jetbrains.annotations.Nullable;
@@ -707,39 +709,49 @@
 
     /** {@inheritDoc} */
     @Override
-    protected CompletableFuture<AsyncResultSet<Entry<K, V>>> executeQueryAsync(
-            SchemaDescriptor schema,
+    public CompletableFuture<AsyncCursor<Entry<K, V>>> queryCriteriaAsync(
             @Nullable Transaction tx,
-            Statement statement,
-            @Nullable Object... arguments
+            @Nullable Criteria criteria,
+            CriteriaQueryOptions opts
     ) {
-        Session session = tbl.sql().createSession();
-
-        return session.executeAsync(tx, statement, arguments)
-                .thenApply(resultSet -> {
-                    ResultSetMetadata metadata = resultSet.metadata();
-
-                    Column[] keyCols = schema.keyColumns().columns();
-                    Column[] valCols = schema.valueColumns().columns();
-
-                    List<Integer> keyIndexMapping = indexMapping(schema.keyColumns().columns(), metadata);
-                    List<Integer> valIndexMapping = indexMapping(schema.valueColumns().columns(), metadata);
-
-                    Marshaller keyMarsh = createMarshaller(toMarshallerColumns(keyCols), keyMapper, false, true);
-                    Marshaller valMarsh = createMarshaller(toMarshallerColumns(valCols), valueMapper, false, true);
-
-                    Function<SqlRow, Entry<K, V>> mapper = (row) -> {
-                        try {
-                            return new IgniteBiTuple<>(
-                                    (K) keyMarsh.readObject(new TupleReader(new SqlRowProjection(row, keyIndexMapping)), null),
-                                    (V) valMarsh.readObject(new TupleReader(new SqlRowProjection(row, valIndexMapping)), null)
-                            );
-                        } catch (org.apache.ignite.internal.marshaller.MarshallerException e) {
-                            throw new IgniteException(Sql.RUNTIME_ERR, "Failed to map SQL result set: " + e.getMessage(), e);
-                        }
-                    };
-
-                    return new QueryCriteriaAsyncResultSet<>(resultSet, mapper, session::close);
-                });
+        return withSchemaSync(tx, (schemaVersion) -> {
+            SchemaDescriptor schema = rowConverter.registry().schema(schemaVersion);
+
+            SqlSerializer ser = new SqlSerializer.Builder()
+                    .tableName(tbl.name())
+                    .columns(schema.columnNames())
+                    .where(criteria)
+                    .build();
+
+            Statement statement = sql.statementBuilder().query(ser.toString()).pageSize(opts.pageSize()).build();
+            Session session = sql.createSession();
+
+            return session.executeAsync(tx, statement, ser.getArguments())
+                    .thenApply(resultSet -> {
+                        ResultSetMetadata metadata = resultSet.metadata();
+
+                        Column[] keyCols = schema.keyColumns().columns();
+                        Column[] valCols = concat(keyCols, schema.valueColumns().columns());
+
+                        List<Integer> keyIndexMapping = indexMapping(keyCols, metadata);
+                        List<Integer> valIndexMapping = indexMapping(valCols, metadata);
+
+                        Marshaller keyMarsh = createMarshaller(toMarshallerColumns(keyCols), keyMapper, false, true);
+                        Marshaller valMarsh = createMarshaller(toMarshallerColumns(valCols), valueMapper, false, true);
+
+                        Function<SqlRow, Entry<K, V>> mapper = (row) -> {
+                            try {
+                                return new IgniteBiTuple<>(
+                                        (K) keyMarsh.readObject(new TupleReader(new SqlRowProjection(row, keyIndexMapping)), null),
+                                        (V) valMarsh.readObject(new TupleReader(new SqlRowProjection(row, valIndexMapping)), null)
+                                );
+                            } catch (org.apache.ignite.internal.marshaller.MarshallerException e) {
+                                throw new IgniteException(Sql.RUNTIME_ERR, "Failed to map SQL result set: " + e.getMessage(), e);
+                            }
+                        };
+
+                        return new QueryCriteriaAsyncCursor<>(resultSet, mapper, session::close);
+                    });
+        });
     }
 }