--- conflicted
+++ resolved
@@ -308,13 +308,9 @@
             IndexBuilder indexBuilder,
             SchemaSyncService schemaSyncService,
             CatalogService catalogService,
-<<<<<<< HEAD
             CatalogTables catalogTables,
-            TablesConfiguration tablesConfig
-=======
             TablesConfiguration tablesConfig,
             PlacementDriver placementDriver
->>>>>>> 39a3ac4b
     ) {
         this.mvDataStorage = mvDataStorage;
         this.raftClient = raftClient;
