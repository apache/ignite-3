/*
 * Licensed to the Apache Software Foundation (ASF) under one or more
 * contributor license agreements. See the NOTICE file distributed with
 * this work for additional information regarding copyright ownership.
 * The ASF licenses this file to You under the Apache License, Version 2.0
 * (the "License"); you may not use this file except in compliance with
 * the License. You may obtain a copy of the License at
 *
 *      http://www.apache.org/licenses/LICENSE-2.0
 *
 * Unless required by applicable law or agreed to in writing, software
 * distributed under the License is distributed on an "AS IS" BASIS,
 * WITHOUT WARRANTIES OR CONDITIONS OF ANY KIND, either express or implied.
 * See the License for the specific language governing permissions and
 * limitations under the License.
 */

package org.apache.ignite.internal.table.distributed.replicator;

import static java.util.Objects.requireNonNull;
import static java.util.concurrent.CompletableFuture.allOf;
import static java.util.concurrent.CompletableFuture.completedFuture;
import static java.util.concurrent.CompletableFuture.failedFuture;
import static java.util.stream.Collectors.toList;
import static org.apache.ignite.internal.catalog.events.CatalogEvent.INDEX_CREATE;
import static org.apache.ignite.internal.catalog.events.CatalogEvent.INDEX_DROP;
import static org.apache.ignite.internal.hlc.HybridTimestamp.hybridTimestamp;
import static org.apache.ignite.internal.tx.TxState.ABORTED;
import static org.apache.ignite.internal.tx.TxState.COMMITED;
import static org.apache.ignite.internal.tx.TxState.PENDING;
import static org.apache.ignite.internal.util.CollectionUtils.nullOrEmpty;
import static org.apache.ignite.internal.util.IgniteUtils.filter;
import static org.apache.ignite.internal.util.IgniteUtils.findAny;
import static org.apache.ignite.internal.util.IgniteUtils.inBusyLockAsync;
import static org.apache.ignite.lang.ErrorGroups.Transactions.TX_FAILED_READ_WRITE_OPERATION_ERR;
import static org.apache.ignite.lang.IgniteStringFormatter.format;

import java.nio.ByteBuffer;
import java.util.ArrayList;
import java.util.Collection;
import java.util.Collections;
import java.util.EnumMap;
import java.util.HashMap;
import java.util.HashSet;
import java.util.List;
import java.util.Map;
import java.util.Objects;
import java.util.Set;
import java.util.UUID;
import java.util.concurrent.CompletableFuture;
import java.util.concurrent.ConcurrentHashMap;
import java.util.concurrent.ConcurrentMap;
import java.util.concurrent.ConcurrentNavigableMap;
import java.util.concurrent.ConcurrentSkipListMap;
import java.util.concurrent.Executor;
import java.util.concurrent.TimeoutException;
import java.util.concurrent.atomic.AtomicBoolean;
import java.util.concurrent.atomic.AtomicInteger;
import java.util.concurrent.atomic.AtomicReference;
import java.util.function.BiFunction;
import java.util.function.Predicate;
import java.util.function.Supplier;
import java.util.stream.Collectors;
import org.apache.ignite.internal.binarytuple.BinaryTupleCommon;
import org.apache.ignite.internal.catalog.CatalogService;
import org.apache.ignite.internal.catalog.descriptors.CatalogIndexDescriptor;
import org.apache.ignite.internal.catalog.descriptors.CatalogTableDescriptor;
import org.apache.ignite.internal.catalog.events.CreateIndexEventParameters;
import org.apache.ignite.internal.catalog.events.DropIndexEventParameters;
import org.apache.ignite.internal.hlc.HybridClock;
import org.apache.ignite.internal.hlc.HybridTimestamp;
import org.apache.ignite.internal.logger.IgniteLogger;
import org.apache.ignite.internal.logger.Loggers;
<<<<<<< HEAD
import org.apache.ignite.internal.manager.EventListener;
=======
import org.apache.ignite.internal.placementdriver.PlacementDriver;
>>>>>>> 5f1ac53b
import org.apache.ignite.internal.raft.Command;
import org.apache.ignite.internal.raft.service.RaftGroupService;
import org.apache.ignite.internal.replicator.TablePartitionId;
import org.apache.ignite.internal.replicator.exception.PrimaryReplicaMissException;
import org.apache.ignite.internal.replicator.exception.ReplicationException;
import org.apache.ignite.internal.replicator.exception.ReplicationTimeoutException;
import org.apache.ignite.internal.replicator.exception.UnsupportedReplicaRequestException;
import org.apache.ignite.internal.replicator.listener.ReplicaListener;
import org.apache.ignite.internal.replicator.message.ReplicaMessagesFactory;
import org.apache.ignite.internal.replicator.message.ReplicaRequest;
import org.apache.ignite.internal.replicator.message.ReplicaSafeTimeSyncRequest;
import org.apache.ignite.internal.schema.BinaryRow;
import org.apache.ignite.internal.schema.BinaryTuple;
import org.apache.ignite.internal.schema.BinaryTuplePrefix;
import org.apache.ignite.internal.storage.MvPartitionStorage;
import org.apache.ignite.internal.storage.PartitionTimestampCursor;
import org.apache.ignite.internal.storage.ReadResult;
import org.apache.ignite.internal.storage.RowId;
import org.apache.ignite.internal.storage.engine.MvTableStorage;
import org.apache.ignite.internal.storage.index.BinaryTupleComparator;
import org.apache.ignite.internal.storage.index.IndexRow;
import org.apache.ignite.internal.storage.index.IndexRowImpl;
import org.apache.ignite.internal.storage.index.IndexStorage;
import org.apache.ignite.internal.storage.index.SortedIndexStorage;
import org.apache.ignite.internal.storage.index.StorageIndexDescriptor;
import org.apache.ignite.internal.table.distributed.IndexLocker;
import org.apache.ignite.internal.table.distributed.SortedIndexLocker;
import org.apache.ignite.internal.table.distributed.StorageUpdateHandler;
import org.apache.ignite.internal.table.distributed.TableMessagesFactory;
import org.apache.ignite.internal.table.distributed.TableSchemaAwareIndexStorage;
import org.apache.ignite.internal.table.distributed.command.FinishTxCommandBuilder;
import org.apache.ignite.internal.table.distributed.command.TablePartitionIdMessage;
import org.apache.ignite.internal.table.distributed.command.TxCleanupCommand;
import org.apache.ignite.internal.table.distributed.command.UpdateAllCommand;
import org.apache.ignite.internal.table.distributed.command.UpdateCommand;
import org.apache.ignite.internal.table.distributed.command.UpdateCommandBuilder;
import org.apache.ignite.internal.table.distributed.index.IndexBuilder;
import org.apache.ignite.internal.table.distributed.replication.request.BinaryRowMessage;
import org.apache.ignite.internal.table.distributed.replication.request.BinaryTupleMessage;
import org.apache.ignite.internal.table.distributed.replication.request.CommittableTxRequest;
import org.apache.ignite.internal.table.distributed.replication.request.ReadOnlyMultiRowPkReplicaRequest;
import org.apache.ignite.internal.table.distributed.replication.request.ReadOnlyReplicaRequest;
import org.apache.ignite.internal.table.distributed.replication.request.ReadOnlyScanRetrieveBatchReplicaRequest;
import org.apache.ignite.internal.table.distributed.replication.request.ReadOnlySingleRowPkReplicaRequest;
import org.apache.ignite.internal.table.distributed.replication.request.ReadWriteMultiRowPkReplicaRequest;
import org.apache.ignite.internal.table.distributed.replication.request.ReadWriteMultiRowReplicaRequest;
import org.apache.ignite.internal.table.distributed.replication.request.ReadWriteReplicaRequest;
import org.apache.ignite.internal.table.distributed.replication.request.ReadWriteScanCloseReplicaRequest;
import org.apache.ignite.internal.table.distributed.replication.request.ReadWriteScanRetrieveBatchReplicaRequest;
import org.apache.ignite.internal.table.distributed.replication.request.ReadWriteSingleRowPkReplicaRequest;
import org.apache.ignite.internal.table.distributed.replication.request.ReadWriteSingleRowReplicaRequest;
import org.apache.ignite.internal.table.distributed.replication.request.ReadWriteSwapRowReplicaRequest;
import org.apache.ignite.internal.table.distributed.replicator.action.RequestType;
import org.apache.ignite.internal.table.distributed.schema.SchemaSyncService;
import org.apache.ignite.internal.table.distributed.schema.Schemas;
import org.apache.ignite.internal.tx.Lock;
import org.apache.ignite.internal.tx.LockKey;
import org.apache.ignite.internal.tx.LockManager;
import org.apache.ignite.internal.tx.LockMode;
import org.apache.ignite.internal.tx.TxManager;
import org.apache.ignite.internal.tx.TxMeta;
import org.apache.ignite.internal.tx.TxState;
import org.apache.ignite.internal.tx.TxStateMeta;
import org.apache.ignite.internal.tx.message.TxCleanupReplicaRequest;
import org.apache.ignite.internal.tx.message.TxFinishReplicaRequest;
import org.apache.ignite.internal.tx.message.TxMessagesFactory;
import org.apache.ignite.internal.tx.message.TxStateReplicaRequest;
import org.apache.ignite.internal.tx.storage.state.TxStateStorage;
import org.apache.ignite.internal.util.Cursor;
import org.apache.ignite.internal.util.CursorUtils;
import org.apache.ignite.internal.util.ExceptionUtils;
import org.apache.ignite.internal.util.IgniteSpinBusyLock;
import org.apache.ignite.internal.util.IgniteUtils;
import org.apache.ignite.internal.util.Lazy;
import org.apache.ignite.internal.util.PendingComparableValuesTracker;
import org.apache.ignite.internal.util.TrackerClosedException;
import org.apache.ignite.lang.ErrorGroups.Replicator;
import org.apache.ignite.lang.IgniteBiTuple;
import org.apache.ignite.lang.IgniteInternalException;
import org.apache.ignite.lang.IgniteUuid;
import org.apache.ignite.network.ClusterNode;
import org.apache.ignite.tx.TransactionException;
import org.jetbrains.annotations.Nullable;

/** Partition replication listener. */
public class PartitionReplicaListener implements ReplicaListener {
    /** Logger. */
    private static final IgniteLogger LOG = Loggers.forClass(PartitionReplicaListener.class);

    /** Factory to create RAFT command messages. */
    private static final TableMessagesFactory MSG_FACTORY = new TableMessagesFactory();

    /** Factory for creating replica command messages. */
    private static final ReplicaMessagesFactory REPLICA_MESSAGES_FACTORY = new ReplicaMessagesFactory();

    /** Tx messages factory. */
    private static final TxMessagesFactory FACTORY = new TxMessagesFactory();

    /** Replication group id. */
    private final TablePartitionId replicationGroupId;

    /** Primary key index. */
    private final Lazy<TableSchemaAwareIndexStorage> pkIndexStorage;

    /** Secondary indices. */
    private final Supplier<Map<Integer, TableSchemaAwareIndexStorage>> secondaryIndexStorages;

    /** Versioned partition storage. */
    private final MvPartitionStorage mvDataStorage;

    /** Raft client. */
    private final RaftGroupService raftClient;

    /** Tx manager. */
    private final TxManager txManager;

    /** Lock manager. */
    private final LockManager lockManager;

    /** Handler that processes updates writing them to storage. */
    private final StorageUpdateHandler storageUpdateHandler;

    /**
     * Cursors map. The key of the map is internal Ignite uuid which consists of a transaction id ({@link UUID}) and a cursor id
     * ({@link Long}).
     */
    private final ConcurrentNavigableMap<IgniteUuid, Cursor<?>> cursors;

    /** Tx state storage. */
    private final TxStateStorage txStateStorage;

    /** Hybrid clock. */
    private final HybridClock hybridClock;

    /** Safe time. */
    private final PendingComparableValuesTracker<HybridTimestamp, Void> safeTime;

    /** Transaction state resolver. */
    private final TransactionStateResolver transactionStateResolver;

    /** Runs async scan tasks for effective tail recursion execution (avoid deep recursive calls). */
    private final Executor scanRequestExecutor;

    /**
     * Map to control clock's update in the read only transactions concurrently with a commit timestamp.
     * TODO: IGNITE-20034 review this after the commit timestamp will be provided from a commit request (request.commitTimestamp()).
     */
    private final ConcurrentHashMap<UUID, CompletableFuture<TxMeta>> txTimestampUpdateMap = new ConcurrentHashMap<>();

    private final Supplier<Map<Integer, IndexLocker>> indexesLockers;

    private final ConcurrentMap<UUID, TxCleanupReadyFutureList> txCleanupReadyFutures = new ConcurrentHashMap<>();

    private final SchemaCompatValidator schemaCompatValidator;

    /** Instance of the local node. */
    private final ClusterNode localNode;

    /** Table storage. */
    private final MvTableStorage mvTableStorage;

    /** Index builder. */
    private final IndexBuilder indexBuilder;

    private final SchemaSyncService schemaSyncService;

    private final CatalogService catalogService;

    /** Listener for creating an index in catalog, {@code null} if the replica is not the leader. */
    private final AtomicReference<EventListener<CreateIndexEventParameters>> createIndexListener = new AtomicReference<>();

    /** Listener for dropping an index in catalog, {@code null} if the replica is not the leader. */
    private final AtomicReference<EventListener<DropIndexEventParameters>> dropIndexListener = new AtomicReference<>();

    /** Busy lock to stop synchronously. */
    private final IgniteSpinBusyLock busyLock = new IgniteSpinBusyLock();

    /** Prevents double stopping. */
    private final AtomicBoolean stopGuard = new AtomicBoolean();

    /** Flag indicates whether the current replica is the primary. */
    private volatile boolean primary;

<<<<<<< HEAD
=======
    private final TablesConfiguration tablesConfig;

    /** Placement driver. */
    private final PlacementDriver placementDriver;

>>>>>>> 5f1ac53b
    /**
     * The constructor.
     *
     * @param mvDataStorage Data storage.
     * @param raftClient Raft client.
     * @param txManager Transaction manager.
     * @param lockManager Lock manager.
     * @param partId Partition id.
     * @param tableId Table id.
     * @param indexesLockers Index lock helper objects.
     * @param pkIndexStorage Pk index storage.
     * @param secondaryIndexStorages Secondary index storages.
     * @param hybridClock Hybrid clock.
     * @param safeTime Safe time clock.
     * @param txStateStorage Transaction state storage.
     * @param transactionStateResolver Transaction state resolver.
     * @param storageUpdateHandler Handler that processes updates writing them to storage.
     * @param localNode Instance of the local node.
     * @param mvTableStorage Table storage.
     * @param indexBuilder Index builder.
<<<<<<< HEAD
     * @param catalogService Catalog service.
=======
     * @param tablesConfig Tables configuration.
     * @param placementDriver Placement driver.
>>>>>>> 5f1ac53b
     */
    public PartitionReplicaListener(
            MvPartitionStorage mvDataStorage,
            RaftGroupService raftClient,
            TxManager txManager,
            LockManager lockManager,
            Executor scanRequestExecutor,
            int partId,
            int tableId,
            Supplier<Map<Integer, IndexLocker>> indexesLockers,
            Lazy<TableSchemaAwareIndexStorage> pkIndexStorage,
            Supplier<Map<Integer, TableSchemaAwareIndexStorage>> secondaryIndexStorages,
            HybridClock hybridClock,
            PendingComparableValuesTracker<HybridTimestamp, Void> safeTime,
            TxStateStorage txStateStorage,
            TransactionStateResolver transactionStateResolver,
            StorageUpdateHandler storageUpdateHandler,
            Schemas schemas,
            ClusterNode localNode,
            MvTableStorage mvTableStorage,
            IndexBuilder indexBuilder,
            SchemaSyncService schemaSyncService,
<<<<<<< HEAD
            CatalogService catalogService
=======
            CatalogService catalogService,
            CatalogTables catalogTables,
            TablesConfiguration tablesConfig,
            PlacementDriver placementDriver
>>>>>>> 5f1ac53b
    ) {
        this.mvDataStorage = mvDataStorage;
        this.raftClient = raftClient;
        this.txManager = txManager;
        this.lockManager = lockManager;
        this.scanRequestExecutor = scanRequestExecutor;
        this.indexesLockers = indexesLockers;
        this.pkIndexStorage = pkIndexStorage;
        this.secondaryIndexStorages = secondaryIndexStorages;
        this.hybridClock = hybridClock;
        this.safeTime = safeTime;
        this.txStateStorage = txStateStorage;
        this.transactionStateResolver = transactionStateResolver;
        this.storageUpdateHandler = storageUpdateHandler;
        this.localNode = localNode;
        this.mvTableStorage = mvTableStorage;
        this.indexBuilder = indexBuilder;
        this.schemaSyncService = schemaSyncService;
        this.catalogService = catalogService;
<<<<<<< HEAD
=======
        this.tablesConfig = tablesConfig;
        this.placementDriver = placementDriver;
>>>>>>> 5f1ac53b

        this.replicationGroupId = new TablePartitionId(tableId, partId);

        cursors = new ConcurrentSkipListMap<>(IgniteUuid.globalOrderComparator());

        schemaCompatValidator = new SchemaCompatValidator(schemas, catalogTables);
    }

    @Override
    public CompletableFuture<?> invoke(ReplicaRequest request, String senderId) {
        if (request instanceof TxStateReplicaRequest) {
            return processTxStateReplicaRequest((TxStateReplicaRequest) request);
        }

        return ensureReplicaIsPrimary(request).thenCompose(isPrimary -> processRequest(request, isPrimary, senderId));
    }

    private CompletableFuture<?> processRequest(ReplicaRequest request, @Nullable Boolean isPrimary, String senderId) {
        if (request instanceof CommittableTxRequest) {
            var req = (CommittableTxRequest) request;

            // Saving state is not needed for full transactions.
            if (!req.full()) {
                txManager.updateTxMeta(req.transactionId(), old -> new TxStateMeta(PENDING, senderId, null));
            }
        }

        if (request instanceof ReadWriteSingleRowReplicaRequest) {
            var req = (ReadWriteSingleRowReplicaRequest) request;

            return appendTxCommand(req.transactionId(), req.requestType(), req.full(), () -> processSingleEntryAction(req, senderId));
        } else if (request instanceof ReadWriteSingleRowPkReplicaRequest) {
            var req = (ReadWriteSingleRowPkReplicaRequest) request;

            return appendTxCommand(req.transactionId(), req.requestType(), req.full(), () -> processSingleEntryAction(req, senderId));
        } else if (request instanceof ReadWriteMultiRowReplicaRequest) {
            var req = (ReadWriteMultiRowReplicaRequest) request;

            return appendTxCommand(req.transactionId(), req.requestType(), req.full(), () -> processMultiEntryAction(req, senderId));
        } else if (request instanceof ReadWriteMultiRowPkReplicaRequest) {
            var req = (ReadWriteMultiRowPkReplicaRequest) request;

            return appendTxCommand(req.transactionId(), req.requestType(), req.full(), () -> processMultiEntryAction(req, senderId));
        } else if (request instanceof ReadWriteSwapRowReplicaRequest) {
            var req = (ReadWriteSwapRowReplicaRequest) request;

            return appendTxCommand(req.transactionId(), req.requestType(), req.full(), () -> processTwoEntriesAction(req, senderId));
        } else if (request instanceof ReadWriteScanRetrieveBatchReplicaRequest) {
            var req = (ReadWriteScanRetrieveBatchReplicaRequest) request;

            // Implicit RW scan can be committed locally on a last batch or error.
            return appendTxCommand(req.transactionId(), RequestType.RW_SCAN, false, () -> processScanRetrieveBatchAction(req, senderId))
                    .thenCompose(rows -> {
                        if (allElementsAreNull(rows)) {
                            return completedFuture(rows);
                        } else {
                            return validateAtTimestamp(req.transactionId())
                                    .thenApply(ignored -> rows);
                        }
                    })
                    .handle((rows, err) -> {
                        if (req.full() && (err != null || rows.size() < req.batchSize())) {
                            releaseTxLocks(req.transactionId());
                        }

                        if (err != null) {
                            ExceptionUtils.sneakyThrow(err);
                        }

                        return rows;
                    });
        } else if (request instanceof ReadWriteScanCloseReplicaRequest) {
            processScanCloseAction((ReadWriteScanCloseReplicaRequest) request);

            return completedFuture(null);
        } else if (request instanceof TxFinishReplicaRequest) {
            return processTxFinishAction((TxFinishReplicaRequest) request, senderId);
        } else if (request instanceof TxCleanupReplicaRequest) {
            return processTxCleanupAction((TxCleanupReplicaRequest) request);
        } else if (request instanceof ReadOnlySingleRowPkReplicaRequest) {
            return processReadOnlySingleEntryAction((ReadOnlySingleRowPkReplicaRequest) request, isPrimary);
        } else if (request instanceof ReadOnlyMultiRowPkReplicaRequest) {
            return processReadOnlyMultiEntryAction((ReadOnlyMultiRowPkReplicaRequest) request, isPrimary);
        } else if (request instanceof ReadOnlyScanRetrieveBatchReplicaRequest) {
            return processReadOnlyScanRetrieveBatchAction((ReadOnlyScanRetrieveBatchReplicaRequest) request, isPrimary);
        } else if (request instanceof ReplicaSafeTimeSyncRequest) {
            return processReplicaSafeTimeSyncRequest((ReplicaSafeTimeSyncRequest) request, isPrimary);
        } else {
            throw new UnsupportedReplicaRequestException(request.getClass());
        }
    }

    /**
     * Processes a transaction state request.
     *
     * @param request Transaction state request.
     * @return Result future.
     */
    private CompletableFuture<LeaderOrTxState> processTxStateReplicaRequest(TxStateReplicaRequest request) {
        return placementDriver.getPrimaryReplica(replicationGroupId, hybridClock.now())
                .thenCompose(primaryReplica -> {
                    if (isLocalPeer(primaryReplica.getLeaseholder())) {
                        CompletableFuture<TxMeta> txStateFut = getTxStateConcurrently(request);

                        return txStateFut.thenApply(txMeta -> new LeaderOrTxState(null, txMeta));
                    } else {
                        return completedFuture(new LeaderOrTxState(primaryReplica.getLeaseholder(), null));
                    }
                });
    }

    /**
     * Gets a transaction state or {@code null}, if the transaction is not completed.
     *
     * @param txStateReq Transaction state request.
     * @return Future to transaction state meta or {@code null}.
     */
    private CompletableFuture<TxMeta> getTxStateConcurrently(TxStateReplicaRequest txStateReq) {
        //TODO: IGNITE-20034 review this after the commit timestamp will be provided from a commit request (request.commitTimestamp()).
        CompletableFuture<TxMeta> txStateFut = new CompletableFuture<>();

        txTimestampUpdateMap.compute(txStateReq.txId(), (uuid, fut) -> {
            if (fut != null) {
                fut.thenAccept(txStateFut::complete);
            } else {
                TxMeta txMeta = txStateStorage.get(txStateReq.txId());

                if (txMeta == null) {
                    // All future transactions will be committed after the resolution processed.
                    hybridClock.update(txStateReq.readTimestamp());
                }

                txStateFut.complete(txMeta);
            }

            return null;
        });

        return txStateFut;
    }

    /**
     * Processes retrieve batch for read only transaction.
     *
     * @param request Read only retrieve batch request.
     * @param isPrimary Whether the given replica is primary.
     * @return Result future.
     */
    private CompletableFuture<List<BinaryRow>> processReadOnlyScanRetrieveBatchAction(
            ReadOnlyScanRetrieveBatchReplicaRequest request,
            Boolean isPrimary
    ) {
        requireNonNull(isPrimary);

        UUID txId = request.transactionId();
        int batchCount = request.batchSize();
        HybridTimestamp readTimestamp = request.readTimestamp();

        IgniteUuid cursorId = new IgniteUuid(txId, request.scanId());

        CompletableFuture<Void> safeReadFuture = isPrimaryInTimestamp(isPrimary, readTimestamp) ? completedFuture(null)
                : safeTime.waitFor(readTimestamp);

        if (request.indexToUse() != null) {
            TableSchemaAwareIndexStorage indexStorage = secondaryIndexStorages.get().get(request.indexToUse());

            if (indexStorage == null) {
                throw new AssertionError("Index not found: uuid=" + request.indexToUse());
            }

            if (request.exactKey() != null) {
                assert request.lowerBoundPrefix() == null && request.upperBoundPrefix() == null : "Index lookup doesn't allow bounds.";

                return safeReadFuture.thenCompose(unused -> lookupIndex(request, indexStorage));
            }

            assert indexStorage.storage() instanceof SortedIndexStorage;

            return safeReadFuture.thenCompose(unused -> scanSortedIndex(request, indexStorage));
        }

        return safeReadFuture.thenCompose(unused -> retrieveExactEntriesUntilCursorEmpty(txId, readTimestamp, cursorId, batchCount));
    }

    /**
     * Extracts exact amount of entries, or less if cursor is become empty, from a cursor on the specific time.
     *
     * @param txId Transaction id is used for RW only.
     * @param readTimestamp Timestamp of the moment when that moment when the data will be extracted.
     * @param cursorId Cursor id.
     * @param count Amount of entries which sill be extracted.
     * @return Result future.
     */
    private CompletableFuture<List<BinaryRow>> retrieveExactEntriesUntilCursorEmpty(
            @Nullable UUID txId,
            @Nullable HybridTimestamp readTimestamp,
            IgniteUuid cursorId,
            int count
    ) {
        @SuppressWarnings("resource") PartitionTimestampCursor cursor = (PartitionTimestampCursor) cursors.computeIfAbsent(cursorId,
                id -> mvDataStorage.scan(readTimestamp == null ? HybridTimestamp.MAX_VALUE : readTimestamp));

        var resolutionFuts = new ArrayList<CompletableFuture<BinaryRow>>(count);

        while (resolutionFuts.size() < count && cursor.hasNext()) {
            ReadResult readResult = cursor.next();
            HybridTimestamp newestCommitTimestamp = readResult.newestCommitTimestamp();

            BinaryRow candidate =
                    newestCommitTimestamp == null || !readResult.isWriteIntent() ? null : cursor.committed(newestCommitTimestamp);

            resolutionFuts.add(resolveReadResult(readResult, txId, readTimestamp, () -> candidate));
        }

        return allOf(resolutionFuts.toArray(new CompletableFuture[0])).thenCompose(unused -> {
            var rows = new ArrayList<BinaryRow>(count);

            for (CompletableFuture<BinaryRow> resolutionFut : resolutionFuts) {
                BinaryRow resolvedReadResult = resolutionFut.join();

                if (resolvedReadResult != null) {
                    rows.add(resolvedReadResult);
                }
            }

            if (rows.size() < count && cursor.hasNext()) {
                return retrieveExactEntriesUntilCursorEmpty(txId, readTimestamp, cursorId, count - rows.size()).thenApply(binaryRows -> {
                    rows.addAll(binaryRows);

                    return rows;
                });
            } else {
                return completedFuture(rows);
            }
        });
    }

    /**
     * Extracts exact amount of entries, or less if cursor is become empty, from a cursor on the specific time. Use it for RW.
     *
     * @param txId Transaction id.
     * @param cursorId Cursor id.
     * @return Future finishes with the resolved binary row.
     */
    private CompletableFuture<List<BinaryRow>> retrieveExactEntriesUntilCursorEmpty(UUID txId, IgniteUuid cursorId, int count) {
        return retrieveExactEntriesUntilCursorEmpty(txId, null, cursorId, count).thenCompose(rows -> {
            if (nullOrEmpty(rows)) {
                return completedFuture(Collections.emptyList());
            }

            CompletableFuture<?>[] futs = new CompletableFuture[rows.size()];

            for (int i = 0; i < rows.size(); i++) {
                BinaryRow row = rows.get(i);

                futs[i] = schemaCompatValidator.validateBackwards(row.schemaVersion(), tableId(), txId)
                        .thenCompose(validationResult -> {
                            if (validationResult.isSuccessful()) {
                                return completedFuture(row);
                            } else {
                                throw new IncompatibleSchemaException("Operation failed because schema "
                                        + validationResult.fromSchemaVersion() + " is not backward-compatible with "
                                        + validationResult.toSchemaVersion() + " for table " + validationResult.failedTableId());
                            }
                        });
            }

            return allOf(futs).thenApply((unused) -> rows);
        });
    }

    /**
     * Processes single entry request for read only transaction.
     *
     * @param request Read only single entry request.
     * @param isPrimary Whether the given replica is primary.
     * @return Result future.
     */
    private CompletableFuture<BinaryRow> processReadOnlySingleEntryAction(ReadOnlySingleRowPkReplicaRequest request, Boolean isPrimary) {
        BinaryTuple primaryKey = resolvePk(request.primaryKey());
        HybridTimestamp readTimestamp = request.readTimestamp();

        if (request.requestType() != RequestType.RO_GET) {
            throw new IgniteInternalException(Replicator.REPLICA_COMMON_ERR,
                    format("Unknown single request [actionType={}]", request.requestType()));
        }

        CompletableFuture<Void> safeReadFuture = isPrimaryInTimestamp(isPrimary, readTimestamp) ? completedFuture(null)
                : safeTime.waitFor(request.readTimestamp());

        return safeReadFuture.thenCompose(unused -> resolveRowByPkForReadOnly(primaryKey, readTimestamp));
    }

    /**
     * Checks that the node is primary and {@code timestamp} is already passed in the reference system of the current node.
     *
     * @param isPrimary True if the node is primary, false otherwise.
     * @param timestamp Timestamp to check.
     * @return True if the timestamp is already passed in the reference system of the current node and node is primary, false otherwise.
     */
    private boolean isPrimaryInTimestamp(Boolean isPrimary, HybridTimestamp timestamp) {
        return isPrimary && hybridClock.now().compareTo(timestamp) > 0;
    }

    /**
     * Processes multiple entries request for read only transaction.
     *
     * @param request Read only multiple entries request.
     * @param isPrimary Whether the given replica is primary.
     * @return Result future.
     */
    private CompletableFuture<List<BinaryRow>> processReadOnlyMultiEntryAction(
            ReadOnlyMultiRowPkReplicaRequest request,
            Boolean isPrimary
    ) {
        List<BinaryTuple> primaryKeys = resolvePks(request.primaryKeys());
        HybridTimestamp readTimestamp = request.readTimestamp();

        if (request.requestType() != RequestType.RO_GET_ALL) {
            throw new IgniteInternalException(Replicator.REPLICA_COMMON_ERR,
                    format("Unknown single request [actionType={}]", request.requestType()));
        }

        CompletableFuture<Void> safeReadFuture = isPrimaryInTimestamp(isPrimary, readTimestamp) ? completedFuture(null)
                : safeTime.waitFor(request.readTimestamp());

        return safeReadFuture.thenCompose(unused -> {
            CompletableFuture<BinaryRow>[] resolutionFuts = new CompletableFuture[primaryKeys.size()];

            for (int i = 0; i < primaryKeys.size(); i++) {
                resolutionFuts[i] = resolveRowByPkForReadOnly(primaryKeys.get(i), readTimestamp);
            }

            return allOf(resolutionFuts).thenApply(unused1 -> {
                var result = new ArrayList<BinaryRow>(resolutionFuts.length);

                for (CompletableFuture<BinaryRow> resolutionFut : resolutionFuts) {
                    BinaryRow resolvedReadResult = resolutionFut.join();

                    result.add(resolvedReadResult);
                }

                return result;
            });
        });
    }

    /**
     * Handler to process {@link ReplicaSafeTimeSyncRequest}.
     *
     * @param request Request.
     * @param isPrimary Whether is primary replica.
     * @return Future.
     */
    private CompletableFuture<Void> processReplicaSafeTimeSyncRequest(ReplicaSafeTimeSyncRequest request, Boolean isPrimary) {
        requireNonNull(isPrimary);

        if (!isPrimary) {
            return completedFuture(null);
        }

        return raftClient.run(REPLICA_MESSAGES_FACTORY.safeTimeSyncCommand().safeTimeLong(hybridClock.nowLong()).build());
    }

    /**
     * Close all cursors connected with a transaction.
     *
     * @param txId Transaction id.
     * @throws Exception When an issue happens on cursor closing.
     */
    private void closeAllTransactionCursors(UUID txId) {
        var lowCursorId = new IgniteUuid(txId, Long.MIN_VALUE);
        var upperCursorId = new IgniteUuid(txId, Long.MAX_VALUE);

        Map<IgniteUuid, ? extends Cursor<?>> txCursors = cursors.subMap(lowCursorId, true, upperCursorId, true);

        ReplicationException ex = null;

        for (AutoCloseable cursor : txCursors.values()) {
            try {
                cursor.close();
            } catch (Exception e) {
                if (ex == null) {
                    ex = new ReplicationException(Replicator.REPLICA_COMMON_ERR,
                            format("Close cursor exception [replicaGrpId={}, msg={}]", replicationGroupId,
                                    e.getMessage()), e);
                } else {
                    ex.addSuppressed(e);
                }
            }
        }

        txCursors.clear();

        if (ex != null) {
            throw ex;
        }
    }

    /**
     * Processes scan close request.
     *
     * @param request Scan close request operation.
     */
    private void processScanCloseAction(ReadWriteScanCloseReplicaRequest request) {
        UUID txId = request.transactionId();

        IgniteUuid cursorId = new IgniteUuid(txId, request.scanId());

        Cursor<?> cursor = cursors.remove(cursorId);

        if (cursor != null) {
            try {
                cursor.close();
            } catch (Exception e) {
                throw new ReplicationException(Replicator.REPLICA_COMMON_ERR,
                        format("Close cursor exception [replicaGrpId={}, msg={}]", replicationGroupId,
                                e.getMessage()), e);
            }
        }
    }

    /**
     * Processes scan retrieve batch request.
     *
     * @param request Scan retrieve batch request operation.
     * @return Listener response.
     */
    private CompletableFuture<List<BinaryRow>> processScanRetrieveBatchAction(
            ReadWriteScanRetrieveBatchReplicaRequest request,
            String txCoordinatorId
    ) {
        if (request.indexToUse() != null) {
            TableSchemaAwareIndexStorage indexStorage = secondaryIndexStorages.get().get(request.indexToUse());

            if (indexStorage == null) {
                throw new AssertionError("Index not found: uuid=" + request.indexToUse());
            }

            if (request.exactKey() != null) {
                assert request.lowerBoundPrefix() == null && request.upperBoundPrefix() == null : "Index lookup doesn't allow bounds.";

                return lookupIndex(request, indexStorage.storage());
            }

            assert indexStorage.storage() instanceof SortedIndexStorage;

            return scanSortedIndex(request, indexStorage);
        }

        UUID txId = request.transactionId();
        int batchCount = request.batchSize();

        IgniteUuid cursorId = new IgniteUuid(txId, request.scanId());

        return lockManager.acquire(txId, new LockKey(tableId()), LockMode.S)
                .thenCompose(tblLock -> retrieveExactEntriesUntilCursorEmpty(txId, cursorId, batchCount));
    }

    /**
     * Lookup sorted index in RO tx.
     *
     * @param request Index scan request.
     * @param schemaAwareIndexStorage Index storage.
     * @return Operation future.
     */
    private CompletableFuture<List<BinaryRow>> lookupIndex(
            ReadOnlyScanRetrieveBatchReplicaRequest request,
            TableSchemaAwareIndexStorage schemaAwareIndexStorage
    ) {
        IndexStorage indexStorage = schemaAwareIndexStorage.storage();

        int batchCount = request.batchSize();
        HybridTimestamp timestamp = request.readTimestamp();

        IgniteUuid cursorId = new IgniteUuid(request.transactionId(), request.scanId());

        BinaryTuple key = request.exactKey().asBinaryTuple();

        Cursor<RowId> cursor = (Cursor<RowId>) cursors.computeIfAbsent(cursorId,
                id -> indexStorage.get(key));

        var result = new ArrayList<BinaryRow>(batchCount);

        Cursor<IndexRow> indexRowCursor = CursorUtils.map(cursor, rowId -> new IndexRowImpl(key, rowId));

        return continueReadOnlyIndexScan(schemaAwareIndexStorage, indexRowCursor, timestamp, batchCount, result)
                .thenCompose(ignore -> completedFuture(result));
    }

    private CompletableFuture<List<BinaryRow>> lookupIndex(
            ReadWriteScanRetrieveBatchReplicaRequest request,
            IndexStorage indexStorage
    ) {
        UUID txId = request.transactionId();
        int batchCount = request.batchSize();

        IgniteUuid cursorId = new IgniteUuid(txId, request.scanId());

        Integer indexId = request.indexToUse();

        BinaryTuple exactKey = request.exactKey().asBinaryTuple();

        return lockManager.acquire(txId, new LockKey(indexId), LockMode.IS).thenCompose(idxLock -> { // Index IS lock
            return lockManager.acquire(txId, new LockKey(tableId()), LockMode.IS).thenCompose(tblLock -> { // Table IS lock
                return lockManager.acquire(txId, new LockKey(indexId, exactKey.byteBuffer()), LockMode.S)
                        .thenCompose(indRowLock -> { // Hash index bucket S lock
                            Cursor<RowId> cursor = (Cursor<RowId>) cursors.computeIfAbsent(cursorId, id -> indexStorage.get(exactKey));

                            var result = new ArrayList<BinaryRow>(batchCount);

                            return continueIndexLookup(txId, cursor, batchCount, result)
                                    .thenApply(ignore -> result);
                        });
            });
        });
    }

    /**
     * Scans sorted index in RW tx.
     *
     * @param request Index scan request.
     * @param schemaAwareIndexStorage Sorted index storage.
     * @return Operation future.
     */
    private CompletableFuture<List<BinaryRow>> scanSortedIndex(
            ReadWriteScanRetrieveBatchReplicaRequest request,
            TableSchemaAwareIndexStorage schemaAwareIndexStorage
    ) {
        var indexStorage = (SortedIndexStorage) schemaAwareIndexStorage.storage();

        UUID txId = request.transactionId();
        int batchCount = request.batchSize();

        IgniteUuid cursorId = new IgniteUuid(txId, request.scanId());

        Integer indexId = request.indexToUse();

        BinaryTupleMessage lowerBoundMessage = request.lowerBoundPrefix();
        BinaryTupleMessage upperBoundMessage = request.upperBoundPrefix();

        BinaryTuplePrefix lowerBound = lowerBoundMessage == null ? null : lowerBoundMessage.asBinaryTuplePrefix();
        BinaryTuplePrefix upperBound = upperBoundMessage == null ? null : upperBoundMessage.asBinaryTuplePrefix();

        int flags = request.flags();

        return lockManager.acquire(txId, new LockKey(indexId), LockMode.IS).thenCompose(idxLock -> { // Index IS lock
            return lockManager.acquire(txId, new LockKey(tableId()), LockMode.IS).thenCompose(tblLock -> { // Table IS lock
                var comparator = new BinaryTupleComparator(indexStorage.indexDescriptor().columns());

                Predicate<IndexRow> isUpperBoundAchieved = indexRow -> {
                    if (indexRow == null) {
                        return true;
                    }

                    if (upperBound == null) {
                        return false;
                    }

                    ByteBuffer buffer = upperBound.byteBuffer();

                    if ((flags & SortedIndexStorage.LESS_OR_EQUAL) != 0) {
                        byte boundFlags = buffer.get(0);

                        buffer.put(0, (byte) (boundFlags | BinaryTupleCommon.EQUALITY_FLAG));
                    }

                    return comparator.compare(indexRow.indexColumns().byteBuffer(), buffer) >= 0;
                };

                Cursor<IndexRow> cursor = (Cursor<IndexRow>) cursors.computeIfAbsent(cursorId,
                        id -> indexStorage.scan(
                                lowerBound,
                                // We have to handle upperBound on a level of replication listener,
                                // for correctness of taking of a range lock.
                                null,
                                flags
                        ));

                SortedIndexLocker indexLocker = (SortedIndexLocker) indexesLockers.get().get(indexId);

                var result = new ArrayList<BinaryRow>(batchCount);

                return continueIndexScan(txId, schemaAwareIndexStorage, indexLocker, cursor, batchCount, result, isUpperBoundAchieved)
                        .thenApply(ignore -> result);
            });
        });
    }

    /**
     * Scans sorted index in RO tx.
     *
     * @param request Index scan request.
     * @param schemaAwareIndexStorage Sorted index storage.
     * @return Operation future.
     */
    private CompletableFuture<List<BinaryRow>> scanSortedIndex(
            ReadOnlyScanRetrieveBatchReplicaRequest request,
            TableSchemaAwareIndexStorage schemaAwareIndexStorage
    ) {
        var indexStorage = (SortedIndexStorage) schemaAwareIndexStorage.storage();

        UUID txId = request.transactionId();
        int batchCount = request.batchSize();
        HybridTimestamp timestamp = request.readTimestamp();

        IgniteUuid cursorId = new IgniteUuid(txId, request.scanId());

        BinaryTupleMessage lowerBoundMessage = request.lowerBoundPrefix();
        BinaryTupleMessage upperBoundMessage = request.upperBoundPrefix();

        BinaryTuplePrefix lowerBound = lowerBoundMessage == null ? null : lowerBoundMessage.asBinaryTuplePrefix();
        BinaryTuplePrefix upperBound = upperBoundMessage == null ? null : upperBoundMessage.asBinaryTuplePrefix();

        int flags = request.flags();

        Cursor<IndexRow> cursor = (Cursor<IndexRow>) cursors.computeIfAbsent(cursorId,
                id -> indexStorage.scan(
                        lowerBound,
                        upperBound,
                        flags
                ));

        var result = new ArrayList<BinaryRow>(batchCount);

        return continueReadOnlyIndexScan(schemaAwareIndexStorage, cursor, timestamp, batchCount, result)
                .thenApply(ignore -> result);
    }

    private CompletableFuture<Void> continueReadOnlyIndexScan(
            TableSchemaAwareIndexStorage schemaAwareIndexStorage,
            Cursor<IndexRow> cursor,
            HybridTimestamp timestamp,
            int batchSize,
            List<BinaryRow> result
    ) {
        if (result.size() >= batchSize || !cursor.hasNext()) {
            return completedFuture(null);
        }

        IndexRow indexRow = cursor.next();

        RowId rowId = indexRow.rowId();

        return resolvePlainReadResult(rowId, null, timestamp).thenComposeAsync(resolvedReadResult -> {
            if (resolvedReadResult != null && indexRowMatches(indexRow, resolvedReadResult, schemaAwareIndexStorage)) {
                result.add(resolvedReadResult);
            }

            return continueReadOnlyIndexScan(schemaAwareIndexStorage, cursor, timestamp, batchSize, result);
        }, scanRequestExecutor);
    }

    /**
     * Index scan loop. Retrieves next row from index, takes locks, fetches associated data row and collects to the result.
     *
     * @param txId Transaction id.
     * @param schemaAwareIndexStorage Index storage.
     * @param indexLocker Index locker.
     * @param indexCursor Index cursor.
     * @param batchSize Batch size.
     * @param result Result collection.
     * @param isUpperBoundAchieved Function to stop on upper bound.
     * @return Future.
     */
    private CompletableFuture<Void> continueIndexScan(
            UUID txId,
            TableSchemaAwareIndexStorage schemaAwareIndexStorage,
            SortedIndexLocker indexLocker,
            Cursor<IndexRow> indexCursor,
            int batchSize,
            List<BinaryRow> result,
            Predicate<IndexRow> isUpperBoundAchieved
    ) {
        if (result.size() == batchSize) { // Batch is full, exit loop.
            return completedFuture(null);
        }

        return indexLocker.locksForScan(txId, indexCursor)
                .thenCompose(currentRow -> { // Index row S lock
                    if (isUpperBoundAchieved.test(currentRow)) {
                        return completedFuture(null); // End of range reached. Exit loop.
                    }

                    RowId rowId = currentRow.rowId();

                    return lockManager.acquire(txId, new LockKey(tableId(), rowId), LockMode.S)
                            .thenComposeAsync(rowLock -> { // Table row S lock
                                return resolvePlainReadResult(rowId, txId).thenCompose(resolvedReadResult -> {
                                    if (resolvedReadResult != null) {
                                        if (indexRowMatches(currentRow, resolvedReadResult, schemaAwareIndexStorage)) {
                                            result.add(resolvedReadResult);
                                        }
                                    }

                                    // Proceed scan.
                                    return continueIndexScan(
                                            txId,
                                            schemaAwareIndexStorage,
                                            indexLocker,
                                            indexCursor,
                                            batchSize,
                                            result,
                                            isUpperBoundAchieved
                                    );
                                });
                            }, scanRequestExecutor);
                });
    }

    /**
     * Checks whether passed index row corresponds to the binary row.
     *
     * @param indexRow Index row, read from index storage.
     * @param binaryRow Binary row, read from MV storage.
     * @param schemaAwareIndexStorage Schema aware index storage, to resolve values of indexed columns in a binary row.
     * @return {@code true} if index row matches the binary row, {@code false} otherwise.
     */
    private static boolean indexRowMatches(IndexRow indexRow, BinaryRow binaryRow, TableSchemaAwareIndexStorage schemaAwareIndexStorage) {
        BinaryTuple actualIndexRow = schemaAwareIndexStorage.indexRowResolver().extractColumns(binaryRow);

        return indexRow.indexColumns().byteBuffer().equals(actualIndexRow.byteBuffer());
    }

    private CompletableFuture<Void> continueIndexLookup(
            UUID txId,
            Cursor<RowId> indexCursor,
            int batchSize,
            List<BinaryRow> result
    ) {
        if (result.size() >= batchSize || !indexCursor.hasNext()) {
            return completedFuture(null);
        }

        RowId rowId = indexCursor.next();

        return lockManager.acquire(txId, new LockKey(tableId(), rowId), LockMode.S)
                .thenComposeAsync(rowLock -> { // Table row S lock
                    return resolvePlainReadResult(rowId, txId).thenCompose(resolvedReadResult -> {
                        if (resolvedReadResult != null) {
                            result.add(resolvedReadResult);
                        }

                        // Proceed lookup.
                        return continueIndexLookup(txId, indexCursor, batchSize, result);
                    });
                }, scanRequestExecutor);
    }

    /**
     * Resolves a result received from a direct storage read.
     *
     * @param rowId Row id to resolve.
     * @param txId Transaction id is used for RW only.
     * @param timestamp Read timestamp.
     * @return Future finishes with the resolved binary row.
     */
    private CompletableFuture<BinaryRow> resolvePlainReadResult(RowId rowId, @Nullable UUID txId, @Nullable HybridTimestamp timestamp) {
        ReadResult readResult = mvDataStorage.read(rowId, timestamp == null ? HybridTimestamp.MAX_VALUE : timestamp);

        return resolveReadResult(readResult, txId, timestamp, () -> {
            if (readResult.newestCommitTimestamp() == null) {
                return null;
            }

            ReadResult committedReadResult = mvDataStorage.read(rowId, readResult.newestCommitTimestamp());

            assert !committedReadResult.isWriteIntent() :
                    "The result is not committed [rowId=" + rowId + ", timestamp="
                            + readResult.newestCommitTimestamp() + ']';

            return committedReadResult.binaryRow();
        });
    }

    /**
     * Resolves a result received from a direct storage read. Use it for RW.
     *
     * @param rowId Row id.
     * @param txId Transaction id.
     * @return Future finishes with the resolved binary row.
     */
    private CompletableFuture<BinaryRow> resolvePlainReadResult(RowId rowId, UUID txId) {
        return resolvePlainReadResult(rowId, txId, null).thenCompose(row -> {
            if (row == null) {
                return completedFuture(null);
            }

            return schemaCompatValidator.validateBackwards(row.schemaVersion(), tableId(), txId)
                    .thenApply(validationResult -> {
                        if (validationResult.isSuccessful()) {
                            return row;
                        } else {
                            throw new IncompatibleSchemaException("Operation failed because schema "
                                    + validationResult.fromSchemaVersion() + " is not backward-compatible with "
                                    + validationResult.toSchemaVersion() + " for table " + validationResult.failedTableId());
                        }
                    });
        });
    }

    private CompletableFuture<Void> continueReadOnlyIndexLookup(
            Cursor<RowId> indexCursor,
            HybridTimestamp timestamp,
            int batchSize,
            List<BinaryRow> result
    ) {
        if (result.size() >= batchSize || !indexCursor.hasNext()) {
            return completedFuture(null);
        }

        RowId rowId = indexCursor.next();

        return resolvePlainReadResult(rowId, null, timestamp).thenComposeAsync(resolvedReadResult -> {
            if (resolvedReadResult != null) {
                result.add(resolvedReadResult);
            }

            return continueReadOnlyIndexLookup(indexCursor, timestamp, batchSize, result);
        }, scanRequestExecutor);
    }

    /**
     * Processes transaction finish request.
     * <ol>
     *     <li>Get commit timestamp from finish replica request.</li>
     *     <li>If attempting a commit, validate commit (and, if not valid, switch to abort)</li>
     *     <li>Run specific raft {@code FinishTxCommand} command, that will apply txn state to corresponding txStateStorage.</li>
     *     <li>Send cleanup requests to all enlisted primary replicas.</li>
     * </ol>
     *
     * @param request Transaction finish request.
     * @param txCoordinatorId Transaction coordinator id.
     * @return future result of the operation.
     */
    // TODO: need to properly handle primary replica changes https://issues.apache.org/jira/browse/IGNITE-17615
    private CompletableFuture<Void> processTxFinishAction(TxFinishReplicaRequest request, String txCoordinatorId) {
        List<TablePartitionId> aggregatedGroupIds = request.groups().values().stream()
                .flatMap(List::stream)
                .map(IgniteBiTuple::get1)
                .collect(toList());

        UUID txId = request.txId();

        if (request.commit()) {
            return schemaCompatValidator.validateForward(txId, aggregatedGroupIds, request.commitTimestamp())
                    .thenCompose(validationResult -> {
                        return finishAndCleanup(request, validationResult.isSuccessful(), aggregatedGroupIds, txId, txCoordinatorId)
                                .thenAccept(unused -> throwIfSchemaValidationOnCommitFailed(validationResult));
                    });
        } else {
            // Aborting.
            return finishAndCleanup(request, false, aggregatedGroupIds, txId, txCoordinatorId);
        }
    }

    private static void throwIfSchemaValidationOnCommitFailed(CompatValidationResult validationResult) {
        if (!validationResult.isSuccessful()) {
            throw new IncompatibleSchemaAbortException("Commit failed because schema "
                    + validationResult.fromSchemaVersion() + " is not forward-compatible with "
                    + validationResult.toSchemaVersion() + " for table " + validationResult.failedTableId());
        }
    }

    private CompletableFuture<Void> finishAndCleanup(
            TxFinishReplicaRequest request,
            boolean commit,
            List<TablePartitionId> aggregatedGroupIds,
            UUID txId,
            String txCoordinatorId
    ) {
        CompletableFuture<?> changeStateFuture = finishTransaction(aggregatedGroupIds, txId, commit, txCoordinatorId);

        // TODO: https://issues.apache.org/jira/browse/IGNITE-17578 Cleanup process should be asynchronous.
        CompletableFuture<?>[] cleanupFutures = new CompletableFuture[request.groups().size()];
        AtomicInteger cleanupFuturesCnt = new AtomicInteger(0);

        request.groups().forEach(
                (recipientNode, tablePartitionIds) ->
                        cleanupFutures[cleanupFuturesCnt.getAndIncrement()] = changeStateFuture.thenCompose(ignored ->
                                txManager.cleanup(
                                        recipientNode,
                                        tablePartitionIds,
                                        txId,
                                        commit,
                                        request.commitTimestamp()
                                )
                        )
        );

        return allOf(cleanupFutures);
    }

    /**
     * Finishes a transaction.
     *
     * @param aggregatedGroupIds Partition identifies which are enlisted in the transaction.
     * @param txId Transaction id.
     * @param commit True is the transaction is committed, false otherwise.
     * @param txCoordinatorId Transaction coordinator id.
     * @return Future to wait of the finish.
     */
    private CompletableFuture<Object> finishTransaction(
            List<TablePartitionId> aggregatedGroupIds,
            UUID txId,
            boolean commit,
            String txCoordinatorId
    ) {
        // TODO: IGNITE-20034 Timestamp from request is not using until the issue has not been fixed (request.commitTimestamp())
        var fut = new CompletableFuture<TxMeta>();

        txTimestampUpdateMap.put(txId, fut);

        HybridTimestamp currentTimestamp = hybridClock.now();
        HybridTimestamp commitTimestamp = commit ? currentTimestamp : null;

        return reliableCatalogVersionFor(currentTimestamp)
                .thenApply(catalogVersion -> {
                    FinishTxCommandBuilder finishTxCmdBldr = MSG_FACTORY.finishTxCommand()
                            .txId(txId)
                            .commit(commit)
                            .safeTimeLong(currentTimestamp.longValue())
                            .txCoordinatorId(txCoordinatorId)
                            .requiredCatalogVersion(catalogVersion)
                            .tablePartitionIds(
                                    aggregatedGroupIds.stream()
                                            .map(PartitionReplicaListener::tablePartitionId)
                                            .collect(toList())
                            );

                    if (commit) {
                        finishTxCmdBldr.commitTimestampLong(commitTimestamp.longValue());
                    }

                    return finishTxCmdBldr.build();
                })
                .thenCompose(raftClient::run)
                .whenComplete((o, throwable) -> {
                    TxState txState = commit ? COMMITED : ABORTED;

                    fut.complete(new TxMeta(txState, aggregatedGroupIds, commitTimestamp));

                    markFinished(txId, txState, commitTimestamp);

                    txTimestampUpdateMap.remove(txId);
                });
    }


    /**
     * Processes transaction cleanup request:
     * <ol>
     *     <li>Waits for finishing of local transactional operations;</li>
     *     <li>Runs asynchronously the specific raft {@code TxCleanupCommand} command, that will convert all pending entries(writeIntents)
     *     to either regular values({@link TxState#COMMITED}) or removing them ({@link TxState#ABORTED});</li>
     *     <li>Releases all locks that were held on local Replica by given transaction.</li>
     * </ol>
     * This operation is idempotent, so it's safe to retry it.
     *
     * @param request Transaction cleanup request.
     * @return CompletableFuture of void.
     */
    // TODO: need to properly handle primary replica changes https://issues.apache.org/jira/browse/IGNITE-17615
    private CompletableFuture<Void> processTxCleanupAction(TxCleanupReplicaRequest request) {
        try {
            closeAllTransactionCursors(request.txId());
        } catch (Exception e) {
            return failedFuture(e);
        }

        TxState txState = request.commit() ? COMMITED : ABORTED;

        markFinished(request.txId(), txState, request.commitTimestamp());

        List<CompletableFuture<?>> txUpdateFutures = new ArrayList<>();
        List<CompletableFuture<?>> txReadFutures = new ArrayList<>();

        // TODO https://issues.apache.org/jira/browse/IGNITE-18617
        txCleanupReadyFutures.compute(request.txId(), (id, txOps) -> {
            if (txOps == null) {
                txOps = new TxCleanupReadyFutureList();
            }

            txOps.futures.forEach((opType, futures) -> {
                if (opType.isRwRead()) {
                    txReadFutures.addAll(futures);
                } else {
                    txUpdateFutures.addAll(futures);
                }
            });

            txOps.futures.clear();

            txOps.state = txState;

            return txOps;
        });

        if (txUpdateFutures.isEmpty()) {
            if (!txReadFutures.isEmpty()) {
                return allOffFuturesExceptionIgnored(txReadFutures, request)
                        .thenRun(() -> releaseTxLocks(request.txId()));
            }

            return completedFuture(null);
        }

        return allOffFuturesExceptionIgnored(txUpdateFutures, request).thenCompose(v -> {
            long commandTimestamp = hybridClock.nowLong();

            return reliableCatalogVersionFor(hybridTimestamp(commandTimestamp))
                    .thenCompose(catalogVersion -> {
                        TxCleanupCommand txCleanupCmd = MSG_FACTORY.txCleanupCommand()
                                .txId(request.txId())
                                .commit(request.commit())
                                .commitTimestampLong(request.commitTimestampLong())
                                .safeTimeLong(commandTimestamp)
                                .txCoordinatorId(getTxCoordinatorId(request.txId()))
                                .requiredCatalogVersion(catalogVersion)
                                .build();

                        storageUpdateHandler.handleTransactionCleanup(request.txId(), request.commit(), request.commitTimestamp());

                        raftClient.run(txCleanupCmd)
                                .exceptionally(e -> {
                                    LOG.warn("Failed to complete transaction cleanup command [txId=" + request.txId() + ']', e);

                                    return completedFuture(null);
                                });

                        return allOffFuturesExceptionIgnored(txReadFutures, request)
                                .thenRun(() -> releaseTxLocks(request.txId()));
                    });
        });
    }

    private String getTxCoordinatorId(UUID txId) {
        TxStateMeta meta = txManager.stateMeta(txId);

        assert meta != null : "Trying to cleanup a transaction that was not enlisted, txId=" + txId;

        return meta.txCoordinatorId();
    }

    /**
     * Creates a future that waits all transaction operations are completed.
     *
     * @param txFutures Transaction operation futures.
     * @param request Cleanup request.
     * @return The future completes when all futures in passed list are completed.
     */
    private static CompletableFuture<Void> allOffFuturesExceptionIgnored(List<CompletableFuture<?>> txFutures,
            TxCleanupReplicaRequest request) {
        return allOf(txFutures.toArray(new CompletableFuture<?>[0]))
                .exceptionally(e -> {
                    assert !request.commit() :
                            "Transaction is committing, but an operation has completed with exception [txId=" + request.txId()
                                    + ", err=" + e.getMessage() + ']';

                    return null;
                });
    }

    private void releaseTxLocks(UUID txId) {
        lockManager.locks(txId).forEachRemaining(lockManager::release);
    }

    /**
     * Finds the row and its identifier by given pk search row.
     *
     * @param pk Binary Tuple representing a primary key.
     * @param txId An identifier of the transaction regarding which we need to resolve the given row.
     * @param action An action to perform on a resolved row.
     * @param <T> A type of the value returned by action.
     * @return A future object representing the result of the given action.
     */
    private <T> CompletableFuture<T> resolveRowByPk(
            BinaryTuple pk,
            UUID txId,
            BiFunction<@Nullable RowId, @Nullable BinaryRow, CompletableFuture<T>> action
    ) {
        IndexLocker pkLocker = indexesLockers.get().get(pkIndexStorage.get().id());

        assert pkLocker != null;

        return pkLocker.locksForLookupByKey(txId, pk)
                .thenCompose(ignored -> {

                    boolean cursorClosureSetUp = false;
                    Cursor<RowId> cursor = null;

                    try {
                        cursor = getFromPkIndex(pk);

                        Cursor<RowId> finalCursor = cursor;
                        CompletableFuture<T> resolvingFuture = continueResolvingByPk(cursor, txId, action)
                                .whenComplete((res, ex) -> finalCursor.close());

                        cursorClosureSetUp = true;

                        return resolvingFuture;
                    } finally {
                        if (!cursorClosureSetUp && cursor != null) {
                            cursor.close();
                        }
                    }
                });
    }

    private <T> CompletableFuture<T> continueResolvingByPk(
            Cursor<RowId> cursor,
            UUID txId,
            BiFunction<@Nullable RowId, @Nullable BinaryRow, CompletableFuture<T>> action
    ) {
        if (!cursor.hasNext()) {
            return action.apply(null, null);
        }

        RowId rowId = cursor.next();

        return resolvePlainReadResult(rowId, txId).thenCompose(row -> {
            if (row != null) {
                return action.apply(rowId, row);
            } else {
                return continueResolvingByPk(cursor, txId, action);
            }
        });

    }

    /**
     * Appends an operation to prevent the race between commit/rollback and the operation execution.
     *
     * @param txId Transaction id.
     * @param cmdType Command type.
     * @param full {@code True} if a full transaction and can be immediately committed.
     * @param op Operation closure.
     * @param <T> Type of execution result.
     * @return A future object representing the result of the given operation.
     */
    private <T> CompletableFuture<T> appendTxCommand(UUID txId, RequestType cmdType, boolean full, Supplier<CompletableFuture<T>> op) {
        var fut = new CompletableFuture<T>();

        if (!full) {
            txCleanupReadyFutures.compute(txId, (id, txOps) -> {
                if (txOps == null) {
                    txOps = new TxCleanupReadyFutureList();
                }

                if (txOps.state == ABORTED || txOps.state == COMMITED) {
                    fut.completeExceptionally(
                            new TransactionException(TX_FAILED_READ_WRITE_OPERATION_ERR, "Transaction is already finished."));
                } else {
                    txOps.futures.computeIfAbsent(cmdType, type -> new ArrayList<>()).add(fut);
                }

                return txOps;
            });
        }

        if (!fut.isDone()) {
            op.get().whenComplete((v, th) -> {
                if (full) { // Fast unlock.
                    releaseTxLocks(txId);
                }

                if (th != null) {
                    fut.completeExceptionally(th);
                } else {
                    fut.complete(v);
                }
            });
        }

        return fut;
    }

    /**
     * Finds the row and its identifier by given pk search row.
     *
     * @param pk Binary Tuple bytes representing a primary key.
     * @param ts A timestamp regarding which we need to resolve the given row.
     * @return Result of the given action.
     */
    private CompletableFuture<BinaryRow> resolveRowByPkForReadOnly(BinaryTuple pk, HybridTimestamp ts) {
        try (Cursor<RowId> cursor = getFromPkIndex(pk)) {
            List<ReadResult> candidates = new ArrayList<>();

            for (RowId rowId : cursor) {
                ReadResult readResult = mvDataStorage.read(rowId, ts);

                if (!readResult.isEmpty() || readResult.isWriteIntent()) {
                    candidates.add(readResult);
                }
            }

            if (candidates.isEmpty()) {
                return completedFuture(null);
            }

            // TODO https://issues.apache.org/jira/browse/IGNITE-18767 scan of multiple write intents should not be needed
            List<ReadResult> writeIntents = filter(candidates, ReadResult::isWriteIntent);

            if (!writeIntents.isEmpty()) {
                ReadResult writeIntent = writeIntents.get(0);

                // Assume that all write intents for the same key belong to the same transaction, as the key should be exclusively locked.
                // This means that we can just resolve the state of this transaction.
                checkWriteIntentsBelongSameTx(writeIntents);

                return resolveTxState(
                        new TablePartitionId(writeIntent.commitTableId(), writeIntent.commitPartitionId()),
                        writeIntent.transactionId(),
                        ts)
                        .thenApply(readLastCommitted -> {
                            if (readLastCommitted) {
                                for (ReadResult wi : writeIntents) {
                                    HybridTimestamp newestCommitTimestamp = wi.newestCommitTimestamp();

                                    if (newestCommitTimestamp == null) {
                                        continue;
                                    }

                                    ReadResult committedReadResult = mvDataStorage.read(wi.rowId(), newestCommitTimestamp);

                                    assert !committedReadResult.isWriteIntent() :
                                            "The result is not committed [rowId=" + wi.rowId() + ", timestamp="
                                                    + newestCommitTimestamp + ']';

                                    return committedReadResult.binaryRow();
                                }

                                return findAny(candidates, c -> !c.isWriteIntent() && !c.isEmpty()).map(ReadResult::binaryRow)
                                        .orElse(null);
                            } else {
                                return findAny(writeIntents, wi -> !wi.isEmpty()).map(ReadResult::binaryRow)
                                        .orElse(null);
                            }
                        });
            } else {
                BinaryRow result = findAny(candidates, r -> !r.isEmpty()).map(ReadResult::binaryRow)
                        .orElse(null);

                return completedFuture(result);
            }
        } catch (Exception e) {
            throw new IgniteInternalException(Replicator.REPLICA_COMMON_ERR,
                    format("Unable to close cursor [tableId={}]", tableId()), e);
        }
    }

    /**
     * Check that all given write intents belong to the same transaction.
     *
     * @param writeIntents Write intents.
     */
    private static void checkWriteIntentsBelongSameTx(Collection<ReadResult> writeIntents) {
        ReadResult writeIntent = findAny(writeIntents).orElseThrow();

        for (ReadResult wi : writeIntents) {
            assert Objects.equals(wi.transactionId(), writeIntent.transactionId())
                    : "Unexpected write intent, tx1=" + writeIntent.transactionId() + ", tx2=" + wi.transactionId();

            assert Objects.equals(wi.commitTableId(), writeIntent.commitTableId())
                    : "Unexpected write intent, commitTableId1=" + writeIntent.commitTableId() + ", commitTableId2=" + wi.commitTableId();

            assert wi.commitPartitionId() == writeIntent.commitPartitionId()
                    : "Unexpected write intent, commitPartitionId1=" + writeIntent.commitPartitionId()
                    + ", commitPartitionId2=" + wi.commitPartitionId();
        }
    }

    /**
     * Tests row values for equality.
     *
     * @param row Row.
     * @param row2 Row.
     * @return {@code true} if rows are equal.
     */
    private static boolean equalValues(BinaryRow row, BinaryRow row2) {
        return row.tupleSlice().compareTo(row2.tupleSlice()) == 0;
    }

    /**
     * Precesses multi request.
     *
     * @param request Multi request operation.
     * @param txCoordinatorId Transaction coordinator id.
     * @return Listener response.
     */
    private CompletableFuture<?> processMultiEntryAction(ReadWriteMultiRowReplicaRequest request, String txCoordinatorId) {
        UUID txId = request.transactionId();
        TablePartitionId committedPartitionId = request.commitPartitionId().asTablePartitionId();
        List<BinaryRow> searchRows = request.binaryRows();

        assert committedPartitionId != null : "Commit partition is null [type=" + request.requestType() + ']';

        switch (request.requestType()) {
            case RW_DELETE_EXACT_ALL: {
                CompletableFuture<RowId>[] deleteExactLockFuts = new CompletableFuture[searchRows.size()];

                for (int i = 0; i < searchRows.size(); i++) {
                    BinaryRow searchRow = searchRows.get(i);

                    deleteExactLockFuts[i] = resolveRowByPk(extractPk(searchRow), txId, (rowId, row) -> {
                        if (rowId == null) {
                            return completedFuture(null);
                        }

                        return takeLocksForDeleteExact(searchRow, rowId, row, txId);
                    });
                }

                return allOf(deleteExactLockFuts).thenCompose(ignore -> {
                    Map<UUID, BinaryRowMessage> rowIdsToDelete = new HashMap<>();
                    Collection<BinaryRow> result = new ArrayList<>();

                    for (int i = 0; i < searchRows.size(); i++) {
                        RowId lockedRowId = deleteExactLockFuts[i].join();

                        if (lockedRowId != null) {
                            rowIdsToDelete.put(lockedRowId.uuid(), null);
                        } else {
                            result.add(searchRows.get(i));
                        }
                    }

                    if (rowIdsToDelete.isEmpty()) {
                        return completedFuture(result);
                    }

                    return validateAtTimestampAndBuildUpdateAllCommand(request, rowIdsToDelete, txCoordinatorId)
                            .thenCompose(this::applyUpdateAllCommand)
                            .thenApply(ignored -> result);
                });
            }
            case RW_INSERT_ALL: {
                List<BinaryTuple> pks = new ArrayList<>(searchRows.size());

                CompletableFuture<RowId>[] pkReadLockFuts = new CompletableFuture[searchRows.size()];

                for (int i = 0; i < searchRows.size(); i++) {
                    BinaryTuple pk = extractPk(searchRows.get(i));

                    pks.add(pk);

                    pkReadLockFuts[i] = resolveRowByPk(pk, txId, (rowId, row) -> completedFuture(rowId));
                }

                return allOf(pkReadLockFuts).thenCompose(ignore -> {
                    Collection<BinaryRow> result = new ArrayList<>();
                    Map<RowId, BinaryRow> rowsToInsert = new HashMap<>();
                    Set<ByteBuffer> uniqueKeys = new HashSet<>();

                    for (int i = 0; i < searchRows.size(); i++) {
                        BinaryRow row = searchRows.get(i);
                        RowId lockedRow = pkReadLockFuts[i].join();

                        if (lockedRow == null && uniqueKeys.add(pks.get(i).byteBuffer())) {
                            rowsToInsert.put(new RowId(partId(), UUID.randomUUID()), row);
                        } else {
                            result.add(row);
                        }
                    }

                    if (rowsToInsert.isEmpty()) {
                        return completedFuture(result);
                    }

                    CompletableFuture<IgniteBiTuple<RowId, Collection<Lock>>>[] insertLockFuts = new CompletableFuture[rowsToInsert.size()];

                    int idx = 0;

                    for (Map.Entry<RowId, BinaryRow> entry : rowsToInsert.entrySet()) {
                        insertLockFuts[idx++] = takeLocksForInsert(entry.getValue(), entry.getKey(), txId);
                    }

                    Map<UUID, BinaryRowMessage> convertedMap = rowsToInsert.entrySet().stream()
                            .collect(Collectors.toMap(
                                    e -> e.getKey().uuid(),
                                    e -> MSG_FACTORY.binaryRowMessage()
                                            .binaryTuple(e.getValue().tupleSlice())
                                            .schemaVersion(e.getValue().schemaVersion())
                                            .build()
                            ));

                    return allOf(insertLockFuts)
                            .thenCompose(ignored -> validateAtTimestampAndBuildUpdateAllCommand(request, convertedMap, txCoordinatorId))
                            .thenCompose(this::applyUpdateAllCommand)
                            .thenApply(ignored -> {
                                // Release short term locks.
                                for (CompletableFuture<IgniteBiTuple<RowId, Collection<Lock>>> insertLockFut : insertLockFuts) {
                                    insertLockFut.join().get2()
                                            .forEach(lock -> lockManager.release(lock.txId(), lock.lockKey(), lock.lockMode()));
                                }

                                return result;
                            });
                });
            }
            case RW_UPSERT_ALL: {
                CompletableFuture<IgniteBiTuple<RowId, Collection<Lock>>>[] rowIdFuts = new CompletableFuture[searchRows.size()];

                for (int i = 0; i < searchRows.size(); i++) {
                    BinaryRow searchRow = searchRows.get(i);

                    rowIdFuts[i] = resolveRowByPk(extractPk(searchRow), txId, (rowId, row) -> {
                        boolean insert = rowId == null;

                        RowId rowId0 = insert ? new RowId(partId(), UUID.randomUUID()) : rowId;

                        return insert
                                ? takeLocksForInsert(searchRow, rowId0, txId)
                                : takeLocksForUpdate(searchRow, rowId0, txId);
                    });
                }

                return allOf(rowIdFuts).thenCompose(ignore -> {
                    List<BinaryRowMessage> searchRowMessages = request.binaryRowMessages();
                    Map<UUID, BinaryRowMessage> rowsToUpdate = IgniteUtils.newHashMap(searchRowMessages.size());

                    for (int i = 0; i < searchRowMessages.size(); i++) {
                        RowId lockedRow = rowIdFuts[i].join().get1();

                        rowsToUpdate.put(lockedRow.uuid(), searchRowMessages.get(i));
                    }

                    if (rowsToUpdate.isEmpty()) {
                        return completedFuture(null);
                    }

                    return validateAtTimestampAndBuildUpdateAllCommand(request, rowsToUpdate, txCoordinatorId)
                            .thenCompose(this::applyUpdateAllCommand)
                            .thenRun(() -> {
                                // Release short term locks.
                                for (CompletableFuture<IgniteBiTuple<RowId, Collection<Lock>>> rowIdFut : rowIdFuts) {
                                    rowIdFut.join().get2()
                                            .forEach(lock -> lockManager.release(lock.txId(), lock.lockKey(), lock.lockMode()));
                                }
                            });
                });
            }
            default: {
                throw new IgniteInternalException(Replicator.REPLICA_COMMON_ERR,
                        format("Unknown multi request [actionType={}]", request.requestType()));
            }
        }
    }

    /**
     * Precesses multi request.
     *
     * @param request Multi request operation.
     * @param txCoordinatorId Transaction coordinator id.
     * @return Listener response.
     */
    private CompletableFuture<?> processMultiEntryAction(ReadWriteMultiRowPkReplicaRequest request, String txCoordinatorId) {
        UUID txId = request.transactionId();
        TablePartitionId committedPartitionId = request.commitPartitionId().asTablePartitionId();
        List<BinaryTuple> primaryKeys = resolvePks(request.primaryKeys());

        assert committedPartitionId != null || request.requestType() == RequestType.RW_GET_ALL
                : "Commit partition is null [type=" + request.requestType() + ']';

        switch (request.requestType()) {
            case RW_GET_ALL: {
                CompletableFuture<BinaryRow>[] rowFuts = new CompletableFuture[primaryKeys.size()];

                for (int i = 0; i < primaryKeys.size(); i++) {
                    rowFuts[i] = resolveRowByPk(primaryKeys.get(i), txId, (rowId, row) -> {
                        if (rowId == null) {
                            return completedFuture(null);
                        }

                        return takeLocksForGet(rowId, txId)
                                .thenApply(ignored -> row);
                    });
                }

                return allOf(rowFuts)
                        .thenCompose(ignored -> {
                            var result = new ArrayList<BinaryRow>(primaryKeys.size());

                            for (CompletableFuture<BinaryRow> rowFut : rowFuts) {
                                result.add(rowFut.join());
                            }

                            if (allElementsAreNull(result)) {
                                return completedFuture(result);
                            }

                            return validateAtTimestamp(txId)
                                    .thenApply(unused -> result);
                        });
            }
            case RW_DELETE_ALL: {
                CompletableFuture<RowId>[] rowIdLockFuts = new CompletableFuture[primaryKeys.size()];

                for (int i = 0; i < primaryKeys.size(); i++) {
                    rowIdLockFuts[i] = resolveRowByPk(primaryKeys.get(i), txId, (rowId, row) -> {
                        if (rowId == null) {
                            return completedFuture(null);
                        }

                        return takeLocksForDelete(row, rowId, txId);
                    });
                }

                return allOf(rowIdLockFuts).thenCompose(ignore -> {
                    Map<UUID, BinaryRowMessage> rowIdsToDelete = new HashMap<>();
                    Collection<Boolean> result = new ArrayList<>();

                    for (CompletableFuture<RowId> lockFut : rowIdLockFuts) {
                        RowId lockedRowId = lockFut.join();

                        if (lockedRowId != null) {
                            rowIdsToDelete.put(lockedRowId.uuid(), null);

                            result.add(true);
                        } else {
                            result.add(false);
                        }
                    }

                    if (rowIdsToDelete.isEmpty()) {
                        return completedFuture(result);
                    }

                    return validateAtTimestampAndBuildUpdateAllCommand(request, rowIdsToDelete, txCoordinatorId)
                            .thenCompose(this::applyUpdateAllCommand)
                            .thenApply(ignored -> result);
                });
            }
            default: {
                throw new IgniteInternalException(Replicator.REPLICA_COMMON_ERR,
                        format("Unknown multi request [actionType={}]", request.requestType()));
            }
        }
    }

    private static <T> boolean allElementsAreNull(List<T> list) {
        for (T element : list) {
            if (element != null) {
                return false;
            }
        }

        return true;
    }

    /**
     * Executes a command and handles exceptions. A result future can be finished with exception by following rules:
     * <ul>
     *     <li>If RAFT command cannot finish due to timeout, the future finished with {@link ReplicationTimeoutException}.</li>
     *     <li>If RAFT command finish with a runtime exception, the exception is moved to the result future.</li>
     *     <li>If RAFT command finish with any other exception, the future finished with {@link ReplicationException}.
     *     The original exception is set as cause.</li>
     * </ul>
     *
     * @param cmd Raft command.
     * @return Raft future.
     */
    private CompletableFuture<Object> applyCmdWithExceptionHandling(Command cmd) {
        return raftClient.run(cmd).exceptionally(throwable -> {
            if (throwable instanceof TimeoutException) {
                throw new ReplicationTimeoutException(replicationGroupId);
            } else if (throwable instanceof RuntimeException) {
                throw (RuntimeException) throwable;
            } else {
                throw new ReplicationException(replicationGroupId, throwable);
            }
        });
    }

    /**
     * Executes an Update command.
     *
     * @param cmd Update command.
     * @return Raft future, see {@link #applyCmdWithExceptionHandling(Command)}.
     */
    private CompletableFuture<Object> applyUpdateCommand(UpdateCommand cmd) {
        if (!cmd.full()) {
            storageUpdateHandler.handleUpdate(
                    cmd.txId(),
                    cmd.rowUuid(),
                    cmd.tablePartitionId().asTablePartitionId(),
                    cmd.row(),
                    true,
                    null,
                    null);

            // TODO: https://issues.apache.org/jira/browse/IGNITE-20124 tmp
            synchronized (safeTime) {
                updateTrackerIgnoringTrackerClosedException(safeTime, cmd.safeTime());
            }
        }

        return applyCmdWithExceptionHandling(cmd).thenApply(res -> {
            // Try to avoid double write if an entry is already replicated.
            // TODO: https://issues.apache.org/jira/browse/IGNITE-20124 tmp
            synchronized (safeTime) {
                if (cmd.full() && cmd.safeTime().compareTo(safeTime.current()) > 0) {
                    storageUpdateHandler.handleUpdate(
                            cmd.txId(),
                            cmd.rowUuid(),
                            cmd.tablePartitionId().asTablePartitionId(),
                            cmd.row(),
                            false,
                            null,
                            cmd.safeTime());

                    updateTrackerIgnoringTrackerClosedException(safeTime, cmd.safeTime());
                }
            }
            return res;
        });
    }

    /**
     * Executes an UpdateAll command.
     *
     * @param cmd UpdateAll command.
     * @return Raft future, see {@link #applyCmdWithExceptionHandling(Command)}.
     */
    private CompletableFuture<Object> applyUpdateAllCommand(UpdateAllCommand cmd) {
        if (!cmd.full()) {
            storageUpdateHandler.handleUpdateAll(
                    cmd.txId(),
                    cmd.rowsToUpdate(),
                    cmd.tablePartitionId().asTablePartitionId(),
                    true,
                    null,
                    null);

            // TODO: https://issues.apache.org/jira/browse/IGNITE-20124 tmp
            synchronized (safeTime) {
                updateTrackerIgnoringTrackerClosedException(safeTime, cmd.safeTime());
            }
        }

        return applyCmdWithExceptionHandling(cmd).thenApply(res -> {
            // TODO: https://issues.apache.org/jira/browse/IGNITE-20124 tmp
            synchronized (safeTime) {
                if (cmd.full() && cmd.safeTime().compareTo(safeTime.current()) > 0) {
                    storageUpdateHandler.handleUpdateAll(
                            cmd.txId(),
                            cmd.rowsToUpdate(),
                            cmd.tablePartitionId().asTablePartitionId(),
                            false,
                            null,
                            cmd.safeTime());

                    updateTrackerIgnoringTrackerClosedException(safeTime, cmd.safeTime());
                }
            }

            return res;
        });
    }

    /**
     * Precesses single request.
     *
     * @param request Single request operation.
     * @param txCoordinatorId Transaction coordinator id.
     * @return Listener response.
     */
    private CompletableFuture<?> processSingleEntryAction(ReadWriteSingleRowReplicaRequest request, String txCoordinatorId) {
        UUID txId = request.transactionId();
        BinaryRow searchRow = request.binaryRow();
        TablePartitionId commitPartitionId = request.commitPartitionId().asTablePartitionId();

        assert commitPartitionId != null : "Commit partition is null [type=" + request.requestType() + ']';

        switch (request.requestType()) {
            case RW_DELETE_EXACT: {
                return resolveRowByPk(extractPk(searchRow), txId, (rowId, row) -> {
                    if (rowId == null) {
                        return completedFuture(false);
                    }

                    return takeLocksForDeleteExact(searchRow, rowId, row, txId)
                            .thenCompose(validatedRowId -> {
                                if (validatedRowId == null) {
                                    return completedFuture(false);
                                }

                                return validateAtTimestampAndBuildUpdateCommand(request, validatedRowId.uuid(), null, txCoordinatorId)
                                        .thenCompose(this::applyUpdateCommand)
                                        .thenApply(ignored -> (Boolean) true);
                            });
                });
            }
            case RW_INSERT: {
                return resolveRowByPk(extractPk(searchRow), txId, (rowId, row) -> {
                    if (rowId != null) {
                        return completedFuture(false);
                    }

                    RowId rowId0 = new RowId(partId(), UUID.randomUUID());

                    return takeLocksForInsert(searchRow, rowId0, txId)
                            .thenCompose(rowIdLock -> validateAtTimestampAndBuildUpdateCommand(request, rowId0.uuid(), searchRow,
                                        txCoordinatorId
                                    )
                                    .thenCompose(this::applyUpdateCommand)
                                    .thenApply(v -> {
                                        // Release short term locks.
                                        rowIdLock.get2().forEach(lock -> lockManager.release(lock.txId(), lock.lockKey(), lock.lockMode()));

                                        return (Boolean) true;
                                    }));
                });
            }
            case RW_UPSERT: {
                return resolveRowByPk(extractPk(searchRow), txId, (rowId, row) -> {
                    boolean insert = rowId == null;

                    RowId rowId0 = insert ? new RowId(partId(), UUID.randomUUID()) : rowId;

                    CompletableFuture<IgniteBiTuple<RowId, Collection<Lock>>> lockFut = insert
                            ? takeLocksForInsert(searchRow, rowId0, txId)
                            : takeLocksForUpdate(searchRow, rowId0, txId);

                    return lockFut
                            .thenCompose(rowIdLock -> validateAtTimestampAndBuildUpdateCommand(request, rowId0.uuid(), searchRow,
                                        txCoordinatorId
                                    )
                                    .thenCompose(this::applyUpdateCommand)
                                    .thenApply(ignored -> rowIdLock))
                                    .thenApply(rowIdLock -> {
                                        // Release short term locks.
                                        rowIdLock.get2().forEach(lock -> lockManager.release(lock.txId(), lock.lockKey(), lock.lockMode()));

                                        return null;
                                    });
                });
            }
            case RW_GET_AND_UPSERT: {
                return resolveRowByPk(extractPk(searchRow), txId, (rowId, row) -> {
                    boolean insert = rowId == null;

                    RowId rowId0 = insert ? new RowId(partId(), UUID.randomUUID()) : rowId;

                    CompletableFuture<IgniteBiTuple<RowId, Collection<Lock>>> lockFut = insert
                            ? takeLocksForInsert(searchRow, rowId0, txId)
                            : takeLocksForUpdate(searchRow, rowId0, txId);

                    return lockFut
                            .thenCompose(rowIdLock -> validateAtTimestampAndBuildUpdateCommand(request, rowId0.uuid(), searchRow,
                                        txCoordinatorId
                                    )
                                    .thenCompose(this::applyUpdateCommand)
                                    .thenApply(v -> {
                                        // Release short term locks.
                                        rowIdLock.get2().forEach(lock -> lockManager.release(lock.txId(), lock.lockKey(), lock.lockMode()));

                                        return row;
                                    }));
                });
            }
            case RW_GET_AND_REPLACE: {
                return resolveRowByPk(extractPk(searchRow), txId, (rowId, row) -> {
                    if (rowId == null) {
                        return completedFuture(null);
                    }

                    return takeLocksForUpdate(searchRow, rowId, txId)
                            .thenCompose(rowIdLock -> validateAtTimestampAndBuildUpdateCommand(request, rowId.uuid(), searchRow,
                                        txCoordinatorId
                                    )
                                    .thenCompose(this::applyUpdateCommand)
                                    .thenApply(v -> {
                                        // Release short term locks.
                                        rowIdLock.get2().forEach(lock -> lockManager.release(lock.txId(), lock.lockKey(), lock.lockMode()));

                                        return row;
                                    }));
                });
            }
            case RW_REPLACE_IF_EXIST: {
                return resolveRowByPk(extractPk(searchRow), txId, (rowId, row) -> {
                    if (rowId == null) {
                        return completedFuture(false);
                    }

                    return takeLocksForUpdate(searchRow, rowId, txId)
                            .thenCompose(rowIdLock -> validateAtTimestampAndBuildUpdateCommand(request, rowId.uuid(), searchRow,
                                        txCoordinatorId
                                    )
                                    .thenCompose(this::applyUpdateCommand)
                                    .thenApply(v -> {
                                        // Release short term locks.
                                        rowIdLock.get2().forEach(lock -> lockManager.release(lock.txId(), lock.lockKey(), lock.lockMode()));

                                        return (Boolean) true;
                                    }));
                });
            }
            default: {
                throw new IgniteInternalException(Replicator.REPLICA_COMMON_ERR,
                        format("Unknown single request [actionType={}]", request.requestType()));
            }
        }
    }

    /**
     * Precesses single request.
     *
     * @param request Single request operation.
     * @param txCoordinatorId Transaction coordinator id.
     * @return Listener response.
     */
    private CompletableFuture<?> processSingleEntryAction(ReadWriteSingleRowPkReplicaRequest request, String txCoordinatorId) {
        UUID txId = request.transactionId();
        BinaryTuple primaryKey = resolvePk(request.primaryKey());
        TablePartitionId commitPartitionId = request.commitPartitionId().asTablePartitionId();

        assert commitPartitionId != null || request.requestType() == RequestType.RW_GET :
                "Commit partition is null [type=" + request.requestType() + ']';

        switch (request.requestType()) {
            case RW_GET: {
                return resolveRowByPk(primaryKey, txId, (rowId, row) -> {
                    if (rowId == null) {
                        return completedFuture(null);
                    }

                    return takeLocksForGet(rowId, txId)
                            .thenCompose(ignored -> validateAtTimestamp(txId))
                            .thenApply(ignored -> row);
                });
            }
            case RW_DELETE: {
                return resolveRowByPk(primaryKey, txId, (rowId, row) -> {
                    if (rowId == null) {
                        return completedFuture(false);
                    }

                    return takeLocksForDelete(row, rowId, txId)
                            .thenCompose(rowLock -> validateAtTimestampAndBuildUpdateCommand(request, rowId.uuid(), null, txCoordinatorId))
                            .thenCompose(this::applyUpdateCommand)
                            .thenApply(ignored -> (Boolean) true);
                });
            }
            case RW_GET_AND_DELETE: {
                return resolveRowByPk(primaryKey, txId, (rowId, row) -> {
                    if (rowId == null) {
                        return completedFuture(null);
                    }

                    return takeLocksForDelete(row, rowId, txId)
                            .thenCompose(ignored -> validateAtTimestampAndBuildUpdateCommand(request, rowId.uuid(), null, txCoordinatorId))
                            .thenCompose(this::applyUpdateCommand)
                            .thenApply(ignored -> row);
                });
            }
            default: {
                throw new IgniteInternalException(Replicator.REPLICA_COMMON_ERR,
                        format("Unknown single request [actionType={}]", request.requestType()));
            }
        }
    }

    private BinaryTuple extractPk(BinaryRow row) {
        return pkIndexStorage.get().indexRowResolver().extractColumns(row);
    }

    private BinaryTuple resolvePk(ByteBuffer bytes) {
        return pkIndexStorage.get().resolve(bytes);
    }

    private List<BinaryTuple> resolvePks(List<ByteBuffer> bytesList) {
        var pks = new ArrayList<BinaryTuple>(bytesList.size());

        for (ByteBuffer bytes : bytesList) {
            pks.add(resolvePk(bytes));
        }

        return pks;
    }

    private Cursor<RowId> getFromPkIndex(BinaryTuple key) {
        return pkIndexStorage.get().storage().get(key);
    }

    /**
     * Takes all required locks on a key, before upserting.
     *
     * @param txId Transaction id.
     * @return Future completes with tuple {@link RowId} and collection of {@link Lock}.
     */
    private CompletableFuture<IgniteBiTuple<RowId, Collection<Lock>>> takeLocksForUpdate(BinaryRow binaryRow, RowId rowId, UUID txId) {
        return lockManager.acquire(txId, new LockKey(tableId()), LockMode.IX)
                .thenCompose(ignored -> lockManager.acquire(txId, new LockKey(tableId(), rowId), LockMode.X))
                .thenCompose(ignored -> takePutLockOnIndexes(binaryRow, rowId, txId))
                .thenApply(shortTermLocks -> new IgniteBiTuple<>(rowId, shortTermLocks));
    }

    /**
     * Takes all required locks on a key, before inserting the value.
     *
     * @param binaryRow Table row.
     * @param txId Transaction id.
     * @return Future completes with tuple {@link RowId} and collection of {@link Lock}.
     */
    private CompletableFuture<IgniteBiTuple<RowId, Collection<Lock>>> takeLocksForInsert(BinaryRow binaryRow, RowId rowId, UUID txId) {
        return lockManager.acquire(txId, new LockKey(tableId()), LockMode.IX) // IX lock on table
                .thenCompose(ignored -> takePutLockOnIndexes(binaryRow, rowId, txId))
                .thenApply(shortTermLocks -> new IgniteBiTuple<>(rowId, shortTermLocks));
    }

    private CompletableFuture<Collection<Lock>> takePutLockOnIndexes(BinaryRow binaryRow, RowId rowId, UUID txId) {
        Collection<IndexLocker> indexes = indexesLockers.get().values();

        if (nullOrEmpty(indexes)) {
            return completedFuture(Collections.emptyList());
        }

        CompletableFuture<Lock>[] locks = new CompletableFuture[indexes.size()];
        int idx = 0;

        for (IndexLocker locker : indexes) {
            locks[idx++] = locker.locksForInsert(txId, binaryRow, rowId);
        }

        return allOf(locks).thenApply(unused -> {
            var shortTermLocks = new ArrayList<Lock>();

            for (CompletableFuture<Lock> lockFut : locks) {
                Lock shortTermLock = lockFut.join();

                if (shortTermLock != null) {
                    shortTermLocks.add(shortTermLock);
                }
            }

            return shortTermLocks;
        });
    }

    private CompletableFuture<?> takeRemoveLockOnIndexes(BinaryRow binaryRow, RowId rowId, UUID txId) {
        Collection<IndexLocker> indexes = indexesLockers.get().values();

        if (nullOrEmpty(indexes)) {
            return completedFuture(null);
        }

        CompletableFuture<?>[] locks = new CompletableFuture[indexes.size()];
        int idx = 0;

        for (IndexLocker locker : indexes) {
            locks[idx++] = locker.locksForRemove(txId, binaryRow, rowId);
        }

        return allOf(locks);
    }

    /**
     * Takes all required locks on a key, before deleting the value.
     *
     * @param txId Transaction id.
     * @return Future completes with {@link RowId} or {@code null} if there is no value for remove.
     */
    private CompletableFuture<RowId> takeLocksForDeleteExact(BinaryRow expectedRow, RowId rowId, BinaryRow actualRow, UUID txId) {
        return lockManager.acquire(txId, new LockKey(tableId()), LockMode.IX) // IX lock on table
                .thenCompose(ignored -> lockManager.acquire(txId, new LockKey(tableId(), rowId), LockMode.S)) // S lock on RowId
                .thenCompose(ignored -> {
                    if (equalValues(actualRow, expectedRow)) {
                        return lockManager.acquire(txId, new LockKey(tableId(), rowId), LockMode.X) // X lock on RowId
                                .thenCompose(ignored0 -> takeRemoveLockOnIndexes(actualRow, rowId, txId))
                                .thenApply(exclusiveRowLock -> rowId);
                    }

                    return completedFuture(null);
                });
    }

    /**
     * Takes all required locks on a key, before deleting the value.
     *
     * @param txId Transaction id.
     * @return Future completes with {@link RowId} or {@code null} if there is no value for the key.
     */
    private CompletableFuture<RowId> takeLocksForDelete(BinaryRow binaryRow, RowId rowId, UUID txId) {
        return lockManager.acquire(txId, new LockKey(tableId()), LockMode.IX) // IX lock on table
                .thenCompose(ignored -> lockManager.acquire(txId, new LockKey(tableId(), rowId), LockMode.X)) // X lock on RowId
                .thenCompose(ignored -> takeRemoveLockOnIndexes(binaryRow, rowId, txId))
                .thenApply(ignored -> rowId);
    }

    /**
     * Takes all required locks on a key, before getting the value.
     *
     * @param txId Transaction id.
     * @return Future completes with {@link RowId} or {@code null} if there is no value for the key.
     */
    private CompletableFuture<RowId> takeLocksForGet(RowId rowId, UUID txId) {
        return lockManager.acquire(txId, new LockKey(tableId()), LockMode.IS) // IS lock on table
                .thenCompose(tblLock -> lockManager.acquire(txId, new LockKey(tableId(), rowId), LockMode.S)) // S lock on RowId
                .thenApply(ignored -> rowId);
    }

    /**
     * Precesses two actions.
     *
     * @param request Two actions operation request.
     * @param txCoordinatorId Transaction coordinator id.
     * @return Listener response.
     */
    private CompletableFuture<Boolean> processTwoEntriesAction(
            ReadWriteSwapRowReplicaRequest request,
            String txCoordinatorId
    ) {
        BinaryRow newRow = request.binaryRow();
        BinaryRow expectedRow = request.oldBinaryRow();
        TablePartitionIdMessage commitPartitionId = request.commitPartitionId();

        assert commitPartitionId != null : "Commit partition is null [type=" + request.requestType() + ']';

        UUID txId = request.transactionId();

        if (request.requestType() == RequestType.RW_REPLACE) {
            return resolveRowByPk(extractPk(newRow), txId, (rowId, row) -> {
                if (rowId == null) {
                    return completedFuture(false);
                }

                return takeLocksForReplace(expectedRow, row, newRow, rowId, txId)
                        .thenCompose(validatedRowId -> {
                            if (validatedRowId == null) {
                                return completedFuture(false);
                            }

                            return validateAtTimestampAndBuildUpdateCommand(commitPartitionId.asTablePartitionId(),
                                        validatedRowId.get1().uuid(), newRow, txId, request.full(), txCoordinatorId
                                    )
                                    .thenCompose(this::applyUpdateCommand)
                                    .thenApply(ignored -> validatedRowId)
                                    .thenApply(rowIdLock -> {
                                        // Release short term locks.
                                        rowIdLock.get2().forEach(lock -> lockManager.release(lock.txId(), lock.lockKey(), lock.lockMode()));

                                        return (Boolean) true;
                                    });
                        });
            });
        }

        throw new IgniteInternalException(Replicator.REPLICA_COMMON_ERR,
                format("Unknown two actions operation [actionType={}]", request.requestType()));
    }

    /**
     * Takes all required locks on a key, before updating the value.
     *
     * @param txId Transaction id.
     * @return Future completes with tuple {@link RowId} and collection of {@link Lock} or {@code null} if there is no suitable row.
     */
    private CompletableFuture<IgniteBiTuple<RowId, Collection<Lock>>> takeLocksForReplace(BinaryRow expectedRow, BinaryRow oldRow,
            BinaryRow newRow, RowId rowId, UUID txId) {
        return lockManager.acquire(txId, new LockKey(tableId()), LockMode.IX)
                .thenCompose(ignored -> lockManager.acquire(txId, new LockKey(tableId(), rowId), LockMode.S))
                .thenCompose(ignored -> {
                    if (oldRow != null && equalValues(oldRow, expectedRow)) {
                        return lockManager.acquire(txId, new LockKey(tableId(), rowId), LockMode.X) // X lock on RowId
                                .thenCompose(ignored1 -> takePutLockOnIndexes(newRow, rowId, txId))
                                .thenApply(shortTermLocks -> new IgniteBiTuple<>(rowId, shortTermLocks));
                    }

                    return completedFuture(null);
                });
    }

    /**
     * Ensure that the primary replica was not changed.
     *
     * @param request Replica request.
     * @return Future. The result is not null only for {@link ReadOnlyReplicaRequest}. If {@code true}, then replica is primary.
     */
    private CompletableFuture<Boolean> ensureReplicaIsPrimary(ReplicaRequest request) {
        Long expectedTerm;

        if (request instanceof ReadWriteReplicaRequest) {
            expectedTerm = ((ReadWriteReplicaRequest) request).term();

            assert expectedTerm != null;
        } else if (request instanceof TxFinishReplicaRequest) {
            expectedTerm = ((TxFinishReplicaRequest) request).term();

            assert expectedTerm != null;
        } else if (request instanceof TxCleanupReplicaRequest) {
            expectedTerm = ((TxCleanupReplicaRequest) request).term();

            assert expectedTerm != null;
        } else {
            expectedTerm = null;
        }

        HybridTimestamp now = hybridClock.now();

        if (expectedTerm != null) {
            return placementDriver.getPrimaryReplica(replicationGroupId, now)
                    .thenCompose(primaryReplica -> {
                                long currentEnlistmentConsistencyToken = primaryReplica.getStartTime().longValue();

                                if (expectedTerm.equals(currentEnlistmentConsistencyToken)) {
                                    if (primaryReplica.getExpirationTime().before(now)) {
                                        // TODO: https://issues.apache.org/jira/browse/IGNITE-20377
                                        return failedFuture(
                                                new PrimaryReplicaMissException(expectedTerm, currentEnlistmentConsistencyToken));
                                    } else {
                                        return completedFuture(null);
                                    }
                                } else {
                                    return failedFuture(new PrimaryReplicaMissException(expectedTerm, currentEnlistmentConsistencyToken));
                                }
                            }
                    );
        } else if (request instanceof ReadOnlyReplicaRequest || request instanceof ReplicaSafeTimeSyncRequest) {
            return placementDriver.getPrimaryReplica(replicationGroupId, now)
                    .thenApply(primaryReplica -> (primaryReplica != null && isLocalPeer(primaryReplica.getLeaseholder())));
        } else {
            return completedFuture(null);
        }
    }

    /**
     * Resolves read result to the corresponding binary row. Following rules are used for read result resolution:
     * <ol>
     *     <li>If timestamp is null (RW request), assert that retrieved tx id matches proposed one or that retrieved tx id is null
     *     and return binary row. Currently it's only possible to retrieve write intents if they belong to the same transaction,
     *     locks prevent reading write intents created by others.</li>
     *     <li>If timestamp is not null (RO request), perform write intent resolution if given readResult is a write intent itself
     *     or return binary row otherwise.</li>
     * </ol>
     *
     * @param readResult Read result to resolve.
     * @param txId Nullable transaction id, should be provided if resolution is performed within the context of RW transaction.
     * @param timestamp Timestamp is used in RO transaction only.
     * @param lastCommitted Action to get the latest committed row.
     * @return Future to resolved binary row.
     */
    private CompletableFuture<BinaryRow> resolveReadResult(
            ReadResult readResult,
            @Nullable UUID txId,
            @Nullable HybridTimestamp timestamp,
            Supplier<BinaryRow> lastCommitted
    ) {
        if (readResult == null) {
            return completedFuture(null);
        } else if (!readResult.isWriteIntent()) {
            return completedFuture(readResult.binaryRow());
        } else {
            // RW resolution.
            if (timestamp == null) {
                UUID retrievedResultTxId = readResult.transactionId();

                if (txId.equals(retrievedResultTxId)) {
                    // Same transaction - return retrieved value. It may be both writeIntent or regular value.
                    return completedFuture(readResult.binaryRow());
                }
            }

            return resolveWriteIntentAsync(readResult, timestamp, lastCommitted);
        }
    }

    /**
     * Resolves a read result to the matched row. If the result does not match any row, the method returns a future to {@code null}.
     *
     * @param readResult Read result.
     * @param timestamp Timestamp.
     * @param lastCommitted Action to get a last committed row.
     * @return Result future.
     */
    private CompletableFuture<BinaryRow> resolveWriteIntentAsync(
            ReadResult readResult,
            HybridTimestamp timestamp,
            Supplier<BinaryRow> lastCommitted
    ) {
        return resolveTxState(
                new TablePartitionId(readResult.commitTableId(), readResult.commitPartitionId()),
                readResult.transactionId(),
                timestamp
        ).thenApply(readLastCommitted -> {
            if (readLastCommitted) {
                return lastCommitted.get();
            } else {
                return readResult.binaryRow();
            }
        });
    }

    /**
     * Resolve the actual tx state.
     *
     * @param commitGrpId Commit partition id.
     * @param txId Transaction id.
     * @param timestamp Timestamp.
     * @return The future completes with true when the transaction is not completed yet and false otherwise.
     */
    private CompletableFuture<Boolean> resolveTxState(
            TablePartitionId commitGrpId,
            UUID txId,
            HybridTimestamp timestamp
    ) {
        boolean readLatest = timestamp == null;

        return transactionStateResolver.sendMetaRequest(commitGrpId, FACTORY.txStateReplicaRequest()
                        .groupId(commitGrpId)
                        .readTimestampLong((readLatest ? HybridTimestamp.MIN_VALUE : timestamp).longValue())
                        .txId(txId)
                        .build())
                .thenApply(txMeta -> {
                    if (txMeta == null) {
                        return true;
                    } else if (txMeta.txState() == COMMITED) {
                        return !readLatest && txMeta.commitTimestamp().compareTo(timestamp) > 0;
                    } else {
                        assert txMeta.txState() == ABORTED : "Unexpected transaction state [state=" + txMeta.txState() + ']';

                        return true;
                    }
                });
    }

    private CompletableFuture<Void> validateAtTimestamp(UUID txId) {
        HybridTimestamp operationTimestamp = hybridClock.now();

        return schemaSyncService.waitForMetadataCompleteness(operationTimestamp)
                .thenApply(unused -> {
                    failIfSchemaChangedSinceTxStart(txId, operationTimestamp);

                    return null;
                });
    }

    /**
     * Chooses operation timestamp, makes validations that require it and constructs an {@link UpdateCommand} object.
     *
     * @param request Request that is being processed.
     * @param rowUuid Row UUID.
     * @param row Row.
     * @param txCoordinatorId Transaction coordinator id.
     * @return Future that will complete with the constructed {@link UpdateCommand} object.
     */
    private CompletableFuture<UpdateCommand> validateAtTimestampAndBuildUpdateCommand(
            ReadWriteSingleRowReplicaRequest request,
            UUID rowUuid,
            @Nullable BinaryRow row,
            String txCoordinatorId
    ) {
        return validateAtTimestampAndBuildUpdateCommand(
                request.commitPartitionId().asTablePartitionId(),
                rowUuid,
                row,
                request.transactionId(),
                request.full(),
                txCoordinatorId
        );
    }

    /**
     * Chooses operation timestamp, makes validations that require it and constructs an {@link UpdateCommand} object.
     *
     * @param request Request that is being processed.
     * @param rowUuid Row UUID.
     * @param row Row.
     * @param txCoordinatorId Transaction coordinator id.
     * @return Future that will complete with the constructed {@link UpdateCommand} object.
     */
    private CompletableFuture<UpdateCommand> validateAtTimestampAndBuildUpdateCommand(
            ReadWriteSingleRowPkReplicaRequest request,
            UUID rowUuid,
            @Nullable BinaryRow row,
            String txCoordinatorId
    ) {
        return validateAtTimestampAndBuildUpdateCommand(
                request.commitPartitionId().asTablePartitionId(),
                rowUuid,
                row,
                request.transactionId(),
                request.full(),
                txCoordinatorId
        );
    }

    /**
     * Chooses operation timestamp, makes validations that require it and constructs an {@link UpdateCommand} object.
     *
     * @param tablePartId {@link TablePartitionId} object.
     * @param rowUuid Row UUID.
     * @param row Row.
     * @param txId Transaction ID.
     * @param full {@code True} if this is a full transaction.
     * @param txCoordinatorId Transaction coordinator id.
     * @return Future that will complete with the constructed {@link UpdateCommand} object.
     */
    private CompletableFuture<UpdateCommand> validateAtTimestampAndBuildUpdateCommand(
            TablePartitionId tablePartId,
            UUID rowUuid,
            @Nullable BinaryRow row,
            UUID txId,
            boolean full,
            String txCoordinatorId
    ) {
        HybridTimestamp operationTimestamp = hybridClock.now();

        return reliableCatalogVersionFor(operationTimestamp)
                .thenApply(catalogVersion -> {
                    failIfSchemaChangedSinceTxStart(txId, operationTimestamp);

                    return updateCommand(tablePartId, rowUuid, row, txId, full, txCoordinatorId, operationTimestamp, catalogVersion);
                });
    }

    private static UpdateCommand updateCommand(
            TablePartitionId tablePartId,
            UUID rowUuid,
            @Nullable BinaryRow row,
            UUID txId,
            boolean full,
            String txCoordinatorId,
            HybridTimestamp operationTimestamp,
            int catalogVersion
    ) {
        UpdateCommandBuilder bldr = MSG_FACTORY.updateCommand()
                .tablePartitionId(tablePartitionId(tablePartId))
                .rowUuid(rowUuid)
                .txId(txId)
                .full(full)
                .safeTimeLong(operationTimestamp.longValue())
                .txCoordinatorId(txCoordinatorId)
                .requiredCatalogVersion(catalogVersion);

        if (row != null) {
            BinaryRowMessage rowMessage = MSG_FACTORY.binaryRowMessage()
                    .binaryTuple(row.tupleSlice())
                    .schemaVersion(row.schemaVersion())
                    .build();

            bldr.rowMessage(rowMessage);
        }

        return bldr.build();
    }

    private void failIfSchemaChangedSinceTxStart(UUID txId, HybridTimestamp operationTimestamp) {
        schemaCompatValidator.failIfSchemaChangedAfterTxStart(txId, operationTimestamp, tableId());
    }

    private CompletableFuture<Integer> reliableCatalogVersionFor(HybridTimestamp ts) {
        return schemaSyncService.waitForMetadataCompleteness(ts)
                .thenApply(unused -> catalogService.activeCatalogVersion(ts.longValue()));
    }

    /**
     * Chooses operation timestamp, makes validations that require it and constructs an {@link UpdateCommand} object.
     *
     * @param request Request that is being processed.
     * @param rowsToUpdate All {@link BinaryRow}s represented as {@link ByteBuffer}s to be updated.
     * @param txCoordinatorId Transaction coordinator id.
     * @return Future that will complete with the constructed {@link UpdateAllCommand} object.
     */
    private CompletableFuture<UpdateAllCommand> validateAtTimestampAndBuildUpdateAllCommand(
            ReadWriteMultiRowReplicaRequest request,
            Map<UUID, BinaryRowMessage> rowsToUpdate,
            String txCoordinatorId
    ) {
        return validateAtTimestampAndBuildUpdateAllCommand(
                rowsToUpdate,
                request.commitPartitionId(),
                request.transactionId(),
                request.full(),
                txCoordinatorId
        );
    }

    /**
     * Chooses operation timestamp, makes validations that require it and constructs an {@link UpdateCommand} object.
     *
     * @param request Request that is being processed.
     * @param rowsToUpdate All {@link BinaryRow}s represented as {@link ByteBuffer}s to be updated.
     * @param txCoordinatorId Transaction coordinator id.
     * @return Future that will complete with the constructed {@link UpdateAllCommand} object.
     */
    private CompletableFuture<UpdateAllCommand> validateAtTimestampAndBuildUpdateAllCommand(
            ReadWriteMultiRowPkReplicaRequest request,
            Map<UUID, BinaryRowMessage> rowsToUpdate,
            String txCoordinatorId
    ) {
        return validateAtTimestampAndBuildUpdateAllCommand(
                rowsToUpdate,
                request.commitPartitionId(),
                request.transactionId(),
                request.full(),
                txCoordinatorId
        );
    }

    /**
     * Chooses operation timestamp, makes validations that require it and constructs an {@link UpdateCommand} object.
     *
     * @param rowsToUpdate All {@link BinaryRow}s represented as {@link ByteBuffer}s to be updated.
     * @param commitPartitionId Partition ID that these rows belong to.
     * @param transactionId Transaction ID.
     * @param full {@code true} if this is a single-command transaction.
     * @param txCoordinatorId Transaction coordinator id.
     * @return Future that will complete with the constructed {@link UpdateAllCommand} object.
     */
    private CompletableFuture<UpdateAllCommand> validateAtTimestampAndBuildUpdateAllCommand(
            Map<UUID, BinaryRowMessage> rowsToUpdate,
            TablePartitionIdMessage commitPartitionId,
            UUID transactionId,
            boolean full,
            String txCoordinatorId
    ) {
        HybridTimestamp operationTimestamp = hybridClock.now();

        return reliableCatalogVersionFor(operationTimestamp)
                .thenApply(catalogVersion -> {
                    failIfSchemaChangedSinceTxStart(transactionId, operationTimestamp);

                    return MSG_FACTORY.updateAllCommand()
                            .tablePartitionId(commitPartitionId)
                            .rowsToUpdate(rowsToUpdate)
                            .txId(transactionId)
                            .safeTimeLong(operationTimestamp.longValue())
                            .full(full)
                            .txCoordinatorId(txCoordinatorId)
                            .requiredCatalogVersion(catalogVersion)
                            .build();
                });
    }

    /**
     * Method to convert from {@link TablePartitionId} object to command-based {@link TablePartitionIdMessage} object.
     *
     * @param tablePartId {@link TablePartitionId} object to convert to {@link TablePartitionIdMessage}.
     * @return {@link TablePartitionIdMessage} object converted from argument.
     */
    public static TablePartitionIdMessage tablePartitionId(TablePartitionId tablePartId) {
        return MSG_FACTORY.tablePartitionIdMessage()
                .tableId(tablePartId.tableId())
                .partitionId(tablePartId.partitionId())
                .build();
    }

    /**
     * Class that stores a list of futures for operations that has happened in a specific transaction. Also, the class has a property
     * {@code state} that represents a transaction state.
     */
    private static class TxCleanupReadyFutureList {
        /**
         * Operation type is mapped operation futures.
         */
        final Map<RequestType, List<CompletableFuture<?>>> futures = new EnumMap<>(RequestType.class);

        /**
         * Transaction state. {@code TxState#ABORTED} and {@code TxState#COMMITED} match the final transaction states. If the property is
         * {@code null} the transaction is in pending state.
         */
        TxState state;
    }

    @Override
    public void onBecomePrimary(ClusterNode clusterNode) {
        inBusyLock(() -> {
            if (clusterNode.equals(localNode)) {
                if (primary) {
                    // Current replica has already become the primary, we do not need to do anything.
                    return;
                }

                primary = true;

                startBuildIndexes();
            } else {
                if (!primary) {
                    // Current replica was not the primary replica, we do not need to do anything.
                    return;
                }

                primary = false;

                stopBuildIndexes();
            }
        });
    }

    @Override
    public void onShutdown() {
        if (!stopGuard.compareAndSet(false, true)) {
            return;
        }

        busyLock.block();

        stopBuildIndexes();
    }

    private void registerIndexesListener() {
        // TODO: IGNITE-19498 Might need to listen to something else
        EventListener<CreateIndexEventParameters> createIndexListener = (parameters, exception) -> inBusyLockAsync(busyLock, () -> {
            assert exception == null : parameters;

            int tableId = parameters.indexDescriptor().tableId();

            if (tableId() == tableId) {
                CatalogTableDescriptor tableDescriptor = getTableDescriptor(tableId, parameters.catalogVersion());

                startBuildIndex(StorageIndexDescriptor.create(tableDescriptor, parameters.indexDescriptor()));
            }

            return completedFuture(false);
        });

        EventListener<DropIndexEventParameters> dropIndexListener = (parameters, exception) -> inBusyLockAsync(busyLock, () -> {
            assert exception == null : parameters;

            if (tableId() == parameters.tableId()) {
                indexBuilder.stopBuildIndex(tableId(), partId(), parameters.indexId());
            }

            return completedFuture(false);
        });

        boolean casResult = this.createIndexListener.compareAndSet(null, createIndexListener)
                && this.dropIndexListener.compareAndSet(null, dropIndexListener);

        assert casResult : replicationGroupId;

        catalogService.listen(INDEX_CREATE, createIndexListener);
        catalogService.listen(INDEX_DROP, dropIndexListener);
    }

    private void startBuildIndex(StorageIndexDescriptor indexDescriptor) {
        // TODO: IGNITE-19112 We only need to create the index storage once
        IndexStorage indexStorage = mvTableStorage.getOrCreateIndex(partId(), indexDescriptor);

        indexBuilder.startBuildIndex(tableId(), partId(), indexDescriptor.id(), indexStorage, mvDataStorage, raftClient);
    }

    private int partId() {
        return replicationGroupId.partitionId();
    }

    private int tableId() {
        return replicationGroupId.tableId();
    }

    private boolean isLocalPeer(String nodeName) {
        return localNode.name().equals(nodeName);
    }

    private void inBusyLock(Runnable runnable) {
        if (!busyLock.enterBusy()) {
            return;
        }

        try {
            runnable.run();
        } finally {
            busyLock.leaveBusy();
        }
    }

    private void startBuildIndexes() {
        registerIndexesListener();

        // Let's try to build an index for the previously created indexes for the table.
        int catalogVersion = catalogService.latestCatalogVersion();

        for (CatalogIndexDescriptor indexDescriptor : catalogService.indexes(catalogVersion)) {
            if (indexDescriptor.tableId() != tableId()) {
                continue;
            }

            CatalogTableDescriptor tableDescriptor = getTableDescriptor(indexDescriptor.tableId(), catalogVersion);

            startBuildIndex(StorageIndexDescriptor.create(tableDescriptor, indexDescriptor));
        }
    }

    private void stopBuildIndexes() {
        EventListener<CreateIndexEventParameters> createIndexListener = this.createIndexListener.getAndSet(null);
        EventListener<DropIndexEventParameters> dropIndexListener = this.dropIndexListener.getAndSet(null);

        if (createIndexListener != null) {
            catalogService.removeListener(INDEX_CREATE, createIndexListener);
        }

        if (dropIndexListener != null) {
            catalogService.removeListener(INDEX_DROP, dropIndexListener);
        }

        indexBuilder.stopBuildIndexes(tableId(), partId());
    }

    /**
     * Marks the transaction as finished in local tx state map.
     *
     * @param txId Transaction id.
     * @param txState Transaction state, must be either {@link TxState#COMMITED} or {@link TxState#ABORTED}.
     * @param commitTimestamp Commit timestamp.
     */
    private void markFinished(UUID txId, TxState txState, @Nullable HybridTimestamp commitTimestamp) {
        assert txState == COMMITED || txState == ABORTED : "Unexpected state, txId=" + txId + ", txState=" + txState;

        txManager.updateTxMeta(txId, old -> old == null
                ? null
                : new TxStateMeta(txState, old.txCoordinatorId(), txState == COMMITED ? commitTimestamp : null));
    }

<<<<<<< HEAD
    private CatalogTableDescriptor getTableDescriptor(int tableId, int catalogVersion) {
        CatalogTableDescriptor tableDescriptor = catalogService.table(tableId, catalogVersion);

        assert tableDescriptor != null : "tableId=" + tableId + ", catalogVersion=" + catalogVersion;

        return tableDescriptor;
=======
    // TODO: https://issues.apache.org/jira/browse/IGNITE-20124 tmp
    private static <T extends Comparable<T>> void updateTrackerIgnoringTrackerClosedException(
            PendingComparableValuesTracker<T, Void> tracker,
            T newValue
    ) {
        try {
            tracker.update(newValue, null);
        } catch (TrackerClosedException ignored) {
            // No-op.
        }
>>>>>>> 5f1ac53b
    }
}<|MERGE_RESOLUTION|>--- conflicted
+++ resolved
@@ -71,11 +71,8 @@
 import org.apache.ignite.internal.hlc.HybridTimestamp;
 import org.apache.ignite.internal.logger.IgniteLogger;
 import org.apache.ignite.internal.logger.Loggers;
-<<<<<<< HEAD
 import org.apache.ignite.internal.manager.EventListener;
-=======
 import org.apache.ignite.internal.placementdriver.PlacementDriver;
->>>>>>> 5f1ac53b
 import org.apache.ignite.internal.raft.Command;
 import org.apache.ignite.internal.raft.service.RaftGroupService;
 import org.apache.ignite.internal.replicator.TablePartitionId;
@@ -259,14 +256,9 @@
     /** Flag indicates whether the current replica is the primary. */
     private volatile boolean primary;
 
-<<<<<<< HEAD
-=======
-    private final TablesConfiguration tablesConfig;
-
     /** Placement driver. */
     private final PlacementDriver placementDriver;
 
->>>>>>> 5f1ac53b
     /**
      * The constructor.
      *
@@ -287,12 +279,8 @@
      * @param localNode Instance of the local node.
      * @param mvTableStorage Table storage.
      * @param indexBuilder Index builder.
-<<<<<<< HEAD
      * @param catalogService Catalog service.
-=======
-     * @param tablesConfig Tables configuration.
      * @param placementDriver Placement driver.
->>>>>>> 5f1ac53b
      */
     public PartitionReplicaListener(
             MvPartitionStorage mvDataStorage,
@@ -315,14 +303,9 @@
             MvTableStorage mvTableStorage,
             IndexBuilder indexBuilder,
             SchemaSyncService schemaSyncService,
-<<<<<<< HEAD
-            CatalogService catalogService
-=======
             CatalogService catalogService,
             CatalogTables catalogTables,
-            TablesConfiguration tablesConfig,
             PlacementDriver placementDriver
->>>>>>> 5f1ac53b
     ) {
         this.mvDataStorage = mvDataStorage;
         this.raftClient = raftClient;
@@ -342,11 +325,7 @@
         this.indexBuilder = indexBuilder;
         this.schemaSyncService = schemaSyncService;
         this.catalogService = catalogService;
-<<<<<<< HEAD
-=======
-        this.tablesConfig = tablesConfig;
         this.placementDriver = placementDriver;
->>>>>>> 5f1ac53b
 
         this.replicationGroupId = new TablePartitionId(tableId, partId);
 
@@ -2962,14 +2941,6 @@
                 : new TxStateMeta(txState, old.txCoordinatorId(), txState == COMMITED ? commitTimestamp : null));
     }
 
-<<<<<<< HEAD
-    private CatalogTableDescriptor getTableDescriptor(int tableId, int catalogVersion) {
-        CatalogTableDescriptor tableDescriptor = catalogService.table(tableId, catalogVersion);
-
-        assert tableDescriptor != null : "tableId=" + tableId + ", catalogVersion=" + catalogVersion;
-
-        return tableDescriptor;
-=======
     // TODO: https://issues.apache.org/jira/browse/IGNITE-20124 tmp
     private static <T extends Comparable<T>> void updateTrackerIgnoringTrackerClosedException(
             PendingComparableValuesTracker<T, Void> tracker,
@@ -2980,6 +2951,13 @@
         } catch (TrackerClosedException ignored) {
             // No-op.
         }
->>>>>>> 5f1ac53b
+    }
+
+    private CatalogTableDescriptor getTableDescriptor(int tableId, int catalogVersion) {
+        CatalogTableDescriptor tableDescriptor = catalogService.table(tableId, catalogVersion);
+
+        assert tableDescriptor != null : "tableId=" + tableId + ", catalogVersion=" + catalogVersion;
+
+        return tableDescriptor;
     }
 }