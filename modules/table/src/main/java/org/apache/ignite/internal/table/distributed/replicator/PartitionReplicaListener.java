--- conflicted
+++ resolved
@@ -23,15 +23,9 @@
 import static java.util.concurrent.CompletableFuture.completedFuture;
 import static java.util.concurrent.CompletableFuture.failedFuture;
 import static java.util.stream.Collectors.toList;
-<<<<<<< HEAD
 import static org.apache.ignite.internal.catalog.events.CatalogEvent.INDEX_CREATE;
 import static org.apache.ignite.internal.catalog.events.CatalogEvent.INDEX_DROP;
-=======
 import static org.apache.ignite.internal.hlc.HybridTimestamp.hybridTimestamp;
-import static org.apache.ignite.internal.schema.CatalogDescriptorUtils.toIndexDescriptor;
-import static org.apache.ignite.internal.schema.CatalogDescriptorUtils.toTableDescriptor;
-import static org.apache.ignite.internal.schema.configuration.SchemaConfigurationUtils.findTableView;
->>>>>>> 69b65cb0
 import static org.apache.ignite.internal.util.CollectionUtils.nullOrEmpty;
 import static org.apache.ignite.internal.util.IgniteUtils.filter;
 import static org.apache.ignite.internal.util.IgniteUtils.findAny;
@@ -234,20 +228,15 @@
     /** Index builder. */
     private final IndexBuilder indexBuilder;
 
-<<<<<<< HEAD
+    private final SchemaSyncService schemaSyncService;
+
+    private final CatalogService catalogService;
+
     /** Listener for creating an index in catalog, {@code null} if the replica is not the leader. */
     private final AtomicReference<EventListener<CreateIndexEventParameters>> createIndexListener = new AtomicReference<>();
 
     /** Listener for dropping an index in catalog, {@code null} if the replica is not the leader. */
     private final AtomicReference<EventListener<DropIndexEventParameters>> dropIndexListener = new AtomicReference<>();
-=======
-    private final SchemaSyncService schemaSyncService;
-
-    private final CatalogService catalogService;
-
-    /** Listener for configuration indexes, {@code null} if the replica is not the leader. */
-    private final AtomicReference<ConfigurationNamedListListener<TableIndexView>> indexesConfigurationListener = new AtomicReference<>();
->>>>>>> 69b65cb0
 
     /** Busy lock to stop synchronously. */
     private final IgniteSpinBusyLock busyLock = new IgniteSpinBusyLock();
@@ -260,9 +249,6 @@
 
     /** Rows that were inserted, updated or removed. All row IDs are sorted in natural order to prevent deadlocks upon commit/abort. */
     private final Map<UUID, SortedSet<RowId>> txsPendingRowIds = new ConcurrentHashMap<>();
-
-    /** Catalog service. */
-    private final CatalogService catalogService;
 
     /**
      * The constructor.
@@ -306,13 +292,8 @@
             ClusterNode localNode,
             MvTableStorage mvTableStorage,
             IndexBuilder indexBuilder,
-<<<<<<< HEAD
+            SchemaSyncService schemaSyncService,
             CatalogService catalogService
-=======
-            SchemaSyncService schemaSyncService,
-            CatalogService catalogService,
-            TablesConfiguration tablesConfig
->>>>>>> 69b65cb0
     ) {
         this.mvDataStorage = mvDataStorage;
         this.raftClient = raftClient;
@@ -330,13 +311,8 @@
         this.localNode = localNode;
         this.mvTableStorage = mvTableStorage;
         this.indexBuilder = indexBuilder;
-<<<<<<< HEAD
-        this.catalogService = catalogService;
-=======
         this.schemaSyncService = schemaSyncService;
         this.catalogService = catalogService;
-        this.tablesConfig = tablesConfig;
->>>>>>> 69b65cb0
 
         this.replicationGroupId = new TablePartitionId(tableId, partId);
 
