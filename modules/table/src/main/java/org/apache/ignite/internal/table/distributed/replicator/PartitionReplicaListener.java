--- conflicted
+++ resolved
@@ -27,12 +27,7 @@
 import static org.apache.ignite.internal.lang.IgniteStringFormatter.format;
 import static org.apache.ignite.internal.tx.TxState.ABANDONED;
 import static org.apache.ignite.internal.tx.TxState.ABORTED;
-<<<<<<< HEAD
-import static org.apache.ignite.internal.tx.TxState.COMMITED;
-import static org.apache.ignite.internal.tx.TxState.FINISHING;
-=======
 import static org.apache.ignite.internal.tx.TxState.COMMITTED;
->>>>>>> 38fa67e6
 import static org.apache.ignite.internal.tx.TxState.PENDING;
 import static org.apache.ignite.internal.tx.TxState.isFinalState;
 import static org.apache.ignite.internal.util.CollectionUtils.nullOrEmpty;
@@ -1611,17 +1606,7 @@
 
         return finishTransaction(enlistedPartitions, txId, commit, commitTimestamp, txCoordinatorId)
                 .thenCompose(v -> txManager.cleanup(enlistedPartitions, commit, commitTimestamp, txId))
-<<<<<<< HEAD
                 .thenRun(() -> markLocksReleased(txId));
-=======
-                .thenRun(() ->
-                        markLocksReleased(
-                                txId,
-                                enlistedPartitions,
-                                commit ? COMMITTED : ABORTED,
-                                commitTimestamp)
-                );
->>>>>>> 38fa67e6
     }
 
     /**
@@ -3539,21 +3524,11 @@
      * @return {@code true} if we can read from entries created in this transaction (when the transaction was committed and commit time <=
      *         read time).
      */
-<<<<<<< HEAD
     private static Boolean canReadFromWriteIntent(UUID txId, TransactionMeta txMeta, @Nullable HybridTimestamp timestamp) {
         assert isFinalState(txMeta.txState()) || txMeta.txState() == PENDING
                 : format("Unexpected state defined by write intent resolution [txId={}, txMeta={}].", txId, txMeta);
 
-        if (txMeta.txState() == COMMITED) {
-=======
-    private static Boolean canReadFromWriteIntent(UUID txId, @Nullable TransactionMeta txMeta, @Nullable HybridTimestamp timestamp) {
-        if (txMeta == null || txMeta.txState() == ABANDONED) {
-            // TODO https://issues.apache.org/jira/browse/IGNITE-20427 make the null value returned from commit partition
-            // TODO more determined
-            throw new TransactionAbandonedException(txId, txMeta);
-        }
         if (txMeta.txState() == COMMITTED) {
->>>>>>> 38fa67e6
             boolean readLatest = timestamp == null;
 
             return readLatest || txMeta.commitTimestamp().compareTo(timestamp) <= 0;
