--- conflicted
+++ resolved
@@ -236,15 +236,13 @@
     /** Prevents double stopping. */
     private final AtomicBoolean stopGuard = new AtomicBoolean();
 
-<<<<<<< HEAD
+    /** Flag indicates whether the current replica is the primary. */
+    private volatile boolean primary;
+
+    private final TablesConfiguration tablesConfig;
+
     /** Placement driver. */
     private final org.apache.ignite.internal.placementdriver.PlacementDriver placementDriver;
-=======
-    /** Flag indicates whether the current replica is the primary. */
-    private volatile boolean primary;
-
-    private final TablesConfiguration tablesConfig;
->>>>>>> 9d3f0856
 
     /**
      * The constructor.
@@ -267,11 +265,8 @@
      * @param localNode Instance of the local node.
      * @param mvTableStorage Table storage.
      * @param indexBuilder Index builder.
-<<<<<<< HEAD
+     * @param tablesConfig Tables configuration.
      * @param placementDriver Placement driver.
-=======
-     * @param tablesConfig Tables configuration.
->>>>>>> 9d3f0856
      */
     public PartitionReplicaListener(
             MvPartitionStorage mvDataStorage,
@@ -294,11 +289,8 @@
             ClusterNode localNode,
             MvTableStorage mvTableStorage,
             IndexBuilder indexBuilder,
-<<<<<<< HEAD
+            TablesConfiguration tablesConfig,
             org.apache.ignite.internal.placementdriver.PlacementDriver placementDriver
-=======
-            TablesConfiguration tablesConfig
->>>>>>> 9d3f0856
     ) {
         this.mvDataStorage = mvDataStorage;
         this.raftClient = raftClient;
@@ -317,11 +309,8 @@
         this.localNode = localNode;
         this.mvTableStorage = mvTableStorage;
         this.indexBuilder = indexBuilder;
-<<<<<<< HEAD
+        this.tablesConfig = tablesConfig;
         this.placementDriver = placementDriver;
-=======
-        this.tablesConfig = tablesConfig;
->>>>>>> 9d3f0856
 
         this.replicationGroupId = new TablePartitionId(tableId, partId);
 
