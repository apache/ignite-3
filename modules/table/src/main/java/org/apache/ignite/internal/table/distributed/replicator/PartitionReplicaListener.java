--- conflicted
+++ resolved
@@ -256,11 +256,6 @@
 
     private final TablesConfiguration tablesConfig;
 
-<<<<<<< HEAD
-    /** Rows that were inserted, updated or removed. All row IDs are sorted in natural order to prevent deadlocks upon commit/abort. */
-    private final Map<UUID, SortedSet<RowId>> txsPendingRowIds;
-=======
->>>>>>> 6df2cc27
 
     /**
      * The constructor.
@@ -283,8 +278,6 @@
      * @param mvTableStorage Table storage.
      * @param indexBuilder Index builder.
      * @param tablesConfig Tables configuration.
-     * @param txsPendingRowIds Rows that were inserted, updated or removed. All row IDs are sorted in natural order to prevent deadlocks
-     *     upon commit/abort.
      */
     public PartitionReplicaListener(
             MvPartitionStorage mvDataStorage,
@@ -308,8 +301,7 @@
             IndexBuilder indexBuilder,
             SchemaSyncService schemaSyncService,
             CatalogService catalogService,
-            TablesConfiguration tablesConfig,
-            Map<UUID, SortedSet<RowId>> txsPendingRowIds
+            TablesConfiguration tablesConfig
     ) {
         this.mvDataStorage = mvDataStorage;
         this.raftClient = raftClient;
@@ -330,7 +322,6 @@
         this.schemaSyncService = schemaSyncService;
         this.catalogService = catalogService;
         this.tablesConfig = tablesConfig;
-        this.txsPendingRowIds = txsPendingRowIds;
 
         this.replicationGroupId = new TablePartitionId(tableId, partId);
 
@@ -2721,31 +2712,6 @@
         indexBuilder.stopBuildIndexes(tableId(), partId());
     }
 
-<<<<<<< HEAD
-    private void cleanupLocally(UUID txId, boolean commit, HybridTimestamp commitTimestamp) {
-        Set<RowId> rowIds = txsPendingRowIds.remove(txId);
-        Set<RowId> pendingRowIds = rowIds == null ? EMPTY_SET : rowIds;
-
-        if (commit) {
-            mvDataStorage.runConsistently(locker -> {
-                pendingRowIds.forEach(locker::lock);
-
-                pendingRowIds.forEach(rowId -> mvDataStorage.commitWrite(rowId, commitTimestamp));
-
-                txsPendingRowIds.remove(txId);
-
-                return null;
-            });
-        } else {
-            storageUpdateHandler.handleTransactionAbortion(pendingRowIds, () -> {
-                // on application callback
-                txsPendingRowIds.remove(txId);
-            });
-        }
-    }
-
-=======
->>>>>>> 6df2cc27
     /**
      * Marks the transaction as finished in local tx state map.
      *
