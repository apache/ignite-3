/*
 * Licensed to the Apache Software Foundation (ASF) under one or more
 * contributor license agreements.  See the NOTICE file distributed with
 * this work for additional information regarding copyright ownership.
 * The ASF licenses this file to You under the Apache License, Version 2.0
 * (the "License"); you may not use this file except in compliance with
 * the License.  You may obtain a copy of the License at
 *
 *      http://www.apache.org/licenses/LICENSE-2.0
 *
 * Unless required by applicable law or agreed to in writing, software
 * distributed under the License is distributed on an "AS IS" BASIS,
 * WITHOUT WARRANTIES OR CONDITIONS OF ANY KIND, either express or implied.
 * See the License for the specific language governing permissions and
 * limitations under the License.
 */

package org.apache.ignite.internal.table.distributed.replicator;

import static java.util.concurrent.TimeUnit.MILLISECONDS;

import java.nio.ByteBuffer;
import java.util.Collection;
import java.util.HashMap;
import java.util.Map;
import java.util.UUID;
import java.util.concurrent.CompletableFuture;
import java.util.concurrent.ConcurrentHashMap;
import java.util.concurrent.ExecutorService;
import java.util.concurrent.LinkedBlockingQueue;
import java.util.concurrent.ThreadPoolExecutor;
import org.apache.ignite.internal.logger.IgniteLogger;
import org.apache.ignite.internal.logger.Loggers;
import org.apache.ignite.internal.replicator.listener.ListenerCompoundResponse;
import org.apache.ignite.internal.replicator.listener.ListenerFutureResponse;
import org.apache.ignite.internal.replicator.listener.ListenerInstantResponse;
import org.apache.ignite.internal.replicator.listener.ListenerResponse;
import org.apache.ignite.internal.replicator.listener.ReplicaListener;
<<<<<<< HEAD
=======
import org.apache.ignite.internal.replicator.message.ActionRequest;
>>>>>>> 92a9b2d6
import org.apache.ignite.internal.replicator.message.ReplicaRequest;
import org.apache.ignite.internal.replicator.message.ReplicaRequestLocator;
import org.apache.ignite.internal.schema.BinaryRow;
import org.apache.ignite.internal.storage.MvPartitionStorage;
import org.apache.ignite.internal.storage.RowId;
import org.apache.ignite.internal.table.distributed.command.DeleteCommand;
import org.apache.ignite.internal.table.distributed.command.InsertCommand;
import org.apache.ignite.internal.table.distributed.replicator.action.PartitionAction;
import org.apache.ignite.internal.table.distributed.replicator.action.PartitionMultiAction;
import org.apache.ignite.internal.table.distributed.replicator.action.PartitionSingleAction;
import org.apache.ignite.internal.thread.NamedThreadFactory;
import org.apache.ignite.internal.tx.LockManager;
import org.apache.ignite.lang.IgniteInternalException;
import org.apache.ignite.lang.IgniteStringFormatter;
import org.apache.ignite.raft.client.service.RaftGroupService;
import org.jetbrains.annotations.Nullable;

/** Partition replication listener. */
public class PartitionReplicaListener implements ReplicaListener {
    /** Logger. */
    private static final IgniteLogger LOG = Loggers.forClass(PartitionReplicaListener.class);

    /** Primary key id. */
    public static final UUID INDEX_PK_ID = new UUID(0L, 2L);

    /** Scan index id. */
    public static final UUID INDEX_SCAN_ID = new UUID(0L, 1L);

    /** Table id. */
    private final UUID tableId;

    /** Versioned partition storage. */
    private final MvPartitionStorage mvDataStorage;

    /** Raft client. */
    private final RaftGroupService raftClient;

    /** Lock manager. */
    private final LockManager lockManager;

    //TODO: https://issues.apache.org/jira/browse/IGNITE-17205 Temporary solution until the implementation of the primary index is done.
    /** Dummy primary index. */
    private ConcurrentHashMap<ByteBuffer, RowId> primaryIndex = new ConcurrentHashMap<>();

    /** Executor. */
    private final ExecutorService executor;

    /**
     * The constructor.
     *
     * @param mvDataStorage Data storage.
     * @param raftClient    Raft client.
     * @param lockManager   Lock manager.
     */
    public PartitionReplicaListener(
            MvPartitionStorage mvDataStorage,
            RaftGroupService raftClient,
            LockManager lockManager,
            UUID tableId,
            String listenerName
    ) {
        this.mvDataStorage = mvDataStorage;
        this.raftClient = raftClient;
        this.lockManager = lockManager;
        this.tableId = tableId;

        this.executor = new ThreadPoolExecutor(
                2 * Runtime.getRuntime().availableProcessors(),
                2 * Runtime.getRuntime().availableProcessors(),
                30_000,
                MILLISECONDS,
                new LinkedBlockingQueue<>(),
                new NamedThreadFactory(listenerName + "-exec", LOG)
        );
    }

    /** {@inheritDoc} */
    @Override
    public ListenerResponse invoke(ReplicaRequest request) {
<<<<<<< HEAD
        return null;
=======
        if (request instanceof ActionRequest) {
            var actionRequest = (ActionRequest) request;

            return processAction((PartitionAction) actionRequest.action());
        } else {
//            var cleanupRequest = (CleanupRequest)request;

            return null;
        }
>>>>>>> 92a9b2d6
    }

    /**
     * Handles an action.
     *
     * @param action Partition action.
     * @return Listener response.
     */
    @Nullable
    private ListenerResponse processAction(PartitionAction action) {
        switch (action.actionType()) {
            case RW_GET: {
                var singleEntryAction = (PartitionSingleAction) action;

                RowId rowId = null;

                BinaryRow keyRow = singleEntryAction.entryContainer().getRow();

                if (singleEntryAction.indexToUse() != null) {
                    assert INDEX_PK_ID.equals(singleEntryAction.indexToUse()) : IgniteStringFormatter.format(
                            "The action can use only primary key index [indexToUse={}]", singleEntryAction.indexToUse());

                    //lockManager.acquire(action.txId(), new LockKey(INDEX_PK_ID, keyRow, LockMode.S); // Index S lock

                    rowId = primaryIndex.get(keyRow.keySlice());
                } else {
                    //lockManager.acquire(action.txId(), new LockKey(INDEX_SCAN_ID, keyRow, LockMode.S); // Index S lock

                    //TODO: Implement it through the scan index.
                    for (Map.Entry<ByteBuffer, RowId> entry : primaryIndex.entrySet()) {
                        if (keyRow.keySlice().equals(entry.getKey())) {
                            rowId = entry.getValue();

                            break;
                        }
                    }
                }

                BinaryRow row = null;

                if (rowId != null) {
                    //lockManager.acquire(action.txId(), new LockKey(tableId), LockMode.IS)); // IS lock on table
                    //lockManager.acquire(action.txId(), new LockKey(tableId, rowId), LockMode.S)); // S lock on RowId

                    row = mvDataStorage.read(rowId, action.txId());
                }

                return new ListenerInstantResponse(row);
            }
            case RW_GET_ALL: {
                var multiEntryAction = (PartitionMultiAction) action;

                Collection<BinaryRow> keyRows = multiEntryAction.entryContainer().getRows();

                HashMap<BinaryRow, BinaryRow> result = new HashMap<>(keyRows.size());
                HashMap<BinaryRow, RowId> rowIdByKey = new HashMap<>(keyRows.size());

                for (BinaryRow keyRow: keyRows) {
                    result.put(keyRow, null);
                    rowIdByKey.put(keyRow, null);
                }

                if (multiEntryAction.indexToUse() != null) {
                    assert INDEX_PK_ID.equals(multiEntryAction.indexToUse()) : IgniteStringFormatter.format(
                            "The action can use only primary key index [indexToUse={}]", multiEntryAction.indexToUse());

                    for (BinaryRow keyRow: keyRows) {
                        //lockManager.acquire(action.txId(), new LockKey(INDEX_PK_ID, keyRow, LockMode.S); // Index S lock

                        rowIdByKey.put(keyRow, primaryIndex.get(keyRow.keySlice()));
                    }
                } else {
                    for (BinaryRow keyRow: keyRows) {
                        //lockManager.acquire(action.txId(), new LockKey(INDEX_SCAN_ID, keyRow, LockMode.S); // Index S lock

                        //TODO: Implement it through the scan index.
                        for (Map.Entry<ByteBuffer, RowId> entry : primaryIndex.entrySet()) {
                            if (keyRow.keySlice().equals(entry.getKey())) {
                                rowIdByKey.put(keyRow, entry.getValue());

                                break;
                            }
                        }
                    }
                }

                for (Map.Entry<BinaryRow, RowId> entry : rowIdByKey.entrySet()) {
                    RowId rowId = entry.getValue();

                    if (rowId != null) {
                        //lockManager.acquire(action.txId(), new LockKey(tableId), LockMode.IS)); // IS lock on table
                        //lockManager.acquire(action.txId(), new LockKey(tableId, rowId), LockMode.S)); // S lock on RowId

                        result.put(entry.getKey(), mvDataStorage.read(rowId, action.txId()));
                    }
                }

                return new ListenerInstantResponse(result);
            }
            case RW_DELETE: {
                var singleEntryAction = (PartitionSingleAction) action;

                RowId rowId = null;

                BinaryRow keyRow = singleEntryAction.entryContainer().getRow();

                if (singleEntryAction.indexToUse() != null) {
                    assert INDEX_PK_ID.equals(singleEntryAction.indexToUse()) : IgniteStringFormatter.format(
                            "The action can use only primary key index [indexToUse={}]", singleEntryAction.indexToUse());

                    //lockManager.acquire(action.txId(), new LockKey(INDEX_PK_ID, keyRow, LockMode.X); // Index X lock

                    rowId = primaryIndex.remove(singleEntryAction.entryContainer().getRow().keySlice());
                } else {
                    //lockManager.acquire(action.txId(), new LockKey(INDEX_SCAN_ID, keyRow, LockMode.X); // Index X lock

                    //TODO: Implement it through the scan index.
                    for (Map.Entry<ByteBuffer, RowId> entry : primaryIndex.entrySet()) {
                        if (keyRow.keySlice().equals(entry.getKey())) {
                            rowId = entry.getValue();

                            break;
                        }
                    }
                }

                //lockManager.acquire(action.txId(), new LockKey(tableId), LockMode.IX)); // IX lock on table
                //lockManager.acquire(action.txId(), new LockKey(tableId, rowId), LockMode.X)); // X lock on RowId

                BinaryRow row = mvDataStorage.read(rowId, action.txId());

                mvDataStorage.addWrite(rowId, row, action.txId());

                CompletableFuture fut = new CompletableFuture();

                executor.submit(() -> {
                    //TODO: RAFT commands have to apply a row id and shouldn't depend of txId.
                    raftClient.run(new DeleteCommand(keyRow, action.txId())).whenComplete((o, throwable) -> {
                        if (throwable != null) {
                            fut.completeExceptionally(throwable);
                        } else {
                            fut.complete(o);
                        }
                    });
                });

                return new ListenerCompoundResponse(new ReplicaRequestLocator(action.txId(), UUID.randomUUID()), fut, rowId != null);
            }
            case RW_DELETE_ALL: {
                // lock management
                // call raft client

                return null;
            }
            case RW_DELETE_EXACT: {
                // lock management
                // call raft client

                return null;
            }
            case RW_DELETE_EXACT_ALL: {
                // lock management
                // call raft client

                return null;
            }
            case RW_INSERT: {
                var singleEntryAction = (PartitionSingleAction) action;

                BinaryRow row = singleEntryAction.entryContainer().getRow();

                //lockManager.acquire(action.txId(), new LockKey(tableId), LockMode.IX)); // IX lock on table
                RowId rowId = mvDataStorage.insert(row, action.txId());

                if (singleEntryAction.indexToUse() != null) {
                    assert INDEX_PK_ID.equals(singleEntryAction.indexToUse()) : IgniteStringFormatter.format(
                            "The action can use only primary key index [indexToUse={}]", singleEntryAction.indexToUse());

                    //lockManager.acquire(action.txId(), new LockKey(INDEX_PK_ID, keyRow, LockMode.X); // Index X lock

                    rowId = primaryIndex.put(row.valueSlice(), rowId);

                    assert rowId == null : "Primary index already has row";
                } else {
                    //lockManager.acquire(action.txId(), new LockKey(INDEX_SCAN_ID, keyRow, LockMode.X); // Index X lock
                }

                CompletableFuture fut = new CompletableFuture();

                executor.submit(() -> {
                    //TODO: RAFT commands have to apply a row id and shouldn't depend of txId.
                    raftClient.run(new InsertCommand(row, action.txId())).whenComplete((o, throwable) -> {
                        if (throwable != null) {
                            fut.completeExceptionally(throwable);
                        } else {
                            fut.complete(o);
                        }
                    });
                });

                return new ListenerFutureResponse(new ReplicaRequestLocator(action.txId(), UUID.randomUUID()), fut);
            }
            case RW_INSERT_ALL: {
                // lock management
                // call raft client

                return null;
            }
            case RW_UPSERT: {
                // lock management
                // call raft client

                return null;
            }
            case RW_UPSERT_ALL: {
                // lock management
                // call raft client

                return null;
            }
            case RW_REPLACE: {
                // lock management
                // call raft client

                return null;
            }
            case RW_REPLACE_IF_EXIST: {
                // lock management
                // call raft client

                return null;
            }
            case RW_GET_AND_DELETE: {
                // lock management
                // call raft client

                return null;
            }
            case RW_GET_AND_REPLACE: {
                // lock management
                // call raft client

                return null;
            }
            case RW_GET_AND_UPSERT: {
                // lock management
                // call raft client

                return null;
            }
            case RO_GET: {
                // lock management
                // call raft client

                return null;
            }
            case RO_GET_ALL: {
                // lock management
                // call raft client

                return null;
            }
            case RO_SCAN: {
                // lock management
                // call raft client

                return null;
            }
            default:
                throw new IgniteInternalException(
                        IgniteStringFormatter.format("The action type is not expected [opType={}]", action.actionType()));
        }
    }
}<|MERGE_RESOLUTION|>--- conflicted
+++ resolved
@@ -36,10 +36,7 @@
 import org.apache.ignite.internal.replicator.listener.ListenerInstantResponse;
 import org.apache.ignite.internal.replicator.listener.ListenerResponse;
 import org.apache.ignite.internal.replicator.listener.ReplicaListener;
-<<<<<<< HEAD
-=======
 import org.apache.ignite.internal.replicator.message.ActionRequest;
->>>>>>> 92a9b2d6
 import org.apache.ignite.internal.replicator.message.ReplicaRequest;
 import org.apache.ignite.internal.replicator.message.ReplicaRequestLocator;
 import org.apache.ignite.internal.schema.BinaryRow;
@@ -94,13 +91,7 @@
      * @param raftClient    Raft client.
      * @param lockManager   Lock manager.
      */
-    public PartitionReplicaListener(
-            MvPartitionStorage mvDataStorage,
-            RaftGroupService raftClient,
-            LockManager lockManager,
-            UUID tableId,
-            String listenerName
-    ) {
+    public PartitionReplicaListener(MvPartitionStorage mvDataStorage, RaftGroupService raftClient, LockManager lockManager, UUID tableId, String listenerName) {
         this.mvDataStorage = mvDataStorage;
         this.raftClient = raftClient;
         this.lockManager = lockManager;
@@ -119,9 +110,6 @@
     /** {@inheritDoc} */
     @Override
     public ListenerResponse invoke(ReplicaRequest request) {
-<<<<<<< HEAD
-        return null;
-=======
         if (request instanceof ActionRequest) {
             var actionRequest = (ActionRequest) request;
 
@@ -131,7 +119,6 @@
 
             return null;
         }
->>>>>>> 92a9b2d6
     }
 
     /**
@@ -272,7 +259,8 @@
                     raftClient.run(new DeleteCommand(keyRow, action.txId())).whenComplete((o, throwable) -> {
                         if (throwable != null) {
                             fut.completeExceptionally(throwable);
-                        } else {
+                        }
+                        else {
                             fut.complete(o);
                         }
                     });
@@ -326,7 +314,8 @@
                     raftClient.run(new InsertCommand(row, action.txId())).whenComplete((o, throwable) -> {
                         if (throwable != null) {
                             fut.completeExceptionally(throwable);
-                        } else {
+                        }
+                        else {
                             fut.complete(o);
                         }
                     });
