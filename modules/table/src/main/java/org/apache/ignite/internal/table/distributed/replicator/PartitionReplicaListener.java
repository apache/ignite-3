--- conflicted
+++ resolved
@@ -1224,35 +1224,13 @@
         HybridTimestamp currentTimestamp = hybridClock.now();
         HybridTimestamp commitTimestamp = commit ? currentTimestamp : null;
 
-<<<<<<< HEAD
-        FinishTxCommandBuilder finishTxCmdBldr = MSG_FACTORY.finishTxCommand()
-                .txId(txId)
-                .commit(commit)
-                .safeTimeLong(currentTimestamp.longValue())
-                .txCoordinatorId(txCoordinatorId)
-                .tablePartitionIds(
-                        aggregatedGroupIds.stream()
-                                .map(PartitionReplicaListener::tablePartitionId)
-                                .collect(toList())
-                );
-
-        if (commit) {
-            finishTxCmdBldr.commitTimestampLong(commitTimestamp.longValue());
-        }
-
-        return raftClient.run(finishTxCmdBldr.build()).whenComplete((o, throwable) -> {
-            TxState txState = commit ? COMMITED : ABORTED;
-
-            fut.complete(new TxMeta(txState, aggregatedGroupIds, commitTimestamp));
-
-            markFinished(txId, txState, commitTimestamp);
-=======
         return catalogVersionFor(currentTimestamp)
                 .thenApply(catalogVersion -> {
                     FinishTxCommandBuilder finishTxCmdBldr = MSG_FACTORY.finishTxCommand()
                             .txId(txId)
                             .commit(commit)
                             .safeTimeLong(currentTimestamp.longValue())
+                            .txCoordinatorId(txCoordinatorId)
                             .requiredCatalogVersion(catalogVersion)
                             .tablePartitionIds(
                                     aggregatedGroupIds.stream()
@@ -1268,8 +1246,11 @@
                 })
                 .thenCompose(raftClient::run)
                 .whenComplete((o, throwable) -> {
-                    fut.complete(new TxMeta(commit ? TxState.COMMITED : TxState.ABORTED, aggregatedGroupIds, commitTimestamp));
->>>>>>> e26fc801
+                    TxState txState = commit ? COMMITED : ABORTED;
+
+                    fut.complete(new TxMeta(txState, aggregatedGroupIds, commitTimestamp));
+
+                    markFinished(txId, txState, commitTimestamp);
 
                     txTimestampUpdateMap.remove(txId);
                 });
@@ -1334,22 +1315,6 @@
         }
 
         return allOffFuturesExceptionIgnored(txUpdateFutures, request).thenCompose(v -> {
-<<<<<<< HEAD
-            TxCleanupCommand txCleanupCmd = MSG_FACTORY.txCleanupCommand()
-                    .txId(request.txId())
-                    .commit(request.commit())
-                    .commitTimestampLong(request.commitTimestampLong())
-                    .safeTimeLong(hybridClock.nowLong())
-                    .txCoordinatorId(getTxCoordinatorId(request.txId()))
-                    .build();
-
-            cleanupLocally(request.txId(), request.commit(), request.commitTimestamp());
-
-            return raftClient
-                    .run(txCleanupCmd)
-                    .thenCompose(ignored -> allOffFuturesExceptionIgnored(txReadFutures, request)
-                            .thenRun(() -> releaseTxLocks(request.txId())));
-=======
             long commandTimestamp = hybridClock.nowLong();
 
             return catalogVersionFor(hybridTimestamp(commandTimestamp))
@@ -1359,6 +1324,7 @@
                                 .commit(request.commit())
                                 .commitTimestampLong(request.commitTimestampLong())
                                 .safeTimeLong(commandTimestamp)
+                                .txCoordinatorId(getTxCoordinatorId(request.txId()))
                                 .requiredCatalogVersion(catalogVersion)
                                 .build();
 
@@ -1369,7 +1335,6 @@
                                 .thenCompose(ignored -> allOffFuturesExceptionIgnored(txReadFutures, request)
                                         .thenRun(() -> releaseTxLocks(request.txId())));
                     });
->>>>>>> e26fc801
         });
     }
 
@@ -1697,12 +1662,8 @@
                         return completedFuture(result);
                     }
 
-<<<<<<< HEAD
-                    return applyUpdateAllCommand(updateAllCommand(committedPartitionId, rowIdsToDelete, txId, full, txCoordinatorId))
-=======
-                    return updateAllCommand(request, rowIdsToDelete)
+                    return updateAllCommand(request, rowIdsToDelete, txCoordinatorId)
                             .thenCompose(this::applyUpdateAllCommand)
->>>>>>> e26fc801
                             .thenApply(ignored -> result);
                 });
             }
@@ -1738,11 +1699,8 @@
                     }
 
                     CompletableFuture<Object> raftFut = rowIdsToDelete.isEmpty() ? completedFuture(null)
-<<<<<<< HEAD
-                            : applyUpdateAllCommand(updateAllCommand(committedPartitionId, rowIdsToDelete, txId, full, txCoordinatorId));
-=======
-                            : updateAllCommand(request, rowIdsToDelete).thenCompose(this::applyUpdateAllCommand);
->>>>>>> e26fc801
+                            : updateAllCommand(request, rowIdsToDelete, txCoordinatorId)
+                                                        .thenCompose(this::applyUpdateAllCommand);
 
                     return raftFut.thenApply(ignored -> result);
                 });
@@ -1804,14 +1762,8 @@
                             ));
 
                     return allOf(insertLockFuts)
-<<<<<<< HEAD
-                            .thenCompose(ignored -> applyUpdateAllCommand(
-                                    updateAllCommand(committedPartitionId, convertedMap, txId, full, txCoordinatorId)
-                            ))
-=======
-                            .thenCompose(ignored -> updateAllCommand(request, convertedMap))
+                            .thenCompose(ignored -> updateAllCommand(request, convertedMap, txCoordinatorId))
                             .thenCompose(this::applyUpdateAllCommand)
->>>>>>> e26fc801
                             .thenApply(ignored -> {
                                 // Release short term locks.
                                 for (CompletableFuture<IgniteBiTuple<RowId, Collection<Lock>>> insertLockFut : insertLockFuts) {
@@ -1855,12 +1807,8 @@
                         return completedFuture(null);
                     }
 
-<<<<<<< HEAD
-                    return applyUpdateAllCommand(updateAllCommand(committedPartitionId, rowsToUpdate, txId, full, txCoordinatorId))
-=======
-                    return updateAllCommand(request, rowsToUpdate)
+                    return updateAllCommand(request, rowsToUpdate, txCoordinatorId)
                             .thenCompose(this::applyUpdateAllCommand)
->>>>>>> e26fc801
                             .thenApply(ignored -> {
                                 // Release short term locks.
                                 for (CompletableFuture<IgniteBiTuple<RowId, Collection<Lock>>> rowIdFut : rowIdFuts) {
@@ -1997,6 +1945,8 @@
         assert commitPartitionId != null || request.requestType() == RequestType.RW_GET :
                 "Commit partition is null [type=" + request.requestType() + ']';
 
+        boolean full = request.full();
+
         switch (request.requestType()) {
             case RW_GET: {
                 return resolveRowByPk(binaryTuple(searchRow), txId, (rowId, row) -> {
@@ -2015,14 +1965,8 @@
                     }
 
                     return takeLocksForDelete(row, rowId, txId)
-<<<<<<< HEAD
-                            .thenCompose(ignored -> applyUpdateCommand(
-                                    updateCommand(commitPartitionId, rowId.uuid(), null, txId, full, txCoordinatorId)
-                            ))
-=======
-                            .thenCompose(ignored -> updateCommand(request, rowId.uuid(), null))
+                            .thenCompose(ignored -> updateCommand(request, rowId.uuid(), null, txCoordinatorId))
                             .thenCompose(this::applyUpdateCommand)
->>>>>>> e26fc801
                             .thenApply(ignored -> true);
                 });
             }
@@ -2033,14 +1977,8 @@
                     }
 
                     return takeLocksForDelete(row, rowId, txId)
-<<<<<<< HEAD
-                            .thenCompose(ignored -> applyUpdateCommand(
-                                    updateCommand(commitPartitionId, rowId.uuid(), null, txId, full, txCoordinatorId)
-                            ))
-=======
-                            .thenCompose(ignored -> updateCommand(request, rowId.uuid(), null))
+                            .thenCompose(ignored -> updateCommand(request, rowId.uuid(), null, txCoordinatorId))
                             .thenCompose(this::applyUpdateCommand)
->>>>>>> e26fc801
                             .thenApply(ignored -> row);
                 });
             }
@@ -2056,14 +1994,8 @@
                                     return completedFuture(false);
                                 }
 
-<<<<<<< HEAD
-                                return applyUpdateCommand(
-                                            updateCommand(commitPartitionId, validatedRowId.uuid(), null, txId, full, txCoordinatorId)
-                                        )
-=======
-                                return updateCommand(request, validatedRowId.uuid(), null)
+                                return updateCommand(request, validatedRowId.uuid(), null, txCoordinatorId)
                                         .thenCompose(this::applyUpdateCommand)
->>>>>>> e26fc801
                                         .thenApply(ignored -> true);
                             });
                 });
@@ -2077,14 +2009,8 @@
                     RowId rowId0 = new RowId(partId(), UUID.randomUUID());
 
                     return takeLocksForInsert(searchRow, rowId0, txId)
-<<<<<<< HEAD
-                            .thenCompose(rowIdLock -> applyUpdateCommand(
-                                        updateCommand(commitPartitionId, rowId0.uuid(), searchRow, txId, full, txCoordinatorId)
-                                    )
-=======
-                            .thenCompose(rowIdLock -> updateCommand(request, rowId0.uuid(), searchRow)
+                            .thenCompose(rowIdLock -> updateCommand(request, rowId0.uuid(), searchRow, txCoordinatorId)
                                     .thenCompose(this::applyUpdateCommand)
->>>>>>> e26fc801
                                     .thenApply(ignored -> rowIdLock))
                             .thenApply(rowIdLock -> {
                                 // Release short term locks.
@@ -2105,14 +2031,8 @@
                             : takeLocksForUpdate(searchRow, rowId0, txId);
 
                     return lockFut
-<<<<<<< HEAD
-                            .thenCompose(rowIdLock -> applyUpdateCommand(
-                                        updateCommand(commitPartitionId, rowId0.uuid(), searchRow, txId, full, txCoordinatorId)
-                                    )
-=======
-                            .thenCompose(rowIdLock -> updateCommand(request, rowId0.uuid(), searchRow)
+                            .thenCompose(rowIdLock -> updateCommand(request, rowId0.uuid(), searchRow, txCoordinatorId)
                                     .thenCompose(this::applyUpdateCommand)
->>>>>>> e26fc801
                                     .thenApply(ignored -> rowIdLock))
                             .thenApply(rowIdLock -> {
                                 // Release short term locks.
@@ -2133,14 +2053,8 @@
                             : takeLocksForUpdate(searchRow, rowId0, txId);
 
                     return lockFut
-<<<<<<< HEAD
-                            .thenCompose(rowIdLock -> applyUpdateCommand(
-                                        updateCommand(commitPartitionId, rowId0.uuid(), searchRow, txId, full, txCoordinatorId)
-                                    )
-=======
-                            .thenCompose(rowIdLock -> updateCommand(request, rowId0.uuid(), searchRow)
+                            .thenCompose(rowIdLock -> updateCommand(request, rowId0.uuid(), searchRow, txCoordinatorId)
                                     .thenCompose(this::applyUpdateCommand)
->>>>>>> e26fc801
                                     .thenApply(ignored -> rowIdLock))
                             .thenApply(rowIdLock -> {
                                 // Release short term locks.
@@ -2157,14 +2071,8 @@
                     }
 
                     return takeLocksForUpdate(searchRow, rowId, txId)
-<<<<<<< HEAD
-                            .thenCompose(rowIdLock -> applyUpdateCommand(
-                                        updateCommand(commitPartitionId, rowId.uuid(), searchRow, txId, full, txCoordinatorId)
-                                    )
-=======
-                            .thenCompose(rowIdLock -> updateCommand(request, rowId.uuid(), searchRow)
+                            .thenCompose(rowIdLock -> updateCommand(request, rowId.uuid(), searchRow, txCoordinatorId)
                                     .thenCompose(this::applyUpdateCommand)
->>>>>>> e26fc801
                                     .thenApply(ignored -> rowIdLock))
                             .thenApply(rowIdLock -> {
                                 // Release short term locks.
@@ -2181,14 +2089,8 @@
                     }
 
                     return takeLocksForUpdate(searchRow, rowId, txId)
-<<<<<<< HEAD
-                            .thenCompose(rowLock -> applyUpdateCommand(
-                                        updateCommand(commitPartitionId, rowId.uuid(), searchRow, txId, full, txCoordinatorId)
-                                    )
-=======
-                            .thenCompose(rowLock -> updateCommand(request, rowId.uuid(), searchRow)
+                            .thenCompose(rowLock -> updateCommand(request, rowId.uuid(), searchRow, txCoordinatorId)
                                     .thenCompose(this::applyUpdateCommand)
->>>>>>> e26fc801
                                     .thenApply(ignored -> rowLock))
                             .thenApply(rowIdLock -> {
                                 // Release short term locks.
@@ -2362,15 +2264,10 @@
                                 return completedFuture(false);
                             }
 
-<<<<<<< HEAD
-                            return applyUpdateCommand(
-                                        updateCommand(commitPartitionId, validatedRowId.get1().uuid(), newRow, txId, request.full(),
-                                                txCoordinatorId)
+                            return updateCommand(commitPartitionId, validatedRowId.get1().uuid(), newRow, txId, request.full(),
+                                        txCoordinatorId
                                     )
-=======
-                            return updateCommand(commitPartitionId, validatedRowId.get1().uuid(), newRow, txId, request.full())
                                     .thenCompose(this::applyUpdateCommand)
->>>>>>> e26fc801
                                     .thenApply(ignored -> validatedRowId)
                                     .thenApply(rowIdLock -> {
                                         // Release short term locks.
@@ -2554,9 +2451,10 @@
     private CompletableFuture<UpdateCommand> updateCommand(
             ReadWriteSingleRowReplicaRequest request,
             UUID rowUuid,
-            @Nullable BinaryRow row
+            @Nullable BinaryRow row,
+            String txCoordinatorId
     ) {
-        return updateCommand(request.commitPartitionId(), rowUuid, row, request.transactionId(), request.full());
+        return updateCommand(request.commitPartitionId(), rowUuid, row, request.transactionId(), request.full(), txCoordinatorId);
     }
 
     /**
@@ -2570,37 +2468,13 @@
      * @param txCoordinatorId Transaction coordinator id.
      * @return Constructed {@link UpdateCommand} object.
      */
-<<<<<<< HEAD
-    private UpdateCommand updateCommand(
-=======
     private CompletableFuture<UpdateCommand> updateCommand(
->>>>>>> e26fc801
             TablePartitionId tablePartId,
             UUID rowUuid,
             @Nullable BinaryRow row,
             UUID txId,
-<<<<<<< HEAD
             boolean full,
             String txCoordinatorId
-    ) {
-        UpdateCommandBuilder bldr = MSG_FACTORY.updateCommand()
-                .tablePartitionId(tablePartitionId(tablePartId))
-                .rowUuid(rowUuid)
-                .txId(txId)
-                .full(full)
-                .safeTimeLong(hybridClock.nowLong())
-                .txCoordinatorId(txCoordinatorId);
-
-        if (row != null) {
-            BinaryRowMessage rowMessage = MSG_FACTORY.binaryRowMessage()
-                    .binaryTuple(row.tupleSlice())
-                    .schemaVersion(row.schemaVersion())
-                    .build();
-
-            bldr.rowMessage(rowMessage);
-        }
-=======
-            boolean full
     ) {
         long commandTimestamp = hybridClock.nowLong();
 
@@ -2612,6 +2486,7 @@
                             .txId(txId)
                             .full(full)
                             .safeTimeLong(commandTimestamp)
+                            .txCoordinatorId(txCoordinatorId)
                             .requiredCatalogVersion(catalogVersion);
 
                     if (row != null) {
@@ -2626,7 +2501,6 @@
                     return bldr.build();
                 });
     }
->>>>>>> e26fc801
 
     private CompletableFuture<Integer> catalogVersionFor(HybridTimestamp ts) {
         return schemaSyncService.waitForMetadataCompleteness(ts)
@@ -2638,32 +2512,13 @@
      *
      * @param request A read/write multi-row request from which to construct.
      * @param rowsToUpdate All {@link BinaryRow}s represented as {@link ByteBuffer}s to be updated.
-<<<<<<< HEAD
-     * @param txId Transaction ID.
-     * @param full {@code True} if full transaction.
      * @param txCoordinatorId Transaction coordinator id.
      * @return Constructed {@link UpdateAllCommand} object.
      */
-    private UpdateAllCommand updateAllCommand(
-            TablePartitionId tablePartId,
-            Map<UUID, BinaryRowMessage> rowsToUpdate,
-            UUID txId,
-            boolean full,
-            String txCoordinatorId) {
-        return MSG_FACTORY.updateAllCommand()
-                .tablePartitionId(tablePartitionId(tablePartId))
-                .rowsToUpdate(rowsToUpdate)
-                .txId(txId)
-                .safeTimeLong(hybridClock.nowLong())
-                .full(full)
-                .txCoordinatorId(txCoordinatorId)
-                .build();
-=======
-     * @return Constructed {@link UpdateAllCommand} object.
-     */
     private CompletableFuture<UpdateAllCommand> updateAllCommand(
             ReadWriteMultiRowReplicaRequest request,
-            Map<UUID, BinaryRowMessage> rowsToUpdate
+            Map<UUID, BinaryRowMessage> rowsToUpdate,
+            String txCoordinatorId
     ) {
         long commandTimestamp = hybridClock.nowLong();
 
@@ -2674,10 +2529,10 @@
                         .txId(request.transactionId())
                         .safeTimeLong(commandTimestamp)
                         .full(request.full())
+                        .txCoordinatorId(txCoordinatorId)
                         .requiredCatalogVersion(catalogVersion)
                         .build()
                 );
->>>>>>> e26fc801
     }
 
     /**
