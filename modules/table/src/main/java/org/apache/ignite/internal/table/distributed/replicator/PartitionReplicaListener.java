--- conflicted
+++ resolved
@@ -2537,8 +2537,6 @@
         );
     }
 
-<<<<<<< HEAD
-=======
     /**
      * Executes an UpdateAll command.
      *
@@ -2551,7 +2549,6 @@
      * @param skipDelayedAck {@code true} to disable the delayed ack optimization.
      * @return Raft future, see {@link #applyCmdWithExceptionHandling(Command)}.
      */
->>>>>>> b54f5bbc
     private CompletableFuture<CompletableFuture<?>> applyUpdateAllCommand(
             Map<UUID, TimedBinaryRowMessage> rowsToUpdate,
             TablePartitionIdMessage commitPartitionId,
