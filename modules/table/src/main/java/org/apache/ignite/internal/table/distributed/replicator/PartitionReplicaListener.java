/*
 * Licensed to the Apache Software Foundation (ASF) under one or more
 * contributor license agreements. See the NOTICE file distributed with
 * this work for additional information regarding copyright ownership.
 * The ASF licenses this file to You under the Apache License, Version 2.0
 * (the "License"); you may not use this file except in compliance with
 * the License. You may obtain a copy of the License at
 *
 *      http://www.apache.org/licenses/LICENSE-2.0
 *
 * Unless required by applicable law or agreed to in writing, software
 * distributed under the License is distributed on an "AS IS" BASIS,
 * WITHOUT WARRANTIES OR CONDITIONS OF ANY KIND, either express or implied.
 * See the License for the specific language governing permissions and
 * limitations under the License.
 */

package org.apache.ignite.internal.table.distributed.replicator;

import static java.util.concurrent.CompletableFuture.allOf;
import static java.util.concurrent.CompletableFuture.failedFuture;
import static org.apache.ignite.internal.util.CollectionUtils.nullOrEmpty;
import static org.apache.ignite.lang.IgniteStringFormatter.format;

import java.nio.ByteBuffer;
import java.util.ArrayList;
import java.util.Collection;
import java.util.HashMap;
import java.util.List;
import java.util.Map;
import java.util.UUID;
import java.util.concurrent.CompletableFuture;
import java.util.concurrent.ConcurrentNavigableMap;
import java.util.concurrent.ConcurrentSkipListMap;
import java.util.concurrent.TimeoutException;
import java.util.concurrent.atomic.AtomicInteger;
import java.util.function.Supplier;
import java.util.stream.Collectors;
import org.apache.ignite.hlc.HybridClock;
import org.apache.ignite.hlc.HybridTimestamp;
import org.apache.ignite.internal.binarytuple.BinaryTupleBuilder;
import org.apache.ignite.internal.replicator.exception.PrimaryReplicaMissException;
import org.apache.ignite.internal.replicator.exception.ReplicationException;
import org.apache.ignite.internal.replicator.exception.ReplicationTimeoutException;
import org.apache.ignite.internal.replicator.exception.UnsupportedReplicaRequestException;
import org.apache.ignite.internal.replicator.listener.ReplicaListener;
import org.apache.ignite.internal.replicator.message.ReplicaRequest;
import org.apache.ignite.internal.schema.BinaryRow;
import org.apache.ignite.internal.schema.BinaryTuple;
import org.apache.ignite.internal.schema.BinaryTupleSchema;
import org.apache.ignite.internal.schema.BinaryTupleSchema.Element;
import org.apache.ignite.internal.schema.NativeTypes;
import org.apache.ignite.internal.storage.MvPartitionStorage;
import org.apache.ignite.internal.storage.PartitionTimestampCursor;
import org.apache.ignite.internal.storage.ReadResult;
import org.apache.ignite.internal.storage.RowId;
import org.apache.ignite.internal.storage.index.HashIndexStorage;
import org.apache.ignite.internal.table.distributed.TableManager.TableIndex;
import org.apache.ignite.internal.table.distributed.command.FinishTxCommand;
import org.apache.ignite.internal.table.distributed.command.TxCleanupCommand;
import org.apache.ignite.internal.table.distributed.command.UpdateAllCommand;
import org.apache.ignite.internal.table.distributed.command.UpdateCommand;
import org.apache.ignite.internal.table.distributed.replication.request.ReadOnlyMultiRowReplicaRequest;
import org.apache.ignite.internal.table.distributed.replication.request.ReadOnlyScanRetrieveBatchReplicaRequest;
import org.apache.ignite.internal.table.distributed.replication.request.ReadOnlySingleRowReplicaRequest;
import org.apache.ignite.internal.table.distributed.replication.request.ReadWriteMultiRowReplicaRequest;
import org.apache.ignite.internal.table.distributed.replication.request.ReadWriteReplicaRequest;
import org.apache.ignite.internal.table.distributed.replication.request.ReadWriteScanCloseReplicaRequest;
import org.apache.ignite.internal.table.distributed.replication.request.ReadWriteScanRetrieveBatchReplicaRequest;
import org.apache.ignite.internal.table.distributed.replication.request.ReadWriteSingleRowReplicaRequest;
import org.apache.ignite.internal.table.distributed.replication.request.ReadWriteSwapRowReplicaRequest;
import org.apache.ignite.internal.table.distributed.replicator.action.RequestType;
import org.apache.ignite.internal.tx.LockKey;
import org.apache.ignite.internal.tx.LockManager;
import org.apache.ignite.internal.tx.LockMode;
import org.apache.ignite.internal.tx.TxManager;
import org.apache.ignite.internal.tx.TxMeta;
import org.apache.ignite.internal.tx.TxState;
import org.apache.ignite.internal.tx.message.TxCleanupReplicaRequest;
import org.apache.ignite.internal.tx.message.TxFinishReplicaRequest;
<<<<<<< HEAD
import org.apache.ignite.internal.util.Cursor;
=======
import org.apache.ignite.internal.tx.message.TxMessagesFactory;
import org.apache.ignite.internal.tx.message.TxStateReplicaRequest;
import org.apache.ignite.internal.tx.storage.state.TxStateStorage;
>>>>>>> 7b0b3395
import org.apache.ignite.lang.ErrorGroups.Replicator;
import org.apache.ignite.lang.IgniteBiTuple;
import org.apache.ignite.lang.IgniteInternalException;
import org.apache.ignite.lang.IgniteUuid;
import org.apache.ignite.network.NetworkAddress;
import org.apache.ignite.network.TopologyService;
import org.apache.ignite.raft.client.Command;
import org.apache.ignite.raft.client.service.RaftGroupService;
import org.jetbrains.annotations.NotNull;
import org.jetbrains.annotations.Nullable;

/** Partition replication listener. */
public class PartitionReplicaListener implements ReplicaListener {
<<<<<<< HEAD
    private static final BinaryTupleSchema PK_KEY_SCHEMA = BinaryTupleSchema.create(new Element[]{
            new Element(NativeTypes.BYTES, false)
    });
=======
    /** Tx messages factory. */
    private static final TxMessagesFactory FACTORY = new TxMessagesFactory();
>>>>>>> 7b0b3395

    /** Replication group id. */
    private final String replicationGroupId;

    /** Partition id. */
    private final int partId;

    /** Primary key index. */
    public final HashIndexStorage pkConstraintStorage;

    /** Table id. */
    private final UUID tableId;

    /** Versioned partition storage. */
    private final MvPartitionStorage mvDataStorage;

    /** Raft client. */
    private final RaftGroupService raftClient;

    /** Tx manager. */
    private final TxManager txManager;

    /** Lock manager. */
    private final LockManager lockManager;

    /**
     * Cursors map. The key of the map is internal Ignite uuid which consists of a transaction id ({@link UUID}) and a cursor id ({@link
     * Long}).
     */
    private final ConcurrentNavigableMap<IgniteUuid, PartitionTimestampCursor> cursors;

<<<<<<< HEAD
    private final Supplier<List<TableIndex>> activeIndexes;
=======
    /** Tx state storage. */
    private final TxStateStorage txStateStorage;

    /** Topology service. */
    private final TopologyService topologyService;

    /** Hybrid clock. */
    private final HybridClock hybridClock;

    /** Placement Driver. */
    private final PlacementDriver placementDriver;

    /**
     * Map to control clock's update in the read only transactions concurrently with a commit timestamp.
     * TODO: IGNITE-17261 review this after the commit timestamp will be provided from a commit request (request.commitTimestamp()).
     */
    ConcurrentHashMap<UUID, CompletableFuture<TxMeta>> txTimestampUpdateMap = new ConcurrentHashMap<>();
>>>>>>> 7b0b3395

    /**
     * The constructor.
     *
     * @param mvDataStorage Data storage.
     * @param raftClient Raft client.
     * @param txManager Transaction manager.
     * @param lockManager Lock manager.
     * @param partId Partition id.
     * @param replicationGroupId replication group id.
     * @param tableId Table id.
     * @param hybridClock Hybrid clock.
     * @param txStateStorage Transaction state storage.
     * @param topologyService Topology services.
     * @param placementDriver Placement driver.
     */
    public PartitionReplicaListener(
            MvPartitionStorage mvDataStorage,
            RaftGroupService raftClient,
            TxManager txManager,
            LockManager lockManager,
            int partId,
            String replicationGroupId,
            UUID tableId,
<<<<<<< HEAD
            Supplier<List<TableIndex>> activeIndexes,
            HashIndexStorage pkConstraintStorage,
            HybridClock hybridClock
=======
            ConcurrentHashMap<ByteBuffer, RowId> primaryIndex,
            HybridClock hybridClock,
            TxStateStorage txStateStorage,
            TopologyService topologyService,
            PlacementDriver placementDriver
>>>>>>> 7b0b3395
    ) {
        this.mvDataStorage = mvDataStorage;
        this.raftClient = raftClient;
        this.txManager = txManager;
        this.lockManager = lockManager;
        this.partId = partId;
        this.replicationGroupId = replicationGroupId;
        this.tableId = tableId;
<<<<<<< HEAD
        this.activeIndexes = activeIndexes;
        this.pkConstraintStorage = pkConstraintStorage;
=======
        this.primaryIndex = primaryIndex;
        this.hybridClock = hybridClock;
        this.txStateStorage = txStateStorage;
        this.topologyService = topologyService;
        this.placementDriver = placementDriver;

        //TODO: IGNITE-17479 Integrate indexes into replicaListener command handlers
        this.indexScanId = new UUID(tableId.getMostSignificantBits(), tableId.getLeastSignificantBits() + 1);
        this.indexPkId = new UUID(tableId.getMostSignificantBits(), tableId.getLeastSignificantBits() + 2);
>>>>>>> 7b0b3395

        cursors = new ConcurrentSkipListMap<>((o1, o2) -> {
            if (o1 == o2) {
                return 0;
            }

            int res = o1.globalId().compareTo(o2.globalId());

            if (res == 0) {
                res = Long.compare(o1.localId(), o2.localId());
            }

            return res;
        });
    }

    /** {@inheritDoc} */
    @Override
    public CompletableFuture<Object> invoke(ReplicaRequest request) {
        if (request instanceof TxStateReplicaRequest) {
            return processTxStateReplicaRequest((TxStateReplicaRequest) request);
        }

        return ensureReplicaIsPrimary(request)
                .thenCompose((ignore) -> {
                    if (request instanceof ReadWriteSingleRowReplicaRequest) {
                        return processSingleEntryAction((ReadWriteSingleRowReplicaRequest) request);
                    } else if (request instanceof ReadWriteMultiRowReplicaRequest) {
                        return processMultiEntryAction((ReadWriteMultiRowReplicaRequest) request);
                    } else if (request instanceof ReadWriteSwapRowReplicaRequest) {
                        return processTwoEntriesAction((ReadWriteSwapRowReplicaRequest) request);
                    } else if (request instanceof ReadWriteScanRetrieveBatchReplicaRequest) {
                        return processScanRetrieveBatchAction((ReadWriteScanRetrieveBatchReplicaRequest) request);
                    } else if (request instanceof ReadWriteScanCloseReplicaRequest) {
                        processScanCloseAction((ReadWriteScanCloseReplicaRequest) request);

                        return CompletableFuture.completedFuture(null);
                    } else if (request instanceof TxFinishReplicaRequest) {
                        return processTxFinishAction((TxFinishReplicaRequest) request);
                    } else if (request instanceof TxCleanupReplicaRequest) {
                        return processTxCleanupAction((TxCleanupReplicaRequest) request);
                    } else if (request instanceof ReadOnlySingleRowReplicaRequest) {
                        return processReadOnlySingleEntryAction((ReadOnlySingleRowReplicaRequest) request);
                    } else if (request instanceof ReadOnlyMultiRowReplicaRequest) {
                        return processReadOnlyMultiEntryAction((ReadOnlyMultiRowReplicaRequest) request);
                    } else if (request instanceof ReadOnlyScanRetrieveBatchReplicaRequest) {
                        return processReadOnlyScanRetrieveBatchAction((ReadOnlyScanRetrieveBatchReplicaRequest) request);
                    } else {
                        throw new UnsupportedReplicaRequestException(request.getClass());
                    }
                });
    }

    /**
     * Processes a transaction state request.
     *
     * @param request Transaction state request.
     * @return Result future.
     */
    private CompletableFuture<Object> processTxStateReplicaRequest(TxStateReplicaRequest request) {
        return raftClient.refreshAndGetLeaderWithTerm()
                .thenCompose(replicaAndTerm -> {
                            NetworkAddress leaderAddress = replicaAndTerm.get1().address();

                            if (topologyService.localMember().address().equals(leaderAddress)) {

                                CompletableFuture<TxMeta> txStateFut = getTxStateConcurrently(request);

                                return txStateFut.thenApply(txMeta -> new IgniteBiTuple<>(txMeta, null));
                            } else {
                                return CompletableFuture.completedFuture(
                                        new IgniteBiTuple<>(null, topologyService.getByAddress(leaderAddress)));
                            }
                        }
                );
    }

    /**
     * Gets a transaction state or {@code null}, if the transaction is not completed.
     *
     * @param txStateReq Transaction state request.
     * @return Future to transaction state meta or {@code null}.
     */
    private CompletableFuture<TxMeta> getTxStateConcurrently(TxStateReplicaRequest txStateReq) {
        //TODO: IGNITE-17261 review this after the commit timestamp will be provided from a commit request (request.commitTimestamp()).
        CompletableFuture<TxMeta> txStateFut = new CompletableFuture<>();

        txTimestampUpdateMap.compute(txStateReq.txId(), (uuid, fut) -> {
            if (fut != null) {
                fut.thenAccept(txMeta -> txStateFut.complete(txMeta));
            } else {
                TxMeta txMeta = txStateStorage.get(txStateReq.txId());

                if (txMeta == null) {
                    // All future transactions will be committed after the resolution processed.
                    hybridClock.update(txStateReq.commitTimestamp());
                }

                txStateFut.complete(txMeta);
            }

            return null;
        });

        return txStateFut;
    }

    /**
     * Processes retrieve batch for read only transaction.
     *
     * @param request Read only retrieve batch request.
     * @return Result future.
     */
    private CompletableFuture<Object> processReadOnlyScanRetrieveBatchAction(ReadOnlyScanRetrieveBatchReplicaRequest request) {
        UUID txId = request.transactionId();
        int batchCount = request.batchSize();
        HybridTimestamp timestamp = request.timestamp();

        IgniteUuid cursorId = new IgniteUuid(txId, request.scanId());

        ArrayList<BinaryRow> batchRows = new ArrayList<>(batchCount);

        @SuppressWarnings("resource") PartitionTimestampCursor cursor = cursors.computeIfAbsent(cursorId,
                id -> mvDataStorage.scan(HybridTimestamp.MAX_VALUE));

        while (batchRows.size() < batchCount && cursor.hasNext()) {
            BinaryRow resolvedReadResult = resolveReadResult(cursor.next(), timestamp, () -> cursor.committed(timestamp));

            if (resolvedReadResult != null) {
                batchRows.add(resolvedReadResult);
            }
        }

        return CompletableFuture.completedFuture(batchRows);
    }

    /**
     * Processes single entry request for read only transaction.
     *
     * @param request Read only single entry request.
     * @return Result future.
     */
    private CompletableFuture<Object> processReadOnlySingleEntryAction(ReadOnlySingleRowReplicaRequest request) {
        ByteBuffer searchKey = request.binaryRow().keySlice();

<<<<<<< HEAD
        if (request.requestType() !=  RequestType.RO_GET) {
=======
        UUID indexId = indexIdOrDefault(indexScanId/*request.indexToUse()*/);

        if (request.requestType() != RequestType.RO_GET) {
>>>>>>> 7b0b3395
            throw new IgniteInternalException(Replicator.REPLICA_COMMON_ERR,
                    format("Unknown single request [actionType={}]", request.requestType()));
        }

        //TODO: IGNITE-17868 Integrate indexes into rowIds resolution along with proper lock management on search rows.
        RowId rowId = rowIdByKey(searchKey, request.timestamp(), null);

        ReadResult readResult = rowId == null ? null : mvDataStorage.read(rowId, request.timestamp());

        BinaryRow result = readResult == null ? null : resolveReadResult(readResult, request.timestamp(), () -> {
            if (readResult.newestCommitTimestamp() == null) {
                return null;
            }

            ReadResult committedReadResult = mvDataStorage.read(rowId, readResult.newestCommitTimestamp());

            assert !committedReadResult.isWriteIntent() :
                    "The result is not committed [rowId=" + rowId + ", timestamp="
                            + readResult.newestCommitTimestamp() + ']';

            return committedReadResult.binaryRow();
        });

        return CompletableFuture.completedFuture(result);
    }

    /**
     * Processes multiple entries request for read only transaction.
     *
     * @param request Read only multiple entries request.
     * @return Result future.
     */
    private CompletableFuture<Object> processReadOnlyMultiEntryAction(ReadOnlyMultiRowReplicaRequest request) {
        Collection<ByteBuffer> keyRows = request.binaryRows().stream().map(br -> br.keySlice()).collect(
                Collectors.toList());

<<<<<<< HEAD
        if (request.requestType() !=  RequestType.RO_GET_ALL) {
=======
        UUID indexId = indexIdOrDefault(indexScanId/*request.indexToUse()*/);

        if (request.requestType() != RequestType.RO_GET_ALL) {
>>>>>>> 7b0b3395
            throw new IgniteInternalException(Replicator.REPLICA_COMMON_ERR,
                    format("Unknown single request [actionType={}]", request.requestType()));
        }

        ArrayList<BinaryRow> result = new ArrayList<>(keyRows.size());

        for (ByteBuffer searchKey : keyRows) {
            //TODO: IGNITE-17868 Integrate indexes into rowIds resolution along with proper lock management on search rows.
            RowId rowId = rowIdByKey(searchKey, request.timestamp(), null);

            ReadResult readResult = rowId == null ? null : mvDataStorage.read(rowId, request.timestamp());

            result.add(readResult == null ? null : resolveReadResult(readResult, request.timestamp(), () -> {
                if (readResult.newestCommitTimestamp() == null) {
                    return null;
                }

                ReadResult committedReadResult = mvDataStorage.read(rowId, readResult.newestCommitTimestamp());

                assert !committedReadResult.isWriteIntent() :
                        "The result is not committed [rowId=" + rowId + ", timestamp="
                                + readResult.newestCommitTimestamp() + ']';

                return committedReadResult.binaryRow();
            }));
        }

        return CompletableFuture.completedFuture(result);
    }

    /**
     * Close all cursors connected with a transaction.
     *
     * @param txId Transaction id.
     * @throws Exception When an issue happens on cursor closing.
     */
    private void closeAllTransactionCursors(UUID txId) {
        var lowCursorId = new IgniteUuid(txId, Long.MIN_VALUE);
        var upperCursorId = new IgniteUuid(txId, Long.MAX_VALUE);

        Map<IgniteUuid, PartitionTimestampCursor> txCursors = cursors.subMap(lowCursorId, true, upperCursorId, true);

        ReplicationException ex = null;

        for (PartitionTimestampCursor cursor : txCursors.values()) {
            try {
                cursor.close();
            } catch (Exception e) {
                if (ex == null) {
                    ex = new ReplicationException(Replicator.REPLICA_COMMON_ERR,
                            format("Close cursor exception [replicaGrpId={}, msg={}]", replicationGroupId,
                                    e.getMessage()), e);
                } else {
                    ex.addSuppressed(e);
                }
            }
        }

        txCursors.clear();

        if (ex != null) {
            throw ex;
        }
    }

    /**
     * Processes scan close request.
     *
     * @param request Scan close request operation.
     * @return Listener response.
     */
    private void processScanCloseAction(ReadWriteScanCloseReplicaRequest request) {
        UUID txId = request.transactionId();

        IgniteUuid cursorId = new IgniteUuid(txId, request.scanId());

        PartitionTimestampCursor cursor = cursors.remove(cursorId);

        if (cursor != null) {
            try {
                cursor.close();
            } catch (Exception e) {
                throw new ReplicationException(Replicator.REPLICA_COMMON_ERR,
                        format("Close cursor exception [replicaGrpId={}, msg={}]", replicationGroupId,
                                e.getMessage()), e);
            }
        }
    }

    /**
     * Processes scan retrieve batch request.
     *
     * @param request Scan retrieve batch request operation.
     * @return Listener response.
     */
    private CompletableFuture<Object> processScanRetrieveBatchAction(ReadWriteScanRetrieveBatchReplicaRequest request) {
        UUID txId = request.transactionId();
        int batchCount = request.batchSize();

        IgniteUuid cursorId = new IgniteUuid(txId, request.scanId());

        return lockManager.acquire(txId, new LockKey(tableId), LockMode.S).thenCompose(tblLock -> {
            ArrayList<BinaryRow> batchRows = new ArrayList<>(batchCount);

            @SuppressWarnings("resource") PartitionTimestampCursor cursor = cursors.computeIfAbsent(cursorId,
                    id -> mvDataStorage.scan(HybridTimestamp.MAX_VALUE));

            while (batchRows.size() < batchCount && cursor.hasNext()) {
                BinaryRow resolvedReadResult = resolveReadResult(cursor.next(), txId);

                if (resolvedReadResult != null && resolvedReadResult.hasValue()) {
                    batchRows.add(resolvedReadResult);
                }
            }

            return CompletableFuture.completedFuture(batchRows);
        });
    }

    /**
     * Processes transaction finish request.
     * <ol>
     *     <li>Get commit timestamp from finish replica request.</li>
     *     <li>Run specific raft {@code FinishTxCommand} command, that will apply txn state to corresponding txStateStorage.</li>
     *     <li>Send cleanup requests to all enlisted primary replicas.</li>
     * </ol>
     *
     * @param request Transaction finish request.
     * @return future result of the operation.
     */
    // TODO: need to properly handle primary replica changes https://issues.apache.org/jira/browse/IGNITE-17615
    private CompletableFuture<Object> processTxFinishAction(TxFinishReplicaRequest request) {
        List<String> aggregatedGroupIds = request.groups().values().stream()
                .flatMap(List::stream).map(IgniteBiTuple::get1).collect(Collectors.toList());

        UUID txId = request.txId();

        boolean commit = request.commit();

        CompletableFuture<Object> changeStateFuture = finishTransaction(aggregatedGroupIds, txId, commit);

        // TODO: https://issues.apache.org/jira/browse/IGNITE-17578 Cleanup process should be asynchronous.
        CompletableFuture[] cleanupFutures = new CompletableFuture[request.groups().size()];
        AtomicInteger cleanupFuturesCnt = new AtomicInteger(0);

        request.groups().forEach(
                (recipientNode, replicationGroupIds) ->
                        cleanupFutures[cleanupFuturesCnt.getAndIncrement()] = changeStateFuture.thenCompose(ignored ->
                                txManager.cleanup(
                                        recipientNode,
                                        replicationGroupIds,
                                        txId,
                                        commit,
                                        request.commitTimestamp()
                                )
                        )
        );

        return allOf(cleanupFutures).thenApply(ignored -> null);
    }

    /**
     * Finishes a transaction.
     *
     * @param aggregatedGroupIds Replication groups identifies which are enlisted in the transaction.
     * @param txId Transaction id.
     * @param commit True is the transaction is committed, false otherwise.
     * @return Future to wait of the finish.
     */
    private CompletableFuture<Object> finishTransaction(List<String> aggregatedGroupIds, UUID txId, boolean commit) {
        // TODO: IGNITE-17261 Timestamp from request is not using until the issue has not been fixed (request.commitTimestamp())
        var fut = new CompletableFuture<TxMeta>();

        txTimestampUpdateMap.put(txId, fut);

        HybridTimestamp commitTimestamp = hybridClock.now();

        CompletableFuture<Object> changeStateFuture = raftClient.run(
                new FinishTxCommand(
                        txId,
                        commit,
                        commitTimestamp,
                        aggregatedGroupIds
                )
        ).whenComplete((o, throwable) -> {
            fut.complete(new TxMeta(commit ? TxState.COMMITED : TxState.ABORTED, aggregatedGroupIds, commitTimestamp));

            txTimestampUpdateMap.remove(txId);
        });

        return changeStateFuture;
    }


    /**
     * Processes transaction cleanup request:
     * <ol>
     *     <li>Run specific raft {@code TxCleanupCommand} command, that will convert all pending entries(writeIntents)
     *     to either regular values(TxState.COMMITED) or removing them (TxState.ABORTED).</li>
     *     <li>Release all locks that were held on local Replica by given transaction.</li>
     * </ol>
     * This operation is idempotent, so it's safe to retry it.
     *
     * @param request Transaction cleanup request.
     * @return CompletableFuture of void.
     */
    // TODO: need to properly handle primary replica changes https://issues.apache.org/jira/browse/IGNITE-17615
    private CompletableFuture processTxCleanupAction(TxCleanupReplicaRequest request) {
        try {
            closeAllTransactionCursors(request.txId());
        } catch (Exception e) {
            return failedFuture(e);
        }

        return raftClient
                .run(new TxCleanupCommand(request.txId(), request.commit(), request.commitTimestamp()))
                .thenRun(() -> lockManager.locks(request.txId()).forEachRemaining(lockManager::release));
    }

    /**
     * Find out a row id by an index.
     *
     * @param key Key to find.
     * @return Value or {@code null} if the key does not determine a value.
     */
    private CompletableFuture<@Nullable RowId> rowIdByKey(ByteBuffer key, UUID txId) {
        return lockManager.acquire(txId, new LockKey(tableId, key), LockMode.S)
                .thenApply(ignored -> rowIdByKey(key, HybridTimestamp.MAX_VALUE, txId));

    }

    private @Nullable RowId rowIdByKey(ByteBuffer key, HybridTimestamp ts, @Nullable UUID txId) {
        try (Cursor<RowId> cursor = pkConstraintStorage.get(toPkIndexKey(key))) {
            for (RowId rowId : cursor) {
                BinaryRow row = resolveReadResult(mvDataStorage.read(rowId, ts), txId);

                if (row != null && row.hasValue()) {
                    return rowId;
                }
            }

            return null;
        } catch (Exception e) {
            throw new IgniteInternalException(Replicator.REPLICA_COMMON_ERR,
                    format("Unable to close cursor [tableId={}]", tableId), e);
        }
    }

    /**
     * Tests row values for equality.
     *
     * @param row  Row.
     * @param row2 Row.
     * @return Extracted key.
     */
    private boolean equalValues(@NotNull BinaryRow row, @NotNull BinaryRow row2) {
        if (row.hasValue() ^ row2.hasValue()) {
            return false;
        }

        return row.valueSlice().compareTo(row2.valueSlice()) == 0;
    }

    /**
     * Precesses multi request.
     *
     * @param request Multi request operation.
     * @return Listener response.
     */
    private CompletableFuture<Object> processMultiEntryAction(ReadWriteMultiRowReplicaRequest request) {
        UUID txId = request.transactionId();

        switch (request.requestType()) {
            case RW_GET_ALL: {
                CompletableFuture<RowId>[] rowIdFuts = new CompletableFuture[request.binaryRows().size()];

                int i = 0;

                for (BinaryRow row : request.binaryRows()) {
                    rowIdFuts[i++] = rowIdByKey(row.keySlice(), txId)
                            .thenCompose(rowId -> {
                                if (rowId == null) {
                                    return CompletableFuture.completedFuture(null);
                                }

                                return takeLocksForGet(rowId, txId);
                            });
                }

                return allOf(rowIdFuts)
                        .thenCompose(ignored -> {
                            ArrayList<BinaryRow> result = new ArrayList<>(request.binaryRows().size());

                            for (int idx = 0; idx < request.binaryRows().size(); idx++) {
                                RowId lockedRowId = rowIdFuts[idx].join();

                                result.add(lockedRowId != null
                                        ? resolveReadResult(mvDataStorage.read(lockedRowId, HybridTimestamp.MAX_VALUE), txId) : null
                                );
                            }

                            return CompletableFuture.completedFuture(result);
                        });
            }
            case RW_DELETE_ALL: {
                CompletableFuture<RowId>[] rowIdLockFuts = new CompletableFuture[request.binaryRows().size()];

                int i = 0;

                for (BinaryRow row : request.binaryRows()) {
                    rowIdLockFuts[i++] = rowIdByKey(row.keySlice(), txId)
                        .thenCompose(rowId -> {
                            if (rowId == null) {
                                return CompletableFuture.completedFuture(null);
                            }

                            return takeLocksForDelete(row, rowId, txId)
                                    .thenApply(ignored -> rowId);
                        });
                }

                return allOf(rowIdLockFuts).thenCompose(ignore -> {
                    Map<RowId, BinaryRow> rowIdsToDelete = new HashMap<>();
                    Collection<BinaryRow> result = new ArrayList<>();

                    int futNum = 0;

                    for (BinaryRow row : request.binaryRows()) {
                        RowId lockedRowId = rowIdLockFuts[futNum++].join();

                        if (lockedRowId != null) {
                            rowIdsToDelete.put(lockedRowId, row);
                        } else {
                            result.add(row);
                        }
                    }

                    if (rowIdsToDelete.isEmpty()) {
                        return CompletableFuture.completedFuture(result);
                    }

                    return applyCmdWithExceptionHandling(new UpdateAllCommand(rowIdsToDelete, txId))
                            .thenApply(ignored -> result);
                });
            }
            case RW_DELETE_EXACT_ALL: {
                CompletableFuture<RowId>[] deleteExactLockFuts = new CompletableFuture[request.binaryRows().size()];

                int i = 0;

                for (BinaryRow row : request.binaryRows()) {
                    deleteExactLockFuts[i++] = rowIdByKey(row.keySlice(), txId)
                            .thenCompose(rowId -> {
                                if (rowId == null) {
                                    return CompletableFuture.completedFuture(null);
                                }

                                return takeLocksForDeleteExact(row, rowId, txId);
                            });
                }

                return allOf(deleteExactLockFuts).thenCompose(ignore -> {
                    Collection<RowId> rowIdsToDelete = new ArrayList<>();
                    Collection<BinaryRow> result = new ArrayList<>();

                    int futNum = 0;

                    for (BinaryRow row : request.binaryRows()) {
                        RowId lockedRowId = deleteExactLockFuts[futNum++].join();

                        if (lockedRowId != null) {
                            rowIdsToDelete.add(lockedRowId);
                        } else {
                            result.add(row);
                        }
                    }

                    CompletableFuture raftFut = rowIdsToDelete.isEmpty() ? CompletableFuture.completedFuture(null)
                            : applyCmdWithExceptionHandling(new UpdateAllCommand(rowIdsToDelete, txId));

                    return raftFut.thenApply(ignored -> result);
                });
            }
            case RW_INSERT_ALL: {
                CompletableFuture<RowId>[] pkReadLockFuts = new CompletableFuture[request.binaryRows().size()];

                int i = 0;

                for (BinaryRow row : request.binaryRows()) {
                    pkReadLockFuts[i++] = rowIdByKey(row.keySlice(), txId);
                }

                return allOf(pkReadLockFuts).thenCompose(ignore -> {
                    Collection<BinaryRow> result = new ArrayList<>();
                    Map<RowId, BinaryRow> rowsToInsert = new HashMap<>();

                    int futNum = 0;

                    for (BinaryRow row : request.binaryRows()) {
                        RowId lockedRow = pkReadLockFuts[futNum++].join();

                        if (lockedRow != null) {
                            result.add(row);
                        } else {
                            if (rowsToInsert.values().stream().noneMatch(row0 -> row0.keySlice().equals(row.keySlice()))) {
                                rowsToInsert.put(new RowId(partId), row);
                            } else {
                                result.add(row);
                            }
                        }
                    }

                    if (rowsToInsert.isEmpty()) {
                        return CompletableFuture.completedFuture(result);
                    }

                    CompletableFuture<RowId>[] insertLockFuts = new CompletableFuture[rowsToInsert.size()];

                    int idx = 0;
                    List<TableIndex> indexes = activeIndexes.get();

                    for (Map.Entry<RowId, BinaryRow> entry : rowsToInsert.entrySet()) {
                        insertLockFuts[idx++] = takeLocksForInsert(entry.getValue(), entry.getKey(), txId, indexes);
                    }

                    return CompletableFuture.allOf(insertLockFuts)
                            .thenCompose(ignored -> applyCmdWithExceptionHandling(new UpdateAllCommand(rowsToInsert, txId)))
                            .thenCompose(ignored -> {
                                CompletableFuture<?>[] cleanupLockFuts = new CompletableFuture[rowsToInsert.size()];

                                int idx0 = 0;

                                for (Map.Entry<RowId, BinaryRow> entry : rowsToInsert.entrySet()) {
                                    cleanupLockFuts[idx0++] = releaseAfterPutLockOnIndexes(indexes, entry.getValue(), entry.getKey(), txId);
                                }

                                return allOf(cleanupLockFuts);
                            })
                            .thenApply(ignored -> result);
                });
            }
            case RW_UPSERT_ALL: {
                CompletableFuture<RowId>[] rowIdFuts = new CompletableFuture[request.binaryRows().size()];

                int i = 0;

                List<TableIndex> indexes = activeIndexes.get();

                for (BinaryRow row : request.binaryRows()) {
                    rowIdFuts[i++] = rowIdByKey(row.keySlice(), txId)
                            .thenCompose(rowId -> {
                                boolean insert = rowId == null;

                                RowId rowId0 = insert ? new RowId(partId) : rowId;

                                return insert
                                        ? takeLocksForInsert(row, rowId0, txId, indexes)
                                        : takeLocksForUpdate(row, rowId0, txId, indexes);
                            });
                }

                return allOf(rowIdFuts).thenCompose(ignore -> {
                    Map<RowId, BinaryRow> rowsToUpdate = new HashMap<>();

                    int futNum = 0;

                    for (BinaryRow row : request.binaryRows()) {
                        RowId lockedRow = rowIdFuts[futNum++].join();

                        rowsToUpdate.put(lockedRow, row);
                    }

                    if (rowsToUpdate.isEmpty()) {
                        return CompletableFuture.completedFuture(null);
                    }

                    return applyCmdWithExceptionHandling(new UpdateAllCommand(rowsToUpdate, txId))
                            .thenCompose(ignored -> {
                                CompletableFuture<?>[] cleanupLockFuts = new CompletableFuture[rowsToUpdate.size()];

                                int idx0 = 0;

                                for (Map.Entry<RowId, BinaryRow> entry : rowsToUpdate.entrySet()) {
                                    cleanupLockFuts[idx0++] = releaseAfterPutLockOnIndexes(indexes, entry.getValue(), entry.getKey(), txId);
                                }

                                return allOf(cleanupLockFuts);
                            })
                            .thenApply(ignored -> null);
                });
            }
            default: {
                throw new IgniteInternalException(Replicator.REPLICA_COMMON_ERR,
                        format("Unknown multi request [actionType={}]", request.requestType()));
            }
        }
    }

    /**
     * Executes a command and handles exceptions. A result future can be finished with exception by following rules:
     * <ul>
     *     <li>If RAFT command cannot finish due to timeout, the future finished with {@link ReplicationTimeoutException}.</li>
     *     <li>If RAFT command finish with a runtime exception, the exception is moved to the result future.</li>
     *     <li>If RAFT command finish with any other exception, the future finished with {@link ReplicationException}.
     *     The original exception is set as cause.</li>
     * </ul>
     *
     * @param cmd Raft command.
     * @return Raft future.
     */
    private CompletableFuture<Object> applyCmdWithExceptionHandling(Command cmd) {
        return raftClient.run(cmd).exceptionally(throwable -> {
            if (throwable instanceof TimeoutException) {
                throw new ReplicationTimeoutException(replicationGroupId);
            } else if (throwable instanceof RuntimeException) {
                throw (RuntimeException) throwable;
            } else {
                throw new ReplicationException(replicationGroupId, throwable);
            }
        });
    }

    /**
     * Precesses single request.
     *
     * @param request Single request operation.
     * @return Listener response.
     */
    private CompletableFuture<Object> processSingleEntryAction(ReadWriteSingleRowReplicaRequest request) {
        BinaryRow searchRow = request.binaryRow();

        ByteBuffer searchKey = searchRow.keySlice();

        UUID txId = request.transactionId();

        switch (request.requestType()) {
            case RW_GET: {
                return rowIdByKey(searchKey, txId)
                        .thenCompose(rowId -> {
                            if (rowId == null) {
                                return CompletableFuture.completedFuture(null);
                            }

                            return takeLocksForGet(rowId, txId)
                                    .thenApply(ignored -> resolveReadResult(mvDataStorage.read(rowId, HybridTimestamp.MAX_VALUE), txId));
                        });
            }
            case RW_DELETE: {
                return rowIdByKey(searchKey, txId)
                        .thenCompose(rowId -> {
                            if (rowId == null) {
                                return CompletableFuture.completedFuture(false);
                            }

                            return takeLocksForDelete(searchRow, rowId, txId)
                                    .thenCompose(ignored -> applyCmdWithExceptionHandling(new UpdateCommand(rowId, txId)))
                                    .thenApply(ignored -> true);

                        });
            }
            case RW_GET_AND_DELETE: {
                return rowIdByKey(searchKey, txId)
                        .thenCompose(rowId -> {
                            if (rowId == null) {
                                return CompletableFuture.completedFuture(null);
                            }

                            return takeLocksForDelete(searchRow, rowId, txId)
                                    .thenCompose(ignored -> {
                                        BinaryRow value = resolveReadResult(mvDataStorage.read(rowId, HybridTimestamp.MAX_VALUE), txId);

                                        return applyCmdWithExceptionHandling(new UpdateCommand(rowId, txId))
                                                .thenApply(ignored0 -> value);
                                    });

                        });
            }
            case RW_DELETE_EXACT: {
                return rowIdByKey(searchKey, txId)
                        .thenCompose(rowId -> {
                            if (rowId == null) {
                                return CompletableFuture.completedFuture(false);
                            }

                            return takeLocksForDeleteExact(searchRow, rowId, txId)
                                    .thenCompose(validatedRowId -> {
                                        if (validatedRowId == null) {
                                            return CompletableFuture.completedFuture(false);
                                        }

                                        return applyCmdWithExceptionHandling(new UpdateCommand(validatedRowId, txId))
                                                .thenApply(ignored -> true);
                                    });
                        });
            }
            case RW_INSERT: {
                return rowIdByKey(searchKey, txId)
                        .thenCompose(rowId -> {
                            if (rowId != null) {
                                return CompletableFuture.completedFuture(false);
                            }

                            RowId rowId0 = new RowId(partId);
                            List<TableIndex> indexes = activeIndexes.get();

                            return takeLocksForInsert(searchRow, rowId0, txId, indexes)
                                    .thenCompose(ignored -> applyCmdWithExceptionHandling(new UpdateCommand(rowId0, searchRow, txId)))
                                    .thenCompose(ignored -> releaseAfterPutLockOnIndexes(indexes, searchRow, rowId0, txId))
                                    .thenApply(ignored -> true);
                        });
            }
            case RW_UPSERT: {
                return rowIdByKey(searchKey, txId)
                        .thenCompose(rowId -> {
                            boolean insert = rowId == null;

                            RowId rowId0 = insert ? new RowId(partId) : rowId;
                            List<TableIndex> indexes = activeIndexes.get();

                            CompletableFuture<?> lockFut = insert
                                    ? takeLocksForInsert(searchRow, rowId0, txId, indexes)
                                    : takeLocksForUpdate(searchRow, rowId0, txId, indexes);

                            return lockFut
                                    .thenCompose(ignored -> applyCmdWithExceptionHandling(new UpdateCommand(rowId0, searchRow, txId)))
                                    .thenCompose(ignored -> releaseAfterPutLockOnIndexes(indexes, searchRow, rowId0, txId))
                                    .thenApply(ignored -> null);
                        });
            }
            case RW_GET_AND_UPSERT: {
                return rowIdByKey(searchKey, txId)
                        .thenCompose(rowId -> {
                            boolean insert = rowId == null;

                            RowId rowId0 = insert ? new RowId(partId) : rowId;
                            List<TableIndex> indexes = activeIndexes.get();

                            CompletableFuture<?> lockFut = insert
                                    ? takeLocksForInsert(searchRow, rowId0, txId, indexes)
                                    : takeLocksForUpdate(searchRow, rowId0, txId, indexes);

                            return lockFut
                                    .thenCompose(ignored -> {
                                        BinaryRow value = insert ? null
                                                : resolveReadResult(mvDataStorage.read(rowId, HybridTimestamp.MAX_VALUE), txId);

                                        return applyCmdWithExceptionHandling(new UpdateCommand(rowId0, searchRow, txId))
                                                .thenCompose(ignored0 -> releaseAfterPutLockOnIndexes(indexes, searchRow, rowId0, txId))
                                                .thenApply(ignored0 -> value);
                                    });
                        });
            }
            case RW_GET_AND_REPLACE: {
                return rowIdByKey(searchKey, txId)
                        .thenCompose(rowId -> {
                            if (rowId == null) {
                                return CompletableFuture.completedFuture(null);
                            }

                            List<TableIndex> indexes = activeIndexes.get();

                            return takeLocksForUpdate(searchRow, rowId, txId, indexes)
                                    .thenCompose(ignored -> {
                                        BinaryRow value = resolveReadResult(mvDataStorage.read(rowId, HybridTimestamp.MAX_VALUE), txId);

                                        return applyCmdWithExceptionHandling(new UpdateCommand(rowId, searchRow, txId))
                                                .thenCompose(ignored0 -> releaseAfterPutLockOnIndexes(indexes, searchRow, rowId, txId))
                                                .thenApply(ignored0 -> value);
                                    });
                        });
            }
            case RW_REPLACE_IF_EXIST: {
                return rowIdByKey(searchKey, txId)
                        .thenCompose(rowId -> {
                            if (rowId == null) {
                                return CompletableFuture.completedFuture(false);
                            }

                            List<TableIndex> indexes = activeIndexes.get();

                            return takeLocksForUpdate(searchRow, rowId, txId, indexes)
                                    .thenCompose(ignored -> applyCmdWithExceptionHandling(new UpdateCommand(rowId, searchRow, txId)))
                                    .thenCompose(ignored -> releaseAfterPutLockOnIndexes(indexes, searchRow, rowId, txId))
                                    .thenApply(ignored -> true);
                        });
            }
            default: {
                throw new IgniteInternalException(Replicator.REPLICA_COMMON_ERR,
                        format("Unknown single request [actionType={}]", request.requestType()));
            }
        }
    }

    /**
     * Takes all required locks on a key, before upserting.
     *
     * @param txId      Transaction id.
     * @return Future completes with {@link RowId} or {@code null} if there is no value.
     */
    private CompletableFuture<RowId> takeLocksForUpdate(BinaryRow tableRow, RowId rowId, UUID txId, List<TableIndex> indexes) {
        return lockManager.acquire(txId, new LockKey(tableId, tableRow.keySlice()), LockMode.X) // Index X lock
                .thenCompose(ignored -> lockManager.acquire(txId, new LockKey(tableId), LockMode.IX))
                .thenCompose(ignored -> lockManager.acquire(txId, new LockKey(tableId, rowId), LockMode.X))
                .thenCompose(ignored -> takeBeforePutLockOnIndexes(indexes, tableRow, rowId, txId))
                .thenApply(ignored -> rowId);
    }

    /**
     * Takes all required locks on a key, before inserting the value.
     *
     * @param tableRow Table row.
     * @param txId Transaction id.
     * @return Future completes with {@link RowId} or {@code null} if there is no value.
     */
    private CompletableFuture<RowId> takeLocksForInsert(BinaryRow tableRow, RowId rowId, UUID txId, List<TableIndex> indexes) {
        return lockManager.acquire(txId, new LockKey(tableId, tableRow.keySlice()), LockMode.X)
                .thenCompose(exclusiveIdxLock -> lockManager.acquire(txId, new LockKey(tableId), LockMode.IX)) // IX lock on table
                .thenCompose(ignored -> takeBeforePutLockOnIndexes(indexes, tableRow, rowId, txId))
                .thenApply(tblLock -> rowId);
    }

    private CompletableFuture<?> takeBeforePutLockOnIndexes(List<TableIndex> indexes, BinaryRow tableRow, RowId rowId, UUID txId) {
        if (nullOrEmpty(indexes)) {
            return CompletableFuture.completedFuture(null);
        }

        CompletableFuture<?>[] locks = new CompletableFuture[indexes.size()];
        int idx = 0;

        for (TableIndex locker : indexes) {
            locks[idx++] = locker.beforePut(txId, rowId, tableRow);
        }

        return CompletableFuture.allOf(locks);
    }

    private CompletableFuture<?> releaseAfterPutLockOnIndexes(List<TableIndex> indexes, BinaryRow tableRow, RowId rowId, UUID txId) {
        if (nullOrEmpty(indexes)) {
            return CompletableFuture.completedFuture(null);
        }

        CompletableFuture<?>[] locks = new CompletableFuture[indexes.size()];
        int idx = 0;

        for (TableIndex locker : indexes) {
            locks[idx++] = locker.afterPut(txId, rowId, tableRow);
        }

        return CompletableFuture.allOf(locks);
    }

    private BinaryTuple toPkIndexKey(ByteBuffer bytes) {
        return new BinaryTuple(
                PK_KEY_SCHEMA,
                new BinaryTupleBuilder(1, false)
                .appendElementBytes(bytes)
                .build()
        );
    }

    /**
     * Takes all required locks on a key, before deleting the value.
     *
     * @param txId      Transaction id.
     * @return Future completes with {@link RowId} or {@code null} if there is no value for remove.
     */
    private CompletableFuture<RowId> takeLocksForDeleteExact(BinaryRow tableRow, RowId rowId, UUID txId) {
        return lockManager.acquire(txId, new LockKey(tableId, tableRow.keySlice()), LockMode.X)  // Index X lock
                .thenCompose(ignored -> lockManager.acquire(txId, new LockKey(tableId), LockMode.IX)) // IX lock on table
                .thenCompose(ignored -> lockManager.acquire(txId, new LockKey(tableId, rowId), LockMode.S)) // S lock on RowId
                .thenCompose(ignored -> {
                    BinaryRow curVal = resolveReadResult(mvDataStorage.read(rowId, HybridTimestamp.MAX_VALUE), txId);

                    if (curVal != null && equalValues(curVal, tableRow)) {
                        return lockManager.acquire(txId, new LockKey(tableId, rowId), LockMode.X) // X lock on RowId
                                .thenApply(exclusiveRowLock -> rowId);
                    }

                    return CompletableFuture.completedFuture(null);
                });
    }

    /**
     * Takes all required locks on a key, before deleting the value.
     *
     * @param txId      Transaction id.
     * @return Future completes with {@link RowId} or {@code null} if there is no value for the key.
     */
    private CompletableFuture<RowId> takeLocksForDelete(BinaryRow tableRow, RowId rowId, UUID txId) {
        return lockManager.acquire(txId, new LockKey(tableId, tableRow.keySlice()), LockMode.X)
                .thenCompose(ignored -> lockManager.acquire(txId, new LockKey(tableId), LockMode.IX)) // IX lock on table
                .thenCompose(ignored -> lockManager.acquire(txId, new LockKey(tableId, rowId), LockMode.X)) // X lock on RowId
                .thenApply(ignored -> rowId);
    }

    /**
     * Takes all required locks on a key, before getting the value.
     *
     * @param txId      Transaction id.
     * @return Future completes with {@link RowId} or {@code null} if there is no value for the key.
     */
    private CompletableFuture<RowId> takeLocksForGet(RowId rowId, UUID txId) {
        return lockManager.acquire(txId, new LockKey(tableId), LockMode.IS) // IS lock on table
                .thenCompose(tblLock -> lockManager.acquire(txId, new LockKey(tableId, rowId), LockMode.S)) // S lock on RowId
                .thenApply(ignored -> rowId);
    }

    /**
     * Precesses two actions.
     *
     * @param request Two actions operation request.
     * @return Listener response.
     */
    private CompletableFuture<Object> processTwoEntriesAction(ReadWriteSwapRowReplicaRequest request) {
        BinaryRow newRow = request.binaryRow();
        BinaryRow expectedRow = request.oldBinaryRow();

        ByteBuffer searchKey = newRow.keySlice();

        UUID txId = request.transactionId();

        if (request.requestType() == RequestType.RW_REPLACE) {
            return rowIdByKey(searchKey, txId)
                    .thenCompose(rowId -> {
                        if (rowId == null) {
                            return CompletableFuture.completedFuture(false);
                        }

                        List<TableIndex> indexes = activeIndexes.get();

                        return takeLocksForReplace(expectedRow, newRow, rowId, txId, indexes)
                                .thenCompose(validatedRowId -> {
                                    if (validatedRowId == null) {
                                        return CompletableFuture.completedFuture(false);
                                    }

                                    return applyCmdWithExceptionHandling(new UpdateCommand(validatedRowId, newRow, txId))
                                            .thenCompose(ignored -> releaseAfterPutLockOnIndexes(indexes, newRow, rowId, txId))
                                            .thenApply(ignored -> true);
                                });
                    });
        }

        throw new IgniteInternalException(Replicator.REPLICA_COMMON_ERR,
                format("Unknown two actions operation [actionType={}]", request.requestType()));
    }

    /**
     * Takes all required locks on a key, before updating the value.
     *
     * @param txId      Transaction id.
     * @return Future completes with {@link RowId} or {@code null} if there is no suitable row.
     */
    private CompletableFuture<RowId> takeLocksForReplace(BinaryRow expectedRow, BinaryRow newRow,
            RowId rowId, UUID txId, List<TableIndex> indexes) {
        return lockManager.acquire(txId, new LockKey(tableId, expectedRow.keySlice()), LockMode.X) // Index X lock
                .thenCompose(ignored -> lockManager.acquire(txId, new LockKey(tableId), LockMode.IX))
                .thenCompose(ignored -> lockManager.acquire(txId, new LockKey(tableId, rowId), LockMode.S))
                .thenCompose(ignored -> {
                    BinaryRow curVal = resolveReadResult(mvDataStorage.read(rowId, HybridTimestamp.MAX_VALUE), txId);

                    if (curVal != null && equalValues(curVal, expectedRow)) {
                        return lockManager.acquire(txId, new LockKey(tableId, rowId), LockMode.X) // X lock on RowId
                                .thenCompose(ignored1 -> takeBeforePutLockOnIndexes(indexes, newRow, rowId, txId))
                                .thenApply(rowLock -> rowId);
                    }

                    return CompletableFuture.completedFuture(null);
                });
    }

    /**
     * Ensure that the primary replica was not changed.
     *
     * @param request Replica request.
     * @return Future.
     */
    private CompletableFuture<Void> ensureReplicaIsPrimary(ReplicaRequest request) {
        Long expectedTerm;

        if (request instanceof ReadWriteReplicaRequest) {
            expectedTerm = ((ReadWriteReplicaRequest) request).term();

            assert expectedTerm != null;
        } else if (request instanceof TxFinishReplicaRequest) {
            expectedTerm = ((TxFinishReplicaRequest) request).term();

            assert expectedTerm != null;
        } else if (request instanceof TxCleanupReplicaRequest) {
            expectedTerm = ((TxCleanupReplicaRequest) request).term();

            assert expectedTerm != null;
        } else {
            expectedTerm = null;
        }

        if (expectedTerm != null) {
            return raftClient.refreshAndGetLeaderWithTerm()
                    .thenCompose(replicaAndTerm -> {
                                Long currentTerm = replicaAndTerm.get2();

                                if (expectedTerm.equals(currentTerm)) {
                                    return CompletableFuture.completedFuture(null);
                                } else {
                                    return CompletableFuture.failedFuture(new PrimaryReplicaMissException(expectedTerm, currentTerm));
                                }
                            }
                    );
        } else {
            return CompletableFuture.completedFuture(null);
        }
    }

    /**
     * Resolves a read result for RW transaction.
     *
     * @param readResult Read result to resolve.
     * @param txId Transaction id.
     * @return Resolved binary row.
     */
    private BinaryRow resolveReadResult(ReadResult readResult, UUID txId) {
        return resolveReadResult(readResult, txId, null, null);
    }

    /**
     * Resolves a read result for RO transaction.
     *
     * @param readResult Read result to resolve.
     * @param timestamp Timestamp.
     * @param lastCommitted Action to get the latest committed row.
     * @return Resolved binary row.
     */
    private BinaryRow resolveReadResult(ReadResult readResult, HybridTimestamp timestamp, Supplier<BinaryRow> lastCommitted) {
        return resolveReadResult(readResult, null, timestamp, lastCommitted);
    }

    /**
     * Resolves read result to the corresponding binary row. Following rules are used for read result resolution:
     * <ol>
     *     <li>If txId is not null (RW request), assert that retrieved tx id matches proposed one or that retrieved tx id is null
     *     and return binary row. Currently it's only possible to retrieve write intents if they belong to the same transaction,
     *     locks prevent reading write intents created by others.</li>
     *     <li>If txId is not null (RO request), perform write intent resolution if given readResult is a write intent itself
     *     or return binary row otherwise.</li>
     * </ol>
     *
     * @param readResult Read result to resolve.
     * @param txId Nullable transaction id, should be provided if resolution is performed within the context of RW transaction.
     * @param timestamp Timestamp is used in RO transaction only.
     * @param lastCommitted Action to get the latest committed row, it is used in RO transaction only.
     * @return Resolved binary row.
     */
    private BinaryRow resolveReadResult(
            ReadResult readResult,
            @Nullable UUID txId,
            @Nullable HybridTimestamp timestamp,
            @Nullable Supplier<BinaryRow> lastCommitted
    ) {
        if (readResult == null) {
            return null;
        } else {
            if (txId != null) {
                // RW request.
                UUID retrievedResultTxId = readResult.transactionId();

                if (retrievedResultTxId == null || txId.equals(retrievedResultTxId)) {
                    // Same transaction - return retrieved value. It may be both writeIntent or regular value.
                    return readResult.binaryRow();
                } else {
                    // Should never happen, currently, locks prevent reading another transaction intents during RW requests.
                    throw new AssertionError("Mismatched transaction id, expectedTxId={" + txId + "},"
                            + " actualTxId={" + retrievedResultTxId + '}');
                }
            } else {
                if (!readResult.isWriteIntent()) {
                    return readResult.binaryRow();
                }

                CompletableFuture<BinaryRow> writeIntentResolutionFut = resolveWriteIntentAsync(
                        readResult, timestamp, lastCommitted);

                // RO request.
                return writeIntentResolutionFut.join();
            }
        }
    }

    /**
     * Resolves a read result to the matched row.
     * If the result does not match any row, the method returns a future to {@code null}.
     *
     * @param readResult Read result.
     * @param timestamp Timestamp.
     * @param lastCommitted Action to get a last committed row.
     * @return Result future.
     */
    private CompletableFuture<BinaryRow> resolveWriteIntentAsync(
            ReadResult readResult,
            HybridTimestamp timestamp,
            Supplier<BinaryRow> lastCommitted
    ) {
        String commitGrpId = partitionRaftGroupName(readResult.commitTableId(), readResult.commitPartitionId());

        return placementDriver.sendMetaRequest(commitGrpId, FACTORY.txStateReplicaRequest()
                        .groupId(commitGrpId)
                        .commitTimestamp(timestamp)
                        .txId(readResult.transactionId())
                        .build())
                .thenApply(txMeta -> {
                    if (txMeta == null) {
                        return lastCommitted.get();
                    } else if (txMeta.txState() == TxState.COMMITED && txMeta.commitTimestamp().compareTo(timestamp) <= 0) {
                        return readResult.binaryRow();
                    } else {
                        assert txMeta.txState() == TxState.ABORTED : "Unexpected transaction state [state=" + txMeta.txState() + ']';

                        return lastCommitted.get();
                    }
                });
    }

    /**
     * Compounds a RAFT group unique name.
     *
     * @param tblId Table identifier.
     * @param partition Number of table partitions.
     * @return A RAFT group name.
     */
    @NotNull
    private String partitionRaftGroupName(UUID tblId, int partition) {
        return tblId + "_part_" + partition;
    }
}<|MERGE_RESOLUTION|>--- conflicted
+++ resolved
@@ -30,6 +30,7 @@
 import java.util.Map;
 import java.util.UUID;
 import java.util.concurrent.CompletableFuture;
+import java.util.concurrent.ConcurrentHashMap;
 import java.util.concurrent.ConcurrentNavigableMap;
 import java.util.concurrent.ConcurrentSkipListMap;
 import java.util.concurrent.TimeoutException;
@@ -78,13 +79,10 @@
 import org.apache.ignite.internal.tx.TxState;
 import org.apache.ignite.internal.tx.message.TxCleanupReplicaRequest;
 import org.apache.ignite.internal.tx.message.TxFinishReplicaRequest;
-<<<<<<< HEAD
-import org.apache.ignite.internal.util.Cursor;
-=======
 import org.apache.ignite.internal.tx.message.TxMessagesFactory;
 import org.apache.ignite.internal.tx.message.TxStateReplicaRequest;
 import org.apache.ignite.internal.tx.storage.state.TxStateStorage;
->>>>>>> 7b0b3395
+import org.apache.ignite.internal.util.Cursor;
 import org.apache.ignite.lang.ErrorGroups.Replicator;
 import org.apache.ignite.lang.IgniteBiTuple;
 import org.apache.ignite.lang.IgniteInternalException;
@@ -98,14 +96,12 @@
 
 /** Partition replication listener. */
 public class PartitionReplicaListener implements ReplicaListener {
-<<<<<<< HEAD
     private static final BinaryTupleSchema PK_KEY_SCHEMA = BinaryTupleSchema.create(new Element[]{
             new Element(NativeTypes.BYTES, false)
     });
-=======
+
     /** Tx messages factory. */
     private static final TxMessagesFactory FACTORY = new TxMessagesFactory();
->>>>>>> 7b0b3395
 
     /** Replication group id. */
     private final String replicationGroupId;
@@ -137,9 +133,6 @@
      */
     private final ConcurrentNavigableMap<IgniteUuid, PartitionTimestampCursor> cursors;
 
-<<<<<<< HEAD
-    private final Supplier<List<TableIndex>> activeIndexes;
-=======
     /** Tx state storage. */
     private final TxStateStorage txStateStorage;
 
@@ -156,8 +149,9 @@
      * Map to control clock's update in the read only transactions concurrently with a commit timestamp.
      * TODO: IGNITE-17261 review this after the commit timestamp will be provided from a commit request (request.commitTimestamp()).
      */
-    ConcurrentHashMap<UUID, CompletableFuture<TxMeta>> txTimestampUpdateMap = new ConcurrentHashMap<>();
->>>>>>> 7b0b3395
+    private final ConcurrentHashMap<UUID, CompletableFuture<TxMeta>> txTimestampUpdateMap = new ConcurrentHashMap<>();
+
+    private final Supplier<List<TableIndex>> activeIndexes;
 
     /**
      * The constructor.
@@ -182,17 +176,12 @@
             int partId,
             String replicationGroupId,
             UUID tableId,
-<<<<<<< HEAD
             Supplier<List<TableIndex>> activeIndexes,
             HashIndexStorage pkConstraintStorage,
-            HybridClock hybridClock
-=======
-            ConcurrentHashMap<ByteBuffer, RowId> primaryIndex,
             HybridClock hybridClock,
             TxStateStorage txStateStorage,
             TopologyService topologyService,
             PlacementDriver placementDriver
->>>>>>> 7b0b3395
     ) {
         this.mvDataStorage = mvDataStorage;
         this.raftClient = raftClient;
@@ -201,20 +190,12 @@
         this.partId = partId;
         this.replicationGroupId = replicationGroupId;
         this.tableId = tableId;
-<<<<<<< HEAD
         this.activeIndexes = activeIndexes;
         this.pkConstraintStorage = pkConstraintStorage;
-=======
-        this.primaryIndex = primaryIndex;
         this.hybridClock = hybridClock;
         this.txStateStorage = txStateStorage;
         this.topologyService = topologyService;
         this.placementDriver = placementDriver;
-
-        //TODO: IGNITE-17479 Integrate indexes into replicaListener command handlers
-        this.indexScanId = new UUID(tableId.getMostSignificantBits(), tableId.getLeastSignificantBits() + 1);
-        this.indexPkId = new UUID(tableId.getMostSignificantBits(), tableId.getLeastSignificantBits() + 2);
->>>>>>> 7b0b3395
 
         cursors = new ConcurrentSkipListMap<>((o1, o2) -> {
             if (o1 == o2) {
@@ -360,19 +341,12 @@
     private CompletableFuture<Object> processReadOnlySingleEntryAction(ReadOnlySingleRowReplicaRequest request) {
         ByteBuffer searchKey = request.binaryRow().keySlice();
 
-<<<<<<< HEAD
-        if (request.requestType() !=  RequestType.RO_GET) {
-=======
-        UUID indexId = indexIdOrDefault(indexScanId/*request.indexToUse()*/);
-
         if (request.requestType() != RequestType.RO_GET) {
->>>>>>> 7b0b3395
             throw new IgniteInternalException(Replicator.REPLICA_COMMON_ERR,
                     format("Unknown single request [actionType={}]", request.requestType()));
         }
 
-        //TODO: IGNITE-17868 Integrate indexes into rowIds resolution along with proper lock management on search rows.
-        RowId rowId = rowIdByKey(searchKey, request.timestamp(), null);
+        RowId rowId = rowIdByKey(searchKey, request.timestamp(), () -> null);
 
         ReadResult readResult = rowId == null ? null : mvDataStorage.read(rowId, request.timestamp());
 
@@ -403,13 +377,7 @@
         Collection<ByteBuffer> keyRows = request.binaryRows().stream().map(br -> br.keySlice()).collect(
                 Collectors.toList());
 
-<<<<<<< HEAD
-        if (request.requestType() !=  RequestType.RO_GET_ALL) {
-=======
-        UUID indexId = indexIdOrDefault(indexScanId/*request.indexToUse()*/);
-
         if (request.requestType() != RequestType.RO_GET_ALL) {
->>>>>>> 7b0b3395
             throw new IgniteInternalException(Replicator.REPLICA_COMMON_ERR,
                     format("Unknown single request [actionType={}]", request.requestType()));
         }
@@ -417,8 +385,7 @@
         ArrayList<BinaryRow> result = new ArrayList<>(keyRows.size());
 
         for (ByteBuffer searchKey : keyRows) {
-            //TODO: IGNITE-17868 Integrate indexes into rowIds resolution along with proper lock management on search rows.
-            RowId rowId = rowIdByKey(searchKey, request.timestamp(), null);
+            RowId rowId = rowIdByKey(searchKey, request.timestamp(), () -> null);
 
             ReadResult readResult = rowId == null ? null : mvDataStorage.read(rowId, request.timestamp());
 
@@ -641,6 +608,23 @@
 
     }
 
+    private @Nullable RowId rowIdByKey(ByteBuffer key, HybridTimestamp ts, Supplier<BinaryRow> lastCommitted) {
+        try (Cursor<RowId> cursor = pkConstraintStorage.get(toPkIndexKey(key))) {
+            for (RowId rowId : cursor) {
+                BinaryRow row = resolveReadResult(mvDataStorage.read(rowId, ts), ts, lastCommitted);
+
+                if (row != null && row.hasValue()) {
+                    return rowId;
+                }
+            }
+
+            return null;
+        } catch (Exception e) {
+            throw new IgniteInternalException(Replicator.REPLICA_COMMON_ERR,
+                    format("Unable to close cursor [tableId={}]", tableId), e);
+        }
+    }
+
     private @Nullable RowId rowIdByKey(ByteBuffer key, HybridTimestamp ts, @Nullable UUID txId) {
         try (Cursor<RowId> cursor = pkConstraintStorage.get(toPkIndexKey(key))) {
             for (RowId rowId : cursor) {
