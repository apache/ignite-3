/*
 * Licensed to the Apache Software Foundation (ASF) under one or more
 * contributor license agreements. See the NOTICE file distributed with
 * this work for additional information regarding copyright ownership.
 * The ASF licenses this file to You under the Apache License, Version 2.0
 * (the "License"); you may not use this file except in compliance with
 * the License. You may obtain a copy of the License at
 *
 *      http://www.apache.org/licenses/LICENSE-2.0
 *
 * Unless required by applicable law or agreed to in writing, software
 * distributed under the License is distributed on an "AS IS" BASIS,
 * WITHOUT WARRANTIES OR CONDITIONS OF ANY KIND, either express or implied.
 * See the License for the specific language governing permissions and
 * limitations under the License.
 */

package org.apache.ignite.internal.table.distributed.replicator;

import static java.util.Objects.requireNonNull;
import static java.util.concurrent.CompletableFuture.allOf;
import static java.util.concurrent.CompletableFuture.completedFuture;
import static java.util.concurrent.CompletableFuture.failedFuture;
import static java.util.stream.Collectors.toList;
import static org.apache.ignite.internal.hlc.HybridTimestamp.hybridTimestamp;
import static org.apache.ignite.internal.schema.CatalogDescriptorUtils.toIndexDescriptor;
import static org.apache.ignite.internal.schema.CatalogDescriptorUtils.toTableDescriptor;
import static org.apache.ignite.internal.schema.configuration.SchemaConfigurationUtils.findTableView;
import static org.apache.ignite.internal.tx.TxState.ABORTED;
import static org.apache.ignite.internal.tx.TxState.COMMITED;
import static org.apache.ignite.internal.tx.TxState.PENDING;
import static org.apache.ignite.internal.util.CollectionUtils.nullOrEmpty;
import static org.apache.ignite.internal.util.IgniteUtils.filter;
import static org.apache.ignite.internal.util.IgniteUtils.findAny;
import static org.apache.ignite.lang.ErrorGroups.Transactions.TX_FAILED_READ_WRITE_OPERATION_ERR;
import static org.apache.ignite.lang.IgniteStringFormatter.format;

import java.nio.ByteBuffer;
import java.util.ArrayList;
import java.util.Collection;
import java.util.Collections;
import java.util.EnumMap;
import java.util.HashMap;
import java.util.HashSet;
import java.util.List;
import java.util.Map;
import java.util.Objects;
import java.util.Set;
import java.util.UUID;
import java.util.concurrent.CompletableFuture;
import java.util.concurrent.ConcurrentHashMap;
import java.util.concurrent.ConcurrentMap;
import java.util.concurrent.ConcurrentNavigableMap;
import java.util.concurrent.ConcurrentSkipListMap;
import java.util.concurrent.Executor;
import java.util.concurrent.TimeoutException;
import java.util.concurrent.atomic.AtomicBoolean;
import java.util.concurrent.atomic.AtomicInteger;
import java.util.concurrent.atomic.AtomicReference;
import java.util.function.BiFunction;
import java.util.function.Predicate;
import java.util.function.Supplier;
import java.util.stream.Collectors;
import org.apache.ignite.configuration.notifications.ConfigurationNamedListListener;
import org.apache.ignite.configuration.notifications.ConfigurationNotificationEvent;
import org.apache.ignite.internal.binarytuple.BinaryTupleCommon;
import org.apache.ignite.internal.catalog.CatalogService;
import org.apache.ignite.internal.catalog.descriptors.CatalogIndexDescriptor;
import org.apache.ignite.internal.catalog.descriptors.CatalogTableDescriptor;
import org.apache.ignite.internal.hlc.HybridClock;
import org.apache.ignite.internal.hlc.HybridTimestamp;
import org.apache.ignite.internal.logger.IgniteLogger;
import org.apache.ignite.internal.logger.Loggers;
import org.apache.ignite.internal.placementdriver.PlacementDriver;
import org.apache.ignite.internal.raft.Command;
import org.apache.ignite.internal.raft.service.RaftGroupService;
import org.apache.ignite.internal.replicator.TablePartitionId;
import org.apache.ignite.internal.replicator.exception.PrimaryReplicaMissException;
import org.apache.ignite.internal.replicator.exception.ReplicationException;
import org.apache.ignite.internal.replicator.exception.ReplicationTimeoutException;
import org.apache.ignite.internal.replicator.exception.UnsupportedReplicaRequestException;
import org.apache.ignite.internal.replicator.listener.ReplicaListener;
import org.apache.ignite.internal.replicator.message.ReplicaMessagesFactory;
import org.apache.ignite.internal.replicator.message.ReplicaRequest;
import org.apache.ignite.internal.replicator.message.ReplicaSafeTimeSyncRequest;
import org.apache.ignite.internal.schema.BinaryRow;
import org.apache.ignite.internal.schema.BinaryTuple;
import org.apache.ignite.internal.schema.BinaryTuplePrefix;
import org.apache.ignite.internal.schema.configuration.TableView;
import org.apache.ignite.internal.schema.configuration.TablesConfiguration;
import org.apache.ignite.internal.schema.configuration.TablesView;
import org.apache.ignite.internal.schema.configuration.index.TableIndexView;
import org.apache.ignite.internal.storage.MvPartitionStorage;
import org.apache.ignite.internal.storage.PartitionTimestampCursor;
import org.apache.ignite.internal.storage.ReadResult;
import org.apache.ignite.internal.storage.RowId;
import org.apache.ignite.internal.storage.engine.MvTableStorage;
import org.apache.ignite.internal.storage.index.BinaryTupleComparator;
import org.apache.ignite.internal.storage.index.IndexRow;
import org.apache.ignite.internal.storage.index.IndexRowImpl;
import org.apache.ignite.internal.storage.index.IndexStorage;
import org.apache.ignite.internal.storage.index.SortedIndexStorage;
import org.apache.ignite.internal.storage.index.StorageIndexDescriptor;
import org.apache.ignite.internal.table.distributed.IndexLocker;
import org.apache.ignite.internal.table.distributed.SortedIndexLocker;
import org.apache.ignite.internal.table.distributed.StorageUpdateHandler;
import org.apache.ignite.internal.table.distributed.TableMessagesFactory;
import org.apache.ignite.internal.table.distributed.TableSchemaAwareIndexStorage;
import org.apache.ignite.internal.table.distributed.command.FinishTxCommandBuilder;
import org.apache.ignite.internal.table.distributed.command.TablePartitionIdMessage;
import org.apache.ignite.internal.table.distributed.command.TxCleanupCommand;
import org.apache.ignite.internal.table.distributed.command.UpdateAllCommand;
import org.apache.ignite.internal.table.distributed.command.UpdateCommand;
import org.apache.ignite.internal.table.distributed.command.UpdateCommandBuilder;
import org.apache.ignite.internal.table.distributed.index.IndexBuilder;
import org.apache.ignite.internal.table.distributed.replication.request.BinaryRowMessage;
import org.apache.ignite.internal.table.distributed.replication.request.BinaryTupleMessage;
import org.apache.ignite.internal.table.distributed.replication.request.CommittableTxRequest;
import org.apache.ignite.internal.table.distributed.replication.request.ReadOnlyMultiRowPkReplicaRequest;
import org.apache.ignite.internal.table.distributed.replication.request.ReadOnlyReplicaRequest;
import org.apache.ignite.internal.table.distributed.replication.request.ReadOnlyScanRetrieveBatchReplicaRequest;
import org.apache.ignite.internal.table.distributed.replication.request.ReadOnlySingleRowPkReplicaRequest;
import org.apache.ignite.internal.table.distributed.replication.request.ReadWriteMultiRowPkReplicaRequest;
import org.apache.ignite.internal.table.distributed.replication.request.ReadWriteMultiRowReplicaRequest;
import org.apache.ignite.internal.table.distributed.replication.request.ReadWriteReplicaRequest;
import org.apache.ignite.internal.table.distributed.replication.request.ReadWriteScanCloseReplicaRequest;
import org.apache.ignite.internal.table.distributed.replication.request.ReadWriteScanRetrieveBatchReplicaRequest;
import org.apache.ignite.internal.table.distributed.replication.request.ReadWriteSingleRowPkReplicaRequest;
import org.apache.ignite.internal.table.distributed.replication.request.ReadWriteSingleRowReplicaRequest;
import org.apache.ignite.internal.table.distributed.replication.request.ReadWriteSwapRowReplicaRequest;
import org.apache.ignite.internal.table.distributed.replicator.action.RequestType;
import org.apache.ignite.internal.table.distributed.schema.SchemaSyncService;
import org.apache.ignite.internal.table.distributed.schema.Schemas;
import org.apache.ignite.internal.tx.Lock;
import org.apache.ignite.internal.tx.LockKey;
import org.apache.ignite.internal.tx.LockManager;
import org.apache.ignite.internal.tx.LockMode;
import org.apache.ignite.internal.tx.TxManager;
import org.apache.ignite.internal.tx.TxMeta;
import org.apache.ignite.internal.tx.TxState;
import org.apache.ignite.internal.tx.TxStateMeta;
import org.apache.ignite.internal.tx.message.TxCleanupReplicaRequest;
import org.apache.ignite.internal.tx.message.TxFinishReplicaRequest;
import org.apache.ignite.internal.tx.message.TxMessagesFactory;
import org.apache.ignite.internal.tx.message.TxStateReplicaRequest;
import org.apache.ignite.internal.tx.storage.state.TxStateStorage;
import org.apache.ignite.internal.util.Cursor;
import org.apache.ignite.internal.util.CursorUtils;
import org.apache.ignite.internal.util.ExceptionUtils;
import org.apache.ignite.internal.util.IgniteSpinBusyLock;
import org.apache.ignite.internal.util.IgniteUtils;
import org.apache.ignite.internal.util.Lazy;
import org.apache.ignite.internal.util.PendingComparableValuesTracker;
import org.apache.ignite.internal.util.TrackerClosedException;
import org.apache.ignite.lang.ErrorGroups.Replicator;
import org.apache.ignite.lang.IgniteBiTuple;
import org.apache.ignite.lang.IgniteInternalException;
import org.apache.ignite.lang.IgniteUuid;
import org.apache.ignite.network.ClusterNode;
import org.apache.ignite.tx.TransactionException;
import org.jetbrains.annotations.Nullable;

/** Partition replication listener. */
public class PartitionReplicaListener implements ReplicaListener {
    /** Logger. */
    private static final IgniteLogger LOG = Loggers.forClass(PartitionReplicaListener.class);

    /** Factory to create RAFT command messages. */
    private static final TableMessagesFactory MSG_FACTORY = new TableMessagesFactory();

    /** Factory for creating replica command messages. */
    private static final ReplicaMessagesFactory REPLICA_MESSAGES_FACTORY = new ReplicaMessagesFactory();

    /** Tx messages factory. */
    private static final TxMessagesFactory FACTORY = new TxMessagesFactory();

    /** Replication group id. */
    private final TablePartitionId replicationGroupId;

    /** Primary key index. */
    private final Lazy<TableSchemaAwareIndexStorage> pkIndexStorage;

    /** Secondary indices. */
    private final Supplier<Map<Integer, TableSchemaAwareIndexStorage>> secondaryIndexStorages;

    /** Versioned partition storage. */
    private final MvPartitionStorage mvDataStorage;

    /** Raft client. */
    private final RaftGroupService raftClient;

    /** Tx manager. */
    private final TxManager txManager;

    /** Lock manager. */
    private final LockManager lockManager;

    /** Handler that processes updates writing them to storage. */
    private final StorageUpdateHandler storageUpdateHandler;

    /**
     * Cursors map. The key of the map is internal Ignite uuid which consists of a transaction id ({@link UUID}) and a cursor id
     * ({@link Long}).
     */
    private final ConcurrentNavigableMap<IgniteUuid, Cursor<?>> cursors;

    /** Tx state storage. */
    private final TxStateStorage txStateStorage;

    /** Hybrid clock. */
    private final HybridClock hybridClock;

    /** Safe time. */
    private final PendingComparableValuesTracker<HybridTimestamp, Void> safeTime;

    /** Transaction state resolver. */
    private final TransactionStateResolver transactionStateResolver;

    /** Runs async scan tasks for effective tail recursion execution (avoid deep recursive calls). */
    private final Executor scanRequestExecutor;

    /**
     * Map to control clock's update in the read only transactions concurrently with a commit timestamp.
     * TODO: IGNITE-20034 review this after the commit timestamp will be provided from a commit request (request.commitTimestamp()).
     */
    private final ConcurrentHashMap<UUID, CompletableFuture<TxMeta>> txTimestampUpdateMap = new ConcurrentHashMap<>();

    private final Supplier<Map<Integer, IndexLocker>> indexesLockers;

    private final ConcurrentMap<UUID, TxCleanupReadyFutureList> txCleanupReadyFutures = new ConcurrentHashMap<>();

    private final SchemaCompatValidator schemaCompatValidator;

    /** Instance of the local node. */
    private final ClusterNode localNode;

    /** Table storage. */
    private final MvTableStorage mvTableStorage;

    /** Index builder. */
    private final IndexBuilder indexBuilder;

    private final SchemaSyncService schemaSyncService;

    private final CatalogService catalogService;

    /** Listener for configuration indexes, {@code null} if the replica is not the leader. */
    private final AtomicReference<ConfigurationNamedListListener<TableIndexView>> indexesConfigurationListener = new AtomicReference<>();

    /** Busy lock to stop synchronously. */
    private final IgniteSpinBusyLock busyLock = new IgniteSpinBusyLock();

    /** Prevents double stopping. */
    private final AtomicBoolean stopGuard = new AtomicBoolean();

    /** Flag indicates whether the current replica is the primary. */
    private volatile boolean primary;

    private final TablesConfiguration tablesConfig;

    /** Placement driver. */
    private final PlacementDriver placementDriver;

    /**
     * The constructor.
     *
     * @param mvDataStorage Data storage.
     * @param raftClient Raft client.
     * @param txManager Transaction manager.
     * @param lockManager Lock manager.
     * @param partId Partition id.
     * @param tableId Table id.
     * @param indexesLockers Index lock helper objects.
     * @param pkIndexStorage Pk index storage.
     * @param secondaryIndexStorages Secondary index storages.
     * @param hybridClock Hybrid clock.
     * @param safeTime Safe time clock.
     * @param txStateStorage Transaction state storage.
     * @param transactionStateResolver Transaction state resolver.
     * @param storageUpdateHandler Handler that processes updates writing them to storage.
     * @param localNode Instance of the local node.
     * @param mvTableStorage Table storage.
     * @param indexBuilder Index builder.
     * @param tablesConfig Tables configuration.
     * @param placementDriver Placement driver.
     */
    public PartitionReplicaListener(
            MvPartitionStorage mvDataStorage,
            RaftGroupService raftClient,
            TxManager txManager,
            LockManager lockManager,
            Executor scanRequestExecutor,
            int partId,
            int tableId,
            Supplier<Map<Integer, IndexLocker>> indexesLockers,
            Lazy<TableSchemaAwareIndexStorage> pkIndexStorage,
            Supplier<Map<Integer, TableSchemaAwareIndexStorage>> secondaryIndexStorages,
            HybridClock hybridClock,
            PendingComparableValuesTracker<HybridTimestamp, Void> safeTime,
            TxStateStorage txStateStorage,
            TransactionStateResolver transactionStateResolver,
            StorageUpdateHandler storageUpdateHandler,
            Schemas schemas,
            ClusterNode localNode,
            MvTableStorage mvTableStorage,
            IndexBuilder indexBuilder,
            SchemaSyncService schemaSyncService,
            CatalogService catalogService,
            CatalogTables catalogTables,
            TablesConfiguration tablesConfig,
            PlacementDriver placementDriver
    ) {
        this.mvDataStorage = mvDataStorage;
        this.raftClient = raftClient;
        this.txManager = txManager;
        this.lockManager = lockManager;
        this.scanRequestExecutor = scanRequestExecutor;
        this.indexesLockers = indexesLockers;
        this.pkIndexStorage = pkIndexStorage;
        this.secondaryIndexStorages = secondaryIndexStorages;
        this.hybridClock = hybridClock;
        this.safeTime = safeTime;
        this.txStateStorage = txStateStorage;
        this.transactionStateResolver = transactionStateResolver;
        this.storageUpdateHandler = storageUpdateHandler;
        this.localNode = localNode;
        this.mvTableStorage = mvTableStorage;
        this.indexBuilder = indexBuilder;
        this.schemaSyncService = schemaSyncService;
        this.catalogService = catalogService;
        this.tablesConfig = tablesConfig;
        this.placementDriver = placementDriver;

        this.replicationGroupId = new TablePartitionId(tableId, partId);

        cursors = new ConcurrentSkipListMap<>(IgniteUuid.globalOrderComparator());

<<<<<<< HEAD
        schemaCompatValidator = new SchemaCompatValidator(schemas);
=======
        schemaCompatValidator = new SchemaCompatValidator(schemas, catalogTables);

        TableView tableConfig = findTableView(tablesConfig.tables().value(), tableId);

        assert tableConfig != null;

        pkLength = tableConfig.primaryKey().columns().length;
>>>>>>> 0d1ae2d1
    }

    @Override
    public CompletableFuture<?> invoke(ReplicaRequest request, String senderId) {
        if (request instanceof TxStateReplicaRequest) {
            return processTxStateReplicaRequest((TxStateReplicaRequest) request);
        }

        return ensureReplicaIsPrimary(request).thenCompose(isPrimary -> processRequest(request, isPrimary, senderId));
    }

    private CompletableFuture<?> processRequest(ReplicaRequest request, @Nullable Boolean isPrimary, String senderId) {
        if (request instanceof CommittableTxRequest) {
            var req = (CommittableTxRequest) request;

            // Saving state is not needed for full transactions.
            if (!req.full()) {
                txManager.updateTxMeta(req.transactionId(), old -> new TxStateMeta(PENDING, senderId, null));
            }
        }

        if (request instanceof ReadWriteSingleRowReplicaRequest) {
            var req = (ReadWriteSingleRowReplicaRequest) request;

            return appendTxCommand(req.transactionId(), req.requestType(), req.full(), () -> processSingleEntryAction(req, senderId));
        } else if (request instanceof ReadWriteSingleRowPkReplicaRequest) {
            var req = (ReadWriteSingleRowPkReplicaRequest) request;

            return appendTxCommand(req.transactionId(), req.requestType(), req.full(), () -> processSingleEntryAction(req, senderId));
        } else if (request instanceof ReadWriteMultiRowReplicaRequest) {
            var req = (ReadWriteMultiRowReplicaRequest) request;

            return appendTxCommand(req.transactionId(), req.requestType(), req.full(), () -> processMultiEntryAction(req, senderId));
        } else if (request instanceof ReadWriteMultiRowPkReplicaRequest) {
            var req = (ReadWriteMultiRowPkReplicaRequest) request;

            return appendTxCommand(req.transactionId(), req.requestType(), req.full(), () -> processMultiEntryAction(req, senderId));
        } else if (request instanceof ReadWriteSwapRowReplicaRequest) {
            var req = (ReadWriteSwapRowReplicaRequest) request;

            return appendTxCommand(req.transactionId(), req.requestType(), req.full(), () -> processTwoEntriesAction(req, senderId));
        } else if (request instanceof ReadWriteScanRetrieveBatchReplicaRequest) {
            var req = (ReadWriteScanRetrieveBatchReplicaRequest) request;

            // Implicit RW scan can be committed locally on a last batch or error.
            return appendTxCommand(req.transactionId(), RequestType.RW_SCAN, false, () -> processScanRetrieveBatchAction(req, senderId))
                    .thenCompose(rows -> {
                        if (allElementsAreNull(rows)) {
                            return completedFuture(rows);
                        } else {
                            return validateAtTimestamp(req.transactionId())
                                    .thenApply(ignored -> rows);
                        }
                    })
                    .handle((rows, err) -> {
                        if (req.full() && (err != null || rows.size() < req.batchSize())) {
                            releaseTxLocks(req.transactionId());
                        }

                        if (err != null) {
                            ExceptionUtils.sneakyThrow(err);
                        }

                        return rows;
                    });
        } else if (request instanceof ReadWriteScanCloseReplicaRequest) {
            processScanCloseAction((ReadWriteScanCloseReplicaRequest) request);

            return completedFuture(null);
        } else if (request instanceof TxFinishReplicaRequest) {
            return processTxFinishAction((TxFinishReplicaRequest) request, senderId);
        } else if (request instanceof TxCleanupReplicaRequest) {
            return processTxCleanupAction((TxCleanupReplicaRequest) request);
        } else if (request instanceof ReadOnlySingleRowPkReplicaRequest) {
            return processReadOnlySingleEntryAction((ReadOnlySingleRowPkReplicaRequest) request, isPrimary);
        } else if (request instanceof ReadOnlyMultiRowPkReplicaRequest) {
            return processReadOnlyMultiEntryAction((ReadOnlyMultiRowPkReplicaRequest) request, isPrimary);
        } else if (request instanceof ReadOnlyScanRetrieveBatchReplicaRequest) {
            return processReadOnlyScanRetrieveBatchAction((ReadOnlyScanRetrieveBatchReplicaRequest) request, isPrimary);
        } else if (request instanceof ReplicaSafeTimeSyncRequest) {
            return processReplicaSafeTimeSyncRequest((ReplicaSafeTimeSyncRequest) request, isPrimary);
        } else {
            throw new UnsupportedReplicaRequestException(request.getClass());
        }
    }

    /**
     * Processes a transaction state request.
     *
     * @param request Transaction state request.
     * @return Result future.
     */
    private CompletableFuture<LeaderOrTxState> processTxStateReplicaRequest(TxStateReplicaRequest request) {
        return placementDriver.getPrimaryReplica(replicationGroupId, hybridClock.now())
                .thenCompose(primaryReplica -> {
                    if (isLocalPeer(primaryReplica.getLeaseholder())) {
                        CompletableFuture<TxMeta> txStateFut = getTxStateConcurrently(request);

                        return txStateFut.thenApply(txMeta -> new LeaderOrTxState(null, txMeta));
                    } else {
                        return completedFuture(new LeaderOrTxState(primaryReplica.getLeaseholder(), null));
                    }
                });
    }

    /**
     * Gets a transaction state or {@code null}, if the transaction is not completed.
     *
     * @param txStateReq Transaction state request.
     * @return Future to transaction state meta or {@code null}.
     */
    private CompletableFuture<TxMeta> getTxStateConcurrently(TxStateReplicaRequest txStateReq) {
        //TODO: IGNITE-20034 review this after the commit timestamp will be provided from a commit request (request.commitTimestamp()).
        CompletableFuture<TxMeta> txStateFut = new CompletableFuture<>();

        txTimestampUpdateMap.compute(txStateReq.txId(), (uuid, fut) -> {
            if (fut != null) {
                fut.thenAccept(txStateFut::complete);
            } else {
                TxMeta txMeta = txStateStorage.get(txStateReq.txId());

                if (txMeta == null) {
                    // All future transactions will be committed after the resolution processed.
                    hybridClock.update(txStateReq.readTimestamp());
                }

                txStateFut.complete(txMeta);
            }

            return null;
        });

        return txStateFut;
    }

    /**
     * Processes retrieve batch for read only transaction.
     *
     * @param request Read only retrieve batch request.
     * @param isPrimary Whether the given replica is primary.
     * @return Result future.
     */
    private CompletableFuture<List<BinaryRow>> processReadOnlyScanRetrieveBatchAction(
            ReadOnlyScanRetrieveBatchReplicaRequest request,
            Boolean isPrimary
    ) {
        requireNonNull(isPrimary);

        UUID txId = request.transactionId();
        int batchCount = request.batchSize();
        HybridTimestamp readTimestamp = request.readTimestamp();

        IgniteUuid cursorId = new IgniteUuid(txId, request.scanId());

        CompletableFuture<Void> safeReadFuture = isPrimaryInTimestamp(isPrimary, readTimestamp) ? completedFuture(null)
                : safeTime.waitFor(readTimestamp);

        if (request.indexToUse() != null) {
            TableSchemaAwareIndexStorage indexStorage = secondaryIndexStorages.get().get(request.indexToUse());

            if (indexStorage == null) {
                throw new AssertionError("Index not found: uuid=" + request.indexToUse());
            }

            if (request.exactKey() != null) {
                assert request.lowerBoundPrefix() == null && request.upperBoundPrefix() == null : "Index lookup doesn't allow bounds.";

                return safeReadFuture.thenCompose(unused -> lookupIndex(request, indexStorage));
            }

            assert indexStorage.storage() instanceof SortedIndexStorage;

            return safeReadFuture.thenCompose(unused -> scanSortedIndex(request, indexStorage));
        }

        return safeReadFuture.thenCompose(unused -> retrieveExactEntriesUntilCursorEmpty(txId, readTimestamp, cursorId, batchCount));
    }

    /**
     * Extracts exact amount of entries, or less if cursor is become empty, from a cursor on the specific time.
     *
     * @param txId Transaction id is used for RW only.
     * @param readTimestamp Timestamp of the moment when that moment when the data will be extracted.
     * @param cursorId Cursor id.
     * @param count Amount of entries which sill be extracted.
     * @return Result future.
     */
    private CompletableFuture<List<BinaryRow>> retrieveExactEntriesUntilCursorEmpty(
            @Nullable UUID txId,
            @Nullable HybridTimestamp readTimestamp,
            IgniteUuid cursorId,
            int count
    ) {
        @SuppressWarnings("resource") PartitionTimestampCursor cursor = (PartitionTimestampCursor) cursors.computeIfAbsent(cursorId,
                id -> mvDataStorage.scan(readTimestamp == null ? HybridTimestamp.MAX_VALUE : readTimestamp));

        var resolutionFuts = new ArrayList<CompletableFuture<BinaryRow>>(count);

        while (resolutionFuts.size() < count && cursor.hasNext()) {
            ReadResult readResult = cursor.next();
            HybridTimestamp newestCommitTimestamp = readResult.newestCommitTimestamp();

            BinaryRow candidate =
                    newestCommitTimestamp == null || !readResult.isWriteIntent() ? null : cursor.committed(newestCommitTimestamp);

            resolutionFuts.add(resolveReadResult(readResult, txId, readTimestamp, () -> candidate));
        }

        return allOf(resolutionFuts.toArray(new CompletableFuture[0])).thenCompose(unused -> {
            var rows = new ArrayList<BinaryRow>(count);

            for (CompletableFuture<BinaryRow> resolutionFut : resolutionFuts) {
                BinaryRow resolvedReadResult = resolutionFut.join();

                if (resolvedReadResult != null) {
                    rows.add(resolvedReadResult);
                }
            }

            if (rows.size() < count && cursor.hasNext()) {
                return retrieveExactEntriesUntilCursorEmpty(txId, readTimestamp, cursorId, count - rows.size()).thenApply(binaryRows -> {
                    rows.addAll(binaryRows);

                    return rows;
                });
            } else {
                return completedFuture(rows);
            }
        });
    }

    /**
     * Extracts exact amount of entries, or less if cursor is become empty, from a cursor on the specific time. Use it for RW.
     *
     * @param txId Transaction id.
     * @param cursorId Cursor id.
     * @return Future finishes with the resolved binary row.
     */
    private CompletableFuture<List<BinaryRow>> retrieveExactEntriesUntilCursorEmpty(UUID txId, IgniteUuid cursorId, int count) {
        return retrieveExactEntriesUntilCursorEmpty(txId, null, cursorId, count).thenCompose(rows -> {
            if (nullOrEmpty(rows)) {
                return completedFuture(Collections.emptyList());
            }

            CompletableFuture<?>[] futs = new CompletableFuture[rows.size()];

            for (int i = 0; i < rows.size(); i++) {
                BinaryRow row = rows.get(i);

                futs[i] = schemaCompatValidator.validateBackwards(row.schemaVersion(), tableId(), txId)
                        .thenCompose(validationResult -> {
                            if (validationResult.isSuccessful()) {
                                return completedFuture(row);
                            } else {
                                throw new IncompatibleSchemaException("Operation failed because schema "
                                        + validationResult.fromSchemaVersion() + " is not backward-compatible with "
                                        + validationResult.toSchemaVersion() + " for table " + validationResult.failedTableId());
                            }
                        });
            }

            return allOf(futs).thenApply((unused) -> rows);
        });
    }

    /**
     * Processes single entry request for read only transaction.
     *
     * @param request Read only single entry request.
     * @param isPrimary Whether the given replica is primary.
     * @return Result future.
     */
    private CompletableFuture<BinaryRow> processReadOnlySingleEntryAction(ReadOnlySingleRowPkReplicaRequest request, Boolean isPrimary) {
        BinaryTuple primaryKey = resolvePk(request.primaryKey());
        HybridTimestamp readTimestamp = request.readTimestamp();

        if (request.requestType() != RequestType.RO_GET) {
            throw new IgniteInternalException(Replicator.REPLICA_COMMON_ERR,
                    format("Unknown single request [actionType={}]", request.requestType()));
        }

        CompletableFuture<Void> safeReadFuture = isPrimaryInTimestamp(isPrimary, readTimestamp) ? completedFuture(null)
                : safeTime.waitFor(request.readTimestamp());

        return safeReadFuture.thenCompose(unused -> resolveRowByPkForReadOnly(primaryKey, readTimestamp));
    }

    /**
     * Checks that the node is primary and {@code timestamp} is already passed in the reference system of the current node.
     *
     * @param isPrimary True if the node is primary, false otherwise.
     * @param timestamp Timestamp to check.
     * @return True if the timestamp is already passed in the reference system of the current node and node is primary, false otherwise.
     */
    private boolean isPrimaryInTimestamp(Boolean isPrimary, HybridTimestamp timestamp) {
        return isPrimary && hybridClock.now().compareTo(timestamp) > 0;
    }

    /**
     * Processes multiple entries request for read only transaction.
     *
     * @param request Read only multiple entries request.
     * @param isPrimary Whether the given replica is primary.
     * @return Result future.
     */
    private CompletableFuture<List<BinaryRow>> processReadOnlyMultiEntryAction(
            ReadOnlyMultiRowPkReplicaRequest request,
            Boolean isPrimary
    ) {
        List<BinaryTuple> primaryKeys = resolvePks(request.primaryKeys());
        HybridTimestamp readTimestamp = request.readTimestamp();

        if (request.requestType() != RequestType.RO_GET_ALL) {
            throw new IgniteInternalException(Replicator.REPLICA_COMMON_ERR,
                    format("Unknown single request [actionType={}]", request.requestType()));
        }

        CompletableFuture<Void> safeReadFuture = isPrimaryInTimestamp(isPrimary, readTimestamp) ? completedFuture(null)
                : safeTime.waitFor(request.readTimestamp());

        return safeReadFuture.thenCompose(unused -> {
            CompletableFuture<BinaryRow>[] resolutionFuts = new CompletableFuture[primaryKeys.size()];

            for (int i = 0; i < primaryKeys.size(); i++) {
                resolutionFuts[i] = resolveRowByPkForReadOnly(primaryKeys.get(i), readTimestamp);
            }

            return allOf(resolutionFuts).thenApply(unused1 -> {
                var result = new ArrayList<BinaryRow>(resolutionFuts.length);

                for (CompletableFuture<BinaryRow> resolutionFut : resolutionFuts) {
                    BinaryRow resolvedReadResult = resolutionFut.join();

                    result.add(resolvedReadResult);
                }

                return result;
            });
        });
    }

    /**
     * Handler to process {@link ReplicaSafeTimeSyncRequest}.
     *
     * @param request Request.
     * @param isPrimary Whether is primary replica.
     * @return Future.
     */
    private CompletableFuture<Void> processReplicaSafeTimeSyncRequest(ReplicaSafeTimeSyncRequest request, Boolean isPrimary) {
        requireNonNull(isPrimary);

        if (!isPrimary) {
            return completedFuture(null);
        }

        return raftClient.run(REPLICA_MESSAGES_FACTORY.safeTimeSyncCommand().safeTimeLong(hybridClock.nowLong()).build());
    }

    /**
     * Close all cursors connected with a transaction.
     *
     * @param txId Transaction id.
     * @throws Exception When an issue happens on cursor closing.
     */
    private void closeAllTransactionCursors(UUID txId) {
        var lowCursorId = new IgniteUuid(txId, Long.MIN_VALUE);
        var upperCursorId = new IgniteUuid(txId, Long.MAX_VALUE);

        Map<IgniteUuid, ? extends Cursor<?>> txCursors = cursors.subMap(lowCursorId, true, upperCursorId, true);

        ReplicationException ex = null;

        for (AutoCloseable cursor : txCursors.values()) {
            try {
                cursor.close();
            } catch (Exception e) {
                if (ex == null) {
                    ex = new ReplicationException(Replicator.REPLICA_COMMON_ERR,
                            format("Close cursor exception [replicaGrpId={}, msg={}]", replicationGroupId,
                                    e.getMessage()), e);
                } else {
                    ex.addSuppressed(e);
                }
            }
        }

        txCursors.clear();

        if (ex != null) {
            throw ex;
        }
    }

    /**
     * Processes scan close request.
     *
     * @param request Scan close request operation.
     */
    private void processScanCloseAction(ReadWriteScanCloseReplicaRequest request) {
        UUID txId = request.transactionId();

        IgniteUuid cursorId = new IgniteUuid(txId, request.scanId());

        Cursor<?> cursor = cursors.remove(cursorId);

        if (cursor != null) {
            try {
                cursor.close();
            } catch (Exception e) {
                throw new ReplicationException(Replicator.REPLICA_COMMON_ERR,
                        format("Close cursor exception [replicaGrpId={}, msg={}]", replicationGroupId,
                                e.getMessage()), e);
            }
        }
    }

    /**
     * Processes scan retrieve batch request.
     *
     * @param request Scan retrieve batch request operation.
     * @return Listener response.
     */
    private CompletableFuture<List<BinaryRow>> processScanRetrieveBatchAction(
            ReadWriteScanRetrieveBatchReplicaRequest request,
            String txCoordinatorId
    ) {
        if (request.indexToUse() != null) {
            TableSchemaAwareIndexStorage indexStorage = secondaryIndexStorages.get().get(request.indexToUse());

            if (indexStorage == null) {
                throw new AssertionError("Index not found: uuid=" + request.indexToUse());
            }

            if (request.exactKey() != null) {
                assert request.lowerBoundPrefix() == null && request.upperBoundPrefix() == null : "Index lookup doesn't allow bounds.";

                return lookupIndex(request, indexStorage.storage());
            }

            assert indexStorage.storage() instanceof SortedIndexStorage;

            return scanSortedIndex(request, indexStorage);
        }

        UUID txId = request.transactionId();
        int batchCount = request.batchSize();

        IgniteUuid cursorId = new IgniteUuid(txId, request.scanId());

        return lockManager.acquire(txId, new LockKey(tableId()), LockMode.S)
                .thenCompose(tblLock -> retrieveExactEntriesUntilCursorEmpty(txId, cursorId, batchCount));
    }

    /**
     * Lookup sorted index in RO tx.
     *
     * @param request Index scan request.
     * @param schemaAwareIndexStorage Index storage.
     * @return Operation future.
     */
    private CompletableFuture<List<BinaryRow>> lookupIndex(
            ReadOnlyScanRetrieveBatchReplicaRequest request,
            TableSchemaAwareIndexStorage schemaAwareIndexStorage
    ) {
        IndexStorage indexStorage = schemaAwareIndexStorage.storage();

        int batchCount = request.batchSize();
        HybridTimestamp timestamp = request.readTimestamp();

        IgniteUuid cursorId = new IgniteUuid(request.transactionId(), request.scanId());

        BinaryTuple key = request.exactKey().asBinaryTuple();

        Cursor<RowId> cursor = (Cursor<RowId>) cursors.computeIfAbsent(cursorId,
                id -> indexStorage.get(key));

        var result = new ArrayList<BinaryRow>(batchCount);

        Cursor<IndexRow> indexRowCursor = CursorUtils.map(cursor, rowId -> new IndexRowImpl(key, rowId));

        return continueReadOnlyIndexScan(schemaAwareIndexStorage, indexRowCursor, timestamp, batchCount, result)
                .thenCompose(ignore -> completedFuture(result));
    }

    private CompletableFuture<List<BinaryRow>> lookupIndex(
            ReadWriteScanRetrieveBatchReplicaRequest request,
            IndexStorage indexStorage
    ) {
        UUID txId = request.transactionId();
        int batchCount = request.batchSize();

        IgniteUuid cursorId = new IgniteUuid(txId, request.scanId());

        Integer indexId = request.indexToUse();

        BinaryTuple exactKey = request.exactKey().asBinaryTuple();

        return lockManager.acquire(txId, new LockKey(indexId), LockMode.IS).thenCompose(idxLock -> { // Index IS lock
            return lockManager.acquire(txId, new LockKey(tableId()), LockMode.IS).thenCompose(tblLock -> { // Table IS lock
                return lockManager.acquire(txId, new LockKey(indexId, exactKey.byteBuffer()), LockMode.S)
                        .thenCompose(indRowLock -> { // Hash index bucket S lock
                            Cursor<RowId> cursor = (Cursor<RowId>) cursors.computeIfAbsent(cursorId, id -> indexStorage.get(exactKey));

                            var result = new ArrayList<BinaryRow>(batchCount);

                            return continueIndexLookup(txId, cursor, batchCount, result)
                                    .thenApply(ignore -> result);
                        });
            });
        });
    }

    /**
     * Scans sorted index in RW tx.
     *
     * @param request Index scan request.
     * @param schemaAwareIndexStorage Sorted index storage.
     * @return Operation future.
     */
    private CompletableFuture<List<BinaryRow>> scanSortedIndex(
            ReadWriteScanRetrieveBatchReplicaRequest request,
            TableSchemaAwareIndexStorage schemaAwareIndexStorage
    ) {
        var indexStorage = (SortedIndexStorage) schemaAwareIndexStorage.storage();

        UUID txId = request.transactionId();
        int batchCount = request.batchSize();

        IgniteUuid cursorId = new IgniteUuid(txId, request.scanId());

        Integer indexId = request.indexToUse();

        BinaryTupleMessage lowerBoundMessage = request.lowerBoundPrefix();
        BinaryTupleMessage upperBoundMessage = request.upperBoundPrefix();

        BinaryTuplePrefix lowerBound = lowerBoundMessage == null ? null : lowerBoundMessage.asBinaryTuplePrefix();
        BinaryTuplePrefix upperBound = upperBoundMessage == null ? null : upperBoundMessage.asBinaryTuplePrefix();

        int flags = request.flags();

        return lockManager.acquire(txId, new LockKey(indexId), LockMode.IS).thenCompose(idxLock -> { // Index IS lock
            return lockManager.acquire(txId, new LockKey(tableId()), LockMode.IS).thenCompose(tblLock -> { // Table IS lock
                var comparator = new BinaryTupleComparator(indexStorage.indexDescriptor().columns());

                Predicate<IndexRow> isUpperBoundAchieved = indexRow -> {
                    if (indexRow == null) {
                        return true;
                    }

                    if (upperBound == null) {
                        return false;
                    }

                    ByteBuffer buffer = upperBound.byteBuffer();

                    if ((flags & SortedIndexStorage.LESS_OR_EQUAL) != 0) {
                        byte boundFlags = buffer.get(0);

                        buffer.put(0, (byte) (boundFlags | BinaryTupleCommon.EQUALITY_FLAG));
                    }

                    return comparator.compare(indexRow.indexColumns().byteBuffer(), buffer) >= 0;
                };

                Cursor<IndexRow> cursor = (Cursor<IndexRow>) cursors.computeIfAbsent(cursorId,
                        id -> indexStorage.scan(
                                lowerBound,
                                // We have to handle upperBound on a level of replication listener,
                                // for correctness of taking of a range lock.
                                null,
                                flags
                        ));

                SortedIndexLocker indexLocker = (SortedIndexLocker) indexesLockers.get().get(indexId);

                var result = new ArrayList<BinaryRow>(batchCount);

                return continueIndexScan(txId, schemaAwareIndexStorage, indexLocker, cursor, batchCount, result, isUpperBoundAchieved)
                        .thenApply(ignore -> result);
            });
        });
    }

    /**
     * Scans sorted index in RO tx.
     *
     * @param request Index scan request.
     * @param schemaAwareIndexStorage Sorted index storage.
     * @return Operation future.
     */
    private CompletableFuture<List<BinaryRow>> scanSortedIndex(
            ReadOnlyScanRetrieveBatchReplicaRequest request,
            TableSchemaAwareIndexStorage schemaAwareIndexStorage
    ) {
        var indexStorage = (SortedIndexStorage) schemaAwareIndexStorage.storage();

        UUID txId = request.transactionId();
        int batchCount = request.batchSize();
        HybridTimestamp timestamp = request.readTimestamp();

        IgniteUuid cursorId = new IgniteUuid(txId, request.scanId());

        BinaryTupleMessage lowerBoundMessage = request.lowerBoundPrefix();
        BinaryTupleMessage upperBoundMessage = request.upperBoundPrefix();

        BinaryTuplePrefix lowerBound = lowerBoundMessage == null ? null : lowerBoundMessage.asBinaryTuplePrefix();
        BinaryTuplePrefix upperBound = upperBoundMessage == null ? null : upperBoundMessage.asBinaryTuplePrefix();

        int flags = request.flags();

        Cursor<IndexRow> cursor = (Cursor<IndexRow>) cursors.computeIfAbsent(cursorId,
                id -> indexStorage.scan(
                        lowerBound,
                        upperBound,
                        flags
                ));

        var result = new ArrayList<BinaryRow>(batchCount);

        return continueReadOnlyIndexScan(schemaAwareIndexStorage, cursor, timestamp, batchCount, result)
                .thenApply(ignore -> result);
    }

    private CompletableFuture<Void> continueReadOnlyIndexScan(
            TableSchemaAwareIndexStorage schemaAwareIndexStorage,
            Cursor<IndexRow> cursor,
            HybridTimestamp timestamp,
            int batchSize,
            List<BinaryRow> result
    ) {
        if (result.size() >= batchSize || !cursor.hasNext()) {
            return completedFuture(null);
        }

        IndexRow indexRow = cursor.next();

        RowId rowId = indexRow.rowId();

        return resolvePlainReadResult(rowId, null, timestamp).thenComposeAsync(resolvedReadResult -> {
            if (resolvedReadResult != null && indexRowMatches(indexRow, resolvedReadResult, schemaAwareIndexStorage)) {
                result.add(resolvedReadResult);
            }

            return continueReadOnlyIndexScan(schemaAwareIndexStorage, cursor, timestamp, batchSize, result);
        }, scanRequestExecutor);
    }

    /**
     * Index scan loop. Retrieves next row from index, takes locks, fetches associated data row and collects to the result.
     *
     * @param txId Transaction id.
     * @param schemaAwareIndexStorage Index storage.
     * @param indexLocker Index locker.
     * @param indexCursor Index cursor.
     * @param batchSize Batch size.
     * @param result Result collection.
     * @param isUpperBoundAchieved Function to stop on upper bound.
     * @return Future.
     */
    private CompletableFuture<Void> continueIndexScan(
            UUID txId,
            TableSchemaAwareIndexStorage schemaAwareIndexStorage,
            SortedIndexLocker indexLocker,
            Cursor<IndexRow> indexCursor,
            int batchSize,
            List<BinaryRow> result,
            Predicate<IndexRow> isUpperBoundAchieved
    ) {
        if (result.size() == batchSize) { // Batch is full, exit loop.
            return completedFuture(null);
        }

        return indexLocker.locksForScan(txId, indexCursor)
                .thenCompose(currentRow -> { // Index row S lock
                    if (isUpperBoundAchieved.test(currentRow)) {
                        return completedFuture(null); // End of range reached. Exit loop.
                    }

                    RowId rowId = currentRow.rowId();

                    return lockManager.acquire(txId, new LockKey(tableId(), rowId), LockMode.S)
                            .thenComposeAsync(rowLock -> { // Table row S lock
                                return resolvePlainReadResult(rowId, txId).thenCompose(resolvedReadResult -> {
                                    if (resolvedReadResult != null) {
                                        if (indexRowMatches(currentRow, resolvedReadResult, schemaAwareIndexStorage)) {
                                            result.add(resolvedReadResult);
                                        }
                                    }

                                    // Proceed scan.
                                    return continueIndexScan(
                                            txId,
                                            schemaAwareIndexStorage,
                                            indexLocker,
                                            indexCursor,
                                            batchSize,
                                            result,
                                            isUpperBoundAchieved
                                    );
                                });
                            }, scanRequestExecutor);
                });
    }

    /**
     * Checks whether passed index row corresponds to the binary row.
     *
     * @param indexRow Index row, read from index storage.
     * @param binaryRow Binary row, read from MV storage.
     * @param schemaAwareIndexStorage Schema aware index storage, to resolve values of indexed columns in a binary row.
     * @return {@code true} if index row matches the binary row, {@code false} otherwise.
     */
    private static boolean indexRowMatches(IndexRow indexRow, BinaryRow binaryRow, TableSchemaAwareIndexStorage schemaAwareIndexStorage) {
        BinaryTuple actualIndexRow = schemaAwareIndexStorage.indexRowResolver().extractColumns(binaryRow);

        return indexRow.indexColumns().byteBuffer().equals(actualIndexRow.byteBuffer());
    }

    private CompletableFuture<Void> continueIndexLookup(
            UUID txId,
            Cursor<RowId> indexCursor,
            int batchSize,
            List<BinaryRow> result
    ) {
        if (result.size() >= batchSize || !indexCursor.hasNext()) {
            return completedFuture(null);
        }

        RowId rowId = indexCursor.next();

        return lockManager.acquire(txId, new LockKey(tableId(), rowId), LockMode.S)
                .thenComposeAsync(rowLock -> { // Table row S lock
                    return resolvePlainReadResult(rowId, txId).thenCompose(resolvedReadResult -> {
                        if (resolvedReadResult != null) {
                            result.add(resolvedReadResult);
                        }

                        // Proceed lookup.
                        return continueIndexLookup(txId, indexCursor, batchSize, result);
                    });
                }, scanRequestExecutor);
    }

    /**
     * Resolves a result received from a direct storage read.
     *
     * @param rowId Row id to resolve.
     * @param txId Transaction id is used for RW only.
     * @param timestamp Read timestamp.
     * @return Future finishes with the resolved binary row.
     */
    private CompletableFuture<BinaryRow> resolvePlainReadResult(RowId rowId, @Nullable UUID txId, @Nullable HybridTimestamp timestamp) {
        ReadResult readResult = mvDataStorage.read(rowId, timestamp == null ? HybridTimestamp.MAX_VALUE : timestamp);

        return resolveReadResult(readResult, txId, timestamp, () -> {
            if (readResult.newestCommitTimestamp() == null) {
                return null;
            }

            ReadResult committedReadResult = mvDataStorage.read(rowId, readResult.newestCommitTimestamp());

            assert !committedReadResult.isWriteIntent() :
                    "The result is not committed [rowId=" + rowId + ", timestamp="
                            + readResult.newestCommitTimestamp() + ']';

            return committedReadResult.binaryRow();
        });
    }

    /**
     * Resolves a result received from a direct storage read. Use it for RW.
     *
     * @param rowId Row id.
     * @param txId Transaction id.
     * @return Future finishes with the resolved binary row.
     */
    private CompletableFuture<BinaryRow> resolvePlainReadResult(RowId rowId, UUID txId) {
        return resolvePlainReadResult(rowId, txId, null).thenCompose(row -> {
            if (row == null) {
                return completedFuture(null);
            }

            return schemaCompatValidator.validateBackwards(row.schemaVersion(), tableId(), txId)
                    .thenApply(validationResult -> {
                        if (validationResult.isSuccessful()) {
                            return row;
                        } else {
                            throw new IncompatibleSchemaException("Operation failed because schema "
                                    + validationResult.fromSchemaVersion() + " is not backward-compatible with "
                                    + validationResult.toSchemaVersion() + " for table " + validationResult.failedTableId());
                        }
                    });
        });
    }

    private CompletableFuture<Void> continueReadOnlyIndexLookup(
            Cursor<RowId> indexCursor,
            HybridTimestamp timestamp,
            int batchSize,
            List<BinaryRow> result
    ) {
        if (result.size() >= batchSize || !indexCursor.hasNext()) {
            return completedFuture(null);
        }

        RowId rowId = indexCursor.next();

        return resolvePlainReadResult(rowId, null, timestamp).thenComposeAsync(resolvedReadResult -> {
            if (resolvedReadResult != null) {
                result.add(resolvedReadResult);
            }

            return continueReadOnlyIndexLookup(indexCursor, timestamp, batchSize, result);
        }, scanRequestExecutor);
    }

    /**
     * Processes transaction finish request.
     * <ol>
     *     <li>Get commit timestamp from finish replica request.</li>
     *     <li>If attempting a commit, validate commit (and, if not valid, switch to abort)</li>
     *     <li>Run specific raft {@code FinishTxCommand} command, that will apply txn state to corresponding txStateStorage.</li>
     *     <li>Send cleanup requests to all enlisted primary replicas.</li>
     * </ol>
     *
     * @param request Transaction finish request.
     * @param txCoordinatorId Transaction coordinator id.
     * @return future result of the operation.
     */
    // TODO: need to properly handle primary replica changes https://issues.apache.org/jira/browse/IGNITE-17615
    private CompletableFuture<Void> processTxFinishAction(TxFinishReplicaRequest request, String txCoordinatorId) {
        List<TablePartitionId> aggregatedGroupIds = request.groups().values().stream()
                .flatMap(List::stream)
                .map(IgniteBiTuple::get1)
                .collect(toList());

        UUID txId = request.txId();

        if (request.commit()) {
            return schemaCompatValidator.validateForward(txId, aggregatedGroupIds, request.commitTimestamp())
                    .thenCompose(validationResult -> {
                        return finishAndCleanup(request, validationResult.isSuccessful(), aggregatedGroupIds, txId, txCoordinatorId)
                                .thenAccept(unused -> throwIfSchemaValidationOnCommitFailed(validationResult));
                    });
        } else {
            // Aborting.
            return finishAndCleanup(request, false, aggregatedGroupIds, txId, txCoordinatorId);
        }
    }

    private static void throwIfSchemaValidationOnCommitFailed(CompatValidationResult validationResult) {
        if (!validationResult.isSuccessful()) {
            throw new IncompatibleSchemaAbortException("Commit failed because schema "
                    + validationResult.fromSchemaVersion() + " is not forward-compatible with "
                    + validationResult.toSchemaVersion() + " for table " + validationResult.failedTableId());
        }
    }

    private CompletableFuture<Void> finishAndCleanup(
            TxFinishReplicaRequest request,
            boolean commit,
            List<TablePartitionId> aggregatedGroupIds,
            UUID txId,
            String txCoordinatorId
    ) {
        CompletableFuture<?> changeStateFuture = finishTransaction(aggregatedGroupIds, txId, commit, txCoordinatorId);

        // TODO: https://issues.apache.org/jira/browse/IGNITE-17578 Cleanup process should be asynchronous.
        CompletableFuture<?>[] cleanupFutures = new CompletableFuture[request.groups().size()];
        AtomicInteger cleanupFuturesCnt = new AtomicInteger(0);

        request.groups().forEach(
                (recipientNode, tablePartitionIds) ->
                        cleanupFutures[cleanupFuturesCnt.getAndIncrement()] = changeStateFuture.thenCompose(ignored ->
                                txManager.cleanup(
                                        recipientNode,
                                        tablePartitionIds,
                                        txId,
                                        commit,
                                        request.commitTimestamp()
                                )
                        )
        );

        return allOf(cleanupFutures);
    }

    /**
     * Finishes a transaction.
     *
     * @param aggregatedGroupIds Partition identifies which are enlisted in the transaction.
     * @param txId Transaction id.
     * @param commit True is the transaction is committed, false otherwise.
     * @param txCoordinatorId Transaction coordinator id.
     * @return Future to wait of the finish.
     */
    private CompletableFuture<Object> finishTransaction(
            List<TablePartitionId> aggregatedGroupIds,
            UUID txId,
            boolean commit,
            String txCoordinatorId
    ) {
        // TODO: IGNITE-20034 Timestamp from request is not using until the issue has not been fixed (request.commitTimestamp())
        var fut = new CompletableFuture<TxMeta>();

        txTimestampUpdateMap.put(txId, fut);

        HybridTimestamp currentTimestamp = hybridClock.now();
        HybridTimestamp commitTimestamp = commit ? currentTimestamp : null;

        return reliableCatalogVersionFor(currentTimestamp)
                .thenApply(catalogVersion -> {
                    FinishTxCommandBuilder finishTxCmdBldr = MSG_FACTORY.finishTxCommand()
                            .txId(txId)
                            .commit(commit)
                            .safeTimeLong(currentTimestamp.longValue())
                            .txCoordinatorId(txCoordinatorId)
                            .requiredCatalogVersion(catalogVersion)
                            .tablePartitionIds(
                                    aggregatedGroupIds.stream()
                                            .map(PartitionReplicaListener::tablePartitionId)
                                            .collect(toList())
                            );

                    if (commit) {
                        finishTxCmdBldr.commitTimestampLong(commitTimestamp.longValue());
                    }

                    return finishTxCmdBldr.build();
                })
                .thenCompose(raftClient::run)
                .whenComplete((o, throwable) -> {
                    TxState txState = commit ? COMMITED : ABORTED;

                    fut.complete(new TxMeta(txState, aggregatedGroupIds, commitTimestamp));

                    markFinished(txId, txState, commitTimestamp);

                    txTimestampUpdateMap.remove(txId);
                });
    }


    /**
     * Processes transaction cleanup request:
     * <ol>
     *     <li>Waits for finishing of local transactional operations;</li>
     *     <li>Runs asynchronously the specific raft {@code TxCleanupCommand} command, that will convert all pending entries(writeIntents)
     *     to either regular values({@link TxState#COMMITED}) or removing them ({@link TxState#ABORTED});</li>
     *     <li>Releases all locks that were held on local Replica by given transaction.</li>
     * </ol>
     * This operation is idempotent, so it's safe to retry it.
     *
     * @param request Transaction cleanup request.
     * @return CompletableFuture of void.
     */
    // TODO: need to properly handle primary replica changes https://issues.apache.org/jira/browse/IGNITE-17615
    private CompletableFuture<Void> processTxCleanupAction(TxCleanupReplicaRequest request) {
        try {
            closeAllTransactionCursors(request.txId());
        } catch (Exception e) {
            return failedFuture(e);
        }

        TxState txState = request.commit() ? COMMITED : ABORTED;

        markFinished(request.txId(), txState, request.commitTimestamp());

        List<CompletableFuture<?>> txUpdateFutures = new ArrayList<>();
        List<CompletableFuture<?>> txReadFutures = new ArrayList<>();

        // TODO https://issues.apache.org/jira/browse/IGNITE-18617
        txCleanupReadyFutures.compute(request.txId(), (id, txOps) -> {
            if (txOps == null) {
                txOps = new TxCleanupReadyFutureList();
            }

            txOps.futures.forEach((opType, futures) -> {
                if (opType.isRwRead()) {
                    txReadFutures.addAll(futures);
                } else {
                    txUpdateFutures.addAll(futures);
                }
            });

            txOps.futures.clear();

            txOps.state = txState;

            return txOps;
        });

        if (txUpdateFutures.isEmpty()) {
            if (!txReadFutures.isEmpty()) {
                return allOffFuturesExceptionIgnored(txReadFutures, request)
                        .thenRun(() -> releaseTxLocks(request.txId()));
            }

            return completedFuture(null);
        }

        return allOffFuturesExceptionIgnored(txUpdateFutures, request).thenCompose(v -> {
            long commandTimestamp = hybridClock.nowLong();

            return reliableCatalogVersionFor(hybridTimestamp(commandTimestamp))
                    .thenCompose(catalogVersion -> {
                        TxCleanupCommand txCleanupCmd = MSG_FACTORY.txCleanupCommand()
                                .txId(request.txId())
                                .commit(request.commit())
                                .commitTimestampLong(request.commitTimestampLong())
                                .safeTimeLong(commandTimestamp)
                                .txCoordinatorId(getTxCoordinatorId(request.txId()))
                                .requiredCatalogVersion(catalogVersion)
                                .build();

                        storageUpdateHandler.handleTransactionCleanup(request.txId(), request.commit(), request.commitTimestamp());

                        raftClient.run(txCleanupCmd)
                                .exceptionally(e -> {
                                    LOG.warn("Failed to complete transaction cleanup command [txId=" + request.txId() + ']', e);

                                    return completedFuture(null);
                                });

                        return allOffFuturesExceptionIgnored(txReadFutures, request)
                                .thenRun(() -> releaseTxLocks(request.txId()));
                    });
        });
    }

    private String getTxCoordinatorId(UUID txId) {
        TxStateMeta meta = txManager.stateMeta(txId);

        assert meta != null : "Trying to cleanup a transaction that was not enlisted, txId=" + txId;

        return meta.txCoordinatorId();
    }

    /**
     * Creates a future that waits all transaction operations are completed.
     *
     * @param txFutures Transaction operation futures.
     * @param request Cleanup request.
     * @return The future completes when all futures in passed list are completed.
     */
    private static CompletableFuture<Void> allOffFuturesExceptionIgnored(List<CompletableFuture<?>> txFutures,
            TxCleanupReplicaRequest request) {
        return allOf(txFutures.toArray(new CompletableFuture<?>[0]))
                .exceptionally(e -> {
                    assert !request.commit() :
                            "Transaction is committing, but an operation has completed with exception [txId=" + request.txId()
                                    + ", err=" + e.getMessage() + ']';

                    return null;
                });
    }

    private void releaseTxLocks(UUID txId) {
        lockManager.locks(txId).forEachRemaining(lockManager::release);
    }

    /**
     * Finds the row and its identifier by given pk search row.
     *
     * @param pk Binary Tuple representing a primary key.
     * @param txId An identifier of the transaction regarding which we need to resolve the given row.
     * @param action An action to perform on a resolved row.
     * @param <T> A type of the value returned by action.
     * @return A future object representing the result of the given action.
     */
    private <T> CompletableFuture<T> resolveRowByPk(
            BinaryTuple pk,
            UUID txId,
            BiFunction<@Nullable RowId, @Nullable BinaryRow, CompletableFuture<T>> action
    ) {
        IndexLocker pkLocker = indexesLockers.get().get(pkIndexStorage.get().id());

        assert pkLocker != null;

        return pkLocker.locksForLookupByKey(txId, pk)
                .thenCompose(ignored -> {

                    boolean cursorClosureSetUp = false;
                    Cursor<RowId> cursor = null;

                    try {
                        cursor = getFromPkIndex(pk);

                        Cursor<RowId> finalCursor = cursor;
                        CompletableFuture<T> resolvingFuture = continueResolvingByPk(cursor, txId, action)
                                .whenComplete((res, ex) -> finalCursor.close());

                        cursorClosureSetUp = true;

                        return resolvingFuture;
                    } finally {
                        if (!cursorClosureSetUp && cursor != null) {
                            cursor.close();
                        }
                    }
                });
    }

    private <T> CompletableFuture<T> continueResolvingByPk(
            Cursor<RowId> cursor,
            UUID txId,
            BiFunction<@Nullable RowId, @Nullable BinaryRow, CompletableFuture<T>> action
    ) {
        if (!cursor.hasNext()) {
            return action.apply(null, null);
        }

        RowId rowId = cursor.next();

        return resolvePlainReadResult(rowId, txId).thenCompose(row -> {
            if (row != null) {
                return action.apply(rowId, row);
            } else {
                return continueResolvingByPk(cursor, txId, action);
            }
        });

    }

    /**
     * Appends an operation to prevent the race between commit/rollback and the operation execution.
     *
     * @param txId Transaction id.
     * @param cmdType Command type.
     * @param full {@code True} if a full transaction and can be immediately committed.
     * @param op Operation closure.
     * @param <T> Type of execution result.
     * @return A future object representing the result of the given operation.
     */
    private <T> CompletableFuture<T> appendTxCommand(UUID txId, RequestType cmdType, boolean full, Supplier<CompletableFuture<T>> op) {
        var fut = new CompletableFuture<T>();

        if (!full) {
            txCleanupReadyFutures.compute(txId, (id, txOps) -> {
                if (txOps == null) {
                    txOps = new TxCleanupReadyFutureList();
                }

                if (txOps.state == ABORTED || txOps.state == COMMITED) {
                    fut.completeExceptionally(
                            new TransactionException(TX_FAILED_READ_WRITE_OPERATION_ERR, "Transaction is already finished."));
                } else {
                    txOps.futures.computeIfAbsent(cmdType, type -> new ArrayList<>()).add(fut);
                }

                return txOps;
            });
        }

        if (!fut.isDone()) {
            op.get().whenComplete((v, th) -> {
                if (full) { // Fast unlock.
                    releaseTxLocks(txId);
                }

                if (th != null) {
                    fut.completeExceptionally(th);
                } else {
                    fut.complete(v);
                }
            });
        }

        return fut;
    }

    /**
     * Finds the row and its identifier by given pk search row.
     *
     * @param pk Binary Tuple bytes representing a primary key.
     * @param ts A timestamp regarding which we need to resolve the given row.
     * @return Result of the given action.
     */
    private CompletableFuture<BinaryRow> resolveRowByPkForReadOnly(BinaryTuple pk, HybridTimestamp ts) {
        try (Cursor<RowId> cursor = getFromPkIndex(pk)) {
            List<ReadResult> candidates = new ArrayList<>();

            for (RowId rowId : cursor) {
                ReadResult readResult = mvDataStorage.read(rowId, ts);

                if (!readResult.isEmpty() || readResult.isWriteIntent()) {
                    candidates.add(readResult);
                }
            }

            if (candidates.isEmpty()) {
                return completedFuture(null);
            }

            // TODO https://issues.apache.org/jira/browse/IGNITE-18767 scan of multiple write intents should not be needed
            List<ReadResult> writeIntents = filter(candidates, ReadResult::isWriteIntent);

            if (!writeIntents.isEmpty()) {
                ReadResult writeIntent = writeIntents.get(0);

                // Assume that all write intents for the same key belong to the same transaction, as the key should be exclusively locked.
                // This means that we can just resolve the state of this transaction.
                checkWriteIntentsBelongSameTx(writeIntents);

                return resolveTxState(
                        new TablePartitionId(writeIntent.commitTableId(), writeIntent.commitPartitionId()),
                        writeIntent.transactionId(),
                        ts)
                        .thenApply(readLastCommitted -> {
                            if (readLastCommitted) {
                                for (ReadResult wi : writeIntents) {
                                    HybridTimestamp newestCommitTimestamp = wi.newestCommitTimestamp();

                                    if (newestCommitTimestamp == null) {
                                        continue;
                                    }

                                    ReadResult committedReadResult = mvDataStorage.read(wi.rowId(), newestCommitTimestamp);

                                    assert !committedReadResult.isWriteIntent() :
                                            "The result is not committed [rowId=" + wi.rowId() + ", timestamp="
                                                    + newestCommitTimestamp + ']';

                                    return committedReadResult.binaryRow();
                                }

                                return findAny(candidates, c -> !c.isWriteIntent() && !c.isEmpty()).map(ReadResult::binaryRow)
                                        .orElse(null);
                            } else {
                                return findAny(writeIntents, wi -> !wi.isEmpty()).map(ReadResult::binaryRow)
                                        .orElse(null);
                            }
                        });
            } else {
                BinaryRow result = findAny(candidates, r -> !r.isEmpty()).map(ReadResult::binaryRow)
                        .orElse(null);

                return completedFuture(result);
            }
        } catch (Exception e) {
            throw new IgniteInternalException(Replicator.REPLICA_COMMON_ERR,
                    format("Unable to close cursor [tableId={}]", tableId()), e);
        }
    }

    /**
     * Check that all given write intents belong to the same transaction.
     *
     * @param writeIntents Write intents.
     */
    private static void checkWriteIntentsBelongSameTx(Collection<ReadResult> writeIntents) {
        ReadResult writeIntent = findAny(writeIntents).orElseThrow();

        for (ReadResult wi : writeIntents) {
            assert Objects.equals(wi.transactionId(), writeIntent.transactionId())
                    : "Unexpected write intent, tx1=" + writeIntent.transactionId() + ", tx2=" + wi.transactionId();

            assert Objects.equals(wi.commitTableId(), writeIntent.commitTableId())
                    : "Unexpected write intent, commitTableId1=" + writeIntent.commitTableId() + ", commitTableId2=" + wi.commitTableId();

            assert wi.commitPartitionId() == writeIntent.commitPartitionId()
                    : "Unexpected write intent, commitPartitionId1=" + writeIntent.commitPartitionId()
                    + ", commitPartitionId2=" + wi.commitPartitionId();
        }
    }

    /**
     * Tests row values for equality.
     *
     * @param row Row.
     * @param row2 Row.
     * @return {@code true} if rows are equal.
     */
    private static boolean equalValues(BinaryRow row, BinaryRow row2) {
        return row.tupleSlice().compareTo(row2.tupleSlice()) == 0;
    }

    /**
     * Precesses multi request.
     *
     * @param request Multi request operation.
     * @param txCoordinatorId Transaction coordinator id.
     * @return Listener response.
     */
    private CompletableFuture<?> processMultiEntryAction(ReadWriteMultiRowReplicaRequest request, String txCoordinatorId) {
        UUID txId = request.transactionId();
        TablePartitionId committedPartitionId = request.commitPartitionId().asTablePartitionId();
        List<BinaryRow> searchRows = request.binaryRows();

        assert committedPartitionId != null : "Commit partition is null [type=" + request.requestType() + ']';

        switch (request.requestType()) {
            case RW_DELETE_EXACT_ALL: {
                CompletableFuture<RowId>[] deleteExactLockFuts = new CompletableFuture[searchRows.size()];

                for (int i = 0; i < searchRows.size(); i++) {
                    BinaryRow searchRow = searchRows.get(i);

                    deleteExactLockFuts[i] = resolveRowByPk(extractPk(searchRow), txId, (rowId, row) -> {
                        if (rowId == null) {
                            return completedFuture(null);
                        }

                        return takeLocksForDeleteExact(searchRow, rowId, row, txId);
                    });
                }

                return allOf(deleteExactLockFuts).thenCompose(ignore -> {
                    Map<UUID, BinaryRowMessage> rowIdsToDelete = new HashMap<>();
                    Collection<BinaryRow> result = new ArrayList<>();

                    for (int i = 0; i < searchRows.size(); i++) {
                        RowId lockedRowId = deleteExactLockFuts[i].join();

                        if (lockedRowId != null) {
                            rowIdsToDelete.put(lockedRowId.uuid(), null);
                        } else {
                            result.add(searchRows.get(i));
                        }
                    }

                    if (rowIdsToDelete.isEmpty()) {
                        return completedFuture(result);
                    }

                    return validateAtTimestampAndBuildUpdateAllCommand(request, rowIdsToDelete, txCoordinatorId)
                            .thenCompose(this::applyUpdateAllCommand)
                            .thenApply(ignored -> result);
                });
            }
            case RW_INSERT_ALL: {
                List<BinaryTuple> pks = new ArrayList<>(searchRows.size());

                CompletableFuture<RowId>[] pkReadLockFuts = new CompletableFuture[searchRows.size()];

                for (int i = 0; i < searchRows.size(); i++) {
                    BinaryTuple pk = extractPk(searchRows.get(i));

                    pks.add(pk);

                    pkReadLockFuts[i] = resolveRowByPk(pk, txId, (rowId, row) -> completedFuture(rowId));
                }

                return allOf(pkReadLockFuts).thenCompose(ignore -> {
                    Collection<BinaryRow> result = new ArrayList<>();
                    Map<RowId, BinaryRow> rowsToInsert = new HashMap<>();
                    Set<ByteBuffer> uniqueKeys = new HashSet<>();

                    for (int i = 0; i < searchRows.size(); i++) {
                        BinaryRow row = searchRows.get(i);
                        RowId lockedRow = pkReadLockFuts[i].join();

                        if (lockedRow == null && uniqueKeys.add(pks.get(i).byteBuffer())) {
                            rowsToInsert.put(new RowId(partId(), UUID.randomUUID()), row);
                        } else {
                            result.add(row);
                        }
                    }

                    if (rowsToInsert.isEmpty()) {
                        return completedFuture(result);
                    }

                    CompletableFuture<IgniteBiTuple<RowId, Collection<Lock>>>[] insertLockFuts = new CompletableFuture[rowsToInsert.size()];

                    int idx = 0;

                    for (Map.Entry<RowId, BinaryRow> entry : rowsToInsert.entrySet()) {
                        insertLockFuts[idx++] = takeLocksForInsert(entry.getValue(), entry.getKey(), txId);
                    }

                    Map<UUID, BinaryRowMessage> convertedMap = rowsToInsert.entrySet().stream()
                            .collect(Collectors.toMap(
                                    e -> e.getKey().uuid(),
                                    e -> MSG_FACTORY.binaryRowMessage()
                                            .binaryTuple(e.getValue().tupleSlice())
                                            .schemaVersion(e.getValue().schemaVersion())
                                            .build()
                            ));

                    return allOf(insertLockFuts)
                            .thenCompose(ignored -> validateAtTimestampAndBuildUpdateAllCommand(request, convertedMap, txCoordinatorId))
                            .thenCompose(this::applyUpdateAllCommand)
                            .thenApply(ignored -> {
                                // Release short term locks.
                                for (CompletableFuture<IgniteBiTuple<RowId, Collection<Lock>>> insertLockFut : insertLockFuts) {
                                    insertLockFut.join().get2()
                                            .forEach(lock -> lockManager.release(lock.txId(), lock.lockKey(), lock.lockMode()));
                                }

                                return result;
                            });
                });
            }
            case RW_UPSERT_ALL: {
                CompletableFuture<IgniteBiTuple<RowId, Collection<Lock>>>[] rowIdFuts = new CompletableFuture[searchRows.size()];

                for (int i = 0; i < searchRows.size(); i++) {
                    BinaryRow searchRow = searchRows.get(i);

                    rowIdFuts[i] = resolveRowByPk(extractPk(searchRow), txId, (rowId, row) -> {
                        boolean insert = rowId == null;

                        RowId rowId0 = insert ? new RowId(partId(), UUID.randomUUID()) : rowId;

                        return insert
                                ? takeLocksForInsert(searchRow, rowId0, txId)
                                : takeLocksForUpdate(searchRow, rowId0, txId);
                    });
                }

                return allOf(rowIdFuts).thenCompose(ignore -> {
                    List<BinaryRowMessage> searchRowMessages = request.binaryRowMessages();
                    Map<UUID, BinaryRowMessage> rowsToUpdate = IgniteUtils.newHashMap(searchRowMessages.size());

                    for (int i = 0; i < searchRowMessages.size(); i++) {
                        RowId lockedRow = rowIdFuts[i].join().get1();

                        rowsToUpdate.put(lockedRow.uuid(), searchRowMessages.get(i));
                    }

                    if (rowsToUpdate.isEmpty()) {
                        return completedFuture(null);
                    }

                    return validateAtTimestampAndBuildUpdateAllCommand(request, rowsToUpdate, txCoordinatorId)
                            .thenCompose(this::applyUpdateAllCommand)
                            .thenRun(() -> {
                                // Release short term locks.
                                for (CompletableFuture<IgniteBiTuple<RowId, Collection<Lock>>> rowIdFut : rowIdFuts) {
                                    rowIdFut.join().get2()
                                            .forEach(lock -> lockManager.release(lock.txId(), lock.lockKey(), lock.lockMode()));
                                }
                            });
                });
            }
            default: {
                throw new IgniteInternalException(Replicator.REPLICA_COMMON_ERR,
                        format("Unknown multi request [actionType={}]", request.requestType()));
            }
        }
    }

    /**
     * Precesses multi request.
     *
     * @param request Multi request operation.
     * @param txCoordinatorId Transaction coordinator id.
     * @return Listener response.
     */
    private CompletableFuture<?> processMultiEntryAction(ReadWriteMultiRowPkReplicaRequest request, String txCoordinatorId) {
        UUID txId = request.transactionId();
        TablePartitionId committedPartitionId = request.commitPartitionId().asTablePartitionId();
        List<BinaryTuple> primaryKeys = resolvePks(request.primaryKeys());

        assert committedPartitionId != null || request.requestType() == RequestType.RW_GET_ALL
                : "Commit partition is null [type=" + request.requestType() + ']';

        switch (request.requestType()) {
            case RW_GET_ALL: {
                CompletableFuture<BinaryRow>[] rowFuts = new CompletableFuture[primaryKeys.size()];

                for (int i = 0; i < primaryKeys.size(); i++) {
                    rowFuts[i] = resolveRowByPk(primaryKeys.get(i), txId, (rowId, row) -> {
                        if (rowId == null) {
                            return completedFuture(null);
                        }

                        return takeLocksForGet(rowId, txId)
                                .thenApply(ignored -> row);
                    });
                }

                return allOf(rowFuts)
                        .thenCompose(ignored -> {
                            var result = new ArrayList<BinaryRow>(primaryKeys.size());

                            for (CompletableFuture<BinaryRow> rowFut : rowFuts) {
                                result.add(rowFut.join());
                            }

                            if (allElementsAreNull(result)) {
                                return completedFuture(result);
                            }

                            return validateAtTimestamp(txId)
                                    .thenApply(unused -> result);
                        });
            }
            case RW_DELETE_ALL: {
                CompletableFuture<RowId>[] rowIdLockFuts = new CompletableFuture[primaryKeys.size()];

                for (int i = 0; i < primaryKeys.size(); i++) {
                    rowIdLockFuts[i] = resolveRowByPk(primaryKeys.get(i), txId, (rowId, row) -> {
                        if (rowId == null) {
                            return completedFuture(null);
                        }

                        return takeLocksForDelete(row, rowId, txId);
                    });
                }

                return allOf(rowIdLockFuts).thenCompose(ignore -> {
                    Map<UUID, BinaryRowMessage> rowIdsToDelete = new HashMap<>();
                    Collection<Boolean> result = new ArrayList<>();

                    for (CompletableFuture<RowId> lockFut : rowIdLockFuts) {
                        RowId lockedRowId = lockFut.join();

                        if (lockedRowId != null) {
                            rowIdsToDelete.put(lockedRowId.uuid(), null);

                            result.add(true);
                        } else {
                            result.add(false);
                        }
                    }

                    if (rowIdsToDelete.isEmpty()) {
                        return completedFuture(result);
                    }

                    return validateAtTimestampAndBuildUpdateAllCommand(request, rowIdsToDelete, txCoordinatorId)
                            .thenCompose(this::applyUpdateAllCommand)
                            .thenApply(ignored -> result);
                });
            }
            default: {
                throw new IgniteInternalException(Replicator.REPLICA_COMMON_ERR,
                        format("Unknown multi request [actionType={}]", request.requestType()));
            }
        }
    }

    private static <T> boolean allElementsAreNull(List<T> list) {
        for (T element : list) {
            if (element != null) {
                return false;
            }
        }

        return true;
    }

    /**
     * Executes a command and handles exceptions. A result future can be finished with exception by following rules:
     * <ul>
     *     <li>If RAFT command cannot finish due to timeout, the future finished with {@link ReplicationTimeoutException}.</li>
     *     <li>If RAFT command finish with a runtime exception, the exception is moved to the result future.</li>
     *     <li>If RAFT command finish with any other exception, the future finished with {@link ReplicationException}.
     *     The original exception is set as cause.</li>
     * </ul>
     *
     * @param cmd Raft command.
     * @return Raft future.
     */
    private CompletableFuture<Object> applyCmdWithExceptionHandling(Command cmd) {
        return raftClient.run(cmd).exceptionally(throwable -> {
            if (throwable instanceof TimeoutException) {
                throw new ReplicationTimeoutException(replicationGroupId);
            } else if (throwable instanceof RuntimeException) {
                throw (RuntimeException) throwable;
            } else {
                throw new ReplicationException(replicationGroupId, throwable);
            }
        });
    }

    /**
     * Executes an Update command.
     *
     * @param cmd Update command.
     * @return Raft future, see {@link #applyCmdWithExceptionHandling(Command)}.
     */
    private CompletableFuture<Object> applyUpdateCommand(UpdateCommand cmd) {
        if (!cmd.full()) {
            storageUpdateHandler.handleUpdate(
                    cmd.txId(),
                    cmd.rowUuid(),
                    cmd.tablePartitionId().asTablePartitionId(),
                    cmd.row(),
                    true,
                    null,
                    null);

            // TODO: https://issues.apache.org/jira/browse/IGNITE-20124 tmp
            synchronized (safeTime) {
                updateTrackerIgnoringTrackerClosedException(safeTime, cmd.safeTime());
            }
        }

        return applyCmdWithExceptionHandling(cmd).thenApply(res -> {
            // Try to avoid double write if an entry is already replicated.
            // TODO: https://issues.apache.org/jira/browse/IGNITE-20124 tmp
            synchronized (safeTime) {
                if (cmd.full() && cmd.safeTime().compareTo(safeTime.current()) > 0) {
                    storageUpdateHandler.handleUpdate(
                            cmd.txId(),
                            cmd.rowUuid(),
                            cmd.tablePartitionId().asTablePartitionId(),
                            cmd.row(),
                            false,
                            null,
                            cmd.safeTime());

                    updateTrackerIgnoringTrackerClosedException(safeTime, cmd.safeTime());
                }
            }
            return res;
        });
    }

    /**
     * Executes an UpdateAll command.
     *
     * @param cmd UpdateAll command.
     * @return Raft future, see {@link #applyCmdWithExceptionHandling(Command)}.
     */
    private CompletableFuture<Object> applyUpdateAllCommand(UpdateAllCommand cmd) {
        if (!cmd.full()) {
            storageUpdateHandler.handleUpdateAll(
                    cmd.txId(),
                    cmd.rowsToUpdate(),
                    cmd.tablePartitionId().asTablePartitionId(),
                    true,
                    null,
                    null);

            // TODO: https://issues.apache.org/jira/browse/IGNITE-20124 tmp
            synchronized (safeTime) {
                updateTrackerIgnoringTrackerClosedException(safeTime, cmd.safeTime());
            }
        }

        return applyCmdWithExceptionHandling(cmd).thenApply(res -> {
            // TODO: https://issues.apache.org/jira/browse/IGNITE-20124 tmp
            synchronized (safeTime) {
                if (cmd.full() && cmd.safeTime().compareTo(safeTime.current()) > 0) {
                    storageUpdateHandler.handleUpdateAll(
                            cmd.txId(),
                            cmd.rowsToUpdate(),
                            cmd.tablePartitionId().asTablePartitionId(),
                            false,
                            null,
                            cmd.safeTime());

                    updateTrackerIgnoringTrackerClosedException(safeTime, cmd.safeTime());
                }
            }

            return res;
        });
    }

    /**
     * Precesses single request.
     *
     * @param request Single request operation.
     * @param txCoordinatorId Transaction coordinator id.
     * @return Listener response.
     */
    private CompletableFuture<?> processSingleEntryAction(ReadWriteSingleRowReplicaRequest request, String txCoordinatorId) {
        UUID txId = request.transactionId();
        BinaryRow searchRow = request.binaryRow();
        TablePartitionId commitPartitionId = request.commitPartitionId().asTablePartitionId();

        assert commitPartitionId != null : "Commit partition is null [type=" + request.requestType() + ']';

        switch (request.requestType()) {
            case RW_DELETE_EXACT: {
                return resolveRowByPk(extractPk(searchRow), txId, (rowId, row) -> {
                    if (rowId == null) {
                        return completedFuture(false);
                    }

                    return takeLocksForDeleteExact(searchRow, rowId, row, txId)
                            .thenCompose(validatedRowId -> {
                                if (validatedRowId == null) {
                                    return completedFuture(false);
                                }

                                return validateAtTimestampAndBuildUpdateCommand(request, validatedRowId.uuid(), null, txCoordinatorId)
                                        .thenCompose(this::applyUpdateCommand)
                                        .thenApply(ignored -> (Boolean) true);
                            });
                });
            }
            case RW_INSERT: {
                return resolveRowByPk(extractPk(searchRow), txId, (rowId, row) -> {
                    if (rowId != null) {
                        return completedFuture(false);
                    }

                    RowId rowId0 = new RowId(partId(), UUID.randomUUID());

                    return takeLocksForInsert(searchRow, rowId0, txId)
                            .thenCompose(rowIdLock -> validateAtTimestampAndBuildUpdateCommand(request, rowId0.uuid(), searchRow,
                                        txCoordinatorId
                                    )
                                    .thenCompose(this::applyUpdateCommand)
                                    .thenApply(v -> {
                                        // Release short term locks.
                                        rowIdLock.get2().forEach(lock -> lockManager.release(lock.txId(), lock.lockKey(), lock.lockMode()));

                                        return (Boolean) true;
                                    }));
                });
            }
            case RW_UPSERT: {
                return resolveRowByPk(extractPk(searchRow), txId, (rowId, row) -> {
                    boolean insert = rowId == null;

                    RowId rowId0 = insert ? new RowId(partId(), UUID.randomUUID()) : rowId;

                    CompletableFuture<IgniteBiTuple<RowId, Collection<Lock>>> lockFut = insert
                            ? takeLocksForInsert(searchRow, rowId0, txId)
                            : takeLocksForUpdate(searchRow, rowId0, txId);

                    return lockFut
                            .thenCompose(rowIdLock -> validateAtTimestampAndBuildUpdateCommand(request, rowId0.uuid(), searchRow,
                                        txCoordinatorId
                                    )
                                    .thenCompose(this::applyUpdateCommand)
                                    .thenApply(ignored -> rowIdLock))
                                    .thenApply(rowIdLock -> {
                                        // Release short term locks.
                                        rowIdLock.get2().forEach(lock -> lockManager.release(lock.txId(), lock.lockKey(), lock.lockMode()));

                                        return null;
                                    });
                });
            }
            case RW_GET_AND_UPSERT: {
                return resolveRowByPk(extractPk(searchRow), txId, (rowId, row) -> {
                    boolean insert = rowId == null;

                    RowId rowId0 = insert ? new RowId(partId(), UUID.randomUUID()) : rowId;

                    CompletableFuture<IgniteBiTuple<RowId, Collection<Lock>>> lockFut = insert
                            ? takeLocksForInsert(searchRow, rowId0, txId)
                            : takeLocksForUpdate(searchRow, rowId0, txId);

                    return lockFut
                            .thenCompose(rowIdLock -> validateAtTimestampAndBuildUpdateCommand(request, rowId0.uuid(), searchRow,
                                        txCoordinatorId
                                    )
                                    .thenCompose(this::applyUpdateCommand)
                                    .thenApply(v -> {
                                        // Release short term locks.
                                        rowIdLock.get2().forEach(lock -> lockManager.release(lock.txId(), lock.lockKey(), lock.lockMode()));

                                        return row;
                                    }));
                });
            }
            case RW_GET_AND_REPLACE: {
                return resolveRowByPk(extractPk(searchRow), txId, (rowId, row) -> {
                    if (rowId == null) {
                        return completedFuture(null);
                    }

                    return takeLocksForUpdate(searchRow, rowId, txId)
                            .thenCompose(rowIdLock -> validateAtTimestampAndBuildUpdateCommand(request, rowId.uuid(), searchRow,
                                        txCoordinatorId
                                    )
                                    .thenCompose(this::applyUpdateCommand)
                                    .thenApply(v -> {
                                        // Release short term locks.
                                        rowIdLock.get2().forEach(lock -> lockManager.release(lock.txId(), lock.lockKey(), lock.lockMode()));

                                        return row;
                                    }));
                });
            }
            case RW_REPLACE_IF_EXIST: {
                return resolveRowByPk(extractPk(searchRow), txId, (rowId, row) -> {
                    if (rowId == null) {
                        return completedFuture(false);
                    }

                    return takeLocksForUpdate(searchRow, rowId, txId)
                            .thenCompose(rowIdLock -> validateAtTimestampAndBuildUpdateCommand(request, rowId.uuid(), searchRow,
                                        txCoordinatorId
                                    )
                                    .thenCompose(this::applyUpdateCommand)
                                    .thenApply(v -> {
                                        // Release short term locks.
                                        rowIdLock.get2().forEach(lock -> lockManager.release(lock.txId(), lock.lockKey(), lock.lockMode()));

                                        return (Boolean) true;
                                    }));
                });
            }
            default: {
                throw new IgniteInternalException(Replicator.REPLICA_COMMON_ERR,
                        format("Unknown single request [actionType={}]", request.requestType()));
            }
        }
    }

    /**
     * Precesses single request.
     *
     * @param request Single request operation.
     * @param txCoordinatorId Transaction coordinator id.
     * @return Listener response.
     */
    private CompletableFuture<?> processSingleEntryAction(ReadWriteSingleRowPkReplicaRequest request, String txCoordinatorId) {
        UUID txId = request.transactionId();
        BinaryTuple primaryKey = resolvePk(request.primaryKey());
        TablePartitionId commitPartitionId = request.commitPartitionId().asTablePartitionId();

        assert commitPartitionId != null || request.requestType() == RequestType.RW_GET :
                "Commit partition is null [type=" + request.requestType() + ']';

        switch (request.requestType()) {
            case RW_GET: {
                return resolveRowByPk(primaryKey, txId, (rowId, row) -> {
                    if (rowId == null) {
                        return completedFuture(null);
                    }

                    return takeLocksForGet(rowId, txId)
                            .thenCompose(ignored -> validateAtTimestamp(txId))
                            .thenApply(ignored -> row);
                });
            }
            case RW_DELETE: {
                return resolveRowByPk(primaryKey, txId, (rowId, row) -> {
                    if (rowId == null) {
                        return completedFuture(false);
                    }

                    return takeLocksForDelete(row, rowId, txId)
                            .thenCompose(rowLock -> validateAtTimestampAndBuildUpdateCommand(request, rowId.uuid(), null, txCoordinatorId))
                            .thenCompose(this::applyUpdateCommand)
                            .thenApply(ignored -> (Boolean) true);
                });
            }
            case RW_GET_AND_DELETE: {
                return resolveRowByPk(primaryKey, txId, (rowId, row) -> {
                    if (rowId == null) {
                        return completedFuture(null);
                    }

                    return takeLocksForDelete(row, rowId, txId)
                            .thenCompose(ignored -> validateAtTimestampAndBuildUpdateCommand(request, rowId.uuid(), null, txCoordinatorId))
                            .thenCompose(this::applyUpdateCommand)
                            .thenApply(ignored -> row);
                });
            }
            default: {
                throw new IgniteInternalException(Replicator.REPLICA_COMMON_ERR,
                        format("Unknown single request [actionType={}]", request.requestType()));
            }
        }
    }

    private BinaryTuple extractPk(BinaryRow row) {
        return pkIndexStorage.get().indexRowResolver().extractColumns(row);
    }

    private BinaryTuple resolvePk(ByteBuffer bytes) {
        return pkIndexStorage.get().resolve(bytes);
    }

    private List<BinaryTuple> resolvePks(List<ByteBuffer> bytesList) {
        var pks = new ArrayList<BinaryTuple>(bytesList.size());

        for (ByteBuffer bytes : bytesList) {
            pks.add(resolvePk(bytes));
        }

        return pks;
    }

    private Cursor<RowId> getFromPkIndex(BinaryTuple key) {
        return pkIndexStorage.get().storage().get(key);
    }

    /**
     * Takes all required locks on a key, before upserting.
     *
     * @param txId Transaction id.
     * @return Future completes with tuple {@link RowId} and collection of {@link Lock}.
     */
    private CompletableFuture<IgniteBiTuple<RowId, Collection<Lock>>> takeLocksForUpdate(BinaryRow binaryRow, RowId rowId, UUID txId) {
        return lockManager.acquire(txId, new LockKey(tableId()), LockMode.IX)
                .thenCompose(ignored -> lockManager.acquire(txId, new LockKey(tableId(), rowId), LockMode.X))
                .thenCompose(ignored -> takePutLockOnIndexes(binaryRow, rowId, txId))
                .thenApply(shortTermLocks -> new IgniteBiTuple<>(rowId, shortTermLocks));
    }

    /**
     * Takes all required locks on a key, before inserting the value.
     *
     * @param binaryRow Table row.
     * @param txId Transaction id.
     * @return Future completes with tuple {@link RowId} and collection of {@link Lock}.
     */
    private CompletableFuture<IgniteBiTuple<RowId, Collection<Lock>>> takeLocksForInsert(BinaryRow binaryRow, RowId rowId, UUID txId) {
        return lockManager.acquire(txId, new LockKey(tableId()), LockMode.IX) // IX lock on table
                .thenCompose(ignored -> takePutLockOnIndexes(binaryRow, rowId, txId))
                .thenApply(shortTermLocks -> new IgniteBiTuple<>(rowId, shortTermLocks));
    }

    private CompletableFuture<Collection<Lock>> takePutLockOnIndexes(BinaryRow binaryRow, RowId rowId, UUID txId) {
        Collection<IndexLocker> indexes = indexesLockers.get().values();

        if (nullOrEmpty(indexes)) {
            return completedFuture(Collections.emptyList());
        }

        CompletableFuture<Lock>[] locks = new CompletableFuture[indexes.size()];
        int idx = 0;

        for (IndexLocker locker : indexes) {
            locks[idx++] = locker.locksForInsert(txId, binaryRow, rowId);
        }

        return allOf(locks).thenApply(unused -> {
            var shortTermLocks = new ArrayList<Lock>();

            for (CompletableFuture<Lock> lockFut : locks) {
                Lock shortTermLock = lockFut.join();

                if (shortTermLock != null) {
                    shortTermLocks.add(shortTermLock);
                }
            }

            return shortTermLocks;
        });
    }

    private CompletableFuture<?> takeRemoveLockOnIndexes(BinaryRow binaryRow, RowId rowId, UUID txId) {
        Collection<IndexLocker> indexes = indexesLockers.get().values();

        if (nullOrEmpty(indexes)) {
            return completedFuture(null);
        }

        CompletableFuture<?>[] locks = new CompletableFuture[indexes.size()];
        int idx = 0;

        for (IndexLocker locker : indexes) {
            locks[idx++] = locker.locksForRemove(txId, binaryRow, rowId);
        }

        return allOf(locks);
    }

    /**
     * Takes all required locks on a key, before deleting the value.
     *
     * @param txId Transaction id.
     * @return Future completes with {@link RowId} or {@code null} if there is no value for remove.
     */
    private CompletableFuture<RowId> takeLocksForDeleteExact(BinaryRow expectedRow, RowId rowId, BinaryRow actualRow, UUID txId) {
        return lockManager.acquire(txId, new LockKey(tableId()), LockMode.IX) // IX lock on table
                .thenCompose(ignored -> lockManager.acquire(txId, new LockKey(tableId(), rowId), LockMode.S)) // S lock on RowId
                .thenCompose(ignored -> {
                    if (equalValues(actualRow, expectedRow)) {
                        return lockManager.acquire(txId, new LockKey(tableId(), rowId), LockMode.X) // X lock on RowId
                                .thenCompose(ignored0 -> takeRemoveLockOnIndexes(actualRow, rowId, txId))
                                .thenApply(exclusiveRowLock -> rowId);
                    }

                    return completedFuture(null);
                });
    }

    /**
     * Takes all required locks on a key, before deleting the value.
     *
     * @param txId Transaction id.
     * @return Future completes with {@link RowId} or {@code null} if there is no value for the key.
     */
    private CompletableFuture<RowId> takeLocksForDelete(BinaryRow binaryRow, RowId rowId, UUID txId) {
        return lockManager.acquire(txId, new LockKey(tableId()), LockMode.IX) // IX lock on table
                .thenCompose(ignored -> lockManager.acquire(txId, new LockKey(tableId(), rowId), LockMode.X)) // X lock on RowId
                .thenCompose(ignored -> takeRemoveLockOnIndexes(binaryRow, rowId, txId))
                .thenApply(ignored -> rowId);
    }

    /**
     * Takes all required locks on a key, before getting the value.
     *
     * @param txId Transaction id.
     * @return Future completes with {@link RowId} or {@code null} if there is no value for the key.
     */
    private CompletableFuture<RowId> takeLocksForGet(RowId rowId, UUID txId) {
        return lockManager.acquire(txId, new LockKey(tableId()), LockMode.IS) // IS lock on table
                .thenCompose(tblLock -> lockManager.acquire(txId, new LockKey(tableId(), rowId), LockMode.S)) // S lock on RowId
                .thenApply(ignored -> rowId);
    }

    /**
     * Precesses two actions.
     *
     * @param request Two actions operation request.
     * @param txCoordinatorId Transaction coordinator id.
     * @return Listener response.
     */
    private CompletableFuture<Boolean> processTwoEntriesAction(
            ReadWriteSwapRowReplicaRequest request,
            String txCoordinatorId
    ) {
        BinaryRow newRow = request.binaryRow();
        BinaryRow expectedRow = request.oldBinaryRow();
        TablePartitionIdMessage commitPartitionId = request.commitPartitionId();

        assert commitPartitionId != null : "Commit partition is null [type=" + request.requestType() + ']';

        UUID txId = request.transactionId();

        if (request.requestType() == RequestType.RW_REPLACE) {
            return resolveRowByPk(extractPk(newRow), txId, (rowId, row) -> {
                if (rowId == null) {
                    return completedFuture(false);
                }

                return takeLocksForReplace(expectedRow, row, newRow, rowId, txId)
                        .thenCompose(validatedRowId -> {
                            if (validatedRowId == null) {
                                return completedFuture(false);
                            }

                            return validateAtTimestampAndBuildUpdateCommand(commitPartitionId.asTablePartitionId(),
                                        validatedRowId.get1().uuid(), newRow, txId, request.full(), txCoordinatorId
                                    )
                                    .thenCompose(this::applyUpdateCommand)
                                    .thenApply(ignored -> validatedRowId)
                                    .thenApply(rowIdLock -> {
                                        // Release short term locks.
                                        rowIdLock.get2().forEach(lock -> lockManager.release(lock.txId(), lock.lockKey(), lock.lockMode()));

                                        return (Boolean) true;
                                    });
                        });
            });
        }

        throw new IgniteInternalException(Replicator.REPLICA_COMMON_ERR,
                format("Unknown two actions operation [actionType={}]", request.requestType()));
    }

    /**
     * Takes all required locks on a key, before updating the value.
     *
     * @param txId Transaction id.
     * @return Future completes with tuple {@link RowId} and collection of {@link Lock} or {@code null} if there is no suitable row.
     */
    private CompletableFuture<IgniteBiTuple<RowId, Collection<Lock>>> takeLocksForReplace(BinaryRow expectedRow, BinaryRow oldRow,
            BinaryRow newRow, RowId rowId, UUID txId) {
        return lockManager.acquire(txId, new LockKey(tableId()), LockMode.IX)
                .thenCompose(ignored -> lockManager.acquire(txId, new LockKey(tableId(), rowId), LockMode.S))
                .thenCompose(ignored -> {
                    if (oldRow != null && equalValues(oldRow, expectedRow)) {
                        return lockManager.acquire(txId, new LockKey(tableId(), rowId), LockMode.X) // X lock on RowId
                                .thenCompose(ignored1 -> takePutLockOnIndexes(newRow, rowId, txId))
                                .thenApply(shortTermLocks -> new IgniteBiTuple<>(rowId, shortTermLocks));
                    }

                    return completedFuture(null);
                });
    }

    /**
     * Ensure that the primary replica was not changed.
     *
     * @param request Replica request.
     * @return Future. The result is not null only for {@link ReadOnlyReplicaRequest}. If {@code true}, then replica is primary.
     */
    private CompletableFuture<Boolean> ensureReplicaIsPrimary(ReplicaRequest request) {
        Long expectedTerm;

        if (request instanceof ReadWriteReplicaRequest) {
            expectedTerm = ((ReadWriteReplicaRequest) request).term();

            assert expectedTerm != null;
        } else if (request instanceof TxFinishReplicaRequest) {
            expectedTerm = ((TxFinishReplicaRequest) request).term();

            assert expectedTerm != null;
        } else if (request instanceof TxCleanupReplicaRequest) {
            expectedTerm = ((TxCleanupReplicaRequest) request).term();

            assert expectedTerm != null;
        } else {
            expectedTerm = null;
        }

        HybridTimestamp now = hybridClock.now();

        if (expectedTerm != null) {
            return placementDriver.getPrimaryReplica(replicationGroupId, now)
                    .thenCompose(primaryReplica -> {
                                long currentEnlistmentConsistencyToken = primaryReplica.getStartTime().longValue();

                                if (expectedTerm.equals(currentEnlistmentConsistencyToken)) {
                                    if (primaryReplica.getExpirationTime().before(now)) {
                                        // TODO: https://issues.apache.org/jira/browse/IGNITE-20377
                                        return failedFuture(
                                                new PrimaryReplicaMissException(expectedTerm, currentEnlistmentConsistencyToken));
                                    } else {
                                        return completedFuture(null);
                                    }
                                } else {
                                    return failedFuture(new PrimaryReplicaMissException(expectedTerm, currentEnlistmentConsistencyToken));
                                }
                            }
                    );
        } else if (request instanceof ReadOnlyReplicaRequest || request instanceof ReplicaSafeTimeSyncRequest) {
            return placementDriver.getPrimaryReplica(replicationGroupId, now)
                    .thenApply(primaryReplica -> (primaryReplica != null && isLocalPeer(primaryReplica.getLeaseholder())));
        } else {
            return completedFuture(null);
        }
    }

    /**
     * Resolves read result to the corresponding binary row. Following rules are used for read result resolution:
     * <ol>
     *     <li>If timestamp is null (RW request), assert that retrieved tx id matches proposed one or that retrieved tx id is null
     *     and return binary row. Currently it's only possible to retrieve write intents if they belong to the same transaction,
     *     locks prevent reading write intents created by others.</li>
     *     <li>If timestamp is not null (RO request), perform write intent resolution if given readResult is a write intent itself
     *     or return binary row otherwise.</li>
     * </ol>
     *
     * @param readResult Read result to resolve.
     * @param txId Nullable transaction id, should be provided if resolution is performed within the context of RW transaction.
     * @param timestamp Timestamp is used in RO transaction only.
     * @param lastCommitted Action to get the latest committed row.
     * @return Future to resolved binary row.
     */
    private CompletableFuture<BinaryRow> resolveReadResult(
            ReadResult readResult,
            @Nullable UUID txId,
            @Nullable HybridTimestamp timestamp,
            Supplier<BinaryRow> lastCommitted
    ) {
        if (readResult == null) {
            return completedFuture(null);
        } else if (!readResult.isWriteIntent()) {
            return completedFuture(readResult.binaryRow());
        } else {
            // RW resolution.
            if (timestamp == null) {
                UUID retrievedResultTxId = readResult.transactionId();

                if (txId.equals(retrievedResultTxId)) {
                    // Same transaction - return retrieved value. It may be both writeIntent or regular value.
                    return completedFuture(readResult.binaryRow());
                }
            }

            return resolveWriteIntentAsync(readResult, timestamp, lastCommitted);
        }
    }

    /**
     * Resolves a read result to the matched row. If the result does not match any row, the method returns a future to {@code null}.
     *
     * @param readResult Read result.
     * @param timestamp Timestamp.
     * @param lastCommitted Action to get a last committed row.
     * @return Result future.
     */
    private CompletableFuture<BinaryRow> resolveWriteIntentAsync(
            ReadResult readResult,
            HybridTimestamp timestamp,
            Supplier<BinaryRow> lastCommitted
    ) {
        return resolveTxState(
                new TablePartitionId(readResult.commitTableId(), readResult.commitPartitionId()),
                readResult.transactionId(),
                timestamp
        ).thenApply(readLastCommitted -> {
            if (readLastCommitted) {
                return lastCommitted.get();
            } else {
                return readResult.binaryRow();
            }
        });
    }

    /**
     * Resolve the actual tx state.
     *
     * @param commitGrpId Commit partition id.
     * @param txId Transaction id.
     * @param timestamp Timestamp.
     * @return The future completes with true when the transaction is not completed yet and false otherwise.
     */
    private CompletableFuture<Boolean> resolveTxState(
            TablePartitionId commitGrpId,
            UUID txId,
            HybridTimestamp timestamp
    ) {
        boolean readLatest = timestamp == null;

        return transactionStateResolver.sendMetaRequest(commitGrpId, FACTORY.txStateReplicaRequest()
                        .groupId(commitGrpId)
                        .readTimestampLong((readLatest ? HybridTimestamp.MIN_VALUE : timestamp).longValue())
                        .txId(txId)
                        .build())
                .thenApply(txMeta -> {
                    if (txMeta == null) {
                        return true;
                    } else if (txMeta.txState() == COMMITED) {
                        return !readLatest && txMeta.commitTimestamp().compareTo(timestamp) > 0;
                    } else {
                        assert txMeta.txState() == ABORTED : "Unexpected transaction state [state=" + txMeta.txState() + ']';

                        return true;
                    }
                });
    }

    private CompletableFuture<Void> validateAtTimestamp(UUID txId) {
        HybridTimestamp operationTimestamp = hybridClock.now();

        return schemaSyncService.waitForMetadataCompleteness(operationTimestamp)
                .thenApply(unused -> {
                    failIfSchemaChangedSinceTxStart(txId, operationTimestamp);

                    return null;
                });
    }

    /**
     * Chooses operation timestamp, makes validations that require it and constructs an {@link UpdateCommand} object.
     *
     * @param request Request that is being processed.
     * @param rowUuid Row UUID.
     * @param row Row.
     * @param txCoordinatorId Transaction coordinator id.
     * @return Future that will complete with the constructed {@link UpdateCommand} object.
     */
    private CompletableFuture<UpdateCommand> validateAtTimestampAndBuildUpdateCommand(
            ReadWriteSingleRowReplicaRequest request,
            UUID rowUuid,
            @Nullable BinaryRow row,
            String txCoordinatorId
    ) {
        return validateAtTimestampAndBuildUpdateCommand(
                request.commitPartitionId().asTablePartitionId(),
                rowUuid,
                row,
                request.transactionId(),
                request.full(),
                txCoordinatorId
        );
    }

    /**
     * Chooses operation timestamp, makes validations that require it and constructs an {@link UpdateCommand} object.
     *
     * @param request Request that is being processed.
     * @param rowUuid Row UUID.
     * @param row Row.
     * @param txCoordinatorId Transaction coordinator id.
     * @return Future that will complete with the constructed {@link UpdateCommand} object.
     */
    private CompletableFuture<UpdateCommand> validateAtTimestampAndBuildUpdateCommand(
            ReadWriteSingleRowPkReplicaRequest request,
            UUID rowUuid,
            @Nullable BinaryRow row,
            String txCoordinatorId
    ) {
        return validateAtTimestampAndBuildUpdateCommand(
                request.commitPartitionId().asTablePartitionId(),
                rowUuid,
                row,
                request.transactionId(),
                request.full(),
                txCoordinatorId
        );
    }

    /**
     * Chooses operation timestamp, makes validations that require it and constructs an {@link UpdateCommand} object.
     *
     * @param tablePartId {@link TablePartitionId} object.
     * @param rowUuid Row UUID.
     * @param row Row.
     * @param txId Transaction ID.
     * @param full {@code True} if this is a full transaction.
     * @param txCoordinatorId Transaction coordinator id.
     * @return Future that will complete with the constructed {@link UpdateCommand} object.
     */
    private CompletableFuture<UpdateCommand> validateAtTimestampAndBuildUpdateCommand(
            TablePartitionId tablePartId,
            UUID rowUuid,
            @Nullable BinaryRow row,
            UUID txId,
            boolean full,
            String txCoordinatorId
    ) {
        HybridTimestamp operationTimestamp = hybridClock.now();

        return reliableCatalogVersionFor(operationTimestamp)
                .thenApply(catalogVersion -> {
                    failIfSchemaChangedSinceTxStart(txId, operationTimestamp);

                    return updateCommand(tablePartId, rowUuid, row, txId, full, txCoordinatorId, operationTimestamp, catalogVersion);
                });
    }

    private static UpdateCommand updateCommand(
            TablePartitionId tablePartId,
            UUID rowUuid,
            @Nullable BinaryRow row,
            UUID txId,
            boolean full,
            String txCoordinatorId,
            HybridTimestamp operationTimestamp,
            int catalogVersion
    ) {
        UpdateCommandBuilder bldr = MSG_FACTORY.updateCommand()
                .tablePartitionId(tablePartitionId(tablePartId))
                .rowUuid(rowUuid)
                .txId(txId)
                .full(full)
                .safeTimeLong(operationTimestamp.longValue())
                .txCoordinatorId(txCoordinatorId)
                .requiredCatalogVersion(catalogVersion);

        if (row != null) {
            BinaryRowMessage rowMessage = MSG_FACTORY.binaryRowMessage()
                    .binaryTuple(row.tupleSlice())
                    .schemaVersion(row.schemaVersion())
                    .build();

            bldr.rowMessage(rowMessage);
        }

        return bldr.build();
    }

    private void failIfSchemaChangedSinceTxStart(UUID txId, HybridTimestamp operationTimestamp) {
        schemaCompatValidator.failIfSchemaChangedAfterTxStart(txId, operationTimestamp, tableId());
    }

    private CompletableFuture<Integer> reliableCatalogVersionFor(HybridTimestamp ts) {
        return schemaSyncService.waitForMetadataCompleteness(ts)
                .thenApply(unused -> catalogService.activeCatalogVersion(ts.longValue()));
    }

    /**
     * Chooses operation timestamp, makes validations that require it and constructs an {@link UpdateCommand} object.
     *
     * @param request Request that is being processed.
     * @param rowsToUpdate All {@link BinaryRow}s represented as {@link ByteBuffer}s to be updated.
     * @param txCoordinatorId Transaction coordinator id.
     * @return Future that will complete with the constructed {@link UpdateAllCommand} object.
     */
    private CompletableFuture<UpdateAllCommand> validateAtTimestampAndBuildUpdateAllCommand(
            ReadWriteMultiRowReplicaRequest request,
            Map<UUID, BinaryRowMessage> rowsToUpdate,
            String txCoordinatorId
    ) {
        return validateAtTimestampAndBuildUpdateAllCommand(
                rowsToUpdate,
                request.commitPartitionId(),
                request.transactionId(),
                request.full(),
                txCoordinatorId
        );
    }

    /**
     * Chooses operation timestamp, makes validations that require it and constructs an {@link UpdateCommand} object.
     *
     * @param request Request that is being processed.
     * @param rowsToUpdate All {@link BinaryRow}s represented as {@link ByteBuffer}s to be updated.
     * @param txCoordinatorId Transaction coordinator id.
     * @return Future that will complete with the constructed {@link UpdateAllCommand} object.
     */
    private CompletableFuture<UpdateAllCommand> validateAtTimestampAndBuildUpdateAllCommand(
            ReadWriteMultiRowPkReplicaRequest request,
            Map<UUID, BinaryRowMessage> rowsToUpdate,
            String txCoordinatorId
    ) {
        return validateAtTimestampAndBuildUpdateAllCommand(
                rowsToUpdate,
                request.commitPartitionId(),
                request.transactionId(),
                request.full(),
                txCoordinatorId
        );
    }

    /**
     * Chooses operation timestamp, makes validations that require it and constructs an {@link UpdateCommand} object.
     *
     * @param rowsToUpdate All {@link BinaryRow}s represented as {@link ByteBuffer}s to be updated.
     * @param commitPartitionId Partition ID that these rows belong to.
     * @param transactionId Transaction ID.
     * @param full {@code true} if this is a single-command transaction.
     * @param txCoordinatorId Transaction coordinator id.
     * @return Future that will complete with the constructed {@link UpdateAllCommand} object.
     */
    private CompletableFuture<UpdateAllCommand> validateAtTimestampAndBuildUpdateAllCommand(
            Map<UUID, BinaryRowMessage> rowsToUpdate,
            TablePartitionIdMessage commitPartitionId,
            UUID transactionId,
            boolean full,
            String txCoordinatorId
    ) {
        HybridTimestamp operationTimestamp = hybridClock.now();

        return reliableCatalogVersionFor(operationTimestamp)
                .thenApply(catalogVersion -> {
                    failIfSchemaChangedSinceTxStart(transactionId, operationTimestamp);

                    return MSG_FACTORY.updateAllCommand()
                            .tablePartitionId(commitPartitionId)
                            .rowsToUpdate(rowsToUpdate)
                            .txId(transactionId)
                            .safeTimeLong(operationTimestamp.longValue())
                            .full(full)
                            .txCoordinatorId(txCoordinatorId)
                            .requiredCatalogVersion(catalogVersion)
                            .build();
                });
    }

    /**
     * Method to convert from {@link TablePartitionId} object to command-based {@link TablePartitionIdMessage} object.
     *
     * @param tablePartId {@link TablePartitionId} object to convert to {@link TablePartitionIdMessage}.
     * @return {@link TablePartitionIdMessage} object converted from argument.
     */
    public static TablePartitionIdMessage tablePartitionId(TablePartitionId tablePartId) {
        return MSG_FACTORY.tablePartitionIdMessage()
                .tableId(tablePartId.tableId())
                .partitionId(tablePartId.partitionId())
                .build();
    }

    /**
     * Class that stores a list of futures for operations that has happened in a specific transaction. Also, the class has a property
     * {@code state} that represents a transaction state.
     */
    private static class TxCleanupReadyFutureList {
        /**
         * Operation type is mapped operation futures.
         */
        final Map<RequestType, List<CompletableFuture<?>>> futures = new EnumMap<>(RequestType.class);

        /**
         * Transaction state. {@code TxState#ABORTED} and {@code TxState#COMMITED} match the final transaction states. If the property is
         * {@code null} the transaction is in pending state.
         */
        TxState state;
    }

    @Override
    public void onBecomePrimary(ClusterNode clusterNode) {
        inBusyLock(() -> {
            if (clusterNode.equals(localNode)) {
                if (primary) {
                    // Current replica has already become the primary, we do not need to do anything.
                    return;
                }

                primary = true;

                startBuildIndexes();
            } else {
                if (!primary) {
                    // Current replica was not the primary replica, we do not need to do anything.
                    return;
                }

                primary = false;

                stopBuildIndexes();
            }
        });
    }

    @Override
    public void onShutdown() {
        if (!stopGuard.compareAndSet(false, true)) {
            return;
        }

        busyLock.block();

        stopBuildIndexes();
    }

    private void registerIndexesListener() {
        // TODO: IGNITE-19498 Might need to listen to something else
        ConfigurationNamedListListener<TableIndexView> listener = new ConfigurationNamedListListener<>() {
            @Override
            public CompletableFuture<?> onCreate(ConfigurationNotificationEvent<TableIndexView> ctx) {
                inBusyLock(() -> {
                    TableIndexView indexView = ctx.newValue();

                    if (tableId() != indexView.tableId()) {
                        return;
                    }

                    TableView tableView = findTableView(ctx.newValue(TablesView.class), tableId());

                    assert tableView != null : tableId();

                    CatalogTableDescriptor catalogTableDescriptor = toTableDescriptor(tableView);
                    CatalogIndexDescriptor catalogIndexDescriptor = toIndexDescriptor(indexView);

                    startBuildIndex(StorageIndexDescriptor.create(catalogTableDescriptor, catalogIndexDescriptor));
                });

                return completedFuture(null);
            }

            @Override
            public CompletableFuture<?> onRename(ConfigurationNotificationEvent<TableIndexView> ctx) {
                return failedFuture(new UnsupportedOperationException());
            }

            @Override
            public CompletableFuture<?> onDelete(ConfigurationNotificationEvent<TableIndexView> ctx) {
                inBusyLock(() -> {
                    TableIndexView tableIndexView = ctx.oldValue();

                    if (tableId() == tableIndexView.tableId()) {
                        indexBuilder.stopBuildIndex(tableId(), partId(), tableIndexView.id());
                    }
                });

                return completedFuture(null);
            }

            @Override
            public CompletableFuture<?> onUpdate(ConfigurationNotificationEvent<TableIndexView> ctx) {
                return failedFuture(new UnsupportedOperationException());
            }
        };

        boolean casResult = indexesConfigurationListener.compareAndSet(null, listener);

        assert casResult : replicationGroupId;

        tablesConfig.indexes().listenElements(listener);
    }

    private void startBuildIndex(StorageIndexDescriptor indexDescriptor) {
        // TODO: IGNITE-19112 We only need to create the index storage once
        IndexStorage indexStorage = mvTableStorage.getOrCreateIndex(partId(), indexDescriptor);

        indexBuilder.startBuildIndex(tableId(), partId(), indexDescriptor.id(), indexStorage, mvDataStorage, raftClient);
    }

    private int partId() {
        return replicationGroupId.partitionId();
    }

    private int tableId() {
        return replicationGroupId.tableId();
    }

    private boolean isLocalPeer(String nodeName) {
        return localNode.name().equals(nodeName);
    }

    private void inBusyLock(Runnable runnable) {
        if (!busyLock.enterBusy()) {
            return;
        }

        try {
            runnable.run();
        } finally {
            busyLock.leaveBusy();
        }
    }

    private void startBuildIndexes() {
        registerIndexesListener();

        // Let's try to build an index for the previously created indexes for the table.
        TablesView tablesView = tablesConfig.value();

        for (TableIndexView indexView : tablesView.indexes()) {
            if (indexView.tableId() != tableId()) {
                continue;
            }

            TableView tableView = findTableView(tablesView, tableId());

            assert tableView != null : tableId();

            CatalogTableDescriptor catalogTableDescriptor = toTableDescriptor(tableView);
            CatalogIndexDescriptor catalogIndexDescriptor = toIndexDescriptor(indexView);

            startBuildIndex(StorageIndexDescriptor.create(catalogTableDescriptor, catalogIndexDescriptor));
        }
    }

    private void stopBuildIndexes() {
        ConfigurationNamedListListener<TableIndexView> listener = indexesConfigurationListener.getAndSet(null);

        if (listener != null) {
            tablesConfig.indexes().stopListenElements(listener);
        }

        indexBuilder.stopBuildIndexes(tableId(), partId());
    }

    /**
     * Marks the transaction as finished in local tx state map.
     *
     * @param txId Transaction id.
     * @param txState Transaction state, must be either {@link TxState#COMMITED} or {@link TxState#ABORTED}.
     * @param commitTimestamp Commit timestamp.
     */
    private void markFinished(UUID txId, TxState txState, @Nullable HybridTimestamp commitTimestamp) {
        assert txState == COMMITED || txState == ABORTED : "Unexpected state, txId=" + txId + ", txState=" + txState;

        txManager.updateTxMeta(txId, old -> old == null
                ? null
                : new TxStateMeta(txState, old.txCoordinatorId(), txState == COMMITED ? commitTimestamp : null));
    }

    // TODO: https://issues.apache.org/jira/browse/IGNITE-20124 tmp
    private static <T extends Comparable<T>> void updateTrackerIgnoringTrackerClosedException(
            PendingComparableValuesTracker<T, Void> tracker,
            T newValue
    ) {
        try {
            tracker.update(newValue, null);
        } catch (TrackerClosedException ignored) {
            // No-op.
        }
    }
}<|MERGE_RESOLUTION|>--- conflicted
+++ resolved
@@ -335,17 +335,7 @@
 
         cursors = new ConcurrentSkipListMap<>(IgniteUuid.globalOrderComparator());
 
-<<<<<<< HEAD
-        schemaCompatValidator = new SchemaCompatValidator(schemas);
-=======
         schemaCompatValidator = new SchemaCompatValidator(schemas, catalogTables);
-
-        TableView tableConfig = findTableView(tablesConfig.tables().value(), tableId);
-
-        assert tableConfig != null;
-
-        pkLength = tableConfig.primaryKey().columns().length;
->>>>>>> 0d1ae2d1
     }
 
     @Override
