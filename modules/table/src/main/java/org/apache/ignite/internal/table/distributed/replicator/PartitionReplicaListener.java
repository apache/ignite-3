--- conflicted
+++ resolved
@@ -3616,21 +3616,6 @@
         return tableId;
     }
 
-<<<<<<< HEAD
-    private static BuildIndexCommand toBuildIndexCommand(BuildIndexReplicaRequest request, MetaIndexStatusChange buildingChangeInfo) {
-        return PARTITION_REPLICATION_MESSAGES_FACTORY.buildIndexCommand()
-                .indexId(request.indexId())
-                .rowIds(request.rowIds())
-                .finish(request.finish())
-                // We are sure that there will be no error here since the primary replica is sent the request to itself.
-                .requiredCatalogVersion(buildingChangeInfo.catalogVersion())
-                .build();
-=======
-    private boolean isLocalPeer(UUID nodeId) {
-        return localNode.id().equals(nodeId);
->>>>>>> c5759b20
-    }
-
     private CompletableFuture<?> processOperationRequestWithTxOperationManagementLogic(
             UUID senderId,
             ReplicaRequest request,
