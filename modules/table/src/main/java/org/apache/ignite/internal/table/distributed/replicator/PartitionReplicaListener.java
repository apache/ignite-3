--- conflicted
+++ resolved
@@ -1043,7 +1043,7 @@
         }
     }
 
-    private static void throwIfSchemaValidationOnCommitFailed(CompatValidationResult validationResult) {
+    private static void throwIfValidationFailed(ForwardValidationResult validationResult) {
         if (!validationResult.isSuccessful()) {
             throw new IncompatibleSchemaAbortException("Commit failed because schema "
                     + validationResult.fromSchemaVersion() + " is not forward-compatible with "
@@ -1262,19 +1262,12 @@
 
         RowId rowId = cursor.next();
 
-<<<<<<< HEAD
-                        return action.apply(null, null);
-                    } catch (Exception e) {
-                        throw new IgniteInternalException(Replicator.REPLICA_COMMON_ERR,
-                                format("Unable to close cursor [tableId={}]", tableId()), e);
-=======
         return resolveAndCheckReadCompatibility(mvDataStorage.read(rowId, HybridTimestamp.MAX_VALUE), txId)
                 .thenCompose(row -> {
                     if (row != null) {
                         return action.apply(rowId, row);
                     } else {
                         return continueResolvingByPk(cursor, txId, action);
->>>>>>> 86ee7fde
                     }
                 });
 
