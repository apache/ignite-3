/*
 * Licensed to the Apache Software Foundation (ASF) under one or more
 * contributor license agreements. See the NOTICE file distributed with
 * this work for additional information regarding copyright ownership.
 * The ASF licenses this file to You under the Apache License, Version 2.0
 * (the "License"); you may not use this file except in compliance with
 * the License. You may obtain a copy of the License at
 *
 *      http://www.apache.org/licenses/LICENSE-2.0
 *
 * Unless required by applicable law or agreed to in writing, software
 * distributed under the License is distributed on an "AS IS" BASIS,
 * WITHOUT WARRANTIES OR CONDITIONS OF ANY KIND, either express or implied.
 * See the License for the specific language governing permissions and
 * limitations under the License.
 */

package org.apache.ignite.internal.table.distributed.replicator;

import static java.util.concurrent.CompletableFuture.allOf;
import static java.util.concurrent.CompletableFuture.failedFuture;

import java.nio.ByteBuffer;
import java.util.ArrayList;
import java.util.Collection;
import java.util.HashMap;
import java.util.List;
import java.util.Map;
import java.util.UUID;
import java.util.concurrent.CompletableFuture;
import java.util.concurrent.ConcurrentHashMap;
import java.util.concurrent.ConcurrentNavigableMap;
import java.util.concurrent.ConcurrentSkipListMap;
import java.util.concurrent.TimeoutException;
import java.util.concurrent.atomic.AtomicInteger;
import java.util.function.Function;
import java.util.function.Supplier;
import java.util.stream.Collectors;
import org.apache.ignite.hlc.HybridClock;
import org.apache.ignite.hlc.HybridTimestamp;
import org.apache.ignite.internal.replicator.ReplicationGroupId;
import org.apache.ignite.internal.replicator.exception.PrimaryReplicaMissException;
import org.apache.ignite.internal.replicator.exception.ReplicationException;
import org.apache.ignite.internal.replicator.exception.ReplicationTimeoutException;
import org.apache.ignite.internal.replicator.exception.UnsupportedReplicaRequestException;
import org.apache.ignite.internal.replicator.listener.ReplicaListener;
import org.apache.ignite.internal.replicator.message.ReplicaRequest;
import org.apache.ignite.internal.schema.BinaryRow;
import org.apache.ignite.internal.schema.BinaryTuple;
import org.apache.ignite.internal.schema.BinaryTuplePrefix;
import org.apache.ignite.internal.storage.MvPartitionStorage;
import org.apache.ignite.internal.storage.PartitionTimestampCursor;
import org.apache.ignite.internal.storage.ReadResult;
import org.apache.ignite.internal.storage.RowId;
import org.apache.ignite.internal.storage.index.IndexRow;
import org.apache.ignite.internal.storage.index.IndexStorage;
import org.apache.ignite.internal.storage.index.SortedIndexStorage;
import org.apache.ignite.internal.table.distributed.command.FinishTxCommand;
import org.apache.ignite.internal.table.distributed.command.TxCleanupCommand;
import org.apache.ignite.internal.table.distributed.command.UpdateAllCommand;
import org.apache.ignite.internal.table.distributed.command.UpdateCommand;
import org.apache.ignite.internal.table.distributed.replication.request.ReadOnlyMultiRowReplicaRequest;
import org.apache.ignite.internal.table.distributed.replication.request.ReadOnlyScanRetrieveBatchReplicaRequest;
import org.apache.ignite.internal.table.distributed.replication.request.ReadOnlySingleRowReplicaRequest;
import org.apache.ignite.internal.table.distributed.replication.request.ReadWriteMultiRowReplicaRequest;
import org.apache.ignite.internal.table.distributed.replication.request.ReadWriteReplicaRequest;
import org.apache.ignite.internal.table.distributed.replication.request.ReadWriteScanCloseReplicaRequest;
import org.apache.ignite.internal.table.distributed.replication.request.ReadWriteScanRetrieveBatchReplicaRequest;
import org.apache.ignite.internal.table.distributed.replication.request.ReadWriteSingleRowReplicaRequest;
import org.apache.ignite.internal.table.distributed.replication.request.ReadWriteSwapRowReplicaRequest;
import org.apache.ignite.internal.table.distributed.replicator.action.RequestType;
import org.apache.ignite.internal.tx.Lock;
import org.apache.ignite.internal.tx.LockKey;
import org.apache.ignite.internal.tx.LockManager;
import org.apache.ignite.internal.tx.LockMode;
import org.apache.ignite.internal.tx.TxManager;
import org.apache.ignite.internal.tx.TxMeta;
import org.apache.ignite.internal.tx.TxState;
import org.apache.ignite.internal.tx.message.TxCleanupReplicaRequest;
import org.apache.ignite.internal.tx.message.TxFinishReplicaRequest;
import org.apache.ignite.internal.tx.message.TxMessagesFactory;
import org.apache.ignite.internal.tx.message.TxStateReplicaRequest;
import org.apache.ignite.internal.tx.storage.state.TxStateStorage;
import org.apache.ignite.internal.util.Cursor;
import org.apache.ignite.lang.ErrorGroups.Replicator;
import org.apache.ignite.lang.IgniteBiTuple;
import org.apache.ignite.lang.IgniteInternalException;
import org.apache.ignite.lang.IgniteStringFormatter;
import org.apache.ignite.lang.IgniteUuid;
import org.apache.ignite.network.NetworkAddress;
import org.apache.ignite.network.TopologyService;
import org.apache.ignite.raft.client.Command;
import org.apache.ignite.raft.client.service.RaftGroupService;
import org.jetbrains.annotations.NotNull;
import org.jetbrains.annotations.Nullable;

/** Partition replication listener. */
public class PartitionReplicaListener implements ReplicaListener {
    /** Tx messages factory. */
    private static final TxMessagesFactory FACTORY = new TxMessagesFactory();

    /** Index INF+ value object. */
    private static final Object POSITIVE_INFINITY = new Object();

    /** Replication group id. */
    private final TablePartitionId replicationGroupId;

    /** Partition id. */
    private final int partId;

    /** Primary key id. */
    public final UUID indexPkId;

    /** Scan index id. */
    public final UUID indexScanId;

    /** Table id. */
    private final UUID tableId;

    /** Versioned partition storage. */
    private final MvPartitionStorage mvDataStorage;

    /** Raft client. */
    private final RaftGroupService raftClient;

    /** Tx manager. */
    private final TxManager txManager;

    /** Lock manager. */
    private final LockManager lockManager;

    //TODO: https://issues.apache.org/jira/browse/IGNITE-17205 Temporary solution until the implementation of the primary index is done.
    /** Dummy primary index. */
    private final ConcurrentHashMap<ByteBuffer, RowId> primaryIndex;
    private final Function<UUID, ? extends IndexStorage> secondaryIndexSupplier;

    /**
     * Cursors map. The key of the map is internal Ignite uuid which consists of a transaction id ({@link UUID}) and a cursor id ({@link
     * Long}).
     */
    private final ConcurrentNavigableMap<IgniteUuid, Cursor<?>> cursors;


    /** Tx state storage. */
    private final TxStateStorage txStateStorage;

    /** Topology service. */
    private final TopologyService topologyService;

    /** Hybrid clock. */
    private final HybridClock hybridClock;

    /** Placement Driver. */
    private final PlacementDriver placementDriver;

    /**
     * Map to control clock's update in the read only transactions concurrently with a commit timestamp.
     * TODO: IGNITE-17261 review this after the commit timestamp will be provided from a commit request (request.commitTimestamp()).
     */
    ConcurrentHashMap<UUID, CompletableFuture<TxMeta>> txTimestampUpdateMap = new ConcurrentHashMap<>();

    /**
     * The constructor.
     *
     * @param mvDataStorage Data storage.
     * @param raftClient Raft client.
     * @param txManager Transaction manager.
     * @param lockManager Lock manager.
     * @param partId Partition id.
     * @param tableId Table id.
     * @param primaryIndex Primary index.
     * @param hybridClock Hybrid clock.
     * @param txStateStorage Transaction state storage.
     * @param topologyService Topology services.
     * @param placementDriver Placement driver.
     * @param secondaryIndexSupplier Secondary index supplier.
     */
    public PartitionReplicaListener(
            MvPartitionStorage mvDataStorage,
            RaftGroupService raftClient,
            TxManager txManager,
            LockManager lockManager,
            int partId,
            UUID tableId,
            ConcurrentHashMap<ByteBuffer, RowId> primaryIndex,
            HybridClock hybridClock,
            TxStateStorage txStateStorage,
            TopologyService topologyService,
            PlacementDriver placementDriver,
            Function<UUID, ? extends IndexStorage> secondaryIndexSupplier
    ) {
        this.mvDataStorage = mvDataStorage;
        this.raftClient = raftClient;
        this.txManager = txManager;
        this.lockManager = lockManager;
        this.partId = partId;
        this.tableId = tableId;
        this.primaryIndex = primaryIndex;
        this.hybridClock = hybridClock;
        this.txStateStorage = txStateStorage;
        this.topologyService = topologyService;
        this.placementDriver = placementDriver;
        this.secondaryIndexSupplier = secondaryIndexSupplier;

        //TODO: IGNITE-17479 Integrate indexes into replicaListener command handlers
        this.indexScanId = new UUID(tableId.getMostSignificantBits(), tableId.getLeastSignificantBits() + 1);
        this.indexPkId = new UUID(tableId.getMostSignificantBits(), tableId.getLeastSignificantBits() + 2);
        this.replicationGroupId = new TablePartitionId(tableId, partId);

        cursors = new ConcurrentSkipListMap<>(IgniteUuid.globalOrderComparator());
    }

    /** {@inheritDoc} */
    @Override
    public CompletableFuture<Object> invoke(ReplicaRequest request) {
        if (request instanceof TxStateReplicaRequest) {
            return processTxStateReplicaRequest((TxStateReplicaRequest) request);
        }

        return ensureReplicaIsPrimary(request)
                .thenCompose((ignore) -> {
                    if (request instanceof ReadWriteSingleRowReplicaRequest) {
                        return processSingleEntryAction((ReadWriteSingleRowReplicaRequest) request);
                    } else if (request instanceof ReadWriteMultiRowReplicaRequest) {
                        return processMultiEntryAction((ReadWriteMultiRowReplicaRequest) request);
                    } else if (request instanceof ReadWriteSwapRowReplicaRequest) {
                        return processTwoEntriesAction((ReadWriteSwapRowReplicaRequest) request);
                    } else if (request instanceof ReadWriteScanRetrieveBatchReplicaRequest) {
                        return processScanRetrieveBatchAction((ReadWriteScanRetrieveBatchReplicaRequest) request);
                    } else if (request instanceof ReadWriteScanCloseReplicaRequest) {
                        processScanCloseAction((ReadWriteScanCloseReplicaRequest) request);

                        return CompletableFuture.completedFuture(null);
                    } else if (request instanceof TxFinishReplicaRequest) {
                        return processTxFinishAction((TxFinishReplicaRequest) request);
                    } else if (request instanceof TxCleanupReplicaRequest) {
                        return processTxCleanupAction((TxCleanupReplicaRequest) request);
                    } else if (request instanceof ReadOnlySingleRowReplicaRequest) {
                        return processReadOnlySingleEntryAction((ReadOnlySingleRowReplicaRequest) request);
                    } else if (request instanceof ReadOnlyMultiRowReplicaRequest) {
                        return processReadOnlyMultiEntryAction((ReadOnlyMultiRowReplicaRequest) request);
                    } else if (request instanceof ReadOnlyScanRetrieveBatchReplicaRequest) {
                        return processReadOnlyScanRetrieveBatchAction((ReadOnlyScanRetrieveBatchReplicaRequest) request);
                    } else {
                        throw new UnsupportedReplicaRequestException(request.getClass());
                    }
                });
    }

    /**
     * Processes a transaction state request.
     *
     * @param request Transaction state request.
     * @return Result future.
     */
    private CompletableFuture<Object> processTxStateReplicaRequest(TxStateReplicaRequest request) {
        return raftClient.refreshAndGetLeaderWithTerm()
                .thenCompose(replicaAndTerm -> {
                            NetworkAddress leaderAddress = replicaAndTerm.get1().address();

                            if (topologyService.localMember().address().equals(leaderAddress)) {

                                CompletableFuture<TxMeta> txStateFut = getTxStateConcurrently(request);

                                return txStateFut.thenApply(txMeta -> new IgniteBiTuple<>(txMeta, null));
                            } else {
                                return CompletableFuture.completedFuture(
                                        new IgniteBiTuple<>(null, topologyService.getByAddress(leaderAddress)));
                            }
                        }
                );
    }

    /**
     * Gets a transaction state or {@code null}, if the transaction is not completed.
     *
     * @param txStateReq Transaction state request.
     * @return Future to transaction state meta or {@code null}.
     */
    private CompletableFuture<TxMeta> getTxStateConcurrently(TxStateReplicaRequest txStateReq) {
        //TODO: IGNITE-17261 review this after the commit timestamp will be provided from a commit request (request.commitTimestamp()).
        CompletableFuture<TxMeta> txStateFut = new CompletableFuture<>();

        txTimestampUpdateMap.compute(txStateReq.txId(), (uuid, fut) -> {
            if (fut != null) {
                fut.thenAccept(txMeta -> txStateFut.complete(txMeta));
            } else {
                TxMeta txMeta = txStateStorage.get(txStateReq.txId());

                if (txMeta == null) {
                    // All future transactions will be committed after the resolution processed.
                    hybridClock.update(txStateReq.commitTimestamp());
                }

                txStateFut.complete(txMeta);
            }

            return null;
        });

        return txStateFut;
    }

    /**
     * Processes retrieve batch for read only transaction.
     *
     * @param request Read only retrieve batch request.
     * @return Result future.
     */
    private CompletableFuture<Object> processReadOnlyScanRetrieveBatchAction(ReadOnlyScanRetrieveBatchReplicaRequest request) {
        if (request.indexToUse() != null) {
            IndexStorage indexStorage = getIndexStorage(request.indexToUse());

            if (indexStorage instanceof SortedIndexStorage) {
                return scanSortedIndex(request, (SortedIndexStorage) indexStorage);
            }
        }

        UUID txId = request.transactionId();
        int batchCount = request.batchSize();
        HybridTimestamp timestamp = request.timestamp();

        IgniteUuid cursorId = new IgniteUuid(txId, request.scanId());

        ArrayList<BinaryRow> batchRows = new ArrayList<>(batchCount);

        @SuppressWarnings("resource") PartitionTimestampCursor cursor = (PartitionTimestampCursor) cursors.computeIfAbsent(cursorId,
                id -> mvDataStorage.scan(HybridTimestamp.MAX_VALUE));

        while (batchRows.size() < batchCount && cursor.hasNext()) {
            BinaryRow resolvedReadResult = resolveReadResult(cursor.next(), timestamp, () -> cursor.committed(timestamp));

            if (resolvedReadResult != null) {
                batchRows.add(resolvedReadResult);
            }
        }

        return CompletableFuture.completedFuture(batchRows);
    }

    /**
     * Processes single entry request for read only transaction.
     *
     * @param request Read only single entry request.
     * @return Result future.
     */
    private CompletableFuture<Object> processReadOnlySingleEntryAction(ReadOnlySingleRowReplicaRequest request) {
        ByteBuffer searchKey = request.binaryRow().keySlice();

        UUID indexId = indexIdOrDefault(indexScanId/*request.indexToUse()*/);

        if (request.requestType() != RequestType.RO_GET) {
            throw new IgniteInternalException(Replicator.REPLICA_COMMON_ERR,
                    IgniteStringFormatter.format("Unknown single request [actionType={}]", request.requestType()));
        }

        //TODO: IGNITE-17868 Integrate indexes into rowIds resolution along with proper lock management on search rows.
        RowId rowId = rowIdByKey(indexId, searchKey);

        ReadResult readResult = rowId == null ? null : mvDataStorage.read(rowId, request.timestamp());

        BinaryRow result = readResult == null ? null : resolveReadResult(readResult, request.timestamp(), () -> {
            if (readResult.newestCommitTimestamp() == null) {
                return null;
            }

            ReadResult committedReadResult = mvDataStorage.read(rowId, readResult.newestCommitTimestamp());

            assert !committedReadResult.isWriteIntent() :
                    "The result is not committed [rowId=" + rowId + ", timestamp="
                            + readResult.newestCommitTimestamp() + ']';

            return committedReadResult.binaryRow();
        });

        return CompletableFuture.completedFuture(result);
    }

    /**
     * Processes multiple entries request for read only transaction.
     *
     * @param request Read only multiple entries request.
     * @return Result future.
     */
    private CompletableFuture<Object> processReadOnlyMultiEntryAction(ReadOnlyMultiRowReplicaRequest request) {
        Collection<ByteBuffer> keyRows = request.binaryRows().stream().map(br -> br.keySlice()).collect(
                Collectors.toList());

        UUID indexId = indexIdOrDefault(indexScanId/*request.indexToUse()*/);

        if (request.requestType() != RequestType.RO_GET_ALL) {
            throw new IgniteInternalException(Replicator.REPLICA_COMMON_ERR,
                    IgniteStringFormatter.format("Unknown single request [actionType={}]", request.requestType()));
        }

        ArrayList<BinaryRow> result = new ArrayList<>(keyRows.size());

        for (ByteBuffer searchKey : keyRows) {
            //TODO: IGNITE-17868 Integrate indexes into rowIds resolution along with proper lock management on search rows.
            RowId rowId = rowIdByKey(indexId, searchKey);

            ReadResult readResult = rowId == null ? null : mvDataStorage.read(rowId, request.timestamp());

            result.add(readResult == null ? null : resolveReadResult(readResult, request.timestamp(), () -> {
                if (readResult.newestCommitTimestamp() == null) {
                    return null;
                }

                ReadResult committedReadResult = mvDataStorage.read(rowId, readResult.newestCommitTimestamp());

                assert !committedReadResult.isWriteIntent() :
                        "The result is not committed [rowId=" + rowId + ", timestamp="
                                + readResult.newestCommitTimestamp() + ']';

                return committedReadResult.binaryRow();
            }));
        }

        return CompletableFuture.completedFuture(result);
    }

    /**
     * Close all cursors connected with a transaction.
     *
     * @param txId Transaction id.
     * @throws Exception When an issue happens on cursor closing.
     */
    private void closeAllTransactionCursors(UUID txId) {
        var lowCursorId = new IgniteUuid(txId, Long.MIN_VALUE);
        var upperCursorId = new IgniteUuid(txId, Long.MAX_VALUE);

        Map<IgniteUuid, ? extends Cursor<?>> txCursors = cursors.subMap(lowCursorId, true, upperCursorId, true);

        ReplicationException ex = null;

        for (AutoCloseable cursor : txCursors.values()) {
            try {
                cursor.close();
            } catch (Exception e) {
                if (ex == null) {
                    ex = new ReplicationException(Replicator.REPLICA_COMMON_ERR,
                            IgniteStringFormatter.format("Close cursor exception [replicaGrpId={}, msg={}]", replicationGroupId,
                                    e.getMessage()), e);
                } else {
                    ex.addSuppressed(e);
                }
            }
        }

        txCursors.clear();

        if (ex != null) {
            throw ex;
        }
    }

    /**
     * Processes scan close request.
     *
     * @param request Scan close request operation.
     * @return Listener response.
     */
    private void processScanCloseAction(ReadWriteScanCloseReplicaRequest request) {
        UUID txId = request.transactionId();

        IgniteUuid cursorId = new IgniteUuid(txId, request.scanId());

        Cursor<?> cursor = cursors.remove(cursorId);

        if (cursor != null) {
            try {
                cursor.close();
            } catch (Exception e) {
                throw new ReplicationException(Replicator.REPLICA_COMMON_ERR,
                        IgniteStringFormatter.format("Close cursor exception [replicaGrpId={}, msg={}]", replicationGroupId,
                                e.getMessage()), e);
            }
        }
    }

    /**
     * Processes scan retrieve batch request.
     *
     * @param request Scan retrieve batch request operation.
     * @return Listener response.
     */
    private CompletableFuture<Object> processScanRetrieveBatchAction(ReadWriteScanRetrieveBatchReplicaRequest request) {
        if (request.indexToUse() != null) {
            IndexStorage indexStorage = getIndexStorage(request.indexToUse());

            if (indexStorage instanceof SortedIndexStorage) {
                return scanSortedIndex(request, (SortedIndexStorage) indexStorage);
            }
        }

        UUID txId = request.transactionId();
        int batchCount = request.batchSize();

        IgniteUuid cursorId = new IgniteUuid(txId, request.scanId());

        return lockManager.acquire(txId, new LockKey(tableId), LockMode.S).thenCompose(tblLock -> {
            ArrayList<BinaryRow> batchRows = new ArrayList<>(batchCount);

            @SuppressWarnings("resource") PartitionTimestampCursor cursor = (PartitionTimestampCursor) cursors.computeIfAbsent(cursorId,
                    id -> mvDataStorage.scan(HybridTimestamp.MAX_VALUE));

            while (batchRows.size() < batchCount && cursor.hasNext()) {
                BinaryRow resolvedReadResult = resolveReadResult(cursor.next(), txId);

                if (resolvedReadResult != null) {
                    batchRows.add(resolvedReadResult);
                }
            }

            return CompletableFuture.completedFuture(batchRows);
        });
    }

    /**
     * Scans sorted index in RW tx.
     *
     * @param request Index scan request.
     * @param indexStorage Index storage.
     * @return Opreation future.
     */
    private CompletableFuture<Object> scanSortedIndex(ReadWriteScanRetrieveBatchReplicaRequest request, SortedIndexStorage indexStorage) {
        UUID txId = request.transactionId();
        int batchCount = request.batchSize();

        IgniteUuid cursorId = new IgniteUuid(txId, request.scanId());

        UUID indexId = request.indexToUse();

        BinaryTuple lowerBound = request.lowerBound();
        BinaryTuple upperBound = request.upperBound();

        int flags = request.flags();

        boolean includeUpperBound = (flags & SortedIndexStorage.LESS_OR_EQUAL) != 0;

        return lockManager.acquire(txId, new LockKey(indexId), LockMode.IS).thenCompose(idxLock -> { // Index IS lock
            return lockManager.acquire(txId, new LockKey(tableId), LockMode.IS).thenCompose(tblLock -> { // Table IS lock
                @SuppressWarnings("resource") Cursor<IndexRow> cursor = (Cursor<IndexRow>) cursors.computeIfAbsent(cursorId,
                        id -> {
                            return indexStorage.scan(
                                    lowerBound == null ? null : BinaryTuplePrefix.fromBinaryTuple(lowerBound),
                                    // We need upperBound next value for correct range lock.
                                    null, //BinaryTuplePrefix.fromBinaryTuple(upperBound),
                                    flags
                            );
                        });

                final ArrayList<BinaryRow> result = new ArrayList<>(batchCount);

                return continueIndexScan(txId, indexId, cursor, upperBound, includeUpperBound, batchCount, result)
                        .thenApply(ignore -> result);
            });
        });
    }

    /**
     * Scans sorted index in RO tx.
     *
     * @param request Index scan request.
     * @param indexStorage Index storage.
     * @return Opreation future.
     */
    private CompletableFuture<Object> scanSortedIndex(ReadOnlyScanRetrieveBatchReplicaRequest request, SortedIndexStorage indexStorage) {
        UUID txId = request.transactionId();
        int batchCount = request.batchSize();
        HybridTimestamp timestamp = request.timestamp();

        IgniteUuid cursorId = new IgniteUuid(txId, request.scanId());

        BinaryTuple lowerBound = request.lowerBound();
        BinaryTuple upperBound = request.upperBound();

        int flags = request.flags();

        @SuppressWarnings("resource") Cursor<IndexRow> cursor = (Cursor<IndexRow>) cursors.computeIfAbsent(cursorId,
                id -> {
                    return indexStorage.scan(
                            lowerBound == null ? null : BinaryTuplePrefix.fromBinaryTuple(lowerBound),
                            upperBound == null ? null : BinaryTuplePrefix.fromBinaryTuple(upperBound),
                            flags
                    );
                });

        final ArrayList<BinaryRow> result = new ArrayList<>(batchCount);

        while (result.size() < batchCount && cursor.hasNext()) {
            IndexRow indexRow = cursor.next();

            RowId rowId = indexRow.rowId();

            ReadResult readResult = mvDataStorage.read(rowId, HybridTimestamp.MAX_VALUE);
            BinaryRow resolvedReadResult = resolveReadResult(readResult, timestamp, () -> {
                if (readResult.newestCommitTimestamp() == null) {
                    return null;
                }

                ReadResult committedReadResult = mvDataStorage.read(rowId, readResult.newestCommitTimestamp());

                assert !committedReadResult.isWriteIntent() :
                        "The result is not committed [rowId=" + rowId + ", timestamp="
                                + readResult.newestCommitTimestamp() + ']';

                return committedReadResult.binaryRow();
            });

            if (resolvedReadResult != null) {
                result.add(resolvedReadResult);
            }
        }

        return CompletableFuture.completedFuture(result);
    }

    /**
     * Index scan loop. Retrives next row from index, takes locks, fetches associated data row and collects to the result.
     *
     * @param txId Transaction id.
     * @param indexId Index id.
     * @param indexCursor Index cursor.
     * @param upperBound Upper bound.
     * @param includeBound Include upper bound flag.
     * @param batchSize Batch size.
     * @param result Result collection.
     * @return Future.
     */
    CompletableFuture<Void> continueIndexScan(
            UUID txId,
            UUID indexId,
            Cursor<IndexRow> indexCursor,
            BinaryTuple upperBound,
            boolean includeBound,
            int batchSize,
            List<BinaryRow> result
    ) {
        if (result.size() == batchSize) { // Batch is full, exit loop.
            return CompletableFuture.completedFuture(null);
        }

        if (!indexCursor.hasNext()) { // No upper bound or not found. Lock INF+ and exit loop.
            return lockManager.acquire(txId, new LockKey(indexId, POSITIVE_INFINITY), LockMode.S).thenApply(ignore -> null);
        }

        IndexRow indexRow = indexCursor.next();

        //TODO: Fix scan consistency
        // 1. Do index.peekNext() item and lock it. (Lock INF+ if not found)
        // 2. Do index.peekNext() again and ensure it wasn't changed.
        // 3. If matches then do cursor.next() and proceed scan, otherwise release lock on peeked one and repeat from step 1.
        return lockManager.acquire(txId, new LockKey(indexId, indexRow.indexColumns().byteBuffer()), LockMode.S)
                .thenCompose(lock -> { // Index row S lock
                    if (upperBound != null) {
                        int cmp = upperBound.byteBuffer().compareTo(indexRow.indexColumns().byteBuffer());

                        if ((includeBound && cmp < 0) || (!includeBound && cmp == 0)) {
                            return CompletableFuture.completedFuture(null); // Locked. Skip adding to result and exit loop.
                        }
                    }

                    return lockManager.acquire(txId, new LockKey(tableId, indexRow.rowId()), LockMode.S)
                            .thenCompose(rowLock -> { // Table row S lock
                                ReadResult readResult = mvDataStorage.read(indexRow.rowId(), HybridTimestamp.MAX_VALUE);
                                BinaryRow resolvedReadResult = resolveReadResult(readResult, txId);

                                if (resolvedReadResult != null) {
                                    result.add(resolvedReadResult);
                                }

                                // Proceed scan.
                                return continueIndexScan(txId, indexId, indexCursor, upperBound, includeBound, batchSize, result);
                            });
                });
    }

    /**
     * Processes transaction finish request.
     * <ol>
     *     <li>Get commit timestamp from finish replica request.</li>
     *     <li>Run specific raft {@code FinishTxCommand} command, that will apply txn state to corresponding txStateStorage.</li>
     *     <li>Send cleanup requests to all enlisted primary replicas.</li>
     * </ol>
     *
     * @param request Transaction finish request.
     * @return future result of the operation.
     */
    // TODO: need to properly handle primary replica changes https://issues.apache.org/jira/browse/IGNITE-17615
    private CompletableFuture<Object> processTxFinishAction(TxFinishReplicaRequest request) {
        List<ReplicationGroupId> aggregatedGroupIds = request.groups().values().stream()
                .flatMap(List::stream).map(IgniteBiTuple::get1).collect(Collectors.toList());

        UUID txId = request.txId();

        boolean commit = request.commit();

        CompletableFuture<Object> changeStateFuture = finishTransaction(aggregatedGroupIds, txId, commit);

        // TODO: https://issues.apache.org/jira/browse/IGNITE-17578 Cleanup process should be asynchronous.
        CompletableFuture[] cleanupFutures = new CompletableFuture[request.groups().size()];
        AtomicInteger cleanupFuturesCnt = new AtomicInteger(0);

        request.groups().forEach(
                (recipientNode, replicationGroupIds) ->
                        cleanupFutures[cleanupFuturesCnt.getAndIncrement()] = changeStateFuture.thenCompose(ignored ->
                                txManager.cleanup(
                                        recipientNode,
                                        replicationGroupIds,
                                        txId,
                                        commit,
                                        request.commitTimestamp()
                                )
                        )
        );

        return allOf(cleanupFutures).thenApply(ignored -> null);
    }

    /**
     * Finishes a transaction.
     *
     * @param aggregatedGroupIds Replication groups identifies which are enlisted in the transaction.
     * @param txId Transaction id.
     * @param commit True is the transaction is committed, false otherwise.
     * @return Future to wait of the finish.
     */
    private CompletableFuture<Object> finishTransaction(List<ReplicationGroupId> aggregatedGroupIds, UUID txId, boolean commit) {
        // TODO: IGNITE-17261 Timestamp from request is not using until the issue has not been fixed (request.commitTimestamp())
        var fut = new CompletableFuture<TxMeta>();

        txTimestampUpdateMap.put(txId, fut);

        HybridTimestamp commitTimestamp = hybridClock.now();

        CompletableFuture<Object> changeStateFuture = raftClient.run(
                new FinishTxCommand(
                        txId,
                        commit,
                        commitTimestamp,
                        aggregatedGroupIds
                )
        ).whenComplete((o, throwable) -> {
            fut.complete(new TxMeta(commit ? TxState.COMMITED : TxState.ABORTED, aggregatedGroupIds, commitTimestamp));

            txTimestampUpdateMap.remove(txId);
        });

        return changeStateFuture;
    }


    /**
     * Processes transaction cleanup request:
     * <ol>
     *     <li>Run specific raft {@code TxCleanupCommand} command, that will convert all pending entries(writeIntents)
     *     to either regular values(TxState.COMMITED) or removing them (TxState.ABORTED).</li>
     *     <li>Release all locks that were held on local Replica by given transaction.</li>
     * </ol>
     * This operation is idempotent, so it's safe to retry it.
     *
     * @param request Transaction cleanup request.
     * @return CompletableFuture of void.
     */
    // TODO: need to properly handle primary replica changes https://issues.apache.org/jira/browse/IGNITE-17615
    private CompletableFuture processTxCleanupAction(TxCleanupReplicaRequest request) {
        try {
            closeAllTransactionCursors(request.txId());
        } catch (Exception e) {
            return failedFuture(e);
        }

        return raftClient
                .run(new TxCleanupCommand(request.txId(), request.commit(), request.commitTimestamp()))
                .thenRun(() -> lockManager.locks(request.txId()).forEachRemaining(lockManager::release));
    }

    /**
     * Returns index id of default {@lonk INDEX_SCAN_ID} index that will be used for operation.
     *
     * @param indexId Index id or {@code null}.
     * @return Index id.
     */
    private @NotNull UUID indexIdOrDefault(@Nullable UUID indexId) {
        return indexId != null ? indexId : indexScanId;
    }

    /**
     * Find out a row id by an index.
     * TODO: IGNITE-17479 Integrate indexes into replicaListener command handlers
     *
     * @param indexId Index id.
     * @param key     Key to find.
     * @return Value or {@code null} if the key does not determine a value.
     */
    private RowId rowIdByKey(@NotNull UUID indexId, ByteBuffer key) {
        if (indexPkId.equals(indexId)) {
            return primaryIndex.get(key);
        }

        if (indexScanId.equals(indexId)) {
            RowId[] rowIdHolder = new RowId[1];

            mvDataStorage.forEach((rowId, binaryRow) -> {
                if (rowIdHolder[0] == null && binaryRow.keySlice().equals(key)) {
                    rowIdHolder[0] = rowId;
                }
            });

            return rowIdHolder[0];
        }

        throw new IgniteInternalException(Replicator.REPLICA_COMMON_ERR,
                IgniteStringFormatter.format("The index does not exist [indexId={}]", indexId));
    }

    /**
     * Tests row values for equality.
     *
     * @param row  Row.
     * @param row2 Row.
     * @return Extracted key.
     */
    private boolean equalValues(@NotNull BinaryRow row, @NotNull BinaryRow row2) {
        if (row.hasValue() ^ row2.hasValue()) {
            return false;
        }

        return row.valueSlice().compareTo(row2.valueSlice()) == 0;
    }

    /**
     * Precesses multi request.
     *
     * @param request Multi request operation.
     * @return Listener response.
     */
    private CompletableFuture<Object> processMultiEntryAction(ReadWriteMultiRowReplicaRequest request) {
        UUID indexId = indexIdOrDefault(indexPkId/*request.indexToUse()*/);

        UUID txId = request.transactionId();
        TablePartitionId committedPartitionId = request.commitPartitionId();

        assert committedPartitionId != null || request.requestType() == RequestType.RW_GET_ALL
                : "Commit partition partition is null [type=" + request.requestType() + ']';

        switch (request.requestType()) {
            case RW_GET_ALL: {
                CompletableFuture<RowId>[] getLockFuts = new CompletableFuture[request.binaryRows().size()];

                int i = 0;

                for (BinaryRow row : request.binaryRows()) {
                    getLockFuts[i++] = takeLocksForGet(row.keySlice(), indexId, txId);
                }

                return allOf(getLockFuts).thenApply(ignore -> {
                    ArrayList<BinaryRow> result = new ArrayList<>(request.binaryRows().size());

                    for (int futNum = 0; futNum < request.binaryRows().size(); futNum++) {
                        RowId lockedRowId = getLockFuts[futNum].join();

                        result.add(lockedRowId != null
                                ? resolveReadResult(mvDataStorage.read(lockedRowId, HybridTimestamp.MAX_VALUE), txId) : null
                        );
                    }

                    return result;
                });
            }
            case RW_DELETE_ALL: {
                CompletableFuture<RowId>[] deleteLockFuts = new CompletableFuture[request.binaryRows().size()];

                int i = 0;

                for (BinaryRow row : request.binaryRows()) {
                    deleteLockFuts[i++] = takeLocksForDelete(row.keySlice(), indexId, txId);
                }

                return allOf(deleteLockFuts).thenCompose(ignore -> {
                    Collection<RowId> rowIdsToDelete = new ArrayList<>();
                    Collection<BinaryRow> result = new ArrayList<>();

                    int futNum = 0;

                    for (BinaryRow row : request.binaryRows()) {
                        RowId lockedRowId = deleteLockFuts[futNum++].join();

                        if (lockedRowId != null) {
                            rowIdsToDelete.add(lockedRowId);
                        } else {
                            result.add(row);
                        }
                    }

                    CompletableFuture raftFut = rowIdsToDelete.isEmpty() ? CompletableFuture.completedFuture(null)
                            : applyCmdWithExceptionHandling(new UpdateAllCommand(committedPartitionId, rowIdsToDelete, txId));

                    return raftFut.thenApply(ignored -> result);
                });
            }
            case RW_DELETE_EXACT_ALL: {
                CompletableFuture<RowId>[] deleteExactLockFuts = new CompletableFuture[request.binaryRows().size()];

                int i = 0;

                for (BinaryRow row : request.binaryRows()) {
                    deleteExactLockFuts[i++] = takeLocksForDeleteExact(row.keySlice(), row, indexId, txId);
                }

                return allOf(deleteExactLockFuts).thenCompose(ignore -> {
                    Collection<RowId> rowIdsToDelete = new ArrayList<>();
                    Collection<BinaryRow> result = new ArrayList<>();

                    int futNum = 0;

                    for (BinaryRow row : request.binaryRows()) {
                        RowId lockedRowId = deleteExactLockFuts[futNum++].join();

                        if (lockedRowId != null) {
                            rowIdsToDelete.add(lockedRowId);
                        } else {
                            result.add(row);
                        }
                    }

                    CompletableFuture raftFut = rowIdsToDelete.isEmpty() ? CompletableFuture.completedFuture(null)
                            : applyCmdWithExceptionHandling(new UpdateAllCommand(committedPartitionId, rowIdsToDelete, txId));

                    return raftFut.thenApply(ignored -> result);
                });
            }
            case RW_INSERT_ALL: {
                CompletableFuture<RowId>[] insertLockFuts = new CompletableFuture[request.binaryRows().size()];

                int i = 0;

                for (BinaryRow row : request.binaryRows()) {
                    insertLockFuts[i++] = takeLocksForInsert(row.keySlice(), indexId, txId);
                }

                return allOf(insertLockFuts).thenCompose(ignore -> {
                    Collection<BinaryRow> result = new ArrayList<>();
                    Map<RowId, BinaryRow> rowsToInsert = new HashMap<>();

                    int futNum = 0;

                    for (BinaryRow row : request.binaryRows()) {
                        RowId lockedRow = insertLockFuts[futNum++].join();

                        if (lockedRow != null) {
                            result.add(row);
                        } else {
                            if (rowsToInsert.values().stream().noneMatch(row0 -> row0.keySlice().equals(row.keySlice()))) {
                                rowsToInsert.put(new RowId(partId), row);
                            } else {
                                result.add(row);
                            }
                        }
                    }

                    CompletableFuture raftFut = rowsToInsert.isEmpty() ? CompletableFuture.completedFuture(null)
                            : applyCmdWithExceptionHandling(new UpdateAllCommand(committedPartitionId, rowsToInsert, txId));

                    return raftFut.thenApply(ignored -> result);
                });
            }
            case RW_UPSERT_ALL: {
                CompletableFuture<RowId>[] upsertLockFuts = new CompletableFuture[request.binaryRows().size()];

                int i = 0;

                for (BinaryRow row : request.binaryRows()) {
                    upsertLockFuts[i++] = takeLocksForUpsert(row.keySlice(), indexId, txId);
                }

                return allOf(upsertLockFuts).thenCompose(ignore -> {
                    Map<RowId, BinaryRow> rowsToUpdate = new HashMap<>();

                    int futNum = 0;

                    for (BinaryRow row : request.binaryRows()) {
                        RowId lockedRow = upsertLockFuts[futNum++].join();

                        if (lockedRow != null) {
                            rowsToUpdate.put(lockedRow, row);
                        } else {
                            rowsToUpdate.put(new RowId(partId), row);
                        }
                    }

                    CompletableFuture raftFut = rowsToUpdate.isEmpty() ? CompletableFuture.completedFuture(null)
                            : applyCmdWithExceptionHandling(new UpdateAllCommand(committedPartitionId, rowsToUpdate, txId));

                    return raftFut.thenApply(ignored -> null);
                });
            }
            default: {
                throw new IgniteInternalException(Replicator.REPLICA_COMMON_ERR,
                        IgniteStringFormatter.format("Unknown multi request [actionType={}]", request.requestType()));
            }
        }
    }

    /**
     * Executes a command and handles exceptions. A result future can be finished with exception by following rules:
     * <ul>
     *     <li>If RAFT command cannot finish due to timeout, the future finished with {@link ReplicationTimeoutException}.</li>
     *     <li>If RAFT command finish with a runtime exception, the exception is moved to the result future.</li>
     *     <li>If RAFT command finish with any other exception, the future finished with {@link ReplicationException}.
     *     The original exception is set as cause.</li>
     * </ul>
     *
     * @param cmd Raft command.
     * @return Raft future.
     */
    private CompletableFuture<Object> applyCmdWithExceptionHandling(Command cmd) {
        return raftClient.run(cmd).exceptionally(throwable -> {
            if (throwable instanceof TimeoutException) {
                throw new ReplicationTimeoutException(replicationGroupId);
            } else if (throwable instanceof RuntimeException) {
                throw (RuntimeException) throwable;
            } else {
                throw new ReplicationException(replicationGroupId, throwable);
            }
        });
    }

    /**
     * Precesses single request.
     *
     * @param request Single request operation.
     * @return Listener response.
     */
    private CompletableFuture<Object> processSingleEntryAction(ReadWriteSingleRowReplicaRequest request) {
        UUID txId = request.transactionId();
        BinaryRow searchRow = request.binaryRow();
        TablePartitionId commitPartitionId = request.commitPartitionId();

        assert commitPartitionId != null || request.requestType() == RequestType.RW_GET :
                "Commit partition partition is null [type=" + request.requestType() + ']';

        ByteBuffer searchKey = searchRow.keySlice();

        UUID indexId = indexIdOrDefault(indexPkId/*request.indexToUse()*/);

        switch (request.requestType()) {
            case RW_GET: {
                CompletableFuture<RowId> lockFut = takeLocksForGet(searchKey, indexId, txId);

                return lockFut.thenApply(lockedRowId -> {
                    BinaryRow result = lockedRowId != null
                            ? resolveReadResult(mvDataStorage.read(lockedRowId, HybridTimestamp.MAX_VALUE), txId) : null;

                    return result;
                });
            }
            case RW_DELETE: {
                CompletableFuture<RowId> lockFut = takeLocksForDelete(searchKey, indexId, txId);

                return lockFut.thenCompose(lockedRowId -> {
                    boolean removed = lockedRowId != null;

                    CompletableFuture raftFut =
                            removed ? applyCmdWithExceptionHandling(new UpdateCommand(commitPartitionId, lockedRowId, txId)) :
                                    CompletableFuture.completedFuture(null);

                    return raftFut.thenApply(ignored -> removed);
                });
            }
            case RW_GET_AND_DELETE: {
                CompletableFuture<RowId> lockFut = takeLocksForDelete(searchKey, indexId, txId);

                return lockFut.thenCompose(lockedRowId -> {
                    BinaryRow lockedRow = lockedRowId != null
                            ? resolveReadResult(mvDataStorage.read(lockedRowId, HybridTimestamp.MAX_VALUE), txId) : null;

                    CompletableFuture raftFut =
                            lockedRowId != null ? applyCmdWithExceptionHandling(new UpdateCommand(commitPartitionId, lockedRowId, txId))
                                    : CompletableFuture.completedFuture(null);

                    return raftFut.thenApply(ignored -> lockedRow);
                });
            }
            case RW_DELETE_EXACT: {
                CompletableFuture<RowId> lockFut = takeLocksForDeleteExact(searchKey, searchRow, indexId, txId);

                return lockFut.thenCompose(lockedRow -> {
                    boolean removed = lockedRow != null;

                    CompletableFuture raftFut =
                            removed ? applyCmdWithExceptionHandling(new UpdateCommand(commitPartitionId, lockedRow, txId)) :
                                    CompletableFuture.completedFuture(null);

                    return raftFut.thenApply(ignored -> removed);
                });
            }
            case RW_INSERT: {
                CompletableFuture<RowId> lockFut = takeLocksForInsert(searchKey, indexId, txId);

                return lockFut.thenCompose(lockedRowId -> {
                    boolean inserted = lockedRowId == null;

                    CompletableFuture raftFut =
                            lockedRowId == null ? applyCmdWithExceptionHandling(
                                    new UpdateCommand(commitPartitionId, new RowId(partId), searchRow, txId)) :
                                    CompletableFuture.completedFuture(null);

                    return raftFut.thenApply(ignored -> inserted);
                });
            }
            case RW_UPSERT: {
                CompletableFuture<RowId> lockFut = takeLocksForUpsert(searchKey, indexId, txId);

                return lockFut.thenCompose(lockedRowId -> {
                    CompletableFuture raftFut = lockedRowId != null ? applyCmdWithExceptionHandling(
                            new UpdateCommand(commitPartitionId, lockedRowId, searchRow, txId)) :
                            applyCmdWithExceptionHandling(new UpdateCommand(commitPartitionId, new RowId(partId), searchRow, txId));

                    return raftFut.thenApply(ignored -> null);
                });
            }
            case RW_GET_AND_UPSERT: {
                return lockManager.acquire(txId, new LockKey(indexId, searchKey), LockMode.X)
                        .thenCompose(idxLock -> { // Index X lock
                            RowId rowId = rowIdByKey(indexId, searchKey);

                            return lockManager.acquire(txId, new LockKey(tableId), LockMode.IX)
                                    .thenCompose(tblLock -> { // IX lock on table
                                        CompletableFuture<Lock> rowLockFut = (rowId != null)
                                                ? lockManager.acquire(txId, new LockKey(tableId, rowId), LockMode.X)
                                                // X lock on RowId
                                                : CompletableFuture.completedFuture(null);

                                        return rowLockFut.thenCompose(rowLock -> {
                                            BinaryRow result = rowId != null
                                                    ? resolveReadResult(mvDataStorage.read(rowId, HybridTimestamp.MAX_VALUE), txId) : null;

                                            CompletableFuture raftFut = rowId != null ? applyCmdWithExceptionHandling(
                                                    new UpdateCommand(commitPartitionId, rowId, searchRow, txId))
                                                    : applyCmdWithExceptionHandling(
                                                            new UpdateCommand(commitPartitionId, new RowId(partId), searchRow, txId));

                                            return raftFut.thenApply(ignored -> result);
                                        });
                                    });
                        });
            }
            case RW_GET_AND_REPLACE: {
                CompletableFuture<RowId> idxLockFut = lockManager.acquire(txId, new LockKey(indexId, searchKey), LockMode.S)
                        .thenCompose(sharedIdxLock -> { // Index S lock
                            RowId rowId = rowIdByKey(indexId, searchKey);

                            if (rowId != null) {
                                return lockManager.acquire(txId, new LockKey(indexId, searchKey), LockMode.X)
                                        .thenApply(exclusiveIdxLock -> rowId); // Index X lock
                            }

                            return CompletableFuture.completedFuture(null);
                        });

                return idxLockFut.thenCompose(lockedRowId -> {
                    return lockManager.acquire(txId, new LockKey(tableId), LockMode.IX)
                            .thenCompose(tblLock -> { // IX lock on table
                                CompletableFuture<BinaryRow> rowLockFut;

                                if (lockedRowId != null) {
                                    rowLockFut = lockManager.acquire(txId, new LockKey(tableId, lockedRowId), LockMode.X)
                                            .thenApply(rowLock -> // X lock on RowId
                                                    resolveReadResult(mvDataStorage.read(lockedRowId, HybridTimestamp.MAX_VALUE), txId)
                                            );
                                } else {
                                    rowLockFut = CompletableFuture.completedFuture(null);
                                }

                                return rowLockFut.thenCompose(lockedRow -> {
                                    CompletableFuture raftFut = lockedRow == null ? CompletableFuture.completedFuture(null) :
                                            applyCmdWithExceptionHandling(
                                                    new UpdateCommand(commitPartitionId, lockedRowId, searchRow, txId));

                                    return raftFut.thenApply(ignored -> lockedRow);
                                });
                            });
                });
            }
            case RW_REPLACE_IF_EXIST: {
                CompletableFuture<RowId> lockFut = takeLocksForReplaceIfExist(searchKey, indexId, txId);

                return lockFut.thenCompose(lockedRowId -> {
                    boolean replaced = lockedRowId != null;

                    CompletableFuture raftFut =
                            replaced ? applyCmdWithExceptionHandling(new UpdateCommand(commitPartitionId, lockedRowId, searchRow, txId))
                                    : CompletableFuture.completedFuture(null);

                    return raftFut.thenApply(ignored -> replaced);
                });
            }
            default: {
                throw new IgniteInternalException(Replicator.REPLICA_COMMON_ERR,
                        IgniteStringFormatter.format("Unknown single request [actionType={}]", request.requestType()));
            }
        }
    }

    /**
     * Takes all required locks on a key, before replacing.
     *
     * @param searchKey Key to search.
     * @param indexId   Index id.
     * @param txId      Transaction id.
     * @return Future completes with {@link RowId} or {@code null} if there is no entry.
     */
    private CompletableFuture<RowId> takeLocksForReplaceIfExist(ByteBuffer searchKey, UUID indexId, UUID txId) {
        return lockManager.acquire(txId, new LockKey(indexId, searchKey), LockMode.S).thenCompose(shareIdxLock -> { // Index R lock
            RowId rowId = rowIdByKey(indexId, searchKey);

            CompletableFuture<Lock> idxLockFut = rowId != null
                    ? lockManager.acquire(txId, new LockKey(indexId, searchKey), LockMode.X) // Index X lock
                    : CompletableFuture.completedFuture(null);

            return idxLockFut.thenCompose(exclusiveIdxLock -> lockManager.acquire(txId, new LockKey(tableId), LockMode.IX)
                    .thenCompose(tblLock -> { // IX lock on table
                        if (rowId != null) {
                            RowId rowIdToLock = rowId;

                            return lockManager.acquire(txId, new LockKey(tableId, rowId), LockMode.X)
                                    .thenApply(rowLock -> rowIdToLock); // X lock on RowId
                        }

                        return CompletableFuture.completedFuture(null);
                    }));
        });
    }

    /**
     * Takes all required locks on a key, before upserting.
     *
     * @param searchKey Key to search.
     * @param indexId   Index id.
     * @param txId      Transaction id.
     * @return Future completes with {@link RowId} or {@code null} if there is no value.
     */
    private CompletableFuture<RowId> takeLocksForUpsert(ByteBuffer searchKey, UUID indexId, UUID txId) {
        return lockManager.acquire(txId, new LockKey(indexId, searchKey), LockMode.X).thenCompose(idxLock -> { // Index X lock
            RowId rowId = rowIdByKey(indexId, searchKey);

            return lockManager.acquire(txId, new LockKey(tableId), LockMode.IX)
                    .thenCompose(tblLock -> { // IX lock on table
                        if (rowId != null) {
                            return lockManager.acquire(txId, new LockKey(tableId, rowId), LockMode.X)
                                    .thenApply(rowLock -> rowId); // X lock on RowId
                        }

                        return CompletableFuture.completedFuture(null);
                    });
        });
    }

    /**
     * Takes all required locks on a key, before inserting the value.
     *
     * @param searchKey Key to search.
     * @param indexId   Index id.
     * @param txId      Transaction id.
     * @return Future completes with {@link RowId} or {@code null} if there is no value.
     */
    private CompletableFuture<RowId> takeLocksForInsert(ByteBuffer searchKey, UUID indexId, UUID txId) {
        return lockManager.acquire(txId, new LockKey(indexId, searchKey), LockMode.S) // Index S lock
                .thenCompose(sharedIdxLock -> {
                    RowId rowId = rowIdByKey(indexId, searchKey);

                    if (rowId == null) {
                        return lockManager.acquire(txId, new LockKey(indexId, searchKey), LockMode.X) // Index X lock
                                .thenCompose(exclusiveIdxLock ->
                                        lockManager.acquire(txId, new LockKey(tableId), LockMode.IX) // IX lock on table
                                                .thenApply(tblLock -> null));
                    }

                    return CompletableFuture.completedFuture(rowId);
                });
    }

    /**
     * Takes all required locks on a key, before deleting the value.
     *
     * @param searchKey Key to search.
     * @param searchRow Row to remove.
     * @param indexId   Index id.
     * @param txId      Transaction id.
     * @return Future completes with {@link RowId} or {@code null} if there is no value for remove.
     */
    private CompletableFuture<RowId> takeLocksForDeleteExact(ByteBuffer searchKey, BinaryRow searchRow, UUID indexId, UUID txId) {
        return lockManager.acquire(txId, new LockKey(indexId, searchKey), LockMode.X).thenCompose(idxLock -> { // Index X lock
            RowId rowId = rowIdByKey(indexId, searchKey);

            return lockManager.acquire(txId, new LockKey(tableId), LockMode.IX) // IX lock on table
                    .thenCompose(tblLock -> {
                        CompletableFuture<RowId> rowLockFut;

                        if (rowId != null) {
                            rowLockFut = lockManager.acquire(txId, new LockKey(tableId, rowId), LockMode.S) // S lock on RowId
                                    .thenCompose(sharedRowLock -> {
                                        BinaryRow curVal = resolveReadResult(mvDataStorage.read(rowId, HybridTimestamp.MAX_VALUE), txId);

                                        if (equalValues(curVal, searchRow)) {
                                            return lockManager.acquire(txId, new LockKey(tableId, rowId),
                                                            LockMode.X) // X lock on RowId
                                                    .thenApply(exclusiveRowLock -> rowId);
                                        }

                                        return CompletableFuture.completedFuture(null);
                                    });
                        } else {
                            rowLockFut = CompletableFuture.completedFuture(null);
                        }

                        return rowLockFut;
                    });
        });
    }

    /**
     * Takes all required locks on a key, before deleting the value.
     *
     * @param searchKey Key to search.
     * @param indexId   Index id.
     * @param txId      Transaction id.
     * @return Future completes with {@link RowId} or {@code null} if there is no value for the key.
     */
    private CompletableFuture<RowId> takeLocksForDelete(ByteBuffer searchKey, UUID indexId, UUID txId) {
        return lockManager.acquire(txId, new LockKey(indexId, searchKey), LockMode.X).thenCompose(idxLock -> { // Index X lock
            RowId rowId = rowIdByKey(indexId, searchKey);

            return lockManager.acquire(txId, new LockKey(tableId), LockMode.IX) // IX lock on table
                    .thenCompose(tblLock -> {
                        if (rowId != null) {
                            return lockManager.acquire(txId, new LockKey(tableId, rowId), LockMode.S) // S lock on RowId
                                    .thenCompose(sharedRowLock -> {
                                        BinaryRow curVal = resolveReadResult(mvDataStorage.read(rowId, HybridTimestamp.MAX_VALUE), txId);

                                        if (curVal != null) {
                                            return lockManager.acquire(txId, new LockKey(tableId, rowId),
                                                            LockMode.X) // X lock on RowId
                                                    .thenApply(exclusiveRowLock -> rowId);
                                        }

                                        return CompletableFuture.completedFuture(null);
                                    });
                        }

                        return CompletableFuture.completedFuture(null);
                    });
        });
    }

    /**
     * Takes all required locks on a key, before getting the value.
     *
     * @param searchKey Key to search.
     * @param indexId   Index id.
     * @param txId      Transaction id.
     * @return Future completes with {@link RowId} or {@code null} if there is no value for the key.
     */
    private CompletableFuture<RowId> takeLocksForGet(ByteBuffer searchKey, UUID indexId, UUID txId) {
        return lockManager.acquire(txId, new LockKey(indexId, searchKey), LockMode.S).thenCompose(idxLock -> { // Index S lock
            RowId rowId = rowIdByKey(indexId, searchKey);

            return lockManager.acquire(txId, new LockKey(tableId), LockMode.IS).thenCompose(tblLock -> { // IS lock on table
                if (rowId != null) {
                    return lockManager.acquire(txId, new LockKey(tableId, rowId), LockMode.S) // S lock on RowId
                            .thenApply(rowLock -> rowId);
                }

                return CompletableFuture.completedFuture(null);
            });
        });
    }

    /**
     * Precesses two actions.
     *
     * @param request Two actions operation request.
     * @return Listener response.
     */
    private CompletableFuture<Object> processTwoEntriesAction(ReadWriteSwapRowReplicaRequest request) {
        BinaryRow searchRow = request.binaryRow();
        BinaryRow oldRow = request.oldBinaryRow();
        TablePartitionId commitPartitionId = request.commitPartitionId();

        assert commitPartitionId != null : "Commit partition partition is null [type=" + request.requestType() + ']';

        ByteBuffer searchKey = searchRow.keySlice();

        UUID indexId = indexIdOrDefault(indexPkId/*request.indexToUse()*/);

        UUID txId = request.transactionId();

        switch (request.requestType()) {
            case RW_REPLACE: {
                CompletableFuture<RowId> lockFut = takeLocsForReplace(searchKey, oldRow, indexId, txId);

                return lockFut.thenCompose(lockedRowId -> {
                    boolean replaced = lockedRowId != null;

                    CompletableFuture raftFut =
                            replaced ? applyCmdWithExceptionHandling(new UpdateCommand(commitPartitionId, lockedRowId, searchRow, txId))
                                    : CompletableFuture.completedFuture(null);

                    return raftFut.thenApply(ignored -> replaced);
                });
            }
            default: {
                throw new IgniteInternalException(Replicator.REPLICA_COMMON_ERR,
                        IgniteStringFormatter.format("Unknown two actions operation [actionType={}]", request.requestType()));
            }
        }
    }

    /**
     * Takes all required locks on a key, before updating the value.
     *
     * @param searchKey Key to search.
     * @param oldRow    Old row that is expected.
     * @param indexId   Index id.
     * @param txId      Transaction id.
     * @return Future completes with {@link RowId} or {@code null} if there is no suitable row.
     */
    private CompletableFuture<RowId> takeLocsForReplace(ByteBuffer searchKey, BinaryRow oldRow, UUID indexId, UUID txId) {
        return lockManager.acquire(txId, new LockKey(indexId, searchKey), LockMode.S).thenCompose(shareIdxLock -> { // Index R lock
            RowId rowId = rowIdByKey(indexId, searchKey);

            CompletableFuture<Lock> idxLockFut = rowId != null
                    ? lockManager.acquire(txId, new LockKey(indexId, searchKey), LockMode.X) // Index X lock
                    : CompletableFuture.completedFuture(null);

            return idxLockFut.thenCompose(exclusiveIdxLock -> lockManager.acquire(txId, new LockKey(tableId), LockMode.IX)
                    .thenCompose(tblLock -> { // IX lock on table
                        CompletableFuture<RowId> rowLockFut;

                        if (rowId != null) {
                            rowLockFut = lockManager.acquire(txId, new LockKey(tableId, rowId), LockMode.S) // S lock on RowId
                                    .thenCompose(sharedRowLock -> {
                                        BinaryRow curVal = resolveReadResult(mvDataStorage.read(rowId, HybridTimestamp.MAX_VALUE), txId);

                                        if (equalValues(curVal, oldRow)) {
                                            return lockManager.acquire(txId, new LockKey(tableId, rowId),
                                                            LockMode.X) // X lock on RowId
                                                    .thenApply(rowLock -> rowId);
                                        }

                                        return CompletableFuture.completedFuture(null);
                                    });
                        } else {
                            rowLockFut = CompletableFuture.completedFuture(null);
                        }

                        return rowLockFut;
                    }));
        });
    }

    /**
     * Ensure that the primary replica was not changed.
     *
     * @param request Replica request.
     * @return Future.
     */
    private CompletableFuture<Void> ensureReplicaIsPrimary(ReplicaRequest request) {
        Long expectedTerm;

        if (request instanceof ReadWriteReplicaRequest) {
            expectedTerm = ((ReadWriteReplicaRequest) request).term();

            assert expectedTerm != null;
        } else if (request instanceof TxFinishReplicaRequest) {
            expectedTerm = ((TxFinishReplicaRequest) request).term();

            assert expectedTerm != null;
        } else if (request instanceof TxCleanupReplicaRequest) {
            expectedTerm = ((TxCleanupReplicaRequest) request).term();

            assert expectedTerm != null;
        } else {
            expectedTerm = null;
        }

        if (expectedTerm != null) {
            return raftClient.refreshAndGetLeaderWithTerm()
                    .thenCompose(replicaAndTerm -> {
                                Long currentTerm = replicaAndTerm.get2();

                                if (expectedTerm.equals(currentTerm)) {
                                    return CompletableFuture.completedFuture(null);
                                } else {
                                    return CompletableFuture.failedFuture(new PrimaryReplicaMissException(expectedTerm, currentTerm));
                                }
                            }
                    );
        } else {
            return CompletableFuture.completedFuture(null);
        }
    }

    /**
     * Resolves a read result for RW transaction.
     *
     * @param readResult Read result to resolve.
     * @param txId Transaction id.
     * @return Resolved binary row.
     */
    private BinaryRow resolveReadResult(ReadResult readResult, UUID txId) {
        return resolveReadResult(readResult, txId, null, null);
    }

    /**
     * Resolves a read result for RO transaction.
     *
     * @param readResult Read result to resolve.
     * @param timestamp Timestamp.
     * @param lastCommitted Action to get the latest committed row.
     * @return Resolved binary row.
     */
    private BinaryRow resolveReadResult(ReadResult readResult, HybridTimestamp timestamp, Supplier<BinaryRow> lastCommitted) {
        return resolveReadResult(readResult, null, timestamp, lastCommitted);
    }

    /**
     * Resolves read result to the corresponding binary row. Following rules are used for read result resolution:
     * <ol>
     *     <li>If txId is not null (RW request), assert that retrieved tx id matches proposed one or that retrieved tx id is null
     *     and return binary row. Currently it's only possible to retrieve write intents if they belong to the same transaction,
     *     locks prevent reading write intents created by others.</li>
     *     <li>If txId is not null (RO request), perform write intent resolution if given readResult is a write intent itself
     *     or return binary row otherwise.</li>
     * </ol>
     *
     * @param readResult Read result to resolve.
     * @param txId Nullable transaction id, should be provided if resolution is performed within the context of RW transaction.
     * @param timestamp Timestamp is used in RO transaction only.
     * @param lastCommitted Action to get the latest committed row, it is used in RO transaction only.
     * @return Resolved binary row.
     */
    private BinaryRow resolveReadResult(
            ReadResult readResult,
            @Nullable UUID txId,
            @Nullable HybridTimestamp timestamp,
            @Nullable Supplier<BinaryRow> lastCommitted
    ) {
        if (readResult == null) {
            return null;
        } else {
            if (txId != null) {
                // RW request.
                UUID retrievedResultTxId = readResult.transactionId();

                if (retrievedResultTxId == null || txId.equals(retrievedResultTxId)) {
                    // Same transaction - return retrieved value. It may be both writeIntent or regular value.
                    return readResult.binaryRow();
                } else {
                    // Should never happen, currently, locks prevent reading another transaction intents during RW requests.
                    throw new AssertionError("Mismatched transaction id, expectedTxId={" + txId + "},"
                            + " actualTxId={" + retrievedResultTxId + '}');
                }
            } else {
                if (!readResult.isWriteIntent()) {
                    return readResult.binaryRow();
                }

                CompletableFuture<BinaryRow> writeIntentResolutionFut = resolveWriteIntentAsync(
                        readResult, timestamp, lastCommitted);

                // RO request.
                return writeIntentResolutionFut.join();
            }
        }
    }

    /**
     * Resolves a read result to the matched row.
     * If the result does not match any row, the method returns a future to {@code null}.
     *
     * @param readResult Read result.
     * @param timestamp Timestamp.
     * @param lastCommitted Action to get a last committed row.
     * @return Result future.
     */
    private CompletableFuture<BinaryRow> resolveWriteIntentAsync(
            ReadResult readResult,
            HybridTimestamp timestamp,
            Supplier<BinaryRow> lastCommitted
    ) {
        ReplicationGroupId commitGrpId = new TablePartitionId(readResult.commitTableId(), readResult.commitPartitionId());

        return placementDriver.sendMetaRequest(commitGrpId, FACTORY.txStateReplicaRequest()
                        .groupId(commitGrpId)
                        .commitTimestamp(timestamp)
                        .txId(readResult.transactionId())
                        .build())
                .thenApply(txMeta -> {
                    if (txMeta == null) {
                        return lastCommitted.get();
                    } else if (txMeta.txState() == TxState.COMMITED && txMeta.commitTimestamp().compareTo(timestamp) <= 0) {
                        return readResult.binaryRow();
                    } else {
                        assert txMeta.txState() == TxState.ABORTED : "Unexpected transaction state [state=" + txMeta.txState() + ']';

                        return lastCommitted.get();
                    }
                });
    }
<<<<<<< HEAD

    /**
     * Compounds a RAFT group unique name.
     *
     * @param tblId Table identifier.
     * @param partition Number of table partitions.
     * @return A RAFT group name.
     */
    @NotNull
    private String partitionRaftGroupName(UUID tblId, int partition) {
        return tblId + "_part_" + partition;
    }

    @Nullable IndexStorage getIndexStorage(UUID uuid) {
        return secondaryIndexSupplier.apply(uuid);
    }
=======
>>>>>>> b950ea35
}<|MERGE_RESOLUTION|>--- conflicted
+++ resolved
@@ -1610,23 +1610,8 @@
                     }
                 });
     }
-<<<<<<< HEAD
-
-    /**
-     * Compounds a RAFT group unique name.
-     *
-     * @param tblId Table identifier.
-     * @param partition Number of table partitions.
-     * @return A RAFT group name.
-     */
-    @NotNull
-    private String partitionRaftGroupName(UUID tblId, int partition) {
-        return tblId + "_part_" + partition;
-    }
 
     @Nullable IndexStorage getIndexStorage(UUID uuid) {
         return secondaryIndexSupplier.apply(uuid);
     }
-=======
->>>>>>> b950ea35
 }