--- conflicted
+++ resolved
@@ -36,9 +36,9 @@
 import java.util.concurrent.atomic.AtomicInteger;
 import java.util.function.Supplier;
 import java.util.stream.Collectors;
+import org.apache.ignite.hlc.HybridClock;
 import org.apache.ignite.hlc.HybridTimestamp;
 import org.apache.ignite.hlc.TrackableHybridClock;
-import org.apache.ignite.internal.replicator.command.SafeTimeSyncCommand;
 import org.apache.ignite.internal.replicator.exception.PrimaryReplicaMissException;
 import org.apache.ignite.internal.replicator.exception.ReplicationException;
 import org.apache.ignite.internal.replicator.exception.ReplicationTimeoutException;
@@ -162,14 +162,11 @@
      * @param replicationGroupId replication group id.
      * @param tableId Table id.
      * @param primaryIndex Primary index.
-<<<<<<< HEAD
-     * @param safeTimeClock Safe time clock.
-=======
      * @param hybridClock Hybrid clock.
      * @param txStateStorage Transaction state storage.
      * @param topologyService Topology services.
      * @param placementDriver Placement driver.
->>>>>>> 33b5ca67
+     * @param safeTimeClock Safe time clock.
      */
     public PartitionReplicaListener(
             MvPartitionStorage mvDataStorage,
@@ -180,14 +177,11 @@
             String replicationGroupId,
             UUID tableId,
             ConcurrentHashMap<ByteBuffer, RowId> primaryIndex,
-<<<<<<< HEAD
-            TrackableHybridClock safeTimeClock
-=======
             HybridClock hybridClock,
             TxStateStorage txStateStorage,
             TopologyService topologyService,
-            PlacementDriver placementDriver
->>>>>>> 33b5ca67
+            PlacementDriver placementDriver,
+            TrackableHybridClock safeTimeClock
     ) {
         this.mvDataStorage = mvDataStorage;
         this.raftClient = raftClient;
@@ -197,14 +191,11 @@
         this.replicationGroupId = replicationGroupId;
         this.tableId = tableId;
         this.primaryIndex = primaryIndex;
-<<<<<<< HEAD
-        this.safeTimeClock = safeTimeClock;
-=======
         this.hybridClock = hybridClock;
         this.txStateStorage = txStateStorage;
         this.topologyService = topologyService;
         this.placementDriver = placementDriver;
->>>>>>> 33b5ca67
+        this.safeTimeClock = safeTimeClock;
 
         //TODO: IGNITE-17479 Integrate indexes into replicaListener command handlers
         this.indexScanId = new UUID(tableId.getMostSignificantBits(), tableId.getLeastSignificantBits() + 1);
@@ -334,21 +325,16 @@
         @SuppressWarnings("resource") PartitionTimestampCursor cursor = cursors.computeIfAbsent(cursorId,
                 id -> mvDataStorage.scan(HybridTimestamp.MAX_VALUE));
 
-<<<<<<< HEAD
         return safeTimeClock.waitFor(request.timestamp()).thenApply(v -> {
-            while (batchRows.size() < batchCount && cursor.hasNext()) {
-                BinaryRow resolvedReadResult = resolveReadResult(cursor.next(), null);
-=======
-        while (batchRows.size() < batchCount && cursor.hasNext()) {
-            BinaryRow resolvedReadResult = resolveReadResult(cursor.next(), timestamp, () -> cursor.committed(timestamp));
->>>>>>> 33b5ca67
-
-                if (resolvedReadResult != null) {
-                    batchRows.add(resolvedReadResult);
+                while (batchRows.size() < batchCount && cursor.hasNext()) {
+                    BinaryRow resolvedReadResult = resolveReadResult(cursor.next(), timestamp, () -> cursor.committed(timestamp));
+
+                    if (resolvedReadResult != null) {
+                        batchRows.add(resolvedReadResult);
+                    }
                 }
-            }
-
-            return batchRows;
+
+                return batchRows;
         });
     }
 
@@ -371,28 +357,25 @@
         //TODO: IGNITE-17868 Integrate indexes into rowIds resolution along with proper lock management on search rows.
         RowId rowId = rowIdByKey(indexId, searchKey);
 
-<<<<<<< HEAD
-        return safeTimeClock.waitFor(request.timestamp())
-            .thenApply(v -> rowId != null ? resolveReadResult(mvDataStorage.read(rowId, request.timestamp()), null) : null);
-=======
-        ReadResult readResult = rowId == null ? null : mvDataStorage.read(rowId, request.timestamp());
-
-        BinaryRow result = readResult == null ? null : resolveReadResult(readResult, request.timestamp(), () -> {
-            if (readResult.newestCommitTimestamp() == null) {
-                return null;
-            }
-
-            ReadResult committedReadResult = mvDataStorage.read(rowId, readResult.newestCommitTimestamp());
-
-            assert !committedReadResult.isWriteIntent() :
-                    "The result is not committed [rowId=" + rowId + ", timestamp="
+        return safeTimeClock.waitFor(request.timestamp()).thenApply(v -> {
+                ReadResult readResult = rowId == null ? null : mvDataStorage.read(rowId, request.timestamp());
+
+                BinaryRow result = readResult == null ? null : resolveReadResult(readResult, request.timestamp(), () -> {
+                    if (readResult.newestCommitTimestamp() == null) {
+                        return null;
+                    }
+
+                    ReadResult committedReadResult = mvDataStorage.read(rowId, readResult.newestCommitTimestamp());
+
+                    assert !committedReadResult.isWriteIntent() :
+                        "The result is not committed [rowId=" + rowId + ", timestamp="
                             + readResult.newestCommitTimestamp() + ']';
 
-            return committedReadResult.binaryRow();
+                    return committedReadResult.binaryRow();
+                });
+
+                return result;
         });
-
-        return CompletableFuture.completedFuture(result);
->>>>>>> 33b5ca67
     }
 
     /**
@@ -419,27 +402,22 @@
                 //TODO: IGNITE-17868 Integrate indexes into rowIds resolution along with proper lock management on search rows.
                 RowId rowId = rowIdByKey(indexId, searchKey);
 
-<<<<<<< HEAD
-                result.add(rowId != null ? resolveReadResult(mvDataStorage.read(rowId, request.timestamp()), null) : null);
-            }
-=======
-            ReadResult readResult = rowId == null ? null : mvDataStorage.read(rowId, request.timestamp());
-
-            result.add(readResult == null ? null : resolveReadResult(readResult, request.timestamp(), () -> {
-                if (readResult.newestCommitTimestamp() == null) {
-                    return null;
-                }
-
-                ReadResult committedReadResult = mvDataStorage.read(rowId, readResult.newestCommitTimestamp());
-
-                assert !committedReadResult.isWriteIntent() :
-                        "The result is not committed [rowId=" + rowId + ", timestamp="
-                                + readResult.newestCommitTimestamp() + ']';
-
-                return committedReadResult.binaryRow();
-            }));
-        }
->>>>>>> 33b5ca67
+                ReadResult readResult = rowId == null ? null : mvDataStorage.read(rowId, request.timestamp());
+
+                result.add(readResult == null ? null : resolveReadResult(readResult, request.timestamp(), () -> {
+                    if (readResult.newestCommitTimestamp() == null) {
+                        return null;
+                    }
+
+                    ReadResult committedReadResult = mvDataStorage.read(rowId, readResult.newestCommitTimestamp());
+
+                    assert !committedReadResult.isWriteIntent() :
+                            "The result is not committed [rowId=" + rowId + ", timestamp="
+                                    + readResult.newestCommitTimestamp() + ']';
+
+                    return committedReadResult.binaryRow();
+                }));
+            }
 
             return result;
         });
