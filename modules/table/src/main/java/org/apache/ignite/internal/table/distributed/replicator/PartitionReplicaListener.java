--- conflicted
+++ resolved
@@ -3984,7 +3984,6 @@
     }
 
     /**
-<<<<<<< HEAD
      * Allows to wait for the execution of {@link PrimaryReplicaChangeCommand} in order to linearize it with the processing
      * of primary replica requests.
      */
@@ -4022,7 +4021,10 @@
                     return futureTuple.get2();
                 }
             }
-=======
+        }
+    }
+
+    /**
      * Operation unique identifier.
      */
     private static class OperationId {
@@ -4065,7 +4067,6 @@
             int result = initiatorId.hashCode();
             result = 31 * result + (int) (ts ^ (ts >>> 32));
             return result;
->>>>>>> 07cebb42
         }
     }
 }