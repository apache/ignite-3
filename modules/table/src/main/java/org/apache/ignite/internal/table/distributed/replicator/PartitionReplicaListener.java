/*
 * Licensed to the Apache Software Foundation (ASF) under one or more
 * contributor license agreements. See the NOTICE file distributed with
 * this work for additional information regarding copyright ownership.
 * The ASF licenses this file to You under the Apache License, Version 2.0
 * (the "License"); you may not use this file except in compliance with
 * the License. You may obtain a copy of the License at
 *
 *      http://www.apache.org/licenses/LICENSE-2.0
 *
 * Unless required by applicable law or agreed to in writing, software
 * distributed under the License is distributed on an "AS IS" BASIS,
 * WITHOUT WARRANTIES OR CONDITIONS OF ANY KIND, either express or implied.
 * See the License for the specific language governing permissions and
 * limitations under the License.
 */

package org.apache.ignite.internal.table.distributed.replicator;

import static java.util.Objects.requireNonNull;
import static java.util.concurrent.CompletableFuture.allOf;
import static java.util.concurrent.CompletableFuture.completedFuture;
import static java.util.concurrent.CompletableFuture.failedFuture;
import static java.util.stream.Collectors.toList;
import static org.apache.ignite.internal.catalog.events.CatalogEvent.INDEX_CREATE;
import static org.apache.ignite.internal.catalog.events.CatalogEvent.INDEX_DROP;
import static org.apache.ignite.internal.hlc.HybridTimestamp.hybridTimestamp;
import static org.apache.ignite.internal.tx.TxState.ABORTED;
import static org.apache.ignite.internal.tx.TxState.COMMITED;
import static org.apache.ignite.internal.tx.TxState.PENDING;
import static org.apache.ignite.internal.util.CollectionUtils.nullOrEmpty;
import static org.apache.ignite.internal.util.IgniteUtils.filter;
import static org.apache.ignite.internal.util.IgniteUtils.findAny;
import static org.apache.ignite.internal.util.IgniteUtils.inBusyLockAsync;
import static org.apache.ignite.lang.ErrorGroups.Transactions.TX_FAILED_READ_WRITE_OPERATION_ERR;
import static org.apache.ignite.lang.IgniteStringFormatter.format;

import java.nio.ByteBuffer;
import java.util.ArrayList;
import java.util.Collection;
import java.util.Collections;
import java.util.EnumMap;
import java.util.HashMap;
import java.util.HashSet;
import java.util.List;
import java.util.Map;
import java.util.Objects;
import java.util.Set;
import java.util.UUID;
import java.util.concurrent.CompletableFuture;
import java.util.concurrent.ConcurrentHashMap;
import java.util.concurrent.ConcurrentMap;
import java.util.concurrent.ConcurrentNavigableMap;
import java.util.concurrent.ConcurrentSkipListMap;
import java.util.concurrent.Executor;
import java.util.concurrent.TimeoutException;
import java.util.concurrent.atomic.AtomicBoolean;
import java.util.concurrent.atomic.AtomicInteger;
import java.util.concurrent.atomic.AtomicReference;
import java.util.function.BiFunction;
import java.util.function.Predicate;
import java.util.function.Supplier;
import java.util.stream.Collectors;
import org.apache.ignite.internal.binarytuple.BinaryTupleCommon;
import org.apache.ignite.internal.catalog.CatalogService;
import org.apache.ignite.internal.catalog.descriptors.CatalogIndexDescriptor;
import org.apache.ignite.internal.catalog.descriptors.CatalogTableDescriptor;
import org.apache.ignite.internal.catalog.events.CreateIndexEventParameters;
import org.apache.ignite.internal.catalog.events.DropIndexEventParameters;
import org.apache.ignite.internal.hlc.HybridClock;
import org.apache.ignite.internal.hlc.HybridTimestamp;
import org.apache.ignite.internal.logger.IgniteLogger;
import org.apache.ignite.internal.logger.Loggers;
<<<<<<< HEAD
import org.apache.ignite.internal.manager.EventListener;
=======
>>>>>>> 6bc603de
import org.apache.ignite.internal.placementdriver.PlacementDriver;
import org.apache.ignite.internal.raft.Command;
import org.apache.ignite.internal.raft.service.RaftGroupService;
import org.apache.ignite.internal.replicator.TablePartitionId;
import org.apache.ignite.internal.replicator.exception.PrimaryReplicaMissException;
import org.apache.ignite.internal.replicator.exception.ReplicationException;
import org.apache.ignite.internal.replicator.exception.ReplicationTimeoutException;
import org.apache.ignite.internal.replicator.exception.UnsupportedReplicaRequestException;
import org.apache.ignite.internal.replicator.listener.ReplicaListener;
import org.apache.ignite.internal.replicator.message.ReplicaMessagesFactory;
import org.apache.ignite.internal.replicator.message.ReplicaRequest;
import org.apache.ignite.internal.replicator.message.ReplicaSafeTimeSyncRequest;
import org.apache.ignite.internal.schema.BinaryRow;
import org.apache.ignite.internal.schema.BinaryTuple;
import org.apache.ignite.internal.schema.BinaryTuplePrefix;
import org.apache.ignite.internal.storage.MvPartitionStorage;
import org.apache.ignite.internal.storage.PartitionTimestampCursor;
import org.apache.ignite.internal.storage.ReadResult;
import org.apache.ignite.internal.storage.RowId;
import org.apache.ignite.internal.storage.engine.MvTableStorage;
import org.apache.ignite.internal.storage.index.BinaryTupleComparator;
import org.apache.ignite.internal.storage.index.IndexRow;
import org.apache.ignite.internal.storage.index.IndexRowImpl;
import org.apache.ignite.internal.storage.index.IndexStorage;
import org.apache.ignite.internal.storage.index.SortedIndexStorage;
import org.apache.ignite.internal.storage.index.StorageIndexDescriptor;
import org.apache.ignite.internal.table.distributed.IndexLocker;
import org.apache.ignite.internal.table.distributed.SortedIndexLocker;
import org.apache.ignite.internal.table.distributed.StorageUpdateHandler;
import org.apache.ignite.internal.table.distributed.TableMessagesFactory;
import org.apache.ignite.internal.table.distributed.TableSchemaAwareIndexStorage;
import org.apache.ignite.internal.table.distributed.command.FinishTxCommandBuilder;
import org.apache.ignite.internal.table.distributed.command.TablePartitionIdMessage;
import org.apache.ignite.internal.table.distributed.command.TxCleanupCommand;
import org.apache.ignite.internal.table.distributed.command.UpdateAllCommand;
import org.apache.ignite.internal.table.distributed.command.UpdateCommand;
import org.apache.ignite.internal.table.distributed.command.UpdateCommandBuilder;
import org.apache.ignite.internal.table.distributed.index.IndexBuilder;
import org.apache.ignite.internal.table.distributed.replication.request.BinaryRowMessage;
import org.apache.ignite.internal.table.distributed.replication.request.BinaryTupleMessage;
import org.apache.ignite.internal.table.distributed.replication.request.CommittableTxRequest;
import org.apache.ignite.internal.table.distributed.replication.request.ReadOnlyMultiRowPkReplicaRequest;
import org.apache.ignite.internal.table.distributed.replication.request.ReadOnlyReplicaRequest;
import org.apache.ignite.internal.table.distributed.replication.request.ReadOnlyScanRetrieveBatchReplicaRequest;
import org.apache.ignite.internal.table.distributed.replication.request.ReadOnlySingleRowPkReplicaRequest;
import org.apache.ignite.internal.table.distributed.replication.request.ReadWriteMultiRowPkReplicaRequest;
import org.apache.ignite.internal.table.distributed.replication.request.ReadWriteMultiRowReplicaRequest;
import org.apache.ignite.internal.table.distributed.replication.request.ReadWriteReplicaRequest;
import org.apache.ignite.internal.table.distributed.replication.request.ReadWriteScanCloseReplicaRequest;
import org.apache.ignite.internal.table.distributed.replication.request.ReadWriteScanRetrieveBatchReplicaRequest;
import org.apache.ignite.internal.table.distributed.replication.request.ReadWriteSingleRowPkReplicaRequest;
import org.apache.ignite.internal.table.distributed.replication.request.ReadWriteSingleRowReplicaRequest;
import org.apache.ignite.internal.table.distributed.replication.request.ReadWriteSwapRowReplicaRequest;
import org.apache.ignite.internal.table.distributed.replicator.action.RequestType;
import org.apache.ignite.internal.table.distributed.schema.SchemaSyncService;
import org.apache.ignite.internal.table.distributed.schema.Schemas;
import org.apache.ignite.internal.tx.Lock;
import org.apache.ignite.internal.tx.LockKey;
import org.apache.ignite.internal.tx.LockManager;
import org.apache.ignite.internal.tx.LockMode;
import org.apache.ignite.internal.tx.TxManager;
import org.apache.ignite.internal.tx.TxMeta;
import org.apache.ignite.internal.tx.TxState;
import org.apache.ignite.internal.tx.TxStateMeta;
import org.apache.ignite.internal.tx.message.TxCleanupReplicaRequest;
import org.apache.ignite.internal.tx.message.TxFinishReplicaRequest;
import org.apache.ignite.internal.tx.message.TxMessagesFactory;
import org.apache.ignite.internal.tx.message.TxStateReplicaRequest;
import org.apache.ignite.internal.tx.storage.state.TxStateStorage;
import org.apache.ignite.internal.util.Cursor;
import org.apache.ignite.internal.util.CursorUtils;
import org.apache.ignite.internal.util.ExceptionUtils;
import org.apache.ignite.internal.util.IgniteSpinBusyLock;
import org.apache.ignite.internal.util.IgniteUtils;
import org.apache.ignite.internal.util.Lazy;
import org.apache.ignite.internal.util.PendingComparableValuesTracker;
import org.apache.ignite.internal.util.TrackerClosedException;
import org.apache.ignite.lang.ErrorGroups.Replicator;
import org.apache.ignite.lang.IgniteBiTuple;
import org.apache.ignite.lang.IgniteInternalException;
import org.apache.ignite.lang.IgniteUuid;
import org.apache.ignite.network.ClusterNode;
import org.apache.ignite.tx.TransactionException;
import org.jetbrains.annotations.Nullable;

/** Partition replication listener. */
public class PartitionReplicaListener implements ReplicaListener {
    /** Logger. */
    private static final IgniteLogger LOG = Loggers.forClass(PartitionReplicaListener.class);

    /** Factory to create RAFT command messages. */
    private static final TableMessagesFactory MSG_FACTORY = new TableMessagesFactory();

    /** Factory for creating replica command messages. */
    private static final ReplicaMessagesFactory REPLICA_MESSAGES_FACTORY = new ReplicaMessagesFactory();

    /** Tx messages factory. */
    private static final TxMessagesFactory FACTORY = new TxMessagesFactory();

    /** Replication group id. */
    private final TablePartitionId replicationGroupId;

    /** Primary key index. */
    private final Lazy<TableSchemaAwareIndexStorage> pkIndexStorage;

    /** Secondary indices. */
    private final Supplier<Map<Integer, TableSchemaAwareIndexStorage>> secondaryIndexStorages;

    /** Versioned partition storage. */
    private final MvPartitionStorage mvDataStorage;

    /** Raft client. */
    private final RaftGroupService raftClient;

    /** Tx manager. */
    private final TxManager txManager;

    /** Lock manager. */
    private final LockManager lockManager;

    /** Handler that processes updates writing them to storage. */
    private final StorageUpdateHandler storageUpdateHandler;

    /**
     * Cursors map. The key of the map is internal Ignite uuid which consists of a transaction id ({@link UUID}) and a cursor id
     * ({@link Long}).
     */
    private final ConcurrentNavigableMap<IgniteUuid, Cursor<?>> cursors;

    /** Tx state storage. */
    private final TxStateStorage txStateStorage;

    /** Hybrid clock. */
    private final HybridClock hybridClock;

    /** Safe time. */
    private final PendingComparableValuesTracker<HybridTimestamp, Void> safeTime;

    /** Transaction state resolver. */
    private final TransactionStateResolver transactionStateResolver;

    /** Runs async scan tasks for effective tail recursion execution (avoid deep recursive calls). */
    private final Executor scanRequestExecutor;

    /**
     * Map to control clock's update in the read only transactions concurrently with a commit timestamp.
     * TODO: IGNITE-20034 review this after the commit timestamp will be provided from a commit request (request.commitTimestamp()).
     */
    private final ConcurrentHashMap<UUID, CompletableFuture<TxMeta>> txTimestampUpdateMap = new ConcurrentHashMap<>();

    private final Supplier<Map<Integer, IndexLocker>> indexesLockers;

    private final ConcurrentMap<UUID, TxCleanupReadyFutureList> txCleanupReadyFutures = new ConcurrentHashMap<>();

    private final SchemaCompatValidator schemaCompatValidator;

    /** Instance of the local node. */
    private final ClusterNode localNode;

    /** Table storage. */
    private final MvTableStorage mvTableStorage;

    /** Index builder. */
    private final IndexBuilder indexBuilder;

    private final SchemaSyncService schemaSyncService;

    private final CatalogService catalogService;

    /** Listener for creating an index in catalog, {@code null} if the replica is not the leader. */
    private final AtomicReference<EventListener<CreateIndexEventParameters>> createIndexListener = new AtomicReference<>();

    /** Listener for dropping an index in catalog, {@code null} if the replica is not the leader. */
    private final AtomicReference<EventListener<DropIndexEventParameters>> dropIndexListener = new AtomicReference<>();

    /** Busy lock to stop synchronously. */
    private final IgniteSpinBusyLock busyLock = new IgniteSpinBusyLock();

    /** Prevents double stopping. */
    private final AtomicBoolean stopGuard = new AtomicBoolean();

    /** Flag indicates whether the current replica is the primary. */
    private volatile boolean primary;

<<<<<<< HEAD
=======
    private final TablesConfiguration tablesConfig;

>>>>>>> 6bc603de
    /** Placement driver. */
    private final PlacementDriver placementDriver;

    /**
     * The constructor.
     *
     * @param mvDataStorage Data storage.
     * @param raftClient Raft client.
     * @param txManager Transaction manager.
     * @param lockManager Lock manager.
     * @param partId Partition id.
     * @param tableId Table id.
     * @param indexesLockers Index lock helper objects.
     * @param pkIndexStorage Pk index storage.
     * @param secondaryIndexStorages Secondary index storages.
     * @param hybridClock Hybrid clock.
     * @param safeTime Safe time clock.
     * @param txStateStorage Transaction state storage.
     * @param transactionStateResolver Transaction state resolver.
     * @param storageUpdateHandler Handler that processes updates writing them to storage.
     * @param localNode Instance of the local node.
     * @param mvTableStorage Table storage.
     * @param indexBuilder Index builder.
<<<<<<< HEAD
     * @param catalogService Catalog service.
=======
     * @param tablesConfig Tables configuration.
>>>>>>> 6bc603de
     * @param placementDriver Placement driver.
     */
    public PartitionReplicaListener(
            MvPartitionStorage mvDataStorage,
            RaftGroupService raftClient,
            TxManager txManager,
            LockManager lockManager,
            Executor scanRequestExecutor,
            int partId,
            int tableId,
            Supplier<Map<Integer, IndexLocker>> indexesLockers,
            Lazy<TableSchemaAwareIndexStorage> pkIndexStorage,
            Supplier<Map<Integer, TableSchemaAwareIndexStorage>> secondaryIndexStorages,
            HybridClock hybridClock,
            PendingComparableValuesTracker<HybridTimestamp, Void> safeTime,
            TxStateStorage txStateStorage,
            TransactionStateResolver transactionStateResolver,
            StorageUpdateHandler storageUpdateHandler,
            Schemas schemas,
            ClusterNode localNode,
            MvTableStorage mvTableStorage,
            IndexBuilder indexBuilder,
            SchemaSyncService schemaSyncService,
            CatalogService catalogService,
            CatalogTables catalogTables,
<<<<<<< HEAD
=======
            TablesConfiguration tablesConfig,
>>>>>>> 6bc603de
            PlacementDriver placementDriver
    ) {
        this.mvDataStorage = mvDataStorage;
        this.raftClient = raftClient;
        this.txManager = txManager;
        this.lockManager = lockManager;
        this.scanRequestExecutor = scanRequestExecutor;
        this.indexesLockers = indexesLockers;
        this.pkIndexStorage = pkIndexStorage;
        this.secondaryIndexStorages = secondaryIndexStorages;
        this.hybridClock = hybridClock;
        this.safeTime = safeTime;
        this.txStateStorage = txStateStorage;
        this.transactionStateResolver = transactionStateResolver;
        this.storageUpdateHandler = storageUpdateHandler;
        this.localNode = localNode;
        this.mvTableStorage = mvTableStorage;
        this.indexBuilder = indexBuilder;
        this.schemaSyncService = schemaSyncService;
        this.catalogService = catalogService;
<<<<<<< HEAD
=======
        this.tablesConfig = tablesConfig;
>>>>>>> 6bc603de
        this.placementDriver = placementDriver;

        this.replicationGroupId = new TablePartitionId(tableId, partId);

        cursors = new ConcurrentSkipListMap<>(IgniteUuid.globalOrderComparator());

        schemaCompatValidator = new SchemaCompatValidator(schemas, catalogTables);
    }

    @Override
    public CompletableFuture<?> invoke(ReplicaRequest request, String senderId) {
        if (request instanceof TxStateReplicaRequest) {
            return processTxStateReplicaRequest((TxStateReplicaRequest) request);
        }

        return ensureReplicaIsPrimary(request).thenCompose(isPrimary -> processRequest(request, isPrimary, senderId));
    }

    private CompletableFuture<?> processRequest(ReplicaRequest request, @Nullable Boolean isPrimary, String senderId) {
        if (request instanceof CommittableTxRequest) {
            var req = (CommittableTxRequest) request;

            // Saving state is not needed for full transactions.
            if (!req.full()) {
                txManager.updateTxMeta(req.transactionId(), old -> new TxStateMeta(PENDING, senderId, null));
            }
        }

        if (request instanceof ReadWriteSingleRowReplicaRequest) {
            var req = (ReadWriteSingleRowReplicaRequest) request;

            return appendTxCommand(req.transactionId(), req.requestType(), req.full(), () -> processSingleEntryAction(req, senderId));
        } else if (request instanceof ReadWriteSingleRowPkReplicaRequest) {
            var req = (ReadWriteSingleRowPkReplicaRequest) request;

            return appendTxCommand(req.transactionId(), req.requestType(), req.full(), () -> processSingleEntryAction(req, senderId));
        } else if (request instanceof ReadWriteMultiRowReplicaRequest) {
            var req = (ReadWriteMultiRowReplicaRequest) request;

            return appendTxCommand(req.transactionId(), req.requestType(), req.full(), () -> processMultiEntryAction(req, senderId));
        } else if (request instanceof ReadWriteMultiRowPkReplicaRequest) {
            var req = (ReadWriteMultiRowPkReplicaRequest) request;

            return appendTxCommand(req.transactionId(), req.requestType(), req.full(), () -> processMultiEntryAction(req, senderId));
        } else if (request instanceof ReadWriteSwapRowReplicaRequest) {
            var req = (ReadWriteSwapRowReplicaRequest) request;

            return appendTxCommand(req.transactionId(), req.requestType(), req.full(), () -> processTwoEntriesAction(req, senderId));
        } else if (request instanceof ReadWriteScanRetrieveBatchReplicaRequest) {
            var req = (ReadWriteScanRetrieveBatchReplicaRequest) request;

            // Implicit RW scan can be committed locally on a last batch or error.
            return appendTxCommand(req.transactionId(), RequestType.RW_SCAN, false, () -> processScanRetrieveBatchAction(req, senderId))
                    .thenCompose(rows -> {
                        if (allElementsAreNull(rows)) {
                            return completedFuture(rows);
                        } else {
                            return validateAtTimestamp(req.transactionId())
                                    .thenApply(ignored -> rows);
                        }
                    })
                    .handle((rows, err) -> {
                        if (req.full() && (err != null || rows.size() < req.batchSize())) {
                            releaseTxLocks(req.transactionId());
                        }

                        if (err != null) {
                            ExceptionUtils.sneakyThrow(err);
                        }

                        return rows;
                    });
        } else if (request instanceof ReadWriteScanCloseReplicaRequest) {
            processScanCloseAction((ReadWriteScanCloseReplicaRequest) request);

            return completedFuture(null);
        } else if (request instanceof TxFinishReplicaRequest) {
            return processTxFinishAction((TxFinishReplicaRequest) request, senderId);
        } else if (request instanceof TxCleanupReplicaRequest) {
            return processTxCleanupAction((TxCleanupReplicaRequest) request);
        } else if (request instanceof ReadOnlySingleRowPkReplicaRequest) {
            return processReadOnlySingleEntryAction((ReadOnlySingleRowPkReplicaRequest) request, isPrimary);
        } else if (request instanceof ReadOnlyMultiRowPkReplicaRequest) {
            return processReadOnlyMultiEntryAction((ReadOnlyMultiRowPkReplicaRequest) request, isPrimary);
        } else if (request instanceof ReadOnlyScanRetrieveBatchReplicaRequest) {
            return processReadOnlyScanRetrieveBatchAction((ReadOnlyScanRetrieveBatchReplicaRequest) request, isPrimary);
        } else if (request instanceof ReplicaSafeTimeSyncRequest) {
            return processReplicaSafeTimeSyncRequest((ReplicaSafeTimeSyncRequest) request, isPrimary);
        } else {
            throw new UnsupportedReplicaRequestException(request.getClass());
        }
    }

    /**
     * Processes a transaction state request.
     *
     * @param request Transaction state request.
     * @return Result future.
     */
    private CompletableFuture<LeaderOrTxState> processTxStateReplicaRequest(TxStateReplicaRequest request) {
        return placementDriver.getPrimaryReplica(replicationGroupId, hybridClock.now())
                .thenCompose(primaryReplica -> {
                    if (isLocalPeer(primaryReplica.getLeaseholder())) {
                        CompletableFuture<TxMeta> txStateFut = getTxStateConcurrently(request);

                        return txStateFut.thenApply(txMeta -> new LeaderOrTxState(null, txMeta));
                    } else {
                        return completedFuture(new LeaderOrTxState(primaryReplica.getLeaseholder(), null));
                    }
                });
    }

    /**
     * Gets a transaction state or {@code null}, if the transaction is not completed.
     *
     * @param txStateReq Transaction state request.
     * @return Future to transaction state meta or {@code null}.
     */
    private CompletableFuture<TxMeta> getTxStateConcurrently(TxStateReplicaRequest txStateReq) {
        //TODO: IGNITE-20034 review this after the commit timestamp will be provided from a commit request (request.commitTimestamp()).
        CompletableFuture<TxMeta> txStateFut = new CompletableFuture<>();

        txTimestampUpdateMap.compute(txStateReq.txId(), (uuid, fut) -> {
            if (fut != null) {
                fut.thenAccept(txStateFut::complete);
            } else {
                TxMeta txMeta = txStateStorage.get(txStateReq.txId());

                if (txMeta == null) {
                    // All future transactions will be committed after the resolution processed.
                    hybridClock.update(txStateReq.readTimestamp());
                }

                txStateFut.complete(txMeta);
            }

            return null;
        });

        return txStateFut;
    }

    /**
     * Processes retrieve batch for read only transaction.
     *
     * @param request Read only retrieve batch request.
     * @param isPrimary Whether the given replica is primary.
     * @return Result future.
     */
    private CompletableFuture<List<BinaryRow>> processReadOnlyScanRetrieveBatchAction(
            ReadOnlyScanRetrieveBatchReplicaRequest request,
            Boolean isPrimary
    ) {
        requireNonNull(isPrimary);

        UUID txId = request.transactionId();
        int batchCount = request.batchSize();
        HybridTimestamp readTimestamp = request.readTimestamp();

        IgniteUuid cursorId = new IgniteUuid(txId, request.scanId());

        CompletableFuture<Void> safeReadFuture = isPrimaryInTimestamp(isPrimary, readTimestamp) ? completedFuture(null)
                : safeTime.waitFor(readTimestamp);

        if (request.indexToUse() != null) {
            TableSchemaAwareIndexStorage indexStorage = secondaryIndexStorages.get().get(request.indexToUse());

            if (indexStorage == null) {
                throw new AssertionError("Index not found: uuid=" + request.indexToUse());
            }

            if (request.exactKey() != null) {
                assert request.lowerBoundPrefix() == null && request.upperBoundPrefix() == null : "Index lookup doesn't allow bounds.";

                return safeReadFuture.thenCompose(unused -> lookupIndex(request, indexStorage));
            }

            assert indexStorage.storage() instanceof SortedIndexStorage;

            return safeReadFuture.thenCompose(unused -> scanSortedIndex(request, indexStorage));
        }

        return safeReadFuture.thenCompose(unused -> retrieveExactEntriesUntilCursorEmpty(txId, readTimestamp, cursorId, batchCount));
    }

    /**
     * Extracts exact amount of entries, or less if cursor is become empty, from a cursor on the specific time.
     *
     * @param txId Transaction id is used for RW only.
     * @param readTimestamp Timestamp of the moment when that moment when the data will be extracted.
     * @param cursorId Cursor id.
     * @param count Amount of entries which sill be extracted.
     * @return Result future.
     */
    private CompletableFuture<List<BinaryRow>> retrieveExactEntriesUntilCursorEmpty(
            @Nullable UUID txId,
            @Nullable HybridTimestamp readTimestamp,
            IgniteUuid cursorId,
            int count
    ) {
        @SuppressWarnings("resource") PartitionTimestampCursor cursor = (PartitionTimestampCursor) cursors.computeIfAbsent(cursorId,
                id -> mvDataStorage.scan(readTimestamp == null ? HybridTimestamp.MAX_VALUE : readTimestamp));

        var resolutionFuts = new ArrayList<CompletableFuture<BinaryRow>>(count);

        while (resolutionFuts.size() < count && cursor.hasNext()) {
            ReadResult readResult = cursor.next();
            HybridTimestamp newestCommitTimestamp = readResult.newestCommitTimestamp();

            BinaryRow candidate =
                    newestCommitTimestamp == null || !readResult.isWriteIntent() ? null : cursor.committed(newestCommitTimestamp);

            resolutionFuts.add(resolveReadResult(readResult, txId, readTimestamp, () -> candidate));
        }

        return allOf(resolutionFuts.toArray(new CompletableFuture[0])).thenCompose(unused -> {
            var rows = new ArrayList<BinaryRow>(count);

            for (CompletableFuture<BinaryRow> resolutionFut : resolutionFuts) {
                BinaryRow resolvedReadResult = resolutionFut.join();

                if (resolvedReadResult != null) {
                    rows.add(resolvedReadResult);
                }
            }

            if (rows.size() < count && cursor.hasNext()) {
                return retrieveExactEntriesUntilCursorEmpty(txId, readTimestamp, cursorId, count - rows.size()).thenApply(binaryRows -> {
                    rows.addAll(binaryRows);

                    return rows;
                });
            } else {
                return completedFuture(rows);
            }
        });
    }

    /**
     * Extracts exact amount of entries, or less if cursor is become empty, from a cursor on the specific time. Use it for RW.
     *
     * @param txId Transaction id.
     * @param cursorId Cursor id.
     * @return Future finishes with the resolved binary row.
     */
    private CompletableFuture<List<BinaryRow>> retrieveExactEntriesUntilCursorEmpty(UUID txId, IgniteUuid cursorId, int count) {
        return retrieveExactEntriesUntilCursorEmpty(txId, null, cursorId, count).thenCompose(rows -> {
            if (nullOrEmpty(rows)) {
                return completedFuture(Collections.emptyList());
            }

            CompletableFuture<?>[] futs = new CompletableFuture[rows.size()];

            for (int i = 0; i < rows.size(); i++) {
                BinaryRow row = rows.get(i);

                futs[i] = schemaCompatValidator.validateBackwards(row.schemaVersion(), tableId(), txId)
                        .thenCompose(validationResult -> {
                            if (validationResult.isSuccessful()) {
                                return completedFuture(row);
                            } else {
                                throw new IncompatibleSchemaException("Operation failed because schema "
                                        + validationResult.fromSchemaVersion() + " is not backward-compatible with "
                                        + validationResult.toSchemaVersion() + " for table " + validationResult.failedTableId());
                            }
                        });
            }

            return allOf(futs).thenApply((unused) -> rows);
        });
    }

    /**
     * Processes single entry request for read only transaction.
     *
     * @param request Read only single entry request.
     * @param isPrimary Whether the given replica is primary.
     * @return Result future.
     */
    private CompletableFuture<BinaryRow> processReadOnlySingleEntryAction(ReadOnlySingleRowPkReplicaRequest request, Boolean isPrimary) {
        BinaryTuple primaryKey = resolvePk(request.primaryKey());
        HybridTimestamp readTimestamp = request.readTimestamp();

        if (request.requestType() != RequestType.RO_GET) {
            throw new IgniteInternalException(Replicator.REPLICA_COMMON_ERR,
                    format("Unknown single request [actionType={}]", request.requestType()));
        }

        CompletableFuture<Void> safeReadFuture = isPrimaryInTimestamp(isPrimary, readTimestamp) ? completedFuture(null)
                : safeTime.waitFor(request.readTimestamp());

        return safeReadFuture.thenCompose(unused -> resolveRowByPkForReadOnly(primaryKey, readTimestamp));
    }

    /**
     * Checks that the node is primary and {@code timestamp} is already passed in the reference system of the current node.
     *
     * @param isPrimary True if the node is primary, false otherwise.
     * @param timestamp Timestamp to check.
     * @return True if the timestamp is already passed in the reference system of the current node and node is primary, false otherwise.
     */
    private boolean isPrimaryInTimestamp(Boolean isPrimary, HybridTimestamp timestamp) {
        return isPrimary && hybridClock.now().compareTo(timestamp) > 0;
    }

    /**
     * Processes multiple entries request for read only transaction.
     *
     * @param request Read only multiple entries request.
     * @param isPrimary Whether the given replica is primary.
     * @return Result future.
     */
    private CompletableFuture<List<BinaryRow>> processReadOnlyMultiEntryAction(
            ReadOnlyMultiRowPkReplicaRequest request,
            Boolean isPrimary
    ) {
        List<BinaryTuple> primaryKeys = resolvePks(request.primaryKeys());
        HybridTimestamp readTimestamp = request.readTimestamp();

        if (request.requestType() != RequestType.RO_GET_ALL) {
            throw new IgniteInternalException(Replicator.REPLICA_COMMON_ERR,
                    format("Unknown single request [actionType={}]", request.requestType()));
        }

        CompletableFuture<Void> safeReadFuture = isPrimaryInTimestamp(isPrimary, readTimestamp) ? completedFuture(null)
                : safeTime.waitFor(request.readTimestamp());

        return safeReadFuture.thenCompose(unused -> {
            CompletableFuture<BinaryRow>[] resolutionFuts = new CompletableFuture[primaryKeys.size()];

            for (int i = 0; i < primaryKeys.size(); i++) {
                resolutionFuts[i] = resolveRowByPkForReadOnly(primaryKeys.get(i), readTimestamp);
            }

            return allOf(resolutionFuts).thenApply(unused1 -> {
                var result = new ArrayList<BinaryRow>(resolutionFuts.length);

                for (CompletableFuture<BinaryRow> resolutionFut : resolutionFuts) {
                    BinaryRow resolvedReadResult = resolutionFut.join();

                    result.add(resolvedReadResult);
                }

                return result;
            });
        });
    }

    /**
     * Handler to process {@link ReplicaSafeTimeSyncRequest}.
     *
     * @param request Request.
     * @param isPrimary Whether is primary replica.
     * @return Future.
     */
    private CompletableFuture<Void> processReplicaSafeTimeSyncRequest(ReplicaSafeTimeSyncRequest request, Boolean isPrimary) {
        requireNonNull(isPrimary);

        if (!isPrimary) {
            return completedFuture(null);
        }

        return raftClient.run(REPLICA_MESSAGES_FACTORY.safeTimeSyncCommand().safeTimeLong(hybridClock.nowLong()).build());
    }

    /**
     * Close all cursors connected with a transaction.
     *
     * @param txId Transaction id.
     * @throws Exception When an issue happens on cursor closing.
     */
    private void closeAllTransactionCursors(UUID txId) {
        var lowCursorId = new IgniteUuid(txId, Long.MIN_VALUE);
        var upperCursorId = new IgniteUuid(txId, Long.MAX_VALUE);

        Map<IgniteUuid, ? extends Cursor<?>> txCursors = cursors.subMap(lowCursorId, true, upperCursorId, true);

        ReplicationException ex = null;

        for (AutoCloseable cursor : txCursors.values()) {
            try {
                cursor.close();
            } catch (Exception e) {
                if (ex == null) {
                    ex = new ReplicationException(Replicator.REPLICA_COMMON_ERR,
                            format("Close cursor exception [replicaGrpId={}, msg={}]", replicationGroupId,
                                    e.getMessage()), e);
                } else {
                    ex.addSuppressed(e);
                }
            }
        }

        txCursors.clear();

        if (ex != null) {
            throw ex;
        }
    }

    /**
     * Processes scan close request.
     *
     * @param request Scan close request operation.
     */
    private void processScanCloseAction(ReadWriteScanCloseReplicaRequest request) {
        UUID txId = request.transactionId();

        IgniteUuid cursorId = new IgniteUuid(txId, request.scanId());

        Cursor<?> cursor = cursors.remove(cursorId);

        if (cursor != null) {
            try {
                cursor.close();
            } catch (Exception e) {
                throw new ReplicationException(Replicator.REPLICA_COMMON_ERR,
                        format("Close cursor exception [replicaGrpId={}, msg={}]", replicationGroupId,
                                e.getMessage()), e);
            }
        }
    }

    /**
     * Processes scan retrieve batch request.
     *
     * @param request Scan retrieve batch request operation.
     * @return Listener response.
     */
    private CompletableFuture<List<BinaryRow>> processScanRetrieveBatchAction(
            ReadWriteScanRetrieveBatchReplicaRequest request,
            String txCoordinatorId
    ) {
        if (request.indexToUse() != null) {
            TableSchemaAwareIndexStorage indexStorage = secondaryIndexStorages.get().get(request.indexToUse());

            if (indexStorage == null) {
                throw new AssertionError("Index not found: uuid=" + request.indexToUse());
            }

            if (request.exactKey() != null) {
                assert request.lowerBoundPrefix() == null && request.upperBoundPrefix() == null : "Index lookup doesn't allow bounds.";

                return lookupIndex(request, indexStorage.storage());
            }

            assert indexStorage.storage() instanceof SortedIndexStorage;

            return scanSortedIndex(request, indexStorage);
        }

        UUID txId = request.transactionId();
        int batchCount = request.batchSize();

        IgniteUuid cursorId = new IgniteUuid(txId, request.scanId());

        return lockManager.acquire(txId, new LockKey(tableId()), LockMode.S)
                .thenCompose(tblLock -> retrieveExactEntriesUntilCursorEmpty(txId, cursorId, batchCount));
    }

    /**
     * Lookup sorted index in RO tx.
     *
     * @param request Index scan request.
     * @param schemaAwareIndexStorage Index storage.
     * @return Operation future.
     */
    private CompletableFuture<List<BinaryRow>> lookupIndex(
            ReadOnlyScanRetrieveBatchReplicaRequest request,
            TableSchemaAwareIndexStorage schemaAwareIndexStorage
    ) {
        IndexStorage indexStorage = schemaAwareIndexStorage.storage();

        int batchCount = request.batchSize();
        HybridTimestamp timestamp = request.readTimestamp();

        IgniteUuid cursorId = new IgniteUuid(request.transactionId(), request.scanId());

        BinaryTuple key = request.exactKey().asBinaryTuple();

        Cursor<RowId> cursor = (Cursor<RowId>) cursors.computeIfAbsent(cursorId,
                id -> indexStorage.get(key));

        var result = new ArrayList<BinaryRow>(batchCount);

        Cursor<IndexRow> indexRowCursor = CursorUtils.map(cursor, rowId -> new IndexRowImpl(key, rowId));

        return continueReadOnlyIndexScan(schemaAwareIndexStorage, indexRowCursor, timestamp, batchCount, result)
                .thenCompose(ignore -> completedFuture(result));
    }

    private CompletableFuture<List<BinaryRow>> lookupIndex(
            ReadWriteScanRetrieveBatchReplicaRequest request,
            IndexStorage indexStorage
    ) {
        UUID txId = request.transactionId();
        int batchCount = request.batchSize();

        IgniteUuid cursorId = new IgniteUuid(txId, request.scanId());

        Integer indexId = request.indexToUse();

        BinaryTuple exactKey = request.exactKey().asBinaryTuple();

        return lockManager.acquire(txId, new LockKey(indexId), LockMode.IS).thenCompose(idxLock -> { // Index IS lock
            return lockManager.acquire(txId, new LockKey(tableId()), LockMode.IS).thenCompose(tblLock -> { // Table IS lock
                return lockManager.acquire(txId, new LockKey(indexId, exactKey.byteBuffer()), LockMode.S)
                        .thenCompose(indRowLock -> { // Hash index bucket S lock
                            Cursor<RowId> cursor = (Cursor<RowId>) cursors.computeIfAbsent(cursorId, id -> indexStorage.get(exactKey));

                            var result = new ArrayList<BinaryRow>(batchCount);

                            return continueIndexLookup(txId, cursor, batchCount, result)
                                    .thenApply(ignore -> result);
                        });
            });
        });
    }

    /**
     * Scans sorted index in RW tx.
     *
     * @param request Index scan request.
     * @param schemaAwareIndexStorage Sorted index storage.
     * @return Operation future.
     */
    private CompletableFuture<List<BinaryRow>> scanSortedIndex(
            ReadWriteScanRetrieveBatchReplicaRequest request,
            TableSchemaAwareIndexStorage schemaAwareIndexStorage
    ) {
        var indexStorage = (SortedIndexStorage) schemaAwareIndexStorage.storage();

        UUID txId = request.transactionId();
        int batchCount = request.batchSize();

        IgniteUuid cursorId = new IgniteUuid(txId, request.scanId());

        Integer indexId = request.indexToUse();

        BinaryTupleMessage lowerBoundMessage = request.lowerBoundPrefix();
        BinaryTupleMessage upperBoundMessage = request.upperBoundPrefix();

        BinaryTuplePrefix lowerBound = lowerBoundMessage == null ? null : lowerBoundMessage.asBinaryTuplePrefix();
        BinaryTuplePrefix upperBound = upperBoundMessage == null ? null : upperBoundMessage.asBinaryTuplePrefix();

        int flags = request.flags();

        return lockManager.acquire(txId, new LockKey(indexId), LockMode.IS).thenCompose(idxLock -> { // Index IS lock
            return lockManager.acquire(txId, new LockKey(tableId()), LockMode.IS).thenCompose(tblLock -> { // Table IS lock
                var comparator = new BinaryTupleComparator(indexStorage.indexDescriptor().columns());

                Predicate<IndexRow> isUpperBoundAchieved = indexRow -> {
                    if (indexRow == null) {
                        return true;
                    }

                    if (upperBound == null) {
                        return false;
                    }

                    ByteBuffer buffer = upperBound.byteBuffer();

                    if ((flags & SortedIndexStorage.LESS_OR_EQUAL) != 0) {
                        byte boundFlags = buffer.get(0);

                        buffer.put(0, (byte) (boundFlags | BinaryTupleCommon.EQUALITY_FLAG));
                    }

                    return comparator.compare(indexRow.indexColumns().byteBuffer(), buffer) >= 0;
                };

                Cursor<IndexRow> cursor = (Cursor<IndexRow>) cursors.computeIfAbsent(cursorId,
                        id -> indexStorage.scan(
                                lowerBound,
                                // We have to handle upperBound on a level of replication listener,
                                // for correctness of taking of a range lock.
                                null,
                                flags
                        ));

                SortedIndexLocker indexLocker = (SortedIndexLocker) indexesLockers.get().get(indexId);

                var result = new ArrayList<BinaryRow>(batchCount);

                return continueIndexScan(txId, schemaAwareIndexStorage, indexLocker, cursor, batchCount, result, isUpperBoundAchieved)
                        .thenApply(ignore -> result);
            });
        });
    }

    /**
     * Scans sorted index in RO tx.
     *
     * @param request Index scan request.
     * @param schemaAwareIndexStorage Sorted index storage.
     * @return Operation future.
     */
    private CompletableFuture<List<BinaryRow>> scanSortedIndex(
            ReadOnlyScanRetrieveBatchReplicaRequest request,
            TableSchemaAwareIndexStorage schemaAwareIndexStorage
    ) {
        var indexStorage = (SortedIndexStorage) schemaAwareIndexStorage.storage();

        UUID txId = request.transactionId();
        int batchCount = request.batchSize();
        HybridTimestamp timestamp = request.readTimestamp();

        IgniteUuid cursorId = new IgniteUuid(txId, request.scanId());

        BinaryTupleMessage lowerBoundMessage = request.lowerBoundPrefix();
        BinaryTupleMessage upperBoundMessage = request.upperBoundPrefix();

        BinaryTuplePrefix lowerBound = lowerBoundMessage == null ? null : lowerBoundMessage.asBinaryTuplePrefix();
        BinaryTuplePrefix upperBound = upperBoundMessage == null ? null : upperBoundMessage.asBinaryTuplePrefix();

        int flags = request.flags();

        Cursor<IndexRow> cursor = (Cursor<IndexRow>) cursors.computeIfAbsent(cursorId,
                id -> indexStorage.scan(
                        lowerBound,
                        upperBound,
                        flags
                ));

        var result = new ArrayList<BinaryRow>(batchCount);

        return continueReadOnlyIndexScan(schemaAwareIndexStorage, cursor, timestamp, batchCount, result)
                .thenApply(ignore -> result);
    }

    private CompletableFuture<Void> continueReadOnlyIndexScan(
            TableSchemaAwareIndexStorage schemaAwareIndexStorage,
            Cursor<IndexRow> cursor,
            HybridTimestamp timestamp,
            int batchSize,
            List<BinaryRow> result
    ) {
        if (result.size() >= batchSize || !cursor.hasNext()) {
            return completedFuture(null);
        }

        IndexRow indexRow = cursor.next();

        RowId rowId = indexRow.rowId();

        return resolvePlainReadResult(rowId, null, timestamp).thenComposeAsync(resolvedReadResult -> {
            if (resolvedReadResult != null && indexRowMatches(indexRow, resolvedReadResult, schemaAwareIndexStorage)) {
                result.add(resolvedReadResult);
            }

            return continueReadOnlyIndexScan(schemaAwareIndexStorage, cursor, timestamp, batchSize, result);
        }, scanRequestExecutor);
    }

    /**
     * Index scan loop. Retrieves next row from index, takes locks, fetches associated data row and collects to the result.
     *
     * @param txId Transaction id.
     * @param schemaAwareIndexStorage Index storage.
     * @param indexLocker Index locker.
     * @param indexCursor Index cursor.
     * @param batchSize Batch size.
     * @param result Result collection.
     * @param isUpperBoundAchieved Function to stop on upper bound.
     * @return Future.
     */
    private CompletableFuture<Void> continueIndexScan(
            UUID txId,
            TableSchemaAwareIndexStorage schemaAwareIndexStorage,
            SortedIndexLocker indexLocker,
            Cursor<IndexRow> indexCursor,
            int batchSize,
            List<BinaryRow> result,
            Predicate<IndexRow> isUpperBoundAchieved
    ) {
        if (result.size() == batchSize) { // Batch is full, exit loop.
            return completedFuture(null);
        }

        return indexLocker.locksForScan(txId, indexCursor)
                .thenCompose(currentRow -> { // Index row S lock
                    if (isUpperBoundAchieved.test(currentRow)) {
                        return completedFuture(null); // End of range reached. Exit loop.
                    }

                    RowId rowId = currentRow.rowId();

                    return lockManager.acquire(txId, new LockKey(tableId(), rowId), LockMode.S)
                            .thenComposeAsync(rowLock -> { // Table row S lock
                                return resolvePlainReadResult(rowId, txId).thenCompose(resolvedReadResult -> {
                                    if (resolvedReadResult != null) {
                                        if (indexRowMatches(currentRow, resolvedReadResult, schemaAwareIndexStorage)) {
                                            result.add(resolvedReadResult);
                                        }
                                    }

                                    // Proceed scan.
                                    return continueIndexScan(
                                            txId,
                                            schemaAwareIndexStorage,
                                            indexLocker,
                                            indexCursor,
                                            batchSize,
                                            result,
                                            isUpperBoundAchieved
                                    );
                                });
                            }, scanRequestExecutor);
                });
    }

    /**
     * Checks whether passed index row corresponds to the binary row.
     *
     * @param indexRow Index row, read from index storage.
     * @param binaryRow Binary row, read from MV storage.
     * @param schemaAwareIndexStorage Schema aware index storage, to resolve values of indexed columns in a binary row.
     * @return {@code true} if index row matches the binary row, {@code false} otherwise.
     */
    private static boolean indexRowMatches(IndexRow indexRow, BinaryRow binaryRow, TableSchemaAwareIndexStorage schemaAwareIndexStorage) {
        BinaryTuple actualIndexRow = schemaAwareIndexStorage.indexRowResolver().extractColumns(binaryRow);

        return indexRow.indexColumns().byteBuffer().equals(actualIndexRow.byteBuffer());
    }

    private CompletableFuture<Void> continueIndexLookup(
            UUID txId,
            Cursor<RowId> indexCursor,
            int batchSize,
            List<BinaryRow> result
    ) {
        if (result.size() >= batchSize || !indexCursor.hasNext()) {
            return completedFuture(null);
        }

        RowId rowId = indexCursor.next();

        return lockManager.acquire(txId, new LockKey(tableId(), rowId), LockMode.S)
                .thenComposeAsync(rowLock -> { // Table row S lock
                    return resolvePlainReadResult(rowId, txId).thenCompose(resolvedReadResult -> {
                        if (resolvedReadResult != null) {
                            result.add(resolvedReadResult);
                        }

                        // Proceed lookup.
                        return continueIndexLookup(txId, indexCursor, batchSize, result);
                    });
                }, scanRequestExecutor);
    }

    /**
     * Resolves a result received from a direct storage read.
     *
     * @param rowId Row id to resolve.
     * @param txId Transaction id is used for RW only.
     * @param timestamp Read timestamp.
     * @return Future finishes with the resolved binary row.
     */
    private CompletableFuture<BinaryRow> resolvePlainReadResult(RowId rowId, @Nullable UUID txId, @Nullable HybridTimestamp timestamp) {
        ReadResult readResult = mvDataStorage.read(rowId, timestamp == null ? HybridTimestamp.MAX_VALUE : timestamp);

        return resolveReadResult(readResult, txId, timestamp, () -> {
            if (readResult.newestCommitTimestamp() == null) {
                return null;
            }

            ReadResult committedReadResult = mvDataStorage.read(rowId, readResult.newestCommitTimestamp());

            assert !committedReadResult.isWriteIntent() :
                    "The result is not committed [rowId=" + rowId + ", timestamp="
                            + readResult.newestCommitTimestamp() + ']';

            return committedReadResult.binaryRow();
        });
    }

    /**
     * Resolves a result received from a direct storage read. Use it for RW.
     *
     * @param rowId Row id.
     * @param txId Transaction id.
     * @return Future finishes with the resolved binary row.
     */
    private CompletableFuture<BinaryRow> resolvePlainReadResult(RowId rowId, UUID txId) {
        return resolvePlainReadResult(rowId, txId, null).thenCompose(row -> {
            if (row == null) {
                return completedFuture(null);
            }

            return schemaCompatValidator.validateBackwards(row.schemaVersion(), tableId(), txId)
                    .thenApply(validationResult -> {
                        if (validationResult.isSuccessful()) {
                            return row;
                        } else {
                            throw new IncompatibleSchemaException("Operation failed because schema "
                                    + validationResult.fromSchemaVersion() + " is not backward-compatible with "
                                    + validationResult.toSchemaVersion() + " for table " + validationResult.failedTableId());
                        }
                    });
        });
    }

    private CompletableFuture<Void> continueReadOnlyIndexLookup(
            Cursor<RowId> indexCursor,
            HybridTimestamp timestamp,
            int batchSize,
            List<BinaryRow> result
    ) {
        if (result.size() >= batchSize || !indexCursor.hasNext()) {
            return completedFuture(null);
        }

        RowId rowId = indexCursor.next();

        return resolvePlainReadResult(rowId, null, timestamp).thenComposeAsync(resolvedReadResult -> {
            if (resolvedReadResult != null) {
                result.add(resolvedReadResult);
            }

            return continueReadOnlyIndexLookup(indexCursor, timestamp, batchSize, result);
        }, scanRequestExecutor);
    }

    /**
     * Processes transaction finish request.
     * <ol>
     *     <li>Get commit timestamp from finish replica request.</li>
     *     <li>If attempting a commit, validate commit (and, if not valid, switch to abort)</li>
     *     <li>Run specific raft {@code FinishTxCommand} command, that will apply txn state to corresponding txStateStorage.</li>
     *     <li>Send cleanup requests to all enlisted primary replicas.</li>
     * </ol>
     *
     * @param request Transaction finish request.
     * @param txCoordinatorId Transaction coordinator id.
     * @return future result of the operation.
     */
    // TODO: need to properly handle primary replica changes https://issues.apache.org/jira/browse/IGNITE-17615
    private CompletableFuture<Void> processTxFinishAction(TxFinishReplicaRequest request, String txCoordinatorId) {
        List<TablePartitionId> aggregatedGroupIds = request.groups().values().stream()
                .flatMap(List::stream)
                .map(IgniteBiTuple::get1)
                .collect(toList());

        UUID txId = request.txId();

        if (request.commit()) {
            return schemaCompatValidator.validateForward(txId, aggregatedGroupIds, request.commitTimestamp())
                    .thenCompose(validationResult -> {
                        return finishAndCleanup(request, validationResult.isSuccessful(), aggregatedGroupIds, txId, txCoordinatorId)
                                .thenAccept(unused -> throwIfSchemaValidationOnCommitFailed(validationResult));
                    });
        } else {
            // Aborting.
            return finishAndCleanup(request, false, aggregatedGroupIds, txId, txCoordinatorId);
        }
    }

    private static void throwIfSchemaValidationOnCommitFailed(CompatValidationResult validationResult) {
        if (!validationResult.isSuccessful()) {
            throw new IncompatibleSchemaAbortException("Commit failed because schema "
                    + validationResult.fromSchemaVersion() + " is not forward-compatible with "
                    + validationResult.toSchemaVersion() + " for table " + validationResult.failedTableId());
        }
    }

    private CompletableFuture<Void> finishAndCleanup(
            TxFinishReplicaRequest request,
            boolean commit,
            List<TablePartitionId> aggregatedGroupIds,
            UUID txId,
            String txCoordinatorId
    ) {
        CompletableFuture<?> changeStateFuture = finishTransaction(aggregatedGroupIds, txId, commit, txCoordinatorId);

        // TODO: https://issues.apache.org/jira/browse/IGNITE-17578 Cleanup process should be asynchronous.
        CompletableFuture<?>[] cleanupFutures = new CompletableFuture[request.groups().size()];
        AtomicInteger cleanupFuturesCnt = new AtomicInteger(0);

        request.groups().forEach(
                (recipientNode, tablePartitionIds) ->
                        cleanupFutures[cleanupFuturesCnt.getAndIncrement()] = changeStateFuture.thenCompose(ignored ->
                                txManager.cleanup(
                                        recipientNode,
                                        tablePartitionIds,
                                        txId,
                                        commit,
                                        request.commitTimestamp()
                                )
                        )
        );

        return allOf(cleanupFutures);
    }

    /**
     * Finishes a transaction.
     *
     * @param aggregatedGroupIds Partition identifies which are enlisted in the transaction.
     * @param txId Transaction id.
     * @param commit True is the transaction is committed, false otherwise.
     * @param txCoordinatorId Transaction coordinator id.
     * @return Future to wait of the finish.
     */
    private CompletableFuture<Object> finishTransaction(
            List<TablePartitionId> aggregatedGroupIds,
            UUID txId,
            boolean commit,
            String txCoordinatorId
    ) {
        // TODO: IGNITE-20034 Timestamp from request is not using until the issue has not been fixed (request.commitTimestamp())
        var fut = new CompletableFuture<TxMeta>();

        txTimestampUpdateMap.put(txId, fut);

        HybridTimestamp currentTimestamp = hybridClock.now();
        HybridTimestamp commitTimestamp = commit ? currentTimestamp : null;

        return reliableCatalogVersionFor(currentTimestamp)
                .thenApply(catalogVersion -> {
                    FinishTxCommandBuilder finishTxCmdBldr = MSG_FACTORY.finishTxCommand()
                            .txId(txId)
                            .commit(commit)
                            .safeTimeLong(currentTimestamp.longValue())
                            .txCoordinatorId(txCoordinatorId)
                            .requiredCatalogVersion(catalogVersion)
                            .tablePartitionIds(
                                    aggregatedGroupIds.stream()
                                            .map(PartitionReplicaListener::tablePartitionId)
                                            .collect(toList())
                            );

                    if (commit) {
                        finishTxCmdBldr.commitTimestampLong(commitTimestamp.longValue());
                    }

                    return finishTxCmdBldr.build();
                })
                .thenCompose(raftClient::run)
                .whenComplete((o, throwable) -> {
                    TxState txState = commit ? COMMITED : ABORTED;

                    fut.complete(new TxMeta(txState, aggregatedGroupIds, commitTimestamp));

                    markFinished(txId, txState, commitTimestamp);

                    txTimestampUpdateMap.remove(txId);
                });
    }


    /**
     * Processes transaction cleanup request:
     * <ol>
     *     <li>Waits for finishing of local transactional operations;</li>
     *     <li>Runs asynchronously the specific raft {@code TxCleanupCommand} command, that will convert all pending entries(writeIntents)
     *     to either regular values({@link TxState#COMMITED}) or removing them ({@link TxState#ABORTED});</li>
     *     <li>Releases all locks that were held on local Replica by given transaction.</li>
     * </ol>
     * This operation is idempotent, so it's safe to retry it.
     *
     * @param request Transaction cleanup request.
     * @return CompletableFuture of void.
     */
    // TODO: need to properly handle primary replica changes https://issues.apache.org/jira/browse/IGNITE-17615
    private CompletableFuture<Void> processTxCleanupAction(TxCleanupReplicaRequest request) {
        try {
            closeAllTransactionCursors(request.txId());
        } catch (Exception e) {
            return failedFuture(e);
        }

        TxState txState = request.commit() ? COMMITED : ABORTED;

        markFinished(request.txId(), txState, request.commitTimestamp());

        List<CompletableFuture<?>> txUpdateFutures = new ArrayList<>();
        List<CompletableFuture<?>> txReadFutures = new ArrayList<>();

        // TODO https://issues.apache.org/jira/browse/IGNITE-18617
        txCleanupReadyFutures.compute(request.txId(), (id, txOps) -> {
            if (txOps == null) {
                txOps = new TxCleanupReadyFutureList();
            }

            txOps.futures.forEach((opType, futures) -> {
                if (opType.isRwRead()) {
                    txReadFutures.addAll(futures);
                } else {
                    txUpdateFutures.addAll(futures);
                }
            });

            txOps.futures.clear();

            txOps.state = txState;

            return txOps;
        });

        if (txUpdateFutures.isEmpty()) {
            if (!txReadFutures.isEmpty()) {
                return allOffFuturesExceptionIgnored(txReadFutures, request)
                        .thenRun(() -> releaseTxLocks(request.txId()));
            }

            return completedFuture(null);
        }

        return allOffFuturesExceptionIgnored(txUpdateFutures, request).thenCompose(v -> {
            long commandTimestamp = hybridClock.nowLong();

            return reliableCatalogVersionFor(hybridTimestamp(commandTimestamp))
                    .thenCompose(catalogVersion -> {
                        TxCleanupCommand txCleanupCmd = MSG_FACTORY.txCleanupCommand()
                                .txId(request.txId())
                                .commit(request.commit())
                                .commitTimestampLong(request.commitTimestampLong())
                                .safeTimeLong(commandTimestamp)
                                .txCoordinatorId(getTxCoordinatorId(request.txId()))
                                .requiredCatalogVersion(catalogVersion)
                                .build();

                        storageUpdateHandler.handleTransactionCleanup(request.txId(), request.commit(), request.commitTimestamp());

                        raftClient.run(txCleanupCmd)
                                .exceptionally(e -> {
                                    LOG.warn("Failed to complete transaction cleanup command [txId=" + request.txId() + ']', e);

                                    return completedFuture(null);
                                });

                        return allOffFuturesExceptionIgnored(txReadFutures, request)
                                .thenRun(() -> releaseTxLocks(request.txId()));
                    });
        });
    }

    private String getTxCoordinatorId(UUID txId) {
        TxStateMeta meta = txManager.stateMeta(txId);

        assert meta != null : "Trying to cleanup a transaction that was not enlisted, txId=" + txId;

        return meta.txCoordinatorId();
    }

    /**
     * Creates a future that waits all transaction operations are completed.
     *
     * @param txFutures Transaction operation futures.
     * @param request Cleanup request.
     * @return The future completes when all futures in passed list are completed.
     */
    private static CompletableFuture<Void> allOffFuturesExceptionIgnored(List<CompletableFuture<?>> txFutures,
            TxCleanupReplicaRequest request) {
        return allOf(txFutures.toArray(new CompletableFuture<?>[0]))
                .exceptionally(e -> {
                    assert !request.commit() :
                            "Transaction is committing, but an operation has completed with exception [txId=" + request.txId()
                                    + ", err=" + e.getMessage() + ']';

                    return null;
                });
    }

    private void releaseTxLocks(UUID txId) {
        lockManager.locks(txId).forEachRemaining(lockManager::release);
    }

    /**
     * Finds the row and its identifier by given pk search row.
     *
     * @param pk Binary Tuple representing a primary key.
     * @param txId An identifier of the transaction regarding which we need to resolve the given row.
     * @param action An action to perform on a resolved row.
     * @param <T> A type of the value returned by action.
     * @return A future object representing the result of the given action.
     */
    private <T> CompletableFuture<T> resolveRowByPk(
            BinaryTuple pk,
            UUID txId,
            BiFunction<@Nullable RowId, @Nullable BinaryRow, CompletableFuture<T>> action
    ) {
        IndexLocker pkLocker = indexesLockers.get().get(pkIndexStorage.get().id());

        assert pkLocker != null;

        return pkLocker.locksForLookupByKey(txId, pk)
                .thenCompose(ignored -> {

                    boolean cursorClosureSetUp = false;
                    Cursor<RowId> cursor = null;

                    try {
                        cursor = getFromPkIndex(pk);

                        Cursor<RowId> finalCursor = cursor;
                        CompletableFuture<T> resolvingFuture = continueResolvingByPk(cursor, txId, action)
                                .whenComplete((res, ex) -> finalCursor.close());

                        cursorClosureSetUp = true;

                        return resolvingFuture;
                    } finally {
                        if (!cursorClosureSetUp && cursor != null) {
                            cursor.close();
                        }
                    }
                });
    }

    private <T> CompletableFuture<T> continueResolvingByPk(
            Cursor<RowId> cursor,
            UUID txId,
            BiFunction<@Nullable RowId, @Nullable BinaryRow, CompletableFuture<T>> action
    ) {
        if (!cursor.hasNext()) {
            return action.apply(null, null);
        }

        RowId rowId = cursor.next();

        return resolvePlainReadResult(rowId, txId).thenCompose(row -> {
            if (row != null) {
                return action.apply(rowId, row);
            } else {
                return continueResolvingByPk(cursor, txId, action);
            }
        });

    }

    /**
     * Appends an operation to prevent the race between commit/rollback and the operation execution.
     *
     * @param txId Transaction id.
     * @param cmdType Command type.
     * @param full {@code True} if a full transaction and can be immediately committed.
     * @param op Operation closure.
     * @param <T> Type of execution result.
     * @return A future object representing the result of the given operation.
     */
    private <T> CompletableFuture<T> appendTxCommand(UUID txId, RequestType cmdType, boolean full, Supplier<CompletableFuture<T>> op) {
        var fut = new CompletableFuture<T>();

        if (!full) {
            txCleanupReadyFutures.compute(txId, (id, txOps) -> {
                if (txOps == null) {
                    txOps = new TxCleanupReadyFutureList();
                }

                if (txOps.state == ABORTED || txOps.state == COMMITED) {
                    fut.completeExceptionally(
                            new TransactionException(TX_FAILED_READ_WRITE_OPERATION_ERR, "Transaction is already finished."));
                } else {
                    txOps.futures.computeIfAbsent(cmdType, type -> new ArrayList<>()).add(fut);
                }

                return txOps;
            });
        }

        if (!fut.isDone()) {
            op.get().whenComplete((v, th) -> {
                if (full) { // Fast unlock.
                    releaseTxLocks(txId);
                }

                if (th != null) {
                    fut.completeExceptionally(th);
                } else {
                    fut.complete(v);
                }
            });
        }

        return fut;
    }

    /**
     * Finds the row and its identifier by given pk search row.
     *
     * @param pk Binary Tuple bytes representing a primary key.
     * @param ts A timestamp regarding which we need to resolve the given row.
     * @return Result of the given action.
     */
    private CompletableFuture<BinaryRow> resolveRowByPkForReadOnly(BinaryTuple pk, HybridTimestamp ts) {
        try (Cursor<RowId> cursor = getFromPkIndex(pk)) {
            List<ReadResult> candidates = new ArrayList<>();

            for (RowId rowId : cursor) {
                ReadResult readResult = mvDataStorage.read(rowId, ts);

                if (!readResult.isEmpty() || readResult.isWriteIntent()) {
                    candidates.add(readResult);
                }
            }

            if (candidates.isEmpty()) {
                return completedFuture(null);
            }

            // TODO https://issues.apache.org/jira/browse/IGNITE-18767 scan of multiple write intents should not be needed
            List<ReadResult> writeIntents = filter(candidates, ReadResult::isWriteIntent);

            if (!writeIntents.isEmpty()) {
                ReadResult writeIntent = writeIntents.get(0);

                // Assume that all write intents for the same key belong to the same transaction, as the key should be exclusively locked.
                // This means that we can just resolve the state of this transaction.
                checkWriteIntentsBelongSameTx(writeIntents);

                return resolveTxState(
                        new TablePartitionId(writeIntent.commitTableId(), writeIntent.commitPartitionId()),
                        writeIntent.transactionId(),
                        ts)
                        .thenApply(readLastCommitted -> {
                            if (readLastCommitted) {
                                for (ReadResult wi : writeIntents) {
                                    HybridTimestamp newestCommitTimestamp = wi.newestCommitTimestamp();

                                    if (newestCommitTimestamp == null) {
                                        continue;
                                    }

                                    ReadResult committedReadResult = mvDataStorage.read(wi.rowId(), newestCommitTimestamp);

                                    assert !committedReadResult.isWriteIntent() :
                                            "The result is not committed [rowId=" + wi.rowId() + ", timestamp="
                                                    + newestCommitTimestamp + ']';

                                    return committedReadResult.binaryRow();
                                }

                                return findAny(candidates, c -> !c.isWriteIntent() && !c.isEmpty()).map(ReadResult::binaryRow)
                                        .orElse(null);
                            } else {
                                return findAny(writeIntents, wi -> !wi.isEmpty()).map(ReadResult::binaryRow)
                                        .orElse(null);
                            }
                        });
            } else {
                BinaryRow result = findAny(candidates, r -> !r.isEmpty()).map(ReadResult::binaryRow)
                        .orElse(null);

                return completedFuture(result);
            }
        } catch (Exception e) {
            throw new IgniteInternalException(Replicator.REPLICA_COMMON_ERR,
                    format("Unable to close cursor [tableId={}]", tableId()), e);
        }
    }

    /**
     * Check that all given write intents belong to the same transaction.
     *
     * @param writeIntents Write intents.
     */
    private static void checkWriteIntentsBelongSameTx(Collection<ReadResult> writeIntents) {
        ReadResult writeIntent = findAny(writeIntents).orElseThrow();

        for (ReadResult wi : writeIntents) {
            assert Objects.equals(wi.transactionId(), writeIntent.transactionId())
                    : "Unexpected write intent, tx1=" + writeIntent.transactionId() + ", tx2=" + wi.transactionId();

            assert Objects.equals(wi.commitTableId(), writeIntent.commitTableId())
                    : "Unexpected write intent, commitTableId1=" + writeIntent.commitTableId() + ", commitTableId2=" + wi.commitTableId();

            assert wi.commitPartitionId() == writeIntent.commitPartitionId()
                    : "Unexpected write intent, commitPartitionId1=" + writeIntent.commitPartitionId()
                    + ", commitPartitionId2=" + wi.commitPartitionId();
        }
    }

    /**
     * Tests row values for equality.
     *
     * @param row Row.
     * @param row2 Row.
     * @return {@code true} if rows are equal.
     */
    private static boolean equalValues(BinaryRow row, BinaryRow row2) {
        return row.tupleSlice().compareTo(row2.tupleSlice()) == 0;
    }

    /**
     * Precesses multi request.
     *
     * @param request Multi request operation.
     * @param txCoordinatorId Transaction coordinator id.
     * @return Listener response.
     */
    private CompletableFuture<?> processMultiEntryAction(ReadWriteMultiRowReplicaRequest request, String txCoordinatorId) {
        UUID txId = request.transactionId();
        TablePartitionId committedPartitionId = request.commitPartitionId().asTablePartitionId();
        List<BinaryRow> searchRows = request.binaryRows();

        assert committedPartitionId != null : "Commit partition is null [type=" + request.requestType() + ']';

        switch (request.requestType()) {
            case RW_DELETE_EXACT_ALL: {
                CompletableFuture<RowId>[] deleteExactLockFuts = new CompletableFuture[searchRows.size()];

                for (int i = 0; i < searchRows.size(); i++) {
                    BinaryRow searchRow = searchRows.get(i);

                    deleteExactLockFuts[i] = resolveRowByPk(extractPk(searchRow), txId, (rowId, row) -> {
                        if (rowId == null) {
                            return completedFuture(null);
                        }

                        return takeLocksForDeleteExact(searchRow, rowId, row, txId);
                    });
                }

                return allOf(deleteExactLockFuts).thenCompose(ignore -> {
                    Map<UUID, BinaryRowMessage> rowIdsToDelete = new HashMap<>();
                    Collection<BinaryRow> result = new ArrayList<>();

                    for (int i = 0; i < searchRows.size(); i++) {
                        RowId lockedRowId = deleteExactLockFuts[i].join();

                        if (lockedRowId != null) {
                            rowIdsToDelete.put(lockedRowId.uuid(), null);
                        } else {
                            result.add(searchRows.get(i));
                        }
                    }

                    if (rowIdsToDelete.isEmpty()) {
                        return completedFuture(result);
                    }

                    return validateAtTimestampAndBuildUpdateAllCommand(request, rowIdsToDelete, txCoordinatorId)
                            .thenCompose(this::applyUpdateAllCommand)
                            .thenApply(ignored -> result);
                });
            }
            case RW_INSERT_ALL: {
                List<BinaryTuple> pks = new ArrayList<>(searchRows.size());
<<<<<<< HEAD

                CompletableFuture<RowId>[] pkReadLockFuts = new CompletableFuture[searchRows.size()];

=======

                CompletableFuture<RowId>[] pkReadLockFuts = new CompletableFuture[searchRows.size()];

>>>>>>> 6bc603de
                for (int i = 0; i < searchRows.size(); i++) {
                    BinaryTuple pk = extractPk(searchRows.get(i));

                    pks.add(pk);

                    pkReadLockFuts[i] = resolveRowByPk(pk, txId, (rowId, row) -> completedFuture(rowId));
                }

                return allOf(pkReadLockFuts).thenCompose(ignore -> {
                    Collection<BinaryRow> result = new ArrayList<>();
                    Map<RowId, BinaryRow> rowsToInsert = new HashMap<>();
                    Set<ByteBuffer> uniqueKeys = new HashSet<>();

                    for (int i = 0; i < searchRows.size(); i++) {
                        BinaryRow row = searchRows.get(i);
                        RowId lockedRow = pkReadLockFuts[i].join();

                        if (lockedRow == null && uniqueKeys.add(pks.get(i).byteBuffer())) {
                            rowsToInsert.put(new RowId(partId(), UUID.randomUUID()), row);
                        } else {
                            result.add(row);
                        }
                    }

                    if (rowsToInsert.isEmpty()) {
                        return completedFuture(result);
                    }

                    CompletableFuture<IgniteBiTuple<RowId, Collection<Lock>>>[] insertLockFuts = new CompletableFuture[rowsToInsert.size()];

                    int idx = 0;

                    for (Map.Entry<RowId, BinaryRow> entry : rowsToInsert.entrySet()) {
                        insertLockFuts[idx++] = takeLocksForInsert(entry.getValue(), entry.getKey(), txId);
                    }

                    Map<UUID, BinaryRowMessage> convertedMap = rowsToInsert.entrySet().stream()
                            .collect(Collectors.toMap(
                                    e -> e.getKey().uuid(),
                                    e -> MSG_FACTORY.binaryRowMessage()
                                            .binaryTuple(e.getValue().tupleSlice())
                                            .schemaVersion(e.getValue().schemaVersion())
                                            .build()
                            ));

                    return allOf(insertLockFuts)
                            .thenCompose(ignored -> validateAtTimestampAndBuildUpdateAllCommand(request, convertedMap, txCoordinatorId))
                            .thenCompose(this::applyUpdateAllCommand)
                            .thenApply(ignored -> {
                                // Release short term locks.
                                for (CompletableFuture<IgniteBiTuple<RowId, Collection<Lock>>> insertLockFut : insertLockFuts) {
                                    insertLockFut.join().get2()
                                            .forEach(lock -> lockManager.release(lock.txId(), lock.lockKey(), lock.lockMode()));
                                }

                                return result;
                            });
                });
            }
            case RW_UPSERT_ALL: {
                CompletableFuture<IgniteBiTuple<RowId, Collection<Lock>>>[] rowIdFuts = new CompletableFuture[searchRows.size()];

                for (int i = 0; i < searchRows.size(); i++) {
                    BinaryRow searchRow = searchRows.get(i);

                    rowIdFuts[i] = resolveRowByPk(extractPk(searchRow), txId, (rowId, row) -> {
                        boolean insert = rowId == null;

                        RowId rowId0 = insert ? new RowId(partId(), UUID.randomUUID()) : rowId;

                        return insert
                                ? takeLocksForInsert(searchRow, rowId0, txId)
                                : takeLocksForUpdate(searchRow, rowId0, txId);
                    });
                }

                return allOf(rowIdFuts).thenCompose(ignore -> {
                    List<BinaryRowMessage> searchRowMessages = request.binaryRowMessages();
                    Map<UUID, BinaryRowMessage> rowsToUpdate = IgniteUtils.newHashMap(searchRowMessages.size());
<<<<<<< HEAD

                    for (int i = 0; i < searchRowMessages.size(); i++) {
                        RowId lockedRow = rowIdFuts[i].join().get1();

=======

                    for (int i = 0; i < searchRowMessages.size(); i++) {
                        RowId lockedRow = rowIdFuts[i].join().get1();

>>>>>>> 6bc603de
                        rowsToUpdate.put(lockedRow.uuid(), searchRowMessages.get(i));
                    }

                    if (rowsToUpdate.isEmpty()) {
                        return completedFuture(null);
                    }

                    return validateAtTimestampAndBuildUpdateAllCommand(request, rowsToUpdate, txCoordinatorId)
                            .thenCompose(this::applyUpdateAllCommand)
                            .thenRun(() -> {
                                // Release short term locks.
                                for (CompletableFuture<IgniteBiTuple<RowId, Collection<Lock>>> rowIdFut : rowIdFuts) {
                                    rowIdFut.join().get2()
                                            .forEach(lock -> lockManager.release(lock.txId(), lock.lockKey(), lock.lockMode()));
                                }
                            });
                });
            }
            default: {
                throw new IgniteInternalException(Replicator.REPLICA_COMMON_ERR,
                        format("Unknown multi request [actionType={}]", request.requestType()));
            }
        }
    }

    /**
     * Precesses multi request.
     *
     * @param request Multi request operation.
     * @param txCoordinatorId Transaction coordinator id.
     * @return Listener response.
     */
    private CompletableFuture<?> processMultiEntryAction(ReadWriteMultiRowPkReplicaRequest request, String txCoordinatorId) {
        UUID txId = request.transactionId();
        TablePartitionId committedPartitionId = request.commitPartitionId().asTablePartitionId();
        List<BinaryTuple> primaryKeys = resolvePks(request.primaryKeys());

        assert committedPartitionId != null || request.requestType() == RequestType.RW_GET_ALL
                : "Commit partition is null [type=" + request.requestType() + ']';

        switch (request.requestType()) {
            case RW_GET_ALL: {
                CompletableFuture<BinaryRow>[] rowFuts = new CompletableFuture[primaryKeys.size()];

                for (int i = 0; i < primaryKeys.size(); i++) {
                    rowFuts[i] = resolveRowByPk(primaryKeys.get(i), txId, (rowId, row) -> {
                        if (rowId == null) {
                            return completedFuture(null);
                        }

                        return takeLocksForGet(rowId, txId)
                                .thenApply(ignored -> row);
                    });
                }

                return allOf(rowFuts)
                        .thenCompose(ignored -> {
                            var result = new ArrayList<BinaryRow>(primaryKeys.size());

                            for (CompletableFuture<BinaryRow> rowFut : rowFuts) {
                                result.add(rowFut.join());
                            }

                            if (allElementsAreNull(result)) {
                                return completedFuture(result);
                            }

                            return validateAtTimestamp(txId)
                                    .thenApply(unused -> result);
                        });
            }
            case RW_DELETE_ALL: {
                CompletableFuture<RowId>[] rowIdLockFuts = new CompletableFuture[primaryKeys.size()];

                for (int i = 0; i < primaryKeys.size(); i++) {
                    rowIdLockFuts[i] = resolveRowByPk(primaryKeys.get(i), txId, (rowId, row) -> {
                        if (rowId == null) {
                            return completedFuture(null);
                        }

                        return takeLocksForDelete(row, rowId, txId);
                    });
                }

                return allOf(rowIdLockFuts).thenCompose(ignore -> {
                    Map<UUID, BinaryRowMessage> rowIdsToDelete = new HashMap<>();
                    Collection<Boolean> result = new ArrayList<>();

                    for (CompletableFuture<RowId> lockFut : rowIdLockFuts) {
                        RowId lockedRowId = lockFut.join();

                        if (lockedRowId != null) {
                            rowIdsToDelete.put(lockedRowId.uuid(), null);

                            result.add(true);
                        } else {
                            result.add(false);
                        }
                    }

                    if (rowIdsToDelete.isEmpty()) {
                        return completedFuture(result);
                    }

                    return validateAtTimestampAndBuildUpdateAllCommand(request, rowIdsToDelete, txCoordinatorId)
                            .thenCompose(this::applyUpdateAllCommand)
                            .thenApply(ignored -> result);
                });
            }
            default: {
                throw new IgniteInternalException(Replicator.REPLICA_COMMON_ERR,
                        format("Unknown multi request [actionType={}]", request.requestType()));
            }
        }
    }

    private static <T> boolean allElementsAreNull(List<T> list) {
        for (T element : list) {
            if (element != null) {
                return false;
            }
        }

        return true;
    }

    /**
     * Executes a command and handles exceptions. A result future can be finished with exception by following rules:
     * <ul>
     *     <li>If RAFT command cannot finish due to timeout, the future finished with {@link ReplicationTimeoutException}.</li>
     *     <li>If RAFT command finish with a runtime exception, the exception is moved to the result future.</li>
     *     <li>If RAFT command finish with any other exception, the future finished with {@link ReplicationException}.
     *     The original exception is set as cause.</li>
     * </ul>
     *
     * @param cmd Raft command.
     * @return Raft future.
     */
    private CompletableFuture<Object> applyCmdWithExceptionHandling(Command cmd) {
        return raftClient.run(cmd).exceptionally(throwable -> {
            if (throwable instanceof TimeoutException) {
                throw new ReplicationTimeoutException(replicationGroupId);
            } else if (throwable instanceof RuntimeException) {
                throw (RuntimeException) throwable;
            } else {
                throw new ReplicationException(replicationGroupId, throwable);
            }
        });
    }

    /**
     * Executes an Update command.
     *
     * @param cmd Update command.
     * @return Raft future, see {@link #applyCmdWithExceptionHandling(Command)}.
     */
    private CompletableFuture<Object> applyUpdateCommand(UpdateCommand cmd) {
        if (!cmd.full()) {
            storageUpdateHandler.handleUpdate(
                    cmd.txId(),
                    cmd.rowUuid(),
                    cmd.tablePartitionId().asTablePartitionId(),
                    cmd.row(),
                    true,
                    null,
                    null);

            // TODO: https://issues.apache.org/jira/browse/IGNITE-20124 tmp
            synchronized (safeTime) {
                updateTrackerIgnoringTrackerClosedException(safeTime, cmd.safeTime());
            }
        }

        return applyCmdWithExceptionHandling(cmd).thenApply(res -> {
            // Try to avoid double write if an entry is already replicated.
            // TODO: https://issues.apache.org/jira/browse/IGNITE-20124 tmp
            synchronized (safeTime) {
                if (cmd.full() && cmd.safeTime().compareTo(safeTime.current()) > 0) {
                    storageUpdateHandler.handleUpdate(
                            cmd.txId(),
                            cmd.rowUuid(),
                            cmd.tablePartitionId().asTablePartitionId(),
                            cmd.row(),
                            false,
                            null,
                            cmd.safeTime());

                    updateTrackerIgnoringTrackerClosedException(safeTime, cmd.safeTime());
                }
            }
            return res;
        });
    }

    /**
     * Executes an UpdateAll command.
     *
     * @param cmd UpdateAll command.
     * @return Raft future, see {@link #applyCmdWithExceptionHandling(Command)}.
     */
    private CompletableFuture<Object> applyUpdateAllCommand(UpdateAllCommand cmd) {
        if (!cmd.full()) {
            storageUpdateHandler.handleUpdateAll(
                    cmd.txId(),
                    cmd.rowsToUpdate(),
                    cmd.tablePartitionId().asTablePartitionId(),
                    true,
                    null,
                    null);

            // TODO: https://issues.apache.org/jira/browse/IGNITE-20124 tmp
            synchronized (safeTime) {
                updateTrackerIgnoringTrackerClosedException(safeTime, cmd.safeTime());
            }
        }

        return applyCmdWithExceptionHandling(cmd).thenApply(res -> {
            // TODO: https://issues.apache.org/jira/browse/IGNITE-20124 tmp
            synchronized (safeTime) {
                if (cmd.full() && cmd.safeTime().compareTo(safeTime.current()) > 0) {
                    storageUpdateHandler.handleUpdateAll(
                            cmd.txId(),
                            cmd.rowsToUpdate(),
                            cmd.tablePartitionId().asTablePartitionId(),
                            false,
                            null,
                            cmd.safeTime());

                    updateTrackerIgnoringTrackerClosedException(safeTime, cmd.safeTime());
                }
            }

            return res;
        });
    }

    /**
     * Precesses single request.
     *
     * @param request Single request operation.
     * @param txCoordinatorId Transaction coordinator id.
     * @return Listener response.
     */
    private CompletableFuture<?> processSingleEntryAction(ReadWriteSingleRowReplicaRequest request, String txCoordinatorId) {
        UUID txId = request.transactionId();
        BinaryRow searchRow = request.binaryRow();
        TablePartitionId commitPartitionId = request.commitPartitionId().asTablePartitionId();

        assert commitPartitionId != null : "Commit partition is null [type=" + request.requestType() + ']';

        switch (request.requestType()) {
            case RW_DELETE_EXACT: {
                return resolveRowByPk(extractPk(searchRow), txId, (rowId, row) -> {
                    if (rowId == null) {
                        return completedFuture(false);
                    }

                    return takeLocksForDeleteExact(searchRow, rowId, row, txId)
                            .thenCompose(validatedRowId -> {
                                if (validatedRowId == null) {
                                    return completedFuture(false);
                                }

                                return validateAtTimestampAndBuildUpdateCommand(request, validatedRowId.uuid(), null, txCoordinatorId)
                                        .thenCompose(this::applyUpdateCommand)
                                        .thenApply(ignored -> (Boolean) true);
                            });
                });
            }
            case RW_INSERT: {
                return resolveRowByPk(extractPk(searchRow), txId, (rowId, row) -> {
                    if (rowId != null) {
                        return completedFuture(false);
                    }

                    RowId rowId0 = new RowId(partId(), UUID.randomUUID());

                    return takeLocksForInsert(searchRow, rowId0, txId)
                            .thenCompose(rowIdLock -> validateAtTimestampAndBuildUpdateCommand(request, rowId0.uuid(), searchRow,
                                        txCoordinatorId
                                    )
                                    .thenCompose(this::applyUpdateCommand)
                                    .thenApply(v -> {
                                        // Release short term locks.
                                        rowIdLock.get2().forEach(lock -> lockManager.release(lock.txId(), lock.lockKey(), lock.lockMode()));

                                        return (Boolean) true;
                                    }));
                });
            }
            case RW_UPSERT: {
                return resolveRowByPk(extractPk(searchRow), txId, (rowId, row) -> {
                    boolean insert = rowId == null;

                    RowId rowId0 = insert ? new RowId(partId(), UUID.randomUUID()) : rowId;

                    CompletableFuture<IgniteBiTuple<RowId, Collection<Lock>>> lockFut = insert
                            ? takeLocksForInsert(searchRow, rowId0, txId)
                            : takeLocksForUpdate(searchRow, rowId0, txId);

                    return lockFut
                            .thenCompose(rowIdLock -> validateAtTimestampAndBuildUpdateCommand(request, rowId0.uuid(), searchRow,
                                        txCoordinatorId
                                    )
                                    .thenCompose(this::applyUpdateCommand)
                                    .thenApply(ignored -> rowIdLock))
                                    .thenApply(rowIdLock -> {
                                        // Release short term locks.
                                        rowIdLock.get2().forEach(lock -> lockManager.release(lock.txId(), lock.lockKey(), lock.lockMode()));

                                        return null;
                                    });
                });
            }
            case RW_GET_AND_UPSERT: {
                return resolveRowByPk(extractPk(searchRow), txId, (rowId, row) -> {
                    boolean insert = rowId == null;

                    RowId rowId0 = insert ? new RowId(partId(), UUID.randomUUID()) : rowId;

                    CompletableFuture<IgniteBiTuple<RowId, Collection<Lock>>> lockFut = insert
                            ? takeLocksForInsert(searchRow, rowId0, txId)
                            : takeLocksForUpdate(searchRow, rowId0, txId);

                    return lockFut
                            .thenCompose(rowIdLock -> validateAtTimestampAndBuildUpdateCommand(request, rowId0.uuid(), searchRow,
                                        txCoordinatorId
                                    )
                                    .thenCompose(this::applyUpdateCommand)
                                    .thenApply(v -> {
                                        // Release short term locks.
                                        rowIdLock.get2().forEach(lock -> lockManager.release(lock.txId(), lock.lockKey(), lock.lockMode()));

                                        return row;
                                    }));
                });
            }
            case RW_GET_AND_REPLACE: {
                return resolveRowByPk(extractPk(searchRow), txId, (rowId, row) -> {
                    if (rowId == null) {
                        return completedFuture(null);
                    }

                    return takeLocksForUpdate(searchRow, rowId, txId)
                            .thenCompose(rowIdLock -> validateAtTimestampAndBuildUpdateCommand(request, rowId.uuid(), searchRow,
                                        txCoordinatorId
                                    )
                                    .thenCompose(this::applyUpdateCommand)
                                    .thenApply(v -> {
                                        // Release short term locks.
                                        rowIdLock.get2().forEach(lock -> lockManager.release(lock.txId(), lock.lockKey(), lock.lockMode()));

                                        return row;
                                    }));
                });
            }
            case RW_REPLACE_IF_EXIST: {
                return resolveRowByPk(extractPk(searchRow), txId, (rowId, row) -> {
                    if (rowId == null) {
                        return completedFuture(false);
                    }

                    return takeLocksForUpdate(searchRow, rowId, txId)
                            .thenCompose(rowIdLock -> validateAtTimestampAndBuildUpdateCommand(request, rowId.uuid(), searchRow,
                                        txCoordinatorId
                                    )
                                    .thenCompose(this::applyUpdateCommand)
                                    .thenApply(v -> {
                                        // Release short term locks.
                                        rowIdLock.get2().forEach(lock -> lockManager.release(lock.txId(), lock.lockKey(), lock.lockMode()));

                                        return (Boolean) true;
                                    }));
                });
            }
            default: {
                throw new IgniteInternalException(Replicator.REPLICA_COMMON_ERR,
                        format("Unknown single request [actionType={}]", request.requestType()));
            }
        }
    }

    /**
     * Precesses single request.
     *
     * @param request Single request operation.
     * @param txCoordinatorId Transaction coordinator id.
     * @return Listener response.
     */
    private CompletableFuture<?> processSingleEntryAction(ReadWriteSingleRowPkReplicaRequest request, String txCoordinatorId) {
        UUID txId = request.transactionId();
        BinaryTuple primaryKey = resolvePk(request.primaryKey());
        TablePartitionId commitPartitionId = request.commitPartitionId().asTablePartitionId();

        assert commitPartitionId != null || request.requestType() == RequestType.RW_GET :
                "Commit partition is null [type=" + request.requestType() + ']';

        switch (request.requestType()) {
            case RW_GET: {
                return resolveRowByPk(primaryKey, txId, (rowId, row) -> {
                    if (rowId == null) {
                        return completedFuture(null);
                    }

                    return takeLocksForGet(rowId, txId)
                            .thenCompose(ignored -> validateAtTimestamp(txId))
                            .thenApply(ignored -> row);
                });
            }
            case RW_DELETE: {
                return resolveRowByPk(primaryKey, txId, (rowId, row) -> {
                    if (rowId == null) {
                        return completedFuture(false);
                    }

                    return takeLocksForDelete(row, rowId, txId)
                            .thenCompose(rowLock -> validateAtTimestampAndBuildUpdateCommand(request, rowId.uuid(), null, txCoordinatorId))
                            .thenCompose(this::applyUpdateCommand)
                            .thenApply(ignored -> (Boolean) true);
                });
            }
            case RW_GET_AND_DELETE: {
                return resolveRowByPk(primaryKey, txId, (rowId, row) -> {
                    if (rowId == null) {
                        return completedFuture(null);
                    }

                    return takeLocksForDelete(row, rowId, txId)
                            .thenCompose(ignored -> validateAtTimestampAndBuildUpdateCommand(request, rowId.uuid(), null, txCoordinatorId))
                            .thenCompose(this::applyUpdateCommand)
                            .thenApply(ignored -> row);
                });
            }
            default: {
                throw new IgniteInternalException(Replicator.REPLICA_COMMON_ERR,
                        format("Unknown single request [actionType={}]", request.requestType()));
            }
        }
    }

    private BinaryTuple extractPk(BinaryRow row) {
        return pkIndexStorage.get().indexRowResolver().extractColumns(row);
    }

    private BinaryTuple resolvePk(ByteBuffer bytes) {
        return pkIndexStorage.get().resolve(bytes);
    }

    private List<BinaryTuple> resolvePks(List<ByteBuffer> bytesList) {
        var pks = new ArrayList<BinaryTuple>(bytesList.size());

        for (ByteBuffer bytes : bytesList) {
            pks.add(resolvePk(bytes));
        }

        return pks;
    }

    private Cursor<RowId> getFromPkIndex(BinaryTuple key) {
        return pkIndexStorage.get().storage().get(key);
    }

    /**
     * Takes all required locks on a key, before upserting.
     *
     * @param txId Transaction id.
     * @return Future completes with tuple {@link RowId} and collection of {@link Lock}.
     */
    private CompletableFuture<IgniteBiTuple<RowId, Collection<Lock>>> takeLocksForUpdate(BinaryRow binaryRow, RowId rowId, UUID txId) {
        return lockManager.acquire(txId, new LockKey(tableId()), LockMode.IX)
                .thenCompose(ignored -> lockManager.acquire(txId, new LockKey(tableId(), rowId), LockMode.X))
                .thenCompose(ignored -> takePutLockOnIndexes(binaryRow, rowId, txId))
                .thenApply(shortTermLocks -> new IgniteBiTuple<>(rowId, shortTermLocks));
    }

    /**
     * Takes all required locks on a key, before inserting the value.
     *
     * @param binaryRow Table row.
     * @param txId Transaction id.
     * @return Future completes with tuple {@link RowId} and collection of {@link Lock}.
     */
    private CompletableFuture<IgniteBiTuple<RowId, Collection<Lock>>> takeLocksForInsert(BinaryRow binaryRow, RowId rowId, UUID txId) {
        return lockManager.acquire(txId, new LockKey(tableId()), LockMode.IX) // IX lock on table
                .thenCompose(ignored -> takePutLockOnIndexes(binaryRow, rowId, txId))
                .thenApply(shortTermLocks -> new IgniteBiTuple<>(rowId, shortTermLocks));
    }

    private CompletableFuture<Collection<Lock>> takePutLockOnIndexes(BinaryRow binaryRow, RowId rowId, UUID txId) {
        Collection<IndexLocker> indexes = indexesLockers.get().values();

        if (nullOrEmpty(indexes)) {
            return completedFuture(Collections.emptyList());
        }

        CompletableFuture<Lock>[] locks = new CompletableFuture[indexes.size()];
        int idx = 0;

        for (IndexLocker locker : indexes) {
            locks[idx++] = locker.locksForInsert(txId, binaryRow, rowId);
        }

        return allOf(locks).thenApply(unused -> {
            var shortTermLocks = new ArrayList<Lock>();

            for (CompletableFuture<Lock> lockFut : locks) {
                Lock shortTermLock = lockFut.join();

                if (shortTermLock != null) {
                    shortTermLocks.add(shortTermLock);
                }
            }

            return shortTermLocks;
        });
    }

    private CompletableFuture<?> takeRemoveLockOnIndexes(BinaryRow binaryRow, RowId rowId, UUID txId) {
        Collection<IndexLocker> indexes = indexesLockers.get().values();

        if (nullOrEmpty(indexes)) {
            return completedFuture(null);
        }

        CompletableFuture<?>[] locks = new CompletableFuture[indexes.size()];
        int idx = 0;

        for (IndexLocker locker : indexes) {
            locks[idx++] = locker.locksForRemove(txId, binaryRow, rowId);
        }

        return allOf(locks);
    }

    /**
     * Takes all required locks on a key, before deleting the value.
     *
     * @param txId Transaction id.
     * @return Future completes with {@link RowId} or {@code null} if there is no value for remove.
     */
    private CompletableFuture<RowId> takeLocksForDeleteExact(BinaryRow expectedRow, RowId rowId, BinaryRow actualRow, UUID txId) {
        return lockManager.acquire(txId, new LockKey(tableId()), LockMode.IX) // IX lock on table
                .thenCompose(ignored -> lockManager.acquire(txId, new LockKey(tableId(), rowId), LockMode.S)) // S lock on RowId
                .thenCompose(ignored -> {
                    if (equalValues(actualRow, expectedRow)) {
                        return lockManager.acquire(txId, new LockKey(tableId(), rowId), LockMode.X) // X lock on RowId
                                .thenCompose(ignored0 -> takeRemoveLockOnIndexes(actualRow, rowId, txId))
                                .thenApply(exclusiveRowLock -> rowId);
                    }

                    return completedFuture(null);
                });
    }

    /**
     * Takes all required locks on a key, before deleting the value.
     *
     * @param txId Transaction id.
     * @return Future completes with {@link RowId} or {@code null} if there is no value for the key.
     */
    private CompletableFuture<RowId> takeLocksForDelete(BinaryRow binaryRow, RowId rowId, UUID txId) {
        return lockManager.acquire(txId, new LockKey(tableId()), LockMode.IX) // IX lock on table
                .thenCompose(ignored -> lockManager.acquire(txId, new LockKey(tableId(), rowId), LockMode.X)) // X lock on RowId
                .thenCompose(ignored -> takeRemoveLockOnIndexes(binaryRow, rowId, txId))
                .thenApply(ignored -> rowId);
    }

    /**
     * Takes all required locks on a key, before getting the value.
     *
     * @param txId Transaction id.
     * @return Future completes with {@link RowId} or {@code null} if there is no value for the key.
     */
    private CompletableFuture<RowId> takeLocksForGet(RowId rowId, UUID txId) {
        return lockManager.acquire(txId, new LockKey(tableId()), LockMode.IS) // IS lock on table
                .thenCompose(tblLock -> lockManager.acquire(txId, new LockKey(tableId(), rowId), LockMode.S)) // S lock on RowId
                .thenApply(ignored -> rowId);
    }

    /**
     * Precesses two actions.
     *
     * @param request Two actions operation request.
     * @param txCoordinatorId Transaction coordinator id.
     * @return Listener response.
     */
    private CompletableFuture<Boolean> processTwoEntriesAction(
            ReadWriteSwapRowReplicaRequest request,
            String txCoordinatorId
    ) {
        BinaryRow newRow = request.binaryRow();
        BinaryRow expectedRow = request.oldBinaryRow();
        TablePartitionIdMessage commitPartitionId = request.commitPartitionId();

        assert commitPartitionId != null : "Commit partition is null [type=" + request.requestType() + ']';

        UUID txId = request.transactionId();

        if (request.requestType() == RequestType.RW_REPLACE) {
            return resolveRowByPk(extractPk(newRow), txId, (rowId, row) -> {
                if (rowId == null) {
                    return completedFuture(false);
                }

                return takeLocksForReplace(expectedRow, row, newRow, rowId, txId)
                        .thenCompose(validatedRowId -> {
                            if (validatedRowId == null) {
                                return completedFuture(false);
                            }

                            return validateAtTimestampAndBuildUpdateCommand(commitPartitionId.asTablePartitionId(),
                                        validatedRowId.get1().uuid(), newRow, txId, request.full(), txCoordinatorId
                                    )
                                    .thenCompose(this::applyUpdateCommand)
                                    .thenApply(ignored -> validatedRowId)
                                    .thenApply(rowIdLock -> {
                                        // Release short term locks.
                                        rowIdLock.get2().forEach(lock -> lockManager.release(lock.txId(), lock.lockKey(), lock.lockMode()));

                                        return (Boolean) true;
                                    });
                        });
            });
        }

        throw new IgniteInternalException(Replicator.REPLICA_COMMON_ERR,
                format("Unknown two actions operation [actionType={}]", request.requestType()));
    }

    /**
     * Takes all required locks on a key, before updating the value.
     *
     * @param txId Transaction id.
     * @return Future completes with tuple {@link RowId} and collection of {@link Lock} or {@code null} if there is no suitable row.
     */
    private CompletableFuture<IgniteBiTuple<RowId, Collection<Lock>>> takeLocksForReplace(BinaryRow expectedRow, BinaryRow oldRow,
            BinaryRow newRow, RowId rowId, UUID txId) {
        return lockManager.acquire(txId, new LockKey(tableId()), LockMode.IX)
                .thenCompose(ignored -> lockManager.acquire(txId, new LockKey(tableId(), rowId), LockMode.S))
                .thenCompose(ignored -> {
                    if (oldRow != null && equalValues(oldRow, expectedRow)) {
                        return lockManager.acquire(txId, new LockKey(tableId(), rowId), LockMode.X) // X lock on RowId
                                .thenCompose(ignored1 -> takePutLockOnIndexes(newRow, rowId, txId))
                                .thenApply(shortTermLocks -> new IgniteBiTuple<>(rowId, shortTermLocks));
                    }

                    return completedFuture(null);
                });
    }

    /**
     * Ensure that the primary replica was not changed.
     *
     * @param request Replica request.
     * @return Future. The result is not null only for {@link ReadOnlyReplicaRequest}. If {@code true}, then replica is primary.
     */
    private CompletableFuture<Boolean> ensureReplicaIsPrimary(ReplicaRequest request) {
        Long expectedTerm;

        if (request instanceof ReadWriteReplicaRequest) {
            expectedTerm = ((ReadWriteReplicaRequest) request).term();

            assert expectedTerm != null;
        } else if (request instanceof TxFinishReplicaRequest) {
            expectedTerm = ((TxFinishReplicaRequest) request).term();

            assert expectedTerm != null;
        } else if (request instanceof TxCleanupReplicaRequest) {
            expectedTerm = ((TxCleanupReplicaRequest) request).term();

            assert expectedTerm != null;
        } else {
            expectedTerm = null;
        }

        HybridTimestamp now = hybridClock.now();

        if (expectedTerm != null) {
            return placementDriver.getPrimaryReplica(replicationGroupId, now)
                    .thenCompose(primaryReplica -> {
                                long currentEnlistmentConsistencyToken = primaryReplica.getStartTime().longValue();

                                if (expectedTerm.equals(currentEnlistmentConsistencyToken)) {
                                    if (primaryReplica.getExpirationTime().before(now)) {
                                        // TODO: https://issues.apache.org/jira/browse/IGNITE-20377
                                        return failedFuture(
                                                new PrimaryReplicaMissException(expectedTerm, currentEnlistmentConsistencyToken));
                                    } else {
                                        return completedFuture(null);
                                    }
                                } else {
                                    return failedFuture(new PrimaryReplicaMissException(expectedTerm, currentEnlistmentConsistencyToken));
                                }
                            }
                    );
        } else if (request instanceof ReadOnlyReplicaRequest || request instanceof ReplicaSafeTimeSyncRequest) {
            return placementDriver.getPrimaryReplica(replicationGroupId, now)
                    .thenApply(primaryReplica -> (primaryReplica != null && isLocalPeer(primaryReplica.getLeaseholder())));
        } else {
            return completedFuture(null);
        }
    }

    /**
     * Resolves read result to the corresponding binary row. Following rules are used for read result resolution:
     * <ol>
     *     <li>If timestamp is null (RW request), assert that retrieved tx id matches proposed one or that retrieved tx id is null
     *     and return binary row. Currently it's only possible to retrieve write intents if they belong to the same transaction,
     *     locks prevent reading write intents created by others.</li>
     *     <li>If timestamp is not null (RO request), perform write intent resolution if given readResult is a write intent itself
     *     or return binary row otherwise.</li>
     * </ol>
     *
     * @param readResult Read result to resolve.
     * @param txId Nullable transaction id, should be provided if resolution is performed within the context of RW transaction.
     * @param timestamp Timestamp is used in RO transaction only.
     * @param lastCommitted Action to get the latest committed row.
     * @return Future to resolved binary row.
     */
    private CompletableFuture<BinaryRow> resolveReadResult(
            ReadResult readResult,
            @Nullable UUID txId,
            @Nullable HybridTimestamp timestamp,
            Supplier<BinaryRow> lastCommitted
    ) {
        if (readResult == null) {
            return completedFuture(null);
        } else if (!readResult.isWriteIntent()) {
            return completedFuture(readResult.binaryRow());
        } else {
            // RW resolution.
            if (timestamp == null) {
                UUID retrievedResultTxId = readResult.transactionId();

                if (txId.equals(retrievedResultTxId)) {
                    // Same transaction - return retrieved value. It may be both writeIntent or regular value.
                    return completedFuture(readResult.binaryRow());
                }
            }

            return resolveWriteIntentAsync(readResult, timestamp, lastCommitted);
        }
    }

    /**
     * Resolves a read result to the matched row. If the result does not match any row, the method returns a future to {@code null}.
     *
     * @param readResult Read result.
     * @param timestamp Timestamp.
     * @param lastCommitted Action to get a last committed row.
     * @return Result future.
     */
    private CompletableFuture<BinaryRow> resolveWriteIntentAsync(
            ReadResult readResult,
            HybridTimestamp timestamp,
            Supplier<BinaryRow> lastCommitted
    ) {
        return resolveTxState(
                new TablePartitionId(readResult.commitTableId(), readResult.commitPartitionId()),
                readResult.transactionId(),
                timestamp
        ).thenApply(readLastCommitted -> {
            if (readLastCommitted) {
                return lastCommitted.get();
            } else {
                return readResult.binaryRow();
            }
        });
    }

    /**
     * Resolve the actual tx state.
     *
     * @param commitGrpId Commit partition id.
     * @param txId Transaction id.
     * @param timestamp Timestamp.
     * @return The future completes with true when the transaction is not completed yet and false otherwise.
     */
    private CompletableFuture<Boolean> resolveTxState(
            TablePartitionId commitGrpId,
            UUID txId,
            HybridTimestamp timestamp
    ) {
        boolean readLatest = timestamp == null;

        return transactionStateResolver.sendMetaRequest(commitGrpId, FACTORY.txStateReplicaRequest()
                        .groupId(commitGrpId)
                        .readTimestampLong((readLatest ? HybridTimestamp.MIN_VALUE : timestamp).longValue())
                        .txId(txId)
                        .build())
                .thenApply(txMeta -> {
                    if (txMeta == null) {
                        return true;
                    } else if (txMeta.txState() == COMMITED) {
                        return !readLatest && txMeta.commitTimestamp().compareTo(timestamp) > 0;
                    } else {
                        assert txMeta.txState() == ABORTED : "Unexpected transaction state [state=" + txMeta.txState() + ']';

                        return true;
                    }
                });
    }

    private CompletableFuture<Void> validateAtTimestamp(UUID txId) {
        HybridTimestamp operationTimestamp = hybridClock.now();

        return schemaSyncService.waitForMetadataCompleteness(operationTimestamp)
                .thenApply(unused -> {
                    failIfSchemaChangedSinceTxStart(txId, operationTimestamp);

                    return null;
                });
    }

    /**
     * Chooses operation timestamp, makes validations that require it and constructs an {@link UpdateCommand} object.
     *
     * @param request Request that is being processed.
     * @param rowUuid Row UUID.
     * @param row Row.
     * @param txCoordinatorId Transaction coordinator id.
     * @return Future that will complete with the constructed {@link UpdateCommand} object.
     */
    private CompletableFuture<UpdateCommand> validateAtTimestampAndBuildUpdateCommand(
            ReadWriteSingleRowReplicaRequest request,
            UUID rowUuid,
            @Nullable BinaryRow row,
            String txCoordinatorId
    ) {
        return validateAtTimestampAndBuildUpdateCommand(
                request.commitPartitionId().asTablePartitionId(),
                rowUuid,
                row,
                request.transactionId(),
                request.full(),
                txCoordinatorId
        );
<<<<<<< HEAD
    }

    /**
     * Chooses operation timestamp, makes validations that require it and constructs an {@link UpdateCommand} object.
     *
     * @param request Request that is being processed.
     * @param rowUuid Row UUID.
     * @param row Row.
     * @param txCoordinatorId Transaction coordinator id.
     * @return Future that will complete with the constructed {@link UpdateCommand} object.
     */
    private CompletableFuture<UpdateCommand> validateAtTimestampAndBuildUpdateCommand(
            ReadWriteSingleRowPkReplicaRequest request,
            UUID rowUuid,
            @Nullable BinaryRow row,
            String txCoordinatorId
    ) {
        return validateAtTimestampAndBuildUpdateCommand(
                request.commitPartitionId().asTablePartitionId(),
                rowUuid,
                row,
                request.transactionId(),
                request.full(),
                txCoordinatorId
        );
=======
>>>>>>> 6bc603de
    }

    /**
     * Chooses operation timestamp, makes validations that require it and constructs an {@link UpdateCommand} object.
     *
<<<<<<< HEAD
=======
     * @param request Request that is being processed.
     * @param rowUuid Row UUID.
     * @param row Row.
     * @param txCoordinatorId Transaction coordinator id.
     * @return Future that will complete with the constructed {@link UpdateCommand} object.
     */
    private CompletableFuture<UpdateCommand> validateAtTimestampAndBuildUpdateCommand(
            ReadWriteSingleRowPkReplicaRequest request,
            UUID rowUuid,
            @Nullable BinaryRow row,
            String txCoordinatorId
    ) {
        return validateAtTimestampAndBuildUpdateCommand(
                request.commitPartitionId().asTablePartitionId(),
                rowUuid,
                row,
                request.transactionId(),
                request.full(),
                txCoordinatorId
        );
    }

    /**
     * Chooses operation timestamp, makes validations that require it and constructs an {@link UpdateCommand} object.
     *
>>>>>>> 6bc603de
     * @param tablePartId {@link TablePartitionId} object.
     * @param rowUuid Row UUID.
     * @param row Row.
     * @param txId Transaction ID.
     * @param full {@code True} if this is a full transaction.
     * @param txCoordinatorId Transaction coordinator id.
     * @return Future that will complete with the constructed {@link UpdateCommand} object.
     */
    private CompletableFuture<UpdateCommand> validateAtTimestampAndBuildUpdateCommand(
            TablePartitionId tablePartId,
            UUID rowUuid,
            @Nullable BinaryRow row,
            UUID txId,
            boolean full,
            String txCoordinatorId
    ) {
        HybridTimestamp operationTimestamp = hybridClock.now();

        return reliableCatalogVersionFor(operationTimestamp)
                .thenApply(catalogVersion -> {
                    failIfSchemaChangedSinceTxStart(txId, operationTimestamp);

                    return updateCommand(tablePartId, rowUuid, row, txId, full, txCoordinatorId, operationTimestamp, catalogVersion);
                });
    }

    private static UpdateCommand updateCommand(
            TablePartitionId tablePartId,
            UUID rowUuid,
            @Nullable BinaryRow row,
            UUID txId,
            boolean full,
            String txCoordinatorId,
            HybridTimestamp operationTimestamp,
            int catalogVersion
    ) {
        UpdateCommandBuilder bldr = MSG_FACTORY.updateCommand()
                .tablePartitionId(tablePartitionId(tablePartId))
                .rowUuid(rowUuid)
                .txId(txId)
                .full(full)
                .safeTimeLong(operationTimestamp.longValue())
                .txCoordinatorId(txCoordinatorId)
                .requiredCatalogVersion(catalogVersion);

        if (row != null) {
            BinaryRowMessage rowMessage = MSG_FACTORY.binaryRowMessage()
                    .binaryTuple(row.tupleSlice())
                    .schemaVersion(row.schemaVersion())
                    .build();

            bldr.rowMessage(rowMessage);
        }

        return bldr.build();
    }

    private void failIfSchemaChangedSinceTxStart(UUID txId, HybridTimestamp operationTimestamp) {
        schemaCompatValidator.failIfSchemaChangedAfterTxStart(txId, operationTimestamp, tableId());
    }

    private CompletableFuture<Integer> reliableCatalogVersionFor(HybridTimestamp ts) {
        return schemaSyncService.waitForMetadataCompleteness(ts)
                .thenApply(unused -> catalogService.activeCatalogVersion(ts.longValue()));
    }

    /**
     * Chooses operation timestamp, makes validations that require it and constructs an {@link UpdateCommand} object.
     *
     * @param request Request that is being processed.
     * @param rowsToUpdate All {@link BinaryRow}s represented as {@link ByteBuffer}s to be updated.
     * @param txCoordinatorId Transaction coordinator id.
     * @return Future that will complete with the constructed {@link UpdateAllCommand} object.
     */
    private CompletableFuture<UpdateAllCommand> validateAtTimestampAndBuildUpdateAllCommand(
            ReadWriteMultiRowReplicaRequest request,
            Map<UUID, BinaryRowMessage> rowsToUpdate,
            String txCoordinatorId
    ) {
        return validateAtTimestampAndBuildUpdateAllCommand(
                rowsToUpdate,
                request.commitPartitionId(),
                request.transactionId(),
                request.full(),
                txCoordinatorId
        );
    }

    /**
     * Chooses operation timestamp, makes validations that require it and constructs an {@link UpdateCommand} object.
     *
     * @param request Request that is being processed.
     * @param rowsToUpdate All {@link BinaryRow}s represented as {@link ByteBuffer}s to be updated.
     * @param txCoordinatorId Transaction coordinator id.
     * @return Future that will complete with the constructed {@link UpdateAllCommand} object.
     */
    private CompletableFuture<UpdateAllCommand> validateAtTimestampAndBuildUpdateAllCommand(
            ReadWriteMultiRowPkReplicaRequest request,
            Map<UUID, BinaryRowMessage> rowsToUpdate,
            String txCoordinatorId
    ) {
        return validateAtTimestampAndBuildUpdateAllCommand(
                rowsToUpdate,
                request.commitPartitionId(),
                request.transactionId(),
                request.full(),
                txCoordinatorId
        );
    }

    /**
     * Chooses operation timestamp, makes validations that require it and constructs an {@link UpdateCommand} object.
     *
     * @param rowsToUpdate All {@link BinaryRow}s represented as {@link ByteBuffer}s to be updated.
     * @param commitPartitionId Partition ID that these rows belong to.
     * @param transactionId Transaction ID.
     * @param full {@code true} if this is a single-command transaction.
     * @param txCoordinatorId Transaction coordinator id.
     * @return Future that will complete with the constructed {@link UpdateAllCommand} object.
     */
    private CompletableFuture<UpdateAllCommand> validateAtTimestampAndBuildUpdateAllCommand(
            Map<UUID, BinaryRowMessage> rowsToUpdate,
            TablePartitionIdMessage commitPartitionId,
            UUID transactionId,
            boolean full,
            String txCoordinatorId
    ) {
        HybridTimestamp operationTimestamp = hybridClock.now();

        return reliableCatalogVersionFor(operationTimestamp)
                .thenApply(catalogVersion -> {
                    failIfSchemaChangedSinceTxStart(transactionId, operationTimestamp);

                    return MSG_FACTORY.updateAllCommand()
                            .tablePartitionId(commitPartitionId)
                            .rowsToUpdate(rowsToUpdate)
                            .txId(transactionId)
                            .safeTimeLong(operationTimestamp.longValue())
                            .full(full)
                            .txCoordinatorId(txCoordinatorId)
                            .requiredCatalogVersion(catalogVersion)
                            .build();
                });
    }

    /**
     * Method to convert from {@link TablePartitionId} object to command-based {@link TablePartitionIdMessage} object.
     *
     * @param tablePartId {@link TablePartitionId} object to convert to {@link TablePartitionIdMessage}.
     * @return {@link TablePartitionIdMessage} object converted from argument.
     */
    public static TablePartitionIdMessage tablePartitionId(TablePartitionId tablePartId) {
        return MSG_FACTORY.tablePartitionIdMessage()
                .tableId(tablePartId.tableId())
                .partitionId(tablePartId.partitionId())
                .build();
    }

    /**
     * Class that stores a list of futures for operations that has happened in a specific transaction. Also, the class has a property
     * {@code state} that represents a transaction state.
     */
    private static class TxCleanupReadyFutureList {
        /**
         * Operation type is mapped operation futures.
         */
        final Map<RequestType, List<CompletableFuture<?>>> futures = new EnumMap<>(RequestType.class);

        /**
         * Transaction state. {@code TxState#ABORTED} and {@code TxState#COMMITED} match the final transaction states. If the property is
         * {@code null} the transaction is in pending state.
         */
        TxState state;
    }

    @Override
    public void onBecomePrimary(ClusterNode clusterNode) {
        inBusyLock(() -> {
            if (clusterNode.equals(localNode)) {
                if (primary) {
                    // Current replica has already become the primary, we do not need to do anything.
                    return;
                }

                primary = true;

                startBuildIndexes();
            } else {
                if (!primary) {
                    // Current replica was not the primary replica, we do not need to do anything.
                    return;
                }

                primary = false;

                stopBuildIndexes();
            }
        });
    }

    @Override
    public void onShutdown() {
        if (!stopGuard.compareAndSet(false, true)) {
            return;
        }

        busyLock.block();

        stopBuildIndexes();
    }

    private void registerIndexesListener() {
        // TODO: IGNITE-19498 Might need to listen to something else
        EventListener<CreateIndexEventParameters> createIndexListener = (parameters, exception) -> inBusyLockAsync(busyLock, () -> {
            assert exception == null : parameters;

            int tableId = parameters.indexDescriptor().tableId();

            if (tableId() == tableId) {
                CatalogTableDescriptor tableDescriptor = getTableDescriptor(tableId, parameters.catalogVersion());

                startBuildIndex(StorageIndexDescriptor.create(tableDescriptor, parameters.indexDescriptor()));
            }

            return completedFuture(false);
        });

        EventListener<DropIndexEventParameters> dropIndexListener = (parameters, exception) -> inBusyLockAsync(busyLock, () -> {
            assert exception == null : parameters;

            if (tableId() == parameters.tableId()) {
                indexBuilder.stopBuildIndex(tableId(), partId(), parameters.indexId());
            }

            return completedFuture(false);
        });

        boolean casResult = this.createIndexListener.compareAndSet(null, createIndexListener)
                && this.dropIndexListener.compareAndSet(null, dropIndexListener);

        assert casResult : replicationGroupId;

        catalogService.listen(INDEX_CREATE, createIndexListener);
        catalogService.listen(INDEX_DROP, dropIndexListener);
    }

    private void startBuildIndex(StorageIndexDescriptor indexDescriptor) {
        // TODO: IGNITE-19112 We only need to create the index storage once
        IndexStorage indexStorage = mvTableStorage.getOrCreateIndex(partId(), indexDescriptor);

        indexBuilder.startBuildIndex(tableId(), partId(), indexDescriptor.id(), indexStorage, mvDataStorage, raftClient);
    }

    private int partId() {
        return replicationGroupId.partitionId();
    }

    private int tableId() {
        return replicationGroupId.tableId();
    }

    private boolean isLocalPeer(String nodeName) {
        return localNode.name().equals(nodeName);
    }

    private void inBusyLock(Runnable runnable) {
        if (!busyLock.enterBusy()) {
            return;
        }

        try {
            runnable.run();
        } finally {
            busyLock.leaveBusy();
        }
    }

    private void startBuildIndexes() {
        registerIndexesListener();

        // Let's try to build an index for the previously created indexes for the table.
        int catalogVersion = catalogService.latestCatalogVersion();

        for (CatalogIndexDescriptor indexDescriptor : catalogService.indexes(catalogVersion)) {
            if (indexDescriptor.tableId() != tableId()) {
                continue;
            }

            CatalogTableDescriptor tableDescriptor = getTableDescriptor(indexDescriptor.tableId(), catalogVersion);

            startBuildIndex(StorageIndexDescriptor.create(tableDescriptor, indexDescriptor));
        }
    }

    private void stopBuildIndexes() {
        EventListener<CreateIndexEventParameters> createIndexListener = this.createIndexListener.getAndSet(null);
        EventListener<DropIndexEventParameters> dropIndexListener = this.dropIndexListener.getAndSet(null);

        if (createIndexListener != null) {
            catalogService.removeListener(INDEX_CREATE, createIndexListener);
        }

        if (dropIndexListener != null) {
            catalogService.removeListener(INDEX_DROP, dropIndexListener);
        }

        indexBuilder.stopBuildIndexes(tableId(), partId());
    }

    /**
     * Marks the transaction as finished in local tx state map.
     *
     * @param txId Transaction id.
     * @param txState Transaction state, must be either {@link TxState#COMMITED} or {@link TxState#ABORTED}.
     * @param commitTimestamp Commit timestamp.
     */
    private void markFinished(UUID txId, TxState txState, @Nullable HybridTimestamp commitTimestamp) {
        assert txState == COMMITED || txState == ABORTED : "Unexpected state, txId=" + txId + ", txState=" + txState;

        txManager.updateTxMeta(txId, old -> old == null
                ? null
                : new TxStateMeta(txState, old.txCoordinatorId(), txState == COMMITED ? commitTimestamp : null));
    }

    // TODO: https://issues.apache.org/jira/browse/IGNITE-20124 tmp
    private static <T extends Comparable<T>> void updateTrackerIgnoringTrackerClosedException(
            PendingComparableValuesTracker<T, Void> tracker,
            T newValue
    ) {
        try {
            tracker.update(newValue, null);
        } catch (TrackerClosedException ignored) {
            // No-op.
        }
    }
<<<<<<< HEAD

    private CatalogTableDescriptor getTableDescriptor(int tableId, int catalogVersion) {
        CatalogTableDescriptor tableDescriptor = catalogService.table(tableId, catalogVersion);

        assert tableDescriptor != null : "tableId=" + tableId + ", catalogVersion=" + catalogVersion;

        return tableDescriptor;
    }
=======
>>>>>>> 6bc603de
}<|MERGE_RESOLUTION|>--- conflicted
+++ resolved
@@ -71,10 +71,7 @@
 import org.apache.ignite.internal.hlc.HybridTimestamp;
 import org.apache.ignite.internal.logger.IgniteLogger;
 import org.apache.ignite.internal.logger.Loggers;
-<<<<<<< HEAD
 import org.apache.ignite.internal.manager.EventListener;
-=======
->>>>>>> 6bc603de
 import org.apache.ignite.internal.placementdriver.PlacementDriver;
 import org.apache.ignite.internal.raft.Command;
 import org.apache.ignite.internal.raft.service.RaftGroupService;
@@ -259,11 +256,6 @@
     /** Flag indicates whether the current replica is the primary. */
     private volatile boolean primary;
 
-<<<<<<< HEAD
-=======
-    private final TablesConfiguration tablesConfig;
-
->>>>>>> 6bc603de
     /** Placement driver. */
     private final PlacementDriver placementDriver;
 
@@ -287,11 +279,8 @@
      * @param localNode Instance of the local node.
      * @param mvTableStorage Table storage.
      * @param indexBuilder Index builder.
-<<<<<<< HEAD
      * @param catalogService Catalog service.
-=======
-     * @param tablesConfig Tables configuration.
->>>>>>> 6bc603de
+     * @param placementDriver Placement driver.
      * @param placementDriver Placement driver.
      */
     public PartitionReplicaListener(
@@ -317,10 +306,6 @@
             SchemaSyncService schemaSyncService,
             CatalogService catalogService,
             CatalogTables catalogTables,
-<<<<<<< HEAD
-=======
-            TablesConfiguration tablesConfig,
->>>>>>> 6bc603de
             PlacementDriver placementDriver
     ) {
         this.mvDataStorage = mvDataStorage;
@@ -341,10 +326,6 @@
         this.indexBuilder = indexBuilder;
         this.schemaSyncService = schemaSyncService;
         this.catalogService = catalogService;
-<<<<<<< HEAD
-=======
-        this.tablesConfig = tablesConfig;
->>>>>>> 6bc603de
         this.placementDriver = placementDriver;
 
         this.replicationGroupId = new TablePartitionId(tableId, partId);
@@ -1684,15 +1665,9 @@
             }
             case RW_INSERT_ALL: {
                 List<BinaryTuple> pks = new ArrayList<>(searchRows.size());
-<<<<<<< HEAD
 
                 CompletableFuture<RowId>[] pkReadLockFuts = new CompletableFuture[searchRows.size()];
 
-=======
-
-                CompletableFuture<RowId>[] pkReadLockFuts = new CompletableFuture[searchRows.size()];
-
->>>>>>> 6bc603de
                 for (int i = 0; i < searchRows.size(); i++) {
                     BinaryTuple pk = extractPk(searchRows.get(i));
 
@@ -1772,17 +1747,10 @@
                 return allOf(rowIdFuts).thenCompose(ignore -> {
                     List<BinaryRowMessage> searchRowMessages = request.binaryRowMessages();
                     Map<UUID, BinaryRowMessage> rowsToUpdate = IgniteUtils.newHashMap(searchRowMessages.size());
-<<<<<<< HEAD
 
                     for (int i = 0; i < searchRowMessages.size(); i++) {
                         RowId lockedRow = rowIdFuts[i].join().get1();
 
-=======
-
-                    for (int i = 0; i < searchRowMessages.size(); i++) {
-                        RowId lockedRow = rowIdFuts[i].join().get1();
-
->>>>>>> 6bc603de
                         rowsToUpdate.put(lockedRow.uuid(), searchRowMessages.get(i));
                     }
 
@@ -2620,7 +2588,6 @@
                 request.full(),
                 txCoordinatorId
         );
-<<<<<<< HEAD
     }
 
     /**
@@ -2646,41 +2613,11 @@
                 request.full(),
                 txCoordinatorId
         );
-=======
->>>>>>> 6bc603de
     }
 
     /**
      * Chooses operation timestamp, makes validations that require it and constructs an {@link UpdateCommand} object.
      *
-<<<<<<< HEAD
-=======
-     * @param request Request that is being processed.
-     * @param rowUuid Row UUID.
-     * @param row Row.
-     * @param txCoordinatorId Transaction coordinator id.
-     * @return Future that will complete with the constructed {@link UpdateCommand} object.
-     */
-    private CompletableFuture<UpdateCommand> validateAtTimestampAndBuildUpdateCommand(
-            ReadWriteSingleRowPkReplicaRequest request,
-            UUID rowUuid,
-            @Nullable BinaryRow row,
-            String txCoordinatorId
-    ) {
-        return validateAtTimestampAndBuildUpdateCommand(
-                request.commitPartitionId().asTablePartitionId(),
-                rowUuid,
-                row,
-                request.transactionId(),
-                request.full(),
-                txCoordinatorId
-        );
-    }
-
-    /**
-     * Chooses operation timestamp, makes validations that require it and constructs an {@link UpdateCommand} object.
-     *
->>>>>>> 6bc603de
      * @param tablePartId {@link TablePartitionId} object.
      * @param rowUuid Row UUID.
      * @param row Row.
@@ -3016,7 +2953,6 @@
             // No-op.
         }
     }
-<<<<<<< HEAD
 
     private CatalogTableDescriptor getTableDescriptor(int tableId, int catalogVersion) {
         CatalogTableDescriptor tableDescriptor = catalogService.table(tableId, catalogVersion);
@@ -3025,6 +2961,4 @@
 
         return tableDescriptor;
     }
-=======
->>>>>>> 6bc603de
 }