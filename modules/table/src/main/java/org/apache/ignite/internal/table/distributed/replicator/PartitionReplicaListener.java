--- conflicted
+++ resolved
@@ -37,11 +37,8 @@
 import java.util.concurrent.ConcurrentSkipListMap;
 import java.util.concurrent.TimeoutException;
 import java.util.concurrent.atomic.AtomicInteger;
-<<<<<<< HEAD
+import java.util.function.BiFunction;
 import java.util.function.Function;
-=======
-import java.util.function.BiFunction;
->>>>>>> 6f6c3f48
 import java.util.function.Supplier;
 import java.util.stream.Collectors;
 import org.apache.ignite.internal.hlc.HybridClock;
@@ -88,12 +85,9 @@
 import org.apache.ignite.internal.tx.message.TxMessagesFactory;
 import org.apache.ignite.internal.tx.message.TxStateReplicaRequest;
 import org.apache.ignite.internal.tx.storage.state.TxStateStorage;
-<<<<<<< HEAD
-import org.apache.ignite.internal.util.PendingComparableValuesTracker;
-=======
 import org.apache.ignite.internal.util.Cursor;
 import org.apache.ignite.internal.util.Lazy;
->>>>>>> 6f6c3f48
+import org.apache.ignite.internal.util.PendingComparableValuesTracker;
 import org.apache.ignite.lang.ErrorGroups.Replicator;
 import org.apache.ignite.lang.IgniteBiTuple;
 import org.apache.ignite.lang.IgniteInternalException;
@@ -289,7 +283,7 @@
 
                                 return txStateFut.thenApply(txMeta -> new IgniteBiTuple<>(txMeta, null));
                             } else {
-                                return CompletableFuture.completedFuture(
+                                return completedFuture(
                                         new IgniteBiTuple<>(null, topologyService.getByAddress(leaderAddress)));
                             }
                         }
@@ -373,75 +367,22 @@
      * @param isPrimary Whether the given replica is primary.
      * @return Result future.
      */
-<<<<<<< HEAD
     private CompletableFuture<Object> processReadOnlySingleEntryAction(ReadOnlySingleRowReplicaRequest request, Boolean isPrimary) {
-        requireNonNull(isPrimary);
-
-        ByteBuffer searchKey = request.binaryRow().keySlice();
-=======
-    private CompletableFuture<Object> processReadOnlySingleEntryAction(ReadOnlySingleRowReplicaRequest request) {
         BinaryRow tableRow = request.binaryRow();
         HybridTimestamp readTimestamp = request.readTimestamp();
->>>>>>> 6f6c3f48
 
         if (request.requestType() != RequestType.RO_GET) {
             throw new IgniteInternalException(Replicator.REPLICA_COMMON_ERR,
                     format("Unknown single request [actionType={}]", request.requestType()));
         }
 
-        //TODO: IGNITE-17868 Integrate indexes into rowIds resolution along with proper lock management on search rows.
-<<<<<<< HEAD
-        HybridTimestamp readTimestamp = request.readTimestamp();
-
-        CompletableFuture<Void> safeReadFuture = isPrimary ? completedFuture(null) : safeTime.waitFor(readTimestamp);
+        CompletableFuture<Void> safeReadFuture = isPrimary ? completedFuture(null) : safeTime.waitFor(request.readTimestamp());
 
         // TODO https://issues.apache.org/jira/browse/IGNITE-17824 Dedicated thread pool should be used.
         return safeReadFuture.thenApplyAsync(ignored -> {
-            try (PartitionTimestampCursor scan = mvDataStorage.scan(readTimestamp)) {
-                while (scan.hasNext()) {
-                    ReadResult readResult = scan.next();
-                    HybridTimestamp newestCommitTimestamp = readResult.newestCommitTimestamp();
-
-                    if (readResult.binaryRow() == null) {
-                        if (newestCommitTimestamp == null) {
-                            throw new AssertionError("Unexpected null value of the newest committed timestamp.");
-                        }
-
-                        BinaryRow candidate = scan.committed(newestCommitTimestamp);
-                        if (candidate == null) {
-                            throw new AssertionError("Unexpected null value of the candidate binary row.");
-                        }
-
-                        if (candidate.keySlice().equals(searchKey)) {
-                            return resolveReadResult(
-                                    readResult,
-                                    readTimestamp,
-                                    () -> scan.committed(newestCommitTimestamp)
-                            );
-                        }
-                    } else if (readResult.binaryRow().keySlice().equals(searchKey)) {
-                        return resolveReadResult(
-                                readResult,
-                                readTimestamp,
-                                () -> newestCommitTimestamp == null ? null : scan.committed(newestCommitTimestamp)
-                        );
-                    }
-                }
-            } catch (Exception e) {
-                throw withCause(
-                        ReplicationException::new,
-                        CURSOR_CLOSE_ERR,
-                        "Failed to close cursor.",
-                        e
-                );
-            }
-
-            return null;
+            //TODO: IGNITE-17868 Integrate indexes into rowIds resolution along with proper lock management on search rows.
+            return resolveRowByPk(tableRow, readTimestamp, (rowId, binaryRow) -> binaryRow);
         });
-=======
-
-        return resolveRowByPk(tableRow, readTimestamp, (rowId, binaryRow) -> CompletableFuture.completedFuture(binaryRow));
->>>>>>> 6f6c3f48
     }
 
     /**
@@ -451,85 +392,23 @@
      * @param isPrimary Whether the given replica is primary.
      * @return Result future.
      */
-<<<<<<< HEAD
     private CompletableFuture<Object> processReadOnlyMultiEntryAction(ReadOnlyMultiRowReplicaRequest request, Boolean isPrimary) {
-        requireNonNull(isPrimary);
-
-        Collection<ByteBuffer> keyRows = request.binaryRows().stream().map(br -> br.keySlice()).collect(
-                Collectors.toList());
-
-        if (request.requestType() !=  RequestType.RO_GET_ALL) {
-=======
-    private CompletableFuture<Object> processReadOnlyMultiEntryAction(ReadOnlyMultiRowReplicaRequest request) {
         if (request.requestType() != RequestType.RO_GET_ALL) {
->>>>>>> 6f6c3f48
             throw new IgniteInternalException(Replicator.REPLICA_COMMON_ERR,
                     format("Unknown single request [actionType={}]", request.requestType()));
         }
 
-<<<<<<< HEAD
         CompletableFuture<Void> safeReadFuture = isPrimary ? completedFuture(null) : safeTime.waitFor(request.readTimestamp());
 
         // TODO https://issues.apache.org/jira/browse/IGNITE-17824 Dedicated thread pool should be used.
         return safeReadFuture.thenApplyAsync(ignored -> {
-            ArrayList<BinaryRow> result = new ArrayList<>(keyRows.size());
-
-            //TODO: IGNITE-17868 Integrate indexes into rowIds resolution along with proper lock management on search rows.
-            HybridTimestamp readTimestamp = request.readTimestamp();
-
-            try (PartitionTimestampCursor scan = mvDataStorage.scan(readTimestamp)) {
-                while (scan.hasNext()) {
-                    ReadResult readResult = scan.next();
-                    HybridTimestamp newestCommitTimestamp = readResult.newestCommitTimestamp();
-
-                    for (ByteBuffer searchKey : keyRows) {
-                        if (readResult.binaryRow() == null) {
-                            if (newestCommitTimestamp == null) {
-                                throw new AssertionError("Unexpected null value of the newest committed timestamp.");
-                            }
-
-                            BinaryRow candidate = scan.committed(readResult.newestCommitTimestamp());
-                            if (candidate == null) {
-                                throw new AssertionError("Unexpected null value of the candidate binary row.");
-                            }
-
-                            if (candidate.keySlice().equals(searchKey)) {
-                                result.add(
-                                        resolveReadResult(
-                                                readResult,
-                                                readTimestamp,
-                                                () -> scan.committed(readResult.newestCommitTimestamp())
-                                        )
-                                );
-                            }
-                        } else if (readResult.binaryRow().keySlice().equals(searchKey)) {
-                            result.add(
-                                    resolveReadResult(
-                                            readResult,
-                                            readTimestamp,
-                                            () -> newestCommitTimestamp == null ? null : scan.committed(readResult.newestCommitTimestamp())
-                                    )
-                            );
-                        }
-                    }
-                }
-            } catch (Exception e) {
-                throw withCause(
-                        ReplicationException::new,
-                        CURSOR_CLOSE_ERR,
-                        "Failed to close cursor.",
-                        e
-                );
-            }
-=======
-        ArrayList<BinaryRow> result = new ArrayList<>(request.binaryRows().size());
-
-        for (BinaryRow searchRow : request.binaryRows()) {
-            BinaryRow row = resolveRowByPk(searchRow, request.readTimestamp(), (rowId, binaryRow) -> binaryRow);
-
-            result.add(row);
-        }
->>>>>>> 6f6c3f48
+            ArrayList<BinaryRow> result = new ArrayList<>(request.binaryRows().size());
+
+            for (BinaryRow searchRow : request.binaryRows()) {
+                BinaryRow row = resolveRowByPk(searchRow, request.readTimestamp(), (rowId, binaryRow) -> binaryRow);
+
+                result.add(row);
+            }
 
             return result;
         });
@@ -852,7 +731,7 @@
                 for (BinaryRow searchRow : request.binaryRows()) {
                     rowFuts[i++] = resolveRowByPk(searchRow, txId, (rowId, row) -> {
                         if (rowId == null) {
-                            return CompletableFuture.completedFuture(null);
+                            return completedFuture(null);
                         }
 
                         return takeLocksForGet(rowId, txId)
@@ -868,7 +747,7 @@
                                 result.add(rowFuts[idx].join());
                             }
 
-                            return CompletableFuture.completedFuture(result);
+                            return completedFuture(result);
                         });
             }
             case RW_DELETE_ALL: {
@@ -879,7 +758,7 @@
                 for (BinaryRow searchRow : request.binaryRows()) {
                     rowIdLockFuts[i++] = resolveRowByPk(searchRow, txId, (rowId, row) -> {
                         if (rowId == null) {
-                            return CompletableFuture.completedFuture(null);
+                            return completedFuture(null);
                         }
 
                         return takeLocksForDelete(searchRow, rowId, txId);
@@ -903,7 +782,7 @@
                     }
 
                     if (rowIdsToDelete.isEmpty()) {
-                        return CompletableFuture.completedFuture(result);
+                        return completedFuture(result);
                     }
 
                     return applyCmdWithExceptionHandling(new UpdateAllCommand(committedPartitionId, rowIdsToDelete, txId))
@@ -918,7 +797,7 @@
                 for (BinaryRow searchRow : request.binaryRows()) {
                     deleteExactLockFuts[i++] = resolveRowByPk(searchRow, txId, (rowId, row) -> {
                         if (rowId == null) {
-                            return CompletableFuture.completedFuture(null);
+                            return completedFuture(null);
                         }
 
                         return takeLocksForDeleteExact(searchRow, rowId, row, txId);
@@ -941,7 +820,7 @@
                         }
                     }
 
-                    CompletableFuture raftFut = rowIdsToDelete.isEmpty() ? CompletableFuture.completedFuture(null)
+                    CompletableFuture raftFut = rowIdsToDelete.isEmpty() ? completedFuture(null)
                             : applyCmdWithExceptionHandling(new UpdateAllCommand(committedPartitionId, rowIdsToDelete, txId));
 
                     return raftFut.thenApply(ignored -> result);
@@ -954,7 +833,7 @@
 
                 for (BinaryRow searchRow : request.binaryRows()) {
                     pkReadLockFuts[i++] = resolveRowByPk(searchRow, txId,
-                            (rowId, row) -> CompletableFuture.completedFuture(rowId));
+                            (rowId, row) -> completedFuture(rowId));
                 }
 
                 return allOf(pkReadLockFuts).thenCompose(ignore -> {
@@ -978,7 +857,7 @@
                     }
 
                     if (rowsToInsert.isEmpty()) {
-                        return CompletableFuture.completedFuture(result);
+                        return completedFuture(result);
                     }
 
                     CompletableFuture<RowId>[] insertLockFuts = new CompletableFuture[rowsToInsert.size()];
@@ -1024,7 +903,7 @@
                     }
 
                     if (rowsToUpdate.isEmpty()) {
-                        return CompletableFuture.completedFuture(null);
+                        return completedFuture(null);
                     }
 
                     return applyCmdWithExceptionHandling(new UpdateAllCommand(committedPartitionId, rowsToUpdate, txId))
@@ -1080,7 +959,7 @@
             case RW_GET: {
                 return resolveRowByPk(searchRow, txId, (rowId, row) -> {
                     if (rowId == null) {
-                        return CompletableFuture.completedFuture(null);
+                        return completedFuture(null);
                     }
 
                     return takeLocksForGet(rowId, txId)
@@ -1090,7 +969,7 @@
             case RW_DELETE: {
                 return resolveRowByPk(searchRow, txId, (rowId, row) -> {
                     if (rowId == null) {
-                        return CompletableFuture.completedFuture(false);
+                        return completedFuture(false);
                     }
 
                     return takeLocksForDelete(searchRow, rowId, txId)
@@ -1101,7 +980,7 @@
             case RW_GET_AND_DELETE: {
                 return resolveRowByPk(searchRow, txId, (rowId, row) -> {
                     if (rowId == null) {
-                        return CompletableFuture.completedFuture(null);
+                        return completedFuture(null);
                     }
 
                     return takeLocksForDelete(searchRow, rowId, txId)
@@ -1112,13 +991,13 @@
             case RW_DELETE_EXACT: {
                 return resolveRowByPk(searchRow, txId, (rowId, row) -> {
                     if (rowId == null) {
-                        return CompletableFuture.completedFuture(false);
+                        return completedFuture(false);
                     }
 
                     return takeLocksForDeleteExact(searchRow, rowId, row, txId)
                             .thenCompose(validatedRowId -> {
                                 if (validatedRowId == null) {
-                                    return CompletableFuture.completedFuture(false);
+                                    return completedFuture(false);
                                 }
 
                                 return applyCmdWithExceptionHandling(new UpdateCommand(commitPartitionId, validatedRowId, txId))
@@ -1129,7 +1008,7 @@
             case RW_INSERT: {
                 return resolveRowByPk(searchRow, txId, (rowId, row) -> {
                     if (rowId != null) {
-                        return CompletableFuture.completedFuture(false);
+                        return completedFuture(false);
                     }
 
                     RowId rowId0 = new RowId(partId);
@@ -1157,66 +1036,11 @@
                 });
             }
             case RW_GET_AND_UPSERT: {
-<<<<<<< HEAD
-                return lockManager.acquire(txId, new LockKey(indexId, searchKey), LockMode.X)
-                        .thenCompose(idxLock -> { // Index X lock
-                            RowId rowId = rowIdByKey(indexId, searchKey);
-
-                            return lockManager.acquire(txId, new LockKey(tableId), LockMode.IX)
-                                    .thenCompose(tblLock -> { // IX lock on table
-                                        CompletableFuture<Lock> rowLockFut = (rowId != null)
-                                                ? lockManager.acquire(txId, new LockKey(tableId, rowId), LockMode.X)
-                                                // X lock on RowId
-                                                : completedFuture(null);
-
-                                        return rowLockFut.thenCompose(rowLock -> {
-                                            BinaryRow result = rowId != null
-                                                    ? resolveReadResult(mvDataStorage.read(rowId, HybridTimestamp.MAX_VALUE), txId) : null;
-
-                                            CompletableFuture raftFut = rowId != null ? applyCmdWithExceptionHandling(
-                                                    new UpdateCommand(commitPartitionId, rowId, searchRow, txId))
-                                                    : applyCmdWithExceptionHandling(
-                                                            new UpdateCommand(commitPartitionId, new RowId(partId), searchRow, txId));
-
-                                            return raftFut.thenApply(ignored -> result);
-                                        });
-                                    });
-                        });
-            }
-            case RW_GET_AND_REPLACE: {
-                CompletableFuture<RowId> idxLockFut = lockManager.acquire(txId, new LockKey(indexId, searchKey), LockMode.S)
-                        .thenCompose(sharedIdxLock -> { // Index S lock
-                            RowId rowId = rowIdByKey(indexId, searchKey);
-=======
                 return resolveRowByPk(searchRow, txId, (rowId, row) -> {
                     boolean insert = rowId == null;
->>>>>>> 6f6c3f48
 
                     RowId rowId0 = insert ? new RowId(partId) : rowId;
 
-<<<<<<< HEAD
-                            return completedFuture(null);
-                        });
-
-                return idxLockFut.thenCompose(lockedRowId -> {
-                    return lockManager.acquire(txId, new LockKey(tableId), LockMode.IX)
-                            .thenCompose(tblLock -> { // IX lock on table
-                                CompletableFuture<BinaryRow> rowLockFut;
-
-                                if (lockedRowId != null) {
-                                    rowLockFut = lockManager.acquire(txId, new LockKey(tableId, lockedRowId), LockMode.X)
-                                            .thenApply(rowLock -> // X lock on RowId
-                                                    resolveReadResult(mvDataStorage.read(lockedRowId, HybridTimestamp.MAX_VALUE), txId)
-                                            );
-                                } else {
-                                    rowLockFut = completedFuture(null);
-                                }
-
-                                return rowLockFut.thenCompose(lockedRow -> {
-                                    CompletableFuture raftFut = lockedRow == null ? CompletableFuture.completedFuture(null) :
-                                            applyCmdWithExceptionHandling(
-                                                    new UpdateCommand(commitPartitionId, lockedRowId, searchRow, txId));
-=======
                     CompletableFuture<?> lockFut = insert
                             ? takeLocksForInsert(searchRow, rowId0, txId)
                             : takeLocksForUpdate(searchRow, rowId0, txId);
@@ -1230,9 +1054,8 @@
             case RW_GET_AND_REPLACE: {
                 return resolveRowByPk(searchRow, txId, (rowId, row) -> {
                     if (rowId == null) {
-                        return CompletableFuture.completedFuture(null);
-                    }
->>>>>>> 6f6c3f48
+                        return completedFuture(null);
+                    }
 
                     return takeLocksForUpdate(searchRow, rowId, txId)
                             .thenCompose(ignored -> applyCmdWithExceptionHandling(
@@ -1241,21 +1064,10 @@
                 });
             }
             case RW_REPLACE_IF_EXIST: {
-<<<<<<< HEAD
-                CompletableFuture<RowId> lockFut = takeLocksForReplaceIfExist(searchKey, indexId, txId);
-
-                return lockFut.thenCompose(lockedRowId -> {
-                    boolean replaced = lockedRowId != null;
-
-                    CompletableFuture raftFut =
-                            replaced ? applyCmdWithExceptionHandling(new UpdateCommand(commitPartitionId, lockedRowId, searchRow, txId))
-                                    : completedFuture(null);
-=======
                 return resolveRowByPk(searchRow, txId, (rowId, row) -> {
                     if (rowId == null) {
-                        return CompletableFuture.completedFuture(false);
-                    }
->>>>>>> 6f6c3f48
+                        return completedFuture(false);
+                    }
 
                     return takeLocksForUpdate(searchRow, rowId, txId)
                             .thenCompose(ignored -> applyCmdWithExceptionHandling(
@@ -1271,66 +1083,16 @@
     }
 
     /**
-<<<<<<< HEAD
-     * Takes all required locks on a key, before replacing.
-     *
-     * @param searchKey Key to search.
-     * @param indexId   Index id.
-     * @param txId      Transaction id.
-     * @return Future completes with {@link RowId} or {@code null} if there is no entry.
-     */
-    private CompletableFuture<RowId> takeLocksForReplaceIfExist(ByteBuffer searchKey, UUID indexId, UUID txId) {
-        return lockManager.acquire(txId, new LockKey(indexId, searchKey), LockMode.S).thenCompose(shareIdxLock -> { // Index R lock
-            RowId rowId = rowIdByKey(indexId, searchKey);
-
-            CompletableFuture<Lock> idxLockFut = rowId != null
-                    ? lockManager.acquire(txId, new LockKey(indexId, searchKey), LockMode.X) // Index X lock
-                    : completedFuture(null);
-
-            return idxLockFut.thenCompose(exclusiveIdxLock -> lockManager.acquire(txId, new LockKey(tableId), LockMode.IX)
-                    .thenCompose(tblLock -> { // IX lock on table
-                        if (rowId != null) {
-                            RowId rowIdToLock = rowId;
-
-                            return lockManager.acquire(txId, new LockKey(tableId, rowId), LockMode.X)
-                                    .thenApply(rowLock -> rowIdToLock); // X lock on RowId
-                        }
-
-                        return completedFuture(null);
-                    }));
-        });
-    }
-
-    /**
-=======
->>>>>>> 6f6c3f48
      * Takes all required locks on a key, before upserting.
      *
      * @param txId      Transaction id.
      * @return Future completes with {@link RowId} or {@code null} if there is no value.
      */
-<<<<<<< HEAD
-    private CompletableFuture<RowId> takeLocksForUpsert(ByteBuffer searchKey, UUID indexId, UUID txId) {
-        return lockManager.acquire(txId, new LockKey(indexId, searchKey), LockMode.X).thenCompose(idxLock -> { // Index X lock
-            RowId rowId = rowIdByKey(indexId, searchKey);
-
-            return lockManager.acquire(txId, new LockKey(tableId), LockMode.IX)
-                    .thenCompose(tblLock -> { // IX lock on table
-                        if (rowId != null) {
-                            return lockManager.acquire(txId, new LockKey(tableId, rowId), LockMode.X)
-                                    .thenApply(rowLock -> rowId); // X lock on RowId
-                        }
-
-                        return completedFuture(null);
-                    });
-        });
-=======
     private CompletableFuture<RowId> takeLocksForUpdate(BinaryRow tableRow, RowId rowId, UUID txId) {
         return lockManager.acquire(txId, new LockKey(tableId), LockMode.IX)
                 .thenCompose(ignored -> lockManager.acquire(txId, new LockKey(tableId, rowId), LockMode.X))
                 .thenCompose(ignored -> takePutLockOnIndexes(tableRow, rowId, txId))
                 .thenApply(ignored -> rowId);
->>>>>>> 6f6c3f48
     }
 
     /**
@@ -1349,12 +1111,8 @@
     private CompletableFuture<?> takePutLockOnIndexes(BinaryRow tableRow, RowId rowId, UUID txId) {
         Collection<IndexLocker> indexes = indexesLockers.get().values();
 
-<<<<<<< HEAD
-                    return completedFuture(rowId);
-                });
-=======
         if (nullOrEmpty(indexes)) {
-            return CompletableFuture.completedFuture(null);
+            return completedFuture(null);
         }
 
         CompletableFuture<?>[] locks = new CompletableFuture[indexes.size()];
@@ -1371,7 +1129,7 @@
         Collection<IndexLocker> indexes = indexesLockers.get().values();
 
         if (nullOrEmpty(indexes)) {
-            return CompletableFuture.completedFuture(null);
+            return completedFuture(null);
         }
 
         CompletableFuture<?>[] locks = new CompletableFuture[indexes.size()];
@@ -1382,7 +1140,6 @@
         }
 
         return CompletableFuture.allOf(locks);
->>>>>>> 6f6c3f48
     }
 
     /**
@@ -1391,32 +1148,6 @@
      * @param txId      Transaction id.
      * @return Future completes with {@link RowId} or {@code null} if there is no value for remove.
      */
-<<<<<<< HEAD
-    private CompletableFuture<RowId> takeLocksForDeleteExact(ByteBuffer searchKey, BinaryRow searchRow, UUID indexId, UUID txId) {
-        return lockManager.acquire(txId, new LockKey(indexId, searchKey), LockMode.X).thenCompose(idxLock -> { // Index X lock
-            RowId rowId = rowIdByKey(indexId, searchKey);
-
-            return lockManager.acquire(txId, new LockKey(tableId), LockMode.IX) // IX lock on table
-                    .thenCompose(tblLock -> {
-                        CompletableFuture<RowId> rowLockFut;
-
-                        if (rowId != null) {
-                            rowLockFut = lockManager.acquire(txId, new LockKey(tableId, rowId), LockMode.S) // S lock on RowId
-                                    .thenCompose(sharedRowLock -> {
-                                        BinaryRow curVal = resolveReadResult(mvDataStorage.read(rowId, HybridTimestamp.MAX_VALUE), txId);
-
-                                        if (equalValues(curVal, searchRow)) {
-                                            return lockManager.acquire(txId, new LockKey(tableId, rowId),
-                                                            LockMode.X) // X lock on RowId
-                                                    .thenApply(exclusiveRowLock -> rowId);
-                                        }
-
-                                        return completedFuture(null);
-                                    });
-                        } else {
-                            rowLockFut = completedFuture(null);
-                        }
-=======
     private CompletableFuture<RowId> takeLocksForDeleteExact(BinaryRow expectedRow, RowId rowId, BinaryRow actualRow, UUID txId) {
         return lockManager.acquire(txId, new LockKey(tableId), LockMode.IX) // IX lock on table
                 .thenCompose(ignored -> lockManager.acquire(txId, new LockKey(tableId, rowId), LockMode.S)) // S lock on RowId
@@ -1426,9 +1157,8 @@
                                 .thenCompose(ignored0 -> takeRemoveLockOnIndexes(actualRow, rowId, txId))
                                 .thenApply(exclusiveRowLock -> rowId);
                     }
->>>>>>> 6f6c3f48
-
-                    return CompletableFuture.completedFuture(null);
+
+                    return completedFuture(null);
                 });
     }
 
@@ -1438,38 +1168,11 @@
      * @param txId      Transaction id.
      * @return Future completes with {@link RowId} or {@code null} if there is no value for the key.
      */
-<<<<<<< HEAD
-    private CompletableFuture<RowId> takeLocksForDelete(ByteBuffer searchKey, UUID indexId, UUID txId) {
-        return lockManager.acquire(txId, new LockKey(indexId, searchKey), LockMode.X).thenCompose(idxLock -> { // Index X lock
-            RowId rowId = rowIdByKey(indexId, searchKey);
-
-            return lockManager.acquire(txId, new LockKey(tableId), LockMode.IX) // IX lock on table
-                    .thenCompose(tblLock -> {
-                        if (rowId != null) {
-                            return lockManager.acquire(txId, new LockKey(tableId, rowId), LockMode.S) // S lock on RowId
-                                    .thenCompose(sharedRowLock -> {
-                                        BinaryRow curVal = resolveReadResult(mvDataStorage.read(rowId, HybridTimestamp.MAX_VALUE), txId);
-
-                                        if (curVal != null) {
-                                            return lockManager.acquire(txId, new LockKey(tableId, rowId),
-                                                            LockMode.X) // X lock on RowId
-                                                    .thenApply(exclusiveRowLock -> rowId);
-                                        }
-
-                                        return CompletableFuture.completedFuture(null);
-                                    });
-                        }
-
-                        return completedFuture(null);
-                    });
-        });
-=======
     private CompletableFuture<RowId> takeLocksForDelete(BinaryRow tableRow, RowId rowId, UUID txId) {
         return lockManager.acquire(txId, new LockKey(tableId), LockMode.IX) // IX lock on table
                 .thenCompose(ignored -> lockManager.acquire(txId, new LockKey(tableId, rowId), LockMode.X)) // X lock on RowId
                 .thenCompose(ignored -> takeRemoveLockOnIndexes(tableRow, rowId, txId))
                 .thenApply(ignored -> rowId);
->>>>>>> 6f6c3f48
     }
 
     /**
@@ -1478,26 +1181,10 @@
      * @param txId      Transaction id.
      * @return Future completes with {@link RowId} or {@code null} if there is no value for the key.
      */
-<<<<<<< HEAD
-    private CompletableFuture<RowId> takeLocksForGet(ByteBuffer searchKey, UUID indexId, UUID txId) {
-        return lockManager.acquire(txId, new LockKey(indexId, searchKey), LockMode.S).thenCompose(idxLock -> { // Index S lock
-            RowId rowId = rowIdByKey(indexId, searchKey);
-
-            return lockManager.acquire(txId, new LockKey(tableId), LockMode.IS).thenCompose(tblLock -> { // IS lock on table
-                if (rowId != null) {
-                    return lockManager.acquire(txId, new LockKey(tableId, rowId), LockMode.S) // S lock on RowId
-                            .thenApply(rowLock -> rowId);
-                }
-
-                return completedFuture(null);
-            });
-        });
-=======
     private CompletableFuture<RowId> takeLocksForGet(RowId rowId, UUID txId) {
         return lockManager.acquire(txId, new LockKey(tableId), LockMode.IS) // IS lock on table
                 .thenCompose(tblLock -> lockManager.acquire(txId, new LockKey(tableId, rowId), LockMode.S)) // S lock on RowId
                 .thenApply(ignored -> rowId);
->>>>>>> 6f6c3f48
     }
 
     /**
@@ -1518,20 +1205,14 @@
         if (request.requestType() == RequestType.RW_REPLACE) {
             return resolveRowByPk(newRow, txId, (rowId, row) -> {
                 if (rowId == null) {
-                    return CompletableFuture.completedFuture(false);
+                    return completedFuture(false);
                 }
 
-<<<<<<< HEAD
-                    CompletableFuture raftFut =
-                            replaced ? applyCmdWithExceptionHandling(new UpdateCommand(commitPartitionId, lockedRowId, searchRow, txId))
-                                    : completedFuture(null);
-=======
                 return takeLocksForReplace(expectedRow, row, newRow, rowId, txId)
                         .thenCompose(validatedRowId -> {
                             if (validatedRowId == null) {
-                                return CompletableFuture.completedFuture(false);
+                                return completedFuture(false);
                             }
->>>>>>> 6f6c3f48
 
                             return applyCmdWithExceptionHandling(new UpdateCommand(commitPartitionId, validatedRowId, newRow, txId))
                                     .thenApply(ignored -> true);
@@ -1549,36 +1230,6 @@
      * @param txId      Transaction id.
      * @return Future completes with {@link RowId} or {@code null} if there is no suitable row.
      */
-<<<<<<< HEAD
-    private CompletableFuture<RowId> takeLocsForReplace(ByteBuffer searchKey, BinaryRow oldRow, UUID indexId, UUID txId) {
-        return lockManager.acquire(txId, new LockKey(indexId, searchKey), LockMode.S).thenCompose(shareIdxLock -> { // Index R lock
-            RowId rowId = rowIdByKey(indexId, searchKey);
-
-            CompletableFuture<Lock> idxLockFut = rowId != null
-                    ? lockManager.acquire(txId, new LockKey(indexId, searchKey), LockMode.X) // Index X lock
-                    : completedFuture(null);
-
-            return idxLockFut.thenCompose(exclusiveIdxLock -> lockManager.acquire(txId, new LockKey(tableId), LockMode.IX)
-                    .thenCompose(tblLock -> { // IX lock on table
-                        CompletableFuture<RowId> rowLockFut;
-
-                        if (rowId != null) {
-                            rowLockFut = lockManager.acquire(txId, new LockKey(tableId, rowId), LockMode.S) // S lock on RowId
-                                    .thenCompose(sharedRowLock -> {
-                                        BinaryRow curVal = resolveReadResult(mvDataStorage.read(rowId, HybridTimestamp.MAX_VALUE), txId);
-
-                                        if (equalValues(curVal, oldRow)) {
-                                            return lockManager.acquire(txId, new LockKey(tableId, rowId),
-                                                            LockMode.X) // X lock on RowId
-                                                    .thenApply(rowLock -> rowId);
-                                        }
-
-                                        return completedFuture(null);
-                                    });
-                        } else {
-                            rowLockFut = completedFuture(null);
-                        }
-=======
     private CompletableFuture<RowId> takeLocksForReplace(BinaryRow expectedRow, BinaryRow oldRow,
             BinaryRow newRow, RowId rowId, UUID txId) {
         return lockManager.acquire(txId, new LockKey(tableId), LockMode.IX)
@@ -1589,9 +1240,8 @@
                                 .thenCompose(ignored1 -> takePutLockOnIndexes(newRow, rowId, txId))
                                 .thenApply(rowLock -> rowId);
                     }
->>>>>>> 6f6c3f48
-
-                    return CompletableFuture.completedFuture(null);
+
+                    return completedFuture(null);
                 });
     }
 
