/*
 * Licensed to the Apache Software Foundation (ASF) under one or more
 * contributor license agreements. See the NOTICE file distributed with
 * this work for additional information regarding copyright ownership.
 * The ASF licenses this file to You under the Apache License, Version 2.0
 * (the "License"); you may not use this file except in compliance with
 * the License. You may obtain a copy of the License at
 *
 *      http://www.apache.org/licenses/LICENSE-2.0
 *
 * Unless required by applicable law or agreed to in writing, software
 * distributed under the License is distributed on an "AS IS" BASIS,
 * WITHOUT WARRANTIES OR CONDITIONS OF ANY KIND, either express or implied.
 * See the License for the specific language governing permissions and
 * limitations under the License.
 */

package org.apache.ignite.internal.table.distributed.replicator;

import static java.util.Objects.requireNonNull;
import static java.util.concurrent.CompletableFuture.allOf;
import static java.util.concurrent.CompletableFuture.completedFuture;
import static java.util.concurrent.CompletableFuture.failedFuture;
import static java.util.stream.Collectors.toList;
import static org.apache.ignite.internal.hlc.HybridTimestamp.hybridTimestamp;
import static org.apache.ignite.internal.tx.TxState.ABORTED;
import static org.apache.ignite.internal.tx.TxState.COMMITED;
import static org.apache.ignite.internal.tx.TxState.PENDING;
import static org.apache.ignite.internal.util.CollectionUtils.nullOrEmpty;
import static org.apache.ignite.internal.util.IgniteUtils.filter;
import static org.apache.ignite.internal.util.IgniteUtils.findAny;
import static org.apache.ignite.lang.ErrorGroups.Transactions.TX_FAILED_READ_WRITE_OPERATION_ERR;
import static org.apache.ignite.lang.IgniteStringFormatter.format;

import java.nio.ByteBuffer;
import java.util.ArrayList;
import java.util.Collection;
import java.util.Collections;
import java.util.EnumMap;
import java.util.HashMap;
import java.util.HashSet;
import java.util.List;
import java.util.Map;
import java.util.Objects;
import java.util.Set;
import java.util.UUID;
import java.util.concurrent.CompletableFuture;
import java.util.concurrent.ConcurrentHashMap;
import java.util.concurrent.ConcurrentMap;
import java.util.concurrent.ConcurrentNavigableMap;
import java.util.concurrent.ConcurrentSkipListMap;
import java.util.concurrent.Executor;
import java.util.concurrent.TimeoutException;
import java.util.concurrent.atomic.AtomicBoolean;
import java.util.concurrent.atomic.AtomicInteger;
import java.util.function.BiFunction;
import java.util.function.Predicate;
import java.util.function.Supplier;
import java.util.stream.Collectors;
import org.apache.ignite.internal.binarytuple.BinaryTupleCommon;
import org.apache.ignite.internal.catalog.CatalogService;
import org.apache.ignite.internal.hlc.HybridClock;
import org.apache.ignite.internal.hlc.HybridTimestamp;
import org.apache.ignite.internal.logger.IgniteLogger;
import org.apache.ignite.internal.logger.Loggers;
import org.apache.ignite.internal.placementdriver.PlacementDriver;
import org.apache.ignite.internal.raft.Command;
import org.apache.ignite.internal.raft.service.RaftGroupService;
import org.apache.ignite.internal.replicator.TablePartitionId;
import org.apache.ignite.internal.replicator.exception.PrimaryReplicaMissException;
import org.apache.ignite.internal.replicator.exception.ReplicationException;
import org.apache.ignite.internal.replicator.exception.ReplicationTimeoutException;
import org.apache.ignite.internal.replicator.exception.UnsupportedReplicaRequestException;
import org.apache.ignite.internal.replicator.listener.ReplicaListener;
import org.apache.ignite.internal.replicator.message.ReplicaMessagesFactory;
import org.apache.ignite.internal.replicator.message.ReplicaRequest;
import org.apache.ignite.internal.replicator.message.ReplicaSafeTimeSyncRequest;
import org.apache.ignite.internal.schema.BinaryRow;
import org.apache.ignite.internal.schema.BinaryTuple;
import org.apache.ignite.internal.schema.BinaryTuplePrefix;
import org.apache.ignite.internal.storage.MvPartitionStorage;
import org.apache.ignite.internal.storage.PartitionTimestampCursor;
import org.apache.ignite.internal.storage.ReadResult;
import org.apache.ignite.internal.storage.RowId;
import org.apache.ignite.internal.storage.engine.MvTableStorage;
import org.apache.ignite.internal.storage.index.BinaryTupleComparator;
import org.apache.ignite.internal.storage.index.IndexRow;
import org.apache.ignite.internal.storage.index.IndexRowImpl;
import org.apache.ignite.internal.storage.index.IndexStorage;
import org.apache.ignite.internal.storage.index.SortedIndexStorage;
import org.apache.ignite.internal.table.distributed.IndexLocker;
import org.apache.ignite.internal.table.distributed.SortedIndexLocker;
import org.apache.ignite.internal.table.distributed.StorageUpdateHandler;
import org.apache.ignite.internal.table.distributed.TableMessagesFactory;
import org.apache.ignite.internal.table.distributed.TableSchemaAwareIndexStorage;
import org.apache.ignite.internal.table.distributed.command.FinishTxCommandBuilder;
import org.apache.ignite.internal.table.distributed.command.TablePartitionIdMessage;
import org.apache.ignite.internal.table.distributed.command.TxCleanupCommand;
import org.apache.ignite.internal.table.distributed.command.UpdateAllCommand;
import org.apache.ignite.internal.table.distributed.command.UpdateCommand;
import org.apache.ignite.internal.table.distributed.command.UpdateCommandBuilder;
import org.apache.ignite.internal.table.distributed.index.IndexBuildController;
import org.apache.ignite.internal.table.distributed.replication.request.BinaryRowMessage;
import org.apache.ignite.internal.table.distributed.replication.request.BinaryTupleMessage;
import org.apache.ignite.internal.table.distributed.replication.request.CommittableTxRequest;
import org.apache.ignite.internal.table.distributed.replication.request.ReadOnlyMultiRowPkReplicaRequest;
import org.apache.ignite.internal.table.distributed.replication.request.ReadOnlyReplicaRequest;
import org.apache.ignite.internal.table.distributed.replication.request.ReadOnlyScanRetrieveBatchReplicaRequest;
import org.apache.ignite.internal.table.distributed.replication.request.ReadOnlySingleRowPkReplicaRequest;
import org.apache.ignite.internal.table.distributed.replication.request.ReadWriteMultiRowPkReplicaRequest;
import org.apache.ignite.internal.table.distributed.replication.request.ReadWriteMultiRowReplicaRequest;
import org.apache.ignite.internal.table.distributed.replication.request.ReadWriteReplicaRequest;
import org.apache.ignite.internal.table.distributed.replication.request.ReadWriteScanCloseReplicaRequest;
import org.apache.ignite.internal.table.distributed.replication.request.ReadWriteScanRetrieveBatchReplicaRequest;
import org.apache.ignite.internal.table.distributed.replication.request.ReadWriteSingleRowPkReplicaRequest;
import org.apache.ignite.internal.table.distributed.replication.request.ReadWriteSingleRowReplicaRequest;
import org.apache.ignite.internal.table.distributed.replication.request.ReadWriteSwapRowReplicaRequest;
import org.apache.ignite.internal.table.distributed.replicator.action.RequestType;
import org.apache.ignite.internal.table.distributed.schema.SchemaSyncService;
import org.apache.ignite.internal.table.distributed.schema.Schemas;
import org.apache.ignite.internal.tx.Lock;
import org.apache.ignite.internal.tx.LockKey;
import org.apache.ignite.internal.tx.LockManager;
import org.apache.ignite.internal.tx.LockMode;
import org.apache.ignite.internal.tx.TxManager;
import org.apache.ignite.internal.tx.TxMeta;
import org.apache.ignite.internal.tx.TxState;
import org.apache.ignite.internal.tx.TxStateMeta;
import org.apache.ignite.internal.tx.message.TxCleanupReplicaRequest;
import org.apache.ignite.internal.tx.message.TxFinishReplicaRequest;
import org.apache.ignite.internal.tx.message.TxMessagesFactory;
import org.apache.ignite.internal.tx.message.TxStateReplicaRequest;
import org.apache.ignite.internal.tx.storage.state.TxStateStorage;
import org.apache.ignite.internal.util.Cursor;
import org.apache.ignite.internal.util.CursorUtils;
import org.apache.ignite.internal.util.ExceptionUtils;
import org.apache.ignite.internal.util.IgniteSpinBusyLock;
import org.apache.ignite.internal.util.IgniteUtils;
import org.apache.ignite.internal.util.Lazy;
import org.apache.ignite.internal.util.PendingComparableValuesTracker;
import org.apache.ignite.internal.util.TrackerClosedException;
import org.apache.ignite.lang.ErrorGroups.Replicator;
import org.apache.ignite.lang.IgniteBiTuple;
import org.apache.ignite.lang.IgniteInternalException;
import org.apache.ignite.lang.IgniteUuid;
import org.apache.ignite.network.ClusterNode;
import org.apache.ignite.tx.TransactionException;
import org.jetbrains.annotations.Nullable;

/** Partition replication listener. */
public class PartitionReplicaListener implements ReplicaListener {
    /** Logger. */
    private static final IgniteLogger LOG = Loggers.forClass(PartitionReplicaListener.class);

    /** Factory to create RAFT command messages. */
    private static final TableMessagesFactory MSG_FACTORY = new TableMessagesFactory();

    /** Factory for creating replica command messages. */
    private static final ReplicaMessagesFactory REPLICA_MESSAGES_FACTORY = new ReplicaMessagesFactory();

    /** Tx messages factory. */
    private static final TxMessagesFactory FACTORY = new TxMessagesFactory();

    /** Replication group id. */
    private final TablePartitionId replicationGroupId;

    /** Primary key index. */
    private final Lazy<TableSchemaAwareIndexStorage> pkIndexStorage;

    /** Secondary indices. */
    private final Supplier<Map<Integer, TableSchemaAwareIndexStorage>> secondaryIndexStorages;

    /** Versioned partition storage. */
    private final MvPartitionStorage mvDataStorage;

    /** Raft client. */
    private final RaftGroupService raftClient;

    /** Tx manager. */
    private final TxManager txManager;

    /** Lock manager. */
    private final LockManager lockManager;

    /** Handler that processes updates writing them to storage. */
    private final StorageUpdateHandler storageUpdateHandler;

    /**
     * Cursors map. The key of the map is internal Ignite uuid which consists of a transaction id ({@link UUID}) and a cursor id
     * ({@link Long}).
     */
    private final ConcurrentNavigableMap<IgniteUuid, Cursor<?>> cursors;

    /** Tx state storage. */
    private final TxStateStorage txStateStorage;

    /** Hybrid clock. */
    private final HybridClock hybridClock;

    /** Safe time. */
    private final PendingComparableValuesTracker<HybridTimestamp, Void> safeTime;

    /** Transaction state resolver. */
    private final TransactionStateResolver transactionStateResolver;

    /** Runs async scan tasks for effective tail recursion execution (avoid deep recursive calls). */
    private final Executor scanRequestExecutor;

    /**
     * Map to control clock's update in the read only transactions concurrently with a commit timestamp.
     * TODO: IGNITE-20034 review this after the commit timestamp will be provided from a commit request (request.commitTimestamp()).
     */
    private final ConcurrentHashMap<UUID, CompletableFuture<TxMeta>> txTimestampUpdateMap = new ConcurrentHashMap<>();

    private final Supplier<Map<Integer, IndexLocker>> indexesLockers;

    private final ConcurrentMap<UUID, TxCleanupReadyFutureList> txCleanupReadyFutures = new ConcurrentHashMap<>();

    private final SchemaCompatValidator schemaCompatValidator;

    /** Instance of the local node. */
    private final ClusterNode localNode;

    /** Table storage. */
    private final MvTableStorage mvTableStorage;

    private final SchemaSyncService schemaSyncService;

    private final CatalogService catalogService;

    /** Busy lock to stop synchronously. */
    private final IgniteSpinBusyLock busyLock = new IgniteSpinBusyLock();

    /** Prevents double stopping. */
    private final AtomicBoolean stopGuard = new AtomicBoolean();

    /** Flag indicates whether the current replica is the primary. */
    private volatile boolean primary;

<<<<<<< HEAD
    /** Rows that were inserted, updated or removed. All row IDs are sorted in natural order to prevent deadlocks upon commit/abort. */
    private final Map<UUID, SortedSet<RowId>> txsPendingRowIds = new ConcurrentHashMap<>();
=======
    private final TablesConfiguration tablesConfig;

    private final int pkLength;

    /** Placement driver. */
    private final PlacementDriver placementDriver;
>>>>>>> 39a3ac4b

    /** Index build controller. */
    private final IndexBuildController indexBuildController;

    /**
     * The constructor.
     *
     * @param mvDataStorage Data storage.
     * @param raftClient Raft client.
     * @param txManager Transaction manager.
     * @param lockManager Lock manager.
     * @param partId Partition id.
     * @param tableId Table id.
     * @param indexesLockers Index lock helper objects.
     * @param pkIndexStorage Pk index storage.
     * @param secondaryIndexStorages Secondary index storages.
     * @param hybridClock Hybrid clock.
     * @param safeTime Safe time clock.
     * @param txStateStorage Transaction state storage.
     * @param transactionStateResolver Transaction state resolver.
     * @param storageUpdateHandler Handler that processes updates writing them to storage.
     * @param localNode Instance of the local node.
     * @param mvTableStorage Table storage.
<<<<<<< HEAD
     * @param indexBuildController Index buid controller.
=======
     * @param indexBuilder Index builder.
     * @param tablesConfig Tables configuration.
     * @param placementDriver Placement driver.
>>>>>>> 39a3ac4b
     */
    public PartitionReplicaListener(
            MvPartitionStorage mvDataStorage,
            RaftGroupService raftClient,
            TxManager txManager,
            LockManager lockManager,
            Executor scanRequestExecutor,
            int partId,
            int tableId,
            Supplier<Map<Integer, IndexLocker>> indexesLockers,
            Lazy<TableSchemaAwareIndexStorage> pkIndexStorage,
            Supplier<Map<Integer, TableSchemaAwareIndexStorage>> secondaryIndexStorages,
            HybridClock hybridClock,
            PendingComparableValuesTracker<HybridTimestamp, Void> safeTime,
            TxStateStorage txStateStorage,
            TransactionStateResolver transactionStateResolver,
            StorageUpdateHandler storageUpdateHandler,
            Schemas schemas,
            ClusterNode localNode,
            MvTableStorage mvTableStorage,
            SchemaSyncService schemaSyncService,
            CatalogService catalogService,
<<<<<<< HEAD
            IndexBuildController indexBuildController
=======
            TablesConfiguration tablesConfig,
            PlacementDriver placementDriver
>>>>>>> 39a3ac4b
    ) {
        this.mvDataStorage = mvDataStorage;
        this.raftClient = raftClient;
        this.txManager = txManager;
        this.lockManager = lockManager;
        this.scanRequestExecutor = scanRequestExecutor;
        this.indexesLockers = indexesLockers;
        this.pkIndexStorage = pkIndexStorage;
        this.secondaryIndexStorages = secondaryIndexStorages;
        this.hybridClock = hybridClock;
        this.safeTime = safeTime;
        this.txStateStorage = txStateStorage;
        this.transactionStateResolver = transactionStateResolver;
        this.storageUpdateHandler = storageUpdateHandler;
        this.localNode = localNode;
        this.mvTableStorage = mvTableStorage;
        this.schemaSyncService = schemaSyncService;
        this.catalogService = catalogService;
<<<<<<< HEAD
        this.indexBuildController = indexBuildController;
=======
        this.tablesConfig = tablesConfig;
        this.placementDriver = placementDriver;
>>>>>>> 39a3ac4b

        this.replicationGroupId = new TablePartitionId(tableId, partId);

        cursors = new ConcurrentSkipListMap<>(IgniteUuid.globalOrderComparator());

        schemaCompatValidator = new SchemaCompatValidator(schemas);

        TableView tableConfig = findTableView(tablesConfig.tables().value(), tableId);

        assert tableConfig != null;

        pkLength = tableConfig.primaryKey().columns().length;
    }

    @Override
    public CompletableFuture<?> invoke(ReplicaRequest request, String senderId) {
        if (request instanceof TxStateReplicaRequest) {
            return processTxStateReplicaRequest((TxStateReplicaRequest) request);
        }

        return ensureReplicaIsPrimary(request).thenCompose(isPrimary -> processRequest(request, isPrimary, senderId));
    }

    private CompletableFuture<?> processRequest(ReplicaRequest request, @Nullable Boolean isPrimary, String senderId) {
        if (request instanceof CommittableTxRequest) {
            var req = (CommittableTxRequest) request;

            // Saving state is not needed for full transactions.
            if (!req.full()) {
                txManager.updateTxMeta(req.transactionId(), old -> new TxStateMeta(PENDING, senderId, null));
            }
        }

        if (request instanceof ReadWriteSingleRowReplicaRequest) {
            var req = (ReadWriteSingleRowReplicaRequest) request;

            return appendTxCommand(req.transactionId(), req.requestType(), req.full(), () -> processSingleEntryAction(req, senderId));
        } else if (request instanceof ReadWriteSingleRowPkReplicaRequest) {
            var req = (ReadWriteSingleRowPkReplicaRequest) request;

            return appendTxCommand(req.transactionId(), req.requestType(), req.full(), () -> processSingleEntryAction(req, senderId));
        } else if (request instanceof ReadWriteMultiRowReplicaRequest) {
            var req = (ReadWriteMultiRowReplicaRequest) request;

            return appendTxCommand(req.transactionId(), req.requestType(), req.full(), () -> processMultiEntryAction(req, senderId));
        } else if (request instanceof ReadWriteMultiRowPkReplicaRequest) {
            var req = (ReadWriteMultiRowPkReplicaRequest) request;

            return appendTxCommand(req.transactionId(), req.requestType(), req.full(), () -> processMultiEntryAction(req, senderId));
        } else if (request instanceof ReadWriteSwapRowReplicaRequest) {
            var req = (ReadWriteSwapRowReplicaRequest) request;

            return appendTxCommand(req.transactionId(), req.requestType(), req.full(), () -> processTwoEntriesAction(req, senderId));
        } else if (request instanceof ReadWriteScanRetrieveBatchReplicaRequest) {
            var req = (ReadWriteScanRetrieveBatchReplicaRequest) request;

            // Implicit RW scan can be committed locally on a last batch or error.
            return appendTxCommand(req.transactionId(), RequestType.RW_SCAN, false, () -> processScanRetrieveBatchAction(req, senderId))
                    .handle((rows, err) -> {
                        if (req.full() && (err != null || rows.size() < req.batchSize())) {
                            releaseTxLocks(req.transactionId());
                        }

                        if (err != null) {
                            ExceptionUtils.sneakyThrow(err);
                        }

                        return rows;
                    });
        } else if (request instanceof ReadWriteScanCloseReplicaRequest) {
            processScanCloseAction((ReadWriteScanCloseReplicaRequest) request);

            return completedFuture(null);
        } else if (request instanceof TxFinishReplicaRequest) {
            return processTxFinishAction((TxFinishReplicaRequest) request, senderId);
        } else if (request instanceof TxCleanupReplicaRequest) {
            return processTxCleanupAction((TxCleanupReplicaRequest) request);
        } else if (request instanceof ReadOnlySingleRowPkReplicaRequest) {
            return processReadOnlySingleEntryAction((ReadOnlySingleRowPkReplicaRequest) request, isPrimary);
        } else if (request instanceof ReadOnlyMultiRowPkReplicaRequest) {
            return processReadOnlyMultiEntryAction((ReadOnlyMultiRowPkReplicaRequest) request, isPrimary);
        } else if (request instanceof ReadOnlyScanRetrieveBatchReplicaRequest) {
            return processReadOnlyScanRetrieveBatchAction((ReadOnlyScanRetrieveBatchReplicaRequest) request, isPrimary);
        } else if (request instanceof ReplicaSafeTimeSyncRequest) {
            return processReplicaSafeTimeSyncRequest((ReplicaSafeTimeSyncRequest) request, isPrimary);
        } else {
            throw new UnsupportedReplicaRequestException(request.getClass());
        }
    }

    /**
     * Processes a transaction state request.
     *
     * @param request Transaction state request.
     * @return Result future.
     */
    private CompletableFuture<LeaderOrTxState> processTxStateReplicaRequest(TxStateReplicaRequest request) {
        return placementDriver.getPrimaryReplica(replicationGroupId, hybridClock.now())
                .thenCompose(primaryReplica -> {
                    if (isLocalPeer(primaryReplica.getLeaseholder())) {
                        CompletableFuture<TxMeta> txStateFut = getTxStateConcurrently(request);

                        return txStateFut.thenApply(txMeta -> new LeaderOrTxState(null, txMeta));
                    } else {
                        return completedFuture(new LeaderOrTxState(primaryReplica.getLeaseholder(), null));
                    }
                });
    }

    /**
     * Gets a transaction state or {@code null}, if the transaction is not completed.
     *
     * @param txStateReq Transaction state request.
     * @return Future to transaction state meta or {@code null}.
     */
    private CompletableFuture<TxMeta> getTxStateConcurrently(TxStateReplicaRequest txStateReq) {
        //TODO: IGNITE-20034 review this after the commit timestamp will be provided from a commit request (request.commitTimestamp()).
        CompletableFuture<TxMeta> txStateFut = new CompletableFuture<>();

        txTimestampUpdateMap.compute(txStateReq.txId(), (uuid, fut) -> {
            if (fut != null) {
                fut.thenAccept(txStateFut::complete);
            } else {
                TxMeta txMeta = txStateStorage.get(txStateReq.txId());

                if (txMeta == null) {
                    // All future transactions will be committed after the resolution processed.
                    hybridClock.update(txStateReq.readTimestamp());
                }

                txStateFut.complete(txMeta);
            }

            return null;
        });

        return txStateFut;
    }

    /**
     * Processes retrieve batch for read only transaction.
     *
     * @param request Read only retrieve batch request.
     * @param isPrimary Whether the given replica is primary.
     * @return Result future.
     */
    private CompletableFuture<List<BinaryRow>> processReadOnlyScanRetrieveBatchAction(
            ReadOnlyScanRetrieveBatchReplicaRequest request,
            Boolean isPrimary
    ) {
        requireNonNull(isPrimary);

        UUID txId = request.transactionId();
        int batchCount = request.batchSize();
        HybridTimestamp readTimestamp = request.readTimestamp();

        IgniteUuid cursorId = new IgniteUuid(txId, request.scanId());

        CompletableFuture<Void> safeReadFuture = isPrimaryInTimestamp(isPrimary, readTimestamp) ? completedFuture(null)
                : safeTime.waitFor(readTimestamp);

        if (request.indexToUse() != null) {
            TableSchemaAwareIndexStorage indexStorage = secondaryIndexStorages.get().get(request.indexToUse());

            if (indexStorage == null) {
                throw new AssertionError("Index not found: uuid=" + request.indexToUse());
            }

            if (request.exactKey() != null) {
                assert request.lowerBoundPrefix() == null && request.upperBoundPrefix() == null : "Index lookup doesn't allow bounds.";

                return safeReadFuture.thenCompose(unused -> lookupIndex(request, indexStorage));
            }

            assert indexStorage.storage() instanceof SortedIndexStorage;

            return safeReadFuture.thenCompose(unused -> scanSortedIndex(request, indexStorage));
        }

        return safeReadFuture.thenCompose(unused -> retrieveExactEntriesUntilCursorEmpty(txId, readTimestamp, cursorId, batchCount));
    }

    /**
     * Extracts exact amount of entries, or less if cursor is become empty, from a cursor on the specific time.
     *
     * @param txId Transaction id is used for RW only.
     * @param readTimestamp Timestamp of the moment when that moment when the data will be extracted.
     * @param cursorId Cursor id.
     * @param count Amount of entries which sill be extracted.
     * @return Result future.
     */
    private CompletableFuture<List<BinaryRow>> retrieveExactEntriesUntilCursorEmpty(
            @Nullable UUID txId,
            @Nullable HybridTimestamp readTimestamp,
            IgniteUuid cursorId,
            int count
    ) {
        @SuppressWarnings("resource") PartitionTimestampCursor cursor = (PartitionTimestampCursor) cursors.computeIfAbsent(cursorId,
                id -> mvDataStorage.scan(readTimestamp == null ? HybridTimestamp.MAX_VALUE : readTimestamp));

        var resolutionFuts = new ArrayList<CompletableFuture<BinaryRow>>(count);

        while (resolutionFuts.size() < count && cursor.hasNext()) {
            ReadResult readResult = cursor.next();
            HybridTimestamp newestCommitTimestamp = readResult.newestCommitTimestamp();

            BinaryRow candidate =
                    newestCommitTimestamp == null || !readResult.isWriteIntent() ? null : cursor.committed(newestCommitTimestamp);

            resolutionFuts.add(resolveReadResult(readResult, txId, readTimestamp, () -> candidate));
        }

        return allOf(resolutionFuts.toArray(new CompletableFuture[0])).thenCompose(unused -> {
            var rows = new ArrayList<BinaryRow>(count);

            for (CompletableFuture<BinaryRow> resolutionFut : resolutionFuts) {
                BinaryRow resolvedReadResult = resolutionFut.join();

                if (resolvedReadResult != null) {
                    rows.add(resolvedReadResult);
                }
            }

            if (rows.size() < count && cursor.hasNext()) {
                return retrieveExactEntriesUntilCursorEmpty(txId, readTimestamp, cursorId, count - rows.size()).thenApply(binaryRows -> {
                    rows.addAll(binaryRows);

                    return rows;
                });
            } else {
                return completedFuture(rows);
            }
        });
    }

    /**
     * Extracts exact amount of entries, or less if cursor is become empty, from a cursor on the specific time. Use it for RW.
     *
     * @param txId Transaction id.
     * @param cursorId Cursor id.
     * @return Future finishes with the resolved binary row.
     */
    private CompletableFuture<List<BinaryRow>> retrieveExactEntriesUntilCursorEmpty(UUID txId, IgniteUuid cursorId, int count) {
        return retrieveExactEntriesUntilCursorEmpty(txId, null, cursorId, count).thenCompose(rows -> {
            if (nullOrEmpty(rows)) {
                return completedFuture(Collections.emptyList());
            }

            CompletableFuture<?>[] futs = new CompletableFuture[rows.size()];

            for (int i = 0; i < rows.size(); i++) {
                BinaryRow row = rows.get(i);

                futs[i] = schemaCompatValidator.validateBackwards(row.schemaVersion(), tableId(), txId)
                        .thenCompose(validationResult -> {
                            if (validationResult.isSuccessful()) {
                                return completedFuture(row);
                            } else {
                                throw new IncompatibleSchemaException("Operation failed because schema "
                                        + validationResult.fromSchemaVersion() + " is not backward-compatible with "
                                        + validationResult.toSchemaVersion() + " for table " + validationResult.failedTableId());
                            }
                        });
            }

            return allOf(futs).thenApply((unused) -> rows);
        });
    }

    /**
     * Processes single entry request for read only transaction.
     *
     * @param request Read only single entry request.
     * @param isPrimary Whether the given replica is primary.
     * @return Result future.
     */
    private CompletableFuture<BinaryRow> processReadOnlySingleEntryAction(ReadOnlySingleRowPkReplicaRequest request, Boolean isPrimary) {
        BinaryTuple primaryKey = resolvePk(request.primaryKey());
        HybridTimestamp readTimestamp = request.readTimestamp();

        if (request.requestType() != RequestType.RO_GET) {
            throw new IgniteInternalException(Replicator.REPLICA_COMMON_ERR,
                    format("Unknown single request [actionType={}]", request.requestType()));
        }

        CompletableFuture<Void> safeReadFuture = isPrimaryInTimestamp(isPrimary, readTimestamp) ? completedFuture(null)
                : safeTime.waitFor(request.readTimestamp());

        return safeReadFuture.thenCompose(unused -> resolveRowByPkForReadOnly(primaryKey, readTimestamp));
    }

    /**
     * Checks that the node is primary and {@code timestamp} is already passed in the reference system of the current node.
     *
     * @param isPrimary True if the node is primary, false otherwise.
     * @param timestamp Timestamp to check.
     * @return True if the timestamp is already passed in the reference system of the current node and node is primary, false otherwise.
     */
    private boolean isPrimaryInTimestamp(Boolean isPrimary, HybridTimestamp timestamp) {
        return isPrimary && hybridClock.now().compareTo(timestamp) > 0;
    }

    /**
     * Processes multiple entries request for read only transaction.
     *
     * @param request Read only multiple entries request.
     * @param isPrimary Whether the given replica is primary.
     * @return Result future.
     */
    private CompletableFuture<List<BinaryRow>> processReadOnlyMultiEntryAction(
            ReadOnlyMultiRowPkReplicaRequest request,
            Boolean isPrimary
    ) {
        List<BinaryTuple> primaryKeys = resolvePks(request.primaryKeys());
        HybridTimestamp readTimestamp = request.readTimestamp();

        if (request.requestType() != RequestType.RO_GET_ALL) {
            throw new IgniteInternalException(Replicator.REPLICA_COMMON_ERR,
                    format("Unknown single request [actionType={}]", request.requestType()));
        }

        CompletableFuture<Void> safeReadFuture = isPrimaryInTimestamp(isPrimary, readTimestamp) ? completedFuture(null)
                : safeTime.waitFor(request.readTimestamp());

        return safeReadFuture.thenCompose(unused -> {
            CompletableFuture<BinaryRow>[] resolutionFuts = new CompletableFuture[primaryKeys.size()];

            for (int i = 0; i < primaryKeys.size(); i++) {
                resolutionFuts[i] = resolveRowByPkForReadOnly(primaryKeys.get(i), readTimestamp);
            }

            return allOf(resolutionFuts).thenApply(unused1 -> {
                var result = new ArrayList<BinaryRow>(resolutionFuts.length);

                for (CompletableFuture<BinaryRow> resolutionFut : resolutionFuts) {
                    BinaryRow resolvedReadResult = resolutionFut.join();

                    result.add(resolvedReadResult);
                }

                return result;
            });
        });
    }

    /**
     * Handler to process {@link ReplicaSafeTimeSyncRequest}.
     *
     * @param request Request.
     * @param isPrimary Whether is primary replica.
     * @return Future.
     */
    private CompletableFuture<Void> processReplicaSafeTimeSyncRequest(ReplicaSafeTimeSyncRequest request, Boolean isPrimary) {
        requireNonNull(isPrimary);

        if (!isPrimary) {
            return completedFuture(null);
        }

        return raftClient.run(REPLICA_MESSAGES_FACTORY.safeTimeSyncCommand().safeTimeLong(hybridClock.nowLong()).build());
    }

    /**
     * Close all cursors connected with a transaction.
     *
     * @param txId Transaction id.
     * @throws Exception When an issue happens on cursor closing.
     */
    private void closeAllTransactionCursors(UUID txId) {
        var lowCursorId = new IgniteUuid(txId, Long.MIN_VALUE);
        var upperCursorId = new IgniteUuid(txId, Long.MAX_VALUE);

        Map<IgniteUuid, ? extends Cursor<?>> txCursors = cursors.subMap(lowCursorId, true, upperCursorId, true);

        ReplicationException ex = null;

        for (AutoCloseable cursor : txCursors.values()) {
            try {
                cursor.close();
            } catch (Exception e) {
                if (ex == null) {
                    ex = new ReplicationException(Replicator.REPLICA_COMMON_ERR,
                            format("Close cursor exception [replicaGrpId={}, msg={}]", replicationGroupId,
                                    e.getMessage()), e);
                } else {
                    ex.addSuppressed(e);
                }
            }
        }

        txCursors.clear();

        if (ex != null) {
            throw ex;
        }
    }

    /**
     * Processes scan close request.
     *
     * @param request Scan close request operation.
     */
    private void processScanCloseAction(ReadWriteScanCloseReplicaRequest request) {
        UUID txId = request.transactionId();

        IgniteUuid cursorId = new IgniteUuid(txId, request.scanId());

        Cursor<?> cursor = cursors.remove(cursorId);

        if (cursor != null) {
            try {
                cursor.close();
            } catch (Exception e) {
                throw new ReplicationException(Replicator.REPLICA_COMMON_ERR,
                        format("Close cursor exception [replicaGrpId={}, msg={}]", replicationGroupId,
                                e.getMessage()), e);
            }
        }
    }

    /**
     * Processes scan retrieve batch request.
     *
     * @param request Scan retrieve batch request operation.
     * @return Listener response.
     */
    private CompletableFuture<List<BinaryRow>> processScanRetrieveBatchAction(
            ReadWriteScanRetrieveBatchReplicaRequest request,
            String txCoordinatorId
    ) {
        if (request.indexToUse() != null) {
            TableSchemaAwareIndexStorage indexStorage = secondaryIndexStorages.get().get(request.indexToUse());

            if (indexStorage == null) {
                throw new AssertionError("Index not found: uuid=" + request.indexToUse());
            }

            if (request.exactKey() != null) {
                assert request.lowerBoundPrefix() == null && request.upperBoundPrefix() == null : "Index lookup doesn't allow bounds.";

                return lookupIndex(request, indexStorage.storage());
            }

            assert indexStorage.storage() instanceof SortedIndexStorage;

            return scanSortedIndex(request, indexStorage);
        }

        UUID txId = request.transactionId();
        int batchCount = request.batchSize();

        IgniteUuid cursorId = new IgniteUuid(txId, request.scanId());

        return lockManager.acquire(txId, new LockKey(tableId()), LockMode.S).thenCompose(tblLock ->
                retrieveExactEntriesUntilCursorEmpty(txId, cursorId, batchCount));
    }

    /**
     * Lookup sorted index in RO tx.
     *
     * @param request Index scan request.
     * @param schemaAwareIndexStorage Index storage.
     * @return Operation future.
     */
    private CompletableFuture<List<BinaryRow>> lookupIndex(
            ReadOnlyScanRetrieveBatchReplicaRequest request,
            TableSchemaAwareIndexStorage schemaAwareIndexStorage
    ) {
        IndexStorage indexStorage = schemaAwareIndexStorage.storage();

        int batchCount = request.batchSize();
        HybridTimestamp timestamp = request.readTimestamp();

        IgniteUuid cursorId = new IgniteUuid(request.transactionId(), request.scanId());

        BinaryTuple key = request.exactKey().asBinaryTuple();

        Cursor<RowId> cursor = (Cursor<RowId>) cursors.computeIfAbsent(cursorId,
                id -> indexStorage.get(key));

        var result = new ArrayList<BinaryRow>(batchCount);

        Cursor<IndexRow> indexRowCursor = CursorUtils.map(cursor, rowId -> new IndexRowImpl(key, rowId));

        return continueReadOnlyIndexScan(schemaAwareIndexStorage, indexRowCursor, timestamp, batchCount, result)
                .thenCompose(ignore -> completedFuture(result));
    }

    private CompletableFuture<List<BinaryRow>> lookupIndex(
            ReadWriteScanRetrieveBatchReplicaRequest request,
            IndexStorage indexStorage
    ) {
        UUID txId = request.transactionId();
        int batchCount = request.batchSize();

        IgniteUuid cursorId = new IgniteUuid(txId, request.scanId());

        Integer indexId = request.indexToUse();

        BinaryTuple exactKey = request.exactKey().asBinaryTuple();

        return lockManager.acquire(txId, new LockKey(indexId), LockMode.IS).thenCompose(idxLock -> { // Index IS lock
            return lockManager.acquire(txId, new LockKey(tableId()), LockMode.IS).thenCompose(tblLock -> { // Table IS lock
                return lockManager.acquire(txId, new LockKey(indexId, exactKey.byteBuffer()), LockMode.S)
                        .thenCompose(indRowLock -> { // Hash index bucket S lock
                            Cursor<RowId> cursor = (Cursor<RowId>) cursors.computeIfAbsent(cursorId, id -> indexStorage.get(exactKey));

                            var result = new ArrayList<BinaryRow>(batchCount);

                            return continueIndexLookup(txId, cursor, batchCount, result)
                                    .thenApply(ignore -> result);
                        });
            });
        });
    }

    /**
     * Scans sorted index in RW tx.
     *
     * @param request Index scan request.
     * @param schemaAwareIndexStorage Sorted index storage.
     * @return Operation future.
     */
    private CompletableFuture<List<BinaryRow>> scanSortedIndex(
            ReadWriteScanRetrieveBatchReplicaRequest request,
            TableSchemaAwareIndexStorage schemaAwareIndexStorage
    ) {
        var indexStorage = (SortedIndexStorage) schemaAwareIndexStorage.storage();

        UUID txId = request.transactionId();
        int batchCount = request.batchSize();

        IgniteUuid cursorId = new IgniteUuid(txId, request.scanId());

        Integer indexId = request.indexToUse();

        BinaryTupleMessage lowerBoundMessage = request.lowerBoundPrefix();
        BinaryTupleMessage upperBoundMessage = request.upperBoundPrefix();

        BinaryTuplePrefix lowerBound = lowerBoundMessage == null ? null : lowerBoundMessage.asBinaryTuplePrefix();
        BinaryTuplePrefix upperBound = upperBoundMessage == null ? null : upperBoundMessage.asBinaryTuplePrefix();

        int flags = request.flags();

        return lockManager.acquire(txId, new LockKey(indexId), LockMode.IS).thenCompose(idxLock -> { // Index IS lock
            return lockManager.acquire(txId, new LockKey(tableId()), LockMode.IS).thenCompose(tblLock -> { // Table IS lock
                var comparator = new BinaryTupleComparator(indexStorage.indexDescriptor().columns());

                Predicate<IndexRow> isUpperBoundAchieved = indexRow -> {
                    if (indexRow == null) {
                        return true;
                    }

                    if (upperBound == null) {
                        return false;
                    }

                    ByteBuffer buffer = upperBound.byteBuffer();

                    if ((flags & SortedIndexStorage.LESS_OR_EQUAL) != 0) {
                        byte boundFlags = buffer.get(0);

                        buffer.put(0, (byte) (boundFlags | BinaryTupleCommon.EQUALITY_FLAG));
                    }

                    return comparator.compare(indexRow.indexColumns().byteBuffer(), buffer) >= 0;
                };

                Cursor<IndexRow> cursor = (Cursor<IndexRow>) cursors.computeIfAbsent(cursorId,
                        id -> indexStorage.scan(
                                lowerBound,
                                // We have to handle upperBound on a level of replication listener,
                                // for correctness of taking of a range lock.
                                null,
                                flags
                        ));

                SortedIndexLocker indexLocker = (SortedIndexLocker) indexesLockers.get().get(indexId);

                var result = new ArrayList<BinaryRow>(batchCount);

                return continueIndexScan(txId, schemaAwareIndexStorage, indexLocker, cursor, batchCount, result, isUpperBoundAchieved)
                        .thenApply(ignore -> result);
            });
        });
    }

    /**
     * Scans sorted index in RO tx.
     *
     * @param request Index scan request.
     * @param schemaAwareIndexStorage Sorted index storage.
     * @return Operation future.
     */
    private CompletableFuture<List<BinaryRow>> scanSortedIndex(
            ReadOnlyScanRetrieveBatchReplicaRequest request,
            TableSchemaAwareIndexStorage schemaAwareIndexStorage
    ) {
        var indexStorage = (SortedIndexStorage) schemaAwareIndexStorage.storage();

        UUID txId = request.transactionId();
        int batchCount = request.batchSize();
        HybridTimestamp timestamp = request.readTimestamp();

        IgniteUuid cursorId = new IgniteUuid(txId, request.scanId());

        BinaryTupleMessage lowerBoundMessage = request.lowerBoundPrefix();
        BinaryTupleMessage upperBoundMessage = request.upperBoundPrefix();

        BinaryTuplePrefix lowerBound = lowerBoundMessage == null ? null : lowerBoundMessage.asBinaryTuplePrefix();
        BinaryTuplePrefix upperBound = upperBoundMessage == null ? null : upperBoundMessage.asBinaryTuplePrefix();

        int flags = request.flags();

        Cursor<IndexRow> cursor = (Cursor<IndexRow>) cursors.computeIfAbsent(cursorId,
                id -> indexStorage.scan(
                        lowerBound,
                        upperBound,
                        flags
                ));

        var result = new ArrayList<BinaryRow>(batchCount);

        return continueReadOnlyIndexScan(schemaAwareIndexStorage, cursor, timestamp, batchCount, result)
                .thenApply(ignore -> result);
    }

    private CompletableFuture<Void> continueReadOnlyIndexScan(
            TableSchemaAwareIndexStorage schemaAwareIndexStorage,
            Cursor<IndexRow> cursor,
            HybridTimestamp timestamp,
            int batchSize,
            List<BinaryRow> result
    ) {
        if (result.size() >= batchSize || !cursor.hasNext()) {
            return completedFuture(null);
        }

        IndexRow indexRow = cursor.next();

        RowId rowId = indexRow.rowId();

        return resolvePlainReadResult(rowId, null, timestamp).thenComposeAsync(resolvedReadResult -> {
            if (resolvedReadResult != null && indexRowMatches(indexRow, resolvedReadResult, schemaAwareIndexStorage)) {
                result.add(resolvedReadResult);
            }

            return continueReadOnlyIndexScan(schemaAwareIndexStorage, cursor, timestamp, batchSize, result);
        }, scanRequestExecutor);
    }

    /**
     * Index scan loop. Retrieves next row from index, takes locks, fetches associated data row and collects to the result.
     *
     * @param txId Transaction id.
     * @param schemaAwareIndexStorage Index storage.
     * @param indexLocker Index locker.
     * @param indexCursor Index cursor.
     * @param batchSize Batch size.
     * @param result Result collection.
     * @param isUpperBoundAchieved Function to stop on upper bound.
     * @return Future.
     */
    private CompletableFuture<Void> continueIndexScan(
            UUID txId,
            TableSchemaAwareIndexStorage schemaAwareIndexStorage,
            SortedIndexLocker indexLocker,
            Cursor<IndexRow> indexCursor,
            int batchSize,
            List<BinaryRow> result,
            Predicate<IndexRow> isUpperBoundAchieved
    ) {
        if (result.size() == batchSize) { // Batch is full, exit loop.
            return completedFuture(null);
        }

        return indexLocker.locksForScan(txId, indexCursor)
                .thenCompose(currentRow -> { // Index row S lock
                    if (isUpperBoundAchieved.test(currentRow)) {
                        return completedFuture(null); // End of range reached. Exit loop.
                    }

                    RowId rowId = currentRow.rowId();

                    return lockManager.acquire(txId, new LockKey(tableId(), rowId), LockMode.S)
                            .thenComposeAsync(rowLock -> { // Table row S lock
                                return resolvePlainReadResult(rowId, txId).thenCompose(resolvedReadResult -> {
                                    if (resolvedReadResult != null) {
                                        if (indexRowMatches(currentRow, resolvedReadResult, schemaAwareIndexStorage)) {
                                            result.add(resolvedReadResult);
                                        }
                                    }

                                    // Proceed scan.
                                    return continueIndexScan(
                                            txId,
                                            schemaAwareIndexStorage,
                                            indexLocker,
                                            indexCursor,
                                            batchSize,
                                            result,
                                            isUpperBoundAchieved
                                    );
                                });
                            }, scanRequestExecutor);
                });
    }

    /**
     * Checks whether passed index row corresponds to the binary row.
     *
     * @param indexRow Index row, read from index storage.
     * @param binaryRow Binary row, read from MV storage.
     * @param schemaAwareIndexStorage Schema aware index storage, to resolve values of indexed columns in a binary row.
     * @return {@code true} if index row matches the binary row, {@code false} otherwise.
     */
    private static boolean indexRowMatches(IndexRow indexRow, BinaryRow binaryRow, TableSchemaAwareIndexStorage schemaAwareIndexStorage) {
        BinaryTuple actualIndexRow = schemaAwareIndexStorage.indexRowResolver().extractColumns(binaryRow);

        return indexRow.indexColumns().byteBuffer().equals(actualIndexRow.byteBuffer());
    }

    private CompletableFuture<Void> continueIndexLookup(
            UUID txId,
            Cursor<RowId> indexCursor,
            int batchSize,
            List<BinaryRow> result
    ) {
        if (result.size() >= batchSize || !indexCursor.hasNext()) {
            return completedFuture(null);
        }

        RowId rowId = indexCursor.next();

        return lockManager.acquire(txId, new LockKey(tableId(), rowId), LockMode.S)
                .thenComposeAsync(rowLock -> { // Table row S lock
                    return resolvePlainReadResult(rowId, txId).thenCompose(resolvedReadResult -> {
                        if (resolvedReadResult != null) {
                            result.add(resolvedReadResult);
                        }

                        // Proceed lookup.
                        return continueIndexLookup(txId, indexCursor, batchSize, result);
                    });
                }, scanRequestExecutor);
    }

    /**
     * Resolves a result received from a direct storage read.
     *
     * @param rowId Row id to resolve.
     * @param txId Transaction id is used for RW only.
     * @param timestamp Read timestamp.
     * @return Future finishes with the resolved binary row.
     */
    private CompletableFuture<BinaryRow> resolvePlainReadResult(RowId rowId, @Nullable UUID txId, @Nullable HybridTimestamp timestamp) {
        ReadResult readResult = mvDataStorage.read(rowId, timestamp == null ? HybridTimestamp.MAX_VALUE : timestamp);

        return resolveReadResult(readResult, txId, timestamp, () -> {
            if (readResult.newestCommitTimestamp() == null) {
                return null;
            }

            ReadResult committedReadResult = mvDataStorage.read(rowId, readResult.newestCommitTimestamp());

            assert !committedReadResult.isWriteIntent() :
                    "The result is not committed [rowId=" + rowId + ", timestamp="
                            + readResult.newestCommitTimestamp() + ']';

            return committedReadResult.binaryRow();
        });
    }

    /**
     * Resolves a result received from a direct storage read. Use it for RW.
     *
     * @param rowId Row id.
     * @param txId Transaction id.
     * @return Future finishes with the resolved binary row.
     */
    private CompletableFuture<BinaryRow> resolvePlainReadResult(RowId rowId, UUID txId) {
        return resolvePlainReadResult(rowId, txId, null).thenCompose(row -> {
            if (row == null) {
                return completedFuture(null);
            }

            return schemaCompatValidator.validateBackwards(row.schemaVersion(), tableId(), txId)
                    .thenApply(validationResult -> {
                        if (validationResult.isSuccessful()) {
                            return row;
                        } else {
                            throw new IncompatibleSchemaException("Operation failed because schema "
                                    + validationResult.fromSchemaVersion() + " is not backward-compatible with "
                                    + validationResult.toSchemaVersion() + " for table " + validationResult.failedTableId());
                        }
                    });
        });
    }

    private CompletableFuture<Void> continueReadOnlyIndexLookup(
            Cursor<RowId> indexCursor,
            HybridTimestamp timestamp,
            int batchSize,
            List<BinaryRow> result
    ) {
        if (result.size() >= batchSize || !indexCursor.hasNext()) {
            return completedFuture(null);
        }

        RowId rowId = indexCursor.next();

        return resolvePlainReadResult(rowId, null, timestamp).thenComposeAsync(resolvedReadResult -> {
            if (resolvedReadResult != null) {
                result.add(resolvedReadResult);
            }

            return continueReadOnlyIndexLookup(indexCursor, timestamp, batchSize, result);
        }, scanRequestExecutor);
    }

    /**
     * Processes transaction finish request.
     * <ol>
     *     <li>Get commit timestamp from finish replica request.</li>
     *     <li>If attempting a commit, validate commit (and, if not valid, switch to abort)</li>
     *     <li>Run specific raft {@code FinishTxCommand} command, that will apply txn state to corresponding txStateStorage.</li>
     *     <li>Send cleanup requests to all enlisted primary replicas.</li>
     * </ol>
     *
     * @param request Transaction finish request.
     * @param txCoordinatorId Transaction coordinator id.
     * @return future result of the operation.
     */
    // TODO: need to properly handle primary replica changes https://issues.apache.org/jira/browse/IGNITE-17615
    private CompletableFuture<Void> processTxFinishAction(TxFinishReplicaRequest request, String txCoordinatorId) {
        List<TablePartitionId> aggregatedGroupIds = request.groups().values().stream()
                .flatMap(List::stream)
                .map(IgniteBiTuple::get1)
                .collect(toList());

        UUID txId = request.txId();

        if (request.commit()) {
            return schemaCompatValidator.validateForward(txId, aggregatedGroupIds, request.commitTimestamp())
                    .thenCompose(validationResult -> {
                        return finishAndCleanup(request, validationResult.isSuccessful(), aggregatedGroupIds, txId, txCoordinatorId)
                                .thenAccept(unused -> throwIfSchemaValidationOnCommitFailed(validationResult));
                    });
        } else {
            // Aborting.
            return finishAndCleanup(request, false, aggregatedGroupIds, txId, txCoordinatorId);
        }
    }

    private static void throwIfSchemaValidationOnCommitFailed(CompatValidationResult validationResult) {
        if (!validationResult.isSuccessful()) {
            throw new IncompatibleSchemaAbortException("Commit failed because schema "
                    + validationResult.fromSchemaVersion() + " is not forward-compatible with "
                    + validationResult.toSchemaVersion() + " for table " + validationResult.failedTableId());
        }
    }

    private CompletableFuture<Void> finishAndCleanup(
            TxFinishReplicaRequest request,
            boolean commit,
            List<TablePartitionId> aggregatedGroupIds,
            UUID txId,
            String txCoordinatorId
    ) {
        CompletableFuture<?> changeStateFuture = finishTransaction(aggregatedGroupIds, txId, commit, txCoordinatorId);

        // TODO: https://issues.apache.org/jira/browse/IGNITE-17578 Cleanup process should be asynchronous.
        CompletableFuture<?>[] cleanupFutures = new CompletableFuture[request.groups().size()];
        AtomicInteger cleanupFuturesCnt = new AtomicInteger(0);

        request.groups().forEach(
                (recipientNode, tablePartitionIds) ->
                        cleanupFutures[cleanupFuturesCnt.getAndIncrement()] = changeStateFuture.thenCompose(ignored ->
                                txManager.cleanup(
                                        recipientNode,
                                        tablePartitionIds,
                                        txId,
                                        commit,
                                        request.commitTimestamp()
                                )
                        )
        );

        return allOf(cleanupFutures);
    }

    /**
     * Finishes a transaction.
     *
     * @param aggregatedGroupIds Partition identifies which are enlisted in the transaction.
     * @param txId Transaction id.
     * @param commit True is the transaction is committed, false otherwise.
     * @param txCoordinatorId Transaction coordinator id.
     * @return Future to wait of the finish.
     */
    private CompletableFuture<Object> finishTransaction(
            List<TablePartitionId> aggregatedGroupIds,
            UUID txId,
            boolean commit,
            String txCoordinatorId
    ) {
        // TODO: IGNITE-20034 Timestamp from request is not using until the issue has not been fixed (request.commitTimestamp())
        var fut = new CompletableFuture<TxMeta>();

        txTimestampUpdateMap.put(txId, fut);

        HybridTimestamp currentTimestamp = hybridClock.now();
        HybridTimestamp commitTimestamp = commit ? currentTimestamp : null;

        return catalogVersionFor(currentTimestamp)
                .thenApply(catalogVersion -> {
                    FinishTxCommandBuilder finishTxCmdBldr = MSG_FACTORY.finishTxCommand()
                            .txId(txId)
                            .commit(commit)
                            .safeTimeLong(currentTimestamp.longValue())
                            .txCoordinatorId(txCoordinatorId)
                            .requiredCatalogVersion(catalogVersion)
                            .tablePartitionIds(
                                    aggregatedGroupIds.stream()
                                            .map(PartitionReplicaListener::tablePartitionId)
                                            .collect(toList())
                            );

                    if (commit) {
                        finishTxCmdBldr.commitTimestampLong(commitTimestamp.longValue());
                    }

                    return finishTxCmdBldr.build();
                })
                .thenCompose(raftClient::run)
                .whenComplete((o, throwable) -> {
                    TxState txState = commit ? COMMITED : ABORTED;

                    fut.complete(new TxMeta(txState, aggregatedGroupIds, commitTimestamp));

                    markFinished(txId, txState, commitTimestamp);

                    txTimestampUpdateMap.remove(txId);
                });
    }


    /**
     * Processes transaction cleanup request:
     * <ol>
     *     <li>Waits for finishing of local transactional operations;</li>
     *     <li>Runs asynchronously the specific raft {@code TxCleanupCommand} command, that will convert all pending entries(writeIntents)
     *     to either regular values({@link TxState#COMMITED}) or removing them ({@link TxState#ABORTED});</li>
     *     <li>Releases all locks that were held on local Replica by given transaction.</li>
     * </ol>
     * This operation is idempotent, so it's safe to retry it.
     *
     * @param request Transaction cleanup request.
     * @return CompletableFuture of void.
     */
    // TODO: need to properly handle primary replica changes https://issues.apache.org/jira/browse/IGNITE-17615
    private CompletableFuture<Void> processTxCleanupAction(TxCleanupReplicaRequest request) {
        try {
            closeAllTransactionCursors(request.txId());
        } catch (Exception e) {
            return failedFuture(e);
        }

        TxState txState = request.commit() ? COMMITED : ABORTED;

        markFinished(request.txId(), txState, request.commitTimestamp());

        List<CompletableFuture<?>> txUpdateFutures = new ArrayList<>();
        List<CompletableFuture<?>> txReadFutures = new ArrayList<>();

        // TODO https://issues.apache.org/jira/browse/IGNITE-18617
        txCleanupReadyFutures.compute(request.txId(), (id, txOps) -> {
            if (txOps == null) {
                txOps = new TxCleanupReadyFutureList();
            }

            txOps.futures.forEach((opType, futures) -> {
                if (opType == RequestType.RW_GET || opType == RequestType.RW_GET_ALL || opType == RequestType.RW_SCAN) {
                    txReadFutures.addAll(futures);
                } else {
                    txUpdateFutures.addAll(futures);
                }
            });

            txOps.futures.clear();

            txOps.state = txState;

            return txOps;
        });

        if (txUpdateFutures.isEmpty()) {
            if (!txReadFutures.isEmpty()) {
                return allOffFuturesExceptionIgnored(txReadFutures, request)
                        .thenRun(() -> releaseTxLocks(request.txId()));
            }

            return completedFuture(null);
        }

        return allOffFuturesExceptionIgnored(txUpdateFutures, request).thenCompose(v -> {
            long commandTimestamp = hybridClock.nowLong();

            return catalogVersionFor(hybridTimestamp(commandTimestamp))
                    .thenCompose(catalogVersion -> {
                        TxCleanupCommand txCleanupCmd = MSG_FACTORY.txCleanupCommand()
                                .txId(request.txId())
                                .commit(request.commit())
                                .commitTimestampLong(request.commitTimestampLong())
                                .safeTimeLong(commandTimestamp)
                                .txCoordinatorId(getTxCoordinatorId(request.txId()))
                                .requiredCatalogVersion(catalogVersion)
                                .build();

                        storageUpdateHandler.handleTransactionCleanup(request.txId(), request.commit(), request.commitTimestamp());

                        raftClient.run(txCleanupCmd)
                                .exceptionally(e -> {
                                    LOG.warn("Failed to complete transaction cleanup command [txId=" + request.txId() + ']', e);

                                    return completedFuture(null);
                                });

                        return allOffFuturesExceptionIgnored(txReadFutures, request)
                                .thenRun(() -> releaseTxLocks(request.txId()));
                    });
        });
    }

    private String getTxCoordinatorId(UUID txId) {
        TxStateMeta meta = txManager.stateMeta(txId);

        assert meta != null : "Trying to cleanup a transaction that was not enlisted, txId=" + txId;

        return meta.txCoordinatorId();
    }

    /**
     * Creates a future that waits all transaction operations are completed.
     *
     * @param txFutures Transaction operation futures.
     * @param request Cleanup request.
     * @return The future completes when all futures in passed list are completed.
     */
    private static CompletableFuture<Void> allOffFuturesExceptionIgnored(List<CompletableFuture<?>> txFutures,
            TxCleanupReplicaRequest request) {
        return allOf(txFutures.toArray(new CompletableFuture<?>[0]))
                .exceptionally(e -> {
                    assert !request.commit() :
                            "Transaction is committing, but an operation has completed with exception [txId=" + request.txId()
                                    + ", err=" + e.getMessage() + ']';

                    return null;
                });
    }

    private void releaseTxLocks(UUID txId) {
        lockManager.locks(txId).forEachRemaining(lockManager::release);
    }

    /**
     * Finds the row and its identifier by given pk search row.
     *
     * @param pk Binary Tuple representing a primary key.
     * @param txId An identifier of the transaction regarding which we need to resolve the given row.
     * @param action An action to perform on a resolved row.
     * @param <T> A type of the value returned by action.
     * @return A future object representing the result of the given action.
     */
    private <T> CompletableFuture<T> resolveRowByPk(
            BinaryTuple pk,
            UUID txId,
            BiFunction<@Nullable RowId, @Nullable BinaryRow, CompletableFuture<T>> action
    ) {
        IndexLocker pkLocker = indexesLockers.get().get(pkIndexStorage.get().id());

        assert pkLocker != null;

        return pkLocker.locksForLookupByKey(txId, pk)
                .thenCompose(ignored -> {

                    boolean cursorClosureSetUp = false;
                    Cursor<RowId> cursor = null;

                    try {
                        cursor = getFromPkIndex(pk);

                        Cursor<RowId> finalCursor = cursor;
                        CompletableFuture<T> resolvingFuture = continueResolvingByPk(cursor, txId, action)
                                .whenComplete((res, ex) -> finalCursor.close());

                        cursorClosureSetUp = true;

                        return resolvingFuture;
                    } finally {
                        if (!cursorClosureSetUp && cursor != null) {
                            cursor.close();
                        }
                    }
                });
    }

    private <T> CompletableFuture<T> continueResolvingByPk(
            Cursor<RowId> cursor,
            UUID txId,
            BiFunction<@Nullable RowId, @Nullable BinaryRow, CompletableFuture<T>> action
    ) {
        if (!cursor.hasNext()) {
            return action.apply(null, null);
        }

        RowId rowId = cursor.next();

        return resolvePlainReadResult(rowId, txId).thenCompose(row -> {
            if (row != null) {
                return action.apply(rowId, row);
            } else {
                return continueResolvingByPk(cursor, txId, action);
            }
        });

    }

    /**
     * Appends an operation to prevent the race between commit/rollback and the operation execution.
     *
     * @param txId Transaction id.
     * @param cmdType Command type.
     * @param full {@code True} if a full transaction and can be immediately committed.
     * @param op Operation closure.
     * @param <T> Type of execution result.
     * @return A future object representing the result of the given operation.
     */
    private <T> CompletableFuture<T> appendTxCommand(UUID txId, RequestType cmdType, boolean full, Supplier<CompletableFuture<T>> op) {
        var fut = new CompletableFuture<T>();

        if (!full) {
            txCleanupReadyFutures.compute(txId, (id, txOps) -> {
                if (txOps == null) {
                    txOps = new TxCleanupReadyFutureList();
                }

                if (txOps.state == ABORTED || txOps.state == COMMITED) {
                    fut.completeExceptionally(
                            new TransactionException(TX_FAILED_READ_WRITE_OPERATION_ERR, "Transaction is already finished."));
                } else {
                    txOps.futures.computeIfAbsent(cmdType, type -> new ArrayList<>()).add(fut);
                }

                return txOps;
            });
        }

        if (!fut.isDone()) {
            op.get().whenComplete((v, th) -> {
                if (full) { // Fast unlock.
                    releaseTxLocks(txId);
                }

                if (th != null) {
                    fut.completeExceptionally(th);
                } else {
                    fut.complete(v);
                }
            });
        }

        return fut;
    }

    /**
     * Finds the row and its identifier by given pk search row.
     *
     * @param pk Binary Tuple bytes representing a primary key.
     * @param ts A timestamp regarding which we need to resolve the given row.
     * @return Result of the given action.
     */
    private CompletableFuture<BinaryRow> resolveRowByPkForReadOnly(BinaryTuple pk, HybridTimestamp ts) {
        try (Cursor<RowId> cursor = getFromPkIndex(pk)) {
            List<ReadResult> candidates = new ArrayList<>();

            for (RowId rowId : cursor) {
                ReadResult readResult = mvDataStorage.read(rowId, ts);

                if (!readResult.isEmpty() || readResult.isWriteIntent()) {
                    candidates.add(readResult);
                }
            }

            if (candidates.isEmpty()) {
                return completedFuture(null);
            }

            // TODO https://issues.apache.org/jira/browse/IGNITE-18767 scan of multiple write intents should not be needed
            List<ReadResult> writeIntents = filter(candidates, ReadResult::isWriteIntent);

            if (!writeIntents.isEmpty()) {
                ReadResult writeIntent = writeIntents.get(0);

                // Assume that all write intents for the same key belong to the same transaction, as the key should be exclusively locked.
                // This means that we can just resolve the state of this transaction.
                checkWriteIntentsBelongSameTx(writeIntents);

                return resolveTxState(
                        new TablePartitionId(writeIntent.commitTableId(), writeIntent.commitPartitionId()),
                        writeIntent.transactionId(),
                        ts)
                        .thenApply(readLastCommitted -> {
                            if (readLastCommitted) {
                                for (ReadResult wi : writeIntents) {
                                    HybridTimestamp newestCommitTimestamp = wi.newestCommitTimestamp();

                                    if (newestCommitTimestamp == null) {
                                        continue;
                                    }

                                    ReadResult committedReadResult = mvDataStorage.read(wi.rowId(), newestCommitTimestamp);

                                    assert !committedReadResult.isWriteIntent() :
                                            "The result is not committed [rowId=" + wi.rowId() + ", timestamp="
                                                    + newestCommitTimestamp + ']';

                                    return committedReadResult.binaryRow();
                                }

                                return findAny(candidates, c -> !c.isWriteIntent() && !c.isEmpty()).map(ReadResult::binaryRow)
                                        .orElse(null);
                            } else {
                                return findAny(writeIntents, wi -> !wi.isEmpty()).map(ReadResult::binaryRow)
                                        .orElse(null);
                            }
                        });
            } else {
                BinaryRow result = findAny(candidates, r -> !r.isEmpty()).map(ReadResult::binaryRow)
                        .orElse(null);

                return completedFuture(result);
            }
        } catch (Exception e) {
            throw new IgniteInternalException(Replicator.REPLICA_COMMON_ERR,
                    format("Unable to close cursor [tableId={}]", tableId()), e);
        }
    }

    /**
     * Check that all given write intents belong to the same transaction.
     *
     * @param writeIntents Write intents.
     */
    private static void checkWriteIntentsBelongSameTx(Collection<ReadResult> writeIntents) {
        ReadResult writeIntent = findAny(writeIntents).orElseThrow();

        for (ReadResult wi : writeIntents) {
            assert Objects.equals(wi.transactionId(), writeIntent.transactionId())
                    : "Unexpected write intent, tx1=" + writeIntent.transactionId() + ", tx2=" + wi.transactionId();

            assert Objects.equals(wi.commitTableId(), writeIntent.commitTableId())
                    : "Unexpected write intent, commitTableId1=" + writeIntent.commitTableId() + ", commitTableId2=" + wi.commitTableId();

            assert wi.commitPartitionId() == writeIntent.commitPartitionId()
                    : "Unexpected write intent, commitPartitionId1=" + writeIntent.commitPartitionId()
                    + ", commitPartitionId2=" + wi.commitPartitionId();
        }
    }

    /**
     * Tests row values for equality.
     *
     * @param row Row.
     * @param row2 Row.
     * @return {@code true} if rows are equal.
     */
    private static boolean equalValues(BinaryRow row, BinaryRow row2) {
        return row.tupleSlice().compareTo(row2.tupleSlice()) == 0;
    }

    /**
     * Precesses multi request.
     *
     * @param request Multi request operation.
     * @param txCoordinatorId Transaction coordinator id.
     * @return Listener response.
     */
    private CompletableFuture<?> processMultiEntryAction(ReadWriteMultiRowReplicaRequest request, String txCoordinatorId) {
        UUID txId = request.transactionId();
        TablePartitionId committedPartitionId = request.commitPartitionId().asTablePartitionId();
        List<BinaryRow> searchRows = request.binaryRows();

        assert committedPartitionId != null : "Commit partition is null [type=" + request.requestType() + ']';

        switch (request.requestType()) {
            case RW_DELETE_EXACT_ALL: {
                CompletableFuture<RowId>[] deleteExactLockFuts = new CompletableFuture[searchRows.size()];

                for (int i = 0; i < searchRows.size(); i++) {
                    BinaryRow searchRow = searchRows.get(i);

                    deleteExactLockFuts[i] = resolveRowByPk(extractPk(searchRow), txId, (rowId, row) -> {
                        if (rowId == null) {
                            return completedFuture(null);
                        }

                        return takeLocksForDeleteExact(searchRow, rowId, row, txId);
                    });
                }

                return allOf(deleteExactLockFuts).thenCompose(ignore -> {
                    Map<UUID, BinaryRowMessage> rowIdsToDelete = new HashMap<>();
                    Collection<BinaryRow> result = new ArrayList<>();

                    for (int i = 0; i < searchRows.size(); i++) {
                        RowId lockedRowId = deleteExactLockFuts[i].join();

                        if (lockedRowId != null) {
                            rowIdsToDelete.put(lockedRowId.uuid(), null);
                        } else {
                            result.add(searchRows.get(i));
                        }
                    }

                    if (rowIdsToDelete.isEmpty()) {
                        return completedFuture(result);
                    }

                    return updateAllCommand(request, rowIdsToDelete, txCoordinatorId)
                                .thenCompose(this::applyUpdateAllCommand)
                                .thenApply(v -> result);
                });
            }
            case RW_INSERT_ALL: {
                List<BinaryTuple> pks = new ArrayList<>(searchRows.size());

                CompletableFuture<RowId>[] pkReadLockFuts = new CompletableFuture[searchRows.size()];

                for (int i = 0; i < searchRows.size(); i++) {
                    BinaryTuple pk = extractPk(searchRows.get(i));

                    pks.add(pk);

                    pkReadLockFuts[i] = resolveRowByPk(pk, txId, (rowId, row) -> completedFuture(rowId));
                }

                return allOf(pkReadLockFuts).thenCompose(ignore -> {
                    Collection<BinaryRow> result = new ArrayList<>();
                    Map<RowId, BinaryRow> rowsToInsert = new HashMap<>();
                    Set<ByteBuffer> uniqueKeys = new HashSet<>();

                    for (int i = 0; i < searchRows.size(); i++) {
                        BinaryRow row = searchRows.get(i);
                        RowId lockedRow = pkReadLockFuts[i].join();

                        if (lockedRow == null && uniqueKeys.add(pks.get(i).byteBuffer())) {
                            rowsToInsert.put(new RowId(partId(), UUID.randomUUID()), row);
                        } else {
                            result.add(row);
                        }
                    }

                    if (rowsToInsert.isEmpty()) {
                        return completedFuture(result);
                    }

                    CompletableFuture<IgniteBiTuple<RowId, Collection<Lock>>>[] insertLockFuts = new CompletableFuture[rowsToInsert.size()];

                    int idx = 0;

                    for (Map.Entry<RowId, BinaryRow> entry : rowsToInsert.entrySet()) {
                        insertLockFuts[idx++] = takeLocksForInsert(entry.getValue(), entry.getKey(), txId);
                    }

                    Map<UUID, BinaryRowMessage> convertedMap = rowsToInsert.entrySet().stream()
                            .collect(Collectors.toMap(
                                    e -> e.getKey().uuid(),
                                    e -> MSG_FACTORY.binaryRowMessage()
                                            .binaryTuple(e.getValue().tupleSlice())
                                            .schemaVersion(e.getValue().schemaVersion())
                                            .build()
                            ));

                    return allOf(insertLockFuts)
                            .thenCompose(ignored -> updateAllCommand(request, convertedMap, txCoordinatorId))
                            .thenCompose(this::applyUpdateAllCommand)
                            .thenApply(ignored -> {
                                // Release short term locks.
                                for (CompletableFuture<IgniteBiTuple<RowId, Collection<Lock>>> insertLockFut : insertLockFuts) {
                                    insertLockFut.join().get2()
                                            .forEach(lock -> lockManager.release(lock.txId(), lock.lockKey(), lock.lockMode()));
                                }

                                return result;
                            });
                });
            }
            case RW_UPSERT_ALL: {
                CompletableFuture<IgniteBiTuple<RowId, Collection<Lock>>>[] rowIdFuts = new CompletableFuture[searchRows.size()];

                for (int i = 0; i < searchRows.size(); i++) {
                    BinaryRow searchRow = searchRows.get(i);

                    rowIdFuts[i] = resolveRowByPk(extractPk(searchRow), txId, (rowId, row) -> {
                        boolean insert = rowId == null;

                        RowId rowId0 = insert ? new RowId(partId(), UUID.randomUUID()) : rowId;

                        return insert
                                ? takeLocksForInsert(searchRow, rowId0, txId)
                                : takeLocksForUpdate(searchRow, rowId0, txId);
                    });
                }

                return allOf(rowIdFuts).thenCompose(ignore -> {
                    List<BinaryRowMessage> searchRowMessages = request.binaryRowMessages();
                    Map<UUID, BinaryRowMessage> rowsToUpdate = IgniteUtils.newHashMap(searchRowMessages.size());

                    for (int i = 0; i < searchRowMessages.size(); i++) {
                        RowId lockedRow = rowIdFuts[i].join().get1();

                        rowsToUpdate.put(lockedRow.uuid(), searchRowMessages.get(i));
                    }

                    if (rowsToUpdate.isEmpty()) {
                        return completedFuture(null);
                    }

                    return updateAllCommand(request, rowsToUpdate, txCoordinatorId)
                            .thenCompose(this::applyUpdateAllCommand)
                            .thenRun(() -> {
                                // Release short term locks.
                                for (CompletableFuture<IgniteBiTuple<RowId, Collection<Lock>>> rowIdFut : rowIdFuts) {
                                    rowIdFut.join().get2()
                                            .forEach(lock -> lockManager.release(lock.txId(), lock.lockKey(), lock.lockMode()));
                                }
                            });
                });
            }
            default: {
                throw new IgniteInternalException(Replicator.REPLICA_COMMON_ERR,
                        format("Unknown multi request [actionType={}]", request.requestType()));
            }
        }
    }

    /**
     * Precesses multi request.
     *
     * @param request Multi request operation.
     * @param txCoordinatorId Transaction coordinator id.
     * @return Listener response.
     */
    private CompletableFuture<Object> processMultiEntryAction(ReadWriteMultiRowPkReplicaRequest request, String txCoordinatorId) {
        UUID txId = request.transactionId();
        TablePartitionId committedPartitionId = request.commitPartitionId().asTablePartitionId();
        List<BinaryTuple> primaryKeys = resolvePks(request.primaryKeys());

        assert committedPartitionId != null || request.requestType() == RequestType.RW_GET_ALL
                : "Commit partition is null [type=" + request.requestType() + ']';

        switch (request.requestType()) {
            case RW_GET_ALL: {
                CompletableFuture<BinaryRow>[] rowFuts = new CompletableFuture[primaryKeys.size()];

                for (int i = 0; i < primaryKeys.size(); i++) {
                    rowFuts[i] = resolveRowByPk(primaryKeys.get(i), txId, (rowId, row) -> {
                        if (rowId == null) {
                            return completedFuture(null);
                        }

                        return takeLocksForGet(rowId, txId)
                                .thenApply(ignored -> row);
                    });
                }

                return allOf(rowFuts)
                        .thenApply(ignored -> {
                            var result = new ArrayList<BinaryRow>(primaryKeys.size());

                            for (CompletableFuture<BinaryRow> rowFut : rowFuts) {
                                result.add(rowFut.join());
                            }

                            return result;
                        });
            }
            case RW_DELETE_ALL: {
                CompletableFuture<RowId>[] rowIdLockFuts = new CompletableFuture[primaryKeys.size()];

                for (int i = 0; i < primaryKeys.size(); i++) {
                    rowIdLockFuts[i] = resolveRowByPk(primaryKeys.get(i), txId, (rowId, row) -> {
                        if (rowId == null) {
                            return completedFuture(null);
                        }

                        return takeLocksForDelete(row, rowId, txId);
                    });
                }

                return allOf(rowIdLockFuts).thenCompose(ignore -> {
                    Map<UUID, BinaryRowMessage> rowIdsToDelete = new HashMap<>();
                    Collection<Boolean> result = new ArrayList<>();

                    for (CompletableFuture<RowId> lockFut : rowIdLockFuts) {
                        RowId lockedRowId = lockFut.join();

                        if (lockedRowId != null) {
                            rowIdsToDelete.put(lockedRowId.uuid(), null);

                            result.add(true);
                        } else {
                            result.add(false);
                        }
                    }

                    if (rowIdsToDelete.isEmpty()) {
                        return completedFuture(result);
                    }

                    return updateAllCommand(request, rowIdsToDelete, txCoordinatorId)
                            .thenCompose(this::applyUpdateAllCommand)
                            .thenApply(ignored -> result);
                });
            }
            default: {
                throw new IgniteInternalException(Replicator.REPLICA_COMMON_ERR,
                        format("Unknown multi request [actionType={}]", request.requestType()));
            }
        }
    }

    /**
     * Executes a command and handles exceptions. A result future can be finished with exception by following rules:
     * <ul>
     *     <li>If RAFT command cannot finish due to timeout, the future finished with {@link ReplicationTimeoutException}.</li>
     *     <li>If RAFT command finish with a runtime exception, the exception is moved to the result future.</li>
     *     <li>If RAFT command finish with any other exception, the future finished with {@link ReplicationException}.
     *     The original exception is set as cause.</li>
     * </ul>
     *
     * @param cmd Raft command.
     * @return Raft future.
     */
    private CompletableFuture<Object> applyCmdWithExceptionHandling(Command cmd) {
        return raftClient.run(cmd).exceptionally(throwable -> {
            if (throwable instanceof TimeoutException) {
                throw new ReplicationTimeoutException(replicationGroupId);
            } else if (throwable instanceof RuntimeException) {
                throw (RuntimeException) throwable;
            } else {
                throw new ReplicationException(replicationGroupId, throwable);
            }
        });
    }

    /**
     * Executes an Update command.
     *
     * @param cmd Update command.
     * @return Raft future, see {@link #applyCmdWithExceptionHandling(Command)}.
     */
    private CompletableFuture<Object> applyUpdateCommand(UpdateCommand cmd) {
        if (!cmd.full()) {
            storageUpdateHandler.handleUpdate(
                    cmd.txId(),
                    cmd.rowUuid(),
                    cmd.tablePartitionId().asTablePartitionId(),
                    cmd.row(),
                    true,
                    null,
                    null);

            // TODO: https://issues.apache.org/jira/browse/IGNITE-20124 tmp
            synchronized (safeTime) {
                updateTrackerIgnoringTrackerClosedException(safeTime, cmd.safeTime());
            }
        }

        return applyCmdWithExceptionHandling(cmd).thenApply(res -> {
            // Try to avoid double write if an entry is already replicated.
            // TODO: https://issues.apache.org/jira/browse/IGNITE-20124 tmp
            synchronized (safeTime) {
                if (cmd.full() && cmd.safeTime().compareTo(safeTime.current()) > 0) {
                    storageUpdateHandler.handleUpdate(
                            cmd.txId(),
                            cmd.rowUuid(),
                            cmd.tablePartitionId().asTablePartitionId(),
                            cmd.row(),
                            false,
                            null,
                            cmd.safeTime());

                    updateTrackerIgnoringTrackerClosedException(safeTime, cmd.safeTime());
                }
            }
            return res;
        });
    }

    /**
     * Executes an UpdateAll command.
     *
     * @param cmd UpdateAll command.
     * @return Raft future, see {@link #applyCmdWithExceptionHandling(Command)}.
     */
    private CompletableFuture<Object> applyUpdateAllCommand(UpdateAllCommand cmd) {
        if (!cmd.full()) {
            storageUpdateHandler.handleUpdateAll(
                    cmd.txId(),
                    cmd.rowsToUpdate(),
                    cmd.tablePartitionId().asTablePartitionId(),
                    true,
                    null,
                    null);

            // TODO: https://issues.apache.org/jira/browse/IGNITE-20124 tmp
            synchronized (safeTime) {
                updateTrackerIgnoringTrackerClosedException(safeTime, cmd.safeTime());
            }
        }

        return applyCmdWithExceptionHandling(cmd).thenApply(res -> {
            // TODO: https://issues.apache.org/jira/browse/IGNITE-20124 tmp
            synchronized (safeTime) {
                if (cmd.full() && cmd.safeTime().compareTo(safeTime.current()) > 0) {
                    storageUpdateHandler.handleUpdateAll(
                            cmd.txId(),
                            cmd.rowsToUpdate(),
                            cmd.tablePartitionId().asTablePartitionId(),
                            false,
                            null,
                            cmd.safeTime());

                    updateTrackerIgnoringTrackerClosedException(safeTime, cmd.safeTime());
                }
            }

            return res;
        });
    }

    /**
     * Precesses single request.
     *
     * @param request Single request operation.
     * @param txCoordinatorId Transaction coordinator id.
     * @return Listener response.
     */
    private CompletableFuture<?> processSingleEntryAction(ReadWriteSingleRowReplicaRequest request, String txCoordinatorId) {
        UUID txId = request.transactionId();
        BinaryRow searchRow = request.binaryRow();
        TablePartitionId commitPartitionId = request.commitPartitionId().asTablePartitionId();

        assert commitPartitionId != null : "Commit partition is null [type=" + request.requestType() + ']';

        switch (request.requestType()) {
            case RW_DELETE_EXACT: {
                return resolveRowByPk(extractPk(searchRow), txId, (rowId, row) -> {
                    if (rowId == null) {
                        return completedFuture(false);
                    }

                    return takeLocksForDeleteExact(searchRow, rowId, row, txId)
                            .thenCompose(validatedRowId -> {
                                if (validatedRowId == null) {
                                    return completedFuture(false);
                                }

                                return updateCommand(request, validatedRowId.uuid(), null, txCoordinatorId)
                                        .thenCompose(this::applyUpdateCommand)
                                        .thenApply(ignored -> true);
                            });
                });
            }
            case RW_INSERT: {
                return resolveRowByPk(extractPk(searchRow), txId, (rowId, row) -> {
                    if (rowId != null) {
                        return completedFuture(false);
                    }

                    RowId rowId0 = new RowId(partId(), UUID.randomUUID());

                    return takeLocksForInsert(searchRow, rowId0, txId)
                            .thenCompose(rowIdLock -> updateCommand(request, rowId0.uuid(), searchRow, txCoordinatorId)
                                    .thenCompose(this::applyUpdateCommand)
                                    .thenApply(v -> {
                                        // Release short term locks.
                                        rowIdLock.get2().forEach(lock -> lockManager.release(lock.txId(), lock.lockKey(), lock.lockMode()));

                                        return true;
                                    }));
                });
            }
            case RW_UPSERT: {
                return resolveRowByPk(extractPk(searchRow), txId, (rowId, row) -> {
                    boolean insert = rowId == null;

                    RowId rowId0 = insert ? new RowId(partId(), UUID.randomUUID()) : rowId;

                    CompletableFuture<IgniteBiTuple<RowId, Collection<Lock>>> lockFut = insert
                            ? takeLocksForInsert(searchRow, rowId0, txId)
                            : takeLocksForUpdate(searchRow, rowId0, txId);

                    return lockFut
                            .thenCompose(rowIdLock -> updateCommand(request, rowId0.uuid(), searchRow, txCoordinatorId)
                                    .thenCompose(this::applyUpdateCommand)
                                    .thenRun(() -> {
                                        // Release short term locks.
                                        rowIdLock.get2().forEach(lock -> lockManager.release(lock.txId(), lock.lockKey(), lock.lockMode()));
                                    }));
                });
            }
            case RW_GET_AND_UPSERT: {
                return resolveRowByPk(extractPk(searchRow), txId, (rowId, row) -> {
                    boolean insert = rowId == null;

                    RowId rowId0 = insert ? new RowId(partId(), UUID.randomUUID()) : rowId;

                    CompletableFuture<IgniteBiTuple<RowId, Collection<Lock>>> lockFut = insert
                            ? takeLocksForInsert(searchRow, rowId0, txId)
                            : takeLocksForUpdate(searchRow, rowId0, txId);

                    return lockFut
                            .thenCompose(rowIdLock -> updateCommand(request, rowId0.uuid(), searchRow, txCoordinatorId)
                                    .thenCompose(this::applyUpdateCommand)
                                    .thenApply(v -> {
                                        // Release short term locks.
                                        rowIdLock.get2().forEach(lock -> lockManager.release(lock.txId(), lock.lockKey(), lock.lockMode()));

                                        return row;
                                    }));
                });
            }
            case RW_GET_AND_REPLACE: {
                return resolveRowByPk(extractPk(searchRow), txId, (rowId, row) -> {
                    if (rowId == null) {
                        return completedFuture(null);
                    }

                    return takeLocksForUpdate(searchRow, rowId, txId)
                            .thenCompose(rowIdLock -> updateCommand(request, rowId.uuid(), searchRow, txCoordinatorId)
                                    .thenCompose(this::applyUpdateCommand)
                                    .thenApply(v -> {
                                        // Release short term locks.
                                        rowIdLock.get2().forEach(lock -> lockManager.release(lock.txId(), lock.lockKey(), lock.lockMode()));

                                        return row;
                                    }));
                });
            }
            case RW_REPLACE_IF_EXIST: {
                return resolveRowByPk(extractPk(searchRow), txId, (rowId, row) -> {
                    if (rowId == null) {
                        return completedFuture(false);
                    }

                    return takeLocksForUpdate(searchRow, rowId, txId)
                            .thenCompose(rowIdLock -> updateCommand(request, rowId.uuid(), searchRow, txCoordinatorId)
                                    .thenCompose(this::applyUpdateCommand)
                                    .thenApply(v -> {
                                        // Release short term locks.
                                        rowIdLock.get2().forEach(lock -> lockManager.release(lock.txId(), lock.lockKey(), lock.lockMode()));

                                        return true;
                                    }));
                });
            }
            default: {
                throw new IgniteInternalException(Replicator.REPLICA_COMMON_ERR,
                        format("Unknown single request [actionType={}]", request.requestType()));
            }
        }
    }

    /**
     * Precesses single request.
     *
     * @param request Single request operation.
     * @param txCoordinatorId Transaction coordinator id.
     * @return Listener response.
     */
    private CompletableFuture<?> processSingleEntryAction(ReadWriteSingleRowPkReplicaRequest request, String txCoordinatorId) {
        UUID txId = request.transactionId();
        BinaryTuple primaryKey = resolvePk(request.primaryKey());
        TablePartitionId commitPartitionId = request.commitPartitionId().asTablePartitionId();

        assert commitPartitionId != null || request.requestType() == RequestType.RW_GET :
                "Commit partition is null [type=" + request.requestType() + ']';

        switch (request.requestType()) {
            case RW_GET: {
                return resolveRowByPk(primaryKey, txId, (rowId, row) -> {
                    if (rowId == null) {
                        return completedFuture(null);
                    }

                    return takeLocksForGet(rowId, txId)
                            .thenApply(ignored -> row);
                });
            }
            case RW_DELETE: {
                return resolveRowByPk(primaryKey, txId, (rowId, row) -> {
                    if (rowId == null) {
                        return completedFuture(false);
                    }

                    return takeLocksForDelete(row, rowId, txId)
                            .thenCompose(ignored -> updateCommand(request, rowId.uuid(), null, txCoordinatorId))
                            .thenCompose(this::applyUpdateCommand)
                            .thenApply(ignored -> true);
                });
            }
            case RW_GET_AND_DELETE: {
                return resolveRowByPk(primaryKey, txId, (rowId, row) -> {
                    if (rowId == null) {
                        return completedFuture(null);
                    }

                    return takeLocksForDelete(row, rowId, txId)
                            .thenCompose(ignored -> updateCommand(request, rowId.uuid(), null, txCoordinatorId))
                            .thenCompose(this::applyUpdateCommand)
                            .thenApply(ignored -> row);
                });
            }
            default: {
                throw new IgniteInternalException(Replicator.REPLICA_COMMON_ERR,
                        format("Unknown single request [actionType={}]", request.requestType()));
            }
        }
    }

    private BinaryTuple extractPk(BinaryRow row) {
        return pkIndexStorage.get().indexRowResolver().extractColumns(row);
    }

    private BinaryTuple resolvePk(ByteBuffer bytes) {
        return new BinaryTuple(pkLength, bytes);
    }

    private List<BinaryTuple> resolvePks(List<ByteBuffer> bytesList) {
        var pks = new ArrayList<BinaryTuple>(bytesList.size());

        for (ByteBuffer bytes : bytesList) {
            pks.add(resolvePk(bytes));
        }

        return pks;
    }

    private Cursor<RowId> getFromPkIndex(BinaryTuple key) {
        return pkIndexStorage.get().storage().get(key);
    }

    /**
     * Takes all required locks on a key, before upserting.
     *
     * @param txId Transaction id.
     * @return Future completes with tuple {@link RowId} and collection of {@link Lock}.
     */
    private CompletableFuture<IgniteBiTuple<RowId, Collection<Lock>>> takeLocksForUpdate(BinaryRow binaryRow, RowId rowId, UUID txId) {
        return lockManager.acquire(txId, new LockKey(tableId()), LockMode.IX)
                .thenCompose(ignored -> lockManager.acquire(txId, new LockKey(tableId(), rowId), LockMode.X))
                .thenCompose(ignored -> takePutLockOnIndexes(binaryRow, rowId, txId))
                .thenApply(shortTermLocks -> new IgniteBiTuple<>(rowId, shortTermLocks));
    }

    /**
     * Takes all required locks on a key, before inserting the value.
     *
     * @param binaryRow Table row.
     * @param txId Transaction id.
     * @return Future completes with tuple {@link RowId} and collection of {@link Lock}.
     */
    private CompletableFuture<IgniteBiTuple<RowId, Collection<Lock>>> takeLocksForInsert(BinaryRow binaryRow, RowId rowId, UUID txId) {
        return lockManager.acquire(txId, new LockKey(tableId()), LockMode.IX) // IX lock on table
                .thenCompose(ignored -> takePutLockOnIndexes(binaryRow, rowId, txId))
                .thenApply(shortTermLocks -> new IgniteBiTuple<>(rowId, shortTermLocks));
    }

    private CompletableFuture<Collection<Lock>> takePutLockOnIndexes(BinaryRow binaryRow, RowId rowId, UUID txId) {
        Collection<IndexLocker> indexes = indexesLockers.get().values();

        if (nullOrEmpty(indexes)) {
            return completedFuture(Collections.emptyList());
        }

        CompletableFuture<Lock>[] locks = new CompletableFuture[indexes.size()];
        int idx = 0;

        for (IndexLocker locker : indexes) {
            locks[idx++] = locker.locksForInsert(txId, binaryRow, rowId);
        }

        return allOf(locks).thenApply(unused -> {
            var shortTermLocks = new ArrayList<Lock>();

            for (CompletableFuture<Lock> lockFut : locks) {
                Lock shortTermLock = lockFut.join();

                if (shortTermLock != null) {
                    shortTermLocks.add(shortTermLock);
                }
            }

            return shortTermLocks;
        });
    }

    private CompletableFuture<?> takeRemoveLockOnIndexes(BinaryRow binaryRow, RowId rowId, UUID txId) {
        Collection<IndexLocker> indexes = indexesLockers.get().values();

        if (nullOrEmpty(indexes)) {
            return completedFuture(null);
        }

        CompletableFuture<?>[] locks = new CompletableFuture[indexes.size()];
        int idx = 0;

        for (IndexLocker locker : indexes) {
            locks[idx++] = locker.locksForRemove(txId, binaryRow, rowId);
        }

        return allOf(locks);
    }

    /**
     * Takes all required locks on a key, before deleting the value.
     *
     * @param txId Transaction id.
     * @return Future completes with {@link RowId} or {@code null} if there is no value for remove.
     */
    private CompletableFuture<RowId> takeLocksForDeleteExact(BinaryRow expectedRow, RowId rowId, BinaryRow actualRow, UUID txId) {
        return lockManager.acquire(txId, new LockKey(tableId()), LockMode.IX) // IX lock on table
                .thenCompose(ignored -> lockManager.acquire(txId, new LockKey(tableId(), rowId), LockMode.S)) // S lock on RowId
                .thenCompose(ignored -> {
                    if (equalValues(actualRow, expectedRow)) {
                        return lockManager.acquire(txId, new LockKey(tableId(), rowId), LockMode.X) // X lock on RowId
                                .thenCompose(ignored0 -> takeRemoveLockOnIndexes(actualRow, rowId, txId))
                                .thenApply(exclusiveRowLock -> rowId);
                    }

                    return completedFuture(null);
                });
    }

    /**
     * Takes all required locks on a key, before deleting the value.
     *
     * @param txId Transaction id.
     * @return Future completes with {@link RowId} or {@code null} if there is no value for the key.
     */
    private CompletableFuture<RowId> takeLocksForDelete(BinaryRow binaryRow, RowId rowId, UUID txId) {
        return lockManager.acquire(txId, new LockKey(tableId()), LockMode.IX) // IX lock on table
                .thenCompose(ignored -> lockManager.acquire(txId, new LockKey(tableId(), rowId), LockMode.X)) // X lock on RowId
                .thenCompose(ignored -> takeRemoveLockOnIndexes(binaryRow, rowId, txId))
                .thenApply(ignored -> rowId);
    }

    /**
     * Takes all required locks on a key, before getting the value.
     *
     * @param txId Transaction id.
     * @return Future completes with {@link RowId} or {@code null} if there is no value for the key.
     */
    private CompletableFuture<RowId> takeLocksForGet(RowId rowId, UUID txId) {
        return lockManager.acquire(txId, new LockKey(tableId()), LockMode.IS) // IS lock on table
                .thenCompose(tblLock -> lockManager.acquire(txId, new LockKey(tableId(), rowId), LockMode.S)) // S lock on RowId
                .thenApply(ignored -> rowId);
    }

    /**
     * Precesses two actions.
     *
     * @param request Two actions operation request.
     * @param txCoordinatorId Transaction coordinator id.
     * @return Listener response.
     */
    private CompletableFuture<Boolean> processTwoEntriesAction(ReadWriteSwapRowReplicaRequest request, String txCoordinatorId) {
        BinaryRow newRow = request.binaryRow();
        BinaryRow expectedRow = request.oldBinaryRow();
        TablePartitionIdMessage commitPartitionId = request.commitPartitionId();

        assert commitPartitionId != null : "Commit partition is null [type=" + request.requestType() + ']';

        UUID txId = request.transactionId();

        if (request.requestType() == RequestType.RW_REPLACE) {
            return resolveRowByPk(extractPk(newRow), txId, (rowId, row) -> {
                if (rowId == null) {
                    return completedFuture(false);
                }

                return takeLocksForReplace(expectedRow, row, newRow, rowId, txId)
                        .thenCompose(validatedRowId -> {
                            if (validatedRowId == null) {
                                return completedFuture(false);
                            }

                            return updateCommand(commitPartitionId, validatedRowId.get1().uuid(), newRow, txId, request.full(),
                                        txCoordinatorId
                                    )
                                    .thenCompose(this::applyUpdateCommand)
                                    .thenApply(ignored -> validatedRowId)
                                    .thenApply(rowIdLock -> {
                                        // Release short term locks.
                                        rowIdLock.get2().forEach(lock -> lockManager.release(lock.txId(), lock.lockKey(), lock.lockMode()));

                                        return true;
                                    });
                        });
            });
        }

        throw new IgniteInternalException(Replicator.REPLICA_COMMON_ERR,
                format("Unknown two actions operation [actionType={}]", request.requestType()));
    }

    /**
     * Takes all required locks on a key, before updating the value.
     *
     * @param txId Transaction id.
     * @return Future completes with tuple {@link RowId} and collection of {@link Lock} or {@code null} if there is no suitable row.
     */
    private CompletableFuture<IgniteBiTuple<RowId, Collection<Lock>>> takeLocksForReplace(BinaryRow expectedRow, BinaryRow oldRow,
            BinaryRow newRow, RowId rowId, UUID txId) {
        return lockManager.acquire(txId, new LockKey(tableId()), LockMode.IX)
                .thenCompose(ignored -> lockManager.acquire(txId, new LockKey(tableId(), rowId), LockMode.S))
                .thenCompose(ignored -> {
                    if (oldRow != null && equalValues(oldRow, expectedRow)) {
                        return lockManager.acquire(txId, new LockKey(tableId(), rowId), LockMode.X) // X lock on RowId
                                .thenCompose(ignored1 -> takePutLockOnIndexes(newRow, rowId, txId))
                                .thenApply(shortTermLocks -> new IgniteBiTuple<>(rowId, shortTermLocks));
                    }

                    return completedFuture(null);
                });
    }

    /**
     * Ensure that the primary replica was not changed.
     *
     * @param request Replica request.
     * @return Future. The result is not null only for {@link ReadOnlyReplicaRequest}. If {@code true}, then replica is primary.
     */
    private CompletableFuture<Boolean> ensureReplicaIsPrimary(ReplicaRequest request) {
        Long expectedTerm;

        if (request instanceof ReadWriteReplicaRequest) {
            expectedTerm = ((ReadWriteReplicaRequest) request).term();

            assert expectedTerm != null;
        } else if (request instanceof TxFinishReplicaRequest) {
            expectedTerm = ((TxFinishReplicaRequest) request).term();

            assert expectedTerm != null;
        } else if (request instanceof TxCleanupReplicaRequest) {
            expectedTerm = ((TxCleanupReplicaRequest) request).term();

            assert expectedTerm != null;
        } else {
            expectedTerm = null;
        }

        HybridTimestamp now = hybridClock.now();

        if (expectedTerm != null) {
            return placementDriver.getPrimaryReplica(replicationGroupId, now)
                    .thenCompose(primaryReplica -> {
                                long currentEnlistmentConsistencyToken = primaryReplica.getStartTime().longValue();

                                if (expectedTerm.equals(currentEnlistmentConsistencyToken)) {
                                    if (primaryReplica.getExpirationTime().before(now)) {
                                        // TODO: https://issues.apache.org/jira/browse/IGNITE-20377
                                        return failedFuture(
                                                new PrimaryReplicaMissException(expectedTerm, currentEnlistmentConsistencyToken));
                                    } else {
                                        return completedFuture(null);
                                    }
                                } else {
                                    return failedFuture(new PrimaryReplicaMissException(expectedTerm, currentEnlistmentConsistencyToken));
                                }
                            }
                    );
        } else if (request instanceof ReadOnlyReplicaRequest || request instanceof ReplicaSafeTimeSyncRequest) {
            return placementDriver.getPrimaryReplica(replicationGroupId, now)
                    .thenApply(primaryReplica -> (primaryReplica != null && isLocalPeer(primaryReplica.getLeaseholder())));
        } else {
            return completedFuture(null);
        }
    }

    /**
     * Resolves read result to the corresponding binary row. Following rules are used for read result resolution:
     * <ol>
     *     <li>If timestamp is null (RW request), assert that retrieved tx id matches proposed one or that retrieved tx id is null
     *     and return binary row. Currently it's only possible to retrieve write intents if they belong to the same transaction,
     *     locks prevent reading write intents created by others.</li>
     *     <li>If timestamp is not null (RO request), perform write intent resolution if given readResult is a write intent itself
     *     or return binary row otherwise.</li>
     * </ol>
     *
     * @param readResult Read result to resolve.
     * @param txId Nullable transaction id, should be provided if resolution is performed within the context of RW transaction.
     * @param timestamp Timestamp is used in RO transaction only.
     * @param lastCommitted Action to get the latest committed row.
     * @return Future to resolved binary row.
     */
    private CompletableFuture<BinaryRow> resolveReadResult(
            ReadResult readResult,
            @Nullable UUID txId,
            @Nullable HybridTimestamp timestamp,
            Supplier<BinaryRow> lastCommitted
    ) {
        if (readResult == null) {
            return completedFuture(null);
        } else if (!readResult.isWriteIntent()) {
            return completedFuture(readResult.binaryRow());
        } else {
            // RW resolution.
            if (timestamp == null) {
                UUID retrievedResultTxId = readResult.transactionId();

                if (txId.equals(retrievedResultTxId)) {
                    // Same transaction - return retrieved value. It may be both writeIntent or regular value.
                    return completedFuture(readResult.binaryRow());
                }
            }

            return resolveWriteIntentAsync(readResult, timestamp, lastCommitted);
        }
    }

    /**
     * Resolves a read result to the matched row. If the result does not match any row, the method returns a future to {@code null}.
     *
     * @param readResult Read result.
     * @param timestamp Timestamp.
     * @param lastCommitted Action to get a last committed row.
     * @return Result future.
     */
    private CompletableFuture<BinaryRow> resolveWriteIntentAsync(
            ReadResult readResult,
            HybridTimestamp timestamp,
            Supplier<BinaryRow> lastCommitted
    ) {
        return resolveTxState(
                new TablePartitionId(readResult.commitTableId(), readResult.commitPartitionId()),
                readResult.transactionId(),
                timestamp
        ).thenApply(readLastCommitted -> {
            if (readLastCommitted) {
                return lastCommitted.get();
            } else {
                return readResult.binaryRow();
            }
        });
    }

    /**
     * Resolve the actual tx state.
     *
     * @param commitGrpId Commit partition id.
     * @param txId Transaction id.
     * @param timestamp Timestamp.
     * @return The future completes with true when the transaction is not completed yet and false otherwise.
     */
    private CompletableFuture<Boolean> resolveTxState(
            TablePartitionId commitGrpId,
            UUID txId,
            HybridTimestamp timestamp
    ) {
        boolean readLatest = timestamp == null;

        return transactionStateResolver.sendMetaRequest(commitGrpId, FACTORY.txStateReplicaRequest()
                        .groupId(commitGrpId)
                        .readTimestampLong((readLatest ? HybridTimestamp.MIN_VALUE : timestamp).longValue())
                        .txId(txId)
                        .build())
                .thenApply(txMeta -> {
                    if (txMeta == null) {
                        return true;
                    } else if (txMeta.txState() == COMMITED) {
                        return !readLatest && txMeta.commitTimestamp().compareTo(timestamp) > 0;
                    } else {
                        assert txMeta.txState() == ABORTED : "Unexpected transaction state [state=" + txMeta.txState() + ']';

                        return true;
                    }
                });
    }

    private CompletableFuture<UpdateCommand> updateCommand(
            ReadWriteSingleRowReplicaRequest request,
            UUID rowUuid,
            @Nullable BinaryRow row,
            String txCoordinatorId
    ) {
        return updateCommand(request.commitPartitionId(), rowUuid, row, request.transactionId(), request.full(), txCoordinatorId);
    }

    private CompletableFuture<UpdateCommand> updateCommand(
            ReadWriteSingleRowPkReplicaRequest request,
            UUID rowUuid,
            @Nullable BinaryRow row,
            String txCoordinatorId
    ) {
        return updateCommand(request.commitPartitionId(), rowUuid, row, request.transactionId(), request.full(), txCoordinatorId);
    }

    /**
     * Method to construct {@link UpdateCommand} object.
     *
     * @param tablePartId {@link TablePartitionId} object to construct {@link UpdateCommand} object with.
     * @param rowUuid Row UUID.
     * @param row Row.
     * @param txId Transaction ID.
     * @param full {@code True} if this is a full transaction.
     * @param txCoordinatorId Transaction coordinator id.
     * @return Constructed {@link UpdateCommand} object.
     */
    private CompletableFuture<UpdateCommand> updateCommand(
            TablePartitionIdMessage tablePartId,
            UUID rowUuid,
            @Nullable BinaryRow row,
            UUID txId,
            boolean full,
            String txCoordinatorId
    ) {
        long commandTimestamp = hybridClock.nowLong();

        return catalogVersionFor(hybridTimestamp(commandTimestamp))
                .thenApply(catalogVersion -> {
                    UpdateCommandBuilder bldr = MSG_FACTORY.updateCommand()
                            .tablePartitionId(tablePartId)
                            .rowUuid(rowUuid)
                            .txId(txId)
                            .full(full)
                            .safeTimeLong(commandTimestamp)
                            .txCoordinatorId(txCoordinatorId)
                            .requiredCatalogVersion(catalogVersion);

                    if (row != null) {
                        BinaryRowMessage rowMessage = MSG_FACTORY.binaryRowMessage()
                                .binaryTuple(row.tupleSlice())
                                .schemaVersion(row.schemaVersion())
                                .build();

                        bldr.rowMessage(rowMessage);
                    }

                    return bldr.build();
                });
    }

    private CompletableFuture<Integer> catalogVersionFor(HybridTimestamp ts) {
        return schemaSyncService.waitForMetadataCompleteness(ts)
                .thenApply(unused -> catalogService.activeCatalogVersion(ts.longValue()));
    }

    private CompletableFuture<UpdateAllCommand> updateAllCommand(
            ReadWriteMultiRowReplicaRequest request,
            Map<UUID, BinaryRowMessage> rowsToUpdate,
            String txCoordinatorId
    ) {
        return updateAllCommand(rowsToUpdate, request.commitPartitionId(), request.transactionId(), request.full(), txCoordinatorId);
    }

    private CompletableFuture<UpdateAllCommand> updateAllCommand(
            ReadWriteMultiRowPkReplicaRequest request,
            Map<UUID, BinaryRowMessage> rowsToUpdate,
            String txCoordinatorId
    ) {
        return updateAllCommand(rowsToUpdate, request.commitPartitionId(), request.transactionId(), request.full(), txCoordinatorId);
    }

    /**
     * Method to construct {@link UpdateAllCommand} object.
     *
     * @param rowsToUpdate All {@link BinaryRow}s represented as {@link ByteBuffer}s to be updated.
     * @param commitPartitionId Partition ID that these rows belong to.
     * @param transactionId Transaction ID.
     * @param full {@code true} if this is a single-command transaction.
     * @param txCoordinatorId Transaction coordinator id.
     * @return Constructed {@link UpdateAllCommand} object.
     */
    private CompletableFuture<UpdateAllCommand> updateAllCommand(
            Map<UUID, BinaryRowMessage> rowsToUpdate,
            TablePartitionIdMessage commitPartitionId,
            UUID transactionId,
            boolean full,
            String txCoordinatorId
    ) {
        long commandTimestamp = hybridClock.nowLong();

        return catalogVersionFor(hybridTimestamp(commandTimestamp))
                .thenApply(catalogVersion -> MSG_FACTORY.updateAllCommand()
                        .tablePartitionId(commitPartitionId)
                        .rowsToUpdate(rowsToUpdate)
                        .txId(transactionId)
                        .safeTimeLong(commandTimestamp)
                        .full(full)
                        .txCoordinatorId(txCoordinatorId)
                        .requiredCatalogVersion(catalogVersion)
                        .build()
                );
    }

    /**
     * Method to convert from {@link TablePartitionId} object to command-based {@link TablePartitionIdMessage} object.
     *
     * @param tablePartId {@link TablePartitionId} object to convert to {@link TablePartitionIdMessage}.
     * @return {@link TablePartitionIdMessage} object converted from argument.
     */
    public static TablePartitionIdMessage tablePartitionId(TablePartitionId tablePartId) {
        return MSG_FACTORY.tablePartitionIdMessage()
                .tableId(tablePartId.tableId())
                .partitionId(tablePartId.partitionId())
                .build();
    }

    /**
     * Class that stores a list of futures for operations that has happened in a specific transaction. Also, the class has a property
     * {@code state} that represents a transaction state.
     */
    private static class TxCleanupReadyFutureList {
        /**
         * Operation type is mapped operation futures.
         */
        final Map<RequestType, List<CompletableFuture<?>>> futures = new EnumMap<>(RequestType.class);

        /**
         * Transaction state. {@code TxState#ABORTED} and {@code TxState#COMMITED} match the final transaction states. If the property is
         * {@code null} the transaction is in pending state.
         */
        TxState state;
    }

    @Override
    public void onBecomePrimary(ClusterNode clusterNode) {
        inBusyLock(() -> {
            if (clusterNode.equals(localNode)) {
                if (primary) {
                    // Current replica has already become the primary, we do not need to do anything.
                    return;
                }

                primary = true;

                indexBuildController.onBecomePrimary(replicationGroupId, mvTableStorage, raftClient);
            } else {
                if (!primary) {
                    // Current replica was not the primary replica, we do not need to do anything.
                    return;
                }

                primary = false;

                indexBuildController.onStopBeingPrimary(replicationGroupId);
            }
        });
    }

    @Override
    public void onShutdown() {
        if (!stopGuard.compareAndSet(false, true)) {
            return;
        }

        busyLock.block();

        if (primary) {
            indexBuildController.onStopBeingPrimary(replicationGroupId);
        }
    }

    private int partId() {
        return replicationGroupId.partitionId();
    }

    private int tableId() {
        return replicationGroupId.tableId();
    }

    private boolean isLocalPeer(String nodeName) {
        return localNode.name().equals(nodeName);
    }

    private void inBusyLock(Runnable runnable) {
        if (!busyLock.enterBusy()) {
            return;
        }

        try {
            runnable.run();
        } finally {
            busyLock.leaveBusy();
        }
    }

<<<<<<< HEAD
    private void cleanupLocally(UUID txId, boolean commit, HybridTimestamp commitTimestamp) {
        Set<RowId> pendingRowIds = txsPendingRowIds.getOrDefault(txId, EMPTY_SET);

        if (commit) {
            mvDataStorage.runConsistently(locker -> {
                pendingRowIds.forEach(locker::lock);

                pendingRowIds.forEach(rowId -> mvDataStorage.commitWrite(rowId, commitTimestamp));

                txsPendingRowIds.remove(txId);

                return null;
            });
        } else {
            storageUpdateHandler.handleTransactionAbortion(pendingRowIds, () -> {
                // on application callback
                txsPendingRowIds.remove(txId);
            });
        }
    }

=======
    private void startBuildIndexes() {
        registerIndexesListener();

        // Let's try to build an index for the previously created indexes for the table.
        TablesView tablesView = tablesConfig.value();

        for (TableIndexView indexView : tablesView.indexes()) {
            if (indexView.tableId() != tableId()) {
                continue;
            }

            TableView tableView = findTableView(tablesView, tableId());

            assert tableView != null : tableId();

            CatalogTableDescriptor catalogTableDescriptor = toTableDescriptor(tableView);
            CatalogIndexDescriptor catalogIndexDescriptor = toIndexDescriptor(indexView);

            startBuildIndex(StorageIndexDescriptor.create(catalogTableDescriptor, catalogIndexDescriptor));
        }
    }

    private void stopBuildIndexes() {
        ConfigurationNamedListListener<TableIndexView> listener = indexesConfigurationListener.getAndSet(null);

        if (listener != null) {
            tablesConfig.indexes().stopListenElements(listener);
        }

        indexBuilder.stopBuildIndexes(tableId(), partId());
    }

>>>>>>> 39a3ac4b
    /**
     * Marks the transaction as finished in local tx state map.
     *
     * @param txId Transaction id.
     * @param txState Transaction state, must be either {@link TxState#COMMITED} or {@link TxState#ABORTED}.
     * @param commitTimestamp Commit timestamp.
     */
    private void markFinished(UUID txId, TxState txState, @Nullable HybridTimestamp commitTimestamp) {
        assert txState == COMMITED || txState == ABORTED : "Unexpected state, txId=" + txId + ", txState=" + txState;

        txManager.updateTxMeta(txId, old -> old == null
                ? null
                : new TxStateMeta(txState, old.txCoordinatorId(), txState == COMMITED ? commitTimestamp : null));
    }

    // TODO: https://issues.apache.org/jira/browse/IGNITE-20124 tmp
    private static <T extends Comparable<T>> void updateTrackerIgnoringTrackerClosedException(
            PendingComparableValuesTracker<T, Void> tracker,
            T newValue
    ) {
        try {
            tracker.update(newValue, null);
        } catch (TrackerClosedException ignored) {
            // No-op.
        }
    }
}<|MERGE_RESOLUTION|>--- conflicted
+++ resolved
@@ -237,17 +237,10 @@
     /** Flag indicates whether the current replica is the primary. */
     private volatile boolean primary;
 
-<<<<<<< HEAD
-    /** Rows that were inserted, updated or removed. All row IDs are sorted in natural order to prevent deadlocks upon commit/abort. */
-    private final Map<UUID, SortedSet<RowId>> txsPendingRowIds = new ConcurrentHashMap<>();
-=======
-    private final TablesConfiguration tablesConfig;
-
     private final int pkLength;
 
     /** Placement driver. */
     private final PlacementDriver placementDriver;
->>>>>>> 39a3ac4b
 
     /** Index build controller. */
     private final IndexBuildController indexBuildController;
@@ -271,13 +264,8 @@
      * @param storageUpdateHandler Handler that processes updates writing them to storage.
      * @param localNode Instance of the local node.
      * @param mvTableStorage Table storage.
-<<<<<<< HEAD
      * @param indexBuildController Index buid controller.
-=======
-     * @param indexBuilder Index builder.
-     * @param tablesConfig Tables configuration.
      * @param placementDriver Placement driver.
->>>>>>> 39a3ac4b
      */
     public PartitionReplicaListener(
             MvPartitionStorage mvDataStorage,
@@ -300,12 +288,8 @@
             MvTableStorage mvTableStorage,
             SchemaSyncService schemaSyncService,
             CatalogService catalogService,
-<<<<<<< HEAD
+            PlacementDriver placementDriver,
             IndexBuildController indexBuildController
-=======
-            TablesConfiguration tablesConfig,
-            PlacementDriver placementDriver
->>>>>>> 39a3ac4b
     ) {
         this.mvDataStorage = mvDataStorage;
         this.raftClient = raftClient;
@@ -324,12 +308,8 @@
         this.mvTableStorage = mvTableStorage;
         this.schemaSyncService = schemaSyncService;
         this.catalogService = catalogService;
-<<<<<<< HEAD
         this.indexBuildController = indexBuildController;
-=======
-        this.tablesConfig = tablesConfig;
         this.placementDriver = placementDriver;
->>>>>>> 39a3ac4b
 
         this.replicationGroupId = new TablePartitionId(tableId, partId);
 
@@ -2731,62 +2711,6 @@
         }
     }
 
-<<<<<<< HEAD
-    private void cleanupLocally(UUID txId, boolean commit, HybridTimestamp commitTimestamp) {
-        Set<RowId> pendingRowIds = txsPendingRowIds.getOrDefault(txId, EMPTY_SET);
-
-        if (commit) {
-            mvDataStorage.runConsistently(locker -> {
-                pendingRowIds.forEach(locker::lock);
-
-                pendingRowIds.forEach(rowId -> mvDataStorage.commitWrite(rowId, commitTimestamp));
-
-                txsPendingRowIds.remove(txId);
-
-                return null;
-            });
-        } else {
-            storageUpdateHandler.handleTransactionAbortion(pendingRowIds, () -> {
-                // on application callback
-                txsPendingRowIds.remove(txId);
-            });
-        }
-    }
-
-=======
-    private void startBuildIndexes() {
-        registerIndexesListener();
-
-        // Let's try to build an index for the previously created indexes for the table.
-        TablesView tablesView = tablesConfig.value();
-
-        for (TableIndexView indexView : tablesView.indexes()) {
-            if (indexView.tableId() != tableId()) {
-                continue;
-            }
-
-            TableView tableView = findTableView(tablesView, tableId());
-
-            assert tableView != null : tableId();
-
-            CatalogTableDescriptor catalogTableDescriptor = toTableDescriptor(tableView);
-            CatalogIndexDescriptor catalogIndexDescriptor = toIndexDescriptor(indexView);
-
-            startBuildIndex(StorageIndexDescriptor.create(catalogTableDescriptor, catalogIndexDescriptor));
-        }
-    }
-
-    private void stopBuildIndexes() {
-        ConfigurationNamedListListener<TableIndexView> listener = indexesConfigurationListener.getAndSet(null);
-
-        if (listener != null) {
-            tablesConfig.indexes().stopListenElements(listener);
-        }
-
-        indexBuilder.stopBuildIndexes(tableId(), partId());
-    }
-
->>>>>>> 39a3ac4b
     /**
      * Marks the transaction as finished in local tx state map.
      *
