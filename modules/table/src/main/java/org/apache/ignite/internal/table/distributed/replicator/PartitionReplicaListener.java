--- conflicted
+++ resolved
@@ -757,7 +757,6 @@
             } else if (request instanceof ScanCloseReplicaRequest) {
                 processScanCloseAction((ScanCloseReplicaRequest) request);
 
-<<<<<<< HEAD
                 return nullCompletedFuture();
             } else if (request instanceof TxFinishReplicaRequest) {
                 return processTxFinishAction((TxFinishReplicaRequest) request);
@@ -779,38 +778,12 @@
                 return processReadOnlyDirectMultiEntryAction((ReadOnlyDirectMultiRowReplicaRequest) request, opStartTsIfDirectRo);
             } else if (request instanceof TxStateCommitPartitionRequest) {
                 return processTxStateCommitPartitionRequest((TxStateCommitPartitionRequest) request);
+            } else if (request instanceof VacuumTxStateReplicaRequest) {
+                return processVacuumTxStateReplicaRequest((VacuumTxStateReplicaRequest) request);
             } else {
                 throw new UnsupportedReplicaRequestException(request.getClass());
             }
         });
-=======
-            return nullCompletedFuture();
-        } else if (request instanceof TxFinishReplicaRequest) {
-            return processTxFinishAction((TxFinishReplicaRequest) request);
-        } else if (request instanceof WriteIntentSwitchReplicaRequest) {
-            return processWriteIntentSwitchAction((WriteIntentSwitchReplicaRequest) request);
-        } else if (request instanceof ReadOnlySingleRowPkReplicaRequest) {
-            return processReadOnlySingleEntryAction((ReadOnlySingleRowPkReplicaRequest) request, isPrimary);
-        } else if (request instanceof ReadOnlyMultiRowPkReplicaRequest) {
-            return processReadOnlyMultiEntryAction((ReadOnlyMultiRowPkReplicaRequest) request, isPrimary);
-        } else if (request instanceof ReadOnlyScanRetrieveBatchReplicaRequest) {
-            return processReadOnlyScanRetrieveBatchAction((ReadOnlyScanRetrieveBatchReplicaRequest) request, isPrimary);
-        } else if (request instanceof ReplicaSafeTimeSyncRequest) {
-            return processReplicaSafeTimeSyncRequest((ReplicaSafeTimeSyncRequest) request, isPrimary);
-        } else if (request instanceof BuildIndexReplicaRequest) {
-            return processBuildIndexReplicaRequest((BuildIndexReplicaRequest) request);
-        } else if (request instanceof ReadOnlyDirectSingleRowReplicaRequest) {
-            return processReadOnlyDirectSingleEntryAction((ReadOnlyDirectSingleRowReplicaRequest) request, opStartTsIfDirectRo);
-        } else if (request instanceof ReadOnlyDirectMultiRowReplicaRequest) {
-            return processReadOnlyDirectMultiEntryAction((ReadOnlyDirectMultiRowReplicaRequest) request, opStartTsIfDirectRo);
-        } else if (request instanceof TxStateCommitPartitionRequest) {
-            return processTxStateCommitPartitionRequest((TxStateCommitPartitionRequest) request);
-        } else if (request instanceof VacuumTxStateReplicaRequest) {
-            return processVacuumTxStateReplicaRequest((VacuumTxStateReplicaRequest) request);
-        } else {
-            throw new UnsupportedReplicaRequestException(request.getClass());
-        }
->>>>>>> d20ec21a
     }
 
     /**
@@ -1735,23 +1708,12 @@
                 return completedFuture(new TransactionResult(txMeta.txState(), txMeta.commitTimestamp()));
             }
 
-<<<<<<< HEAD
             return finishTransaction(enlistedPartitions.keySet(), txId, commit, commitTimestamp)
                     .thenCompose(txResult ->
-                            txManager.cleanup(enlistedPartitions, commit, commitTimestamp, txId)
+                            txManager.cleanup(replicationGroupId, enlistedPartitions, commit, commitTimestamp, txId)
                                     .thenApply(v -> txResult)
                     );
         });
-=======
-            return completedFuture(new TransactionResult(txMeta.txState(), txMeta.commitTimestamp()));
-        }
-
-        return finishTransaction(enlistedPartitions.keySet(), txId, commit, commitTimestamp)
-                .thenCompose(txResult ->
-                        txManager.cleanup(replicationGroupId, enlistedPartitions, commit, commitTimestamp, txId)
-                                .thenApply(v -> txResult)
-                );
->>>>>>> d20ec21a
     }
 
     /**
@@ -3758,7 +3720,6 @@
 
         HybridTimestamp commitTimestamp = meta.commitTimestamp();
 
-<<<<<<< HEAD
         span("PartitionReplicaListener.scheduleTransactionRowAsyncCleanup", (span) -> {
             // Add the resolved row to the set of write intents the transaction created.
             // If the volatile state was lost on restart, we'll have a single item in that set,
@@ -3788,35 +3749,6 @@
                         LOG.warn("Failed to complete transaction cleanup command [txId=" + txId + ']', e);
                     }
                 });
-=======
-        // Add the resolved row to the set of write intents the transaction created.
-        // If the volatile state was lost on restart, we'll have a single item in that set,
-        // otherwise the set already contains this value.
-        storageUpdateHandler.handleWriteIntentRead(txId, rowId);
-
-        // If the volatile state was lost and we no longer know which rows were affected by this transaction,
-        // it is possible that two concurrent RO transactions start resolving write intents for different rows
-        // but created by the same transaction.
-
-        // Both normal cleanup and single row cleanup are using txsPendingRowIds map to store write intents.
-        // So we don't need a separate method to handle single row case.
-        CompletableFuture<?> future = rowCleanupMap.computeIfAbsent(rowId, k -> {
-            // The cleanup for this row has already been triggered. For example, we are resolving a write intent for an RW transaction
-            // and a concurrent RO transaction resolves the same row, hence computeIfAbsent.
-
-            // We don't need to take the partition snapshots read lock, see #INTERNAL_DOC_PLACEHOLDER why.
-            return txManager.executeWriteIntentSwitchAsync(() -> inBusyLock(busyLock,
-                   () -> storageUpdateHandler.switchWriteIntents(
-                           txId,
-                           txState == COMMITTED,
-                           commitTimestamp,
-                           indexIdsAtRwTxBeginTs(txId)
-                   )
-            )).whenComplete((unused, e) -> {
-                if (e != null) {
-                    LOG.warn("Failed to complete transaction cleanup command [txId=" + txId + ']', e);
-                }
->>>>>>> d20ec21a
             });
 
             future.handle((v, e) -> rowCleanupMap.remove(rowId, future));
