/*
 * Licensed to the Apache Software Foundation (ASF) under one or more
 * contributor license agreements. See the NOTICE file distributed with
 * this work for additional information regarding copyright ownership.
 * The ASF licenses this file to You under the Apache License, Version 2.0
 * (the "License"); you may not use this file except in compliance with
 * the License. You may obtain a copy of the License at
 *
 *      http://www.apache.org/licenses/LICENSE-2.0
 *
 * Unless required by applicable law or agreed to in writing, software
 * distributed under the License is distributed on an "AS IS" BASIS,
 * WITHOUT WARRANTIES OR CONDITIONS OF ANY KIND, either express or implied.
 * See the License for the specific language governing permissions and
 * limitations under the License.
 */

package org.apache.ignite.internal.table.distributed.replicator;

import static java.util.Objects.requireNonNull;
import static java.util.concurrent.CompletableFuture.allOf;
import static java.util.concurrent.CompletableFuture.completedFuture;
import static java.util.concurrent.CompletableFuture.failedFuture;
import static org.apache.ignite.internal.util.CollectionUtils.nullOrEmpty;
import static org.apache.ignite.internal.util.IgniteUtils.filter;
import static org.apache.ignite.internal.util.IgniteUtils.findAny;
import static org.apache.ignite.lang.ErrorGroups.Transactions.TX_FAILED_READ_WRITE_OPERATION_ERR;
import static org.apache.ignite.lang.IgniteStringFormatter.format;

import java.nio.ByteBuffer;
import java.util.ArrayList;
import java.util.Collection;
import java.util.Collections;
import java.util.EnumMap;
import java.util.HashMap;
import java.util.HashSet;
import java.util.List;
import java.util.Map;
import java.util.Set;
import java.util.UUID;
import java.util.concurrent.CompletableFuture;
import java.util.concurrent.ConcurrentHashMap;
import java.util.concurrent.ConcurrentMap;
import java.util.concurrent.ConcurrentNavigableMap;
import java.util.concurrent.ConcurrentSkipListMap;
import java.util.concurrent.Executor;
import java.util.concurrent.TimeoutException;
import java.util.concurrent.atomic.AtomicInteger;
import java.util.function.BiFunction;
import java.util.function.Function;
import java.util.function.Supplier;
import java.util.stream.Collectors;
import org.apache.ignite.internal.binarytuple.BinaryTupleCommon;
import org.apache.ignite.internal.hlc.HybridClock;
import org.apache.ignite.internal.hlc.HybridTimestamp;
import org.apache.ignite.internal.raft.Command;
import org.apache.ignite.internal.raft.Peer;
import org.apache.ignite.internal.raft.service.RaftGroupService;
import org.apache.ignite.internal.replicator.ReplicationGroupId;
import org.apache.ignite.internal.replicator.exception.PrimaryReplicaMissException;
import org.apache.ignite.internal.replicator.exception.ReplicationException;
import org.apache.ignite.internal.replicator.exception.ReplicationTimeoutException;
import org.apache.ignite.internal.replicator.exception.UnsupportedReplicaRequestException;
import org.apache.ignite.internal.replicator.listener.ReplicaListener;
import org.apache.ignite.internal.replicator.message.ReplicaMessagesFactory;
import org.apache.ignite.internal.replicator.message.ReplicaRequest;
import org.apache.ignite.internal.replicator.message.ReplicaSafeTimeSyncRequest;
import org.apache.ignite.internal.schema.BinaryRow;
import org.apache.ignite.internal.schema.BinaryRowConverter;
import org.apache.ignite.internal.schema.BinaryTuple;
import org.apache.ignite.internal.schema.BinaryTuplePrefix;
import org.apache.ignite.internal.schema.SchemaDescriptor;
import org.apache.ignite.internal.schema.SchemaRegistry;
import org.apache.ignite.internal.storage.MvPartitionStorage;
import org.apache.ignite.internal.storage.PartitionTimestampCursor;
import org.apache.ignite.internal.storage.ReadResult;
import org.apache.ignite.internal.storage.RowId;
import org.apache.ignite.internal.storage.index.BinaryTupleComparator;
import org.apache.ignite.internal.storage.index.IndexRow;
import org.apache.ignite.internal.storage.index.IndexStorage;
import org.apache.ignite.internal.storage.index.SortedIndexStorage;
import org.apache.ignite.internal.table.distributed.IndexLocker;
import org.apache.ignite.internal.table.distributed.SortedIndexLocker;
import org.apache.ignite.internal.table.distributed.StorageUpdateHandler;
import org.apache.ignite.internal.table.distributed.TableMessagesFactory;
import org.apache.ignite.internal.table.distributed.TableSchemaAwareIndexStorage;
import org.apache.ignite.internal.table.distributed.command.FinishTxCommandBuilder;
import org.apache.ignite.internal.table.distributed.command.TablePartitionIdMessage;
import org.apache.ignite.internal.table.distributed.command.TxCleanupCommand;
import org.apache.ignite.internal.table.distributed.command.UpdateAllCommand;
import org.apache.ignite.internal.table.distributed.command.UpdateCommand;
import org.apache.ignite.internal.table.distributed.command.UpdateCommandBuilder;
import org.apache.ignite.internal.table.distributed.replication.request.ReadOnlyMultiRowReplicaRequest;
import org.apache.ignite.internal.table.distributed.replication.request.ReadOnlyReplicaRequest;
import org.apache.ignite.internal.table.distributed.replication.request.ReadOnlyScanRetrieveBatchReplicaRequest;
import org.apache.ignite.internal.table.distributed.replication.request.ReadOnlySingleRowReplicaRequest;
import org.apache.ignite.internal.table.distributed.replication.request.ReadWriteMultiRowReplicaRequest;
import org.apache.ignite.internal.table.distributed.replication.request.ReadWriteReplicaRequest;
import org.apache.ignite.internal.table.distributed.replication.request.ReadWriteScanCloseReplicaRequest;
import org.apache.ignite.internal.table.distributed.replication.request.ReadWriteScanRetrieveBatchReplicaRequest;
import org.apache.ignite.internal.table.distributed.replication.request.ReadWriteSingleRowReplicaRequest;
import org.apache.ignite.internal.table.distributed.replication.request.ReadWriteSwapRowReplicaRequest;
import org.apache.ignite.internal.table.distributed.replicator.action.RequestType;
import org.apache.ignite.internal.tx.Lock;
import org.apache.ignite.internal.tx.LockKey;
import org.apache.ignite.internal.tx.LockManager;
import org.apache.ignite.internal.tx.LockMode;
import org.apache.ignite.internal.tx.TxManager;
import org.apache.ignite.internal.tx.TxMeta;
import org.apache.ignite.internal.tx.TxState;
import org.apache.ignite.internal.tx.message.TxCleanupReplicaRequest;
import org.apache.ignite.internal.tx.message.TxFinishReplicaRequest;
import org.apache.ignite.internal.tx.message.TxMessagesFactory;
import org.apache.ignite.internal.tx.message.TxStateReplicaRequest;
import org.apache.ignite.internal.tx.storage.state.TxStateStorage;
import org.apache.ignite.internal.util.ArrayUtils;
import org.apache.ignite.internal.util.Cursor;
import org.apache.ignite.internal.util.Lazy;
import org.apache.ignite.internal.util.PendingComparableValuesTracker;
import org.apache.ignite.lang.ErrorGroups.Replicator;
import org.apache.ignite.lang.IgniteBiTuple;
import org.apache.ignite.lang.IgniteInternalException;
import org.apache.ignite.lang.IgniteUuid;
import org.apache.ignite.tx.TransactionException;
import org.jetbrains.annotations.Nullable;

/** Partition replication listener. */
public class PartitionReplicaListener implements ReplicaListener {
    /** Factory to create RAFT command messages. */
    private static final TableMessagesFactory MSG_FACTORY = new TableMessagesFactory();

    /** Factory for creating replica command messages. */
    private static final ReplicaMessagesFactory REPLICA_MESSAGES_FACTORY = new ReplicaMessagesFactory();

    /** Tx messages factory. */
    private static final TxMessagesFactory FACTORY = new TxMessagesFactory();

    /** Replication group id. */
    private final TablePartitionId replicationGroupId;

    /** Partition id. */
    private final int partId;

    /** Primary key index. */
    private final Lazy<TableSchemaAwareIndexStorage> pkIndexStorage;

    /** Secondary indices. */
    private final Supplier<Map<UUID, TableSchemaAwareIndexStorage>> secondaryIndexStorages;

    /** Table id. */
    private final UUID tableId;

    /** Versioned partition storage. */
    private final MvPartitionStorage mvDataStorage;

    /** Raft client. */
    private final RaftGroupService raftClient;

    /** Tx manager. */
    private final TxManager txManager;

    /** Lock manager. */
    private final LockManager lockManager;

    /** Handler that processes updates writing them to storage. */
    private final StorageUpdateHandler storageUpdateHandler;

    /**
     * Cursors map. The key of the map is internal Ignite uuid which consists of a transaction id ({@link UUID}) and a cursor id
     * ({@link Long}).
     */
    private final ConcurrentNavigableMap<IgniteUuid, Cursor<?>> cursors;

    /** Tx state storage. */
    private final TxStateStorage txStateStorage;

    /** Hybrid clock. */
    private final HybridClock hybridClock;

    /** Safe time. */
    private final PendingComparableValuesTracker<HybridTimestamp> safeTime;

    /** Placement Driver. */
    private final PlacementDriver placementDriver;

    /** Runs async scan tasks for effective tail recursion execution (avoid deep recursive calls). */
    private final Executor scanRequestExecutor;

    /**
     * Map to control clock's update in the read only transactions concurrently with a commit timestamp.
     * TODO: IGNITE-17261 review this after the commit timestamp will be provided from a commit request (request.commitTimestamp()).
     */
    private final ConcurrentHashMap<UUID, CompletableFuture<TxMeta>> txTimestampUpdateMap = new ConcurrentHashMap<>();

    private final Supplier<Map<UUID, IndexLocker>> indexesLockers;

    /**
     * Function for checking that the given peer is local.
     */
    private final Function<Peer, Boolean> isLocalPeerChecker;

    private final ConcurrentMap<UUID, TxCleanupReadyFutureList> txCleanupReadyFutures = new ConcurrentHashMap<>();

    private final CompletableFuture<SchemaRegistry> schemaFut;

    /**
     * The constructor.
     *
     * @param mvDataStorage Data storage.
     * @param raftClient Raft client.
     * @param txManager Transaction manager.
     * @param lockManager Lock manager.
     * @param partId Partition id.
     * @param tableId Table id.
     * @param indexesLockers Index lock helper objects.
     * @param pkIndexStorage Pk index storage.
     * @param secondaryIndexStorages Secondary index storages.
     * @param hybridClock Hybrid clock.
     * @param safeTime Safe time clock.
     * @param txStateStorage Transaction state storage.
     * @param placementDriver Placement driver.
     * @param storageUpdateHandler Handler that processes updates writing them to storage.
     * @param isLocalPeerChecker Function for checking that the given peer is local.
     * @param schemaFut Table schema.
     */
    public PartitionReplicaListener(
            MvPartitionStorage mvDataStorage,
            RaftGroupService raftClient,
            TxManager txManager,
            LockManager lockManager,
            Executor scanRequestExecutor,
            int partId,
            UUID tableId,
            Supplier<Map<UUID, IndexLocker>> indexesLockers,
            Lazy<TableSchemaAwareIndexStorage> pkIndexStorage,
            Supplier<Map<UUID, TableSchemaAwareIndexStorage>> secondaryIndexStorages,
            HybridClock hybridClock,
            PendingComparableValuesTracker<HybridTimestamp> safeTime,
            TxStateStorage txStateStorage,
            PlacementDriver placementDriver,
            StorageUpdateHandler storageUpdateHandler,
            Function<Peer, Boolean> isLocalPeerChecker,
            CompletableFuture<SchemaRegistry> schemaFut
    ) {
        this.mvDataStorage = mvDataStorage;
        this.raftClient = raftClient;
        this.txManager = txManager;
        this.lockManager = lockManager;
        this.scanRequestExecutor = scanRequestExecutor;
        this.partId = partId;
        this.tableId = tableId;
        this.indexesLockers = indexesLockers;
        this.pkIndexStorage = pkIndexStorage;
        this.secondaryIndexStorages = secondaryIndexStorages;
        this.hybridClock = hybridClock;
        this.safeTime = safeTime;
        this.txStateStorage = txStateStorage;
        this.placementDriver = placementDriver;
        this.isLocalPeerChecker = isLocalPeerChecker;
        this.storageUpdateHandler = storageUpdateHandler;
        this.schemaFut = schemaFut;

        this.replicationGroupId = new TablePartitionId(tableId, partId);

        cursors = new ConcurrentSkipListMap<>(IgniteUuid.globalOrderComparator());
    }

    @Override
    public CompletableFuture<?> invoke(ReplicaRequest request) {
        if (request instanceof TxStateReplicaRequest) {
            return processTxStateReplicaRequest((TxStateReplicaRequest) request);
        }

        return ensureReplicaIsPrimary(request).thenCompose(isPrimary -> processRequest(request, isPrimary));
    }

    private CompletableFuture<?> processRequest(ReplicaRequest request, @Nullable Boolean isPrimary) {
        if (request instanceof ReadWriteSingleRowReplicaRequest) {
            var req = (ReadWriteSingleRowReplicaRequest) request;

            return appendTxCommand(req.transactionId(), req.requestType(), () -> processSingleEntryAction(req));
        } else if (request instanceof ReadWriteMultiRowReplicaRequest) {
            var req = (ReadWriteMultiRowReplicaRequest) request;

            return appendTxCommand(req.transactionId(), req.requestType(), () -> processMultiEntryAction(req));
        } else if (request instanceof ReadWriteSwapRowReplicaRequest) {
            var req = (ReadWriteSwapRowReplicaRequest) request;

            return appendTxCommand(req.transactionId(), req.requestType(), () -> processTwoEntriesAction(req));
        } else if (request instanceof ReadWriteScanRetrieveBatchReplicaRequest) {
            var req = (ReadWriteScanRetrieveBatchReplicaRequest) request;

            return appendTxCommand(req.transactionId(), RequestType.RW_SCAN, () -> processScanRetrieveBatchAction(req));
        } else if (request instanceof ReadWriteScanCloseReplicaRequest) {
            processScanCloseAction((ReadWriteScanCloseReplicaRequest) request);

            return completedFuture(null);
        } else if (request instanceof TxFinishReplicaRequest) {
            return processTxFinishAction((TxFinishReplicaRequest) request);
        } else if (request instanceof TxCleanupReplicaRequest) {
            return processTxCleanupAction((TxCleanupReplicaRequest) request);
        } else if (request instanceof ReadOnlySingleRowReplicaRequest) {
            return processReadOnlySingleEntryAction((ReadOnlySingleRowReplicaRequest) request, isPrimary);
        } else if (request instanceof ReadOnlyMultiRowReplicaRequest) {
            return processReadOnlyMultiEntryAction((ReadOnlyMultiRowReplicaRequest) request, isPrimary);
        } else if (request instanceof ReadOnlyScanRetrieveBatchReplicaRequest) {
            return processReadOnlyScanRetrieveBatchAction((ReadOnlyScanRetrieveBatchReplicaRequest) request, isPrimary);
        } else if (request instanceof ReplicaSafeTimeSyncRequest) {
            return processReplicaSafeTimeSyncRequest((ReplicaSafeTimeSyncRequest) request, isPrimary);
        } else {
            throw new UnsupportedReplicaRequestException(request.getClass());
        }
    }

    /**
     * Processes a transaction state request.
     *
     * @param request Transaction state request.
     * @return Result future.
     */
    private CompletableFuture<LeaderOrTxState> processTxStateReplicaRequest(TxStateReplicaRequest request) {
        return raftClient.refreshAndGetLeaderWithTerm()
                .thenCompose(replicaAndTerm -> {
                    Peer leader = replicaAndTerm.leader();

                    if (isLocalPeerChecker.apply(leader)) {
                        CompletableFuture<TxMeta> txStateFut = getTxStateConcurrently(request);

                        return txStateFut.thenApply(txMeta -> new LeaderOrTxState(null, txMeta));
                    } else {
                        return completedFuture(new LeaderOrTxState(leader.consistentId(), null));
                    }
                });
    }

    /**
     * Gets a transaction state or {@code null}, if the transaction is not completed.
     *
     * @param txStateReq Transaction state request.
     * @return Future to transaction state meta or {@code null}.
     */
    private CompletableFuture<TxMeta> getTxStateConcurrently(TxStateReplicaRequest txStateReq) {
        //TODO: IGNITE-17261 review this after the commit timestamp will be provided from a commit request (request.commitTimestamp()).
        CompletableFuture<TxMeta> txStateFut = new CompletableFuture<>();

        txTimestampUpdateMap.compute(txStateReq.txId(), (uuid, fut) -> {
            if (fut != null) {
                fut.thenAccept(txStateFut::complete);
            } else {
                TxMeta txMeta = txStateStorage.get(txStateReq.txId());

                if (txMeta == null) {
                    // All future transactions will be committed after the resolution processed.
                    hybridClock.update(txStateReq.readTimestamp());
                }

                txStateFut.complete(txMeta);
            }

            return null;
        });

        return txStateFut;
    }

    /**
     * Processes retrieve batch for read only transaction.
     *
     * @param request Read only retrieve batch request.
     * @param isPrimary Whether the given replica is primary.
     * @return Result future.
     */
    private CompletableFuture<List<BinaryRow>> processReadOnlyScanRetrieveBatchAction(
            ReadOnlyScanRetrieveBatchReplicaRequest request,
            Boolean isPrimary
    ) {
        requireNonNull(isPrimary);

        UUID txId = request.transactionId();
        int batchCount = request.batchSize();
        HybridTimestamp readTimestamp = request.readTimestamp();

        IgniteUuid cursorId = new IgniteUuid(txId, request.scanId());

        CompletableFuture<Void> safeReadFuture = isPrimaryInTimestamp(isPrimary, readTimestamp) ? completedFuture(null)
                : safeTime.waitFor(readTimestamp);

        if (request.indexToUse() != null) {
            TableSchemaAwareIndexStorage indexStorage = secondaryIndexStorages.get().get(request.indexToUse());

            if (indexStorage == null) {
                throw new AssertionError("Index not found: uuid=" + request.indexToUse());
            }

            if (request.exactKey() != null) {
                assert request.lowerBound() == null && request.upperBound() == null : "Index lookup doesn't allow bounds.";

                return safeReadFuture.thenCompose(unused -> lookupIndex(request, indexStorage.storage()));
            }

            assert indexStorage.storage() instanceof SortedIndexStorage;

            return safeReadFuture.thenCompose(unused -> scanSortedIndex(request, (SortedIndexStorage) indexStorage.storage()));
        }

        return safeReadFuture.thenCompose(unused -> retrieveExactEntriesUntilCursorEmpty(readTimestamp, cursorId, batchCount));
    }

    /**
     * Extracts exact amount of entries, or less if cursor is become empty, from a cursor on the specific time.
     *
     * @param readTimestamp Timestamp of the moment when that moment when the data will be extracted.
     * @param cursorId Cursor id.
     * @param count Amount of entries which sill be extracted.
     * @return Result future.
     */
    private CompletableFuture<List<BinaryRow>> retrieveExactEntriesUntilCursorEmpty(
            HybridTimestamp readTimestamp,
            IgniteUuid cursorId,
            int count
    ) {
        @SuppressWarnings("resource") PartitionTimestampCursor cursor = (PartitionTimestampCursor) cursors.computeIfAbsent(cursorId,
                id -> mvDataStorage.scan(readTimestamp));

        var resolutionFuts = new ArrayList<CompletableFuture<BinaryRow>>(count);

        while (resolutionFuts.size() < count && cursor.hasNext()) {
            ReadResult readResult = cursor.next();
            HybridTimestamp newestCommitTimestamp = readResult.newestCommitTimestamp();

            BinaryRow candidate =
                    newestCommitTimestamp == null || !readResult.isWriteIntent() ? null : cursor.committed(newestCommitTimestamp);

            resolutionFuts.add(resolveReadResult(readResult, readTimestamp, () -> candidate));
        }

        return allOf(resolutionFuts.toArray(new CompletableFuture[0])).thenCompose(unused -> {
            var rows = new ArrayList<BinaryRow>(count);

            for (CompletableFuture<BinaryRow> resolutionFut : resolutionFuts) {
                BinaryRow resolvedReadResult = resolutionFut.join();

                if (resolvedReadResult != null) {
                    rows.add(resolvedReadResult);
                }
            }

            if (rows.size() < count && cursor.hasNext()) {
                return retrieveExactEntriesUntilCursorEmpty(readTimestamp, cursorId, count - rows.size()).thenApply(binaryRows -> {
                    rows.addAll(binaryRows);

                    return rows;
                });
            } else {
                return completedFuture(rows);
            }
        });
    }

    /**
     * Processes single entry request for read only transaction.
     *
     * @param request Read only single entry request.
     * @param isPrimary Whether the given replica is primary.
     * @return Result future.
     */
    private CompletableFuture<BinaryRow> processReadOnlySingleEntryAction(ReadOnlySingleRowReplicaRequest request, Boolean isPrimary) {
        BinaryRow searchRow = request.binaryRow();
        HybridTimestamp readTimestamp = request.readTimestamp();

        if (request.requestType() != RequestType.RO_GET) {
            throw new IgniteInternalException(Replicator.REPLICA_COMMON_ERR,
                    format("Unknown single request [actionType={}]", request.requestType()));
        }

        CompletableFuture<Void> safeReadFuture = isPrimaryInTimestamp(isPrimary, readTimestamp) ? completedFuture(null)
                : safeTime.waitFor(request.readTimestamp());

        return safeReadFuture.thenCompose(unused -> resolveRowByPkForReadOnly(searchRow, readTimestamp));
    }

    /**
     * Checks that the node is primary and {@code timestamp} is already passed in the reference system of the current node.
     *
     * @param isPrimary True if the node is primary, false otherwise.
     * @param timestamp Timestamp to check.
     * @return True if the timestamp is already passed in the reference system of the current node and node is primary, false otherwise.
     */
    private boolean isPrimaryInTimestamp(Boolean isPrimary, HybridTimestamp timestamp) {
        return isPrimary && hybridClock.now().compareTo(timestamp) > 0;
    }

    /**
     * Processes multiple entries request for read only transaction.
     *
     * @param request Read only multiple entries request.
     * @param isPrimary Whether the given replica is primary.
     * @return Result future.
     */
    private CompletableFuture<List<BinaryRow>> processReadOnlyMultiEntryAction(
            ReadOnlyMultiRowReplicaRequest request,
            Boolean isPrimary
    ) {
        Collection<BinaryRow> searchRows = request.binaryRows();
        HybridTimestamp readTimestamp = request.readTimestamp();

        if (request.requestType() != RequestType.RO_GET_ALL) {
            throw new IgniteInternalException(Replicator.REPLICA_COMMON_ERR,
                    format("Unknown single request [actionType={}]", request.requestType()));
        }

        CompletableFuture<Void> safeReadFuture = isPrimaryInTimestamp(isPrimary, readTimestamp) ? completedFuture(null)
                : safeTime.waitFor(request.readTimestamp());

        return safeReadFuture.thenCompose(unused -> {
            var resolutionFuts = new ArrayList<CompletableFuture<BinaryRow>>(searchRows.size());

            for (BinaryRow searchRow : searchRows) {
                CompletableFuture<BinaryRow> fut = resolveRowByPkForReadOnly(searchRow, readTimestamp);

                resolutionFuts.add(fut);
            }

            return allOf(resolutionFuts.toArray(new CompletableFuture[0])).thenApply(unused1 -> {
                var result = new ArrayList<BinaryRow>(resolutionFuts.size());

                for (CompletableFuture<BinaryRow> resolutionFut : resolutionFuts) {
                    BinaryRow resolvedReadResult = resolutionFut.join();

                    if (resolvedReadResult != null) {
                        result.add(resolvedReadResult);
                    }
                }

                return result;
            });
        });
    }

    /**
     * Handler to process {@link ReplicaSafeTimeSyncRequest}.
     *
     * @param request Request.
     * @param isPrimary Whether is primary replica.
     * @return Future.
     */
<<<<<<< HEAD
    private CompletionStage<Void> processReplicaSafeTimeSyncRequest(ReplicaSafeTimeSyncRequest request) {
        return raftClient.run(REPLICA_MESSAGES_FACTORY.safeTimeSyncCommand().safeTimeLong(hybridClock.nowLong()).build());
=======
    private CompletableFuture<Void> processReplicaSafeTimeSyncRequest(ReplicaSafeTimeSyncRequest request, Boolean isPrimary) {
        requireNonNull(isPrimary);

        if (!isPrimary) {
            return completedFuture(null);
        }

        return raftClient.run(REPLICA_MESSAGES_FACTORY.safeTimeSyncCommand().safeTime(hybridTimestamp(hybridClock.now())).build());
>>>>>>> 5346cd04
    }

    /**
     * Close all cursors connected with a transaction.
     *
     * @param txId Transaction id.
     * @throws Exception When an issue happens on cursor closing.
     */
    private void closeAllTransactionCursors(UUID txId) {
        var lowCursorId = new IgniteUuid(txId, Long.MIN_VALUE);
        var upperCursorId = new IgniteUuid(txId, Long.MAX_VALUE);

        Map<IgniteUuid, ? extends Cursor<?>> txCursors = cursors.subMap(lowCursorId, true, upperCursorId, true);

        ReplicationException ex = null;

        for (AutoCloseable cursor : txCursors.values()) {
            try {
                cursor.close();
            } catch (Exception e) {
                if (ex == null) {
                    ex = new ReplicationException(Replicator.REPLICA_COMMON_ERR,
                            format("Close cursor exception [replicaGrpId={}, msg={}]", replicationGroupId,
                                    e.getMessage()), e);
                } else {
                    ex.addSuppressed(e);
                }
            }
        }

        txCursors.clear();

        if (ex != null) {
            throw ex;
        }
    }

    /**
     * Processes scan close request.
     *
     * @param request Scan close request operation.
     */
    private void processScanCloseAction(ReadWriteScanCloseReplicaRequest request) {
        UUID txId = request.transactionId();

        IgniteUuid cursorId = new IgniteUuid(txId, request.scanId());

        Cursor<?> cursor = cursors.remove(cursorId);

        if (cursor != null) {
            try {
                cursor.close();
            } catch (Exception e) {
                throw new ReplicationException(Replicator.REPLICA_COMMON_ERR,
                        format("Close cursor exception [replicaGrpId={}, msg={}]", replicationGroupId,
                                e.getMessage()), e);
            }
        }
    }

    /**
     * Processes scan retrieve batch request.
     *
     * @param request Scan retrieve batch request operation.
     * @return Listener response.
     */
    private CompletableFuture<List<BinaryRow>> processScanRetrieveBatchAction(ReadWriteScanRetrieveBatchReplicaRequest request) {
        if (request.indexToUse() != null) {
            TableSchemaAwareIndexStorage indexStorage = secondaryIndexStorages.get().get(request.indexToUse());

            if (indexStorage == null) {
                throw new AssertionError("Index not found: uuid=" + request.indexToUse());
            }

            if (request.exactKey() != null) {
                assert request.lowerBound() == null && request.upperBound() == null : "Index lookup doesn't allow bounds.";

                return lookupIndex(request, indexStorage.storage());
            }

            assert indexStorage.storage() instanceof SortedIndexStorage;

            return scanSortedIndex(request, (SortedIndexStorage) indexStorage.storage());
        }

        UUID txId = request.transactionId();
        int batchCount = request.batchSize();

        IgniteUuid cursorId = new IgniteUuid(txId, request.scanId());

        return lockManager.acquire(txId, new LockKey(tableId), LockMode.S).thenCompose(tblLock -> {
            var batchRows = new ArrayList<BinaryRow>(batchCount);

            @SuppressWarnings("resource") PartitionTimestampCursor cursor = (PartitionTimestampCursor) cursors.computeIfAbsent(cursorId,
                    id -> mvDataStorage.scan(HybridTimestamp.MAX_VALUE));

            while (batchRows.size() < batchCount && cursor.hasNext()) {
                BinaryRow resolvedReadResult = resolveReadResult(cursor.next(), txId);

                if (resolvedReadResult != null && resolvedReadResult.hasValue()) {
                    batchRows.add(resolvedReadResult);
                }
            }

            return completedFuture(batchRows);
        });
    }

    /**
     * Lookup sorted index in RO tx.
     *
     * @param request Index scan request.
     * @param indexStorage Index storage.
     * @return Operation future.
     */
    private CompletableFuture<List<BinaryRow>> lookupIndex(
            ReadOnlyScanRetrieveBatchReplicaRequest request,
            IndexStorage indexStorage
    ) {
        int batchCount = request.batchSize();
        HybridTimestamp timestamp = request.readTimestamp();

        IgniteUuid cursorId = new IgniteUuid(request.transactionId(), request.scanId());

        BinaryTuple key = request.exactKey();

        Cursor<RowId> cursor = (Cursor<RowId>) cursors.computeIfAbsent(cursorId,
                id -> indexStorage.get(key));

        var result = new ArrayList<BinaryRow>(batchCount);

        return continueReadOnlyIndexLookup(cursor, timestamp, batchCount, result)
                .thenCompose(ignore -> completedFuture(result));
    }

    private CompletableFuture<List<BinaryRow>> lookupIndex(
            ReadWriteScanRetrieveBatchReplicaRequest request,
            IndexStorage indexStorage
    ) {
        UUID txId = request.transactionId();
        int batchCount = request.batchSize();

        IgniteUuid cursorId = new IgniteUuid(txId, request.scanId());

        UUID indexId = request.indexToUse();

        BinaryTuple exactKey = request.exactKey();

        return lockManager.acquire(txId, new LockKey(indexId), LockMode.IS).thenCompose(idxLock -> { // Index IS lock
            return lockManager.acquire(txId, new LockKey(tableId), LockMode.IS).thenCompose(tblLock -> { // Table IS lock
                return lockManager.acquire(txId, new LockKey(indexId, exactKey.byteBuffer()), LockMode.S)
                        .thenCompose(indRowLock -> { // Hash index bucket S lock
                            Cursor<RowId> cursor = (Cursor<RowId>) cursors.computeIfAbsent(cursorId, id -> indexStorage.get(exactKey));

                            var result = new ArrayList<BinaryRow>(batchCount);

                            return continueIndexLookup(txId, cursor, batchCount, result)
                                    .thenApply(ignore -> result);
                        });
            });
        });
    }

    /**
     * Scans sorted index in RW tx.
     *
     * @param request Index scan request.
     * @param indexStorage Index storage.
     * @return Operation future.
     */
    private CompletableFuture<List<BinaryRow>> scanSortedIndex(
            ReadWriteScanRetrieveBatchReplicaRequest request,
            SortedIndexStorage indexStorage
    ) {
        UUID txId = request.transactionId();
        int batchCount = request.batchSize();

        IgniteUuid cursorId = new IgniteUuid(txId, request.scanId());

        UUID indexId = request.indexToUse();

        BinaryTuplePrefix lowerBound = request.lowerBound();
        BinaryTuplePrefix upperBound = request.upperBound();

        int flags = request.flags();

        return lockManager.acquire(txId, new LockKey(indexId), LockMode.IS).thenCompose(idxLock -> { // Index IS lock
            return lockManager.acquire(txId, new LockKey(tableId), LockMode.IS).thenCompose(tblLock -> { // Table IS lock
                var comparator = new BinaryTupleComparator(indexStorage.indexDescriptor());

                Function<IndexRow, Boolean> isUpperBoundAchieved = indexRow -> {
                    if (indexRow == null) {
                        return true;
                    }

                    if (upperBound == null) {
                        return false;
                    }

                    ByteBuffer buffer = upperBound.byteBuffer();

                    if ((flags & SortedIndexStorage.LESS_OR_EQUAL) != 0) {
                        byte boundFlags = buffer.get(0);

                        buffer.put(0, (byte) (boundFlags | BinaryTupleCommon.EQUALITY_FLAG));
                    }

                    return comparator.compare(indexRow.indexColumns().byteBuffer(), buffer) >= 0;
                };

                Cursor<IndexRow> cursor = (Cursor<IndexRow>) cursors.computeIfAbsent(cursorId,
                        id -> indexStorage.scan(
                                lowerBound,
                                // We have to handle upperBound on a level of replication listener,
                                // for correctness of taking of a range lock.
                                null,
                                flags
                        ));

                SortedIndexLocker indexLocker = (SortedIndexLocker) indexesLockers.get().get(indexId);

                var result = new ArrayList<BinaryRow>(batchCount);

                return continueIndexScan(txId, indexLocker, cursor, batchCount, result, isUpperBoundAchieved)
                        .thenApply(ignore -> result);
            });
        });
    }

    /**
     * Scans sorted index in RO tx.
     *
     * @param request Index scan request.
     * @param indexStorage Index storage.
     * @return Operation future.
     */
    private CompletableFuture<List<BinaryRow>> scanSortedIndex(
            ReadOnlyScanRetrieveBatchReplicaRequest request,
            SortedIndexStorage indexStorage
    ) {
        UUID txId = request.transactionId();
        int batchCount = request.batchSize();
        HybridTimestamp timestamp = request.readTimestamp();

        IgniteUuid cursorId = new IgniteUuid(txId, request.scanId());

        BinaryTuplePrefix lowerBound = request.lowerBound();
        BinaryTuplePrefix upperBound = request.upperBound();

        int flags = request.flags();

        Cursor<IndexRow> cursor = (Cursor<IndexRow>) cursors.computeIfAbsent(cursorId,
                id -> indexStorage.scan(
                        lowerBound,
                        upperBound,
                        flags
                ));

        var result = new ArrayList<BinaryRow>(batchCount);

        return continueReadOnlyIndexScan(cursor, timestamp, batchCount, result)
                .thenApply(ignore -> result);
    }

    private CompletableFuture<Void> continueReadOnlyIndexScan(
            Cursor<IndexRow> cursor,
            HybridTimestamp timestamp,
            int batchSize,
            List<BinaryRow> result
    ) {
        if (result.size() >= batchSize || !cursor.hasNext()) {
            return completedFuture(null);
        }

        IndexRow indexRow = cursor.next();

        RowId rowId = indexRow.rowId();

        ReadResult readResult = mvDataStorage.read(rowId, timestamp);

        return resolveReadResult(readResult, timestamp, () -> {
            if (readResult.newestCommitTimestamp() == null) {
                return null;
            }

            ReadResult committedReadResult = mvDataStorage.read(rowId, readResult.newestCommitTimestamp());

            assert !committedReadResult.isWriteIntent() :
                    "The result is not committed [rowId=" + rowId + ", timestamp="
                            + readResult.newestCommitTimestamp() + ']';

            return committedReadResult.binaryRow();
        })
        .thenComposeAsync(resolvedReadResult -> {
            if (resolvedReadResult != null) {
                result.add(resolvedReadResult);
            }

            return continueReadOnlyIndexScan(cursor, timestamp, batchSize, result);
        }, scanRequestExecutor);
    }

    /**
     * Index scan loop. Retrieves next row from index, takes locks, fetches associated data row and collects to the result.
     *
     * @param txId Transaction id.
     * @param indexLocker Index locker.
     * @param indexCursor Index cursor.
     * @param batchSize Batch size.
     * @param result Result collection.
     * @param isUpperBoundAchieved Function to stop on upper bound.
     * @return Future.
     */
    private CompletableFuture<Void> continueIndexScan(
            UUID txId,
            SortedIndexLocker indexLocker,
            Cursor<IndexRow> indexCursor,
            int batchSize,
            List<BinaryRow> result,
            Function<IndexRow, Boolean> isUpperBoundAchieved
    ) {
        if (result.size() == batchSize) { // Batch is full, exit loop.
            return completedFuture(null);
        }

        return indexLocker.locksForScan(txId, indexCursor)
                .thenCompose(currentRow -> { // Index row S lock
                    if (isUpperBoundAchieved.apply(currentRow)) {
                        return completedFuture(null); // End of range reached. Exit loop.
                    }

                    return lockManager.acquire(txId, new LockKey(tableId, currentRow.rowId()), LockMode.S)
                            .thenComposeAsync(rowLock -> { // Table row S lock
                                ReadResult readResult = mvDataStorage.read(currentRow.rowId(), HybridTimestamp.MAX_VALUE);
                                BinaryRow resolvedReadResult = resolveReadResult(readResult, txId);

                                if (resolvedReadResult != null) {
                                    result.add(resolvedReadResult);
                                }

                                // Proceed scan.
                                return continueIndexScan(txId, indexLocker, indexCursor, batchSize, result, isUpperBoundAchieved);
                            }, scanRequestExecutor);
                });
    }

    private CompletableFuture<Void> continueIndexLookup(
            UUID txId,
            Cursor<RowId> indexCursor,
            int batchSize,
            List<BinaryRow> result
    ) {
        if (result.size() >= batchSize || !indexCursor.hasNext()) {
            return completedFuture(null);
        }

        RowId rowId = indexCursor.next();

        return lockManager.acquire(txId, new LockKey(tableId, rowId), LockMode.S)
                .thenComposeAsync(rowLock -> { // Table row S lock
                    ReadResult readResult = mvDataStorage.read(rowId, HybridTimestamp.MAX_VALUE);
                    BinaryRow resolvedReadResult = resolveReadResult(readResult, txId);

                    if (resolvedReadResult != null) {
                        result.add(resolvedReadResult);
                    }

                    // Proceed lookup.
                    return continueIndexLookup(txId, indexCursor, batchSize, result);
                }, scanRequestExecutor);
    }

    private CompletableFuture<Void> continueReadOnlyIndexLookup(
            Cursor<RowId> indexCursor,
            HybridTimestamp timestamp,
            int batchSize,
            List<BinaryRow> result
    ) {
        if (result.size() >= batchSize || !indexCursor.hasNext()) {
            return completedFuture(null);
        }

        RowId rowId = indexCursor.next();

        ReadResult readResult = mvDataStorage.read(rowId, timestamp);

        return resolveReadResult(readResult, timestamp, () -> {
            if (readResult.newestCommitTimestamp() == null) {
                return null;
            }

            ReadResult committedReadResult = mvDataStorage.read(rowId, readResult.newestCommitTimestamp());

            assert !committedReadResult.isWriteIntent() :
                    "The result is not committed [rowId=" + rowId + ", timestamp="
                            + readResult.newestCommitTimestamp() + ']';

            return committedReadResult.binaryRow();
        }).thenComposeAsync(resolvedReadResult -> {
            if (resolvedReadResult != null) {
                result.add(resolvedReadResult);
            }

            return continueReadOnlyIndexLookup(indexCursor, timestamp, batchSize, result);
        }, scanRequestExecutor);
    }

    /**
     * Processes transaction finish request.
     * <ol>
     *     <li>Get commit timestamp from finish replica request.</li>
     *     <li>Run specific raft {@code FinishTxCommand} command, that will apply txn state to corresponding txStateStorage.</li>
     *     <li>Send cleanup requests to all enlisted primary replicas.</li>
     * </ol>
     *
     * @param request Transaction finish request.
     * @return future result of the operation.
     */
    // TODO: need to properly handle primary replica changes https://issues.apache.org/jira/browse/IGNITE-17615
    private CompletableFuture<Void> processTxFinishAction(TxFinishReplicaRequest request) {
        List<ReplicationGroupId> aggregatedGroupIds = request.groups().values().stream()
                .flatMap(List::stream)
                .map(IgniteBiTuple::get1)
                .collect(Collectors.toList());

        UUID txId = request.txId();

        boolean commit = request.commit();

        CompletableFuture<Object> changeStateFuture = finishTransaction(aggregatedGroupIds, txId, commit);

        // TODO: https://issues.apache.org/jira/browse/IGNITE-17578 Cleanup process should be asynchronous.
        CompletableFuture<?>[] cleanupFutures = new CompletableFuture[request.groups().size()];
        AtomicInteger cleanupFuturesCnt = new AtomicInteger(0);

        request.groups().forEach(
                (recipientNode, replicationGroupIds) ->
                        cleanupFutures[cleanupFuturesCnt.getAndIncrement()] = changeStateFuture.thenCompose(ignored ->
                                txManager.cleanup(
                                        recipientNode,
                                        replicationGroupIds,
                                        txId,
                                        commit,
                                        request.commitTimestamp()
                                )
                        )
        );

        return allOf(cleanupFutures);
    }

    /**
     * Finishes a transaction.
     *
     * @param aggregatedGroupIds Replication groups identifies which are enlisted in the transaction.
     * @param txId Transaction id.
     * @param commit True is the transaction is committed, false otherwise.
     * @return Future to wait of the finish.
     */
    private CompletableFuture<Object> finishTransaction(List<ReplicationGroupId> aggregatedGroupIds, UUID txId, boolean commit) {
        // TODO: IGNITE-17261 Timestamp from request is not using until the issue has not been fixed (request.commitTimestamp())
        var fut = new CompletableFuture<TxMeta>();

        txTimestampUpdateMap.put(txId, fut);

        HybridTimestamp currentTimestamp = hybridClock.now();
        HybridTimestamp commitTimestamp = commit ? currentTimestamp : null;

        FinishTxCommandBuilder finishTxCmdBldr = MSG_FACTORY.finishTxCommand()
                .txId(txId)
                .commit(commit)
                .safeTimeLong(currentTimestamp.longValue())
                .tablePartitionIds(aggregatedGroupIds.stream()
                        .map(rgId -> tablePartitionId((TablePartitionId) rgId)).collect(Collectors.toList()));

        if (commit) {
            finishTxCmdBldr.commitTimestampLong(commitTimestamp.longValue());
        }

        return raftClient.run(finishTxCmdBldr.build()).whenComplete((o, throwable) -> {
            fut.complete(new TxMeta(commit ? TxState.COMMITED : TxState.ABORTED, aggregatedGroupIds, commitTimestamp));

            txTimestampUpdateMap.remove(txId);
        });
    }


    /**
     * Processes transaction cleanup request:
     * <ol>
     *     <li>Run specific raft {@code TxCleanupCommand} command, that will convert all pending entries(writeIntents)
     *     to either regular values({@link TxState#COMMITED}) or removing them ({@link TxState#ABORTED}).</li>
     *     <li>Release all locks that were held on local Replica by given transaction.</li>
     * </ol>
     * This operation is idempotent, so it's safe to retry it.
     *
     * @param request Transaction cleanup request.
     * @return CompletableFuture of void.
     */
    // TODO: need to properly handle primary replica changes https://issues.apache.org/jira/browse/IGNITE-17615
    private CompletableFuture<Void> processTxCleanupAction(TxCleanupReplicaRequest request) {
        try {
            closeAllTransactionCursors(request.txId());
        } catch (Exception e) {
            return failedFuture(e);
        }

        List<CompletableFuture<?>> txUpdateFutures = new ArrayList<>();
        List<CompletableFuture<?>> txReadFutures = new ArrayList<>();

        // TODO https://issues.apache.org/jira/browse/IGNITE-18617
        txCleanupReadyFutures.compute(request.txId(), (id, txOps) -> {
            if (txOps == null) {
                txOps = new TxCleanupReadyFutureList();
            }

            txOps.futures.forEach((opType, futures) -> {
                if (opType == RequestType.RW_GET || opType == RequestType.RW_GET_ALL || opType == RequestType.RW_SCAN) {
                    txReadFutures.addAll(futures);
                } else {
                    txUpdateFutures.addAll(futures);
                }
            });

            txOps.futures.clear();

            txOps.state = request.commit() ? TxState.COMMITED : TxState.ABORTED;

            return txOps;
        });

        if (txUpdateFutures.isEmpty()) {
            if (!txReadFutures.isEmpty()) {
                allOffFuturesExceptionIgnored(txReadFutures, request)
                        .thenRun(() -> releaseTxLocks(request.txId()));
            }

            return completedFuture(null);
        }

        return allOffFuturesExceptionIgnored(txUpdateFutures, request).thenCompose(v -> {
            TxCleanupCommand txCleanupCmd = MSG_FACTORY.txCleanupCommand()
                    .txId(request.txId())
                    .commit(request.commit())
                    .commitTimestampLong(request.commitTimestampLong())
                    .safeTimeLong(hybridClock.nowLong())
                    .build();

            return raftClient
                    .run(txCleanupCmd)
                    .thenCompose(ignored -> allOffFuturesExceptionIgnored(txReadFutures, request)
                            .thenRun(() -> releaseTxLocks(request.txId())));
        });
    }

    /**
     * Creates a future that waits all transaction operations are completed.
     *
     * @param txFutures Transaction operation futures.
     * @param request Cleanup request.
     * @return The future completes when all futures in passed list are completed.
     */
    private static CompletableFuture<Void> allOffFuturesExceptionIgnored(List<CompletableFuture<?>> txFutures,
            TxCleanupReplicaRequest request) {
        return allOf(txFutures.toArray(new CompletableFuture<?>[0]))
                .exceptionally(e -> {
                    assert !request.commit() :
                            "Transaction is committing, but an operation has completed with exception [txId=" + request.txId()
                                    + ", err=" + e.getMessage() + ']';

                    return null;
                });
    }

    private void releaseTxLocks(UUID txId) {
        lockManager.locks(txId).forEachRemaining(lockManager::release);
    }

    /**
     * Finds the row and its identifier by given pk search row.
     *
     * @param binaryRow A bytes representing a primary key.
     * @param txId An identifier of the transaction regarding which we need to resolve the given row.
     * @param action An action to perform on a resolved row.
     * @param <T> A type of the value returned by action.
     * @return A future object representing the result of the given action.
     */
    private <T> CompletableFuture<T> resolveRowByPk(
            BinaryRow binaryRow,
            UUID txId,
            BiFunction<@Nullable RowId, @Nullable BinaryRow, CompletableFuture<T>> action
    ) {
        IndexLocker pkLocker = indexesLockers.get().get(pkIndexStorage.get().id());

        assert pkLocker != null;

        return pkLocker.locksForLookup(txId, binaryRow)
                .thenCompose(ignored -> {
                    try (Cursor<RowId> cursor = pkIndexStorage.get().get(binaryRow)) {
                        for (RowId rowId : cursor) {
                            BinaryRow row = resolveReadResult(mvDataStorage.read(rowId, HybridTimestamp.MAX_VALUE), txId);

                            if (row != null && row.hasValue()) {
                                return action.apply(rowId, row);
                            }
                        }

                        return action.apply(null, null);
                    } catch (Exception e) {
                        throw new IgniteInternalException(Replicator.REPLICA_COMMON_ERR,
                                format("Unable to close cursor [tableId={}]", tableId), e);
                    }
                });
    }

    /**
     * Appends an operation to prevent the race between commit/rollback and the operation execution.
     *
     * @param txId Transaction id.
     * @param cmdType Command type.
     * @param op Operation closure.
     * @param <T> Type of execution result.
     * @return A future object representing the result of the given operation.
     */
    private <T> CompletableFuture<T> appendTxCommand(UUID txId, RequestType cmdType, Supplier<CompletableFuture<T>> op) {
        var fut = new CompletableFuture<T>();

        txCleanupReadyFutures.compute(txId, (id, txOps) -> {
            if (txOps == null) {
                txOps = new TxCleanupReadyFutureList();
            }

            if (txOps.state == TxState.ABORTED || txOps.state == TxState.COMMITED) {
                fut.completeExceptionally(new TransactionException(TX_FAILED_READ_WRITE_OPERATION_ERR, "Transaction is already finished."));
            } else {
                txOps.futures.computeIfAbsent(cmdType, type -> new ArrayList<>()).add(fut);
            }

            return txOps;
        });

        if (!fut.isDone()) {
            op.get().whenComplete((v, th) -> {
                if (th != null) {
                    fut.completeExceptionally(th);
                } else {
                    fut.complete(v);
                }
            });
        }

        return fut;
    }

    /**
     * Finds the row and its identifier by given pk search row.
     *
     * @param searchKey A bytes representing a primary key.
     * @param ts A timestamp regarding which we need to resolve the given row.
     * @return Result of the given action.
     */
    private CompletableFuture<BinaryRow> resolveRowByPkForReadOnly(BinaryRow searchKey, HybridTimestamp ts) {
        try (Cursor<RowId> cursor = pkIndexStorage.get().get(searchKey)) {
            List<ReadResult> candidates = new ArrayList<>();

            for (RowId rowId : cursor) {
                ReadResult readResult = mvDataStorage.read(rowId, ts);

                if (!readResult.isEmpty() || readResult.isWriteIntent()) {
                    candidates.add(readResult);
                }
            }

            if (candidates.isEmpty()) {
                return completedFuture(null);
            }

            // TODO https://issues.apache.org/jira/browse/IGNITE-18767 scan of multiple write intents should not be needed
            List<ReadResult> writeIntents = filter(candidates, ReadResult::isWriteIntent);

            if (!writeIntents.isEmpty()) {
                ReadResult writeIntent = writeIntents.get(0);

                // Assume that all write intents for the same key belong to the same transaction, as the key should be exclusively locked.
                // This means that we can just resolve the state of this transaction.
                checkWriteIntentsBelongSameTx(writeIntents);

                return resolveTxState(
                                new TablePartitionId(writeIntent.commitTableId(), writeIntent.commitPartitionId()),
                                writeIntent.transactionId(),
                                ts)
                        .thenApply(readLastCommitted -> {
                            if (readLastCommitted) {
                                for (ReadResult wi : writeIntents) {
                                    HybridTimestamp newestCommitTimestamp = wi.newestCommitTimestamp();

                                    if (newestCommitTimestamp == null) {
                                        continue;
                                    }

                                    ReadResult committedReadResult = mvDataStorage.read(wi.rowId(), newestCommitTimestamp);

                                    assert !committedReadResult.isWriteIntent() :
                                            "The result is not committed [rowId=" + wi.rowId() + ", timestamp="
                                                    + newestCommitTimestamp + ']';

                                    return committedReadResult.binaryRow();
                                }

                                return findAny(candidates, c -> !c.isWriteIntent() && !c.isEmpty()).map(ReadResult::binaryRow)
                                        .orElse(null);
                            } else {
                                return findAny(writeIntents, wi -> !wi.isEmpty()).map(ReadResult::binaryRow)
                                        .orElse(null);
                            }
                        });
            } else {
                BinaryRow result = findAny(candidates, r -> !r.isEmpty()).map(ReadResult::binaryRow)
                        .orElse(null);

                return completedFuture(result);
            }
        } catch (Exception e) {
            throw new IgniteInternalException(Replicator.REPLICA_COMMON_ERR,
                    format("Unable to close cursor [tableId={}]", tableId), e);
        }
    }

    /**
     * Check that all given write intents belong to the same transaction.
     *
     * @param writeIntents Write intents.
     */
    private static void checkWriteIntentsBelongSameTx(Collection<ReadResult> writeIntents) {
        ReadResult writeIntent = findAny(writeIntents).orElseThrow();

        for (ReadResult wi : writeIntents) {
            assert wi.transactionId().equals(writeIntent.transactionId())
                    : "Unexpected write intent, tx1=" + writeIntent.transactionId() + ", tx2=" + wi.transactionId();

            assert wi.commitTableId().equals(writeIntent.commitTableId())
                    : "Unexpected write intent, commitTableId1=" + writeIntent.commitTableId() + ", commitTableId2=" + wi.commitTableId();

            assert wi.commitPartitionId() == writeIntent.commitPartitionId()
                    : "Unexpected write intent, commitPartitionId1=" + writeIntent.commitPartitionId()
                    + ", commitPartitionId2=" + wi.commitPartitionId();
        }
    }

    /**
     * Tests row values for equality.
     *
     * @param row  Row.
     * @param row2 Row.
     * @return {@code true} if rows are equal.
     */
    private boolean equalValues(BinaryRow row, BinaryRow row2) {
        return row.tupleSlice().compareTo(row2.tupleSlice()) == 0;
    }

    /**
     * Precesses multi request.
     *
     * @param request Multi request operation.
     * @return Listener response.
     */
    private CompletableFuture<Object> processMultiEntryAction(ReadWriteMultiRowReplicaRequest request) {
        UUID txId = request.transactionId();
        TablePartitionId committedPartitionId = request.commitPartitionId();

        assert committedPartitionId != null || request.requestType() == RequestType.RW_GET_ALL
                : "Commit partition partition is null [type=" + request.requestType() + ']';

        switch (request.requestType()) {
            case RW_GET_ALL: {
                CompletableFuture<BinaryRow>[] rowFuts = new CompletableFuture[request.binaryRows().size()];

                int i = 0;

                for (BinaryRow searchRow : request.binaryRows()) {
                    rowFuts[i++] = resolveRowByPk(searchRow, txId, (rowId, row) -> {
                        if (rowId == null) {
                            return completedFuture(null);
                        }

                        return takeLocksForGet(rowId, txId)
                                .thenApply(ignored -> row);
                    });
                }

                return allOf(rowFuts)
                        .thenCompose(ignored -> {
                            var result = new ArrayList<BinaryRow>(request.binaryRows().size());

                            for (int idx = 0; idx < request.binaryRows().size(); idx++) {
                                result.add(rowFuts[idx].join());
                            }

                            return completedFuture(result);
                        });
            }
            case RW_DELETE_ALL: {
                CompletableFuture<RowId>[] rowIdLockFuts = new CompletableFuture[request.binaryRows().size()];

                int i = 0;

                for (BinaryRow searchRow : request.binaryRows()) {
                    rowIdLockFuts[i++] = resolveRowByPk(searchRow, txId, (rowId, row) -> {
                        if (rowId == null) {
                            return completedFuture(null);
                        }

                        return takeLocksForDelete(row, rowId, txId);
                    });
                }

                return allOf(rowIdLockFuts).thenCompose(ignore -> {
                    Map<UUID, ByteBuffer> rowIdsToDelete = new HashMap<>();
                    Collection<BinaryRow> result = new ArrayList<>();

                    int futNum = 0;

                    for (BinaryRow row : request.binaryRows()) {
                        RowId lockedRowId = rowIdLockFuts[futNum++].join();

                        if (lockedRowId != null) {
                            rowIdsToDelete.put(lockedRowId.uuid(), null);
                        } else {
                            result.add(row);
                        }
                    }

                    if (rowIdsToDelete.isEmpty()) {
                        return completedFuture(result);
                    }

                    return applyUpdateAllCommand(updateAllCommand(committedPartitionId, rowIdsToDelete, txId))
                            .thenApply(ignored -> result);
                });
            }
            case RW_DELETE_EXACT_ALL: {
                CompletableFuture<RowId>[] deleteExactLockFuts = new CompletableFuture[request.binaryRows().size()];

                int i = 0;

                for (BinaryRow searchRow : request.binaryRows()) {
                    deleteExactLockFuts[i++] = resolveRowByPk(searchRow, txId, (rowId, row) -> {
                        if (rowId == null) {
                            return completedFuture(null);
                        }

                        return takeLocksForDeleteExact(searchRow, rowId, row, txId);
                    });
                }

                return allOf(deleteExactLockFuts).thenCompose(ignore -> {
                    Map<UUID, ByteBuffer> rowIdsToDelete = new HashMap<>();
                    Collection<BinaryRow> result = new ArrayList<>();

                    int futNum = 0;

                    for (BinaryRow row : request.binaryRows()) {
                        RowId lockedRowId = deleteExactLockFuts[futNum++].join();

                        if (lockedRowId != null) {
                            rowIdsToDelete.put(lockedRowId.uuid(), null);
                        } else {
                            result.add(row);
                        }
                    }

                    CompletableFuture<Object> raftFut = rowIdsToDelete.isEmpty() ? completedFuture(null)
                            : applyUpdateAllCommand(updateAllCommand(committedPartitionId, rowIdsToDelete, txId));

                    return raftFut.thenApply(ignored -> result);
                });
            }
            case RW_INSERT_ALL: {
                CompletableFuture<RowId>[] pkReadLockFuts = new CompletableFuture[request.binaryRows().size()];
                CompletableFuture<BinaryTuple>[] pkTupleFuts = new CompletableFuture[request.binaryRows().size()];

                int i = 0;

                for (BinaryRow searchRow : request.binaryRows()) {
                    pkReadLockFuts[i] = resolveRowByPk(searchRow, txId,
                            (rowId, row) -> completedFuture(rowId));
                    pkTupleFuts[i] = extractKey(searchRow);
                    i++;
                }

                return allOf(ArrayUtils.concat(pkReadLockFuts, pkTupleFuts)).thenCompose(ignore -> {
                    Collection<BinaryRow> result = new ArrayList<>();
                    Map<RowId, BinaryRow> rowsToInsert = new HashMap<>();
                    Set<ByteBuffer> uniqueKeys = new HashSet<>();

                    int futNum = 0;

                    for (BinaryRow row : request.binaryRows()) {
                        RowId lockedRow = pkReadLockFuts[futNum].join();

                        if (lockedRow != null) {
                            result.add(row);
                        } else {
                            BinaryTuple keyTuple = pkTupleFuts[futNum].join();
                            ByteBuffer keyToCheck = keyTuple.byteBuffer();
                            if (uniqueKeys.add(keyToCheck)) {
                                rowsToInsert.put(new RowId(partId), row);
                            } else {
                                result.add(row);
                            }
                        }
                        futNum++;
                    }

                    if (rowsToInsert.isEmpty()) {
                        return completedFuture(result);
                    }

                    CompletableFuture<IgniteBiTuple<RowId, Collection<Lock>>>[] insertLockFuts = new CompletableFuture[rowsToInsert.size()];

                    int idx = 0;

                    for (Map.Entry<RowId, BinaryRow> entry : rowsToInsert.entrySet()) {
                        insertLockFuts[idx++] = takeLocksForInsert(entry.getValue(), entry.getKey(), txId);
                    }

                    Map<UUID, ByteBuffer> convertedMap = rowsToInsert.entrySet().stream().collect(
                            Collectors.toMap(
                                    e -> e.getKey().uuid(),
                                    e -> e.getValue().byteBuffer()));

                    return allOf(insertLockFuts)
                            .thenCompose(ignored -> applyUpdateAllCommand(
                                    updateAllCommand(committedPartitionId, convertedMap, txId)))
                            .thenApply(ignored -> {
                                // Release short term locks.
                                for (CompletableFuture<IgniteBiTuple<RowId, Collection<Lock>>> insertLockFut : insertLockFuts) {
                                    insertLockFut.join().get2()
                                            .forEach(lock -> lockManager.release(lock.txId(), lock.lockKey(), lock.lockMode()));
                                }

                                return result;
                            });
                });
            }
            case RW_UPSERT_ALL: {
                CompletableFuture<IgniteBiTuple<RowId, Collection<Lock>>>[] rowIdFuts = new CompletableFuture[request.binaryRows().size()];

                int i = 0;

                for (BinaryRow searchRow : request.binaryRows()) {
                    rowIdFuts[i++] = resolveRowByPk(searchRow, txId, (rowId, row) -> {
                        boolean insert = rowId == null;

                        RowId rowId0 = insert ? new RowId(partId) : rowId;

                        return insert
                                ? takeLocksForInsert(searchRow, rowId0, txId)
                                : takeLocksForUpdate(searchRow, rowId0, txId);
                    });
                }

                return allOf(rowIdFuts).thenCompose(ignore -> {
                    Map<UUID, ByteBuffer> rowsToUpdate = new HashMap<>();

                    int futNum = 0;

                    for (BinaryRow row : request.binaryRows()) {
                        RowId lockedRow = rowIdFuts[futNum++].join().get1();

                        rowsToUpdate.put(lockedRow.uuid(), row.byteBuffer());
                    }

                    if (rowsToUpdate.isEmpty()) {
                        return completedFuture(null);
                    }

                    return applyUpdateAllCommand(updateAllCommand(committedPartitionId, rowsToUpdate, txId))
                            .thenApply(ignored -> {
                                // Release short term locks.
                                for (CompletableFuture<IgniteBiTuple<RowId, Collection<Lock>>> rowIdFut : rowIdFuts) {
                                    rowIdFut.join().get2()
                                            .forEach(lock -> lockManager.release(lock.txId(), lock.lockKey(), lock.lockMode()));
                                }

                                return null;
                            });
                });
            }
            default: {
                throw new IgniteInternalException(Replicator.REPLICA_COMMON_ERR,
                        format("Unknown multi request [actionType={}]", request.requestType()));
            }
        }
    }

    /**
     * Executes a command and handles exceptions. A result future can be finished with exception by following rules:
     * <ul>
     *     <li>If RAFT command cannot finish due to timeout, the future finished with {@link ReplicationTimeoutException}.</li>
     *     <li>If RAFT command finish with a runtime exception, the exception is moved to the result future.</li>
     *     <li>If RAFT command finish with any other exception, the future finished with {@link ReplicationException}.
     *     The original exception is set as cause.</li>
     * </ul>
     *
     * @param cmd Raft command.
     * @return Raft future.
     */
    private CompletableFuture<Object> applyCmdWithExceptionHandling(Command cmd) {
        return raftClient.run(cmd).exceptionally(throwable -> {
            if (throwable instanceof TimeoutException) {
                throw new ReplicationTimeoutException(replicationGroupId);
            } else if (throwable instanceof RuntimeException) {
                throw (RuntimeException) throwable;
            } else {
                throw new ReplicationException(replicationGroupId, throwable);
            }
        });
    }

    /**
     * Executes an Update command.
     *
     * @param cmd Update command.
     * @return Raft future, see {@link #applyCmdWithExceptionHandling(Command)}.
     */
    private CompletableFuture<Object> applyUpdateCommand(UpdateCommand cmd) {
        storageUpdateHandler.handleUpdate(
                cmd.txId(),
                cmd.rowUuid(),
                cmd.tablePartitionId().asTablePartitionId(),
                cmd.rowBuffer(),
                null
        );

        return applyCmdWithExceptionHandling(cmd);
    }

    /**
     * Executes an UpdateAll command.
     *
     * @param cmd UpdateAll command.
     * @return Raft future, see {@link #applyCmdWithExceptionHandling(Command)}.
     */
    private CompletableFuture<Object> applyUpdateAllCommand(UpdateAllCommand cmd) {
        storageUpdateHandler.handleUpdateAll(cmd.txId(), cmd.rowsToUpdate(), cmd.tablePartitionId().asTablePartitionId(), null);

        return applyCmdWithExceptionHandling(cmd);
    }

    /**
     * Precesses single request.
     *
     * @param request Single request operation.
     * @return Listener response.
     */
    private CompletableFuture<Object> processSingleEntryAction(ReadWriteSingleRowReplicaRequest request) {
        UUID txId = request.transactionId();
        BinaryRow searchRow = request.binaryRow();
        TablePartitionId commitPartitionId = request.commitPartitionId();

        assert commitPartitionId != null || request.requestType() == RequestType.RW_GET :
                "Commit partition is null [type=" + request.requestType() + ']';

        switch (request.requestType()) {
            case RW_GET: {
                return resolveRowByPk(searchRow, txId, (rowId, row) -> {
                    if (rowId == null) {
                        return completedFuture(null);
                    }

                    return takeLocksForGet(rowId, txId)
                            .thenApply(ignored -> row);
                });
            }
            case RW_DELETE: {
                return resolveRowByPk(searchRow, txId, (rowId, row) -> {
                    if (rowId == null) {
                        return completedFuture(false);
                    }

                    return takeLocksForDelete(row, rowId, txId)
                            .thenCompose(ignored -> applyUpdateCommand(
                                    updateCommand(commitPartitionId, rowId.uuid(), null, txId)))
                            .thenApply(ignored -> true);
                });
            }
            case RW_GET_AND_DELETE: {
                return resolveRowByPk(searchRow, txId, (rowId, row) -> {
                    if (rowId == null) {
                        return completedFuture(null);
                    }

                    return takeLocksForDelete(row, rowId, txId)
                            .thenCompose(ignored -> applyUpdateCommand(
                                    updateCommand(commitPartitionId, rowId.uuid(), null, txId)))
                            .thenApply(ignored -> row);
                });
            }
            case RW_DELETE_EXACT: {
                return resolveRowByPk(searchRow, txId, (rowId, row) -> {
                    if (rowId == null) {
                        return completedFuture(false);
                    }

                    return takeLocksForDeleteExact(searchRow, rowId, row, txId)
                            .thenCompose(validatedRowId -> {
                                if (validatedRowId == null) {
                                    return completedFuture(false);
                                }

                                return applyUpdateCommand(
                                        updateCommand(commitPartitionId, validatedRowId.uuid(), null, txId))
                                        .thenApply(ignored -> true);
                            });
                });
            }
            case RW_INSERT: {
                return resolveRowByPk(searchRow, txId, (rowId, row) -> {
                    if (rowId != null) {
                        return completedFuture(false);
                    }

                    RowId rowId0 = new RowId(partId);

                    return takeLocksForInsert(searchRow, rowId0, txId)
                            .thenCompose(rowIdLock -> applyUpdateCommand(
                                    updateCommand(commitPartitionId, rowId0.uuid(), searchRow.byteBuffer(), txId))
                                    .thenApply(ignored -> rowIdLock))
                            .thenApply(rowIdLock -> {
                                // Release short term locks.
                                rowIdLock.get2().forEach(lock -> lockManager.release(lock.txId(), lock.lockKey(), lock.lockMode()));

                                return true;
                            });
                });
            }
            case RW_UPSERT: {
                return resolveRowByPk(searchRow, txId, (rowId, row) -> {
                    boolean insert = rowId == null;

                    RowId rowId0 = insert ? new RowId(partId) : rowId;

                    CompletableFuture<IgniteBiTuple<RowId, Collection<Lock>>> lockFut = insert
                            ? takeLocksForInsert(searchRow, rowId0, txId)
                            : takeLocksForUpdate(searchRow, rowId0, txId);

                    return lockFut
                            .thenCompose(rowIdLock -> applyUpdateCommand(
                                    updateCommand(commitPartitionId, rowId0.uuid(), searchRow.byteBuffer(), txId))
                                    .thenApply(ignored -> rowIdLock))
                            .thenApply(rowIdLock -> {
                                // Release short term locks.
                                rowIdLock.get2().forEach(lock -> lockManager.release(lock.txId(), lock.lockKey(), lock.lockMode()));

                                return null;
                            });
                });
            }
            case RW_GET_AND_UPSERT: {
                return resolveRowByPk(searchRow, txId, (rowId, row) -> {
                    boolean insert = rowId == null;

                    RowId rowId0 = insert ? new RowId(partId) : rowId;

                    CompletableFuture<IgniteBiTuple<RowId, Collection<Lock>>> lockFut = insert
                            ? takeLocksForInsert(searchRow, rowId0, txId)
                            : takeLocksForUpdate(searchRow, rowId0, txId);

                    return lockFut
                            .thenCompose(rowIdLock -> applyUpdateCommand(
                                    updateCommand(commitPartitionId, rowId0.uuid(), searchRow.byteBuffer(), txId))
                                    .thenApply(ignored -> rowIdLock))
                            .thenApply(rowIdLock -> {
                                // Release short term locks.
                                rowIdLock.get2().forEach(lock -> lockManager.release(lock.txId(), lock.lockKey(), lock.lockMode()));

                                return row;
                            });
                });
            }
            case RW_GET_AND_REPLACE: {
                return resolveRowByPk(searchRow, txId, (rowId, row) -> {
                    if (rowId == null) {
                        return completedFuture(null);
                    }

                    return takeLocksForUpdate(searchRow, rowId, txId)
                            .thenCompose(rowIdLock -> applyUpdateCommand(
                                    updateCommand(commitPartitionId, rowId.uuid(), searchRow.byteBuffer(), txId))
                                    .thenApply(ignored -> rowIdLock))
                            .thenApply(rowIdLock -> {
                                // Release short term locks.
                                rowIdLock.get2().forEach(lock -> lockManager.release(lock.txId(), lock.lockKey(), lock.lockMode()));

                                return row;
                            });
                });
            }
            case RW_REPLACE_IF_EXIST: {
                return resolveRowByPk(searchRow, txId, (rowId, row) -> {
                    if (rowId == null) {
                        return completedFuture(false);
                    }

                    return takeLocksForUpdate(searchRow, rowId, txId)
                            .thenCompose(rowLock -> applyUpdateCommand(
                                    updateCommand(commitPartitionId, rowId.uuid(), searchRow.byteBuffer(), txId))
                                    .thenApply(ignored -> rowLock))
                            .thenApply(rowIdLock -> {
                                // Release short term locks.
                                rowIdLock.get2().forEach(lock -> lockManager.release(lock.txId(), lock.lockKey(), lock.lockMode()));

                                return true;
                            });
                });
            }
            default: {
                throw new IgniteInternalException(Replicator.REPLICA_COMMON_ERR,
                        format("Unknown single request [actionType={}]", request.requestType()));
            }
        }
    }

    /**
     * Takes all required locks on a key, before upserting.
     *
     * @param txId      Transaction id.
     * @return Future completes with tuple {@link RowId} and collection of {@link Lock}.
     */
    private CompletableFuture<IgniteBiTuple<RowId, Collection<Lock>>> takeLocksForUpdate(BinaryRow binaryRow, RowId rowId, UUID txId) {
        return lockManager.acquire(txId, new LockKey(tableId), LockMode.IX)
                .thenCompose(ignored -> lockManager.acquire(txId, new LockKey(tableId, rowId), LockMode.X))
                .thenCompose(ignored -> takePutLockOnIndexes(binaryRow, rowId, txId))
                .thenApply(shortTermLocks -> new IgniteBiTuple<>(rowId, shortTermLocks));
    }

    /**
     * Takes all required locks on a key, before inserting the value.
     *
     * @param binaryRow Table row.
     * @param txId Transaction id.
     * @return Future completes with tuple {@link RowId} and collection of {@link Lock}.
     */
    private CompletableFuture<IgniteBiTuple<RowId, Collection<Lock>>> takeLocksForInsert(BinaryRow binaryRow, RowId rowId, UUID txId) {
        return lockManager.acquire(txId, new LockKey(tableId), LockMode.IX) // IX lock on table
                .thenCompose(ignored -> takePutLockOnIndexes(binaryRow, rowId, txId))
                .thenApply(shortTermLocks -> new IgniteBiTuple<>(rowId, shortTermLocks));
    }

    private CompletableFuture<Collection<Lock>> takePutLockOnIndexes(BinaryRow binaryRow, RowId rowId, UUID txId) {
        Collection<IndexLocker> indexes = indexesLockers.get().values();

        if (nullOrEmpty(indexes)) {
            return completedFuture(Collections.emptyList());
        }

        CompletableFuture<Lock>[] locks = new CompletableFuture[indexes.size()];
        int idx = 0;

        for (IndexLocker locker : indexes) {
            locks[idx++] = locker.locksForInsert(txId, binaryRow, rowId);
        }

        return allOf(locks).thenApply(unused -> {
            var shortTermLocks = new ArrayList<Lock>();

            for (CompletableFuture<Lock> lockFut : locks) {
                Lock shortTermLock = lockFut.join();

                if (shortTermLock != null) {
                    shortTermLocks.add(shortTermLock);
                }
            }

            return shortTermLocks;
        });
    }

    private CompletableFuture<?> takeRemoveLockOnIndexes(BinaryRow binaryRow, RowId rowId, UUID txId) {
        Collection<IndexLocker> indexes = indexesLockers.get().values();

        if (nullOrEmpty(indexes)) {
            return completedFuture(null);
        }

        CompletableFuture<?>[] locks = new CompletableFuture[indexes.size()];
        int idx = 0;

        for (IndexLocker locker : indexes) {
            locks[idx++] = locker.locksForRemove(txId, binaryRow, rowId);
        }

        return allOf(locks);
    }

    /**
     * Takes all required locks on a key, before deleting the value.
     *
     * @param txId      Transaction id.
     * @return Future completes with {@link RowId} or {@code null} if there is no value for remove.
     */
    private CompletableFuture<RowId> takeLocksForDeleteExact(BinaryRow expectedRow, RowId rowId, BinaryRow actualRow, UUID txId) {
        return lockManager.acquire(txId, new LockKey(tableId), LockMode.IX) // IX lock on table
                .thenCompose(ignored -> lockManager.acquire(txId, new LockKey(tableId, rowId), LockMode.S)) // S lock on RowId
                .thenCompose(ignored -> {
                    if (equalValues(actualRow, expectedRow)) {
                        return lockManager.acquire(txId, new LockKey(tableId, rowId), LockMode.X) // X lock on RowId
                                .thenCompose(ignored0 -> takeRemoveLockOnIndexes(actualRow, rowId, txId))
                                .thenApply(exclusiveRowLock -> rowId);
                    }

                    return completedFuture(null);
                });
    }

    /**
     * Takes all required locks on a key, before deleting the value.
     *
     * @param txId      Transaction id.
     * @return Future completes with {@link RowId} or {@code null} if there is no value for the key.
     */
    private CompletableFuture<RowId> takeLocksForDelete(BinaryRow binaryRow, RowId rowId, UUID txId) {
        return lockManager.acquire(txId, new LockKey(tableId), LockMode.IX) // IX lock on table
                .thenCompose(ignored -> lockManager.acquire(txId, new LockKey(tableId, rowId), LockMode.X)) // X lock on RowId
                .thenCompose(ignored -> takeRemoveLockOnIndexes(binaryRow, rowId, txId))
                .thenApply(ignored -> rowId);
    }

    /**
     * Takes all required locks on a key, before getting the value.
     *
     * @param txId      Transaction id.
     * @return Future completes with {@link RowId} or {@code null} if there is no value for the key.
     */
    private CompletableFuture<RowId> takeLocksForGet(RowId rowId, UUID txId) {
        return lockManager.acquire(txId, new LockKey(tableId), LockMode.IS) // IS lock on table
                .thenCompose(tblLock -> lockManager.acquire(txId, new LockKey(tableId, rowId), LockMode.S)) // S lock on RowId
                .thenApply(ignored -> rowId);
    }

    /**
     * Precesses two actions.
     *
     * @param request Two actions operation request.
     * @return Listener response.
     */
    private CompletableFuture<Boolean> processTwoEntriesAction(ReadWriteSwapRowReplicaRequest request) {
        BinaryRow newRow = request.binaryRow();
        BinaryRow expectedRow = request.oldBinaryRow();
        TablePartitionId commitPartitionId = request.commitPartitionId();

        assert commitPartitionId != null : "Commit partition partition is null [type=" + request.requestType() + ']';

        UUID txId = request.transactionId();

        if (request.requestType() == RequestType.RW_REPLACE) {
            return resolveRowByPk(newRow, txId, (rowId, row) -> {
                if (rowId == null) {
                    return completedFuture(false);
                }

                return takeLocksForReplace(expectedRow, row, newRow, rowId, txId)
                        .thenCompose(validatedRowId -> {
                            if (validatedRowId == null) {
                                return completedFuture(false);
                            }

                            return applyUpdateCommand(
                                    updateCommand(commitPartitionId, validatedRowId.get1().uuid(), newRow.byteBuffer(), txId))
                                    .thenApply(ignored -> validatedRowId)
                                    .thenApply(rowIdLock -> {
                                        // Release short term locks.
                                        rowIdLock.get2().forEach(lock -> lockManager.release(lock.txId(), lock.lockKey(), lock.lockMode()));

                                        return true;
                                    });
                        });
            });
        }

        throw new IgniteInternalException(Replicator.REPLICA_COMMON_ERR,
                format("Unknown two actions operation [actionType={}]", request.requestType()));
    }

    /**
     * Takes all required locks on a key, before updating the value.
     *
     * @param txId      Transaction id.
     * @return Future completes with tuple {@link RowId} and collection of {@link Lock} or {@code null} if there is no suitable row.
     */
    private CompletableFuture<IgniteBiTuple<RowId, Collection<Lock>>> takeLocksForReplace(BinaryRow expectedRow, BinaryRow oldRow,
            BinaryRow newRow, RowId rowId, UUID txId) {
        return lockManager.acquire(txId, new LockKey(tableId), LockMode.IX)
                .thenCompose(ignored -> lockManager.acquire(txId, new LockKey(tableId, rowId), LockMode.S))
                .thenCompose(ignored -> {
                    if (oldRow != null && equalValues(oldRow, expectedRow)) {
                        return lockManager.acquire(txId, new LockKey(tableId, rowId), LockMode.X) // X lock on RowId
                                .thenCompose(ignored1 -> takePutLockOnIndexes(newRow, rowId, txId))
                                .thenApply(shortTermLocks -> new IgniteBiTuple<>(rowId, shortTermLocks));
                    }

                    return completedFuture(null);
                });
    }

    /**
     * Ensure that the primary replica was not changed.
     *
     * @param request Replica request.
     * @return Future. The result is not null only for {@link ReadOnlyReplicaRequest}. If {@code true}, then replica is primary.
     */
    private CompletableFuture<Boolean> ensureReplicaIsPrimary(ReplicaRequest request) {
        Long expectedTerm;

        if (request instanceof ReadWriteReplicaRequest) {
            expectedTerm = ((ReadWriteReplicaRequest) request).term();

            assert expectedTerm != null;
        } else if (request instanceof TxFinishReplicaRequest) {
            expectedTerm = ((TxFinishReplicaRequest) request).term();

            assert expectedTerm != null;
        } else if (request instanceof TxCleanupReplicaRequest) {
            expectedTerm = ((TxCleanupReplicaRequest) request).term();

            assert expectedTerm != null;
        } else {
            expectedTerm = null;
        }

        if (expectedTerm != null) {
            return raftClient.refreshAndGetLeaderWithTerm()
                    .thenCompose(replicaAndTerm -> {
                                long currentTerm = replicaAndTerm.term();

                                if (expectedTerm == currentTerm) {
                                    return completedFuture(null);
                                } else {
                                    return failedFuture(new PrimaryReplicaMissException(expectedTerm, currentTerm));
                                }
                            }
                    );
        } else if (request instanceof ReadOnlyReplicaRequest || request instanceof ReplicaSafeTimeSyncRequest) {
            return raftClient.refreshAndGetLeaderWithTerm().thenApply(replicaAndTerm -> isLocalPeerChecker.apply(replicaAndTerm.leader()));
        } else {
            return completedFuture(null);
        }
    }

    /**
     * Resolves a read result for RW transaction.
     *
     * @param readResult Read result to resolve.
     * @param txId Transaction id.
     * @return Resolved binary row.
     */
    private BinaryRow resolveReadResult(ReadResult readResult, UUID txId) {
        // Here is a safety join (waiting of the future result), because the resolution for RW transaction cannot lead to a network request.
        return resolveReadResult(readResult, txId, null, null).join();
    }

    /**
     * Resolves a read result for RO transaction.
     *
     * @param readResult Read result to resolve.
     * @param timestamp Timestamp.
     * @param lastCommitted Action to get the latest committed row.
     * @return Future to resolved binary row.
     */
    private CompletableFuture<BinaryRow> resolveReadResult(
            ReadResult readResult,
            HybridTimestamp timestamp,
            Supplier<BinaryRow> lastCommitted
    ) {
        return resolveReadResult(readResult, null, timestamp, lastCommitted);
    }

    /**
     * Resolves read result to the corresponding binary row. Following rules are used for read result resolution:
     * <ol>
     *     <li>If txId is not null (RW request), assert that retrieved tx id matches proposed one or that retrieved tx id is null
     *     and return binary row. Currently it's only possible to retrieve write intents if they belong to the same transaction,
     *     locks prevent reading write intents created by others.</li>
     *     <li>If txId is not null (RO request), perform write intent resolution if given readResult is a write intent itself
     *     or return binary row otherwise.</li>
     * </ol>
     *
     * @param readResult Read result to resolve.
     * @param txId Nullable transaction id, should be provided if resolution is performed within the context of RW transaction.
     * @param timestamp Timestamp is used in RO transaction only.
     * @param lastCommitted Action to get the latest committed row, it is used in RO transaction only.
     * @return Future to resolved binary row.
     */
    private CompletableFuture<BinaryRow> resolveReadResult(
            ReadResult readResult,
            @Nullable UUID txId,
            @Nullable HybridTimestamp timestamp,
            @Nullable Supplier<BinaryRow> lastCommitted
    ) {
        if (readResult == null) {
            return completedFuture(null);
        } else {
            if (txId != null) {
                // RW request.
                UUID retrievedResultTxId = readResult.transactionId();

                if (retrievedResultTxId == null || txId.equals(retrievedResultTxId)) {
                    // Same transaction - return retrieved value. It may be both writeIntent or regular value.
                    return completedFuture(readResult.binaryRow());
                } else {
                    // Should never happen, currently, locks prevent reading another transaction intents during RW requests.
                    throw new AssertionError("Mismatched transaction id, expectedTxId={" + txId + "},"
                            + " actualTxId={" + retrievedResultTxId + '}');
                }
            } else {
                if (!readResult.isWriteIntent()) {
                    return completedFuture(readResult.binaryRow());
                }

                // RO request.
                return resolveWriteIntentAsync(readResult, timestamp, lastCommitted);
            }
        }
    }

    /**
     * Resolves a read result to the matched row.
     * If the result does not match any row, the method returns a future to {@code null}.
     *
     * @param readResult Read result.
     * @param timestamp Timestamp.
     * @param lastCommitted Action to get a last committed row.
     * @return Result future.
     */
    private CompletableFuture<BinaryRow> resolveWriteIntentAsync(
            ReadResult readResult,
            HybridTimestamp timestamp,
            Supplier<BinaryRow> lastCommitted
    ) {
        return resolveTxState(
                        new TablePartitionId(readResult.commitTableId(), readResult.commitPartitionId()),
                        readResult.transactionId(),
                        timestamp)
                .thenApply(readLastCommitted -> {
                    if (readLastCommitted) {
                        return lastCommitted.get();
                    } else {
                        return readResult.binaryRow();
                    }
                });
    }

    /**
     * Resolve the actual tx state.
     *
     * @param commitGrpId Commit partition id.
     * @param txId Transaction id.
     * @param timestamp Timestamp.
     * @return Future with boolean value, indicating whether the transaction was committed before timestamp.
     */
    private CompletableFuture<Boolean> resolveTxState(
            ReplicationGroupId commitGrpId,
            UUID txId,
            HybridTimestamp timestamp
    ) {
        requireNonNull(timestamp, "timestamp");

        return placementDriver.sendMetaRequest(commitGrpId, FACTORY.txStateReplicaRequest()
                        .groupId(commitGrpId)
                        .readTimestampLong(timestamp.longValue())
                        .txId(txId)
                        .build())
                .thenApply(txMeta -> {
                    if (txMeta == null) {
                        return true;
                    } else if (txMeta.txState() == TxState.COMMITED) {
                        return txMeta.commitTimestamp().compareTo(timestamp) > 0;
                    } else {
                        assert txMeta.txState() == TxState.ABORTED : "Unexpected transaction state [state=" + txMeta.txState() + ']';

                        return true;
                    }
                });
    }

    /**
     * Compounds a RAFT group unique name.
     *
     * @param tblId Table identifier.
     * @param partition Number of table partitions.
     * @return A RAFT group name.
     */
    private String partitionRaftGroupName(UUID tblId, int partition) {
        return tblId + "_part_" + partition;
    }

    /**
<<<<<<< HEAD
=======
     * Method to convert from {@link HybridTimestamp} object to NetworkMessage-based {@link HybridTimestampMessage} object.
     *
     * @param tmstmp {@link HybridTimestamp} object to convert to {@link HybridTimestampMessage}.
     * @return {@link HybridTimestampMessage} object obtained from {@link HybridTimestamp}.
     */
    public static @Nullable HybridTimestampMessage hybridTimestamp(HybridTimestamp tmstmp) {
        return tmstmp != null ? REPLICA_MESSAGES_FACTORY.hybridTimestampMessage()
                .physical(tmstmp.getPhysical())
                .logical(tmstmp.getLogical())
                .build()
                : null;
    }

    /**
>>>>>>> 5346cd04
     * Method to construct {@link UpdateCommand} object.
     *
     * @param tablePartId {@link TablePartitionId} object to construct {@link UpdateCommand} object with.
     * @param rowUuid Row UUID.
     * @param rowBuf {@link ByteBuffer} representation of {@link BinaryRow}.
     * @param txId Transaction ID.
     * @return Constructed {@link UpdateCommand} object.
     */
    private UpdateCommand updateCommand(TablePartitionId tablePartId, UUID rowUuid, ByteBuffer rowBuf, UUID txId) {
        UpdateCommandBuilder bldr = MSG_FACTORY.updateCommand()
                .tablePartitionId(tablePartitionId(tablePartId))
                .rowUuid(rowUuid)
                .txId(txId)
                .safeTimeLong(hybridClock.nowLong());

        if (rowBuf != null) {
            bldr.rowBuffer(rowBuf);
        }

        return bldr.build();
    }

    /**
     * Method to construct {@link UpdateAllCommand} object.
     *
     * @param tablePartId {@link TablePartitionId} object to construct {@link UpdateCommand} object with.
     * @param rowsToUpdate All {@link BinaryRow}s represented as {@link ByteBuffer}s to be updated.
     * @param txId Transaction ID.
     * @return Constructed {@link UpdateAllCommand} object.
     */
    private UpdateAllCommand updateAllCommand(TablePartitionId tablePartId, Map<UUID, ByteBuffer> rowsToUpdate, UUID txId) {
        return MSG_FACTORY.updateAllCommand()
                .tablePartitionId(tablePartitionId(tablePartId))
                .rowsToUpdate(rowsToUpdate)
                .txId(txId)
                .safeTimeLong(hybridClock.nowLong())
                .build();
    }

    /**
     * Method to convert from {@link TablePartitionId} object to command-based {@link TablePartitionIdMessage} object.
     *
     * @param tablePartId {@link TablePartitionId} object to convert to {@link TablePartitionIdMessage}.
     * @return {@link TablePartitionIdMessage} object converted from argument.
     */
    public static TablePartitionIdMessage tablePartitionId(TablePartitionId tablePartId) {
        return MSG_FACTORY.tablePartitionIdMessage()
                .tableId(tablePartId.tableId())
                .partitionId(tablePartId.partitionId())
                .build();
    }

    private CompletableFuture<BinaryTuple> extractKey(@Nullable BinaryRow row) {
        if (row == null) {
            return completedFuture(null);
        }
        return schemaFut.thenApply(schemaRegistry -> {
            SchemaDescriptor schema = schemaRegistry.schema(row.schemaVersion());
            return BinaryRowConverter.keyExtractor(schema).apply(row);
        });
    }

    /**
     * Class that stores a list of futures for operations that has happened in a specific transaction.
     * Also, the class has a property {@code state} that represents a transaction state.
     */
    private static class TxCleanupReadyFutureList {
        /**
         * Operation type is mapped operation futures.
         */
        final Map<RequestType, List<CompletableFuture<?>>> futures = new EnumMap<>(RequestType.class);

        /**
         * Transaction state. {@code TxState#ABORTED} and {@code TxState#COMMITED} match the final transaction states.
         * If the property is {@code null} the transaction is in pending state.
         */
        TxState state;
    }
}<|MERGE_RESOLUTION|>--- conflicted
+++ resolved
@@ -544,10 +544,6 @@
      * @param isPrimary Whether is primary replica.
      * @return Future.
      */
-<<<<<<< HEAD
-    private CompletionStage<Void> processReplicaSafeTimeSyncRequest(ReplicaSafeTimeSyncRequest request) {
-        return raftClient.run(REPLICA_MESSAGES_FACTORY.safeTimeSyncCommand().safeTimeLong(hybridClock.nowLong()).build());
-=======
     private CompletableFuture<Void> processReplicaSafeTimeSyncRequest(ReplicaSafeTimeSyncRequest request, Boolean isPrimary) {
         requireNonNull(isPrimary);
 
@@ -556,7 +552,6 @@
         }
 
         return raftClient.run(REPLICA_MESSAGES_FACTORY.safeTimeSyncCommand().safeTime(hybridTimestamp(hybridClock.now())).build());
->>>>>>> 5346cd04
     }
 
     /**
@@ -2155,8 +2150,6 @@
     }
 
     /**
-<<<<<<< HEAD
-=======
      * Method to convert from {@link HybridTimestamp} object to NetworkMessage-based {@link HybridTimestampMessage} object.
      *
      * @param tmstmp {@link HybridTimestamp} object to convert to {@link HybridTimestampMessage}.
@@ -2171,7 +2164,6 @@
     }
 
     /**
->>>>>>> 5346cd04
      * Method to construct {@link UpdateCommand} object.
      *
      * @param tablePartId {@link TablePartitionId} object to construct {@link UpdateCommand} object with.
