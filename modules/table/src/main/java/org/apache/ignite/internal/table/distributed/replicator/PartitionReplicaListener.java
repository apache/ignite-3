/*
 * Licensed to the Apache Software Foundation (ASF) under one or more
 * contributor license agreements. See the NOTICE file distributed with
 * this work for additional information regarding copyright ownership.
 * The ASF licenses this file to You under the Apache License, Version 2.0
 * (the "License"); you may not use this file except in compliance with
 * the License. You may obtain a copy of the License at
 *
 *      http://www.apache.org/licenses/LICENSE-2.0
 *
 * Unless required by applicable law or agreed to in writing, software
 * distributed under the License is distributed on an "AS IS" BASIS,
 * WITHOUT WARRANTIES OR CONDITIONS OF ANY KIND, either express or implied.
 * See the License for the specific language governing permissions and
 * limitations under the License.
 */

package org.apache.ignite.internal.table.distributed.replicator;

import static java.util.Collections.emptyNavigableSet;
import static java.util.Objects.requireNonNull;
import static java.util.concurrent.CompletableFuture.allOf;
import static java.util.concurrent.CompletableFuture.completedFuture;
import static java.util.concurrent.CompletableFuture.failedFuture;
import static java.util.stream.Collectors.toList;
import static org.apache.ignite.internal.catalog.events.CatalogEvent.INDEX_CREATE;
import static org.apache.ignite.internal.catalog.events.CatalogEvent.INDEX_DROP;
import static org.apache.ignite.internal.hlc.HybridTimestamp.hybridTimestamp;
<<<<<<< HEAD
=======
import static org.apache.ignite.internal.schema.CatalogDescriptorUtils.toIndexDescriptor;
import static org.apache.ignite.internal.schema.CatalogDescriptorUtils.toTableDescriptor;
import static org.apache.ignite.internal.schema.configuration.SchemaConfigurationUtils.findTableView;
import static org.apache.ignite.internal.tx.TxState.ABORTED;
import static org.apache.ignite.internal.tx.TxState.COMMITED;
import static org.apache.ignite.internal.tx.TxState.PENDING;
>>>>>>> 6fd95d56
import static org.apache.ignite.internal.util.CollectionUtils.nullOrEmpty;
import static org.apache.ignite.internal.util.IgniteUtils.filter;
import static org.apache.ignite.internal.util.IgniteUtils.findAny;
import static org.apache.ignite.internal.util.IgniteUtils.inBusyLockAsync;
import static org.apache.ignite.lang.ErrorGroups.Transactions.TX_FAILED_READ_WRITE_OPERATION_ERR;
import static org.apache.ignite.lang.IgniteStringFormatter.format;

import java.nio.ByteBuffer;
import java.util.ArrayList;
import java.util.Collection;
import java.util.Collections;
import java.util.EnumMap;
import java.util.HashMap;
import java.util.HashSet;
import java.util.List;
import java.util.Map;
import java.util.Objects;
import java.util.Set;
import java.util.SortedSet;
import java.util.TreeSet;
import java.util.UUID;
import java.util.concurrent.CompletableFuture;
import java.util.concurrent.ConcurrentHashMap;
import java.util.concurrent.ConcurrentMap;
import java.util.concurrent.ConcurrentNavigableMap;
import java.util.concurrent.ConcurrentSkipListMap;
import java.util.concurrent.Executor;
import java.util.concurrent.TimeoutException;
import java.util.concurrent.atomic.AtomicBoolean;
import java.util.concurrent.atomic.AtomicInteger;
import java.util.concurrent.atomic.AtomicReference;
import java.util.function.BiFunction;
import java.util.function.Predicate;
import java.util.function.Supplier;
import java.util.stream.Collectors;
import org.apache.ignite.internal.binarytuple.BinaryTupleCommon;
import org.apache.ignite.internal.catalog.CatalogService;
import org.apache.ignite.internal.catalog.descriptors.CatalogIndexDescriptor;
import org.apache.ignite.internal.catalog.descriptors.CatalogTableDescriptor;
import org.apache.ignite.internal.catalog.events.CreateIndexEventParameters;
import org.apache.ignite.internal.catalog.events.DropIndexEventParameters;
import org.apache.ignite.internal.hlc.HybridClock;
import org.apache.ignite.internal.hlc.HybridTimestamp;
import org.apache.ignite.internal.manager.EventListener;
import org.apache.ignite.internal.raft.Command;
import org.apache.ignite.internal.raft.Peer;
import org.apache.ignite.internal.raft.service.RaftGroupService;
import org.apache.ignite.internal.replicator.TablePartitionId;
import org.apache.ignite.internal.replicator.exception.PrimaryReplicaMissException;
import org.apache.ignite.internal.replicator.exception.ReplicationException;
import org.apache.ignite.internal.replicator.exception.ReplicationTimeoutException;
import org.apache.ignite.internal.replicator.exception.UnsupportedReplicaRequestException;
import org.apache.ignite.internal.replicator.listener.ReplicaListener;
import org.apache.ignite.internal.replicator.message.ReplicaMessagesFactory;
import org.apache.ignite.internal.replicator.message.ReplicaRequest;
import org.apache.ignite.internal.replicator.message.ReplicaSafeTimeSyncRequest;
import org.apache.ignite.internal.schema.BinaryRow;
import org.apache.ignite.internal.schema.BinaryTuple;
import org.apache.ignite.internal.schema.BinaryTuplePrefix;
import org.apache.ignite.internal.storage.MvPartitionStorage;
import org.apache.ignite.internal.storage.PartitionTimestampCursor;
import org.apache.ignite.internal.storage.ReadResult;
import org.apache.ignite.internal.storage.RowId;
import org.apache.ignite.internal.storage.engine.MvTableStorage;
import org.apache.ignite.internal.storage.index.BinaryTupleComparator;
import org.apache.ignite.internal.storage.index.IndexRow;
import org.apache.ignite.internal.storage.index.IndexRowImpl;
import org.apache.ignite.internal.storage.index.IndexStorage;
import org.apache.ignite.internal.storage.index.SortedIndexStorage;
import org.apache.ignite.internal.storage.index.StorageIndexDescriptor;
import org.apache.ignite.internal.table.distributed.IndexLocker;
import org.apache.ignite.internal.table.distributed.SortedIndexLocker;
import org.apache.ignite.internal.table.distributed.StorageUpdateHandler;
import org.apache.ignite.internal.table.distributed.TableMessagesFactory;
import org.apache.ignite.internal.table.distributed.TableSchemaAwareIndexStorage;
import org.apache.ignite.internal.table.distributed.command.FinishTxCommandBuilder;
import org.apache.ignite.internal.table.distributed.command.TablePartitionIdMessage;
import org.apache.ignite.internal.table.distributed.command.TxCleanupCommand;
import org.apache.ignite.internal.table.distributed.command.UpdateAllCommand;
import org.apache.ignite.internal.table.distributed.command.UpdateCommand;
import org.apache.ignite.internal.table.distributed.command.UpdateCommandBuilder;
import org.apache.ignite.internal.table.distributed.index.IndexBuilder;
import org.apache.ignite.internal.table.distributed.replication.request.BinaryRowMessage;
import org.apache.ignite.internal.table.distributed.replication.request.BinaryTupleMessage;
import org.apache.ignite.internal.table.distributed.replication.request.CommittableTxRequest;
import org.apache.ignite.internal.table.distributed.replication.request.ReadOnlyMultiRowReplicaRequest;
import org.apache.ignite.internal.table.distributed.replication.request.ReadOnlyReplicaRequest;
import org.apache.ignite.internal.table.distributed.replication.request.ReadOnlyScanRetrieveBatchReplicaRequest;
import org.apache.ignite.internal.table.distributed.replication.request.ReadOnlySingleRowReplicaRequest;
import org.apache.ignite.internal.table.distributed.replication.request.ReadWriteMultiRowReplicaRequest;
import org.apache.ignite.internal.table.distributed.replication.request.ReadWriteReplicaRequest;
import org.apache.ignite.internal.table.distributed.replication.request.ReadWriteScanCloseReplicaRequest;
import org.apache.ignite.internal.table.distributed.replication.request.ReadWriteScanRetrieveBatchReplicaRequest;
import org.apache.ignite.internal.table.distributed.replication.request.ReadWriteSingleRowReplicaRequest;
import org.apache.ignite.internal.table.distributed.replication.request.ReadWriteSwapRowReplicaRequest;
import org.apache.ignite.internal.table.distributed.replicator.action.RequestType;
import org.apache.ignite.internal.table.distributed.schema.SchemaSyncService;
import org.apache.ignite.internal.table.distributed.schema.Schemas;
import org.apache.ignite.internal.tx.Lock;
import org.apache.ignite.internal.tx.LockKey;
import org.apache.ignite.internal.tx.LockManager;
import org.apache.ignite.internal.tx.LockMode;
import org.apache.ignite.internal.tx.TxManager;
import org.apache.ignite.internal.tx.TxMeta;
import org.apache.ignite.internal.tx.TxState;
import org.apache.ignite.internal.tx.TxStateMeta;
import org.apache.ignite.internal.tx.message.TxCleanupReplicaRequest;
import org.apache.ignite.internal.tx.message.TxFinishReplicaRequest;
import org.apache.ignite.internal.tx.message.TxMessagesFactory;
import org.apache.ignite.internal.tx.message.TxStateReplicaRequest;
import org.apache.ignite.internal.tx.storage.state.TxStateStorage;
import org.apache.ignite.internal.util.CollectionUtils;
import org.apache.ignite.internal.util.Cursor;
import org.apache.ignite.internal.util.CursorUtils;
import org.apache.ignite.internal.util.ExceptionUtils;
import org.apache.ignite.internal.util.IgniteSpinBusyLock;
import org.apache.ignite.internal.util.IgniteUtils;
import org.apache.ignite.internal.util.Lazy;
import org.apache.ignite.internal.util.PendingComparableValuesTracker;
import org.apache.ignite.lang.ErrorGroups.Replicator;
import org.apache.ignite.lang.IgniteBiTuple;
import org.apache.ignite.lang.IgniteInternalException;
import org.apache.ignite.lang.IgniteUuid;
import org.apache.ignite.network.ClusterNode;
import org.apache.ignite.tx.TransactionException;
import org.jetbrains.annotations.Nullable;

/** Partition replication listener. */
public class PartitionReplicaListener implements ReplicaListener {
    /** Factory to create RAFT command messages. */
    private static final TableMessagesFactory MSG_FACTORY = new TableMessagesFactory();

    /** Factory for creating replica command messages. */
    private static final ReplicaMessagesFactory REPLICA_MESSAGES_FACTORY = new ReplicaMessagesFactory();

    /** Tx messages factory. */
    private static final TxMessagesFactory FACTORY = new TxMessagesFactory();

    /** Replication group id. */
    private final TablePartitionId replicationGroupId;

    /** Primary key index. */
    private final Lazy<TableSchemaAwareIndexStorage> pkIndexStorage;

    /** Secondary indices. */
    private final Supplier<Map<Integer, TableSchemaAwareIndexStorage>> secondaryIndexStorages;

    /** Versioned partition storage. */
    private final MvPartitionStorage mvDataStorage;

    /** Raft client. */
    private final RaftGroupService raftClient;

    /** Tx manager. */
    private final TxManager txManager;

    /** Lock manager. */
    private final LockManager lockManager;

    /** Handler that processes updates writing them to storage. */
    private final StorageUpdateHandler storageUpdateHandler;

    /**
     * Cursors map. The key of the map is internal Ignite uuid which consists of a transaction id ({@link UUID}) and a cursor id
     * ({@link Long}).
     */
    private final ConcurrentNavigableMap<IgniteUuid, Cursor<?>> cursors;

    /** Tx state storage. */
    private final TxStateStorage txStateStorage;

    /** Hybrid clock. */
    private final HybridClock hybridClock;

    /** Safe time. */
    private final PendingComparableValuesTracker<HybridTimestamp, Void> safeTime;

    /** Placement Driver. */
    private final PlacementDriver placementDriver;

    /** Runs async scan tasks for effective tail recursion execution (avoid deep recursive calls). */
    private final Executor scanRequestExecutor;

    /**
     * Map to control clock's update in the read only transactions concurrently with a commit timestamp.
     * TODO: IGNITE-20034 review this after the commit timestamp will be provided from a commit request (request.commitTimestamp()).
     */
    private final ConcurrentHashMap<UUID, CompletableFuture<TxMeta>> txTimestampUpdateMap = new ConcurrentHashMap<>();

    private final Supplier<Map<Integer, IndexLocker>> indexesLockers;

    private final ConcurrentMap<UUID, TxCleanupReadyFutureList> txCleanupReadyFutures = new ConcurrentHashMap<>();

    private final SchemaCompatValidator schemaCompatValidator;

    /** Instance of the local node. */
    private final ClusterNode localNode;

    /** Table storage. */
    private final MvTableStorage mvTableStorage;

    /** Index builder. */
    private final IndexBuilder indexBuilder;

    private final SchemaSyncService schemaSyncService;

    private final CatalogService catalogService;

    /** Listener for creating an index in catalog, {@code null} if the replica is not the leader. */
    private final AtomicReference<EventListener<CreateIndexEventParameters>> createIndexListener = new AtomicReference<>();

    /** Listener for dropping an index in catalog, {@code null} if the replica is not the leader. */
    private final AtomicReference<EventListener<DropIndexEventParameters>> dropIndexListener = new AtomicReference<>();

    /** Busy lock to stop synchronously. */
    private final IgniteSpinBusyLock busyLock = new IgniteSpinBusyLock();

    /** Prevents double stopping. */
    private final AtomicBoolean stopGuard = new AtomicBoolean();

    /** Flag indicates whether the current replica is the primary. */
    private volatile boolean primary;

    /** Rows that were inserted, updated or removed. All row IDs are sorted in natural order to prevent deadlocks upon commit/abort. */
    private final Map<UUID, SortedSet<RowId>> txsPendingRowIds = new ConcurrentHashMap<>();

    /**
     * The constructor.
     *
     * @param mvDataStorage Data storage.
     * @param raftClient Raft client.
     * @param txManager Transaction manager.
     * @param lockManager Lock manager.
     * @param partId Partition id.
     * @param tableId Table id.
     * @param indexesLockers Index lock helper objects.
     * @param pkIndexStorage Pk index storage.
     * @param secondaryIndexStorages Secondary index storages.
     * @param hybridClock Hybrid clock.
     * @param safeTime Safe time clock.
     * @param txStateStorage Transaction state storage.
     * @param placementDriver Placement driver.
     * @param storageUpdateHandler Handler that processes updates writing them to storage.
     * @param localNode Instance of the local node.
     * @param mvTableStorage Table storage.
     * @param indexBuilder Index builder.
     * @param catalogService Catalog service.
     */
    public PartitionReplicaListener(
            MvPartitionStorage mvDataStorage,
            RaftGroupService raftClient,
            TxManager txManager,
            LockManager lockManager,
            Executor scanRequestExecutor,
            int partId,
            int tableId,
            Supplier<Map<Integer, IndexLocker>> indexesLockers,
            Lazy<TableSchemaAwareIndexStorage> pkIndexStorage,
            Supplier<Map<Integer, TableSchemaAwareIndexStorage>> secondaryIndexStorages,
            HybridClock hybridClock,
            PendingComparableValuesTracker<HybridTimestamp, Void> safeTime,
            TxStateStorage txStateStorage,
            PlacementDriver placementDriver,
            StorageUpdateHandler storageUpdateHandler,
            Schemas schemas,
            ClusterNode localNode,
            MvTableStorage mvTableStorage,
            IndexBuilder indexBuilder,
            SchemaSyncService schemaSyncService,
            CatalogService catalogService
    ) {
        this.mvDataStorage = mvDataStorage;
        this.raftClient = raftClient;
        this.txManager = txManager;
        this.lockManager = lockManager;
        this.scanRequestExecutor = scanRequestExecutor;
        this.indexesLockers = indexesLockers;
        this.pkIndexStorage = pkIndexStorage;
        this.secondaryIndexStorages = secondaryIndexStorages;
        this.hybridClock = hybridClock;
        this.safeTime = safeTime;
        this.txStateStorage = txStateStorage;
        this.placementDriver = placementDriver;
        this.storageUpdateHandler = storageUpdateHandler;
        this.localNode = localNode;
        this.mvTableStorage = mvTableStorage;
        this.indexBuilder = indexBuilder;
        this.schemaSyncService = schemaSyncService;
        this.catalogService = catalogService;

        this.replicationGroupId = new TablePartitionId(tableId, partId);

        cursors = new ConcurrentSkipListMap<>(IgniteUuid.globalOrderComparator());

        schemaCompatValidator = new SchemaCompatValidator(schemas);
    }

    @Override
    public CompletableFuture<?> invoke(ReplicaRequest request, String senderId) {
        if (request instanceof TxStateReplicaRequest) {
            return processTxStateReplicaRequest((TxStateReplicaRequest) request);
        }

        return ensureReplicaIsPrimary(request).thenCompose(isPrimary -> processRequest(request, isPrimary, senderId));
    }

    private CompletableFuture<?> processRequest(ReplicaRequest request, @Nullable Boolean isPrimary, String senderId) {
        if (request instanceof CommittableTxRequest) {
            var req = (CommittableTxRequest) request;

            // Saving state is not needed for full transactions.
            if (!req.full()) {
                txManager.updateTxMeta(req.transactionId(), old -> new TxStateMeta(PENDING, senderId, null));
            }
        }

        if (request instanceof ReadWriteSingleRowReplicaRequest) {
            var req = (ReadWriteSingleRowReplicaRequest) request;

            return appendTxCommand(req.transactionId(), req.requestType(), req.full(), () -> processSingleEntryAction(req, senderId));
        } else if (request instanceof ReadWriteMultiRowReplicaRequest) {
            var req = (ReadWriteMultiRowReplicaRequest) request;

            return appendTxCommand(req.transactionId(), req.requestType(), req.full(), () -> processMultiEntryAction(req, senderId));
        } else if (request instanceof ReadWriteSwapRowReplicaRequest) {
            var req = (ReadWriteSwapRowReplicaRequest) request;

            return appendTxCommand(req.transactionId(), req.requestType(), req.full(), () -> processTwoEntriesAction(req, senderId));
        } else if (request instanceof ReadWriteScanRetrieveBatchReplicaRequest) {
            var req = (ReadWriteScanRetrieveBatchReplicaRequest) request;

            // Implicit RW scan can be committed locally on a last batch or error.
            return appendTxCommand(req.transactionId(), RequestType.RW_SCAN, false, () -> processScanRetrieveBatchAction(req, senderId))
                    .handle((rows, err) -> {
                        if (req.full() && (err != null || rows.size() < req.batchSize())) {
                            releaseTxLocks(req.transactionId());
                        }

                        if (err != null) {
                            ExceptionUtils.sneakyThrow(err);
                        }

                        return rows;
                    });
        } else if (request instanceof ReadWriteScanCloseReplicaRequest) {
            processScanCloseAction((ReadWriteScanCloseReplicaRequest) request);

            return completedFuture(null);
        } else if (request instanceof TxFinishReplicaRequest) {
            return processTxFinishAction((TxFinishReplicaRequest) request, senderId);
        } else if (request instanceof TxCleanupReplicaRequest) {
            return processTxCleanupAction((TxCleanupReplicaRequest) request);
        } else if (request instanceof ReadOnlySingleRowReplicaRequest) {
            return processReadOnlySingleEntryAction((ReadOnlySingleRowReplicaRequest) request, isPrimary);
        } else if (request instanceof ReadOnlyMultiRowReplicaRequest) {
            return processReadOnlyMultiEntryAction((ReadOnlyMultiRowReplicaRequest) request, isPrimary);
        } else if (request instanceof ReadOnlyScanRetrieveBatchReplicaRequest) {
            return processReadOnlyScanRetrieveBatchAction((ReadOnlyScanRetrieveBatchReplicaRequest) request, isPrimary);
        } else if (request instanceof ReplicaSafeTimeSyncRequest) {
            return processReplicaSafeTimeSyncRequest((ReplicaSafeTimeSyncRequest) request, isPrimary);
        } else {
            throw new UnsupportedReplicaRequestException(request.getClass());
        }
    }

    /**
     * Processes a transaction state request.
     *
     * @param request Transaction state request.
     * @return Result future.
     */
    private CompletableFuture<LeaderOrTxState> processTxStateReplicaRequest(TxStateReplicaRequest request) {
        return raftClient.refreshAndGetLeaderWithTerm()
                .thenCompose(replicaAndTerm -> {
                    Peer leader = replicaAndTerm.leader();

                    if (isLocalPeer(leader)) {
                        CompletableFuture<TxMeta> txStateFut = getTxStateConcurrently(request);

                        return txStateFut.thenApply(txMeta -> new LeaderOrTxState(null, txMeta));
                    } else {
                        return completedFuture(new LeaderOrTxState(leader.consistentId(), null));
                    }
                });
    }

    /**
     * Gets a transaction state or {@code null}, if the transaction is not completed.
     *
     * @param txStateReq Transaction state request.
     * @return Future to transaction state meta or {@code null}.
     */
    private CompletableFuture<TxMeta> getTxStateConcurrently(TxStateReplicaRequest txStateReq) {
        //TODO: IGNITE-20034 review this after the commit timestamp will be provided from a commit request (request.commitTimestamp()).
        CompletableFuture<TxMeta> txStateFut = new CompletableFuture<>();

        txTimestampUpdateMap.compute(txStateReq.txId(), (uuid, fut) -> {
            if (fut != null) {
                fut.thenAccept(txStateFut::complete);
            } else {
                TxMeta txMeta = txStateStorage.get(txStateReq.txId());

                if (txMeta == null) {
                    // All future transactions will be committed after the resolution processed.
                    hybridClock.update(txStateReq.readTimestamp());
                }

                txStateFut.complete(txMeta);
            }

            return null;
        });

        return txStateFut;
    }

    /**
     * Processes retrieve batch for read only transaction.
     *
     * @param request Read only retrieve batch request.
     * @param isPrimary Whether the given replica is primary.
     * @return Result future.
     */
    private CompletableFuture<List<BinaryRow>> processReadOnlyScanRetrieveBatchAction(
            ReadOnlyScanRetrieveBatchReplicaRequest request,
            Boolean isPrimary
    ) {
        requireNonNull(isPrimary);

        UUID txId = request.transactionId();
        int batchCount = request.batchSize();
        HybridTimestamp readTimestamp = request.readTimestamp();

        IgniteUuid cursorId = new IgniteUuid(txId, request.scanId());

        CompletableFuture<Void> safeReadFuture = isPrimaryInTimestamp(isPrimary, readTimestamp) ? completedFuture(null)
                : safeTime.waitFor(readTimestamp);

        if (request.indexToUse() != null) {
            TableSchemaAwareIndexStorage indexStorage = secondaryIndexStorages.get().get(request.indexToUse());

            if (indexStorage == null) {
                throw new AssertionError("Index not found: uuid=" + request.indexToUse());
            }

            if (request.exactKey() != null) {
                assert request.lowerBoundPrefix() == null && request.upperBoundPrefix() == null : "Index lookup doesn't allow bounds.";

                return safeReadFuture.thenCompose(unused -> lookupIndex(request, indexStorage));
            }

            assert indexStorage.storage() instanceof SortedIndexStorage;

            return safeReadFuture.thenCompose(unused -> scanSortedIndex(request, indexStorage));
        }

        return safeReadFuture.thenCompose(unused -> retrieveExactEntriesUntilCursorEmpty(txId, readTimestamp, cursorId, batchCount));
    }

    /**
     * Extracts exact amount of entries, or less if cursor is become empty, from a cursor on the specific time.
     *
     * @param txId Transaction id is used for RW only.
     * @param readTimestamp Timestamp of the moment when that moment when the data will be extracted.
     * @param cursorId Cursor id.
     * @param count Amount of entries which sill be extracted.
     * @return Result future.
     */
    private CompletableFuture<List<BinaryRow>> retrieveExactEntriesUntilCursorEmpty(
            @Nullable UUID txId,
            @Nullable HybridTimestamp readTimestamp,
            IgniteUuid cursorId,
            int count
    ) {
        @SuppressWarnings("resource") PartitionTimestampCursor cursor = (PartitionTimestampCursor) cursors.computeIfAbsent(cursorId,
                id -> mvDataStorage.scan(readTimestamp == null ? HybridTimestamp.MAX_VALUE : readTimestamp));

        var resolutionFuts = new ArrayList<CompletableFuture<BinaryRow>>(count);

        while (resolutionFuts.size() < count && cursor.hasNext()) {
            ReadResult readResult = cursor.next();
            HybridTimestamp newestCommitTimestamp = readResult.newestCommitTimestamp();

            BinaryRow candidate =
                    newestCommitTimestamp == null || !readResult.isWriteIntent() ? null : cursor.committed(newestCommitTimestamp);

            resolutionFuts.add(resolveReadResult(readResult, txId, readTimestamp, () -> candidate));
        }

        return allOf(resolutionFuts.toArray(new CompletableFuture[0])).thenCompose(unused -> {
            var rows = new ArrayList<BinaryRow>(count);

            for (CompletableFuture<BinaryRow> resolutionFut : resolutionFuts) {
                BinaryRow resolvedReadResult = resolutionFut.join();

                if (resolvedReadResult != null) {
                    rows.add(resolvedReadResult);
                }
            }

            if (rows.size() < count && cursor.hasNext()) {
                return retrieveExactEntriesUntilCursorEmpty(txId, readTimestamp, cursorId, count - rows.size()).thenApply(binaryRows -> {
                    rows.addAll(binaryRows);

                    return rows;
                });
            } else {
                return completedFuture(rows);
            }
        });
    }

    /**
     * Extracts exact amount of entries, or less if cursor is become empty, from a cursor on the specific time. Use it for RW.
     *
     * @param txId Transaction id.
     * @param cursorId Cursor id.
     * @return Future finishes with the resolved binary row.
     */
    private CompletableFuture<List<BinaryRow>> retrieveExactEntriesUntilCursorEmpty(UUID txId, IgniteUuid cursorId, int count) {
        return retrieveExactEntriesUntilCursorEmpty(txId, null, cursorId, count).thenCompose(rows -> {
            if (CollectionUtils.nullOrEmpty(rows)) {
                return completedFuture(Collections.emptyList());
            }

            CompletableFuture[] futs = new CompletableFuture[rows.size()];

            for (BinaryRow row : rows) {
                futs[rows.indexOf(row)] = schemaCompatValidator.validateBackwards(row.schemaVersion(), tableId(), txId)
                        .thenCompose(validationResult -> {
                            if (validationResult.isSuccessful()) {
                                return completedFuture(row);
                            } else {
                                throw new IncompatibleSchemaException("Operation failed because schema "
                                        + validationResult.fromSchemaVersion() + " is not backward-compatible with "
                                        + validationResult.toSchemaVersion() + " for table " + validationResult.failedTableId());
                            }
                        });
            }

            return CompletableFuture.allOf(futs).thenApply((unused) -> rows);
        });
    }

    /**
     * Processes single entry request for read only transaction.
     *
     * @param request Read only single entry request.
     * @param isPrimary Whether the given replica is primary.
     * @return Result future.
     */
    private CompletableFuture<BinaryRow> processReadOnlySingleEntryAction(ReadOnlySingleRowReplicaRequest request, Boolean isPrimary) {
        BinaryRow searchRow = request.binaryRow();
        HybridTimestamp readTimestamp = request.readTimestamp();

        if (request.requestType() != RequestType.RO_GET) {
            throw new IgniteInternalException(Replicator.REPLICA_COMMON_ERR,
                    format("Unknown single request [actionType={}]", request.requestType()));
        }

        CompletableFuture<Void> safeReadFuture = isPrimaryInTimestamp(isPrimary, readTimestamp) ? completedFuture(null)
                : safeTime.waitFor(request.readTimestamp());

        return safeReadFuture.thenCompose(unused -> resolveRowByPkForReadOnly(binaryTuple(searchRow), readTimestamp));
    }

    /**
     * Checks that the node is primary and {@code timestamp} is already passed in the reference system of the current node.
     *
     * @param isPrimary True if the node is primary, false otherwise.
     * @param timestamp Timestamp to check.
     * @return True if the timestamp is already passed in the reference system of the current node and node is primary, false otherwise.
     */
    private boolean isPrimaryInTimestamp(Boolean isPrimary, HybridTimestamp timestamp) {
        return isPrimary && hybridClock.now().compareTo(timestamp) > 0;
    }

    /**
     * Processes multiple entries request for read only transaction.
     *
     * @param request Read only multiple entries request.
     * @param isPrimary Whether the given replica is primary.
     * @return Result future.
     */
    private CompletableFuture<List<BinaryRow>> processReadOnlyMultiEntryAction(
            ReadOnlyMultiRowReplicaRequest request,
            Boolean isPrimary
    ) {
        Collection<BinaryRow> searchRows = request.binaryRows();
        HybridTimestamp readTimestamp = request.readTimestamp();

        if (request.requestType() != RequestType.RO_GET_ALL) {
            throw new IgniteInternalException(Replicator.REPLICA_COMMON_ERR,
                    format("Unknown single request [actionType={}]", request.requestType()));
        }

        CompletableFuture<Void> safeReadFuture = isPrimaryInTimestamp(isPrimary, readTimestamp) ? completedFuture(null)
                : safeTime.waitFor(request.readTimestamp());

        return safeReadFuture.thenCompose(unused -> {
            var resolutionFuts = new ArrayList<CompletableFuture<BinaryRow>>(searchRows.size());

            for (BinaryRow searchRow : searchRows) {
                CompletableFuture<BinaryRow> fut = resolveRowByPkForReadOnly(binaryTuple(searchRow), readTimestamp);

                resolutionFuts.add(fut);
            }

            return allOf(resolutionFuts.toArray(new CompletableFuture[0])).thenApply(unused1 -> {
                var result = new ArrayList<BinaryRow>(resolutionFuts.size());

                for (CompletableFuture<BinaryRow> resolutionFut : resolutionFuts) {
                    BinaryRow resolvedReadResult = resolutionFut.join();

                    result.add(resolvedReadResult);
                }

                return result;
            });
        });
    }

    /**
     * Handler to process {@link ReplicaSafeTimeSyncRequest}.
     *
     * @param request Request.
     * @param isPrimary Whether is primary replica.
     * @return Future.
     */
    private CompletableFuture<Void> processReplicaSafeTimeSyncRequest(ReplicaSafeTimeSyncRequest request, Boolean isPrimary) {
        requireNonNull(isPrimary);

        if (!isPrimary) {
            return completedFuture(null);
        }

        return raftClient.run(REPLICA_MESSAGES_FACTORY.safeTimeSyncCommand().safeTimeLong(hybridClock.nowLong()).build());
    }

    /**
     * Close all cursors connected with a transaction.
     *
     * @param txId Transaction id.
     * @throws Exception When an issue happens on cursor closing.
     */
    private void closeAllTransactionCursors(UUID txId) {
        var lowCursorId = new IgniteUuid(txId, Long.MIN_VALUE);
        var upperCursorId = new IgniteUuid(txId, Long.MAX_VALUE);

        Map<IgniteUuid, ? extends Cursor<?>> txCursors = cursors.subMap(lowCursorId, true, upperCursorId, true);

        ReplicationException ex = null;

        for (AutoCloseable cursor : txCursors.values()) {
            try {
                cursor.close();
            } catch (Exception e) {
                if (ex == null) {
                    ex = new ReplicationException(Replicator.REPLICA_COMMON_ERR,
                            format("Close cursor exception [replicaGrpId={}, msg={}]", replicationGroupId,
                                    e.getMessage()), e);
                } else {
                    ex.addSuppressed(e);
                }
            }
        }

        txCursors.clear();

        if (ex != null) {
            throw ex;
        }
    }

    /**
     * Processes scan close request.
     *
     * @param request Scan close request operation.
     */
    private void processScanCloseAction(ReadWriteScanCloseReplicaRequest request) {
        UUID txId = request.transactionId();

        IgniteUuid cursorId = new IgniteUuid(txId, request.scanId());

        Cursor<?> cursor = cursors.remove(cursorId);

        if (cursor != null) {
            try {
                cursor.close();
            } catch (Exception e) {
                throw new ReplicationException(Replicator.REPLICA_COMMON_ERR,
                        format("Close cursor exception [replicaGrpId={}, msg={}]", replicationGroupId,
                                e.getMessage()), e);
            }
        }
    }

    /**
     * Processes scan retrieve batch request.
     *
     * @param request Scan retrieve batch request operation.
     * @return Listener response.
     */
    private CompletableFuture<List<BinaryRow>> processScanRetrieveBatchAction(
            ReadWriteScanRetrieveBatchReplicaRequest request,
            String txCoordinatorId
    ) {
        if (request.indexToUse() != null) {
            TableSchemaAwareIndexStorage indexStorage = secondaryIndexStorages.get().get(request.indexToUse());

            if (indexStorage == null) {
                throw new AssertionError("Index not found: uuid=" + request.indexToUse());
            }

            if (request.exactKey() != null) {
                assert request.lowerBoundPrefix() == null && request.upperBoundPrefix() == null : "Index lookup doesn't allow bounds.";

                return lookupIndex(request, indexStorage.storage());
            }

            assert indexStorage.storage() instanceof SortedIndexStorage;

            return scanSortedIndex(request, indexStorage);
        }

        UUID txId = request.transactionId();
        int batchCount = request.batchSize();

        IgniteUuid cursorId = new IgniteUuid(txId, request.scanId());

        return lockManager.acquire(txId, new LockKey(tableId()), LockMode.S).thenCompose(tblLock ->
                retrieveExactEntriesUntilCursorEmpty(txId, cursorId, batchCount));
    }

    /**
     * Lookup sorted index in RO tx.
     *
     * @param request Index scan request.
     * @param schemaAwareIndexStorage Index storage.
     * @return Operation future.
     */
    private CompletableFuture<List<BinaryRow>> lookupIndex(
            ReadOnlyScanRetrieveBatchReplicaRequest request,
            TableSchemaAwareIndexStorage schemaAwareIndexStorage
    ) {
        IndexStorage indexStorage = schemaAwareIndexStorage.storage();

        int batchCount = request.batchSize();
        HybridTimestamp timestamp = request.readTimestamp();

        IgniteUuid cursorId = new IgniteUuid(request.transactionId(), request.scanId());

        BinaryTuple key = request.exactKey().asBinaryTuple();

        Cursor<RowId> cursor = (Cursor<RowId>) cursors.computeIfAbsent(cursorId,
                id -> indexStorage.get(key));

        var result = new ArrayList<BinaryRow>(batchCount);

        Cursor<IndexRow> indexRowCursor = CursorUtils.map(cursor, rowId -> new IndexRowImpl(key, rowId));

        return continueReadOnlyIndexScan(schemaAwareIndexStorage, indexRowCursor, timestamp, batchCount, result)
                .thenCompose(ignore -> completedFuture(result));
    }

    private CompletableFuture<List<BinaryRow>> lookupIndex(
            ReadWriteScanRetrieveBatchReplicaRequest request,
            IndexStorage indexStorage
    ) {
        UUID txId = request.transactionId();
        int batchCount = request.batchSize();

        IgniteUuid cursorId = new IgniteUuid(txId, request.scanId());

        Integer indexId = request.indexToUse();

        BinaryTuple exactKey = request.exactKey().asBinaryTuple();

        return lockManager.acquire(txId, new LockKey(indexId), LockMode.IS).thenCompose(idxLock -> { // Index IS lock
            return lockManager.acquire(txId, new LockKey(tableId()), LockMode.IS).thenCompose(tblLock -> { // Table IS lock
                return lockManager.acquire(txId, new LockKey(indexId, exactKey.byteBuffer()), LockMode.S)
                        .thenCompose(indRowLock -> { // Hash index bucket S lock
                            Cursor<RowId> cursor = (Cursor<RowId>) cursors.computeIfAbsent(cursorId, id -> indexStorage.get(exactKey));

                            var result = new ArrayList<BinaryRow>(batchCount);

                            return continueIndexLookup(txId, cursor, batchCount, result)
                                    .thenApply(ignore -> result);
                        });
            });
        });
    }

    /**
     * Scans sorted index in RW tx.
     *
     * @param request Index scan request.
     * @param schemaAwareIndexStorage Sorted index storage.
     * @return Operation future.
     */
    private CompletableFuture<List<BinaryRow>> scanSortedIndex(
            ReadWriteScanRetrieveBatchReplicaRequest request,
            TableSchemaAwareIndexStorage schemaAwareIndexStorage
    ) {
        var indexStorage = (SortedIndexStorage) schemaAwareIndexStorage.storage();

        UUID txId = request.transactionId();
        int batchCount = request.batchSize();

        IgniteUuid cursorId = new IgniteUuid(txId, request.scanId());

        Integer indexId = request.indexToUse();

        BinaryTupleMessage lowerBoundMessage = request.lowerBoundPrefix();
        BinaryTupleMessage upperBoundMessage = request.upperBoundPrefix();

        BinaryTuplePrefix lowerBound = lowerBoundMessage == null ? null : lowerBoundMessage.asBinaryTuplePrefix();
        BinaryTuplePrefix upperBound = upperBoundMessage == null ? null : upperBoundMessage.asBinaryTuplePrefix();

        int flags = request.flags();

        return lockManager.acquire(txId, new LockKey(indexId), LockMode.IS).thenCompose(idxLock -> { // Index IS lock
            return lockManager.acquire(txId, new LockKey(tableId()), LockMode.IS).thenCompose(tblLock -> { // Table IS lock
                var comparator = new BinaryTupleComparator(indexStorage.indexDescriptor().columns());

                Predicate<IndexRow> isUpperBoundAchieved = indexRow -> {
                    if (indexRow == null) {
                        return true;
                    }

                    if (upperBound == null) {
                        return false;
                    }

                    ByteBuffer buffer = upperBound.byteBuffer();

                    if ((flags & SortedIndexStorage.LESS_OR_EQUAL) != 0) {
                        byte boundFlags = buffer.get(0);

                        buffer.put(0, (byte) (boundFlags | BinaryTupleCommon.EQUALITY_FLAG));
                    }

                    return comparator.compare(indexRow.indexColumns().byteBuffer(), buffer) >= 0;
                };

                Cursor<IndexRow> cursor = (Cursor<IndexRow>) cursors.computeIfAbsent(cursorId,
                        id -> indexStorage.scan(
                                lowerBound,
                                // We have to handle upperBound on a level of replication listener,
                                // for correctness of taking of a range lock.
                                null,
                                flags
                        ));

                SortedIndexLocker indexLocker = (SortedIndexLocker) indexesLockers.get().get(indexId);

                var result = new ArrayList<BinaryRow>(batchCount);

                return continueIndexScan(txId, schemaAwareIndexStorage, indexLocker, cursor, batchCount, result, isUpperBoundAchieved)
                        .thenApply(ignore -> result);
            });
        });
    }

    /**
     * Scans sorted index in RO tx.
     *
     * @param request Index scan request.
     * @param schemaAwareIndexStorage Sorted index storage.
     * @return Operation future.
     */
    private CompletableFuture<List<BinaryRow>> scanSortedIndex(
            ReadOnlyScanRetrieveBatchReplicaRequest request,
            TableSchemaAwareIndexStorage schemaAwareIndexStorage
    ) {
        var indexStorage = (SortedIndexStorage) schemaAwareIndexStorage.storage();

        UUID txId = request.transactionId();
        int batchCount = request.batchSize();
        HybridTimestamp timestamp = request.readTimestamp();

        IgniteUuid cursorId = new IgniteUuid(txId, request.scanId());

        BinaryTupleMessage lowerBoundMessage = request.lowerBoundPrefix();
        BinaryTupleMessage upperBoundMessage = request.upperBoundPrefix();

        BinaryTuplePrefix lowerBound = lowerBoundMessage == null ? null : lowerBoundMessage.asBinaryTuplePrefix();
        BinaryTuplePrefix upperBound = upperBoundMessage == null ? null : upperBoundMessage.asBinaryTuplePrefix();

        int flags = request.flags();

        Cursor<IndexRow> cursor = (Cursor<IndexRow>) cursors.computeIfAbsent(cursorId,
                id -> indexStorage.scan(
                        lowerBound,
                        upperBound,
                        flags
                ));

        var result = new ArrayList<BinaryRow>(batchCount);

        return continueReadOnlyIndexScan(schemaAwareIndexStorage, cursor, timestamp, batchCount, result)
                .thenApply(ignore -> result);
    }

    private CompletableFuture<Void> continueReadOnlyIndexScan(
            TableSchemaAwareIndexStorage schemaAwareIndexStorage,
            Cursor<IndexRow> cursor,
            HybridTimestamp timestamp,
            int batchSize,
            List<BinaryRow> result
    ) {
        if (result.size() >= batchSize || !cursor.hasNext()) {
            return completedFuture(null);
        }

        IndexRow indexRow = cursor.next();

        RowId rowId = indexRow.rowId();

        return resolvePlainReadResult(rowId, null, timestamp).thenComposeAsync(resolvedReadResult -> {
            if (resolvedReadResult != null && indexRowMatches(indexRow, resolvedReadResult, schemaAwareIndexStorage)) {
                result.add(resolvedReadResult);
            }

            return continueReadOnlyIndexScan(schemaAwareIndexStorage, cursor, timestamp, batchSize, result);
        }, scanRequestExecutor);
    }

    /**
     * Index scan loop. Retrieves next row from index, takes locks, fetches associated data row and collects to the result.
     *
     * @param txId Transaction id.
     * @param schemaAwareIndexStorage Index storage.
     * @param indexLocker Index locker.
     * @param indexCursor Index cursor.
     * @param batchSize Batch size.
     * @param result Result collection.
     * @param isUpperBoundAchieved Function to stop on upper bound.
     * @return Future.
     */
    private CompletableFuture<Void> continueIndexScan(
            UUID txId,
            TableSchemaAwareIndexStorage schemaAwareIndexStorage,
            SortedIndexLocker indexLocker,
            Cursor<IndexRow> indexCursor,
            int batchSize,
            List<BinaryRow> result,
            Predicate<IndexRow> isUpperBoundAchieved
    ) {
        if (result.size() == batchSize) { // Batch is full, exit loop.
            return completedFuture(null);
        }

        return indexLocker.locksForScan(txId, indexCursor)
                .thenCompose(currentRow -> { // Index row S lock
                    if (isUpperBoundAchieved.test(currentRow)) {
                        return completedFuture(null); // End of range reached. Exit loop.
                    }

                    RowId rowId = currentRow.rowId();

                    return lockManager.acquire(txId, new LockKey(tableId(), rowId), LockMode.S)
                            .thenComposeAsync(rowLock -> { // Table row S lock
                                return resolvePlainReadResult(rowId, txId).thenCompose(resolvedReadResult -> {
                                    if (resolvedReadResult != null) {
                                        if (indexRowMatches(currentRow, resolvedReadResult, schemaAwareIndexStorage)) {
                                            result.add(resolvedReadResult);
                                        }
                                    }

                                    // Proceed scan.
                                    return continueIndexScan(
                                            txId,
                                            schemaAwareIndexStorage,
                                            indexLocker,
                                            indexCursor,
                                            batchSize,
                                            result,
                                            isUpperBoundAchieved
                                    );
                                });
                            }, scanRequestExecutor);
                });
    }

    /**
     * Checks whether passed index row corresponds to the binary row.
     *
     * @param indexRow Index row, read from index storage.
     * @param binaryRow Binary row, read from MV storage.
     * @param schemaAwareIndexStorage Schema aware index storage, to resolve values of indexed columns in a binary row.
     * @return {@code true} if index row matches the binary row, {@code false} otherwise.
     */
    private static boolean indexRowMatches(IndexRow indexRow, BinaryRow binaryRow, TableSchemaAwareIndexStorage schemaAwareIndexStorage) {
        BinaryTuple actualIndexRow = schemaAwareIndexStorage.indexRowResolver().extractColumns(binaryRow);

        return indexRow.indexColumns().byteBuffer().equals(actualIndexRow.byteBuffer());
    }

    private CompletableFuture<Void> continueIndexLookup(
            UUID txId,
            Cursor<RowId> indexCursor,
            int batchSize,
            List<BinaryRow> result
    ) {
        if (result.size() >= batchSize || !indexCursor.hasNext()) {
            return completedFuture(null);
        }

        RowId rowId = indexCursor.next();

        return lockManager.acquire(txId, new LockKey(tableId(), rowId), LockMode.S)
                .thenComposeAsync(rowLock -> { // Table row S lock
                    return resolvePlainReadResult(rowId, txId).thenCompose(resolvedReadResult -> {
                        if (resolvedReadResult != null) {
                            result.add(resolvedReadResult);
                        }

                        // Proceed lookup.
                        return continueIndexLookup(txId, indexCursor, batchSize, result);
                    });
                }, scanRequestExecutor);
    }

    /**
     * Resolves a result received from a direct storage read.
     *
     * @param rowId Row id to resolve.
     * @param txId Transaction id is used for RW only.
     * @param timestamp Read timestamp.
     * @return Future finishes with the resolved binary row.
     */
    private CompletableFuture<BinaryRow> resolvePlainReadResult(RowId rowId, @Nullable UUID txId, @Nullable HybridTimestamp timestamp) {
        ReadResult readResult = mvDataStorage.read(rowId, timestamp == null ? HybridTimestamp.MAX_VALUE : timestamp);

        return resolveReadResult(readResult, txId, timestamp, () -> {
            if (readResult.newestCommitTimestamp() == null) {
                return null;
            }

            ReadResult committedReadResult = mvDataStorage.read(rowId, readResult.newestCommitTimestamp());

            assert !committedReadResult.isWriteIntent() :
                    "The result is not committed [rowId=" + rowId + ", timestamp="
                            + readResult.newestCommitTimestamp() + ']';

            return committedReadResult.binaryRow();
        });
    }

    /**
     * Resolves a result received from a direct storage read. Use it for RW.
     *
     * @param rowId Row id.
     * @param txId Transaction id.
     * @return Future finishes with the resolved binary row.
     */
    private CompletableFuture<BinaryRow> resolvePlainReadResult(RowId rowId, UUID txId) {
        return resolvePlainReadResult(rowId, txId, null).thenCompose(row -> {
            if (row == null) {
                return completedFuture(null);
            }

            return schemaCompatValidator.validateBackwards(row.schemaVersion(), tableId(), txId)
                    .thenApply(validationResult -> {
                        if (validationResult.isSuccessful()) {
                            return row;
                        } else {
                            throw new IncompatibleSchemaException("Operation failed because schema "
                                    + validationResult.fromSchemaVersion() + " is not backward-compatible with "
                                    + validationResult.toSchemaVersion() + " for table " + validationResult.failedTableId());
                        }
                    });
        });
    }

    private CompletableFuture<Void> continueReadOnlyIndexLookup(
            Cursor<RowId> indexCursor,
            HybridTimestamp timestamp,
            int batchSize,
            List<BinaryRow> result
    ) {
        if (result.size() >= batchSize || !indexCursor.hasNext()) {
            return completedFuture(null);
        }

        RowId rowId = indexCursor.next();

        return resolvePlainReadResult(rowId, null, timestamp).thenComposeAsync(resolvedReadResult -> {
            if (resolvedReadResult != null) {
                result.add(resolvedReadResult);
            }

            return continueReadOnlyIndexLookup(indexCursor, timestamp, batchSize, result);
        }, scanRequestExecutor);
    }

    /**
     * Processes transaction finish request.
     * <ol>
     *     <li>Get commit timestamp from finish replica request.</li>
     *     <li>If attempting a commit, validate commit (and, if not valid, switch to abort)</li>
     *     <li>Run specific raft {@code FinishTxCommand} command, that will apply txn state to corresponding txStateStorage.</li>
     *     <li>Send cleanup requests to all enlisted primary replicas.</li>
     * </ol>
     *
     * @param request Transaction finish request.
     * @param txCoordinatorId Transaction coordinator id.
     * @return future result of the operation.
     */
    // TODO: need to properly handle primary replica changes https://issues.apache.org/jira/browse/IGNITE-17615
    private CompletableFuture<Void> processTxFinishAction(TxFinishReplicaRequest request, String txCoordinatorId) {
        List<TablePartitionId> aggregatedGroupIds = request.groups().values().stream()
                .flatMap(List::stream)
                .map(IgniteBiTuple::get1)
                .collect(toList());

        UUID txId = request.txId();

        if (request.commit()) {
            return schemaCompatValidator.validateForward(txId, aggregatedGroupIds, request.commitTimestamp())
                    .thenCompose(validationResult -> {
                        return finishAndCleanup(request, validationResult.isSuccessful(), aggregatedGroupIds, txId, txCoordinatorId)
                                .thenAccept(unused -> throwIfSchemaValidationOnCommitFailed(validationResult));
                    });
        } else {
            // Aborting.
            return finishAndCleanup(request, false, aggregatedGroupIds, txId, txCoordinatorId);
        }
    }

    private static void throwIfSchemaValidationOnCommitFailed(CompatValidationResult validationResult) {
        if (!validationResult.isSuccessful()) {
            throw new IncompatibleSchemaAbortException("Commit failed because schema "
                    + validationResult.fromSchemaVersion() + " is not forward-compatible with "
                    + validationResult.toSchemaVersion() + " for table " + validationResult.failedTableId());
        }
    }

    private CompletableFuture<Void> finishAndCleanup(
            TxFinishReplicaRequest request,
            boolean commit,
            List<TablePartitionId> aggregatedGroupIds,
            UUID txId,
            String txCoordinatorId
    ) {
        CompletableFuture<?> changeStateFuture = finishTransaction(aggregatedGroupIds, txId, commit, txCoordinatorId);

        // TODO: https://issues.apache.org/jira/browse/IGNITE-17578 Cleanup process should be asynchronous.
        CompletableFuture<?>[] cleanupFutures = new CompletableFuture[request.groups().size()];
        AtomicInteger cleanupFuturesCnt = new AtomicInteger(0);

        request.groups().forEach(
                (recipientNode, tablePartitionIds) ->
                        cleanupFutures[cleanupFuturesCnt.getAndIncrement()] = changeStateFuture.thenCompose(ignored ->
                                txManager.cleanup(
                                        recipientNode,
                                        tablePartitionIds,
                                        txId,
                                        commit,
                                        request.commitTimestamp()
                                )
                        )
        );

        return allOf(cleanupFutures);
    }

    /**
     * Finishes a transaction.
     *
     * @param aggregatedGroupIds Partition identifies which are enlisted in the transaction.
     * @param txId Transaction id.
     * @param commit True is the transaction is committed, false otherwise.
     * @param txCoordinatorId Transaction coordinator id.
     * @return Future to wait of the finish.
     */
    private CompletableFuture<Object> finishTransaction(
            List<TablePartitionId> aggregatedGroupIds,
            UUID txId,
            boolean commit,
            String txCoordinatorId
    ) {
        // TODO: IGNITE-20034 Timestamp from request is not using until the issue has not been fixed (request.commitTimestamp())
        var fut = new CompletableFuture<TxMeta>();

        txTimestampUpdateMap.put(txId, fut);

        HybridTimestamp currentTimestamp = hybridClock.now();
        HybridTimestamp commitTimestamp = commit ? currentTimestamp : null;

        return catalogVersionFor(currentTimestamp)
                .thenApply(catalogVersion -> {
                    FinishTxCommandBuilder finishTxCmdBldr = MSG_FACTORY.finishTxCommand()
                            .txId(txId)
                            .commit(commit)
                            .safeTimeLong(currentTimestamp.longValue())
                            .txCoordinatorId(txCoordinatorId)
                            .requiredCatalogVersion(catalogVersion)
                            .tablePartitionIds(
                                    aggregatedGroupIds.stream()
                                            .map(PartitionReplicaListener::tablePartitionId)
                                            .collect(toList())
                            );

                    if (commit) {
                        finishTxCmdBldr.commitTimestampLong(commitTimestamp.longValue());
                    }

                    return finishTxCmdBldr.build();
                })
                .thenCompose(raftClient::run)
                .whenComplete((o, throwable) -> {
                    TxState txState = commit ? COMMITED : ABORTED;

                    fut.complete(new TxMeta(txState, aggregatedGroupIds, commitTimestamp));

                    markFinished(txId, txState, commitTimestamp);

                    txTimestampUpdateMap.remove(txId);
                });
    }


    /**
     * Processes transaction cleanup request:
     * <ol>
     *     <li>Run specific raft {@code TxCleanupCommand} command, that will convert all pending entries(writeIntents)
     *     to either regular values({@link TxState#COMMITED}) or removing them ({@link TxState#ABORTED}).</li>
     *     <li>Release all locks that were held on local Replica by given transaction.</li>
     * </ol>
     * This operation is idempotent, so it's safe to retry it.
     *
     * @param request Transaction cleanup request.
     * @return CompletableFuture of void.
     */
    // TODO: need to properly handle primary replica changes https://issues.apache.org/jira/browse/IGNITE-17615
    private CompletableFuture<Void> processTxCleanupAction(TxCleanupReplicaRequest request) {
        try {
            closeAllTransactionCursors(request.txId());
        } catch (Exception e) {
            return failedFuture(e);
        }

        TxState txState = request.commit() ? COMMITED : ABORTED;

        markFinished(request.txId(), txState, request.commitTimestamp());

        List<CompletableFuture<?>> txUpdateFutures = new ArrayList<>();
        List<CompletableFuture<?>> txReadFutures = new ArrayList<>();

        // TODO https://issues.apache.org/jira/browse/IGNITE-18617
        txCleanupReadyFutures.compute(request.txId(), (id, txOps) -> {
            if (txOps == null) {
                txOps = new TxCleanupReadyFutureList();
            }

            txOps.futures.forEach((opType, futures) -> {
                if (opType == RequestType.RW_GET || opType == RequestType.RW_GET_ALL || opType == RequestType.RW_SCAN) {
                    txReadFutures.addAll(futures);
                } else {
                    txUpdateFutures.addAll(futures);
                }
            });

            txOps.futures.clear();

            txOps.state = txState;

            return txOps;
        });

        if (txUpdateFutures.isEmpty()) {
            if (!txReadFutures.isEmpty()) {
                allOffFuturesExceptionIgnored(txReadFutures, request)
                        .thenRun(() -> releaseTxLocks(request.txId()));
            }

            return completedFuture(null);
        }

        return allOffFuturesExceptionIgnored(txUpdateFutures, request).thenCompose(v -> {
            long commandTimestamp = hybridClock.nowLong();

            return catalogVersionFor(hybridTimestamp(commandTimestamp))
                    .thenCompose(catalogVersion -> {
                        TxCleanupCommand txCleanupCmd = MSG_FACTORY.txCleanupCommand()
                                .txId(request.txId())
                                .commit(request.commit())
                                .commitTimestampLong(request.commitTimestampLong())
                                .safeTimeLong(commandTimestamp)
                                .txCoordinatorId(getTxCoordinatorId(request.txId()))
                                .requiredCatalogVersion(catalogVersion)
                                .build();

                        cleanupLocally(request.txId(), request.commit(), request.commitTimestamp());

                        return raftClient
                                .run(txCleanupCmd)
                                .thenCompose(ignored -> allOffFuturesExceptionIgnored(txReadFutures, request)
                                        .thenRun(() -> releaseTxLocks(request.txId())));
                    });
        });
    }

    private String getTxCoordinatorId(UUID txId) {
        TxStateMeta meta = txManager.stateMeta(txId);

        assert meta != null : "Trying to cleanup a transaction that was not enlisted, txId=" + txId;

        return meta.txCoordinatorId();
    }

    /**
     * Creates a future that waits all transaction operations are completed.
     *
     * @param txFutures Transaction operation futures.
     * @param request Cleanup request.
     * @return The future completes when all futures in passed list are completed.
     */
    private static CompletableFuture<Void> allOffFuturesExceptionIgnored(List<CompletableFuture<?>> txFutures,
            TxCleanupReplicaRequest request) {
        return allOf(txFutures.toArray(new CompletableFuture<?>[0]))
                .exceptionally(e -> {
                    assert !request.commit() :
                            "Transaction is committing, but an operation has completed with exception [txId=" + request.txId()
                                    + ", err=" + e.getMessage() + ']';

                    return null;
                });
    }

    private void releaseTxLocks(UUID txId) {
        lockManager.locks(txId).forEachRemaining(lockManager::release);
    }

    /**
     * Finds the row and its identifier by given pk search row.
     *
     * @param pk Binary Tuple representing a primary key.
     * @param txId An identifier of the transaction regarding which we need to resolve the given row.
     * @param action An action to perform on a resolved row.
     * @param <T> A type of the value returned by action.
     * @return A future object representing the result of the given action.
     */
    private <T> CompletableFuture<T> resolveRowByPk(
            BinaryTuple pk,
            UUID txId,
            BiFunction<@Nullable RowId, @Nullable BinaryRow, CompletableFuture<T>> action
    ) {
        IndexLocker pkLocker = indexesLockers.get().get(pkIndexStorage.get().id());

        assert pkLocker != null;

        return pkLocker.locksForLookupByKey(txId, pk)
                .thenCompose(ignored -> {

                    boolean cursorClosureSetUp = false;
                    Cursor<RowId> cursor = null;

                    try {
                        cursor = getFromPkIndex(pk);

                        Cursor<RowId> finalCursor = cursor;
                        CompletableFuture<T> resolvingFuture = continueResolvingByPk(cursor, txId, action)
                                .whenComplete((res, ex) -> finalCursor.close());

                        cursorClosureSetUp = true;

                        return resolvingFuture;
                    } finally {
                        if (!cursorClosureSetUp && cursor != null) {
                            cursor.close();
                        }
                    }
                });
    }

    private <T> CompletableFuture<T> continueResolvingByPk(
            Cursor<RowId> cursor,
            UUID txId,
            BiFunction<@Nullable RowId, @Nullable BinaryRow, CompletableFuture<T>> action
    ) {
        if (!cursor.hasNext()) {
            return action.apply(null, null);
        }

        RowId rowId = cursor.next();

        return resolvePlainReadResult(rowId, txId).thenCompose(row -> {
            if (row != null) {
                return action.apply(rowId, row);
            } else {
                return continueResolvingByPk(cursor, txId, action);
            }
        });

    }

    /**
     * Appends an operation to prevent the race between commit/rollback and the operation execution.
     *
     * @param txId Transaction id.
     * @param cmdType Command type.
     * @param full {@code True} if a full transaction and can be immediately committed.
     * @param op Operation closure.
     * @param <T> Type of execution result.
     * @return A future object representing the result of the given operation.
     */
    private <T> CompletableFuture<T> appendTxCommand(UUID txId, RequestType cmdType, boolean full, Supplier<CompletableFuture<T>> op) {
        var fut = new CompletableFuture<T>();

        if (!full) {
            txCleanupReadyFutures.compute(txId, (id, txOps) -> {
                if (txOps == null) {
                    txOps = new TxCleanupReadyFutureList();
                }

                if (txOps.state == ABORTED || txOps.state == COMMITED) {
                    fut.completeExceptionally(
                            new TransactionException(TX_FAILED_READ_WRITE_OPERATION_ERR, "Transaction is already finished."));
                } else {
                    txOps.futures.computeIfAbsent(cmdType, type -> new ArrayList<>()).add(fut);
                }

                return txOps;
            });
        }

        if (!fut.isDone()) {
            op.get().whenComplete((v, th) -> {
                if (full) { // Fast unlock.
                    releaseTxLocks(txId);
                }

                if (th != null) {
                    fut.completeExceptionally(th);
                } else {
                    fut.complete(v);
                }
            });
        }

        return fut;
    }

    /**
     * Finds the row and its identifier by given pk search row.
     *
     * @param pk Binary Tuple bytes representing a primary key.
     * @param ts A timestamp regarding which we need to resolve the given row.
     * @return Result of the given action.
     */
    private CompletableFuture<BinaryRow> resolveRowByPkForReadOnly(BinaryTuple pk, HybridTimestamp ts) {
        try (Cursor<RowId> cursor = getFromPkIndex(pk)) {
            List<ReadResult> candidates = new ArrayList<>();

            for (RowId rowId : cursor) {
                ReadResult readResult = mvDataStorage.read(rowId, ts);

                if (!readResult.isEmpty() || readResult.isWriteIntent()) {
                    candidates.add(readResult);
                }
            }

            if (candidates.isEmpty()) {
                return completedFuture(null);
            }

            // TODO https://issues.apache.org/jira/browse/IGNITE-18767 scan of multiple write intents should not be needed
            List<ReadResult> writeIntents = filter(candidates, ReadResult::isWriteIntent);

            if (!writeIntents.isEmpty()) {
                ReadResult writeIntent = writeIntents.get(0);

                // Assume that all write intents for the same key belong to the same transaction, as the key should be exclusively locked.
                // This means that we can just resolve the state of this transaction.
                checkWriteIntentsBelongSameTx(writeIntents);

                return resolveTxState(
                        new TablePartitionId(writeIntent.commitTableId(), writeIntent.commitPartitionId()),
                        writeIntent.transactionId(),
                        ts)
                        .thenApply(readLastCommitted -> {
                            if (readLastCommitted) {
                                for (ReadResult wi : writeIntents) {
                                    HybridTimestamp newestCommitTimestamp = wi.newestCommitTimestamp();

                                    if (newestCommitTimestamp == null) {
                                        continue;
                                    }

                                    ReadResult committedReadResult = mvDataStorage.read(wi.rowId(), newestCommitTimestamp);

                                    assert !committedReadResult.isWriteIntent() :
                                            "The result is not committed [rowId=" + wi.rowId() + ", timestamp="
                                                    + newestCommitTimestamp + ']';

                                    return committedReadResult.binaryRow();
                                }

                                return findAny(candidates, c -> !c.isWriteIntent() && !c.isEmpty()).map(ReadResult::binaryRow)
                                        .orElse(null);
                            } else {
                                return findAny(writeIntents, wi -> !wi.isEmpty()).map(ReadResult::binaryRow)
                                        .orElse(null);
                            }
                        });
            } else {
                BinaryRow result = findAny(candidates, r -> !r.isEmpty()).map(ReadResult::binaryRow)
                        .orElse(null);

                return completedFuture(result);
            }
        } catch (Exception e) {
            throw new IgniteInternalException(Replicator.REPLICA_COMMON_ERR,
                    format("Unable to close cursor [tableId={}]", tableId()), e);
        }
    }

    /**
     * Check that all given write intents belong to the same transaction.
     *
     * @param writeIntents Write intents.
     */
    private static void checkWriteIntentsBelongSameTx(Collection<ReadResult> writeIntents) {
        ReadResult writeIntent = findAny(writeIntents).orElseThrow();

        for (ReadResult wi : writeIntents) {
            assert Objects.equals(wi.transactionId(), writeIntent.transactionId())
                    : "Unexpected write intent, tx1=" + writeIntent.transactionId() + ", tx2=" + wi.transactionId();

            assert Objects.equals(wi.commitTableId(), writeIntent.commitTableId())
                    : "Unexpected write intent, commitTableId1=" + writeIntent.commitTableId() + ", commitTableId2=" + wi.commitTableId();

            assert wi.commitPartitionId() == writeIntent.commitPartitionId()
                    : "Unexpected write intent, commitPartitionId1=" + writeIntent.commitPartitionId()
                    + ", commitPartitionId2=" + wi.commitPartitionId();
        }
    }

    /**
     * Tests row values for equality.
     *
     * @param row Row.
     * @param row2 Row.
     * @return {@code true} if rows are equal.
     */
    private boolean equalValues(BinaryRow row, BinaryRow row2) {
        return row.tupleSlice().compareTo(row2.tupleSlice()) == 0;
    }

    /**
     * Precesses multi request.
     *
     * @param request Multi request operation.
     * @param txCoordinatorId Transaction coordinator id.
     * @return Listener response.
     */
    private CompletableFuture<Object> processMultiEntryAction(ReadWriteMultiRowReplicaRequest request, String txCoordinatorId) {
        UUID txId = request.transactionId();
        TablePartitionId committedPartitionId = request.commitPartitionId();

        assert committedPartitionId != null || request.requestType() == RequestType.RW_GET_ALL
                : "Commit partition is null [type=" + request.requestType() + ']';

        switch (request.requestType()) {
            case RW_GET_ALL: {
                CompletableFuture<BinaryRow>[] rowFuts = new CompletableFuture[request.binaryRows().size()];

                int i = 0;

                for (BinaryRow searchRow : request.binaryRows()) {
                    rowFuts[i++] = resolveRowByPk(binaryTuple(searchRow), txId, (rowId, row) -> {
                        if (rowId == null) {
                            return completedFuture(null);
                        }

                        return takeLocksForGet(rowId, txId)
                                .thenApply(ignored -> row);
                    });
                }

                return allOf(rowFuts)
                        .thenCompose(ignored -> {
                            var result = new ArrayList<BinaryRow>(request.binaryRows().size());

                            for (int idx = 0; idx < request.binaryRows().size(); idx++) {
                                result.add(rowFuts[idx].join());
                            }

                            return completedFuture(result);
                        });
            }
            case RW_DELETE_ALL: {
                CompletableFuture<RowId>[] rowIdLockFuts = new CompletableFuture[request.binaryRows().size()];

                int i = 0;

                for (BinaryRow searchRow : request.binaryRows()) {
                    rowIdLockFuts[i++] = resolveRowByPk(binaryTuple(searchRow), txId, (rowId, row) -> {
                        if (rowId == null) {
                            return completedFuture(null);
                        }

                        return takeLocksForDelete(row, rowId, txId);
                    });
                }

                return allOf(rowIdLockFuts).thenCompose(ignore -> {
                    Map<UUID, BinaryRowMessage> rowIdsToDelete = new HashMap<>();
                    Collection<BinaryRow> result = new ArrayList<>();

                    int futNum = 0;

                    for (BinaryRow row : request.binaryRows()) {
                        RowId lockedRowId = rowIdLockFuts[futNum++].join();

                        if (lockedRowId != null) {
                            rowIdsToDelete.put(lockedRowId.uuid(), null);
                        } else {
                            result.add(row);
                        }
                    }

                    if (rowIdsToDelete.isEmpty()) {
                        return completedFuture(result);
                    }

                    return updateAllCommand(request, rowIdsToDelete, txCoordinatorId)
                            .thenCompose(this::applyUpdateAllCommand)
                            .thenApply(ignored -> result);
                });
            }
            case RW_DELETE_EXACT_ALL: {
                CompletableFuture<RowId>[] deleteExactLockFuts = new CompletableFuture[request.binaryRows().size()];

                int i = 0;

                for (BinaryRow searchRow : request.binaryRows()) {
                    deleteExactLockFuts[i++] = resolveRowByPk(extractPk(searchRow), txId, (rowId, row) -> {
                        if (rowId == null) {
                            return completedFuture(null);
                        }

                        return takeLocksForDeleteExact(searchRow, rowId, row, txId);
                    });
                }

                return allOf(deleteExactLockFuts).thenCompose(ignore -> {
                    Map<UUID, BinaryRowMessage> rowIdsToDelete = new HashMap<>();
                    Collection<BinaryRow> result = new ArrayList<>();

                    int futNum = 0;

                    for (BinaryRow row : request.binaryRows()) {
                        RowId lockedRowId = deleteExactLockFuts[futNum++].join();

                        if (lockedRowId != null) {
                            rowIdsToDelete.put(lockedRowId.uuid(), null);
                        } else {
                            result.add(row);
                        }
                    }

                    CompletableFuture<Object> raftFut = rowIdsToDelete.isEmpty() ? completedFuture(null)
                            : updateAllCommand(request, rowIdsToDelete, txCoordinatorId)
                                                        .thenCompose(this::applyUpdateAllCommand);

                    return raftFut.thenApply(ignored -> result);
                });
            }
            case RW_INSERT_ALL: {
                List<BinaryRow> rows = request.binaryRows();

                List<BinaryTuple> pks = new ArrayList<>(rows.size());

                CompletableFuture<RowId>[] pkReadLockFuts = new CompletableFuture[rows.size()];

                for (int i = 0; i < rows.size(); i++) {
                    BinaryTuple pk = extractPk(rows.get(i));

                    pks.add(pk);

                    pkReadLockFuts[i] = resolveRowByPk(pk, txId, (rowId, row) -> completedFuture(rowId));
                }

                return allOf(pkReadLockFuts).thenCompose(ignore -> {
                    Collection<BinaryRow> result = new ArrayList<>();
                    Map<RowId, BinaryRow> rowsToInsert = new HashMap<>();
                    Set<ByteBuffer> uniqueKeys = new HashSet<>();

                    for (int i = 0; i < rows.size(); i++) {
                        BinaryRow row = rows.get(i);
                        RowId lockedRow = pkReadLockFuts[i].join();

                        if (lockedRow != null) {
                            result.add(row);
                        } else {
                            if (uniqueKeys.add(pks.get(i).byteBuffer())) {
                                rowsToInsert.put(new RowId(partId(), UUID.randomUUID()), row);
                            } else {
                                result.add(row);
                            }
                        }
                    }

                    if (rowsToInsert.isEmpty()) {
                        return completedFuture(result);
                    }

                    CompletableFuture<IgniteBiTuple<RowId, Collection<Lock>>>[] insertLockFuts = new CompletableFuture[rowsToInsert.size()];

                    int idx = 0;

                    for (Map.Entry<RowId, BinaryRow> entry : rowsToInsert.entrySet()) {
                        insertLockFuts[idx++] = takeLocksForInsert(entry.getValue(), entry.getKey(), txId);
                    }

                    Map<UUID, BinaryRowMessage> convertedMap = rowsToInsert.entrySet().stream()
                            .collect(Collectors.toMap(
                                    e -> e.getKey().uuid(),
                                    e -> MSG_FACTORY.binaryRowMessage()
                                            .binaryTuple(e.getValue().tupleSlice())
                                            .schemaVersion(e.getValue().schemaVersion())
                                            .build()
                            ));

                    return allOf(insertLockFuts)
                            .thenCompose(ignored -> updateAllCommand(request, convertedMap, txCoordinatorId))
                            .thenCompose(this::applyUpdateAllCommand)
                            .thenApply(ignored -> {
                                // Release short term locks.
                                for (CompletableFuture<IgniteBiTuple<RowId, Collection<Lock>>> insertLockFut : insertLockFuts) {
                                    insertLockFut.join().get2()
                                            .forEach(lock -> lockManager.release(lock.txId(), lock.lockKey(), lock.lockMode()));
                                }

                                return result;
                            });
                });
            }
            case RW_UPSERT_ALL: {
                CompletableFuture<IgniteBiTuple<RowId, Collection<Lock>>>[] rowIdFuts = new CompletableFuture[request.binaryRows().size()];

                int i = 0;

                for (BinaryRow searchRow : request.binaryRows()) {
                    rowIdFuts[i++] = resolveRowByPk(extractPk(searchRow), txId, (rowId, row) -> {
                        boolean insert = rowId == null;

                        RowId rowId0 = insert ? new RowId(partId(), UUID.randomUUID()) : rowId;

                        return insert
                                ? takeLocksForInsert(searchRow, rowId0, txId)
                                : takeLocksForUpdate(searchRow, rowId0, txId);
                    });
                }

                return allOf(rowIdFuts).thenCompose(ignore -> {
                    Map<UUID, BinaryRowMessage> rowsToUpdate = IgniteUtils.newHashMap(request.binaryRowMessages().size());

                    int futNum = 0;

                    for (BinaryRowMessage row : request.binaryRowMessages()) {
                        RowId lockedRow = rowIdFuts[futNum++].join().get1();

                        rowsToUpdate.put(lockedRow.uuid(), row);
                    }

                    if (rowsToUpdate.isEmpty()) {
                        return completedFuture(null);
                    }

                    return updateAllCommand(request, rowsToUpdate, txCoordinatorId)
                            .thenCompose(this::applyUpdateAllCommand)
                            .thenApply(ignored -> {
                                // Release short term locks.
                                for (CompletableFuture<IgniteBiTuple<RowId, Collection<Lock>>> rowIdFut : rowIdFuts) {
                                    rowIdFut.join().get2()
                                            .forEach(lock -> lockManager.release(lock.txId(), lock.lockKey(), lock.lockMode()));
                                }

                                return null;
                            });
                });
            }
            default: {
                throw new IgniteInternalException(Replicator.REPLICA_COMMON_ERR,
                        format("Unknown multi request [actionType={}]", request.requestType()));
            }
        }
    }

    /**
     * Executes a command and handles exceptions. A result future can be finished with exception by following rules:
     * <ul>
     *     <li>If RAFT command cannot finish due to timeout, the future finished with {@link ReplicationTimeoutException}.</li>
     *     <li>If RAFT command finish with a runtime exception, the exception is moved to the result future.</li>
     *     <li>If RAFT command finish with any other exception, the future finished with {@link ReplicationException}.
     *     The original exception is set as cause.</li>
     * </ul>
     *
     * @param cmd Raft command.
     * @return Raft future.
     */
    private CompletableFuture<Object> applyCmdWithExceptionHandling(Command cmd) {
        return raftClient.run(cmd).exceptionally(throwable -> {
            if (throwable instanceof TimeoutException) {
                throw new ReplicationTimeoutException(replicationGroupId);
            } else if (throwable instanceof RuntimeException) {
                throw (RuntimeException) throwable;
            } else {
                throw new ReplicationException(replicationGroupId, throwable);
            }
        });
    }

    /**
     * Executes an Update command.
     *
     * @param cmd Update command.
     * @return Raft future, see {@link #applyCmdWithExceptionHandling(Command)}.
     */
    private CompletableFuture<Object> applyUpdateCommand(UpdateCommand cmd) {
        if (!cmd.full()) {
            storageUpdateHandler.handleUpdate(
                    cmd.txId(),
                    cmd.rowUuid(),
                    cmd.tablePartitionId().asTablePartitionId(),
                    cmd.row(),
                    rowId -> txsPendingRowIds.compute(cmd.txId(), (k, v) -> {
                        if (v == null) {
                            v = new TreeSet<>();
                        }

                        v.add(rowId);

                        return v;
                    }),
                    null);
        }

        return applyCmdWithExceptionHandling(cmd).thenApply(res -> {
            // Try to avoid double write if an entry is already replicated.
            if (cmd.full() && cmd.safeTime().compareTo(safeTime.current()) > 0) {
                storageUpdateHandler.handleUpdate(
                        cmd.txId(),
                        cmd.rowUuid(),
                        cmd.tablePartitionId().asTablePartitionId(),
                        cmd.row(),
                        null,
                        cmd.safeTime());
            }

            return res;
        });
    }

    /**
     * Executes an UpdateAll command.
     *
     * @param cmd UpdateAll command.
     * @return Raft future, see {@link #applyCmdWithExceptionHandling(Command)}.
     */
    private CompletableFuture<Object> applyUpdateAllCommand(UpdateAllCommand cmd) {
        if (!cmd.full()) {
            storageUpdateHandler.handleUpdateAll(
                    cmd.txId(),
                    cmd.rowsToUpdate(),
                    cmd.tablePartitionId().asTablePartitionId(),
                    rowIds -> txsPendingRowIds.compute(cmd.txId(), (k, v) -> {
                        if (v == null) {
                            v = new TreeSet<>();
                        }

                        v.addAll(rowIds);

                        return v;
                    }),
                    null);
        }

        return applyCmdWithExceptionHandling(cmd).thenApply(res -> {
            if (cmd.full() && cmd.safeTime().compareTo(safeTime.current()) > 0) {
                storageUpdateHandler.handleUpdateAll(
                        cmd.txId(),
                        cmd.rowsToUpdate(),
                        cmd.tablePartitionId().asTablePartitionId(),
                        null,
                        cmd.safeTime());
            }

            return res;
        });
    }

    /**
     * Precesses single request.
     *
     * @param request Single request operation.
     * @param txCoordinatorId Transaction coordinator id.
     * @return Listener response.
     */
    private CompletableFuture<Object> processSingleEntryAction(ReadWriteSingleRowReplicaRequest request, String txCoordinatorId) {
        UUID txId = request.transactionId();
        BinaryRow searchRow = request.binaryRow();
        TablePartitionId commitPartitionId = request.commitPartitionId();

        assert commitPartitionId != null || request.requestType() == RequestType.RW_GET :
                "Commit partition is null [type=" + request.requestType() + ']';

        switch (request.requestType()) {
            case RW_GET: {
                return resolveRowByPk(binaryTuple(searchRow), txId, (rowId, row) -> {
                    if (rowId == null) {
                        return completedFuture(null);
                    }

                    return takeLocksForGet(rowId, txId)
                            .thenApply(ignored -> row);
                });
            }
            case RW_DELETE: {
                return resolveRowByPk(binaryTuple(searchRow), txId, (rowId, row) -> {
                    if (rowId == null) {
                        return completedFuture(false);
                    }

                    return takeLocksForDelete(row, rowId, txId)
                            .thenCompose(ignored -> updateCommand(request, rowId.uuid(), null, txCoordinatorId))
                            .thenCompose(this::applyUpdateCommand)
                            .thenApply(ignored -> true);
                });
            }
            case RW_GET_AND_DELETE: {
                return resolveRowByPk(binaryTuple(searchRow), txId, (rowId, row) -> {
                    if (rowId == null) {
                        return completedFuture(null);
                    }

                    return takeLocksForDelete(row, rowId, txId)
                            .thenCompose(ignored -> updateCommand(request, rowId.uuid(), null, txCoordinatorId))
                            .thenCompose(this::applyUpdateCommand)
                            .thenApply(ignored -> row);
                });
            }
            case RW_DELETE_EXACT: {
                return resolveRowByPk(extractPk(searchRow), txId, (rowId, row) -> {
                    if (rowId == null) {
                        return completedFuture(false);
                    }

                    return takeLocksForDeleteExact(searchRow, rowId, row, txId)
                            .thenCompose(validatedRowId -> {
                                if (validatedRowId == null) {
                                    return completedFuture(false);
                                }

                                return updateCommand(request, validatedRowId.uuid(), null, txCoordinatorId)
                                        .thenCompose(this::applyUpdateCommand)
                                        .thenApply(ignored -> true);
                            });
                });
            }
            case RW_INSERT: {
                return resolveRowByPk(extractPk(searchRow), txId, (rowId, row) -> {
                    if (rowId != null) {
                        return completedFuture(false);
                    }

                    RowId rowId0 = new RowId(partId(), UUID.randomUUID());

                    return takeLocksForInsert(searchRow, rowId0, txId)
                            .thenCompose(rowIdLock -> updateCommand(request, rowId0.uuid(), searchRow, txCoordinatorId)
                                    .thenCompose(this::applyUpdateCommand)
                                    .thenApply(ignored -> rowIdLock))
                            .thenApply(rowIdLock -> {
                                // Release short term locks.
                                rowIdLock.get2().forEach(lock -> lockManager.release(lock.txId(), lock.lockKey(), lock.lockMode()));

                                return true;
                            });
                });
            }
            case RW_UPSERT: {
                return resolveRowByPk(extractPk(searchRow), txId, (rowId, row) -> {
                    boolean insert = rowId == null;

                    RowId rowId0 = insert ? new RowId(partId(), UUID.randomUUID()) : rowId;

                    CompletableFuture<IgniteBiTuple<RowId, Collection<Lock>>> lockFut = insert
                            ? takeLocksForInsert(searchRow, rowId0, txId)
                            : takeLocksForUpdate(searchRow, rowId0, txId);

                    return lockFut
                            .thenCompose(rowIdLock -> updateCommand(request, rowId0.uuid(), searchRow, txCoordinatorId)
                                    .thenCompose(this::applyUpdateCommand)
                                    .thenApply(ignored -> rowIdLock))
                            .thenApply(rowIdLock -> {
                                // Release short term locks.
                                rowIdLock.get2().forEach(lock -> lockManager.release(lock.txId(), lock.lockKey(), lock.lockMode()));

                                return null;
                            });
                });
            }
            case RW_GET_AND_UPSERT: {
                return resolveRowByPk(extractPk(searchRow), txId, (rowId, row) -> {
                    boolean insert = rowId == null;

                    RowId rowId0 = insert ? new RowId(partId(), UUID.randomUUID()) : rowId;

                    CompletableFuture<IgniteBiTuple<RowId, Collection<Lock>>> lockFut = insert
                            ? takeLocksForInsert(searchRow, rowId0, txId)
                            : takeLocksForUpdate(searchRow, rowId0, txId);

                    return lockFut
                            .thenCompose(rowIdLock -> updateCommand(request, rowId0.uuid(), searchRow, txCoordinatorId)
                                    .thenCompose(this::applyUpdateCommand)
                                    .thenApply(ignored -> rowIdLock))
                            .thenApply(rowIdLock -> {
                                // Release short term locks.
                                rowIdLock.get2().forEach(lock -> lockManager.release(lock.txId(), lock.lockKey(), lock.lockMode()));

                                return row;
                            });
                });
            }
            case RW_GET_AND_REPLACE: {
                return resolveRowByPk(extractPk(searchRow), txId, (rowId, row) -> {
                    if (rowId == null) {
                        return completedFuture(null);
                    }

                    return takeLocksForUpdate(searchRow, rowId, txId)
                            .thenCompose(rowIdLock -> updateCommand(request, rowId.uuid(), searchRow, txCoordinatorId)
                                    .thenCompose(this::applyUpdateCommand)
                                    .thenApply(ignored -> rowIdLock))
                            .thenApply(rowIdLock -> {
                                // Release short term locks.
                                rowIdLock.get2().forEach(lock -> lockManager.release(lock.txId(), lock.lockKey(), lock.lockMode()));

                                return row;
                            });
                });
            }
            case RW_REPLACE_IF_EXIST: {
                return resolveRowByPk(extractPk(searchRow), txId, (rowId, row) -> {
                    if (rowId == null) {
                        return completedFuture(false);
                    }

                    return takeLocksForUpdate(searchRow, rowId, txId)
                            .thenCompose(rowLock -> updateCommand(request, rowId.uuid(), searchRow, txCoordinatorId)
                                    .thenCompose(this::applyUpdateCommand)
                                    .thenApply(ignored -> rowLock))
                            .thenApply(rowIdLock -> {
                                // Release short term locks.
                                rowIdLock.get2().forEach(lock -> lockManager.release(lock.txId(), lock.lockKey(), lock.lockMode()));

                                return true;
                            });
                });
            }
            default: {
                throw new IgniteInternalException(Replicator.REPLICA_COMMON_ERR,
                        format("Unknown single request [actionType={}]", request.requestType()));
            }
        }
    }

    private BinaryTuple binaryTuple(BinaryRow row) {
        return pkIndexStorage.get().indexRowResolver().extractColumnsFromKeyOnlyRow(row);
    }

    private BinaryTuple extractPk(BinaryRow row) {
        return pkIndexStorage.get().indexRowResolver().extractColumns(row);
    }

    private Cursor<RowId> getFromPkIndex(BinaryTuple key) {
        return pkIndexStorage.get().storage().get(key);
    }

    /**
     * Takes all required locks on a key, before upserting.
     *
     * @param txId Transaction id.
     * @return Future completes with tuple {@link RowId} and collection of {@link Lock}.
     */
    private CompletableFuture<IgniteBiTuple<RowId, Collection<Lock>>> takeLocksForUpdate(BinaryRow binaryRow, RowId rowId, UUID txId) {
        return lockManager.acquire(txId, new LockKey(tableId()), LockMode.IX)
                .thenCompose(ignored -> lockManager.acquire(txId, new LockKey(tableId(), rowId), LockMode.X))
                .thenCompose(ignored -> takePutLockOnIndexes(binaryRow, rowId, txId))
                .thenApply(shortTermLocks -> new IgniteBiTuple<>(rowId, shortTermLocks));
    }

    /**
     * Takes all required locks on a key, before inserting the value.
     *
     * @param binaryRow Table row.
     * @param txId Transaction id.
     * @return Future completes with tuple {@link RowId} and collection of {@link Lock}.
     */
    private CompletableFuture<IgniteBiTuple<RowId, Collection<Lock>>> takeLocksForInsert(BinaryRow binaryRow, RowId rowId, UUID txId) {
        return lockManager.acquire(txId, new LockKey(tableId()), LockMode.IX) // IX lock on table
                .thenCompose(ignored -> takePutLockOnIndexes(binaryRow, rowId, txId))
                .thenApply(shortTermLocks -> new IgniteBiTuple<>(rowId, shortTermLocks));
    }

    private CompletableFuture<Collection<Lock>> takePutLockOnIndexes(BinaryRow binaryRow, RowId rowId, UUID txId) {
        Collection<IndexLocker> indexes = indexesLockers.get().values();

        if (nullOrEmpty(indexes)) {
            return completedFuture(Collections.emptyList());
        }

        CompletableFuture<Lock>[] locks = new CompletableFuture[indexes.size()];
        int idx = 0;

        for (IndexLocker locker : indexes) {
            locks[idx++] = locker.locksForInsert(txId, binaryRow, rowId);
        }

        return allOf(locks).thenApply(unused -> {
            var shortTermLocks = new ArrayList<Lock>();

            for (CompletableFuture<Lock> lockFut : locks) {
                Lock shortTermLock = lockFut.join();

                if (shortTermLock != null) {
                    shortTermLocks.add(shortTermLock);
                }
            }

            return shortTermLocks;
        });
    }

    private CompletableFuture<?> takeRemoveLockOnIndexes(BinaryRow binaryRow, RowId rowId, UUID txId) {
        Collection<IndexLocker> indexes = indexesLockers.get().values();

        if (nullOrEmpty(indexes)) {
            return completedFuture(null);
        }

        CompletableFuture<?>[] locks = new CompletableFuture[indexes.size()];
        int idx = 0;

        for (IndexLocker locker : indexes) {
            locks[idx++] = locker.locksForRemove(txId, binaryRow, rowId);
        }

        return allOf(locks);
    }

    /**
     * Takes all required locks on a key, before deleting the value.
     *
     * @param txId Transaction id.
     * @return Future completes with {@link RowId} or {@code null} if there is no value for remove.
     */
    private CompletableFuture<RowId> takeLocksForDeleteExact(BinaryRow expectedRow, RowId rowId, BinaryRow actualRow, UUID txId) {
        return lockManager.acquire(txId, new LockKey(tableId()), LockMode.IX) // IX lock on table
                .thenCompose(ignored -> lockManager.acquire(txId, new LockKey(tableId(), rowId), LockMode.S)) // S lock on RowId
                .thenCompose(ignored -> {
                    if (equalValues(actualRow, expectedRow)) {
                        return lockManager.acquire(txId, new LockKey(tableId(), rowId), LockMode.X) // X lock on RowId
                                .thenCompose(ignored0 -> takeRemoveLockOnIndexes(actualRow, rowId, txId))
                                .thenApply(exclusiveRowLock -> rowId);
                    }

                    return completedFuture(null);
                });
    }

    /**
     * Takes all required locks on a key, before deleting the value.
     *
     * @param txId Transaction id.
     * @return Future completes with {@link RowId} or {@code null} if there is no value for the key.
     */
    private CompletableFuture<RowId> takeLocksForDelete(BinaryRow binaryRow, RowId rowId, UUID txId) {
        return lockManager.acquire(txId, new LockKey(tableId()), LockMode.IX) // IX lock on table
                .thenCompose(ignored -> lockManager.acquire(txId, new LockKey(tableId(), rowId), LockMode.X)) // X lock on RowId
                .thenCompose(ignored -> takeRemoveLockOnIndexes(binaryRow, rowId, txId))
                .thenApply(ignored -> rowId);
    }

    /**
     * Takes all required locks on a key, before getting the value.
     *
     * @param txId Transaction id.
     * @return Future completes with {@link RowId} or {@code null} if there is no value for the key.
     */
    private CompletableFuture<RowId> takeLocksForGet(RowId rowId, UUID txId) {
        return lockManager.acquire(txId, new LockKey(tableId()), LockMode.IS) // IS lock on table
                .thenCompose(tblLock -> lockManager.acquire(txId, new LockKey(tableId(), rowId), LockMode.S)) // S lock on RowId
                .thenApply(ignored -> rowId);
    }

    /**
     * Precesses two actions.
     *
     * @param request Two actions operation request.
     * @txCoordinatorId Transaction coordinator id.
     * @return Listener response.
     */
    private CompletableFuture<Boolean> processTwoEntriesAction(ReadWriteSwapRowReplicaRequest request, String txCoordinatorId) {
        BinaryRow newRow = request.binaryRow();
        BinaryRow expectedRow = request.oldBinaryRow();
        TablePartitionId commitPartitionId = request.commitPartitionId();

        assert commitPartitionId != null : "Commit partition is null [type=" + request.requestType() + ']';

        UUID txId = request.transactionId();

        if (request.requestType() == RequestType.RW_REPLACE) {
            return resolveRowByPk(extractPk(newRow), txId, (rowId, row) -> {
                if (rowId == null) {
                    return completedFuture(false);
                }

                return takeLocksForReplace(expectedRow, row, newRow, rowId, txId)
                        .thenCompose(validatedRowId -> {
                            if (validatedRowId == null) {
                                return completedFuture(false);
                            }

                            return updateCommand(commitPartitionId, validatedRowId.get1().uuid(), newRow, txId, request.full(),
                                        txCoordinatorId
                                    )
                                    .thenCompose(this::applyUpdateCommand)
                                    .thenApply(ignored -> validatedRowId)
                                    .thenApply(rowIdLock -> {
                                        // Release short term locks.
                                        rowIdLock.get2().forEach(lock -> lockManager.release(lock.txId(), lock.lockKey(), lock.lockMode()));

                                        return true;
                                    });
                        });
            });
        }

        throw new IgniteInternalException(Replicator.REPLICA_COMMON_ERR,
                format("Unknown two actions operation [actionType={}]", request.requestType()));
    }

    /**
     * Takes all required locks on a key, before updating the value.
     *
     * @param txId Transaction id.
     * @return Future completes with tuple {@link RowId} and collection of {@link Lock} or {@code null} if there is no suitable row.
     */
    private CompletableFuture<IgniteBiTuple<RowId, Collection<Lock>>> takeLocksForReplace(BinaryRow expectedRow, BinaryRow oldRow,
            BinaryRow newRow, RowId rowId, UUID txId) {
        return lockManager.acquire(txId, new LockKey(tableId()), LockMode.IX)
                .thenCompose(ignored -> lockManager.acquire(txId, new LockKey(tableId(), rowId), LockMode.S))
                .thenCompose(ignored -> {
                    if (oldRow != null && equalValues(oldRow, expectedRow)) {
                        return lockManager.acquire(txId, new LockKey(tableId(), rowId), LockMode.X) // X lock on RowId
                                .thenCompose(ignored1 -> takePutLockOnIndexes(newRow, rowId, txId))
                                .thenApply(shortTermLocks -> new IgniteBiTuple<>(rowId, shortTermLocks));
                    }

                    return completedFuture(null);
                });
    }

    /**
     * Ensure that the primary replica was not changed.
     *
     * @param request Replica request.
     * @return Future. The result is not null only for {@link ReadOnlyReplicaRequest}. If {@code true}, then replica is primary.
     */
    private CompletableFuture<Boolean> ensureReplicaIsPrimary(ReplicaRequest request) {
        Long expectedTerm;

        if (request instanceof ReadWriteReplicaRequest) {
            expectedTerm = ((ReadWriteReplicaRequest) request).term();

            assert expectedTerm != null;
        } else if (request instanceof TxFinishReplicaRequest) {
            expectedTerm = ((TxFinishReplicaRequest) request).term();

            assert expectedTerm != null;
        } else if (request instanceof TxCleanupReplicaRequest) {
            expectedTerm = ((TxCleanupReplicaRequest) request).term();

            assert expectedTerm != null;
        } else {
            expectedTerm = null;
        }

        if (expectedTerm != null) {
            return raftClient.refreshAndGetLeaderWithTerm()
                    .thenCompose(replicaAndTerm -> {
                                long currentTerm = replicaAndTerm.term();

                                if (expectedTerm == currentTerm) {
                                    return completedFuture(null);
                                } else {
                                    return failedFuture(new PrimaryReplicaMissException(expectedTerm, currentTerm));
                                }
                            }
                    );
        } else if (request instanceof ReadOnlyReplicaRequest || request instanceof ReplicaSafeTimeSyncRequest) {
            return raftClient.refreshAndGetLeaderWithTerm().thenApply(replicaAndTerm -> isLocalPeer(replicaAndTerm.leader()));
        } else {
            return completedFuture(null);
        }
    }

    /**
     * Resolves read result to the corresponding binary row. Following rules are used for read result resolution:
     * <ol>
     *     <li>If timestamp is null (RW request), assert that retrieved tx id matches proposed one or that retrieved tx id is null
     *     and return binary row. Currently it's only possible to retrieve write intents if they belong to the same transaction,
     *     locks prevent reading write intents created by others.</li>
     *     <li>If timestamp is not null (RO request), perform write intent resolution if given readResult is a write intent itself
     *     or return binary row otherwise.</li>
     * </ol>
     *
     * @param readResult Read result to resolve.
     * @param txId Nullable transaction id, should be provided if resolution is performed within the context of RW transaction.
     * @param timestamp Timestamp is used in RO transaction only.
     * @param lastCommitted Action to get the latest committed row.
     * @return Future to resolved binary row.
     */
    private CompletableFuture<BinaryRow> resolveReadResult(
            ReadResult readResult,
            @Nullable UUID txId,
            @Nullable HybridTimestamp timestamp,
            Supplier<BinaryRow> lastCommitted
    ) {
        if (readResult == null) {
            return completedFuture(null);
        } else if (!readResult.isWriteIntent()) {
            return completedFuture(readResult.binaryRow());
        } else {
            // RW resolution.
            if (timestamp == null) {
                UUID retrievedResultTxId = readResult.transactionId();

                if (txId.equals(retrievedResultTxId)) {
                    // Same transaction - return retrieved value. It may be both writeIntent or regular value.
                    return completedFuture(readResult.binaryRow());
                }
            }

            return resolveWriteIntentAsync(readResult, timestamp, lastCommitted);
        }
    }

    /**
     * Resolves a read result to the matched row. If the result does not match any row, the method returns a future to {@code null}.
     *
     * @param readResult Read result.
     * @param timestamp Timestamp.
     * @param lastCommitted Action to get a last committed row.
     * @return Result future.
     */
    private CompletableFuture<BinaryRow> resolveWriteIntentAsync(
            ReadResult readResult,
            HybridTimestamp timestamp,
            Supplier<BinaryRow> lastCommitted
    ) {
        return resolveTxState(
                new TablePartitionId(readResult.commitTableId(), readResult.commitPartitionId()),
                readResult.transactionId(),
                timestamp
        ).thenApply(readLastCommitted -> {
            if (readLastCommitted) {
                return lastCommitted.get();
            } else {
                return readResult.binaryRow();
            }
        });
    }

    /**
     * Resolve the actual tx state.
     *
     * @param commitGrpId Commit partition id.
     * @param txId Transaction id.
     * @param timestamp Timestamp.
     * @return The future completes with true when the transaction is not completed yet and false otherwise.
     */
    private CompletableFuture<Boolean> resolveTxState(
            TablePartitionId commitGrpId,
            UUID txId,
            HybridTimestamp timestamp
    ) {
        boolean readLatest = timestamp == null;

        return placementDriver.sendMetaRequest(commitGrpId, FACTORY.txStateReplicaRequest()
                        .groupId(commitGrpId)
                        .readTimestampLong((readLatest ? HybridTimestamp.MIN_VALUE : timestamp).longValue())
                        .txId(txId)
                        .build())
                .thenApply(txMeta -> {
                    if (txMeta == null) {
                        return true;
                    } else if (txMeta.txState() == COMMITED) {
                        return !readLatest && txMeta.commitTimestamp().compareTo(timestamp) > 0;
                    } else {
                        assert txMeta.txState() == ABORTED : "Unexpected transaction state [state=" + txMeta.txState() + ']';

                        return true;
                    }
                });
    }

    private CompletableFuture<UpdateCommand> updateCommand(
            ReadWriteSingleRowReplicaRequest request,
            UUID rowUuid,
            @Nullable BinaryRow row,
            String txCoordinatorId
    ) {
        return updateCommand(request.commitPartitionId(), rowUuid, row, request.transactionId(), request.full(), txCoordinatorId);
    }

    /**
     * Method to construct {@link UpdateCommand} object.
     *
     * @param tablePartId {@link TablePartitionId} object to construct {@link UpdateCommand} object with.
     * @param rowUuid Row UUID.
     * @param row Row.
     * @param txId Transaction ID.
     * @param full {@code True} if this is a full transaction.
     * @param txCoordinatorId Transaction coordinator id.
     * @return Constructed {@link UpdateCommand} object.
     */
    private CompletableFuture<UpdateCommand> updateCommand(
            TablePartitionId tablePartId,
            UUID rowUuid,
            @Nullable BinaryRow row,
            UUID txId,
            boolean full,
            String txCoordinatorId
    ) {
        long commandTimestamp = hybridClock.nowLong();

        return catalogVersionFor(hybridTimestamp(commandTimestamp))
                .thenApply(catalogVersion -> {
                    UpdateCommandBuilder bldr = MSG_FACTORY.updateCommand()
                            .tablePartitionId(tablePartitionId(tablePartId))
                            .rowUuid(rowUuid)
                            .txId(txId)
                            .full(full)
                            .safeTimeLong(commandTimestamp)
                            .txCoordinatorId(txCoordinatorId)
                            .requiredCatalogVersion(catalogVersion);

                    if (row != null) {
                        BinaryRowMessage rowMessage = MSG_FACTORY.binaryRowMessage()
                                .binaryTuple(row.tupleSlice())
                                .schemaVersion(row.schemaVersion())
                                .build();

                        bldr.rowMessage(rowMessage);
                    }

                    return bldr.build();
                });
    }

    private CompletableFuture<Integer> catalogVersionFor(HybridTimestamp ts) {
        return schemaSyncService.waitForMetadataCompleteness(ts)
                .thenApply(unused -> catalogService.activeCatalogVersion(ts.longValue()));
    }

    /**
     * Method to construct {@link UpdateAllCommand} object.
     *
     * @param request A read/write multi-row request from which to construct.
     * @param rowsToUpdate All {@link BinaryRow}s represented as {@link ByteBuffer}s to be updated.
     * @param txCoordinatorId Transaction coordinator id.
     * @return Constructed {@link UpdateAllCommand} object.
     */
    private CompletableFuture<UpdateAllCommand> updateAllCommand(
            ReadWriteMultiRowReplicaRequest request,
            Map<UUID, BinaryRowMessage> rowsToUpdate,
            String txCoordinatorId
    ) {
        long commandTimestamp = hybridClock.nowLong();

        return catalogVersionFor(hybridTimestamp(commandTimestamp))
                .thenApply(catalogVersion -> MSG_FACTORY.updateAllCommand()
                        .tablePartitionId(tablePartitionId(request.commitPartitionId()))
                        .rowsToUpdate(rowsToUpdate)
                        .txId(request.transactionId())
                        .safeTimeLong(commandTimestamp)
                        .full(request.full())
                        .txCoordinatorId(txCoordinatorId)
                        .requiredCatalogVersion(catalogVersion)
                        .build()
                );
    }

    /**
     * Method to convert from {@link TablePartitionId} object to command-based {@link TablePartitionIdMessage} object.
     *
     * @param tablePartId {@link TablePartitionId} object to convert to {@link TablePartitionIdMessage}.
     * @return {@link TablePartitionIdMessage} object converted from argument.
     */
    public static TablePartitionIdMessage tablePartitionId(TablePartitionId tablePartId) {
        return MSG_FACTORY.tablePartitionIdMessage()
                .tableId(tablePartId.tableId())
                .partitionId(tablePartId.partitionId())
                .build();
    }

    /**
     * Class that stores a list of futures for operations that has happened in a specific transaction. Also, the class has a property
     * {@code state} that represents a transaction state.
     */
    private static class TxCleanupReadyFutureList {
        /**
         * Operation type is mapped operation futures.
         */
        final Map<RequestType, List<CompletableFuture<?>>> futures = new EnumMap<>(RequestType.class);

        /**
         * Transaction state. {@code TxState#ABORTED} and {@code TxState#COMMITED} match the final transaction states. If the property is
         * {@code null} the transaction is in pending state.
         */
        TxState state;
    }

    @Override
    public void onBecomePrimary(ClusterNode clusterNode) {
        inBusyLock(() -> {
            if (clusterNode.equals(localNode)) {
                if (primary) {
                    // Current replica has already become the primary, we do not need to do anything.
                    return;
                }

                primary = true;

                startBuildIndexes();
            } else {
                if (!primary) {
                    // Current replica was not the primary replica, we do not need to do anything.
                    return;
                }

                primary = false;

                stopBuildIndexes();
            }
        });
    }

    @Override
    public void onShutdown() {
        if (!stopGuard.compareAndSet(false, true)) {
            return;
        }

        busyLock.block();

        stopBuildIndexes();
    }

    private void registerIndexesListener() {
        // TODO: IGNITE-19498 Might need to listen to something else
        EventListener<CreateIndexEventParameters> createIndexListener = (parameters, exception) -> inBusyLockAsync(busyLock, () -> {
            assert exception == null : parameters;

            int tableId = parameters.indexDescriptor().tableId();

            if (tableId() == tableId) {
                CatalogTableDescriptor tableDescriptor = getTableDescriptor(tableId, parameters.catalogVersion());

                startBuildIndex(StorageIndexDescriptor.create(tableDescriptor, parameters.indexDescriptor()));
            }

            return completedFuture(false);
        });

        EventListener<DropIndexEventParameters> dropIndexListener = (parameters, exception) -> inBusyLockAsync(busyLock, () -> {
            assert exception == null : parameters;

            if (tableId() == parameters.tableId()) {
                indexBuilder.stopBuildIndex(tableId(), partId(), parameters.indexId());
            }

            return completedFuture(false);
        });

        boolean casResult = this.createIndexListener.compareAndSet(null, createIndexListener)
                && this.dropIndexListener.compareAndSet(null, dropIndexListener);

        assert casResult : replicationGroupId;

        catalogService.listen(INDEX_CREATE, createIndexListener);
        catalogService.listen(INDEX_DROP, dropIndexListener);
    }

    private void startBuildIndex(StorageIndexDescriptor indexDescriptor) {
        // TODO: IGNITE-19112 We only need to create the index storage once
        IndexStorage indexStorage = mvTableStorage.getOrCreateIndex(partId(), indexDescriptor);

        indexBuilder.startBuildIndex(tableId(), partId(), indexDescriptor.id(), indexStorage, mvDataStorage, raftClient);
    }

    private int partId() {
        return replicationGroupId.partitionId();
    }

    private int tableId() {
        return replicationGroupId.tableId();
    }

    private boolean isLocalPeer(Peer peer) {
        return peer.consistentId().equals(localNode.name());
    }

    private void inBusyLock(Runnable runnable) {
        if (!busyLock.enterBusy()) {
            return;
        }

        try {
            runnable.run();
        } finally {
            busyLock.leaveBusy();
        }
    }

    private void startBuildIndexes() {
        registerIndexesListener();

        // Let's try to build an index for the previously created indexes for the table.
        int catalogVersion = catalogService.latestCatalogVersion();

        for (CatalogIndexDescriptor indexDescriptor : catalogService.indexes(catalogVersion)) {
            if (indexDescriptor.tableId() != tableId()) {
                continue;
            }

            CatalogTableDescriptor tableDescriptor = getTableDescriptor(indexDescriptor.tableId(), catalogVersion);

            startBuildIndex(StorageIndexDescriptor.create(tableDescriptor, indexDescriptor));
        }
    }

    private void stopBuildIndexes() {
        EventListener<CreateIndexEventParameters> createIndexListener = this.createIndexListener.getAndSet(null);
        EventListener<DropIndexEventParameters> dropIndexListener = this.dropIndexListener.getAndSet(null);

        if (createIndexListener != null) {
            catalogService.removeListener(INDEX_CREATE, createIndexListener);
        }

        if (dropIndexListener != null) {
            catalogService.removeListener(INDEX_DROP, dropIndexListener);
        }

        indexBuilder.stopBuildIndexes(tableId(), partId());
    }

    private void cleanupLocally(UUID txId, boolean commit, HybridTimestamp commitTimestamp) {
        Set<RowId> pendingRowIds = txsPendingRowIds.getOrDefault(txId, emptyNavigableSet());

        if (commit) {
            mvDataStorage.runConsistently(locker -> {
                pendingRowIds.forEach(locker::lock);

                pendingRowIds.forEach(rowId -> mvDataStorage.commitWrite(rowId, commitTimestamp));

                txsPendingRowIds.remove(txId);

                return null;
            });
        } else {
            storageUpdateHandler.handleTransactionAbortion(pendingRowIds, () -> {
                // on application callback
                txsPendingRowIds.remove(txId);
            });
        }
    }

<<<<<<< HEAD
    private CatalogTableDescriptor getTableDescriptor(int tableId, int catalogVersion) {
        CatalogTableDescriptor tableDescriptor = catalogService.table(tableId, catalogVersion);

        assert tableDescriptor != null : "tableId=" + tableId + ", catalogVersion=" + catalogVersion;

        return tableDescriptor;
=======
    /**
     * Marks the transaction as finished in local tx state map.
     *
     * @param txId Transaction id.
     * @param txState Transaction state, must be either {@link TxState#COMMITED} or {@link TxState#ABORTED}.
     * @param commitTimestamp Commit timestamp.
     */
    private void markFinished(UUID txId, TxState txState, @Nullable HybridTimestamp commitTimestamp) {
        assert txState == COMMITED || txState == ABORTED : "Unexpected state, txId=" + txId + ", txState=" + txState;

        txManager.updateTxMeta(txId, old -> old == null
                ? null
                : new TxStateMeta(txState, old.txCoordinatorId(), txState == COMMITED ? commitTimestamp : null));
>>>>>>> 6fd95d56
    }
}<|MERGE_RESOLUTION|>--- conflicted
+++ resolved
@@ -26,15 +26,9 @@
 import static org.apache.ignite.internal.catalog.events.CatalogEvent.INDEX_CREATE;
 import static org.apache.ignite.internal.catalog.events.CatalogEvent.INDEX_DROP;
 import static org.apache.ignite.internal.hlc.HybridTimestamp.hybridTimestamp;
-<<<<<<< HEAD
-=======
-import static org.apache.ignite.internal.schema.CatalogDescriptorUtils.toIndexDescriptor;
-import static org.apache.ignite.internal.schema.CatalogDescriptorUtils.toTableDescriptor;
-import static org.apache.ignite.internal.schema.configuration.SchemaConfigurationUtils.findTableView;
 import static org.apache.ignite.internal.tx.TxState.ABORTED;
 import static org.apache.ignite.internal.tx.TxState.COMMITED;
 import static org.apache.ignite.internal.tx.TxState.PENDING;
->>>>>>> 6fd95d56
 import static org.apache.ignite.internal.util.CollectionUtils.nullOrEmpty;
 import static org.apache.ignite.internal.util.IgniteUtils.filter;
 import static org.apache.ignite.internal.util.IgniteUtils.findAny;
@@ -2720,14 +2714,6 @@
         }
     }
 
-<<<<<<< HEAD
-    private CatalogTableDescriptor getTableDescriptor(int tableId, int catalogVersion) {
-        CatalogTableDescriptor tableDescriptor = catalogService.table(tableId, catalogVersion);
-
-        assert tableDescriptor != null : "tableId=" + tableId + ", catalogVersion=" + catalogVersion;
-
-        return tableDescriptor;
-=======
     /**
      * Marks the transaction as finished in local tx state map.
      *
@@ -2741,6 +2727,13 @@
         txManager.updateTxMeta(txId, old -> old == null
                 ? null
                 : new TxStateMeta(txState, old.txCoordinatorId(), txState == COMMITED ? commitTimestamp : null));
->>>>>>> 6fd95d56
+    }
+
+    private CatalogTableDescriptor getTableDescriptor(int tableId, int catalogVersion) {
+        CatalogTableDescriptor tableDescriptor = catalogService.table(tableId, catalogVersion);
+
+        assert tableDescriptor != null : "tableId=" + tableId + ", catalogVersion=" + catalogVersion;
+
+        return tableDescriptor;
     }
 }