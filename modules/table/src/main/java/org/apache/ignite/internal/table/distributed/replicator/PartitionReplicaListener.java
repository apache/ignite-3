/*
 * Licensed to the Apache Software Foundation (ASF) under one or more
 * contributor license agreements. See the NOTICE file distributed with
 * this work for additional information regarding copyright ownership.
 * The ASF licenses this file to You under the Apache License, Version 2.0
 * (the "License"); you may not use this file except in compliance with
 * the License. You may obtain a copy of the License at
 *
 *      http://www.apache.org/licenses/LICENSE-2.0
 *
 * Unless required by applicable law or agreed to in writing, software
 * distributed under the License is distributed on an "AS IS" BASIS,
 * WITHOUT WARRANTIES OR CONDITIONS OF ANY KIND, either express or implied.
 * See the License for the specific language governing permissions and
 * limitations under the License.
 */

package org.apache.ignite.internal.table.distributed.replicator;

import static java.util.Objects.requireNonNull;
import static java.util.concurrent.CompletableFuture.allOf;
import static java.util.concurrent.CompletableFuture.completedFuture;
import static java.util.concurrent.CompletableFuture.failedFuture;
import static java.util.stream.Collectors.toList;
import static org.apache.ignite.internal.hlc.HybridTimestamp.hybridTimestamp;
import static org.apache.ignite.internal.schema.CatalogDescriptorUtils.toIndexDescriptor;
import static org.apache.ignite.internal.schema.CatalogDescriptorUtils.toTableDescriptor;
import static org.apache.ignite.internal.schema.configuration.SchemaConfigurationUtils.findTableView;
import static org.apache.ignite.internal.tx.TxState.ABORTED;
import static org.apache.ignite.internal.tx.TxState.COMMITED;
import static org.apache.ignite.internal.tx.TxState.PENDING;
import static org.apache.ignite.internal.util.CollectionUtils.nullOrEmpty;
import static org.apache.ignite.internal.util.IgniteUtils.filter;
import static org.apache.ignite.internal.util.IgniteUtils.findAny;
import static org.apache.ignite.lang.ErrorGroups.Transactions.TX_FAILED_READ_WRITE_OPERATION_ERR;
import static org.apache.ignite.lang.IgniteStringFormatter.format;

import java.nio.ByteBuffer;
import java.util.ArrayList;
import java.util.Collection;
import java.util.Collections;
import java.util.EnumMap;
import java.util.HashMap;
import java.util.HashSet;
import java.util.List;
import java.util.Map;
import java.util.Objects;
import java.util.Set;
import java.util.UUID;
import java.util.concurrent.CompletableFuture;
import java.util.concurrent.ConcurrentHashMap;
import java.util.concurrent.ConcurrentMap;
import java.util.concurrent.ConcurrentNavigableMap;
import java.util.concurrent.ConcurrentSkipListMap;
import java.util.concurrent.Executor;
import java.util.concurrent.TimeoutException;
import java.util.concurrent.atomic.AtomicBoolean;
import java.util.concurrent.atomic.AtomicInteger;
import java.util.concurrent.atomic.AtomicReference;
import java.util.function.BiFunction;
import java.util.function.Predicate;
import java.util.function.Supplier;
import java.util.stream.Collectors;
import org.apache.ignite.configuration.notifications.ConfigurationNamedListListener;
import org.apache.ignite.configuration.notifications.ConfigurationNotificationEvent;
import org.apache.ignite.internal.binarytuple.BinaryTupleCommon;
import org.apache.ignite.internal.catalog.CatalogService;
import org.apache.ignite.internal.catalog.descriptors.CatalogIndexDescriptor;
import org.apache.ignite.internal.catalog.descriptors.CatalogTableDescriptor;
import org.apache.ignite.internal.hlc.HybridClock;
import org.apache.ignite.internal.hlc.HybridTimestamp;
import org.apache.ignite.internal.logger.IgniteLogger;
import org.apache.ignite.internal.logger.Loggers;
import org.apache.ignite.internal.raft.Command;
import org.apache.ignite.internal.raft.Peer;
import org.apache.ignite.internal.raft.service.RaftGroupService;
import org.apache.ignite.internal.replicator.TablePartitionId;
import org.apache.ignite.internal.replicator.exception.PrimaryReplicaMissException;
import org.apache.ignite.internal.replicator.exception.ReplicationException;
import org.apache.ignite.internal.replicator.exception.ReplicationTimeoutException;
import org.apache.ignite.internal.replicator.exception.UnsupportedReplicaRequestException;
import org.apache.ignite.internal.replicator.listener.ReplicaListener;
import org.apache.ignite.internal.replicator.message.ReplicaMessagesFactory;
import org.apache.ignite.internal.replicator.message.ReplicaRequest;
import org.apache.ignite.internal.replicator.message.ReplicaSafeTimeSyncRequest;
import org.apache.ignite.internal.schema.BinaryRow;
import org.apache.ignite.internal.schema.BinaryTuple;
import org.apache.ignite.internal.schema.BinaryTuplePrefix;
import org.apache.ignite.internal.schema.configuration.TableView;
import org.apache.ignite.internal.schema.configuration.TablesConfiguration;
import org.apache.ignite.internal.schema.configuration.TablesView;
import org.apache.ignite.internal.schema.configuration.index.TableIndexView;
import org.apache.ignite.internal.storage.MvPartitionStorage;
import org.apache.ignite.internal.storage.PartitionTimestampCursor;
import org.apache.ignite.internal.storage.ReadResult;
import org.apache.ignite.internal.storage.RowId;
import org.apache.ignite.internal.storage.engine.MvTableStorage;
import org.apache.ignite.internal.storage.index.BinaryTupleComparator;
import org.apache.ignite.internal.storage.index.IndexRow;
import org.apache.ignite.internal.storage.index.IndexRowImpl;
import org.apache.ignite.internal.storage.index.IndexStorage;
import org.apache.ignite.internal.storage.index.SortedIndexStorage;
import org.apache.ignite.internal.storage.index.StorageIndexDescriptor;
import org.apache.ignite.internal.table.distributed.IndexLocker;
import org.apache.ignite.internal.table.distributed.SortedIndexLocker;
import org.apache.ignite.internal.table.distributed.StorageUpdateHandler;
import org.apache.ignite.internal.table.distributed.TableMessagesFactory;
import org.apache.ignite.internal.table.distributed.TableSchemaAwareIndexStorage;
import org.apache.ignite.internal.table.distributed.command.FinishTxCommandBuilder;
import org.apache.ignite.internal.table.distributed.command.TablePartitionIdMessage;
import org.apache.ignite.internal.table.distributed.command.TxCleanupCommand;
import org.apache.ignite.internal.table.distributed.command.UpdateAllCommand;
import org.apache.ignite.internal.table.distributed.command.UpdateCommand;
import org.apache.ignite.internal.table.distributed.command.UpdateCommandBuilder;
import org.apache.ignite.internal.table.distributed.index.IndexBuilder;
import org.apache.ignite.internal.table.distributed.replication.request.BinaryRowMessage;
import org.apache.ignite.internal.table.distributed.replication.request.BinaryTupleMessage;
import org.apache.ignite.internal.table.distributed.replication.request.CommittableTxRequest;
import org.apache.ignite.internal.table.distributed.replication.request.ReadOnlyMultiRowPkReplicaRequest;
import org.apache.ignite.internal.table.distributed.replication.request.ReadOnlyReplicaRequest;
import org.apache.ignite.internal.table.distributed.replication.request.ReadOnlyScanRetrieveBatchReplicaRequest;
import org.apache.ignite.internal.table.distributed.replication.request.ReadOnlySingleRowPkReplicaRequest;
import org.apache.ignite.internal.table.distributed.replication.request.ReadWriteMultiRowPkReplicaRequest;
import org.apache.ignite.internal.table.distributed.replication.request.ReadWriteMultiRowReplicaRequest;
import org.apache.ignite.internal.table.distributed.replication.request.ReadWriteReplicaRequest;
import org.apache.ignite.internal.table.distributed.replication.request.ReadWriteScanCloseReplicaRequest;
import org.apache.ignite.internal.table.distributed.replication.request.ReadWriteScanRetrieveBatchReplicaRequest;
import org.apache.ignite.internal.table.distributed.replication.request.ReadWriteSingleRowPkReplicaRequest;
import org.apache.ignite.internal.table.distributed.replication.request.ReadWriteSingleRowReplicaRequest;
import org.apache.ignite.internal.table.distributed.replication.request.ReadWriteSwapRowReplicaRequest;
import org.apache.ignite.internal.table.distributed.replicator.action.RequestType;
import org.apache.ignite.internal.table.distributed.schema.SchemaSyncService;
import org.apache.ignite.internal.table.distributed.schema.Schemas;
import org.apache.ignite.internal.tx.Lock;
import org.apache.ignite.internal.tx.LockKey;
import org.apache.ignite.internal.tx.LockManager;
import org.apache.ignite.internal.tx.LockMode;
import org.apache.ignite.internal.tx.TxManager;
import org.apache.ignite.internal.tx.TxMeta;
import org.apache.ignite.internal.tx.TxState;
import org.apache.ignite.internal.tx.TxStateMeta;
import org.apache.ignite.internal.tx.message.TxCleanupReplicaRequest;
import org.apache.ignite.internal.tx.message.TxFinishReplicaRequest;
import org.apache.ignite.internal.tx.message.TxMessagesFactory;
import org.apache.ignite.internal.tx.message.TxStateReplicaRequest;
import org.apache.ignite.internal.tx.storage.state.TxStateStorage;
import org.apache.ignite.internal.util.Cursor;
import org.apache.ignite.internal.util.CursorUtils;
import org.apache.ignite.internal.util.ExceptionUtils;
import org.apache.ignite.internal.util.IgniteSpinBusyLock;
import org.apache.ignite.internal.util.IgniteUtils;
import org.apache.ignite.internal.util.Lazy;
import org.apache.ignite.internal.util.PendingComparableValuesTracker;
import org.apache.ignite.lang.ErrorGroups.Replicator;
import org.apache.ignite.lang.IgniteBiTuple;
import org.apache.ignite.lang.IgniteInternalException;
import org.apache.ignite.lang.IgniteUuid;
import org.apache.ignite.network.ClusterNode;
import org.apache.ignite.tx.TransactionException;
import org.jetbrains.annotations.Nullable;

/** Partition replication listener. */
public class PartitionReplicaListener implements ReplicaListener {
    /** Logger. */
    private static final IgniteLogger LOG = Loggers.forClass(PartitionReplicaListener.class);

    /** Factory to create RAFT command messages. */
    private static final TableMessagesFactory MSG_FACTORY = new TableMessagesFactory();

    /** Factory for creating replica command messages. */
    private static final ReplicaMessagesFactory REPLICA_MESSAGES_FACTORY = new ReplicaMessagesFactory();

    /** Tx messages factory. */
    private static final TxMessagesFactory FACTORY = new TxMessagesFactory();

    /** Replication group id. */
    private final TablePartitionId replicationGroupId;

    /** Primary key index. */
    private final Lazy<TableSchemaAwareIndexStorage> pkIndexStorage;

    /** Secondary indices. */
    private final Supplier<Map<Integer, TableSchemaAwareIndexStorage>> secondaryIndexStorages;

    /** Versioned partition storage. */
    private final MvPartitionStorage mvDataStorage;

    /** Raft client. */
    private final RaftGroupService raftClient;

    /** Tx manager. */
    private final TxManager txManager;

    /** Lock manager. */
    private final LockManager lockManager;

    /** Handler that processes updates writing them to storage. */
    private final StorageUpdateHandler storageUpdateHandler;

    /**
     * Cursors map. The key of the map is internal Ignite uuid which consists of a transaction id ({@link UUID}) and a cursor id
     * ({@link Long}).
     */
    private final ConcurrentNavigableMap<IgniteUuid, Cursor<?>> cursors;

    /** Tx state storage. */
    private final TxStateStorage txStateStorage;

    /** Hybrid clock. */
    private final HybridClock hybridClock;

    /** Safe time. */
    private final PendingComparableValuesTracker<HybridTimestamp, Void> safeTime;

    /** Placement Driver. */
    private final PlacementDriver placementDriver;

    /** Runs async scan tasks for effective tail recursion execution (avoid deep recursive calls). */
    private final Executor scanRequestExecutor;

    /**
     * Map to control clock's update in the read only transactions concurrently with a commit timestamp.
     * TODO: IGNITE-20034 review this after the commit timestamp will be provided from a commit request (request.commitTimestamp()).
     */
    private final ConcurrentHashMap<UUID, CompletableFuture<TxMeta>> txTimestampUpdateMap = new ConcurrentHashMap<>();

    private final Supplier<Map<Integer, IndexLocker>> indexesLockers;

    private final ConcurrentMap<UUID, TxCleanupReadyFutureList> txCleanupReadyFutures = new ConcurrentHashMap<>();

    private final SchemaCompatValidator schemaCompatValidator;

    /** Instance of the local node. */
    private final ClusterNode localNode;

    /** Table storage. */
    private final MvTableStorage mvTableStorage;

    /** Index builder. */
    private final IndexBuilder indexBuilder;

    private final SchemaSyncService schemaSyncService;

    private final CatalogService catalogService;

    /** Listener for configuration indexes, {@code null} if the replica is not the leader. */
    private final AtomicReference<ConfigurationNamedListListener<TableIndexView>> indexesConfigurationListener = new AtomicReference<>();

    /** Busy lock to stop synchronously. */
    private final IgniteSpinBusyLock busyLock = new IgniteSpinBusyLock();

    /** Prevents double stopping. */
    private final AtomicBoolean stopGuard = new AtomicBoolean();

    /** Flag indicates whether the current replica is the primary. */
    private volatile boolean primary;

    private final TablesConfiguration tablesConfig;

    private final int pkLength;

    /**
     * The constructor.
     *
     * @param mvDataStorage Data storage.
     * @param raftClient Raft client.
     * @param txManager Transaction manager.
     * @param lockManager Lock manager.
     * @param partId Partition id.
     * @param tableId Table id.
     * @param indexesLockers Index lock helper objects.
     * @param pkIndexStorage Pk index storage.
     * @param secondaryIndexStorages Secondary index storages.
     * @param hybridClock Hybrid clock.
     * @param safeTime Safe time clock.
     * @param txStateStorage Transaction state storage.
     * @param placementDriver Placement driver.
     * @param storageUpdateHandler Handler that processes updates writing them to storage.
     * @param localNode Instance of the local node.
     * @param mvTableStorage Table storage.
     * @param indexBuilder Index builder.
     * @param tablesConfig Tables configuration.
     */
    public PartitionReplicaListener(
            MvPartitionStorage mvDataStorage,
            RaftGroupService raftClient,
            TxManager txManager,
            LockManager lockManager,
            Executor scanRequestExecutor,
            int partId,
            int tableId,
            Supplier<Map<Integer, IndexLocker>> indexesLockers,
            Lazy<TableSchemaAwareIndexStorage> pkIndexStorage,
            Supplier<Map<Integer, TableSchemaAwareIndexStorage>> secondaryIndexStorages,
            HybridClock hybridClock,
            PendingComparableValuesTracker<HybridTimestamp, Void> safeTime,
            TxStateStorage txStateStorage,
            PlacementDriver placementDriver,
            StorageUpdateHandler storageUpdateHandler,
            Schemas schemas,
            ClusterNode localNode,
            MvTableStorage mvTableStorage,
            IndexBuilder indexBuilder,
            SchemaSyncService schemaSyncService,
            CatalogService catalogService,
            CatalogTables catalogTables,
            TablesConfiguration tablesConfig
    ) {
        this.mvDataStorage = mvDataStorage;
        this.raftClient = raftClient;
        this.txManager = txManager;
        this.lockManager = lockManager;
        this.scanRequestExecutor = scanRequestExecutor;
        this.indexesLockers = indexesLockers;
        this.pkIndexStorage = pkIndexStorage;
        this.secondaryIndexStorages = secondaryIndexStorages;
        this.hybridClock = hybridClock;
        this.safeTime = safeTime;
        this.txStateStorage = txStateStorage;
        this.placementDriver = placementDriver;
        this.storageUpdateHandler = storageUpdateHandler;
        this.localNode = localNode;
        this.mvTableStorage = mvTableStorage;
        this.indexBuilder = indexBuilder;
        this.schemaSyncService = schemaSyncService;
        this.catalogService = catalogService;
        this.tablesConfig = tablesConfig;

        this.replicationGroupId = new TablePartitionId(tableId, partId);

        cursors = new ConcurrentSkipListMap<>(IgniteUuid.globalOrderComparator());

<<<<<<< HEAD
        schemaCompatValidator = new SchemaCompatValidator(schemas, catalogTables);
=======
        schemaCompatValidator = new SchemaCompatValidator(schemas);

        TableView tableConfig = findTableView(tablesConfig.tables().value(), tableId);

        assert tableConfig != null;

        pkLength = tableConfig.primaryKey().columns().length;
>>>>>>> a1172c84
    }

    @Override
    public CompletableFuture<?> invoke(ReplicaRequest request, String senderId) {
        if (request instanceof TxStateReplicaRequest) {
            return processTxStateReplicaRequest((TxStateReplicaRequest) request);
        }

        return ensureReplicaIsPrimary(request).thenCompose(isPrimary -> processRequest(request, isPrimary, senderId));
    }

    private CompletableFuture<?> processRequest(ReplicaRequest request, @Nullable Boolean isPrimary, String senderId) {
        if (request instanceof CommittableTxRequest) {
            var req = (CommittableTxRequest) request;

            // Saving state is not needed for full transactions.
            if (!req.full()) {
                txManager.updateTxMeta(req.transactionId(), old -> new TxStateMeta(PENDING, senderId, null));
            }
        }

        if (request instanceof ReadWriteSingleRowReplicaRequest) {
            var req = (ReadWriteSingleRowReplicaRequest) request;

            return appendTxCommand(req.transactionId(), req.requestType(), req.full(), () -> processSingleEntryAction(req, senderId));
        } else if (request instanceof ReadWriteSingleRowPkReplicaRequest) {
            var req = (ReadWriteSingleRowPkReplicaRequest) request;

            return appendTxCommand(req.transactionId(), req.requestType(), req.full(), () -> processSingleEntryAction(req, senderId));
        } else if (request instanceof ReadWriteMultiRowReplicaRequest) {
            var req = (ReadWriteMultiRowReplicaRequest) request;

            return appendTxCommand(req.transactionId(), req.requestType(), req.full(), () -> processMultiEntryAction(req, senderId));
        } else if (request instanceof ReadWriteMultiRowPkReplicaRequest) {
            var req = (ReadWriteMultiRowPkReplicaRequest) request;

            return appendTxCommand(req.transactionId(), req.requestType(), req.full(), () -> processMultiEntryAction(req, senderId));
        } else if (request instanceof ReadWriteSwapRowReplicaRequest) {
            var req = (ReadWriteSwapRowReplicaRequest) request;

            return appendTxCommand(req.transactionId(), req.requestType(), req.full(), () -> processTwoEntriesAction(req, senderId));
        } else if (request instanceof ReadWriteScanRetrieveBatchReplicaRequest) {
            var req = (ReadWriteScanRetrieveBatchReplicaRequest) request;

            // Implicit RW scan can be committed locally on a last batch or error.
            return appendTxCommand(req.transactionId(), RequestType.RW_SCAN, false, () -> processScanRetrieveBatchAction(req, senderId))
                    .handle((rows, err) -> {
                        if (req.full() && (err != null || rows.size() < req.batchSize())) {
                            releaseTxLocks(req.transactionId());
                        }

                        if (err != null) {
                            ExceptionUtils.sneakyThrow(err);
                        }

                        return rows;
                    });
        } else if (request instanceof ReadWriteScanCloseReplicaRequest) {
            processScanCloseAction((ReadWriteScanCloseReplicaRequest) request);

            return completedFuture(null);
        } else if (request instanceof TxFinishReplicaRequest) {
            return processTxFinishAction((TxFinishReplicaRequest) request, senderId);
        } else if (request instanceof TxCleanupReplicaRequest) {
            return processTxCleanupAction((TxCleanupReplicaRequest) request);
        } else if (request instanceof ReadOnlySingleRowPkReplicaRequest) {
            return processReadOnlySingleEntryAction((ReadOnlySingleRowPkReplicaRequest) request, isPrimary);
        } else if (request instanceof ReadOnlyMultiRowPkReplicaRequest) {
            return processReadOnlyMultiEntryAction((ReadOnlyMultiRowPkReplicaRequest) request, isPrimary);
        } else if (request instanceof ReadOnlyScanRetrieveBatchReplicaRequest) {
            return processReadOnlyScanRetrieveBatchAction((ReadOnlyScanRetrieveBatchReplicaRequest) request, isPrimary);
        } else if (request instanceof ReplicaSafeTimeSyncRequest) {
            return processReplicaSafeTimeSyncRequest((ReplicaSafeTimeSyncRequest) request, isPrimary);
        } else {
            throw new UnsupportedReplicaRequestException(request.getClass());
        }
    }

    /**
     * Processes a transaction state request.
     *
     * @param request Transaction state request.
     * @return Result future.
     */
    private CompletableFuture<LeaderOrTxState> processTxStateReplicaRequest(TxStateReplicaRequest request) {
        return raftClient.refreshAndGetLeaderWithTerm()
                .thenCompose(replicaAndTerm -> {
                    Peer leader = replicaAndTerm.leader();

                    if (isLocalPeer(leader)) {
                        CompletableFuture<TxMeta> txStateFut = getTxStateConcurrently(request);

                        return txStateFut.thenApply(txMeta -> new LeaderOrTxState(null, txMeta));
                    } else {
                        return completedFuture(new LeaderOrTxState(leader.consistentId(), null));
                    }
                });
    }

    /**
     * Gets a transaction state or {@code null}, if the transaction is not completed.
     *
     * @param txStateReq Transaction state request.
     * @return Future to transaction state meta or {@code null}.
     */
    private CompletableFuture<TxMeta> getTxStateConcurrently(TxStateReplicaRequest txStateReq) {
        //TODO: IGNITE-20034 review this after the commit timestamp will be provided from a commit request (request.commitTimestamp()).
        CompletableFuture<TxMeta> txStateFut = new CompletableFuture<>();

        txTimestampUpdateMap.compute(txStateReq.txId(), (uuid, fut) -> {
            if (fut != null) {
                fut.thenAccept(txStateFut::complete);
            } else {
                TxMeta txMeta = txStateStorage.get(txStateReq.txId());

                if (txMeta == null) {
                    // All future transactions will be committed after the resolution processed.
                    hybridClock.update(txStateReq.readTimestamp());
                }

                txStateFut.complete(txMeta);
            }

            return null;
        });

        return txStateFut;
    }

    /**
     * Processes retrieve batch for read only transaction.
     *
     * @param request Read only retrieve batch request.
     * @param isPrimary Whether the given replica is primary.
     * @return Result future.
     */
    private CompletableFuture<List<BinaryRow>> processReadOnlyScanRetrieveBatchAction(
            ReadOnlyScanRetrieveBatchReplicaRequest request,
            Boolean isPrimary
    ) {
        requireNonNull(isPrimary);

        UUID txId = request.transactionId();
        int batchCount = request.batchSize();
        HybridTimestamp readTimestamp = request.readTimestamp();

        IgniteUuid cursorId = new IgniteUuid(txId, request.scanId());

        CompletableFuture<Void> safeReadFuture = isPrimaryInTimestamp(isPrimary, readTimestamp) ? completedFuture(null)
                : safeTime.waitFor(readTimestamp);

        if (request.indexToUse() != null) {
            TableSchemaAwareIndexStorage indexStorage = secondaryIndexStorages.get().get(request.indexToUse());

            if (indexStorage == null) {
                throw new AssertionError("Index not found: uuid=" + request.indexToUse());
            }

            if (request.exactKey() != null) {
                assert request.lowerBoundPrefix() == null && request.upperBoundPrefix() == null : "Index lookup doesn't allow bounds.";

                return safeReadFuture.thenCompose(unused -> lookupIndex(request, indexStorage));
            }

            assert indexStorage.storage() instanceof SortedIndexStorage;

            return safeReadFuture.thenCompose(unused -> scanSortedIndex(request, indexStorage));
        }

        return safeReadFuture.thenCompose(unused -> retrieveExactEntriesUntilCursorEmpty(txId, readTimestamp, cursorId, batchCount));
    }

    /**
     * Extracts exact amount of entries, or less if cursor is become empty, from a cursor on the specific time.
     *
     * @param txId Transaction id is used for RW only.
     * @param readTimestamp Timestamp of the moment when that moment when the data will be extracted.
     * @param cursorId Cursor id.
     * @param count Amount of entries which sill be extracted.
     * @return Result future.
     */
    private CompletableFuture<List<BinaryRow>> retrieveExactEntriesUntilCursorEmpty(
            @Nullable UUID txId,
            @Nullable HybridTimestamp readTimestamp,
            IgniteUuid cursorId,
            int count
    ) {
        @SuppressWarnings("resource") PartitionTimestampCursor cursor = (PartitionTimestampCursor) cursors.computeIfAbsent(cursorId,
                id -> mvDataStorage.scan(readTimestamp == null ? HybridTimestamp.MAX_VALUE : readTimestamp));

        var resolutionFuts = new ArrayList<CompletableFuture<BinaryRow>>(count);

        while (resolutionFuts.size() < count && cursor.hasNext()) {
            ReadResult readResult = cursor.next();
            HybridTimestamp newestCommitTimestamp = readResult.newestCommitTimestamp();

            BinaryRow candidate =
                    newestCommitTimestamp == null || !readResult.isWriteIntent() ? null : cursor.committed(newestCommitTimestamp);

            resolutionFuts.add(resolveReadResult(readResult, txId, readTimestamp, () -> candidate));
        }

        return allOf(resolutionFuts.toArray(new CompletableFuture[0])).thenCompose(unused -> {
            var rows = new ArrayList<BinaryRow>(count);

            for (CompletableFuture<BinaryRow> resolutionFut : resolutionFuts) {
                BinaryRow resolvedReadResult = resolutionFut.join();

                if (resolvedReadResult != null) {
                    rows.add(resolvedReadResult);
                }
            }

            if (rows.size() < count && cursor.hasNext()) {
                return retrieveExactEntriesUntilCursorEmpty(txId, readTimestamp, cursorId, count - rows.size()).thenApply(binaryRows -> {
                    rows.addAll(binaryRows);

                    return rows;
                });
            } else {
                return completedFuture(rows);
            }
        });
    }

    /**
     * Extracts exact amount of entries, or less if cursor is become empty, from a cursor on the specific time. Use it for RW.
     *
     * @param txId Transaction id.
     * @param cursorId Cursor id.
     * @return Future finishes with the resolved binary row.
     */
    private CompletableFuture<List<BinaryRow>> retrieveExactEntriesUntilCursorEmpty(UUID txId, IgniteUuid cursorId, int count) {
        return retrieveExactEntriesUntilCursorEmpty(txId, null, cursorId, count).thenCompose(rows -> {
            if (nullOrEmpty(rows)) {
                return completedFuture(Collections.emptyList());
            }

            CompletableFuture<?>[] futs = new CompletableFuture[rows.size()];

            for (int i = 0; i < rows.size(); i++) {
                BinaryRow row = rows.get(i);

                futs[i] = schemaCompatValidator.validateBackwards(row.schemaVersion(), tableId(), txId)
                        .thenCompose(validationResult -> {
                            if (validationResult.isSuccessful()) {
                                return completedFuture(row);
                            } else {
                                throw new IncompatibleSchemaException("Operation failed because schema "
                                        + validationResult.fromSchemaVersion() + " is not backward-compatible with "
                                        + validationResult.toSchemaVersion() + " for table " + validationResult.failedTableId());
                            }
                        });
            }

            return allOf(futs).thenApply((unused) -> rows);
        });
    }

    /**
     * Processes single entry request for read only transaction.
     *
     * @param request Read only single entry request.
     * @param isPrimary Whether the given replica is primary.
     * @return Result future.
     */
    private CompletableFuture<BinaryRow> processReadOnlySingleEntryAction(ReadOnlySingleRowPkReplicaRequest request, Boolean isPrimary) {
        BinaryTuple primaryKey = resolvePk(request.primaryKey());
        HybridTimestamp readTimestamp = request.readTimestamp();

        if (request.requestType() != RequestType.RO_GET) {
            throw new IgniteInternalException(Replicator.REPLICA_COMMON_ERR,
                    format("Unknown single request [actionType={}]", request.requestType()));
        }

        CompletableFuture<Void> safeReadFuture = isPrimaryInTimestamp(isPrimary, readTimestamp) ? completedFuture(null)
                : safeTime.waitFor(request.readTimestamp());

        return safeReadFuture.thenCompose(unused -> resolveRowByPkForReadOnly(primaryKey, readTimestamp));
    }

    /**
     * Checks that the node is primary and {@code timestamp} is already passed in the reference system of the current node.
     *
     * @param isPrimary True if the node is primary, false otherwise.
     * @param timestamp Timestamp to check.
     * @return True if the timestamp is already passed in the reference system of the current node and node is primary, false otherwise.
     */
    private boolean isPrimaryInTimestamp(Boolean isPrimary, HybridTimestamp timestamp) {
        return isPrimary && hybridClock.now().compareTo(timestamp) > 0;
    }

    /**
     * Processes multiple entries request for read only transaction.
     *
     * @param request Read only multiple entries request.
     * @param isPrimary Whether the given replica is primary.
     * @return Result future.
     */
    private CompletableFuture<List<BinaryRow>> processReadOnlyMultiEntryAction(
            ReadOnlyMultiRowPkReplicaRequest request,
            Boolean isPrimary
    ) {
        List<BinaryTuple> primaryKeys = resolvePks(request.primaryKeys());
        HybridTimestamp readTimestamp = request.readTimestamp();

        if (request.requestType() != RequestType.RO_GET_ALL) {
            throw new IgniteInternalException(Replicator.REPLICA_COMMON_ERR,
                    format("Unknown single request [actionType={}]", request.requestType()));
        }

        CompletableFuture<Void> safeReadFuture = isPrimaryInTimestamp(isPrimary, readTimestamp) ? completedFuture(null)
                : safeTime.waitFor(request.readTimestamp());

        return safeReadFuture.thenCompose(unused -> {
            CompletableFuture<BinaryRow>[] resolutionFuts = new CompletableFuture[primaryKeys.size()];

            for (int i = 0; i < primaryKeys.size(); i++) {
                resolutionFuts[i] = resolveRowByPkForReadOnly(primaryKeys.get(i), readTimestamp);
            }

            return allOf(resolutionFuts).thenApply(unused1 -> {
                var result = new ArrayList<BinaryRow>(resolutionFuts.length);

                for (CompletableFuture<BinaryRow> resolutionFut : resolutionFuts) {
                    BinaryRow resolvedReadResult = resolutionFut.join();

                    result.add(resolvedReadResult);
                }

                return result;
            });
        });
    }

    /**
     * Handler to process {@link ReplicaSafeTimeSyncRequest}.
     *
     * @param request Request.
     * @param isPrimary Whether is primary replica.
     * @return Future.
     */
    private CompletableFuture<Void> processReplicaSafeTimeSyncRequest(ReplicaSafeTimeSyncRequest request, Boolean isPrimary) {
        requireNonNull(isPrimary);

        if (!isPrimary) {
            return completedFuture(null);
        }

        return raftClient.run(REPLICA_MESSAGES_FACTORY.safeTimeSyncCommand().safeTimeLong(hybridClock.nowLong()).build());
    }

    /**
     * Close all cursors connected with a transaction.
     *
     * @param txId Transaction id.
     * @throws Exception When an issue happens on cursor closing.
     */
    private void closeAllTransactionCursors(UUID txId) {
        var lowCursorId = new IgniteUuid(txId, Long.MIN_VALUE);
        var upperCursorId = new IgniteUuid(txId, Long.MAX_VALUE);

        Map<IgniteUuid, ? extends Cursor<?>> txCursors = cursors.subMap(lowCursorId, true, upperCursorId, true);

        ReplicationException ex = null;

        for (AutoCloseable cursor : txCursors.values()) {
            try {
                cursor.close();
            } catch (Exception e) {
                if (ex == null) {
                    ex = new ReplicationException(Replicator.REPLICA_COMMON_ERR,
                            format("Close cursor exception [replicaGrpId={}, msg={}]", replicationGroupId,
                                    e.getMessage()), e);
                } else {
                    ex.addSuppressed(e);
                }
            }
        }

        txCursors.clear();

        if (ex != null) {
            throw ex;
        }
    }

    /**
     * Processes scan close request.
     *
     * @param request Scan close request operation.
     */
    private void processScanCloseAction(ReadWriteScanCloseReplicaRequest request) {
        UUID txId = request.transactionId();

        IgniteUuid cursorId = new IgniteUuid(txId, request.scanId());

        Cursor<?> cursor = cursors.remove(cursorId);

        if (cursor != null) {
            try {
                cursor.close();
            } catch (Exception e) {
                throw new ReplicationException(Replicator.REPLICA_COMMON_ERR,
                        format("Close cursor exception [replicaGrpId={}, msg={}]", replicationGroupId,
                                e.getMessage()), e);
            }
        }
    }

    /**
     * Processes scan retrieve batch request.
     *
     * @param request Scan retrieve batch request operation.
     * @return Listener response.
     */
    private CompletableFuture<ActionResult<List<BinaryRow>>> processScanRetrieveBatchAction(
            ReadWriteScanRetrieveBatchReplicaRequest request,
            String txCoordinatorId
    ) {
        if (request.indexToUse() != null) {
            TableSchemaAwareIndexStorage indexStorage = secondaryIndexStorages.get().get(request.indexToUse());

            if (indexStorage == null) {
                throw new AssertionError("Index not found: uuid=" + request.indexToUse());
            }

            if (request.exactKey() != null) {
                assert request.lowerBoundPrefix() == null && request.upperBoundPrefix() == null : "Index lookup doesn't allow bounds.";

                return lookupIndex(request, indexStorage.storage())
                        .thenApply(PartitionReplicaListener::didNoWrites);
            }

            assert indexStorage.storage() instanceof SortedIndexStorage;

            return scanSortedIndex(request, indexStorage)
                    .thenApply(PartitionReplicaListener::didNoWrites);
        }

        UUID txId = request.transactionId();
        int batchCount = request.batchSize();

        IgniteUuid cursorId = new IgniteUuid(txId, request.scanId());

        return lockManager.acquire(txId, new LockKey(tableId()), LockMode.S)
                .thenCompose(tblLock -> retrieveExactEntriesUntilCursorEmpty(txId, cursorId, batchCount))
                .thenApply(PartitionReplicaListener::didNoWrites);
    }

    /**
     * Lookup sorted index in RO tx.
     *
     * @param request Index scan request.
     * @param schemaAwareIndexStorage Index storage.
     * @return Operation future.
     */
    private CompletableFuture<List<BinaryRow>> lookupIndex(
            ReadOnlyScanRetrieveBatchReplicaRequest request,
            TableSchemaAwareIndexStorage schemaAwareIndexStorage
    ) {
        IndexStorage indexStorage = schemaAwareIndexStorage.storage();

        int batchCount = request.batchSize();
        HybridTimestamp timestamp = request.readTimestamp();

        IgniteUuid cursorId = new IgniteUuid(request.transactionId(), request.scanId());

        BinaryTuple key = request.exactKey().asBinaryTuple();

        Cursor<RowId> cursor = (Cursor<RowId>) cursors.computeIfAbsent(cursorId,
                id -> indexStorage.get(key));

        var result = new ArrayList<BinaryRow>(batchCount);

        Cursor<IndexRow> indexRowCursor = CursorUtils.map(cursor, rowId -> new IndexRowImpl(key, rowId));

        return continueReadOnlyIndexScan(schemaAwareIndexStorage, indexRowCursor, timestamp, batchCount, result)
                .thenCompose(ignore -> completedFuture(result));
    }

    private CompletableFuture<List<BinaryRow>> lookupIndex(
            ReadWriteScanRetrieveBatchReplicaRequest request,
            IndexStorage indexStorage
    ) {
        UUID txId = request.transactionId();
        int batchCount = request.batchSize();

        IgniteUuid cursorId = new IgniteUuid(txId, request.scanId());

        Integer indexId = request.indexToUse();

        BinaryTuple exactKey = request.exactKey().asBinaryTuple();

        return lockManager.acquire(txId, new LockKey(indexId), LockMode.IS).thenCompose(idxLock -> { // Index IS lock
            return lockManager.acquire(txId, new LockKey(tableId()), LockMode.IS).thenCompose(tblLock -> { // Table IS lock
                return lockManager.acquire(txId, new LockKey(indexId, exactKey.byteBuffer()), LockMode.S)
                        .thenCompose(indRowLock -> { // Hash index bucket S lock
                            Cursor<RowId> cursor = (Cursor<RowId>) cursors.computeIfAbsent(cursorId, id -> indexStorage.get(exactKey));

                            var result = new ArrayList<BinaryRow>(batchCount);

                            return continueIndexLookup(txId, cursor, batchCount, result)
                                    .thenApply(ignore -> result);
                        });
            });
        });
    }

    /**
     * Scans sorted index in RW tx.
     *
     * @param request Index scan request.
     * @param schemaAwareIndexStorage Sorted index storage.
     * @return Operation future.
     */
    private CompletableFuture<List<BinaryRow>> scanSortedIndex(
            ReadWriteScanRetrieveBatchReplicaRequest request,
            TableSchemaAwareIndexStorage schemaAwareIndexStorage
    ) {
        var indexStorage = (SortedIndexStorage) schemaAwareIndexStorage.storage();

        UUID txId = request.transactionId();
        int batchCount = request.batchSize();

        IgniteUuid cursorId = new IgniteUuid(txId, request.scanId());

        Integer indexId = request.indexToUse();

        BinaryTupleMessage lowerBoundMessage = request.lowerBoundPrefix();
        BinaryTupleMessage upperBoundMessage = request.upperBoundPrefix();

        BinaryTuplePrefix lowerBound = lowerBoundMessage == null ? null : lowerBoundMessage.asBinaryTuplePrefix();
        BinaryTuplePrefix upperBound = upperBoundMessage == null ? null : upperBoundMessage.asBinaryTuplePrefix();

        int flags = request.flags();

        return lockManager.acquire(txId, new LockKey(indexId), LockMode.IS).thenCompose(idxLock -> { // Index IS lock
            return lockManager.acquire(txId, new LockKey(tableId()), LockMode.IS).thenCompose(tblLock -> { // Table IS lock
                var comparator = new BinaryTupleComparator(indexStorage.indexDescriptor().columns());

                Predicate<IndexRow> isUpperBoundAchieved = indexRow -> {
                    if (indexRow == null) {
                        return true;
                    }

                    if (upperBound == null) {
                        return false;
                    }

                    ByteBuffer buffer = upperBound.byteBuffer();

                    if ((flags & SortedIndexStorage.LESS_OR_EQUAL) != 0) {
                        byte boundFlags = buffer.get(0);

                        buffer.put(0, (byte) (boundFlags | BinaryTupleCommon.EQUALITY_FLAG));
                    }

                    return comparator.compare(indexRow.indexColumns().byteBuffer(), buffer) >= 0;
                };

                Cursor<IndexRow> cursor = (Cursor<IndexRow>) cursors.computeIfAbsent(cursorId,
                        id -> indexStorage.scan(
                                lowerBound,
                                // We have to handle upperBound on a level of replication listener,
                                // for correctness of taking of a range lock.
                                null,
                                flags
                        ));

                SortedIndexLocker indexLocker = (SortedIndexLocker) indexesLockers.get().get(indexId);

                var result = new ArrayList<BinaryRow>(batchCount);

                return continueIndexScan(txId, schemaAwareIndexStorage, indexLocker, cursor, batchCount, result, isUpperBoundAchieved)
                        .thenApply(ignore -> result);
            });
        });
    }

    /**
     * Scans sorted index in RO tx.
     *
     * @param request Index scan request.
     * @param schemaAwareIndexStorage Sorted index storage.
     * @return Operation future.
     */
    private CompletableFuture<List<BinaryRow>> scanSortedIndex(
            ReadOnlyScanRetrieveBatchReplicaRequest request,
            TableSchemaAwareIndexStorage schemaAwareIndexStorage
    ) {
        var indexStorage = (SortedIndexStorage) schemaAwareIndexStorage.storage();

        UUID txId = request.transactionId();
        int batchCount = request.batchSize();
        HybridTimestamp timestamp = request.readTimestamp();

        IgniteUuid cursorId = new IgniteUuid(txId, request.scanId());

        BinaryTupleMessage lowerBoundMessage = request.lowerBoundPrefix();
        BinaryTupleMessage upperBoundMessage = request.upperBoundPrefix();

        BinaryTuplePrefix lowerBound = lowerBoundMessage == null ? null : lowerBoundMessage.asBinaryTuplePrefix();
        BinaryTuplePrefix upperBound = upperBoundMessage == null ? null : upperBoundMessage.asBinaryTuplePrefix();

        int flags = request.flags();

        Cursor<IndexRow> cursor = (Cursor<IndexRow>) cursors.computeIfAbsent(cursorId,
                id -> indexStorage.scan(
                        lowerBound,
                        upperBound,
                        flags
                ));

        var result = new ArrayList<BinaryRow>(batchCount);

        return continueReadOnlyIndexScan(schemaAwareIndexStorage, cursor, timestamp, batchCount, result)
                .thenApply(ignore -> result);
    }

    private CompletableFuture<Void> continueReadOnlyIndexScan(
            TableSchemaAwareIndexStorage schemaAwareIndexStorage,
            Cursor<IndexRow> cursor,
            HybridTimestamp timestamp,
            int batchSize,
            List<BinaryRow> result
    ) {
        if (result.size() >= batchSize || !cursor.hasNext()) {
            return completedFuture(null);
        }

        IndexRow indexRow = cursor.next();

        RowId rowId = indexRow.rowId();

        return resolvePlainReadResult(rowId, null, timestamp).thenComposeAsync(resolvedReadResult -> {
            if (resolvedReadResult != null && indexRowMatches(indexRow, resolvedReadResult, schemaAwareIndexStorage)) {
                result.add(resolvedReadResult);
            }

            return continueReadOnlyIndexScan(schemaAwareIndexStorage, cursor, timestamp, batchSize, result);
        }, scanRequestExecutor);
    }

    /**
     * Index scan loop. Retrieves next row from index, takes locks, fetches associated data row and collects to the result.
     *
     * @param txId Transaction id.
     * @param schemaAwareIndexStorage Index storage.
     * @param indexLocker Index locker.
     * @param indexCursor Index cursor.
     * @param batchSize Batch size.
     * @param result Result collection.
     * @param isUpperBoundAchieved Function to stop on upper bound.
     * @return Future.
     */
    private CompletableFuture<Void> continueIndexScan(
            UUID txId,
            TableSchemaAwareIndexStorage schemaAwareIndexStorage,
            SortedIndexLocker indexLocker,
            Cursor<IndexRow> indexCursor,
            int batchSize,
            List<BinaryRow> result,
            Predicate<IndexRow> isUpperBoundAchieved
    ) {
        if (result.size() == batchSize) { // Batch is full, exit loop.
            return completedFuture(null);
        }

        return indexLocker.locksForScan(txId, indexCursor)
                .thenCompose(currentRow -> { // Index row S lock
                    if (isUpperBoundAchieved.test(currentRow)) {
                        return completedFuture(null); // End of range reached. Exit loop.
                    }

                    RowId rowId = currentRow.rowId();

                    return lockManager.acquire(txId, new LockKey(tableId(), rowId), LockMode.S)
                            .thenComposeAsync(rowLock -> { // Table row S lock
                                return resolvePlainReadResult(rowId, txId).thenCompose(resolvedReadResult -> {
                                    if (resolvedReadResult != null) {
                                        if (indexRowMatches(currentRow, resolvedReadResult, schemaAwareIndexStorage)) {
                                            result.add(resolvedReadResult);
                                        }
                                    }

                                    // Proceed scan.
                                    return continueIndexScan(
                                            txId,
                                            schemaAwareIndexStorage,
                                            indexLocker,
                                            indexCursor,
                                            batchSize,
                                            result,
                                            isUpperBoundAchieved
                                    );
                                });
                            }, scanRequestExecutor);
                });
    }

    /**
     * Checks whether passed index row corresponds to the binary row.
     *
     * @param indexRow Index row, read from index storage.
     * @param binaryRow Binary row, read from MV storage.
     * @param schemaAwareIndexStorage Schema aware index storage, to resolve values of indexed columns in a binary row.
     * @return {@code true} if index row matches the binary row, {@code false} otherwise.
     */
    private static boolean indexRowMatches(IndexRow indexRow, BinaryRow binaryRow, TableSchemaAwareIndexStorage schemaAwareIndexStorage) {
        BinaryTuple actualIndexRow = schemaAwareIndexStorage.indexRowResolver().extractColumns(binaryRow);

        return indexRow.indexColumns().byteBuffer().equals(actualIndexRow.byteBuffer());
    }

    private CompletableFuture<Void> continueIndexLookup(
            UUID txId,
            Cursor<RowId> indexCursor,
            int batchSize,
            List<BinaryRow> result
    ) {
        if (result.size() >= batchSize || !indexCursor.hasNext()) {
            return completedFuture(null);
        }

        RowId rowId = indexCursor.next();

        return lockManager.acquire(txId, new LockKey(tableId(), rowId), LockMode.S)
                .thenComposeAsync(rowLock -> { // Table row S lock
                    return resolvePlainReadResult(rowId, txId).thenCompose(resolvedReadResult -> {
                        if (resolvedReadResult != null) {
                            result.add(resolvedReadResult);
                        }

                        // Proceed lookup.
                        return continueIndexLookup(txId, indexCursor, batchSize, result);
                    });
                }, scanRequestExecutor);
    }

    /**
     * Resolves a result received from a direct storage read.
     *
     * @param rowId Row id to resolve.
     * @param txId Transaction id is used for RW only.
     * @param timestamp Read timestamp.
     * @return Future finishes with the resolved binary row.
     */
    private CompletableFuture<BinaryRow> resolvePlainReadResult(RowId rowId, @Nullable UUID txId, @Nullable HybridTimestamp timestamp) {
        ReadResult readResult = mvDataStorage.read(rowId, timestamp == null ? HybridTimestamp.MAX_VALUE : timestamp);

        return resolveReadResult(readResult, txId, timestamp, () -> {
            if (readResult.newestCommitTimestamp() == null) {
                return null;
            }

            ReadResult committedReadResult = mvDataStorage.read(rowId, readResult.newestCommitTimestamp());

            assert !committedReadResult.isWriteIntent() :
                    "The result is not committed [rowId=" + rowId + ", timestamp="
                            + readResult.newestCommitTimestamp() + ']';

            return committedReadResult.binaryRow();
        });
    }

    /**
     * Resolves a result received from a direct storage read. Use it for RW.
     *
     * @param rowId Row id.
     * @param txId Transaction id.
     * @return Future finishes with the resolved binary row.
     */
    private CompletableFuture<BinaryRow> resolvePlainReadResult(RowId rowId, UUID txId) {
        return resolvePlainReadResult(rowId, txId, null).thenCompose(row -> {
            if (row == null) {
                return completedFuture(null);
            }

            return schemaCompatValidator.validateBackwards(row.schemaVersion(), tableId(), txId)
                    .thenApply(validationResult -> {
                        if (validationResult.isSuccessful()) {
                            return row;
                        } else {
                            throw new IncompatibleSchemaException("Operation failed because schema "
                                    + validationResult.fromSchemaVersion() + " is not backward-compatible with "
                                    + validationResult.toSchemaVersion() + " for table " + validationResult.failedTableId());
                        }
                    });
        });
    }

    private CompletableFuture<Void> continueReadOnlyIndexLookup(
            Cursor<RowId> indexCursor,
            HybridTimestamp timestamp,
            int batchSize,
            List<BinaryRow> result
    ) {
        if (result.size() >= batchSize || !indexCursor.hasNext()) {
            return completedFuture(null);
        }

        RowId rowId = indexCursor.next();

        return resolvePlainReadResult(rowId, null, timestamp).thenComposeAsync(resolvedReadResult -> {
            if (resolvedReadResult != null) {
                result.add(resolvedReadResult);
            }

            return continueReadOnlyIndexLookup(indexCursor, timestamp, batchSize, result);
        }, scanRequestExecutor);
    }

    /**
     * Processes transaction finish request.
     * <ol>
     *     <li>Get commit timestamp from finish replica request.</li>
     *     <li>If attempting a commit, validate commit (and, if not valid, switch to abort)</li>
     *     <li>Run specific raft {@code FinishTxCommand} command, that will apply txn state to corresponding txStateStorage.</li>
     *     <li>Send cleanup requests to all enlisted primary replicas.</li>
     * </ol>
     *
     * @param request Transaction finish request.
     * @param txCoordinatorId Transaction coordinator id.
     * @return future result of the operation.
     */
    // TODO: need to properly handle primary replica changes https://issues.apache.org/jira/browse/IGNITE-17615
    private CompletableFuture<Void> processTxFinishAction(TxFinishReplicaRequest request, String txCoordinatorId) {
        List<TablePartitionId> aggregatedGroupIds = request.groups().values().stream()
                .flatMap(List::stream)
                .map(IgniteBiTuple::get1)
                .collect(toList());

        UUID txId = request.txId();

        if (request.commit()) {
            return schemaCompatValidator.validateForward(txId, aggregatedGroupIds, request.commitTimestamp())
                    .thenCompose(validationResult -> {
                        return finishAndCleanup(request, validationResult.isSuccessful(), aggregatedGroupIds, txId, txCoordinatorId)
                                .thenAccept(unused -> throwIfSchemaValidationOnCommitFailed(validationResult));
                    });
        } else {
            // Aborting.
            return finishAndCleanup(request, false, aggregatedGroupIds, txId, txCoordinatorId);
        }
    }

    private static void throwIfSchemaValidationOnCommitFailed(CompatValidationResult validationResult) {
        if (!validationResult.isSuccessful()) {
            throw new IncompatibleSchemaAbortException("Commit failed because schema "
                    + validationResult.fromSchemaVersion() + " is not forward-compatible with "
                    + validationResult.toSchemaVersion() + " for table " + validationResult.failedTableId());
        }
    }

    private CompletableFuture<Void> finishAndCleanup(
            TxFinishReplicaRequest request,
            boolean commit,
            List<TablePartitionId> aggregatedGroupIds,
            UUID txId,
            String txCoordinatorId
    ) {
        CompletableFuture<?> changeStateFuture = finishTransaction(aggregatedGroupIds, txId, commit, txCoordinatorId);

        // TODO: https://issues.apache.org/jira/browse/IGNITE-17578 Cleanup process should be asynchronous.
        CompletableFuture<?>[] cleanupFutures = new CompletableFuture[request.groups().size()];
        AtomicInteger cleanupFuturesCnt = new AtomicInteger(0);

        request.groups().forEach(
                (recipientNode, tablePartitionIds) ->
                        cleanupFutures[cleanupFuturesCnt.getAndIncrement()] = changeStateFuture.thenCompose(ignored ->
                                txManager.cleanup(
                                        recipientNode,
                                        tablePartitionIds,
                                        txId,
                                        commit,
                                        request.commitTimestamp()
                                )
                        )
        );

        return allOf(cleanupFutures);
    }

    /**
     * Finishes a transaction.
     *
     * @param aggregatedGroupIds Partition identifies which are enlisted in the transaction.
     * @param txId Transaction id.
     * @param commit True is the transaction is committed, false otherwise.
     * @param txCoordinatorId Transaction coordinator id.
     * @return Future to wait of the finish.
     */
    private CompletableFuture<Object> finishTransaction(
            List<TablePartitionId> aggregatedGroupIds,
            UUID txId,
            boolean commit,
            String txCoordinatorId
    ) {
        // TODO: IGNITE-20034 Timestamp from request is not using until the issue has not been fixed (request.commitTimestamp())
        var fut = new CompletableFuture<TxMeta>();

        txTimestampUpdateMap.put(txId, fut);

        HybridTimestamp currentTimestamp = hybridClock.now();
        HybridTimestamp commitTimestamp = commit ? currentTimestamp : null;

        return reliableCatalogVersionFor(currentTimestamp)
                .thenApply(catalogVersion -> {
                    FinishTxCommandBuilder finishTxCmdBldr = MSG_FACTORY.finishTxCommand()
                            .txId(txId)
                            .commit(commit)
                            .safeTimeLong(currentTimestamp.longValue())
                            .txCoordinatorId(txCoordinatorId)
                            .requiredCatalogVersion(catalogVersion)
                            .tablePartitionIds(
                                    aggregatedGroupIds.stream()
                                            .map(PartitionReplicaListener::tablePartitionId)
                                            .collect(toList())
                            );

                    if (commit) {
                        finishTxCmdBldr.commitTimestampLong(commitTimestamp.longValue());
                    }

                    return finishTxCmdBldr.build();
                })
                .thenCompose(raftClient::run)
                .whenComplete((o, throwable) -> {
                    TxState txState = commit ? COMMITED : ABORTED;

                    fut.complete(new TxMeta(txState, aggregatedGroupIds, commitTimestamp));

                    markFinished(txId, txState, commitTimestamp);

                    txTimestampUpdateMap.remove(txId);
                });
    }


    /**
     * Processes transaction cleanup request:
     * <ol>
     *     <li>Waits for finishing of local transactional operations;</li>
     *     <li>Runs asynchronously the specific raft {@code TxCleanupCommand} command, that will convert all pending entries(writeIntents)
     *     to either regular values({@link TxState#COMMITED}) or removing them ({@link TxState#ABORTED});</li>
     *     <li>Releases all locks that were held on local Replica by given transaction.</li>
     * </ol>
     * This operation is idempotent, so it's safe to retry it.
     *
     * @param request Transaction cleanup request.
     * @return CompletableFuture of void.
     */
    // TODO: need to properly handle primary replica changes https://issues.apache.org/jira/browse/IGNITE-17615
    private CompletableFuture<Void> processTxCleanupAction(TxCleanupReplicaRequest request) {
        try {
            closeAllTransactionCursors(request.txId());
        } catch (Exception e) {
            return failedFuture(e);
        }

        TxState txState = request.commit() ? COMMITED : ABORTED;

        markFinished(request.txId(), txState, request.commitTimestamp());

        List<CompletableFuture<?>> txUpdateFutures = new ArrayList<>();
        List<CompletableFuture<?>> txReadFutures = new ArrayList<>();

        // TODO https://issues.apache.org/jira/browse/IGNITE-18617
        txCleanupReadyFutures.compute(request.txId(), (id, txOps) -> {
            if (txOps == null) {
                txOps = new TxCleanupReadyFutureList();
            }

            txOps.futures.forEach((opType, futures) -> {
                if (opType.isRwRead()) {
                    txReadFutures.addAll(futures);
                } else {
                    txUpdateFutures.addAll(futures);
                }
            });

            txOps.futures.clear();

            txOps.state = txState;

            return txOps;
        });

        if (txUpdateFutures.isEmpty()) {
            if (!txReadFutures.isEmpty()) {
                return allOffFuturesExceptionIgnored(txReadFutures, request)
                        .thenRun(() -> releaseTxLocks(request.txId()));
            }

            return completedFuture(null);
        }

        return allOffFuturesExceptionIgnored(txUpdateFutures, request).thenCompose(v -> {
            long commandTimestamp = hybridClock.nowLong();

            return reliableCatalogVersionFor(hybridTimestamp(commandTimestamp))
                    .thenCompose(catalogVersion -> {
                        TxCleanupCommand txCleanupCmd = MSG_FACTORY.txCleanupCommand()
                                .txId(request.txId())
                                .commit(request.commit())
                                .commitTimestampLong(request.commitTimestampLong())
                                .safeTimeLong(commandTimestamp)
                                .txCoordinatorId(getTxCoordinatorId(request.txId()))
                                .requiredCatalogVersion(catalogVersion)
                                .build();

                        storageUpdateHandler.handleTransactionCleanup(request.txId(), request.commit(), request.commitTimestamp());

                        raftClient.run(txCleanupCmd)
                                .exceptionally(e -> {
                                    LOG.warn("Failed to complete transaction cleanup command [txId=" + request.txId() + ']', e);

                                    return completedFuture(null);
                                });

                        return allOffFuturesExceptionIgnored(txReadFutures, request)
                                .thenRun(() -> releaseTxLocks(request.txId()));
                    });
        });
    }

    private String getTxCoordinatorId(UUID txId) {
        TxStateMeta meta = txManager.stateMeta(txId);

        assert meta != null : "Trying to cleanup a transaction that was not enlisted, txId=" + txId;

        return meta.txCoordinatorId();
    }

    /**
     * Creates a future that waits all transaction operations are completed.
     *
     * @param txFutures Transaction operation futures.
     * @param request Cleanup request.
     * @return The future completes when all futures in passed list are completed.
     */
    private static CompletableFuture<Void> allOffFuturesExceptionIgnored(List<CompletableFuture<?>> txFutures,
            TxCleanupReplicaRequest request) {
        return allOf(txFutures.toArray(new CompletableFuture<?>[0]))
                .exceptionally(e -> {
                    assert !request.commit() :
                            "Transaction is committing, but an operation has completed with exception [txId=" + request.txId()
                                    + ", err=" + e.getMessage() + ']';

                    return null;
                });
    }

    private void releaseTxLocks(UUID txId) {
        lockManager.locks(txId).forEachRemaining(lockManager::release);
    }

    /**
     * Finds the row and its identifier by given pk search row.
     *
     * @param pk Binary Tuple representing a primary key.
     * @param txId An identifier of the transaction regarding which we need to resolve the given row.
     * @param action An action to perform on a resolved row.
     * @param <T> A type of the value returned by action.
     * @return A future object representing the result of the given action.
     */
    private <T> CompletableFuture<T> resolveRowByPk(
            BinaryTuple pk,
            UUID txId,
            BiFunction<@Nullable RowId, @Nullable BinaryRow, CompletableFuture<T>> action
    ) {
        IndexLocker pkLocker = indexesLockers.get().get(pkIndexStorage.get().id());

        assert pkLocker != null;

        return pkLocker.locksForLookupByKey(txId, pk)
                .thenCompose(ignored -> {

                    boolean cursorClosureSetUp = false;
                    Cursor<RowId> cursor = null;

                    try {
                        cursor = getFromPkIndex(pk);

                        Cursor<RowId> finalCursor = cursor;
                        CompletableFuture<T> resolvingFuture = continueResolvingByPk(cursor, txId, action)
                                .whenComplete((res, ex) -> finalCursor.close());

                        cursorClosureSetUp = true;

                        return resolvingFuture;
                    } finally {
                        if (!cursorClosureSetUp && cursor != null) {
                            cursor.close();
                        }
                    }
                });
    }

    private <T> CompletableFuture<T> continueResolvingByPk(
            Cursor<RowId> cursor,
            UUID txId,
            BiFunction<@Nullable RowId, @Nullable BinaryRow, CompletableFuture<T>> action
    ) {
        if (!cursor.hasNext()) {
            return action.apply(null, null);
        }

        RowId rowId = cursor.next();

        return resolvePlainReadResult(rowId, txId).thenCompose(row -> {
            if (row != null) {
                return action.apply(rowId, row);
            } else {
                return continueResolvingByPk(cursor, txId, action);
            }
        });

    }

    /**
     * Appends an operation to prevent the race between commit/rollback and the operation execution.
     *
     * @param txId Transaction id.
     * @param cmdType Command type.
     * @param full {@code True} if a full transaction and can be immediately committed.
     * @param op Operation closure.
     * @param <T> Type of execution result.
     * @return A future object representing the result of the given operation.
     */
    private <T> CompletableFuture<T> appendTxCommand(
            UUID txId,
            RequestType cmdType,
            boolean full,
            Supplier<CompletableFuture<ActionResult<T>>> op
    ) {
        var fut = new CompletableFuture<T>();

        if (!full) {
            txCleanupReadyFutures.compute(txId, (id, txOps) -> {
                if (txOps == null) {
                    txOps = new TxCleanupReadyFutureList();
                }

                if (txOps.state == ABORTED || txOps.state == COMMITED) {
                    fut.completeExceptionally(
                            new TransactionException(TX_FAILED_READ_WRITE_OPERATION_ERR, "Transaction is already finished."));
                } else {
                    txOps.futures.computeIfAbsent(cmdType, type -> new ArrayList<>()).add(fut);
                }

                return txOps;
            });
        }

        if (!fut.isDone()) {
            validateAtTsIfRwRead(txId, cmdType)
                    .thenCompose(unused -> op.get())
                    // Write actions do ts-dependent validations after taking locks. If it turned out that nothing has to be written,
                    // then no lock is taken and, hence, no ts-dependent validations are invoked. But, as such validations
                    // must be invoked for any write, we do it here.
                    .thenCompose(actionResult -> validateAtTsIfWriteDidNotDoTsValidation(actionResult, txId, cmdType))
                    .whenComplete((v, th) -> {
                        if (full) { // Fast unlock.
                            releaseTxLocks(txId);
                        }

                        if (th != null) {
                            fut.completeExceptionally(th);
                        } else {
                            fut.complete(v);
                        }
                    });
        }

        return fut;
    }

    private CompletableFuture<Void> validateAtTsIfRwRead(UUID txId, RequestType cmdType) {
        return cmdType.isRwRead() ? chooseOpTsAndValidateAtIt(txId) : completedFuture(null);
    }

    private <T> CompletableFuture<T> validateAtTsIfWriteDidNotDoTsValidation(ActionResult<T> actionResult, UUID txId, RequestType cmdType) {
        if (cmdType.isWrite() && !actionResult.didWrites) {
            return chooseOpTsAndValidateAtIt(txId)
                    .thenApply(unused -> actionResult.result);
        } else {
            return completedFuture(actionResult.result);
        }
    }

    /**
     * Finds the row and its identifier by given pk search row.
     *
     * @param pk Binary Tuple bytes representing a primary key.
     * @param ts A timestamp regarding which we need to resolve the given row.
     * @return Result of the given action.
     */
    private CompletableFuture<BinaryRow> resolveRowByPkForReadOnly(BinaryTuple pk, HybridTimestamp ts) {
        try (Cursor<RowId> cursor = getFromPkIndex(pk)) {
            List<ReadResult> candidates = new ArrayList<>();

            for (RowId rowId : cursor) {
                ReadResult readResult = mvDataStorage.read(rowId, ts);

                if (!readResult.isEmpty() || readResult.isWriteIntent()) {
                    candidates.add(readResult);
                }
            }

            if (candidates.isEmpty()) {
                return completedFuture(null);
            }

            // TODO https://issues.apache.org/jira/browse/IGNITE-18767 scan of multiple write intents should not be needed
            List<ReadResult> writeIntents = filter(candidates, ReadResult::isWriteIntent);

            if (!writeIntents.isEmpty()) {
                ReadResult writeIntent = writeIntents.get(0);

                // Assume that all write intents for the same key belong to the same transaction, as the key should be exclusively locked.
                // This means that we can just resolve the state of this transaction.
                checkWriteIntentsBelongSameTx(writeIntents);

                return resolveTxState(
                        new TablePartitionId(writeIntent.commitTableId(), writeIntent.commitPartitionId()),
                        writeIntent.transactionId(),
                        ts)
                        .thenApply(readLastCommitted -> {
                            if (readLastCommitted) {
                                for (ReadResult wi : writeIntents) {
                                    HybridTimestamp newestCommitTimestamp = wi.newestCommitTimestamp();

                                    if (newestCommitTimestamp == null) {
                                        continue;
                                    }

                                    ReadResult committedReadResult = mvDataStorage.read(wi.rowId(), newestCommitTimestamp);

                                    assert !committedReadResult.isWriteIntent() :
                                            "The result is not committed [rowId=" + wi.rowId() + ", timestamp="
                                                    + newestCommitTimestamp + ']';

                                    return committedReadResult.binaryRow();
                                }

                                return findAny(candidates, c -> !c.isWriteIntent() && !c.isEmpty()).map(ReadResult::binaryRow)
                                        .orElse(null);
                            } else {
                                return findAny(writeIntents, wi -> !wi.isEmpty()).map(ReadResult::binaryRow)
                                        .orElse(null);
                            }
                        });
            } else {
                BinaryRow result = findAny(candidates, r -> !r.isEmpty()).map(ReadResult::binaryRow)
                        .orElse(null);

                return completedFuture(result);
            }
        } catch (Exception e) {
            throw new IgniteInternalException(Replicator.REPLICA_COMMON_ERR,
                    format("Unable to close cursor [tableId={}]", tableId()), e);
        }
    }

    /**
     * Check that all given write intents belong to the same transaction.
     *
     * @param writeIntents Write intents.
     */
    private static void checkWriteIntentsBelongSameTx(Collection<ReadResult> writeIntents) {
        ReadResult writeIntent = findAny(writeIntents).orElseThrow();

        for (ReadResult wi : writeIntents) {
            assert Objects.equals(wi.transactionId(), writeIntent.transactionId())
                    : "Unexpected write intent, tx1=" + writeIntent.transactionId() + ", tx2=" + wi.transactionId();

            assert Objects.equals(wi.commitTableId(), writeIntent.commitTableId())
                    : "Unexpected write intent, commitTableId1=" + writeIntent.commitTableId() + ", commitTableId2=" + wi.commitTableId();

            assert wi.commitPartitionId() == writeIntent.commitPartitionId()
                    : "Unexpected write intent, commitPartitionId1=" + writeIntent.commitPartitionId()
                    + ", commitPartitionId2=" + wi.commitPartitionId();
        }
    }

    /**
     * Tests row values for equality.
     *
     * @param row Row.
     * @param row2 Row.
     * @return {@code true} if rows are equal.
     */
    private static boolean equalValues(BinaryRow row, BinaryRow row2) {
        return row.tupleSlice().compareTo(row2.tupleSlice()) == 0;
    }

    /**
     * Precesses multi request.
     *
     * @param request Multi request operation.
     * @param txCoordinatorId Transaction coordinator id.
     * @return Listener response.
     */
<<<<<<< HEAD
    private CompletableFuture<ActionResult<Object>> processMultiEntryAction(
            ReadWriteMultiRowReplicaRequest request, String txCoordinatorId
    ) {
=======
    private CompletableFuture<?> processMultiEntryAction(ReadWriteMultiRowReplicaRequest request, String txCoordinatorId) {
>>>>>>> a1172c84
        UUID txId = request.transactionId();
        TablePartitionId committedPartitionId = request.commitPartitionId().asTablePartitionId();
        List<BinaryRow> searchRows = request.binaryRows();

        assert committedPartitionId != null : "Commit partition is null [type=" + request.requestType() + ']';

        switch (request.requestType()) {
<<<<<<< HEAD
            case RW_GET_ALL: {
                CompletableFuture<BinaryRow>[] rowFuts = new CompletableFuture[request.binaryRows().size()];

                int i = 0;

                for (BinaryRow searchRow : request.binaryRows()) {
                    rowFuts[i++] = resolveRowByPk(binaryTuple(searchRow), txId, (rowId, row) -> {
                        if (rowId == null) {
                            return completedFuture(null);
                        }

                        return takeLocksForGet(rowId, txId)
                                .thenApply(ignored -> row);
                    });
                }

                return allOf(rowFuts)
                        .thenCompose(ignored -> {
                            var result = new ArrayList<BinaryRow>(request.binaryRows().size());

                            for (int idx = 0; idx < request.binaryRows().size(); idx++) {
                                result.add(rowFuts[idx].join());
                            }

                            return completedFuture(didNoWrites(result));
                        });
            }
            case RW_DELETE_ALL: {
                CompletableFuture<RowId>[] rowIdLockFuts = new CompletableFuture[request.binaryRows().size()];
=======
            case RW_DELETE_EXACT_ALL: {
                CompletableFuture<RowId>[] deleteExactLockFuts = new CompletableFuture[searchRows.size()];
>>>>>>> a1172c84

                for (int i = 0; i < searchRows.size(); i++) {
                    BinaryRow searchRow = searchRows.get(i);

                    deleteExactLockFuts[i] = resolveRowByPk(extractPk(searchRow), txId, (rowId, row) -> {
                        if (rowId == null) {
                            return completedFuture(null);
                        }

                        return takeLocksForDeleteExact(searchRow, rowId, row, txId);
                    });
                }

                return allOf(deleteExactLockFuts).thenCompose(ignore -> {
                    Map<UUID, BinaryRowMessage> rowIdsToDelete = new HashMap<>();
                    Collection<BinaryRow> result = new ArrayList<>();

                    for (int i = 0; i < searchRows.size(); i++) {
                        RowId lockedRowId = deleteExactLockFuts[i].join();

                        if (lockedRowId != null) {
                            rowIdsToDelete.put(lockedRowId.uuid(), null);
                        } else {
                            result.add(searchRows.get(i));
                        }
                    }

                    if (rowIdsToDelete.isEmpty()) {
                        return completedFuture(didNoWrites(result));
                    }

<<<<<<< HEAD
                    return chooseOpTsValidateAndBuildUpdateAllCommand(request, rowIdsToDelete, txCoordinatorId)
                            .thenCompose(this::applyUpdateAllCommand)
                            .thenApply(ignored -> didWrites(result));
                });
            }
            case RW_DELETE_EXACT_ALL: {
                CompletableFuture<RowId>[] deleteExactLockFuts = new CompletableFuture[request.binaryRows().size()];

                int i = 0;

                for (BinaryRow searchRow : request.binaryRows()) {
                    deleteExactLockFuts[i++] = resolveRowByPk(extractPk(searchRow), txId, (rowId, row) -> {
                        if (rowId == null) {
                            return completedFuture(null);
                        }

                        return takeLocksForDeleteExact(searchRow, rowId, row, txId);
                    });
                }

                return allOf(deleteExactLockFuts).thenCompose(ignore -> {
                    Map<UUID, BinaryRowMessage> rowIdsToDelete = new HashMap<>();
                    Collection<BinaryRow> result = new ArrayList<>();

                    int futNum = 0;

                    for (BinaryRow row : request.binaryRows()) {
                        RowId lockedRowId = deleteExactLockFuts[futNum++].join();

                        if (lockedRowId != null) {
                            rowIdsToDelete.put(lockedRowId.uuid(), null);
                        } else {
                            result.add(row);
                        }
                    }

                    if (rowIdsToDelete.isEmpty()) {
                        return completedFuture(didNoWrites(result));
                    } else {
                        return chooseOpTsValidateAndBuildUpdateAllCommand(request, rowIdsToDelete, txCoordinatorId)
                                    .thenCompose(this::applyUpdateAllCommand)
                                    .thenApply(unused -> didWrites(result));
                    }
=======
                    return updateAllCommand(request, rowIdsToDelete, txCoordinatorId)
                                .thenCompose(this::applyUpdateAllCommand)
                                .thenApply(v -> result);
>>>>>>> a1172c84
                });
            }
            case RW_INSERT_ALL: {
                List<BinaryTuple> pks = new ArrayList<>(searchRows.size());

                CompletableFuture<RowId>[] pkReadLockFuts = new CompletableFuture[searchRows.size()];

                for (int i = 0; i < searchRows.size(); i++) {
                    BinaryTuple pk = extractPk(searchRows.get(i));

                    pks.add(pk);

                    pkReadLockFuts[i] = resolveRowByPk(pk, txId, (rowId, row) -> completedFuture(rowId));
                }

                return allOf(pkReadLockFuts).thenCompose(ignore -> {
                    Collection<BinaryRow> result = new ArrayList<>();
                    Map<RowId, BinaryRow> rowsToInsert = new HashMap<>();
                    Set<ByteBuffer> uniqueKeys = new HashSet<>();

                    for (int i = 0; i < searchRows.size(); i++) {
                        BinaryRow row = searchRows.get(i);
                        RowId lockedRow = pkReadLockFuts[i].join();

                        if (lockedRow == null && uniqueKeys.add(pks.get(i).byteBuffer())) {
                            rowsToInsert.put(new RowId(partId(), UUID.randomUUID()), row);
                        } else {
                            result.add(row);
                        }
                    }

                    if (rowsToInsert.isEmpty()) {
                        return completedFuture(didNoWrites(result));
                    }

                    CompletableFuture<IgniteBiTuple<RowId, Collection<Lock>>>[] insertLockFuts = new CompletableFuture[rowsToInsert.size()];

                    int idx = 0;

                    for (Map.Entry<RowId, BinaryRow> entry : rowsToInsert.entrySet()) {
                        insertLockFuts[idx++] = takeLocksForInsert(entry.getValue(), entry.getKey(), txId);
                    }

                    Map<UUID, BinaryRowMessage> convertedMap = rowsToInsert.entrySet().stream()
                            .collect(Collectors.toMap(
                                    e -> e.getKey().uuid(),
                                    e -> MSG_FACTORY.binaryRowMessage()
                                            .binaryTuple(e.getValue().tupleSlice())
                                            .schemaVersion(e.getValue().schemaVersion())
                                            .build()
                            ));

                    return allOf(insertLockFuts)
                            .thenCompose(ignored -> chooseOpTsValidateAndBuildUpdateAllCommand(request, convertedMap, txCoordinatorId))
                            .thenCompose(this::applyUpdateAllCommand)
                            .thenApply(ignored -> {
                                // Release short term locks.
                                for (CompletableFuture<IgniteBiTuple<RowId, Collection<Lock>>> insertLockFut : insertLockFuts) {
                                    insertLockFut.join().get2()
                                            .forEach(lock -> lockManager.release(lock.txId(), lock.lockKey(), lock.lockMode()));
                                }

                                return didWrites(result);
                            });
                });
            }
            case RW_UPSERT_ALL: {
                CompletableFuture<IgniteBiTuple<RowId, Collection<Lock>>>[] rowIdFuts = new CompletableFuture[searchRows.size()];

                for (int i = 0; i < searchRows.size(); i++) {
                    BinaryRow searchRow = searchRows.get(i);

                    rowIdFuts[i] = resolveRowByPk(extractPk(searchRow), txId, (rowId, row) -> {
                        boolean insert = rowId == null;

                        RowId rowId0 = insert ? new RowId(partId(), UUID.randomUUID()) : rowId;

                        return insert
                                ? takeLocksForInsert(searchRow, rowId0, txId)
                                : takeLocksForUpdate(searchRow, rowId0, txId);
                    });
                }

                return allOf(rowIdFuts).thenCompose(ignore -> {
                    List<BinaryRowMessage> searchRowMessages = request.binaryRowMessages();
                    Map<UUID, BinaryRowMessage> rowsToUpdate = IgniteUtils.newHashMap(searchRowMessages.size());

                    for (int i = 0; i < searchRowMessages.size(); i++) {
                        RowId lockedRow = rowIdFuts[i].join().get1();

                        rowsToUpdate.put(lockedRow.uuid(), searchRowMessages.get(i));
                    }

                    if (rowsToUpdate.isEmpty()) {
                        return completedFuture(didNoWrites(null));
                    }

                    return chooseOpTsValidateAndBuildUpdateAllCommand(request, rowsToUpdate, txCoordinatorId)
                            .thenCompose(this::applyUpdateAllCommand)
                            .thenRun(() -> {
                                // Release short term locks.
                                for (CompletableFuture<IgniteBiTuple<RowId, Collection<Lock>>> rowIdFut : rowIdFuts) {
                                    rowIdFut.join().get2()
                                            .forEach(lock -> lockManager.release(lock.txId(), lock.lockKey(), lock.lockMode()));
                                }
<<<<<<< HEAD

                                return didWrites(null);
=======
>>>>>>> a1172c84
                            });
                });
            }
            default: {
                throw new IgniteInternalException(Replicator.REPLICA_COMMON_ERR,
                        format("Unknown multi request [actionType={}]", request.requestType()));
            }
        }
    }

    /**
     * Precesses multi request.
     *
     * @param request Multi request operation.
     * @param txCoordinatorId Transaction coordinator id.
     * @return Listener response.
     */
    private CompletableFuture<Object> processMultiEntryAction(ReadWriteMultiRowPkReplicaRequest request, String txCoordinatorId) {
        UUID txId = request.transactionId();
        TablePartitionId committedPartitionId = request.commitPartitionId().asTablePartitionId();
        List<BinaryTuple> primaryKeys = resolvePks(request.primaryKeys());

        assert committedPartitionId != null || request.requestType() == RequestType.RW_GET_ALL
                : "Commit partition is null [type=" + request.requestType() + ']';

        switch (request.requestType()) {
            case RW_GET_ALL: {
                CompletableFuture<BinaryRow>[] rowFuts = new CompletableFuture[primaryKeys.size()];

                for (int i = 0; i < primaryKeys.size(); i++) {
                    rowFuts[i] = resolveRowByPk(primaryKeys.get(i), txId, (rowId, row) -> {
                        if (rowId == null) {
                            return completedFuture(null);
                        }

                        return takeLocksForGet(rowId, txId)
                                .thenApply(ignored -> row);
                    });
                }

                return allOf(rowFuts)
                        .thenApply(ignored -> {
                            var result = new ArrayList<BinaryRow>(primaryKeys.size());

                            for (CompletableFuture<BinaryRow> rowFut : rowFuts) {
                                result.add(rowFut.join());
                            }

                            return result;
                        });
            }
            case RW_DELETE_ALL: {
                CompletableFuture<RowId>[] rowIdLockFuts = new CompletableFuture[primaryKeys.size()];

                for (int i = 0; i < primaryKeys.size(); i++) {
                    rowIdLockFuts[i] = resolveRowByPk(primaryKeys.get(i), txId, (rowId, row) -> {
                        if (rowId == null) {
                            return completedFuture(null);
                        }

                        return takeLocksForDelete(row, rowId, txId);
                    });
                }

                return allOf(rowIdLockFuts).thenCompose(ignore -> {
                    Map<UUID, BinaryRowMessage> rowIdsToDelete = new HashMap<>();
                    Collection<Boolean> result = new ArrayList<>();

                    for (CompletableFuture<RowId> lockFut : rowIdLockFuts) {
                        RowId lockedRowId = lockFut.join();

                        if (lockedRowId != null) {
                            rowIdsToDelete.put(lockedRowId.uuid(), null);

                            result.add(true);
                        } else {
                            result.add(false);
                        }
                    }

                    if (rowIdsToDelete.isEmpty()) {
                        return completedFuture(result);
                    }

                    return updateAllCommand(request, rowIdsToDelete, txCoordinatorId)
                            .thenCompose(this::applyUpdateAllCommand)
                            .thenApply(ignored -> result);
                });
            }
            default: {
                throw new IgniteInternalException(Replicator.REPLICA_COMMON_ERR,
                        format("Unknown multi request [actionType={}]", request.requestType()));
            }
        }
    }

    /**
     * Executes a command and handles exceptions. A result future can be finished with exception by following rules:
     * <ul>
     *     <li>If RAFT command cannot finish due to timeout, the future finished with {@link ReplicationTimeoutException}.</li>
     *     <li>If RAFT command finish with a runtime exception, the exception is moved to the result future.</li>
     *     <li>If RAFT command finish with any other exception, the future finished with {@link ReplicationException}.
     *     The original exception is set as cause.</li>
     * </ul>
     *
     * @param cmd Raft command.
     * @return Raft future.
     */
    private CompletableFuture<Object> applyCmdWithExceptionHandling(Command cmd) {
        return raftClient.run(cmd).exceptionally(throwable -> {
            if (throwable instanceof TimeoutException) {
                throw new ReplicationTimeoutException(replicationGroupId);
            } else if (throwable instanceof RuntimeException) {
                throw (RuntimeException) throwable;
            } else {
                throw new ReplicationException(replicationGroupId, throwable);
            }
        });
    }

    /**
     * Executes an Update command.
     *
     * @param cmd Update command.
     * @return Raft future, see {@link #applyCmdWithExceptionHandling(Command)}.
     */
    private CompletableFuture<Object> applyUpdateCommand(UpdateCommand cmd) {
        if (!cmd.full()) {
            storageUpdateHandler.handleUpdate(
                    cmd.txId(),
                    cmd.rowUuid(),
                    cmd.tablePartitionId().asTablePartitionId(),
                    cmd.row(),
                    true,
                    null,
                    null);
        }

        return applyCmdWithExceptionHandling(cmd).thenApply(res -> {
            // Try to avoid double write if an entry is already replicated.
            if (cmd.full() && cmd.safeTime().compareTo(safeTime.current()) > 0) {
                storageUpdateHandler.handleUpdate(
                        cmd.txId(),
                        cmd.rowUuid(),
                        cmd.tablePartitionId().asTablePartitionId(),
                        cmd.row(),
                        false,
                        null,
                        cmd.safeTime());
            }

            return res;
        });
    }

    /**
     * Executes an UpdateAll command.
     *
     * @param cmd UpdateAll command.
     * @return Raft future, see {@link #applyCmdWithExceptionHandling(Command)}.
     */
    private CompletableFuture<Object> applyUpdateAllCommand(UpdateAllCommand cmd) {
        if (!cmd.full()) {
            storageUpdateHandler.handleUpdateAll(
                    cmd.txId(),
                    cmd.rowsToUpdate(),
                    cmd.tablePartitionId().asTablePartitionId(),
                    true,
                    null,
                    null);
        }

        return applyCmdWithExceptionHandling(cmd).thenApply(res -> {
            if (cmd.full() && cmd.safeTime().compareTo(safeTime.current()) > 0) {
                storageUpdateHandler.handleUpdateAll(
                        cmd.txId(),
                        cmd.rowsToUpdate(),
                        cmd.tablePartitionId().asTablePartitionId(),
                        false,
                        null,
                        cmd.safeTime());
            }

            return res;
        });
    }

    /**
     * Precesses single request.
     *
     * @param request Single request operation.
     * @param txCoordId Transaction coordinator id.
     * @return Listener response.
     */
<<<<<<< HEAD
    private CompletableFuture<ActionResult<Object>> processSingleEntryAction(
            ReadWriteSingleRowReplicaRequest request, String txCoordId
    ) {
=======
    private CompletableFuture<?> processSingleEntryAction(ReadWriteSingleRowReplicaRequest request, String txCoordinatorId) {
>>>>>>> a1172c84
        UUID txId = request.transactionId();
        BinaryRow searchRow = request.binaryRow();
        TablePartitionId commitPartitionId = request.commitPartitionId().asTablePartitionId();

        assert commitPartitionId != null : "Commit partition is null [type=" + request.requestType() + ']';

        switch (request.requestType()) {
<<<<<<< HEAD
            case RW_GET: {
                return resolveRowByPk(binaryTuple(searchRow), txId, (rowId, row) -> {
                    if (rowId == null) {
                        return completedFuture(didNoWrites(null));
                    }

                    return takeLocksForGet(rowId, txId)
                            .thenApply(ignored -> didNoWrites(row));
                });
            }
            case RW_DELETE: {
                return resolveRowByPk(binaryTuple(searchRow), txId, (rowId, row) -> {
                    if (rowId == null) {
                        return completedFuture(didNoWrites(false));
                    }

                    return takeLocksForDelete(row, rowId, txId)
                            .thenCompose(ignored -> chooseOpTsValidateAndBuildUpdateCommand(request, rowId.uuid(), null, txCoordId))
                            .thenCompose(this::applyUpdateCommand)
                            .thenApply(ignored -> didWrites(true));
                });
            }
            case RW_GET_AND_DELETE: {
                return resolveRowByPk(binaryTuple(searchRow), txId, (rowId, row) -> {
                    if (rowId == null) {
                        return completedFuture(didNoWrites(null));
                    }

                    return takeLocksForDelete(row, rowId, txId)
                            .thenCompose(ignored -> chooseOpTsValidateAndBuildUpdateCommand(request, rowId.uuid(), null, txCoordId))
                            .thenCompose(this::applyUpdateCommand)
                            .thenApply(ignored -> didWrites(row));
                });
            }
=======
>>>>>>> a1172c84
            case RW_DELETE_EXACT: {
                return resolveRowByPk(extractPk(searchRow), txId, (rowId, row) -> {
                    if (rowId == null) {
                        return completedFuture(didNoWrites(false));
                    }

                    return takeLocksForDeleteExact(searchRow, rowId, row, txId)
                            .thenCompose(validatedRowId -> {
                                if (validatedRowId == null) {
                                    return completedFuture(didNoWrites(false));
                                }

                                return chooseOpTsValidateAndBuildUpdateCommand(request, validatedRowId.uuid(), null, txCoordId)
                                        .thenCompose(this::applyUpdateCommand)
                                        .thenApply(ignored -> didWrites(true));
                            });
                });
            }
            case RW_INSERT: {
                return resolveRowByPk(extractPk(searchRow), txId, (rowId, row) -> {
                    if (rowId != null) {
                        return completedFuture(didNoWrites(false));
                    }

                    RowId rowId0 = new RowId(partId(), UUID.randomUUID());

                    return takeLocksForInsert(searchRow, rowId0, txId)
                            .thenCompose(rowIdLock -> chooseOpTsValidateAndBuildUpdateCommand(request, rowId0.uuid(), searchRow, txCoordId)
                                    .thenCompose(this::applyUpdateCommand)
                                    .thenApply(v -> {
                                        // Release short term locks.
                                        rowIdLock.get2().forEach(lock -> lockManager.release(lock.txId(), lock.lockKey(), lock.lockMode()));

<<<<<<< HEAD
                                return didWrites(true);
                            });
=======
                                        return true;
                                    }));
>>>>>>> a1172c84
                });
            }
            case RW_UPSERT: {
                return resolveRowByPk(extractPk(searchRow), txId, (rowId, row) -> {
                    boolean insert = rowId == null;

                    RowId rowId0 = insert ? new RowId(partId(), UUID.randomUUID()) : rowId;

                    CompletableFuture<IgniteBiTuple<RowId, Collection<Lock>>> lockFut = insert
                            ? takeLocksForInsert(searchRow, rowId0, txId)
                            : takeLocksForUpdate(searchRow, rowId0, txId);

                    return lockFut
                            .thenCompose(rowIdLock -> chooseOpTsValidateAndBuildUpdateCommand(request, rowId0.uuid(), searchRow, txCoordId)
                                    .thenCompose(this::applyUpdateCommand)
<<<<<<< HEAD
                                    .thenApply(ignored -> rowIdLock))
                            .thenApply(rowIdLock -> {
                                // Release short term locks.
                                rowIdLock.get2().forEach(lock -> lockManager.release(lock.txId(), lock.lockKey(), lock.lockMode()));

                                return didWrites(null);
                            });
=======
                                    .thenRun(() -> {
                                        // Release short term locks.
                                        rowIdLock.get2().forEach(lock -> lockManager.release(lock.txId(), lock.lockKey(), lock.lockMode()));
                                    }));
>>>>>>> a1172c84
                });
            }
            case RW_GET_AND_UPSERT: {
                return resolveRowByPk(extractPk(searchRow), txId, (rowId, row) -> {
                    boolean insert = rowId == null;

                    RowId rowId0 = insert ? new RowId(partId(), UUID.randomUUID()) : rowId;

                    CompletableFuture<IgniteBiTuple<RowId, Collection<Lock>>> lockFut = insert
                            ? takeLocksForInsert(searchRow, rowId0, txId)
                            : takeLocksForUpdate(searchRow, rowId0, txId);

                    return lockFut
                            .thenCompose(rowIdLock -> chooseOpTsValidateAndBuildUpdateCommand(request, rowId0.uuid(), searchRow, txCoordId)
                                    .thenCompose(this::applyUpdateCommand)
                                    .thenApply(v -> {
                                        // Release short term locks.
                                        rowIdLock.get2().forEach(lock -> lockManager.release(lock.txId(), lock.lockKey(), lock.lockMode()));

<<<<<<< HEAD
                                return didWrites(row);
                            });
=======
                                        return row;
                                    }));
>>>>>>> a1172c84
                });
            }
            case RW_GET_AND_REPLACE: {
                return resolveRowByPk(extractPk(searchRow), txId, (rowId, row) -> {
                    if (rowId == null) {
                        return completedFuture(didNoWrites(null));
                    }

                    return takeLocksForUpdate(searchRow, rowId, txId)
                            .thenCompose(rowIdLock -> chooseOpTsValidateAndBuildUpdateCommand(request, rowId.uuid(), searchRow, txCoordId)
                                    .thenCompose(this::applyUpdateCommand)
                                    .thenApply(v -> {
                                        // Release short term locks.
                                        rowIdLock.get2().forEach(lock -> lockManager.release(lock.txId(), lock.lockKey(), lock.lockMode()));

<<<<<<< HEAD
                                return didWrites(row);
                            });
=======
                                        return row;
                                    }));
>>>>>>> a1172c84
                });
            }
            case RW_REPLACE_IF_EXIST: {
                return resolveRowByPk(extractPk(searchRow), txId, (rowId, row) -> {
                    if (rowId == null) {
                        return completedFuture(didNoWrites(false));
                    }

                    return takeLocksForUpdate(searchRow, rowId, txId)
<<<<<<< HEAD
                            .thenCompose(rowLock -> chooseOpTsValidateAndBuildUpdateCommand(request, rowId.uuid(), searchRow, txCoordId)
=======
                            .thenCompose(rowIdLock -> updateCommand(request, rowId.uuid(), searchRow, txCoordinatorId)
>>>>>>> a1172c84
                                    .thenCompose(this::applyUpdateCommand)
                                    .thenApply(v -> {
                                        // Release short term locks.
                                        rowIdLock.get2().forEach(lock -> lockManager.release(lock.txId(), lock.lockKey(), lock.lockMode()));

<<<<<<< HEAD
                                return didWrites(true);
                            });
=======
                                        return true;
                                    }));
>>>>>>> a1172c84
                });
            }
            default: {
                throw new IgniteInternalException(Replicator.REPLICA_COMMON_ERR,
                        format("Unknown single request [actionType={}]", request.requestType()));
            }
        }
    }

    /**
     * Precesses single request.
     *
     * @param request Single request operation.
     * @param txCoordinatorId Transaction coordinator id.
     * @return Listener response.
     */
    private CompletableFuture<?> processSingleEntryAction(ReadWriteSingleRowPkReplicaRequest request, String txCoordinatorId) {
        UUID txId = request.transactionId();
        BinaryTuple primaryKey = resolvePk(request.primaryKey());
        TablePartitionId commitPartitionId = request.commitPartitionId().asTablePartitionId();

        assert commitPartitionId != null || request.requestType() == RequestType.RW_GET :
                "Commit partition is null [type=" + request.requestType() + ']';

        switch (request.requestType()) {
            case RW_GET: {
                return resolveRowByPk(primaryKey, txId, (rowId, row) -> {
                    if (rowId == null) {
                        return completedFuture(null);
                    }

                    return takeLocksForGet(rowId, txId)
                            .thenApply(ignored -> row);
                });
            }
            case RW_DELETE: {
                return resolveRowByPk(primaryKey, txId, (rowId, row) -> {
                    if (rowId == null) {
                        return completedFuture(false);
                    }

                    return takeLocksForDelete(row, rowId, txId)
                            .thenCompose(ignored -> updateCommand(request, rowId.uuid(), null, txCoordinatorId))
                            .thenCompose(this::applyUpdateCommand)
                            .thenApply(ignored -> true);
                });
            }
            case RW_GET_AND_DELETE: {
                return resolveRowByPk(primaryKey, txId, (rowId, row) -> {
                    if (rowId == null) {
                        return completedFuture(null);
                    }

                    return takeLocksForDelete(row, rowId, txId)
                            .thenCompose(ignored -> updateCommand(request, rowId.uuid(), null, txCoordinatorId))
                            .thenCompose(this::applyUpdateCommand)
                            .thenApply(ignored -> row);
                });
            }
            default: {
                throw new IgniteInternalException(Replicator.REPLICA_COMMON_ERR,
                        format("Unknown single request [actionType={}]", request.requestType()));
            }
        }
    }

    private BinaryTuple extractPk(BinaryRow row) {
        return pkIndexStorage.get().indexRowResolver().extractColumns(row);
    }

    private BinaryTuple resolvePk(ByteBuffer bytes) {
        return new BinaryTuple(pkLength, bytes);
    }

    private List<BinaryTuple> resolvePks(List<ByteBuffer> bytesList) {
        var pks = new ArrayList<BinaryTuple>(bytesList.size());

        for (ByteBuffer bytes : bytesList) {
            pks.add(resolvePk(bytes));
        }

        return pks;
    }

    private Cursor<RowId> getFromPkIndex(BinaryTuple key) {
        return pkIndexStorage.get().storage().get(key);
    }

    /**
     * Takes all required locks on a key, before upserting.
     *
     * @param txId Transaction id.
     * @return Future completes with tuple {@link RowId} and collection of {@link Lock}.
     */
    private CompletableFuture<IgniteBiTuple<RowId, Collection<Lock>>> takeLocksForUpdate(BinaryRow binaryRow, RowId rowId, UUID txId) {
        return lockManager.acquire(txId, new LockKey(tableId()), LockMode.IX)
                .thenCompose(ignored -> lockManager.acquire(txId, new LockKey(tableId(), rowId), LockMode.X))
                .thenCompose(ignored -> takePutLockOnIndexes(binaryRow, rowId, txId))
                .thenApply(shortTermLocks -> new IgniteBiTuple<>(rowId, shortTermLocks));
    }

    /**
     * Takes all required locks on a key, before inserting the value.
     *
     * @param binaryRow Table row.
     * @param txId Transaction id.
     * @return Future completes with tuple {@link RowId} and collection of {@link Lock}.
     */
    private CompletableFuture<IgniteBiTuple<RowId, Collection<Lock>>> takeLocksForInsert(BinaryRow binaryRow, RowId rowId, UUID txId) {
        return lockManager.acquire(txId, new LockKey(tableId()), LockMode.IX) // IX lock on table
                .thenCompose(ignored -> takePutLockOnIndexes(binaryRow, rowId, txId))
                .thenApply(shortTermLocks -> new IgniteBiTuple<>(rowId, shortTermLocks));
    }

    private CompletableFuture<Collection<Lock>> takePutLockOnIndexes(BinaryRow binaryRow, RowId rowId, UUID txId) {
        Collection<IndexLocker> indexes = indexesLockers.get().values();

        if (nullOrEmpty(indexes)) {
            return completedFuture(Collections.emptyList());
        }

        CompletableFuture<Lock>[] locks = new CompletableFuture[indexes.size()];
        int idx = 0;

        for (IndexLocker locker : indexes) {
            locks[idx++] = locker.locksForInsert(txId, binaryRow, rowId);
        }

        return allOf(locks).thenApply(unused -> {
            var shortTermLocks = new ArrayList<Lock>();

            for (CompletableFuture<Lock> lockFut : locks) {
                Lock shortTermLock = lockFut.join();

                if (shortTermLock != null) {
                    shortTermLocks.add(shortTermLock);
                }
            }

            return shortTermLocks;
        });
    }

    private CompletableFuture<?> takeRemoveLockOnIndexes(BinaryRow binaryRow, RowId rowId, UUID txId) {
        Collection<IndexLocker> indexes = indexesLockers.get().values();

        if (nullOrEmpty(indexes)) {
            return completedFuture(null);
        }

        CompletableFuture<?>[] locks = new CompletableFuture[indexes.size()];
        int idx = 0;

        for (IndexLocker locker : indexes) {
            locks[idx++] = locker.locksForRemove(txId, binaryRow, rowId);
        }

        return allOf(locks);
    }

    /**
     * Takes all required locks on a key, before deleting the value.
     *
     * @param txId Transaction id.
     * @return Future completes with {@link RowId} or {@code null} if there is no value for remove.
     */
    private CompletableFuture<RowId> takeLocksForDeleteExact(BinaryRow expectedRow, RowId rowId, BinaryRow actualRow, UUID txId) {
        return lockManager.acquire(txId, new LockKey(tableId()), LockMode.IX) // IX lock on table
                .thenCompose(ignored -> lockManager.acquire(txId, new LockKey(tableId(), rowId), LockMode.S)) // S lock on RowId
                .thenCompose(ignored -> {
                    if (equalValues(actualRow, expectedRow)) {
                        return lockManager.acquire(txId, new LockKey(tableId(), rowId), LockMode.X) // X lock on RowId
                                .thenCompose(ignored0 -> takeRemoveLockOnIndexes(actualRow, rowId, txId))
                                .thenApply(exclusiveRowLock -> rowId);
                    }

                    return completedFuture(null);
                });
    }

    /**
     * Takes all required locks on a key, before deleting the value.
     *
     * @param txId Transaction id.
     * @return Future completes with {@link RowId} or {@code null} if there is no value for the key.
     */
    private CompletableFuture<RowId> takeLocksForDelete(BinaryRow binaryRow, RowId rowId, UUID txId) {
        return lockManager.acquire(txId, new LockKey(tableId()), LockMode.IX) // IX lock on table
                .thenCompose(ignored -> lockManager.acquire(txId, new LockKey(tableId(), rowId), LockMode.X)) // X lock on RowId
                .thenCompose(ignored -> takeRemoveLockOnIndexes(binaryRow, rowId, txId))
                .thenApply(ignored -> rowId);
    }

    /**
     * Takes all required locks on a key, before getting the value.
     *
     * @param txId Transaction id.
     * @return Future completes with {@link RowId} or {@code null} if there is no value for the key.
     */
    private CompletableFuture<RowId> takeLocksForGet(RowId rowId, UUID txId) {
        return lockManager.acquire(txId, new LockKey(tableId()), LockMode.IS) // IS lock on table
                .thenCompose(tblLock -> lockManager.acquire(txId, new LockKey(tableId(), rowId), LockMode.S)) // S lock on RowId
                .thenApply(ignored -> rowId);
    }

    /**
     * Precesses two actions.
     *
     * @param request Two actions operation request.
     * @param txCoordinatorId Transaction coordinator id.
     * @return Listener response.
     */
    private CompletableFuture<ActionResult<Boolean>> processTwoEntriesAction(
            ReadWriteSwapRowReplicaRequest request,
            String txCoordinatorId
    ) {
        BinaryRow newRow = request.binaryRow();
        BinaryRow expectedRow = request.oldBinaryRow();
        TablePartitionIdMessage commitPartitionId = request.commitPartitionId();

        assert commitPartitionId != null : "Commit partition is null [type=" + request.requestType() + ']';

        UUID txId = request.transactionId();

        if (request.requestType() == RequestType.RW_REPLACE) {
            return resolveRowByPk(extractPk(newRow), txId, (rowId, row) -> {
                if (rowId == null) {
                    return completedFuture(didNoWrites(false));
                }

                return takeLocksForReplace(expectedRow, row, newRow, rowId, txId)
                        .thenCompose(validatedRowId -> {
                            if (validatedRowId == null) {
                                return completedFuture(didNoWrites(false));
                            }

                            return chooseOpTsValidateAndBuildUpdateCommand(commitPartitionId, validatedRowId.get1().uuid(), newRow, txId,
                                        request.full(), txCoordinatorId
                                    )
                                    .thenCompose(this::applyUpdateCommand)
                                    .thenApply(ignored -> validatedRowId)
                                    .thenApply(rowIdLock -> {
                                        // Release short term locks.
                                        rowIdLock.get2().forEach(lock -> lockManager.release(lock.txId(), lock.lockKey(), lock.lockMode()));

                                        return didWrites(true);
                                    });
                        });
            });
        }

        throw new IgniteInternalException(Replicator.REPLICA_COMMON_ERR,
                format("Unknown two actions operation [actionType={}]", request.requestType()));
    }

    /**
     * Takes all required locks on a key, before updating the value.
     *
     * @param txId Transaction id.
     * @return Future completes with tuple {@link RowId} and collection of {@link Lock} or {@code null} if there is no suitable row.
     */
    private CompletableFuture<IgniteBiTuple<RowId, Collection<Lock>>> takeLocksForReplace(BinaryRow expectedRow, BinaryRow oldRow,
            BinaryRow newRow, RowId rowId, UUID txId) {
        return lockManager.acquire(txId, new LockKey(tableId()), LockMode.IX)
                .thenCompose(ignored -> lockManager.acquire(txId, new LockKey(tableId(), rowId), LockMode.S))
                .thenCompose(ignored -> {
                    if (oldRow != null && equalValues(oldRow, expectedRow)) {
                        return lockManager.acquire(txId, new LockKey(tableId(), rowId), LockMode.X) // X lock on RowId
                                .thenCompose(ignored1 -> takePutLockOnIndexes(newRow, rowId, txId))
                                .thenApply(shortTermLocks -> new IgniteBiTuple<>(rowId, shortTermLocks));
                    }

                    return completedFuture(null);
                });
    }

    /**
     * Ensure that the primary replica was not changed.
     *
     * @param request Replica request.
     * @return Future. The result is not null only for {@link ReadOnlyReplicaRequest}. If {@code true}, then replica is primary.
     */
    private CompletableFuture<Boolean> ensureReplicaIsPrimary(ReplicaRequest request) {
        Long expectedTerm;

        if (request instanceof ReadWriteReplicaRequest) {
            expectedTerm = ((ReadWriteReplicaRequest) request).term();

            assert expectedTerm != null;
        } else if (request instanceof TxFinishReplicaRequest) {
            expectedTerm = ((TxFinishReplicaRequest) request).term();

            assert expectedTerm != null;
        } else if (request instanceof TxCleanupReplicaRequest) {
            expectedTerm = ((TxCleanupReplicaRequest) request).term();

            assert expectedTerm != null;
        } else {
            expectedTerm = null;
        }

        if (expectedTerm != null) {
            return raftClient.refreshAndGetLeaderWithTerm()
                    .thenCompose(replicaAndTerm -> {
                                long currentTerm = replicaAndTerm.term();

                                if (expectedTerm == currentTerm) {
                                    return completedFuture(null);
                                } else {
                                    return failedFuture(new PrimaryReplicaMissException(expectedTerm, currentTerm));
                                }
                            }
                    );
        } else if (request instanceof ReadOnlyReplicaRequest || request instanceof ReplicaSafeTimeSyncRequest) {
            return raftClient.refreshAndGetLeaderWithTerm().thenApply(replicaAndTerm -> isLocalPeer(replicaAndTerm.leader()));
        } else {
            return completedFuture(null);
        }
    }

    /**
     * Resolves read result to the corresponding binary row. Following rules are used for read result resolution:
     * <ol>
     *     <li>If timestamp is null (RW request), assert that retrieved tx id matches proposed one or that retrieved tx id is null
     *     and return binary row. Currently it's only possible to retrieve write intents if they belong to the same transaction,
     *     locks prevent reading write intents created by others.</li>
     *     <li>If timestamp is not null (RO request), perform write intent resolution if given readResult is a write intent itself
     *     or return binary row otherwise.</li>
     * </ol>
     *
     * @param readResult Read result to resolve.
     * @param txId Nullable transaction id, should be provided if resolution is performed within the context of RW transaction.
     * @param timestamp Timestamp is used in RO transaction only.
     * @param lastCommitted Action to get the latest committed row.
     * @return Future to resolved binary row.
     */
    private CompletableFuture<BinaryRow> resolveReadResult(
            ReadResult readResult,
            @Nullable UUID txId,
            @Nullable HybridTimestamp timestamp,
            Supplier<BinaryRow> lastCommitted
    ) {
        if (readResult == null) {
            return completedFuture(null);
        } else if (!readResult.isWriteIntent()) {
            return completedFuture(readResult.binaryRow());
        } else {
            // RW resolution.
            if (timestamp == null) {
                UUID retrievedResultTxId = readResult.transactionId();

                if (txId.equals(retrievedResultTxId)) {
                    // Same transaction - return retrieved value. It may be both writeIntent or regular value.
                    return completedFuture(readResult.binaryRow());
                }
            }

            return resolveWriteIntentAsync(readResult, timestamp, lastCommitted);
        }
    }

    /**
     * Resolves a read result to the matched row. If the result does not match any row, the method returns a future to {@code null}.
     *
     * @param readResult Read result.
     * @param timestamp Timestamp.
     * @param lastCommitted Action to get a last committed row.
     * @return Result future.
     */
    private CompletableFuture<BinaryRow> resolveWriteIntentAsync(
            ReadResult readResult,
            HybridTimestamp timestamp,
            Supplier<BinaryRow> lastCommitted
    ) {
        return resolveTxState(
                new TablePartitionId(readResult.commitTableId(), readResult.commitPartitionId()),
                readResult.transactionId(),
                timestamp
        ).thenApply(readLastCommitted -> {
            if (readLastCommitted) {
                return lastCommitted.get();
            } else {
                return readResult.binaryRow();
            }
        });
    }

    /**
     * Resolve the actual tx state.
     *
     * @param commitGrpId Commit partition id.
     * @param txId Transaction id.
     * @param timestamp Timestamp.
     * @return The future completes with true when the transaction is not completed yet and false otherwise.
     */
    private CompletableFuture<Boolean> resolveTxState(
            TablePartitionId commitGrpId,
            UUID txId,
            HybridTimestamp timestamp
    ) {
        boolean readLatest = timestamp == null;

        return placementDriver.sendMetaRequest(commitGrpId, FACTORY.txStateReplicaRequest()
                        .groupId(commitGrpId)
                        .readTimestampLong((readLatest ? HybridTimestamp.MIN_VALUE : timestamp).longValue())
                        .txId(txId)
                        .build())
                .thenApply(txMeta -> {
                    if (txMeta == null) {
                        return true;
                    } else if (txMeta.txState() == COMMITED) {
                        return !readLatest && txMeta.commitTimestamp().compareTo(timestamp) > 0;
                    } else {
                        assert txMeta.txState() == ABORTED : "Unexpected transaction state [state=" + txMeta.txState() + ']';

                        return true;
                    }
                });
    }

    private CompletableFuture<Void> chooseOpTsAndValidateAtIt(UUID txId) {
        HybridTimestamp operationTimestamp = hybridClock.now();

        return schemaSyncService.waitForMetadataCompleteness(operationTimestamp)
                .thenApply(unused -> {
                    failIfSchemaChangedSinceTxStart(txId, operationTimestamp);

                    return null;
                });
    }

    /**
     * Chooses operation timestamp, makes validations that require it and constructs an {@link UpdateCommand} object.
     *
     * @param request Request that is being processed.
     * @param rowUuid Row UUID.
     * @param row Row.
     * @param txCoordinatorId Transaction coordinator id.
     * @return Future that will complete with the constructed {@link UpdateCommand} object.
     */
    private CompletableFuture<UpdateCommand> chooseOpTsValidateAndBuildUpdateCommand(
            ReadWriteSingleRowReplicaRequest request,
            UUID rowUuid,
            @Nullable BinaryRow row,
            String txCoordinatorId
    ) {
        return chooseOpTsValidateAndBuildUpdateCommand(
                request.commitPartitionId(),
                rowUuid,
                row,
                request.transactionId(),
                request.full(),
                txCoordinatorId
        );
    }

    private CompletableFuture<UpdateCommand> updateCommand(
            ReadWriteSingleRowPkReplicaRequest request,
            UUID rowUuid,
            @Nullable BinaryRow row,
            String txCoordinatorId
    ) {
        return updateCommand(request.commitPartitionId(), rowUuid, row, request.transactionId(), request.full(), txCoordinatorId);
    }

    /**
     * Chooses operation timestamp, makes validations that require it and constructs an {@link UpdateCommand} object.
     *
     * @param tablePartId {@link TablePartitionId} object.
     * @param rowUuid Row UUID.
     * @param row Row.
     * @param txId Transaction ID.
     * @param full {@code True} if this is a full transaction.
     * @param txCoordinatorId Transaction coordinator id.
     * @return Future that will complete with the constructed {@link UpdateCommand} object.
     */
<<<<<<< HEAD
    private CompletableFuture<UpdateCommand> chooseOpTsValidateAndBuildUpdateCommand(
            TablePartitionId tablePartId,
=======
    private CompletableFuture<UpdateCommand> updateCommand(
            TablePartitionIdMessage tablePartId,
>>>>>>> a1172c84
            UUID rowUuid,
            @Nullable BinaryRow row,
            UUID txId,
            boolean full,
            String txCoordinatorId
    ) {
        HybridTimestamp operationTimestamp = hybridClock.now();

        return reliableCatalogVersionFor(operationTimestamp)
                .thenApply(catalogVersion -> {
<<<<<<< HEAD
                    failIfSchemaChangedSinceTxStart(txId, operationTimestamp);
=======
                    UpdateCommandBuilder bldr = MSG_FACTORY.updateCommand()
                            .tablePartitionId(tablePartId)
                            .rowUuid(rowUuid)
                            .txId(txId)
                            .full(full)
                            .safeTimeLong(commandTimestamp)
                            .txCoordinatorId(txCoordinatorId)
                            .requiredCatalogVersion(catalogVersion);
>>>>>>> a1172c84

                    return updateCommand(tablePartId, rowUuid, row, txId, full, txCoordinatorId, operationTimestamp, catalogVersion);
                });
    }

    private static UpdateCommand updateCommand(
            TablePartitionId tablePartId,
            UUID rowUuid,
            @Nullable BinaryRow row,
            UUID txId,
            boolean full,
            String txCoordinatorId,
            HybridTimestamp operationTimestamp,
            int catalogVersion
    ) {
        UpdateCommandBuilder bldr = MSG_FACTORY.updateCommand()
                .tablePartitionId(tablePartitionId(tablePartId))
                .rowUuid(rowUuid)
                .txId(txId)
                .full(full)
                .safeTimeLong(operationTimestamp.longValue())
                .txCoordinatorId(txCoordinatorId)
                .requiredCatalogVersion(catalogVersion);

        if (row != null) {
            BinaryRowMessage rowMessage = MSG_FACTORY.binaryRowMessage()
                    .binaryTuple(row.tupleSlice())
                    .schemaVersion(row.schemaVersion())
                    .build();

            bldr.rowMessage(rowMessage);
        }

        return bldr.build();
    }

    private void failIfSchemaChangedSinceTxStart(UUID txId, HybridTimestamp operationTimestamp) {
        schemaCompatValidator.failIfSchemaChangedSinceTxStart(txId, operationTimestamp, tableId());
    }

    private CompletableFuture<Integer> reliableCatalogVersionFor(HybridTimestamp ts) {
        return schemaSyncService.waitForMetadataCompleteness(ts)
                .thenApply(unused -> catalogService.activeCatalogVersion(ts.longValue()));
    }

    private CompletableFuture<UpdateAllCommand> updateAllCommand(
            ReadWriteMultiRowReplicaRequest request,
            Map<UUID, BinaryRowMessage> rowsToUpdate,
            String txCoordinatorId
    ) {
        return updateAllCommand(rowsToUpdate, request.commitPartitionId(), request.transactionId(), request.full(), txCoordinatorId);
    }

    private CompletableFuture<UpdateAllCommand> updateAllCommand(
            ReadWriteMultiRowPkReplicaRequest request,
            Map<UUID, BinaryRowMessage> rowsToUpdate,
            String txCoordinatorId
    ) {
        return updateAllCommand(rowsToUpdate, request.commitPartitionId(), request.transactionId(), request.full(), txCoordinatorId);
    }

    /**
     * Method to construct {@link UpdateAllCommand} object.
     *
     * @param rowsToUpdate All {@link BinaryRow}s represented as {@link ByteBuffer}s to be updated.
     * @param commitPartitionId Partition ID that these rows belong to.
     * @param transactionId Transaction ID.
     * @param full {@code true} if this is a single-command transaction.
     * @param txCoordinatorId Transaction coordinator id.
     * @return Constructed {@link UpdateAllCommand} object.
     */
<<<<<<< HEAD
    private CompletableFuture<UpdateAllCommand> chooseOpTsValidateAndBuildUpdateAllCommand(
            ReadWriteMultiRowReplicaRequest request,
=======
    private CompletableFuture<UpdateAllCommand> updateAllCommand(
>>>>>>> a1172c84
            Map<UUID, BinaryRowMessage> rowsToUpdate,
            TablePartitionIdMessage commitPartitionId,
            UUID transactionId,
            boolean full,
            String txCoordinatorId
    ) {
        HybridTimestamp operationTimestamp = hybridClock.now();

<<<<<<< HEAD
        return reliableCatalogVersionFor(operationTimestamp)
                .thenApply(catalogVersion -> {
                    failIfSchemaChangedSinceTxStart(request.transactionId(), operationTimestamp);

                    return MSG_FACTORY.updateAllCommand()
                            .tablePartitionId(tablePartitionId(request.commitPartitionId()))
                            .rowsToUpdate(rowsToUpdate)
                            .txId(request.transactionId())
                            .safeTimeLong(operationTimestamp.longValue())
                            .full(request.full())
                            .txCoordinatorId(txCoordinatorId)
                            .requiredCatalogVersion(catalogVersion)
                            .build();
                });
=======
        return catalogVersionFor(hybridTimestamp(commandTimestamp))
                .thenApply(catalogVersion -> MSG_FACTORY.updateAllCommand()
                        .tablePartitionId(commitPartitionId)
                        .rowsToUpdate(rowsToUpdate)
                        .txId(transactionId)
                        .safeTimeLong(commandTimestamp)
                        .full(full)
                        .txCoordinatorId(txCoordinatorId)
                        .requiredCatalogVersion(catalogVersion)
                        .build()
                );
>>>>>>> a1172c84
    }

    /**
     * Method to convert from {@link TablePartitionId} object to command-based {@link TablePartitionIdMessage} object.
     *
     * @param tablePartId {@link TablePartitionId} object to convert to {@link TablePartitionIdMessage}.
     * @return {@link TablePartitionIdMessage} object converted from argument.
     */
    public static TablePartitionIdMessage tablePartitionId(TablePartitionId tablePartId) {
        return MSG_FACTORY.tablePartitionIdMessage()
                .tableId(tablePartId.tableId())
                .partitionId(tablePartId.partitionId())
                .build();
    }

    /**
     * Class that stores a list of futures for operations that has happened in a specific transaction. Also, the class has a property
     * {@code state} that represents a transaction state.
     */
    private static class TxCleanupReadyFutureList {
        /**
         * Operation type is mapped operation futures.
         */
        final Map<RequestType, List<CompletableFuture<?>>> futures = new EnumMap<>(RequestType.class);

        /**
         * Transaction state. {@code TxState#ABORTED} and {@code TxState#COMMITED} match the final transaction states. If the property is
         * {@code null} the transaction is in pending state.
         */
        TxState state;
    }

    @Override
    public void onBecomePrimary(ClusterNode clusterNode) {
        inBusyLock(() -> {
            if (clusterNode.equals(localNode)) {
                if (primary) {
                    // Current replica has already become the primary, we do not need to do anything.
                    return;
                }

                primary = true;

                startBuildIndexes();
            } else {
                if (!primary) {
                    // Current replica was not the primary replica, we do not need to do anything.
                    return;
                }

                primary = false;

                stopBuildIndexes();
            }
        });
    }

    @Override
    public void onShutdown() {
        if (!stopGuard.compareAndSet(false, true)) {
            return;
        }

        busyLock.block();

        stopBuildIndexes();
    }

    private void registerIndexesListener() {
        // TODO: IGNITE-19498 Might need to listen to something else
        ConfigurationNamedListListener<TableIndexView> listener = new ConfigurationNamedListListener<>() {
            @Override
            public CompletableFuture<?> onCreate(ConfigurationNotificationEvent<TableIndexView> ctx) {
                inBusyLock(() -> {
                    TableIndexView indexView = ctx.newValue();

                    if (tableId() != indexView.tableId()) {
                        return;
                    }

                    TableView tableView = findTableView(ctx.newValue(TablesView.class), tableId());

                    assert tableView != null : tableId();

                    CatalogTableDescriptor catalogTableDescriptor = toTableDescriptor(tableView);
                    CatalogIndexDescriptor catalogIndexDescriptor = toIndexDescriptor(indexView);

                    startBuildIndex(StorageIndexDescriptor.create(catalogTableDescriptor, catalogIndexDescriptor));
                });

                return completedFuture(null);
            }

            @Override
            public CompletableFuture<?> onRename(ConfigurationNotificationEvent<TableIndexView> ctx) {
                return failedFuture(new UnsupportedOperationException());
            }

            @Override
            public CompletableFuture<?> onDelete(ConfigurationNotificationEvent<TableIndexView> ctx) {
                inBusyLock(() -> {
                    TableIndexView tableIndexView = ctx.oldValue();

                    if (tableId() == tableIndexView.tableId()) {
                        indexBuilder.stopBuildIndex(tableId(), partId(), tableIndexView.id());
                    }
                });

                return completedFuture(null);
            }

            @Override
            public CompletableFuture<?> onUpdate(ConfigurationNotificationEvent<TableIndexView> ctx) {
                return failedFuture(new UnsupportedOperationException());
            }
        };

        boolean casResult = indexesConfigurationListener.compareAndSet(null, listener);

        assert casResult : replicationGroupId;

        tablesConfig.indexes().listenElements(listener);
    }

    private void startBuildIndex(StorageIndexDescriptor indexDescriptor) {
        // TODO: IGNITE-19112 We only need to create the index storage once
        IndexStorage indexStorage = mvTableStorage.getOrCreateIndex(partId(), indexDescriptor);

        indexBuilder.startBuildIndex(tableId(), partId(), indexDescriptor.id(), indexStorage, mvDataStorage, raftClient);
    }

    private int partId() {
        return replicationGroupId.partitionId();
    }

    private int tableId() {
        return replicationGroupId.tableId();
    }

    private boolean isLocalPeer(Peer peer) {
        return peer.consistentId().equals(localNode.name());
    }

    private void inBusyLock(Runnable runnable) {
        if (!busyLock.enterBusy()) {
            return;
        }

        try {
            runnable.run();
        } finally {
            busyLock.leaveBusy();
        }
    }

    private void startBuildIndexes() {
        registerIndexesListener();

        // Let's try to build an index for the previously created indexes for the table.
        TablesView tablesView = tablesConfig.value();

        for (TableIndexView indexView : tablesView.indexes()) {
            if (indexView.tableId() != tableId()) {
                continue;
            }

            TableView tableView = findTableView(tablesView, tableId());

            assert tableView != null : tableId();

            CatalogTableDescriptor catalogTableDescriptor = toTableDescriptor(tableView);
            CatalogIndexDescriptor catalogIndexDescriptor = toIndexDescriptor(indexView);

            startBuildIndex(StorageIndexDescriptor.create(catalogTableDescriptor, catalogIndexDescriptor));
        }
    }

    private void stopBuildIndexes() {
        ConfigurationNamedListListener<TableIndexView> listener = indexesConfigurationListener.getAndSet(null);

        if (listener != null) {
            tablesConfig.indexes().stopListenElements(listener);
        }

        indexBuilder.stopBuildIndexes(tableId(), partId());
    }

    /**
     * Marks the transaction as finished in local tx state map.
     *
     * @param txId Transaction id.
     * @param txState Transaction state, must be either {@link TxState#COMMITED} or {@link TxState#ABORTED}.
     * @param commitTimestamp Commit timestamp.
     */
    private void markFinished(UUID txId, TxState txState, @Nullable HybridTimestamp commitTimestamp) {
        assert txState == COMMITED || txState == ABORTED : "Unexpected state, txId=" + txId + ", txState=" + txState;

        txManager.updateTxMeta(txId, old -> old == null
                ? null
                : new TxStateMeta(txState, old.txCoordinatorId(), txState == COMMITED ? commitTimestamp : null));
    }

    private static <T> ActionResult<T> didWrites(@Nullable T result) {
        return new ActionResult<>(true, result);
    }

    private static <T> ActionResult<T> didNoWrites(@Nullable T result) {
        return new ActionResult<>(false, result);
    }

    private static class ActionResult<T> {
        private final boolean didWrites;
        @Nullable
        private final T result;

        private ActionResult(boolean didWrites, @Nullable T result) {
            this.didWrites = didWrites;
            this.result = result;
        }
    }
}<|MERGE_RESOLUTION|>--- conflicted
+++ resolved
@@ -330,17 +330,13 @@
 
         cursors = new ConcurrentSkipListMap<>(IgniteUuid.globalOrderComparator());
 
-<<<<<<< HEAD
         schemaCompatValidator = new SchemaCompatValidator(schemas, catalogTables);
-=======
-        schemaCompatValidator = new SchemaCompatValidator(schemas);
 
         TableView tableConfig = findTableView(tablesConfig.tables().value(), tableId);
 
         assert tableConfig != null;
 
         pkLength = tableConfig.primaryKey().columns().length;
->>>>>>> a1172c84
     }
 
     @Override
@@ -1646,13 +1642,9 @@
      * @param txCoordinatorId Transaction coordinator id.
      * @return Listener response.
      */
-<<<<<<< HEAD
     private CompletableFuture<ActionResult<Object>> processMultiEntryAction(
             ReadWriteMultiRowReplicaRequest request, String txCoordinatorId
     ) {
-=======
-    private CompletableFuture<?> processMultiEntryAction(ReadWriteMultiRowReplicaRequest request, String txCoordinatorId) {
->>>>>>> a1172c84
         UUID txId = request.transactionId();
         TablePartitionId committedPartitionId = request.commitPartitionId().asTablePartitionId();
         List<BinaryRow> searchRows = request.binaryRows();
@@ -1660,40 +1652,8 @@
         assert committedPartitionId != null : "Commit partition is null [type=" + request.requestType() + ']';
 
         switch (request.requestType()) {
-<<<<<<< HEAD
-            case RW_GET_ALL: {
-                CompletableFuture<BinaryRow>[] rowFuts = new CompletableFuture[request.binaryRows().size()];
-
-                int i = 0;
-
-                for (BinaryRow searchRow : request.binaryRows()) {
-                    rowFuts[i++] = resolveRowByPk(binaryTuple(searchRow), txId, (rowId, row) -> {
-                        if (rowId == null) {
-                            return completedFuture(null);
-                        }
-
-                        return takeLocksForGet(rowId, txId)
-                                .thenApply(ignored -> row);
-                    });
-                }
-
-                return allOf(rowFuts)
-                        .thenCompose(ignored -> {
-                            var result = new ArrayList<BinaryRow>(request.binaryRows().size());
-
-                            for (int idx = 0; idx < request.binaryRows().size(); idx++) {
-                                result.add(rowFuts[idx].join());
-                            }
-
-                            return completedFuture(didNoWrites(result));
-                        });
-            }
-            case RW_DELETE_ALL: {
-                CompletableFuture<RowId>[] rowIdLockFuts = new CompletableFuture[request.binaryRows().size()];
-=======
             case RW_DELETE_EXACT_ALL: {
                 CompletableFuture<RowId>[] deleteExactLockFuts = new CompletableFuture[searchRows.size()];
->>>>>>> a1172c84
 
                 for (int i = 0; i < searchRows.size(); i++) {
                     BinaryRow searchRow = searchRows.get(i);
@@ -1725,55 +1685,9 @@
                         return completedFuture(didNoWrites(result));
                     }
 
-<<<<<<< HEAD
                     return chooseOpTsValidateAndBuildUpdateAllCommand(request, rowIdsToDelete, txCoordinatorId)
                             .thenCompose(this::applyUpdateAllCommand)
                             .thenApply(ignored -> didWrites(result));
-                });
-            }
-            case RW_DELETE_EXACT_ALL: {
-                CompletableFuture<RowId>[] deleteExactLockFuts = new CompletableFuture[request.binaryRows().size()];
-
-                int i = 0;
-
-                for (BinaryRow searchRow : request.binaryRows()) {
-                    deleteExactLockFuts[i++] = resolveRowByPk(extractPk(searchRow), txId, (rowId, row) -> {
-                        if (rowId == null) {
-                            return completedFuture(null);
-                        }
-
-                        return takeLocksForDeleteExact(searchRow, rowId, row, txId);
-                    });
-                }
-
-                return allOf(deleteExactLockFuts).thenCompose(ignore -> {
-                    Map<UUID, BinaryRowMessage> rowIdsToDelete = new HashMap<>();
-                    Collection<BinaryRow> result = new ArrayList<>();
-
-                    int futNum = 0;
-
-                    for (BinaryRow row : request.binaryRows()) {
-                        RowId lockedRowId = deleteExactLockFuts[futNum++].join();
-
-                        if (lockedRowId != null) {
-                            rowIdsToDelete.put(lockedRowId.uuid(), null);
-                        } else {
-                            result.add(row);
-                        }
-                    }
-
-                    if (rowIdsToDelete.isEmpty()) {
-                        return completedFuture(didNoWrites(result));
-                    } else {
-                        return chooseOpTsValidateAndBuildUpdateAllCommand(request, rowIdsToDelete, txCoordinatorId)
-                                    .thenCompose(this::applyUpdateAllCommand)
-                                    .thenApply(unused -> didWrites(result));
-                    }
-=======
-                    return updateAllCommand(request, rowIdsToDelete, txCoordinatorId)
-                                .thenCompose(this::applyUpdateAllCommand)
-                                .thenApply(v -> result);
->>>>>>> a1172c84
                 });
             }
             case RW_INSERT_ALL: {
@@ -1873,17 +1787,14 @@
 
                     return chooseOpTsValidateAndBuildUpdateAllCommand(request, rowsToUpdate, txCoordinatorId)
                             .thenCompose(this::applyUpdateAllCommand)
-                            .thenRun(() -> {
+                            .thenApply(ignored -> {
                                 // Release short term locks.
                                 for (CompletableFuture<IgniteBiTuple<RowId, Collection<Lock>>> rowIdFut : rowIdFuts) {
                                     rowIdFut.join().get2()
                                             .forEach(lock -> lockManager.release(lock.txId(), lock.lockKey(), lock.lockMode()));
                                 }
-<<<<<<< HEAD
 
                                 return didWrites(null);
-=======
->>>>>>> a1172c84
                             });
                 });
             }
@@ -1901,7 +1812,9 @@
      * @param txCoordinatorId Transaction coordinator id.
      * @return Listener response.
      */
-    private CompletableFuture<Object> processMultiEntryAction(ReadWriteMultiRowPkReplicaRequest request, String txCoordinatorId) {
+    private CompletableFuture<ActionResult<Object>> processMultiEntryAction(
+            ReadWriteMultiRowPkReplicaRequest request, String txCoordinatorId
+    ) {
         UUID txId = request.transactionId();
         TablePartitionId committedPartitionId = request.commitPartitionId().asTablePartitionId();
         List<BinaryTuple> primaryKeys = resolvePks(request.primaryKeys());
@@ -1932,7 +1845,7 @@
                                 result.add(rowFut.join());
                             }
 
-                            return result;
+                            return didNoWrites(result);
                         });
             }
             case RW_DELETE_ALL: {
@@ -1965,12 +1878,12 @@
                     }
 
                     if (rowIdsToDelete.isEmpty()) {
-                        return completedFuture(result);
+                        return completedFuture(didNoWrites(result));
                     }
 
-                    return updateAllCommand(request, rowIdsToDelete, txCoordinatorId)
+                    return chooseOpTsValidateAndBuildUpdateAllCommand(request, rowIdsToDelete, txCoordinatorId)
                             .thenCompose(this::applyUpdateAllCommand)
-                            .thenApply(ignored -> result);
+                            .thenApply(ignored -> didWrites(result));
                 });
             }
             default: {
@@ -2078,13 +1991,9 @@
      * @param txCoordId Transaction coordinator id.
      * @return Listener response.
      */
-<<<<<<< HEAD
     private CompletableFuture<ActionResult<Object>> processSingleEntryAction(
             ReadWriteSingleRowReplicaRequest request, String txCoordId
     ) {
-=======
-    private CompletableFuture<?> processSingleEntryAction(ReadWriteSingleRowReplicaRequest request, String txCoordinatorId) {
->>>>>>> a1172c84
         UUID txId = request.transactionId();
         BinaryRow searchRow = request.binaryRow();
         TablePartitionId commitPartitionId = request.commitPartitionId().asTablePartitionId();
@@ -2092,43 +2001,6 @@
         assert commitPartitionId != null : "Commit partition is null [type=" + request.requestType() + ']';
 
         switch (request.requestType()) {
-<<<<<<< HEAD
-            case RW_GET: {
-                return resolveRowByPk(binaryTuple(searchRow), txId, (rowId, row) -> {
-                    if (rowId == null) {
-                        return completedFuture(didNoWrites(null));
-                    }
-
-                    return takeLocksForGet(rowId, txId)
-                            .thenApply(ignored -> didNoWrites(row));
-                });
-            }
-            case RW_DELETE: {
-                return resolveRowByPk(binaryTuple(searchRow), txId, (rowId, row) -> {
-                    if (rowId == null) {
-                        return completedFuture(didNoWrites(false));
-                    }
-
-                    return takeLocksForDelete(row, rowId, txId)
-                            .thenCompose(ignored -> chooseOpTsValidateAndBuildUpdateCommand(request, rowId.uuid(), null, txCoordId))
-                            .thenCompose(this::applyUpdateCommand)
-                            .thenApply(ignored -> didWrites(true));
-                });
-            }
-            case RW_GET_AND_DELETE: {
-                return resolveRowByPk(binaryTuple(searchRow), txId, (rowId, row) -> {
-                    if (rowId == null) {
-                        return completedFuture(didNoWrites(null));
-                    }
-
-                    return takeLocksForDelete(row, rowId, txId)
-                            .thenCompose(ignored -> chooseOpTsValidateAndBuildUpdateCommand(request, rowId.uuid(), null, txCoordId))
-                            .thenCompose(this::applyUpdateCommand)
-                            .thenApply(ignored -> didWrites(row));
-                });
-            }
-=======
->>>>>>> a1172c84
             case RW_DELETE_EXACT: {
                 return resolveRowByPk(extractPk(searchRow), txId, (rowId, row) -> {
                     if (rowId == null) {
@@ -2162,13 +2034,8 @@
                                         // Release short term locks.
                                         rowIdLock.get2().forEach(lock -> lockManager.release(lock.txId(), lock.lockKey(), lock.lockMode()));
 
-<<<<<<< HEAD
-                                return didWrites(true);
-                            });
-=======
-                                        return true;
+                                        return didWrites(true);
                                     }));
->>>>>>> a1172c84
                 });
             }
             case RW_UPSERT: {
@@ -2184,20 +2051,13 @@
                     return lockFut
                             .thenCompose(rowIdLock -> chooseOpTsValidateAndBuildUpdateCommand(request, rowId0.uuid(), searchRow, txCoordId)
                                     .thenCompose(this::applyUpdateCommand)
-<<<<<<< HEAD
                                     .thenApply(ignored -> rowIdLock))
-                            .thenApply(rowIdLock -> {
-                                // Release short term locks.
-                                rowIdLock.get2().forEach(lock -> lockManager.release(lock.txId(), lock.lockKey(), lock.lockMode()));
-
-                                return didWrites(null);
-                            });
-=======
-                                    .thenRun(() -> {
+                                    .thenApply(rowIdLock -> {
                                         // Release short term locks.
                                         rowIdLock.get2().forEach(lock -> lockManager.release(lock.txId(), lock.lockKey(), lock.lockMode()));
-                                    }));
->>>>>>> a1172c84
+
+                                        return didWrites(null);
+                                    });
                 });
             }
             case RW_GET_AND_UPSERT: {
@@ -2217,13 +2077,8 @@
                                         // Release short term locks.
                                         rowIdLock.get2().forEach(lock -> lockManager.release(lock.txId(), lock.lockKey(), lock.lockMode()));
 
-<<<<<<< HEAD
-                                return didWrites(row);
-                            });
-=======
-                                        return row;
+                                        return didWrites(row);
                                     }));
->>>>>>> a1172c84
                 });
             }
             case RW_GET_AND_REPLACE: {
@@ -2239,13 +2094,8 @@
                                         // Release short term locks.
                                         rowIdLock.get2().forEach(lock -> lockManager.release(lock.txId(), lock.lockKey(), lock.lockMode()));
 
-<<<<<<< HEAD
-                                return didWrites(row);
-                            });
-=======
-                                        return row;
+                                        return didWrites(row);
                                     }));
->>>>>>> a1172c84
                 });
             }
             case RW_REPLACE_IF_EXIST: {
@@ -2255,23 +2105,14 @@
                     }
 
                     return takeLocksForUpdate(searchRow, rowId, txId)
-<<<<<<< HEAD
-                            .thenCompose(rowLock -> chooseOpTsValidateAndBuildUpdateCommand(request, rowId.uuid(), searchRow, txCoordId)
-=======
-                            .thenCompose(rowIdLock -> updateCommand(request, rowId.uuid(), searchRow, txCoordinatorId)
->>>>>>> a1172c84
+                            .thenCompose(rowIdLock -> chooseOpTsValidateAndBuildUpdateCommand(request, rowId.uuid(), searchRow, txCoordId)
                                     .thenCompose(this::applyUpdateCommand)
                                     .thenApply(v -> {
                                         // Release short term locks.
                                         rowIdLock.get2().forEach(lock -> lockManager.release(lock.txId(), lock.lockKey(), lock.lockMode()));
 
-<<<<<<< HEAD
-                                return didWrites(true);
-                            });
-=======
-                                        return true;
+                                        return didWrites(true);
                                     }));
->>>>>>> a1172c84
                 });
             }
             default: {
@@ -2288,7 +2129,9 @@
      * @param txCoordinatorId Transaction coordinator id.
      * @return Listener response.
      */
-    private CompletableFuture<?> processSingleEntryAction(ReadWriteSingleRowPkReplicaRequest request, String txCoordinatorId) {
+    private CompletableFuture<ActionResult<Object>> processSingleEntryAction(
+            ReadWriteSingleRowPkReplicaRequest request, String txCoordinatorId
+    ) {
         UUID txId = request.transactionId();
         BinaryTuple primaryKey = resolvePk(request.primaryKey());
         TablePartitionId commitPartitionId = request.commitPartitionId().asTablePartitionId();
@@ -2300,35 +2143,35 @@
             case RW_GET: {
                 return resolveRowByPk(primaryKey, txId, (rowId, row) -> {
                     if (rowId == null) {
-                        return completedFuture(null);
+                        return completedFuture(didNoWrites(null));
                     }
 
                     return takeLocksForGet(rowId, txId)
-                            .thenApply(ignored -> row);
+                            .thenApply(ignored -> didNoWrites(row));
                 });
             }
             case RW_DELETE: {
                 return resolveRowByPk(primaryKey, txId, (rowId, row) -> {
                     if (rowId == null) {
-                        return completedFuture(false);
+                        return completedFuture(didNoWrites(false));
                     }
 
                     return takeLocksForDelete(row, rowId, txId)
-                            .thenCompose(ignored -> updateCommand(request, rowId.uuid(), null, txCoordinatorId))
+                            .thenCompose(rowLock -> chooseOpTsValidateAndBuildUpdateCommand(request, rowId.uuid(), null, txCoordinatorId))
                             .thenCompose(this::applyUpdateCommand)
-                            .thenApply(ignored -> true);
+                            .thenApply(ignored -> didWrites(true));
                 });
             }
             case RW_GET_AND_DELETE: {
                 return resolveRowByPk(primaryKey, txId, (rowId, row) -> {
                     if (rowId == null) {
-                        return completedFuture(null);
+                        return completedFuture(didNoWrites(null));
                     }
 
                     return takeLocksForDelete(row, rowId, txId)
-                            .thenCompose(ignored -> updateCommand(request, rowId.uuid(), null, txCoordinatorId))
+                            .thenCompose(ignored -> chooseOpTsValidateAndBuildUpdateCommand(request, rowId.uuid(), null, txCoordinatorId))
                             .thenCompose(this::applyUpdateCommand)
-                            .thenApply(ignored -> row);
+                            .thenApply(ignored -> didWrites(row));
                 });
             }
             default: {
@@ -2508,8 +2351,8 @@
                                 return completedFuture(didNoWrites(false));
                             }
 
-                            return chooseOpTsValidateAndBuildUpdateCommand(commitPartitionId, validatedRowId.get1().uuid(), newRow, txId,
-                                        request.full(), txCoordinatorId
+                            return chooseOpTsValidateAndBuildUpdateCommand(commitPartitionId.asTablePartitionId(),
+                                        validatedRowId.get1().uuid(), newRow, txId, request.full(), txCoordinatorId
                                     )
                                     .thenCompose(this::applyUpdateCommand)
                                     .thenApply(ignored -> validatedRowId)
@@ -2719,7 +2562,7 @@
             String txCoordinatorId
     ) {
         return chooseOpTsValidateAndBuildUpdateCommand(
-                request.commitPartitionId(),
+                request.commitPartitionId().asTablePartitionId(),
                 rowUuid,
                 row,
                 request.transactionId(),
@@ -2728,13 +2571,29 @@
         );
     }
 
-    private CompletableFuture<UpdateCommand> updateCommand(
+    /**
+     * Chooses operation timestamp, makes validations that require it and constructs an {@link UpdateCommand} object.
+     *
+     * @param request Request that is being processed.
+     * @param rowUuid Row UUID.
+     * @param row Row.
+     * @param txCoordinatorId Transaction coordinator id.
+     * @return Future that will complete with the constructed {@link UpdateCommand} object.
+     */
+    private CompletableFuture<UpdateCommand> chooseOpTsValidateAndBuildUpdateCommand(
             ReadWriteSingleRowPkReplicaRequest request,
             UUID rowUuid,
             @Nullable BinaryRow row,
             String txCoordinatorId
     ) {
-        return updateCommand(request.commitPartitionId(), rowUuid, row, request.transactionId(), request.full(), txCoordinatorId);
+        return chooseOpTsValidateAndBuildUpdateCommand(
+                request.commitPartitionId().asTablePartitionId(),
+                rowUuid,
+                row,
+                request.transactionId(),
+                request.full(),
+                txCoordinatorId
+        );
     }
 
     /**
@@ -2748,13 +2607,8 @@
      * @param txCoordinatorId Transaction coordinator id.
      * @return Future that will complete with the constructed {@link UpdateCommand} object.
      */
-<<<<<<< HEAD
     private CompletableFuture<UpdateCommand> chooseOpTsValidateAndBuildUpdateCommand(
             TablePartitionId tablePartId,
-=======
-    private CompletableFuture<UpdateCommand> updateCommand(
-            TablePartitionIdMessage tablePartId,
->>>>>>> a1172c84
             UUID rowUuid,
             @Nullable BinaryRow row,
             UUID txId,
@@ -2765,18 +2619,7 @@
 
         return reliableCatalogVersionFor(operationTimestamp)
                 .thenApply(catalogVersion -> {
-<<<<<<< HEAD
                     failIfSchemaChangedSinceTxStart(txId, operationTimestamp);
-=======
-                    UpdateCommandBuilder bldr = MSG_FACTORY.updateCommand()
-                            .tablePartitionId(tablePartId)
-                            .rowUuid(rowUuid)
-                            .txId(txId)
-                            .full(full)
-                            .safeTimeLong(commandTimestamp)
-                            .txCoordinatorId(txCoordinatorId)
-                            .requiredCatalogVersion(catalogVersion);
->>>>>>> a1172c84
 
                     return updateCommand(tablePartId, rowUuid, row, txId, full, txCoordinatorId, operationTimestamp, catalogVersion);
                 });
@@ -2822,38 +2665,61 @@
                 .thenApply(unused -> catalogService.activeCatalogVersion(ts.longValue()));
     }
 
-    private CompletableFuture<UpdateAllCommand> updateAllCommand(
+    /**
+     * Chooses operation timestamp, makes validations that require it and constructs an {@link UpdateCommand} object.
+     *
+     * @param request Request that is being processed.
+     * @param rowsToUpdate All {@link BinaryRow}s represented as {@link ByteBuffer}s to be updated.
+     * @param txCoordinatorId Transaction coordinator id.
+     * @return Future that will complete with the constructed {@link UpdateAllCommand} object.
+     */
+    private CompletableFuture<UpdateAllCommand> chooseOpTsValidateAndBuildUpdateAllCommand(
             ReadWriteMultiRowReplicaRequest request,
             Map<UUID, BinaryRowMessage> rowsToUpdate,
             String txCoordinatorId
     ) {
-        return updateAllCommand(rowsToUpdate, request.commitPartitionId(), request.transactionId(), request.full(), txCoordinatorId);
-    }
-
-    private CompletableFuture<UpdateAllCommand> updateAllCommand(
+        return chooseOpTsValidateAndBuildUpdateAllCommand(
+                rowsToUpdate,
+                request.commitPartitionId(),
+                request.transactionId(),
+                request.full(),
+                txCoordinatorId
+        );
+    }
+
+    /**
+     * Chooses operation timestamp, makes validations that require it and constructs an {@link UpdateCommand} object.
+     *
+     * @param request Request that is being processed.
+     * @param rowsToUpdate All {@link BinaryRow}s represented as {@link ByteBuffer}s to be updated.
+     * @param txCoordinatorId Transaction coordinator id.
+     * @return Future that will complete with the constructed {@link UpdateAllCommand} object.
+     */
+    private CompletableFuture<UpdateAllCommand> chooseOpTsValidateAndBuildUpdateAllCommand(
             ReadWriteMultiRowPkReplicaRequest request,
             Map<UUID, BinaryRowMessage> rowsToUpdate,
             String txCoordinatorId
     ) {
-        return updateAllCommand(rowsToUpdate, request.commitPartitionId(), request.transactionId(), request.full(), txCoordinatorId);
-    }
-
-    /**
-     * Method to construct {@link UpdateAllCommand} object.
+        return chooseOpTsValidateAndBuildUpdateAllCommand(
+                rowsToUpdate,
+                request.commitPartitionId(),
+                request.transactionId(),
+                request.full(),
+                txCoordinatorId
+        );
+    }
+
+    /**
+     * Chooses operation timestamp, makes validations that require it and constructs an {@link UpdateCommand} object.
      *
      * @param rowsToUpdate All {@link BinaryRow}s represented as {@link ByteBuffer}s to be updated.
      * @param commitPartitionId Partition ID that these rows belong to.
      * @param transactionId Transaction ID.
      * @param full {@code true} if this is a single-command transaction.
      * @param txCoordinatorId Transaction coordinator id.
-     * @return Constructed {@link UpdateAllCommand} object.
-     */
-<<<<<<< HEAD
+     * @return Future that will complete with the constructed {@link UpdateAllCommand} object.
+     */
     private CompletableFuture<UpdateAllCommand> chooseOpTsValidateAndBuildUpdateAllCommand(
-            ReadWriteMultiRowReplicaRequest request,
-=======
-    private CompletableFuture<UpdateAllCommand> updateAllCommand(
->>>>>>> a1172c84
             Map<UUID, BinaryRowMessage> rowsToUpdate,
             TablePartitionIdMessage commitPartitionId,
             UUID transactionId,
@@ -2862,34 +2728,20 @@
     ) {
         HybridTimestamp operationTimestamp = hybridClock.now();
 
-<<<<<<< HEAD
         return reliableCatalogVersionFor(operationTimestamp)
                 .thenApply(catalogVersion -> {
-                    failIfSchemaChangedSinceTxStart(request.transactionId(), operationTimestamp);
+                    failIfSchemaChangedSinceTxStart(transactionId, operationTimestamp);
 
                     return MSG_FACTORY.updateAllCommand()
-                            .tablePartitionId(tablePartitionId(request.commitPartitionId()))
+                            .tablePartitionId(commitPartitionId)
                             .rowsToUpdate(rowsToUpdate)
-                            .txId(request.transactionId())
+                            .txId(transactionId)
                             .safeTimeLong(operationTimestamp.longValue())
-                            .full(request.full())
+                            .full(full)
                             .txCoordinatorId(txCoordinatorId)
                             .requiredCatalogVersion(catalogVersion)
                             .build();
                 });
-=======
-        return catalogVersionFor(hybridTimestamp(commandTimestamp))
-                .thenApply(catalogVersion -> MSG_FACTORY.updateAllCommand()
-                        .tablePartitionId(commitPartitionId)
-                        .rowsToUpdate(rowsToUpdate)
-                        .txId(transactionId)
-                        .safeTimeLong(commandTimestamp)
-                        .full(full)
-                        .txCoordinatorId(txCoordinatorId)
-                        .requiredCatalogVersion(catalogVersion)
-                        .build()
-                );
->>>>>>> a1172c84
     }
 
     /**
