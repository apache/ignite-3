--- conflicted
+++ resolved
@@ -1942,15 +1942,9 @@
                     }
 
                     return takeLocksForDelete(row, rowId, txId)
-<<<<<<< HEAD
-                            .thenCompose(ignored -> applyUpdateCommand(
-                                    updateCommand(commitPartitionId, rowId.uuid(), null, txId, full)))
+                            .thenCompose(ignored -> updateCommand(request, rowId.uuid(), null, txId, full))
+                            .thenCompose(this::applyUpdateCommand)
                             .thenApply(ignored -> new CompletionResult(true, null));
-=======
-                            .thenCompose(ignored -> updateCommand(request, rowId.uuid(), null))
-                            .thenCompose(this::applyUpdateCommand)
-                            .thenApply(ignored -> true);
->>>>>>> e26fc801
                 });
             }
             case RW_GET_AND_DELETE: {
@@ -1960,15 +1954,9 @@
                     }
 
                     return takeLocksForDelete(row, rowId, txId)
-<<<<<<< HEAD
-                            .thenCompose(ignored -> applyUpdateCommand(
-                                    updateCommand(commitPartitionId, rowId.uuid(), null, txId, full)))
+                            .thenCompose(ignored -> updateCommand(request, rowId.uuid(), null, txId, null))
+                            .thenCompose(this::applyUpdateCommand)
                             .thenApply(ignored -> new CompletionResult(row, null));
-=======
-                            .thenCompose(ignored -> updateCommand(request, rowId.uuid(), null))
-                            .thenCompose(this::applyUpdateCommand)
-                            .thenApply(ignored -> row);
->>>>>>> e26fc801
                 });
             }
             case RW_DELETE_EXACT: {
@@ -1983,15 +1971,9 @@
                                     return completedFuture(new CompletionResult(false, null));
                                 }
 
-<<<<<<< HEAD
-                                return applyUpdateCommand(
-                                        updateCommand(commitPartitionId, validatedRowId.uuid(), null, txId, full))
+                                return updateCommand(request, validatedRowId.uuid(), null, txId, full)
+                                        .thenCompose(this::applyUpdateCommand)
                                         .thenApply(ignored -> new CompletionResult(true, null));
-=======
-                                return updateCommand(request, validatedRowId.uuid(), null)
-                                        .thenCompose(this::applyUpdateCommand)
-                                        .thenApply(ignored -> true);
->>>>>>> e26fc801
                             });
                 });
             }
@@ -2026,17 +2008,10 @@
                             : takeLocksForUpdate(searchRow, rowId0, txId);
 
                     return lockFut
-<<<<<<< HEAD
-                            .thenCompose(rowIdLock -> applyUpdateCommand(
-                                    updateCommand(commitPartitionId, rowId0.uuid(), searchRow, txId, full))
+                            .thenCompose(rowIdLock -> updateCommand(request, rowId0.uuid(), searchRow, txId, full)
+                                    .thenCompose(this::applyUpdateCommand)
                                     .thenApply(res -> new IgniteBiTuple<>(res, rowIdLock)))
                             .thenApply(tuple -> {
-=======
-                            .thenCompose(rowIdLock -> updateCommand(request, rowId0.uuid(), searchRow)
-                                    .thenCompose(this::applyUpdateCommand)
-                                    .thenApply(ignored -> rowIdLock))
-                            .thenApply(rowIdLock -> {
->>>>>>> e26fc801
                                 // Release short term locks.
                                 tuple.get2().get2().forEach(lock -> lockManager.release(lock.txId(), lock.lockKey(), lock.lockMode()));
 
