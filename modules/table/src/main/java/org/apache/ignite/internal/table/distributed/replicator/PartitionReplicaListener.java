/*
 * Licensed to the Apache Software Foundation (ASF) under one or more
 * contributor license agreements. See the NOTICE file distributed with
 * this work for additional information regarding copyright ownership.
 * The ASF licenses this file to You under the Apache License, Version 2.0
 * (the "License"); you may not use this file except in compliance with
 * the License. You may obtain a copy of the License at
 *
 *      http://www.apache.org/licenses/LICENSE-2.0
 *
 * Unless required by applicable law or agreed to in writing, software
 * distributed under the License is distributed on an "AS IS" BASIS,
 * WITHOUT WARRANTIES OR CONDITIONS OF ANY KIND, either express or implied.
 * See the License for the specific language governing permissions and
 * limitations under the License.
 */

package org.apache.ignite.internal.table.distributed.replicator;

import static java.util.Objects.requireNonNull;
import static java.util.concurrent.CompletableFuture.allOf;
import static java.util.concurrent.CompletableFuture.completedFuture;
import static java.util.concurrent.CompletableFuture.failedFuture;
import static java.util.stream.Collectors.toMap;
import static org.apache.ignite.internal.hlc.HybridTimestamp.hybridTimestamp;
import static org.apache.ignite.internal.hlc.HybridTimestamp.hybridTimestampToLong;
import static org.apache.ignite.internal.lang.IgniteStringFormatter.format;
import static org.apache.ignite.internal.table.distributed.TableUtils.findStartBuildingIndexCatalogVersion;
import static org.apache.ignite.internal.table.distributed.replicator.RemoteResourceIds.cursorId;
import static org.apache.ignite.internal.table.distributed.replicator.ReplicatorUtils.beginRwTxTs;
import static org.apache.ignite.internal.table.distributed.replicator.ReplicatorUtils.latestIndexDescriptorInBuildingStatus;
import static org.apache.ignite.internal.table.distributed.replicator.ReplicatorUtils.rwTxActiveCatalogVersion;
import static org.apache.ignite.internal.tx.TxState.ABANDONED;
import static org.apache.ignite.internal.tx.TxState.ABORTED;
import static org.apache.ignite.internal.tx.TxState.COMMITTED;
import static org.apache.ignite.internal.tx.TxState.FINISHING;
import static org.apache.ignite.internal.tx.TxState.PENDING;
import static org.apache.ignite.internal.tx.TxState.isFinalState;
import static org.apache.ignite.internal.util.CollectionUtils.nullOrEmpty;
import static org.apache.ignite.internal.util.CompletableFutures.emptyCollectionCompletedFuture;
import static org.apache.ignite.internal.util.CompletableFutures.emptyListCompletedFuture;
import static org.apache.ignite.internal.util.CompletableFutures.falseCompletedFuture;
import static org.apache.ignite.internal.util.CompletableFutures.nullCompletedFuture;
import static org.apache.ignite.internal.util.CompletableFutures.trueCompletedFuture;
import static org.apache.ignite.internal.util.IgniteUtils.findAny;
import static org.apache.ignite.internal.util.IgniteUtils.findFirst;
import static org.apache.ignite.internal.util.IgniteUtils.inBusyLock;
import static org.apache.ignite.internal.util.IgniteUtils.inBusyLockAsync;
import static org.apache.ignite.lang.ErrorGroups.Replicator.CURSOR_CLOSE_ERR;
import static org.apache.ignite.lang.ErrorGroups.Transactions.TX_ALREADY_FINISHED_ERR;
import static org.apache.ignite.lang.ErrorGroups.Transactions.TX_COMMIT_ERR;
import static org.apache.ignite.lang.ErrorGroups.Transactions.TX_ROLLBACK_ERR;

import java.nio.ByteBuffer;
import java.util.ArrayList;
import java.util.BitSet;
import java.util.Collection;
import java.util.EnumMap;
import java.util.HashMap;
import java.util.HashSet;
import java.util.List;
import java.util.Map;
import java.util.Objects;
import java.util.Set;
import java.util.UUID;
import java.util.concurrent.CompletableFuture;
import java.util.concurrent.ConcurrentHashMap;
import java.util.concurrent.ConcurrentMap;
import java.util.concurrent.Executor;
import java.util.concurrent.TimeoutException;
import java.util.concurrent.atomic.AtomicBoolean;
import java.util.function.Predicate;
import java.util.function.Supplier;
import org.apache.ignite.internal.binarytuple.BinaryTupleCommon;
import org.apache.ignite.internal.catalog.Catalog;
import org.apache.ignite.internal.catalog.CatalogService;
import org.apache.ignite.internal.catalog.descriptors.CatalogIndexDescriptor;
import org.apache.ignite.internal.catalog.events.CatalogEvent;
import org.apache.ignite.internal.catalog.events.CatalogEventParameters;
import org.apache.ignite.internal.catalog.events.StartBuildingIndexEventParameters;
import org.apache.ignite.internal.event.EventListener;
import org.apache.ignite.internal.hlc.HybridClock;
import org.apache.ignite.internal.hlc.HybridTimestamp;
import org.apache.ignite.internal.lang.IgniteBiTuple;
import org.apache.ignite.internal.lang.IgniteInternalException;
import org.apache.ignite.internal.lang.IgniteTriFunction;
import org.apache.ignite.internal.lang.SafeTimeReorderException;
import org.apache.ignite.internal.logger.IgniteLogger;
import org.apache.ignite.internal.logger.Loggers;
import org.apache.ignite.internal.placementdriver.PlacementDriver;
import org.apache.ignite.internal.raft.Command;
import org.apache.ignite.internal.raft.service.RaftCommandRunner;
import org.apache.ignite.internal.replicator.ReplicaResult;
import org.apache.ignite.internal.replicator.TablePartitionId;
import org.apache.ignite.internal.replicator.command.SafeTimePropagatingCommand;
import org.apache.ignite.internal.replicator.exception.PrimaryReplicaMissException;
import org.apache.ignite.internal.replicator.exception.ReplicationException;
import org.apache.ignite.internal.replicator.exception.ReplicationMaxRetriesExceededException;
import org.apache.ignite.internal.replicator.exception.ReplicationTimeoutException;
import org.apache.ignite.internal.replicator.exception.UnsupportedReplicaRequestException;
import org.apache.ignite.internal.replicator.listener.ReplicaListener;
import org.apache.ignite.internal.replicator.message.PrimaryReplicaRequest;
import org.apache.ignite.internal.replicator.message.ReadOnlyDirectReplicaRequest;
import org.apache.ignite.internal.replicator.message.ReplicaMessagesFactory;
import org.apache.ignite.internal.replicator.message.ReplicaRequest;
import org.apache.ignite.internal.replicator.message.ReplicaSafeTimeSyncRequest;
import org.apache.ignite.internal.replicator.message.SchemaVersionAwareReplicaRequest;
import org.apache.ignite.internal.schema.BinaryRow;
import org.apache.ignite.internal.schema.BinaryTuple;
import org.apache.ignite.internal.schema.BinaryTuplePrefix;
import org.apache.ignite.internal.schema.NullBinaryRow;
import org.apache.ignite.internal.schema.SchemaRegistry;
import org.apache.ignite.internal.storage.MvPartitionStorage;
import org.apache.ignite.internal.storage.PartitionTimestampCursor;
import org.apache.ignite.internal.storage.ReadResult;
import org.apache.ignite.internal.storage.RowId;
import org.apache.ignite.internal.storage.index.BinaryTupleComparator;
import org.apache.ignite.internal.storage.index.IndexRow;
import org.apache.ignite.internal.storage.index.IndexRowImpl;
import org.apache.ignite.internal.storage.index.IndexStorage;
import org.apache.ignite.internal.storage.index.SortedIndexStorage;
import org.apache.ignite.internal.table.distributed.IndexLocker;
import org.apache.ignite.internal.table.distributed.SortedIndexLocker;
import org.apache.ignite.internal.table.distributed.StorageUpdateHandler;
import org.apache.ignite.internal.table.distributed.TableMessagesFactory;
import org.apache.ignite.internal.table.distributed.TableSchemaAwareIndexStorage;
import org.apache.ignite.internal.table.distributed.TableUtils;
import org.apache.ignite.internal.table.distributed.command.BuildIndexCommand;
import org.apache.ignite.internal.table.distributed.command.FinishTxCommandBuilder;
import org.apache.ignite.internal.table.distributed.command.TablePartitionIdMessage;
import org.apache.ignite.internal.table.distributed.command.TimedBinaryRowMessage;
import org.apache.ignite.internal.table.distributed.command.TimedBinaryRowMessageBuilder;
import org.apache.ignite.internal.table.distributed.command.UpdateAllCommand;
import org.apache.ignite.internal.table.distributed.command.UpdateCommand;
import org.apache.ignite.internal.table.distributed.command.UpdateCommandBuilder;
import org.apache.ignite.internal.table.distributed.command.WriteIntentSwitchCommand;
import org.apache.ignite.internal.table.distributed.raft.UnexpectedTransactionStateException;
import org.apache.ignite.internal.table.distributed.replication.request.BinaryRowMessage;
import org.apache.ignite.internal.table.distributed.replication.request.BinaryTupleMessage;
import org.apache.ignite.internal.table.distributed.replication.request.BuildIndexReplicaRequest;
import org.apache.ignite.internal.table.distributed.replication.request.ReadOnlyDirectMultiRowReplicaRequest;
import org.apache.ignite.internal.table.distributed.replication.request.ReadOnlyDirectSingleRowReplicaRequest;
import org.apache.ignite.internal.table.distributed.replication.request.ReadOnlyMultiRowPkReplicaRequest;
import org.apache.ignite.internal.table.distributed.replication.request.ReadOnlyReplicaRequest;
import org.apache.ignite.internal.table.distributed.replication.request.ReadOnlyScanRetrieveBatchReplicaRequest;
import org.apache.ignite.internal.table.distributed.replication.request.ReadOnlySingleRowPkReplicaRequest;
import org.apache.ignite.internal.table.distributed.replication.request.ReadWriteMultiRowPkReplicaRequest;
import org.apache.ignite.internal.table.distributed.replication.request.ReadWriteMultiRowReplicaRequest;
import org.apache.ignite.internal.table.distributed.replication.request.ReadWriteReplicaRequest;
import org.apache.ignite.internal.table.distributed.replication.request.ReadWriteScanRetrieveBatchReplicaRequest;
import org.apache.ignite.internal.table.distributed.replication.request.ReadWriteSingleRowPkReplicaRequest;
import org.apache.ignite.internal.table.distributed.replication.request.ReadWriteSingleRowReplicaRequest;
import org.apache.ignite.internal.table.distributed.replication.request.ReadWriteSwapRowReplicaRequest;
import org.apache.ignite.internal.table.distributed.replication.request.ScanCloseReplicaRequest;
import org.apache.ignite.internal.table.distributed.replicator.action.RequestType;
import org.apache.ignite.internal.table.distributed.schema.SchemaSyncService;
import org.apache.ignite.internal.table.distributed.schema.ValidationSchemasSource;
import org.apache.ignite.internal.tx.HybridTimestampTracker;
import org.apache.ignite.internal.tx.Lock;
import org.apache.ignite.internal.tx.LockKey;
import org.apache.ignite.internal.tx.LockManager;
import org.apache.ignite.internal.tx.LockMode;
import org.apache.ignite.internal.tx.MismatchingTransactionOutcomeException;
import org.apache.ignite.internal.tx.TransactionMeta;
import org.apache.ignite.internal.tx.TransactionResult;
import org.apache.ignite.internal.tx.TxManager;
import org.apache.ignite.internal.tx.TxMeta;
import org.apache.ignite.internal.tx.TxState;
import org.apache.ignite.internal.tx.TxStateMeta;
import org.apache.ignite.internal.tx.TxStateMetaFinishing;
<<<<<<< HEAD
import org.apache.ignite.internal.tx.impl.CursorManager;
=======
import org.apache.ignite.internal.tx.impl.FullyQualifiedResourceId;
import org.apache.ignite.internal.tx.impl.RemotelyTriggeredResourceRegistry;
>>>>>>> 71b24675
import org.apache.ignite.internal.tx.message.TxFinishReplicaRequest;
import org.apache.ignite.internal.tx.message.TxRecoveryMessage;
import org.apache.ignite.internal.tx.message.TxStateCommitPartitionRequest;
import org.apache.ignite.internal.tx.message.WriteIntentSwitchReplicaRequest;
import org.apache.ignite.internal.tx.storage.state.TxStateStorage;
import org.apache.ignite.internal.util.CompletableFutures;
import org.apache.ignite.internal.util.Cursor;
import org.apache.ignite.internal.util.CursorUtils;
import org.apache.ignite.internal.util.ExceptionUtils;
import org.apache.ignite.internal.util.IgniteSpinBusyLock;
import org.apache.ignite.internal.util.IgniteUtils;
import org.apache.ignite.internal.util.Lazy;
import org.apache.ignite.internal.util.PendingComparableValuesTracker;
import org.apache.ignite.internal.util.TrackerClosedException;
import org.apache.ignite.lang.ErrorGroups.Replicator;
import org.apache.ignite.lang.IgniteException;
import org.apache.ignite.network.ClusterNode;
import org.apache.ignite.network.ClusterNodeResolver;
import org.apache.ignite.tx.TransactionException;
import org.jetbrains.annotations.Nullable;

/** Partition replication listener. */
public class PartitionReplicaListener implements ReplicaListener {
    /** Logger. */
    private static final IgniteLogger LOG = Loggers.forClass(PartitionReplicaListener.class);

    /** Factory to create RAFT command messages. */
    private static final TableMessagesFactory MSG_FACTORY = new TableMessagesFactory();

    /** Factory for creating replica command messages. */
    private static final ReplicaMessagesFactory REPLICA_MESSAGES_FACTORY = new ReplicaMessagesFactory();

    /** Replication retries limit. */
    private static final int MAX_RETIES_ON_SAFE_TIME_REORDERING = 1000;

    /** Replication group id. */
    private final TablePartitionId replicationGroupId;

    /** Primary key index. */
    private final Lazy<TableSchemaAwareIndexStorage> pkIndexStorage;

    /** Secondary indices. */
    private final Supplier<Map<Integer, TableSchemaAwareIndexStorage>> secondaryIndexStorages;

    /** Versioned partition storage. */
    private final MvPartitionStorage mvDataStorage;

    /** Raft client. */
    private final RaftCommandRunner raftClient;

    /** Tx manager. */
    private final TxManager txManager;

    /** Lock manager. */
    private final LockManager lockManager;

    /** Handler that processes updates writing them to storage. */
    private final StorageUpdateHandler storageUpdateHandler;

<<<<<<< HEAD
    /** Cursors manager. */
    private final CursorManager cursorManager;
=======
    /** Resources registry. */
    private final RemotelyTriggeredResourceRegistry remotelyTriggeredResourceRegistry;
>>>>>>> 71b24675

    /** Tx state storage. */
    private final TxStateStorage txStateStorage;

    /** Hybrid clock. */
    private final HybridClock hybridClock;

    /** Safe time. */
    private final PendingComparableValuesTracker<HybridTimestamp, Void> safeTime;

    /** Transaction state resolver. */
    private final TransactionStateResolver transactionStateResolver;

    /** Runs async scan tasks for effective tail recursion execution (avoid deep recursive calls). */
    private final Executor scanRequestExecutor;

    private final Supplier<Map<Integer, IndexLocker>> indexesLockers;

    private final ConcurrentMap<UUID, TxCleanupReadyFutureList> txCleanupReadyFutures = new ConcurrentHashMap<>();

    /** Cleanup futures. */
    private final ConcurrentHashMap<RowId, CompletableFuture<?>> rowCleanupMap = new ConcurrentHashMap<>();

    private final SchemaCompatibilityValidator schemaCompatValidator;

    /** Instance of the local node. */
    private final ClusterNode localNode;

    private final SchemaSyncService schemaSyncService;

    private final CatalogService catalogService;

    /** Busy lock to stop synchronously. */
    private final IgniteSpinBusyLock busyLock = new IgniteSpinBusyLock();

    /** Prevents double stopping. */
    private final AtomicBoolean stopGuard = new AtomicBoolean();

    /** Placement driver. */
    private final PlacementDriver placementDriver;

    /**
     * Mutex for command processing linearization.
     * Some actions like update or updateAll require strict ordering within their application to storage on all nodes in replication group.
     * Given ordering should match corresponding command's safeTime.
     */
    private final Object commandProcessingLinearizationMutex = new Object();

    private final ClusterNodeResolver clusterNodeResolver;

    /** Read-write transaction operation tracker for building indexes. */
    private final IndexBuilderTxRwOperationTracker txRwOperationTracker = new IndexBuilderTxRwOperationTracker();

    /** Listener for {@link CatalogEvent#INDEX_BUILDING}. */
    private final EventListener<CatalogEventParameters> indexBuildingCatalogEventListener = this::onIndexBuilding;

    /**
     * The constructor.
     *
     * @param mvDataStorage Data storage.
     * @param raftClient Raft client.
     * @param txManager Transaction manager.
     * @param lockManager Lock manager.
     * @param partId Partition id.
     * @param tableId Table id.
     * @param indexesLockers Index lock helper objects.
     * @param pkIndexStorage Pk index storage.
     * @param secondaryIndexStorages Secondary index storages.
     * @param hybridClock Hybrid clock.
     * @param safeTime Safe time clock.
     * @param txStateStorage Transaction state storage.
     * @param transactionStateResolver Transaction state resolver.
     * @param storageUpdateHandler Handler that processes updates writing them to storage.
     * @param localNode Instance of the local node.
     * @param catalogService Catalog service.
     * @param placementDriver Placement driver.
     * @param clusterNodeResolver Node resolver.
     * @param remotelyTriggeredResourceRegistry Resource registry.
     */
    public PartitionReplicaListener(
            MvPartitionStorage mvDataStorage,
            RaftCommandRunner raftClient,
            TxManager txManager,
            LockManager lockManager,
            Executor scanRequestExecutor,
            int partId,
            int tableId,
            Supplier<Map<Integer, IndexLocker>> indexesLockers,
            Lazy<TableSchemaAwareIndexStorage> pkIndexStorage,
            Supplier<Map<Integer, TableSchemaAwareIndexStorage>> secondaryIndexStorages,
            HybridClock hybridClock,
            PendingComparableValuesTracker<HybridTimestamp, Void> safeTime,
            TxStateStorage txStateStorage,
            TransactionStateResolver transactionStateResolver,
            StorageUpdateHandler storageUpdateHandler,
            ValidationSchemasSource validationSchemasSource,
            ClusterNode localNode,
            SchemaSyncService schemaSyncService,
            CatalogService catalogService,
            PlacementDriver placementDriver,
            ClusterNodeResolver clusterNodeResolver,
<<<<<<< HEAD
            CursorManager cursorManager
=======
            RemotelyTriggeredResourceRegistry remotelyTriggeredResourceRegistry
>>>>>>> 71b24675
    ) {
        this.mvDataStorage = mvDataStorage;
        this.raftClient = raftClient;
        this.txManager = txManager;
        this.lockManager = lockManager;
        this.scanRequestExecutor = scanRequestExecutor;
        this.indexesLockers = indexesLockers;
        this.pkIndexStorage = pkIndexStorage;
        this.secondaryIndexStorages = secondaryIndexStorages;
        this.hybridClock = hybridClock;
        this.safeTime = safeTime;
        this.txStateStorage = txStateStorage;
        this.transactionStateResolver = transactionStateResolver;
        this.storageUpdateHandler = storageUpdateHandler;
        this.localNode = localNode;
        this.schemaSyncService = schemaSyncService;
        this.catalogService = catalogService;
        this.placementDriver = placementDriver;
        this.clusterNodeResolver = clusterNodeResolver;
<<<<<<< HEAD
        this.cursorManager = cursorManager;
=======
        this.remotelyTriggeredResourceRegistry = remotelyTriggeredResourceRegistry;
>>>>>>> 71b24675

        this.replicationGroupId = new TablePartitionId(tableId, partId);

        schemaCompatValidator = new SchemaCompatibilityValidator(validationSchemasSource, catalogService, schemaSyncService);

        prepareIndexBuilderTxRwOperationTracker();
    }

    @Override
    public CompletableFuture<ReplicaResult> invoke(ReplicaRequest request, String senderId) {
        return ensureReplicaIsPrimary(request)
                .thenCompose(isPrimary -> processRequest(request, isPrimary, senderId))
                .thenApply(res -> {
                    if (res instanceof ReplicaResult) {
                        return (ReplicaResult) res;
                    } else {
                        return new ReplicaResult(res, null);
                    }
                });
    }

    private CompletableFuture<?> processRequest(ReplicaRequest request, @Nullable Boolean isPrimary, String senderId) {
        if (request instanceof SchemaVersionAwareReplicaRequest) {
            assert ((SchemaVersionAwareReplicaRequest) request).schemaVersion() > 0 : "No schema version passed?";
        }

        if (request instanceof ReadWriteReplicaRequest) {
            var req = (ReadWriteReplicaRequest) request;

            // Saving state is not needed for full transactions.
            if (!req.full()) {
                txManager.updateTxMeta(req.transactionId(), old -> new TxStateMeta(
                        PENDING,
                        req.coordinatorId(),
                        req.commitPartitionId().asTablePartitionId(),
                        null
                ));
            }
        }

        if (request instanceof TxRecoveryMessage) {
            return processTxRecoveryMessage((TxRecoveryMessage) request, senderId);
        }

        HybridTimestamp opTsIfDirectRo = (request instanceof ReadOnlyDirectReplicaRequest) ? hybridClock.now() : null;

        return validateTableExistence(request, opTsIfDirectRo)
                .thenCompose(unused -> validateSchemaMatch(request, opTsIfDirectRo))
                .thenCompose(unused -> waitForSchemasBeforeReading(request, opTsIfDirectRo))
                .thenCompose(unused -> processOperationRequestWithTxRwCounter(request, senderId, isPrimary, opTsIfDirectRo));
    }

    /**
     * Processes transaction recovery request on a commit partition.
     *
     * @param request Tx recovery request.
     * @return The future is complete when the transaction state is finalized.
     */
    private CompletableFuture<Void> processTxRecoveryMessage(TxRecoveryMessage request, String senderId) {
        UUID txId = request.txId();

        TxMeta txMeta = txStateStorage.get(txId);

        // Check whether a transaction has already been finished.
        if (txMeta != null && isFinalState(txMeta.txState())) {
            return runCleanupOnNode(txId, senderId);
        }

        LOG.info("Orphan transaction has to be aborted [tx={}, meta={}].", txId, txMeta);

        return triggerTxRecovery(txId, senderId);
    }

    /**
     * Run cleanup on a node.
     *
     * @param txId Transaction id.
     * @param nodeId Node id (inconsistent).
     */
    private CompletableFuture<Void> runCleanupOnNode(UUID txId, String nodeId) {
        // Get node id of the sender to send back cleanup requests.
        String nodeConsistentId = clusterNodeResolver.getConsistentIdById(nodeId);

        return nodeConsistentId == null ? nullCompletedFuture() : txManager.cleanup(nodeConsistentId, txId);
    }

    /**
     * Abort the abandoned transaction.
     *
     * @param txId Transaction id.
     * @param senderId Sender inconsistent id.
     */
    private CompletableFuture<Void> triggerTxRecovery(UUID txId, String senderId) {
        // If the transaction state is pending, then the transaction should be rolled back,
        // meaning that the state is changed to aborted and a corresponding cleanup request
        // is sent in a common durable manner to a partition that have initiated recovery.
        return txManager.finish(
                        new HybridTimestampTracker(),
                        replicationGroupId,
                        false,
                        // term is not required for the rollback.
                        Map.of(replicationGroupId, new IgniteBiTuple<>(clusterNodeResolver.getById(senderId), 0L)),
                        txId
                )
                .whenComplete((v, ex) -> runCleanupOnNode(txId, senderId));
    }

    /**
     * Validates that the table exists at a timestamp corresponding to the request operation.
     *
     * <ul>
     *     <li>For a read/write in an RW transaction, it's 'now'</li>
     *     <li>For an RO read (with readTimestamp), it's readTimestamp (matches readTimestamp in the transaction)</li>
     *     <li>For a direct read in an RO implicit transaction, it's the timestamp chosen (as 'now') to process the request</li>
     * </ul>
     *
     * <p>For other requests, the validation is skipped.
     *
     * @param request Replica request corresponding to the operation.
     * @param opTsIfDirectRo Operation timestamp for a direct RO, {@code null} otherwise.
     * @return Future completed when the validation is finished.
     */
    private CompletableFuture<Void> validateTableExistence(ReplicaRequest request, @Nullable HybridTimestamp opTsIfDirectRo) {
        HybridTimestamp opStartTs;

        if (request instanceof ScanCloseReplicaRequest) {
            // We don't need to validate close request for table existence.
            opStartTs = null;
        } else if (request instanceof ReadWriteReplicaRequest) {
            opStartTs = hybridClock.now();
        } else if (request instanceof ReadOnlyReplicaRequest) {
            opStartTs = ((ReadOnlyReplicaRequest) request).readTimestamp();
        } else if (request instanceof ReadOnlyDirectReplicaRequest) {
            assert opTsIfDirectRo != null;

            opStartTs = opTsIfDirectRo;
        } else {
            opStartTs = null;
        }

        if (opStartTs == null) {
            return nullCompletedFuture();
        }

        return schemaSyncService.waitForMetadataCompleteness(opStartTs)
                .thenRun(() -> schemaCompatValidator.failIfTableDoesNotExistAt(opStartTs, tableId()));
    }

    /**
     * Makes sure that {@link SchemaVersionAwareReplicaRequest#schemaVersion()} sent in a request matches table schema version
     * corresponding to the operation.
     *
     * @param request Replica request corresponding to the operation.
     * @param opTsIfDirectRo Operation timestamp for a direct RO, {@code null} otherwise.
     * @return Future completed when the validation is finished.
     */
    private CompletableFuture<Void> validateSchemaMatch(ReplicaRequest request, @Nullable HybridTimestamp opTsIfDirectRo) {
        if (!(request instanceof SchemaVersionAwareReplicaRequest)) {
            return nullCompletedFuture();
        }

        HybridTimestamp tsToWaitForSchema = getTxStartTimestamp(request);
        if (tsToWaitForSchema == null) {
            tsToWaitForSchema = opTsIfDirectRo;
        }

        if (tsToWaitForSchema == null) {
            return nullCompletedFuture();
        }

        HybridTimestamp finalTsToWaitForSchema = tsToWaitForSchema;
        return schemaSyncService.waitForMetadataCompleteness(finalTsToWaitForSchema)
                .thenRun(() -> {
                    SchemaVersionAwareReplicaRequest versionAwareRequest = (SchemaVersionAwareReplicaRequest) request;

                    schemaCompatValidator.failIfRequestSchemaDiffersFromTxTs(
                            finalTsToWaitForSchema,
                            versionAwareRequest.schemaVersion(),
                            tableId()
                    );
                });
    }

    /**
     * Makes sure that we have schemas corresponding to the moment of tx start; this makes PK extraction safe WRT
     * {@link SchemaRegistry#schema(int)}.
     *
     * @param request Replica request corresponding to the operation.
     * @param opTsIfDirectRo Operation timestamp for a direct RO, {@code null} otherwise.
     * @return Future completed when the validation is finished.
     */
    private CompletableFuture<Void> waitForSchemasBeforeReading(ReplicaRequest request, @Nullable HybridTimestamp opTsIfDirectRo) {
        HybridTimestamp tsToWaitForSchema = getTxStartTimestamp(request);
        if (tsToWaitForSchema == null) {
            tsToWaitForSchema = opTsIfDirectRo;
        }

        return tsToWaitForSchema == null ? nullCompletedFuture() : schemaSyncService.waitForMetadataCompleteness(tsToWaitForSchema);
    }

    /**
     * Returns timestamp of transaction start (for RW/timestamped RO requests) or @{code null} for other requests.
     *
     * @param request Replica request corresponding to the operation.
     */
    private static @Nullable HybridTimestamp getTxStartTimestamp(ReplicaRequest request) {
        HybridTimestamp txStartTimestamp;

        if (request instanceof ReadWriteReplicaRequest) {
            txStartTimestamp = beginRwTxTs((ReadWriteReplicaRequest) request);
        } else if (request instanceof ReadOnlyReplicaRequest) {
            txStartTimestamp = ((ReadOnlyReplicaRequest) request).readTimestamp();
        } else {
            txStartTimestamp = null;
        }
        return txStartTimestamp;
    }

    private CompletableFuture<?> processOperationRequest(
            ReplicaRequest request,
            String txCoordinatorId,
            @Nullable Boolean isPrimary,
            @Nullable HybridTimestamp opStartTsIfDirectRo
    ) {
        if (request instanceof ReadWriteSingleRowReplicaRequest) {
            var req = (ReadWriteSingleRowReplicaRequest) request;

            return appendTxCommand(req.transactionId(), req.requestType(), req.full(), () -> processSingleEntryAction(req));
        } else if (request instanceof ReadWriteSingleRowPkReplicaRequest) {
            var req = (ReadWriteSingleRowPkReplicaRequest) request;

            return appendTxCommand(req.transactionId(), req.requestType(), req.full(), () -> processSingleEntryAction(req));
        } else if (request instanceof ReadWriteMultiRowReplicaRequest) {
            var req = (ReadWriteMultiRowReplicaRequest) request;

            return appendTxCommand(req.transactionId(), req.requestType(), req.full(), () -> processMultiEntryAction(req));
        } else if (request instanceof ReadWriteMultiRowPkReplicaRequest) {
            var req = (ReadWriteMultiRowPkReplicaRequest) request;

            return appendTxCommand(req.transactionId(), req.requestType(), req.full(), () -> processMultiEntryAction(req));
        } else if (request instanceof ReadWriteSwapRowReplicaRequest) {
            var req = (ReadWriteSwapRowReplicaRequest) request;

            return appendTxCommand(req.transactionId(), req.requestType(), req.full(), () -> processTwoEntriesAction(req));
        } else if (request instanceof ReadWriteScanRetrieveBatchReplicaRequest) {
            var req = (ReadWriteScanRetrieveBatchReplicaRequest) request;

            // Scan's request.full() has a slightly different semantics than the same field in other requests -
            // it identifies an implicit transaction. Please note that request.full() is always false in the following `appendTxCommand`.
            // We treat SCAN as 2pc and only switch to a 1pc mode if all table rows fit in the bucket and the transaction is implicit.
            // See `req.full() && (err != null || rows.size() < req.batchSize())` condition.
            // If they don't fit the bucket, the transaction is treated as 2pc.
            txManager.updateTxMeta(req.transactionId(), old -> new TxStateMeta(
                    PENDING,
                    req.coordinatorId(),
                    req.commitPartitionId().asTablePartitionId(),
                    null
            ));

            // Implicit RW scan can be committed locally on a last batch or error.
            return appendTxCommand(req.transactionId(), RequestType.RW_SCAN, false,
                        () -> processScanRetrieveBatchAction(req, txCoordinatorId))
                    .thenCompose(rows -> {
                        if (allElementsAreNull(rows)) {
                            return completedFuture(rows);
                        } else {
                            return validateRwReadAgainstSchemaAfterTakingLocks(req.transactionId())
                                    .thenApply(ignored -> rows);
                        }
                    })
                    .handle((rows, err) -> {
                        if (req.full() && (err != null || rows.size() < req.batchSize())) {
                            releaseTxLocks(req.transactionId());
                        }

                        if (err != null) {
                            ExceptionUtils.sneakyThrow(err);
                        }

                        return rows;
                    });
        } else if (request instanceof ScanCloseReplicaRequest) {
            processScanCloseAction((ScanCloseReplicaRequest) request);

            return nullCompletedFuture();
        } else if (request instanceof TxFinishReplicaRequest) {
            return processTxFinishAction((TxFinishReplicaRequest) request);
        } else if (request instanceof WriteIntentSwitchReplicaRequest) {
            return processWriteIntentSwitchAction((WriteIntentSwitchReplicaRequest) request);
        } else if (request instanceof ReadOnlySingleRowPkReplicaRequest) {
            return processReadOnlySingleEntryAction((ReadOnlySingleRowPkReplicaRequest) request, isPrimary);
        } else if (request instanceof ReadOnlyMultiRowPkReplicaRequest) {
            return processReadOnlyMultiEntryAction((ReadOnlyMultiRowPkReplicaRequest) request, isPrimary);
        } else if (request instanceof ReadOnlyScanRetrieveBatchReplicaRequest) {
            return processReadOnlyScanRetrieveBatchAction((ReadOnlyScanRetrieveBatchReplicaRequest) request, txCoordinatorId, isPrimary);
        } else if (request instanceof ReplicaSafeTimeSyncRequest) {
            return processReplicaSafeTimeSyncRequest((ReplicaSafeTimeSyncRequest) request, isPrimary);
        } else if (request instanceof BuildIndexReplicaRequest) {
            return processBuildIndexReplicaRequest((BuildIndexReplicaRequest) request);
        } else if (request instanceof ReadOnlyDirectSingleRowReplicaRequest) {
            return processReadOnlyDirectSingleEntryAction((ReadOnlyDirectSingleRowReplicaRequest) request, opStartTsIfDirectRo);
        } else if (request instanceof ReadOnlyDirectMultiRowReplicaRequest) {
            return processReadOnlyDirectMultiEntryAction((ReadOnlyDirectMultiRowReplicaRequest) request, opStartTsIfDirectRo);
        } else if (request instanceof TxStateCommitPartitionRequest) {
            return processTxStateCommitPartitionRequest((TxStateCommitPartitionRequest) request);
        } else {
            throw new UnsupportedReplicaRequestException(request.getClass());
        }
    }

    /**
     * Processes a transaction state request.
     *
     * @param request Transaction state request.
     * @return Result future.
     */
    private CompletableFuture<TransactionMeta> processTxStateCommitPartitionRequest(TxStateCommitPartitionRequest request) {
        return placementDriver.getPrimaryReplica(replicationGroupId, hybridClock.now())
                .thenCompose(replicaMeta -> {
                    if (replicaMeta == null || replicaMeta.getLeaseholder() == null) {
                        return failedFuture(
                                new PrimaryReplicaMissException(
                                        localNode.name(),
                                        null,
                                        localNode.id(),
                                        null,
                                        null,
                                        null,
                                        null
                                )
                        );
                    }

                    if (!isLocalPeer(replicaMeta.getLeaseholderId())) {
                        return failedFuture(
                                new PrimaryReplicaMissException(
                                        localNode.name(),
                                        replicaMeta.getLeaseholder(),
                                        localNode.id(),
                                        replicaMeta.getLeaseholderId(),
                                        null,
                                        null,
                                        null
                                )
                        );
                    }

                    UUID txId = request.txId();

                    TxStateMeta txMeta = txManager.stateMeta(txId);

                    if (txMeta != null && txMeta.txState() == FINISHING) {
                        assert txMeta instanceof TxStateMetaFinishing : txMeta;

                        return ((TxStateMetaFinishing) txMeta).txFinishFuture();
                    } else if (txMeta == null || !isFinalState(txMeta.txState())) {
                        // Try to trigger recovery, if needed. If the transaction will be aborted, the proper ABORTED state will be sent
                        // in response.
                        return triggerTxRecoveryOnTxStateResolutionIfNeeded(txId, txMeta);
                    } else {
                        return completedFuture(txMeta);
                    }
                });
    }

    /**
     * Checks whether tx recovery is needed with given tx meta and triggers it of needed.
     *
     * @param txId Transaction id.
     * @param txStateMeta Transaction meta.
     * @return Tx recovery future, or completed future if the recovery isn't needed, or failed future if the recovery is not possible.
     */
    private CompletableFuture<TransactionMeta> triggerTxRecoveryOnTxStateResolutionIfNeeded(
            UUID txId,
            @Nullable TxStateMeta txStateMeta
    ) {
        // The state is either null or PENDING or ABANDONED, other states have been filtered out previously.
        assert txStateMeta == null || txStateMeta.txState() == PENDING || txStateMeta.txState() == ABANDONED
                : "Unexpected transaction state: " + txStateMeta;

        TxMeta txMeta = txStateStorage.get(txId);

        if (txMeta == null) {
            // This means the transaction is pending and we should trigger the recovery if there is no tx coordinator in topology.
            if (txStateMeta == null
                    || txStateMeta.txState() == ABANDONED
                    || txStateMeta.txCoordinatorId() == null
                    || clusterNodeResolver.getById(txStateMeta.txCoordinatorId()) == null) {
                // This means that primary replica for commit partition has changed, since the local node doesn't have the volatile tx
                // state; and there is no final tx state in txStateStorage, or the tx coordinator left the cluster. But we can assume
                // that as the coordinator (or information about it) is missing, there is  no need to wait a finish request from
                // tx coordinator, the transaction can't be committed at all.
                return triggerTxRecovery(txId, localNode.id())
                        .handle((v, ex) ->
                                CompletableFuture.<TransactionMeta>completedFuture(txManager.stateMeta(txId)))
                        .thenCompose(v -> v);
            } else {
                assert txStateMeta != null && txStateMeta.txState() == PENDING : "Unexpected transaction state: " + txStateMeta;

                return completedFuture(txStateMeta);
            }
        } else {
            // Recovery is not needed.
            assert isFinalState(txMeta.txState()) : "Unexpected transaction state: " + txMeta;

            return completedFuture(txMeta);
        }
    }

    /**
     * Processes retrieve batch for read only transaction.
     *
     * @param request Read only retrieve batch request.
     * @param txCoordinatorId Transaction coordinator id.
     * @param isPrimary Whether the given replica is primary.
     * @return Result future.
     */
    private CompletableFuture<List<BinaryRow>> processReadOnlyScanRetrieveBatchAction(
            ReadOnlyScanRetrieveBatchReplicaRequest request,
            String txCoordinatorId,
            Boolean isPrimary
    ) {
        requireNonNull(isPrimary);

        UUID txId = request.transactionId();
        int batchCount = request.batchSize();
        HybridTimestamp readTimestamp = request.readTimestamp();

        FullyQualifiedResourceId cursorId = cursorId(txId, request.scanId());

        CompletableFuture<Void> safeReadFuture = isPrimaryInTimestamp(isPrimary, readTimestamp) ? nullCompletedFuture()
                : safeTime.waitFor(readTimestamp);

        if (request.indexToUse() != null) {
            TableSchemaAwareIndexStorage indexStorage = secondaryIndexStorages.get().get(request.indexToUse());

            if (indexStorage == null) {
                throw new AssertionError("Index not found: uuid=" + request.indexToUse());
            }

            if (request.exactKey() != null) {
                assert request.lowerBoundPrefix() == null && request.upperBoundPrefix() == null : "Index lookup doesn't allow bounds.";

                return safeReadFuture.thenCompose(unused -> lookupIndex(request, indexStorage, txCoordinatorId));
            }

            assert indexStorage.storage() instanceof SortedIndexStorage;

            return safeReadFuture.thenCompose(unused -> scanSortedIndex(request, indexStorage, txCoordinatorId));
        }

        return safeReadFuture
<<<<<<< HEAD
                .thenCompose(unused -> retrieveExactEntriesUntilCursorEmpty(txId, txCoordinatorId, readTimestamp, cursorId, batchCount));
=======
                .thenCompose(
                        unused -> retrieveExactEntriesUntilCursorEmpty(txId, request.coordinatorId(), readTimestamp, cursorId, batchCount)
                );
>>>>>>> 71b24675
    }

    /**
     * Extracts exact amount of entries, or less if cursor is become empty, from a cursor on the specific time.
     *
     * @param txId Transaction id is used for RW only.
     * @param txCoordinatorId Transaction coordinator id.
     * @param readTimestamp Timestamp of the moment when that moment when the data will be extracted.
     * @param cursorId Cursor id.
     * @param count Amount of entries which sill be extracted.
     * @return Result future.
     */
    private CompletableFuture<List<BinaryRow>> retrieveExactEntriesUntilCursorEmpty(
            UUID txId,
            String txCoordinatorId,
            @Nullable HybridTimestamp readTimestamp,
            FullyQualifiedResourceId cursorId,
            int count
    ) {
<<<<<<< HEAD
        @SuppressWarnings("resource") PartitionTimestampCursor cursor = (PartitionTimestampCursor) cursorManager.getOrCreateCursor(cursorId,
                txCoordinatorId, () -> mvDataStorage.scan(readTimestamp == null ? HybridTimestamp.MAX_VALUE : readTimestamp));
=======
        PartitionTimestampCursor cursor =
                remotelyTriggeredResourceRegistry.<CursorResource>register(
                        cursorId,
                        txCoordinatorId,
                        () -> new CursorResource(
                                mvDataStorage.scan(readTimestamp == null ? HybridTimestamp.MAX_VALUE : readTimestamp)
                        )
                ).cursor();
>>>>>>> 71b24675

        var resolutionFuts = new ArrayList<CompletableFuture<TimedBinaryRow>>(count);

        while (resolutionFuts.size() < count && cursor.hasNext()) {
            ReadResult readResult = cursor.next();
            HybridTimestamp newestCommitTimestamp = readResult.newestCommitTimestamp();

            TimedBinaryRow candidate;
            if (newestCommitTimestamp == null || !readResult.isWriteIntent()) {
                candidate = null;
            } else {
                BinaryRow committedRow = cursor.committed(newestCommitTimestamp);

                candidate = committedRow == null ? null : new TimedBinaryRow(committedRow, newestCommitTimestamp);
            }

            resolutionFuts.add(resolveReadResult(readResult, txId, readTimestamp, () -> candidate));
        }

        return allOf(resolutionFuts.toArray(new CompletableFuture[0])).thenCompose(unused -> {
            var rows = new ArrayList<BinaryRow>(count);

            for (CompletableFuture<TimedBinaryRow> resolutionFut : resolutionFuts) {
                TimedBinaryRow resolvedReadResult = resolutionFut.join();

                if (resolvedReadResult != null && resolvedReadResult.binaryRow() != null) {
                    rows.add(resolvedReadResult.binaryRow());
                }
            }

            if (rows.size() < count && cursor.hasNext()) {
                return retrieveExactEntriesUntilCursorEmpty(txId, txCoordinatorId, readTimestamp, cursorId, count - rows.size())
                        .thenApply(binaryRows -> {
                            rows.addAll(binaryRows);

                            return rows;
                        });
            } else {
                return completedFuture(closeCursorIfBatchNotFull(rows, count, cursorId));
            }
        });
    }

    /**
     * Extracts exact amount of entries, or less if cursor is become empty, from a cursor on the specific time. Use it for RW.
     *
     * @param txId Transaction id.
     * @param cursorId Cursor id.
     * @return Future finishes with the resolved binary row.
     */
    private CompletableFuture<List<BinaryRow>> retrieveExactEntriesUntilCursorEmpty(
            UUID txId,
            String txCoordinatorId,
<<<<<<< HEAD
            IgniteUuid cursorId,
=======
            FullyQualifiedResourceId cursorId,
>>>>>>> 71b24675
            int count
    ) {
        return retrieveExactEntriesUntilCursorEmpty(txId, txCoordinatorId, null, cursorId, count).thenCompose(rows -> {
            if (nullOrEmpty(rows)) {
                return emptyListCompletedFuture();
            }

            CompletableFuture<?>[] futs = new CompletableFuture[rows.size()];

            for (int i = 0; i < rows.size(); i++) {
                BinaryRow row = rows.get(i);

                futs[i] = schemaCompatValidator.validateBackwards(row.schemaVersion(), tableId(), txId)
                        .thenCompose(validationResult -> {
                            if (validationResult.isSuccessful()) {
                                return completedFuture(row);
                            } else {
                                throw new IncompatibleSchemaException("Operation failed because schema "
                                        + validationResult.fromSchemaVersion() + " is not backward-compatible with "
                                        + validationResult.toSchemaVersion() + " for table " + validationResult.failedTableId());
                            }
                        });
            }

            return allOf(futs).thenApply((unused) -> rows);
        });
    }

    /**
     * Processes single entry request for read only transaction.
     *
     * @param request Read only single entry request.
     * @param isPrimary Whether the given replica is primary.
     * @return Result future.
     */
    private CompletableFuture<BinaryRow> processReadOnlySingleEntryAction(ReadOnlySingleRowPkReplicaRequest request, Boolean isPrimary) {
        BinaryTuple primaryKey = resolvePk(request.primaryKey());
        HybridTimestamp readTimestamp = request.readTimestamp();

        if (request.requestType() != RequestType.RO_GET) {
            throw new IgniteInternalException(Replicator.REPLICA_COMMON_ERR,
                    format("Unknown single request [actionType={}]", request.requestType()));
        }

        CompletableFuture<Void> safeReadFuture = isPrimaryInTimestamp(isPrimary, readTimestamp) ? nullCompletedFuture()
                : safeTime.waitFor(request.readTimestamp());

        return safeReadFuture.thenCompose(unused -> resolveRowByPkForReadOnly(primaryKey, readTimestamp));
    }

    /**
     * Checks that the node is primary and {@code timestamp} is already passed in the reference system of the current node.
     *
     * @param isPrimary True if the node is primary, false otherwise.
     * @param timestamp Timestamp to check.
     * @return True if the timestamp is already passed in the reference system of the current node and node is primary, false otherwise.
     */
    private boolean isPrimaryInTimestamp(Boolean isPrimary, HybridTimestamp timestamp) {
        return isPrimary && hybridClock.now().compareTo(timestamp) > 0;
    }

    /**
     * Processes multiple entries request for read only transaction.
     *
     * @param request Read only multiple entries request.
     * @param isPrimary Whether the given replica is primary.
     * @return Result future.
     */
    private CompletableFuture<List<BinaryRow>> processReadOnlyMultiEntryAction(
            ReadOnlyMultiRowPkReplicaRequest request,
            Boolean isPrimary
    ) {
        List<BinaryTuple> primaryKeys = resolvePks(request.primaryKeys());
        HybridTimestamp readTimestamp = request.readTimestamp();

        if (request.requestType() != RequestType.RO_GET_ALL) {
            throw new IgniteInternalException(Replicator.REPLICA_COMMON_ERR,
                    format("Unknown single request [actionType={}]", request.requestType()));
        }

        CompletableFuture<Void> safeReadFuture = isPrimaryInTimestamp(isPrimary, readTimestamp) ? nullCompletedFuture()
                : safeTime.waitFor(request.readTimestamp());

        return safeReadFuture.thenCompose(unused -> {
            CompletableFuture<BinaryRow>[] resolutionFuts = new CompletableFuture[primaryKeys.size()];

            for (int i = 0; i < primaryKeys.size(); i++) {
                resolutionFuts[i] = resolveRowByPkForReadOnly(primaryKeys.get(i), readTimestamp);
            }

            return CompletableFutures.allOf(resolutionFuts);
        });
    }

    /**
     * Handler to process {@link ReplicaSafeTimeSyncRequest}.
     *
     * @param request Request.
     * @param isPrimary Whether is primary replica.
     * @return Future.
     */
    private CompletableFuture<Void> processReplicaSafeTimeSyncRequest(ReplicaSafeTimeSyncRequest request, Boolean isPrimary) {
        requireNonNull(isPrimary);

        if (!isPrimary) {
            return nullCompletedFuture();
        }

        CompletableFuture<Object> resultFuture = new CompletableFuture<>();

        applyCmdWithRetryOnSafeTimeReorderException(
                REPLICA_MESSAGES_FACTORY.safeTimeSyncCommand().safeTimeLong(hybridClock.nowLong()).build(),
                resultFuture
        );

        return resultFuture.thenApply(res -> null);
    }

    /**
     * Processes scan close request.
     *
     * @param request Scan close request operation.
     */
    private void processScanCloseAction(ScanCloseReplicaRequest request) {
        UUID txId = request.transactionId();

        FullyQualifiedResourceId cursorId = cursorId(txId, request.scanId());

        try {
<<<<<<< HEAD
            cursorManager.closeCursor(cursorId);
=======
            remotelyTriggeredResourceRegistry.close(cursorId);
>>>>>>> 71b24675
        } catch (IgniteException e) {
            throw wrapCursorCloseException(e);
        }
    }

    /**
     * Closes a cursor if the batch is not fully retrieved.
     *
     * @param batchSize Requested batch size.
     * @param rows List of retrieved rows.
     * @param cursorId Cursor id.
     */
    private ArrayList<BinaryRow> closeCursorIfBatchNotFull(ArrayList<BinaryRow> rows, int batchSize, FullyQualifiedResourceId cursorId) {
        if (rows.size() < batchSize) {
            try {
<<<<<<< HEAD
                cursorManager.closeCursor(cursorId);
=======
                remotelyTriggeredResourceRegistry.close(cursorId);
>>>>>>> 71b24675
            } catch (IgniteException e) {
                throw wrapCursorCloseException(e);
            }
        }

        return rows;
    }

    private ReplicationException wrapCursorCloseException(IgniteException e) {
        return new ReplicationException(CURSOR_CLOSE_ERR,
                format("Close cursor exception [replicaGrpId={}, msg={}]", replicationGroupId, e.getMessage()), e);
    }

    /**
     * Processes scan retrieve batch request.
     *
     * @param request Scan retrieve batch request operation.
     * @return Listener response.
     */
<<<<<<< HEAD
    private CompletableFuture<List<BinaryRow>> processScanRetrieveBatchAction(
            ReadWriteScanRetrieveBatchReplicaRequest request,
            String txCoordinatorId
    ) {
=======
    private CompletableFuture<List<BinaryRow>> processScanRetrieveBatchAction(ReadWriteScanRetrieveBatchReplicaRequest request) {
>>>>>>> 71b24675
        if (request.indexToUse() != null) {
            TableSchemaAwareIndexStorage indexStorage = secondaryIndexStorages.get().get(request.indexToUse());

            if (indexStorage == null) {
                throw new AssertionError("Index not found: uuid=" + request.indexToUse());
            }

            if (request.exactKey() != null) {
                assert request.lowerBoundPrefix() == null && request.upperBoundPrefix() == null : "Index lookup doesn't allow bounds.";

<<<<<<< HEAD
                return lookupIndex(request, indexStorage.storage(), txCoordinatorId);
=======
                return lookupIndex(request, indexStorage.storage(), request.coordinatorId());
>>>>>>> 71b24675
            }

            assert indexStorage.storage() instanceof SortedIndexStorage;

            return scanSortedIndex(request, indexStorage, txCoordinatorId);
        }

        UUID txId = request.transactionId();
        int batchCount = request.batchSize();

        FullyQualifiedResourceId cursorId = cursorId(txId, request.scanId());

        return lockManager.acquire(txId, new LockKey(tableId()), LockMode.S)
<<<<<<< HEAD
                .thenCompose(tblLock -> retrieveExactEntriesUntilCursorEmpty(txId, txCoordinatorId, cursorId, batchCount));
=======
                .thenCompose(tblLock -> retrieveExactEntriesUntilCursorEmpty(txId, request.coordinatorId(), cursorId, batchCount));
>>>>>>> 71b24675
    }

    /**
     * Lookup sorted index in RO tx.
     *
     * @param request Index scan request.
     * @param schemaAwareIndexStorage Index storage.
     * @return Operation future.
     */
    private CompletableFuture<List<BinaryRow>> lookupIndex(
            ReadOnlyScanRetrieveBatchReplicaRequest request,
            TableSchemaAwareIndexStorage schemaAwareIndexStorage,
            String txCoordinatorId
    ) {
        IndexStorage indexStorage = schemaAwareIndexStorage.storage();

        int batchCount = request.batchSize();
        HybridTimestamp timestamp = request.readTimestamp();

        FullyQualifiedResourceId cursorId = cursorId(request.transactionId(), request.scanId());

        BinaryTuple key = request.exactKey().asBinaryTuple();

<<<<<<< HEAD
        Cursor<RowId> cursor = (Cursor<RowId>) cursorManager.getOrCreateCursor(cursorId,
                txCoordinatorId, () -> indexStorage.get(key));
=======
        Cursor<RowId> cursor = remotelyTriggeredResourceRegistry.<CursorResource>register(
                cursorId,
                request.coordinatorId(),
                () -> new CursorResource(indexStorage.get(key))
        ).cursor();
>>>>>>> 71b24675

        var result = new ArrayList<BinaryRow>(batchCount);

        Cursor<IndexRow> indexRowCursor = CursorUtils.map(cursor, rowId -> new IndexRowImpl(key, rowId));

        return continueReadOnlyIndexScan(schemaAwareIndexStorage, indexRowCursor, timestamp, batchCount, result)
                .thenApply(ignore -> closeCursorIfBatchNotFull(result, batchCount, cursorId));
    }

    private CompletableFuture<List<BinaryRow>> lookupIndex(
            ReadWriteScanRetrieveBatchReplicaRequest request,
            IndexStorage indexStorage,
            String txCoordinatorId
    ) {
        UUID txId = request.transactionId();
        int batchCount = request.batchSize();

        FullyQualifiedResourceId cursorId = cursorId(txId, request.scanId());

        Integer indexId = request.indexToUse();

        BinaryTuple exactKey = request.exactKey().asBinaryTuple();

        return lockManager.acquire(txId, new LockKey(indexId), LockMode.IS).thenCompose(idxLock -> { // Index IS lock
            return lockManager.acquire(txId, new LockKey(tableId()), LockMode.IS) // Table IS lock
                    .thenCompose(tblLock -> {
                        return lockManager.acquire(txId, new LockKey(indexId, exactKey.byteBuffer()), LockMode.S)
                                .thenCompose(indRowLock -> { // Hash index bucket S lock
<<<<<<< HEAD
                                    Cursor<RowId> cursor = (Cursor<RowId>) cursorManager.getOrCreateCursor(cursorId,
                                            txCoordinatorId, () -> indexStorage.get(exactKey));
=======

                                    Cursor<RowId> cursor = remotelyTriggeredResourceRegistry.<CursorResource>register(
                                            cursorId,
                                            txCoordinatorId,
                                            () -> new CursorResource(indexStorage.get(exactKey))
                                    ).cursor();
>>>>>>> 71b24675

                                    var result = new ArrayList<BinaryRow>(batchCount);

                                    return continueIndexLookup(txId, cursor, batchCount, result)
                                            .thenApply(ignore -> closeCursorIfBatchNotFull(result, batchCount, cursorId));
                                });
                    });
        });
    }

    /**
     * Scans sorted index in RW tx.
     *
     * @param request Index scan request.
     * @param schemaAwareIndexStorage Sorted index storage.
     * @return Operation future.
     */
    private CompletableFuture<List<BinaryRow>> scanSortedIndex(
            ReadWriteScanRetrieveBatchReplicaRequest request,
            TableSchemaAwareIndexStorage schemaAwareIndexStorage,
            String txCoordinatorId
    ) {
        var indexStorage = (SortedIndexStorage) schemaAwareIndexStorage.storage();

        UUID txId = request.transactionId();
        int batchCount = request.batchSize();

        FullyQualifiedResourceId cursorId = cursorId(txId, request.scanId());

        Integer indexId = request.indexToUse();

        BinaryTupleMessage lowerBoundMessage = request.lowerBoundPrefix();
        BinaryTupleMessage upperBoundMessage = request.upperBoundPrefix();

        BinaryTuplePrefix lowerBound = lowerBoundMessage == null ? null : lowerBoundMessage.asBinaryTuplePrefix();
        BinaryTuplePrefix upperBound = upperBoundMessage == null ? null : upperBoundMessage.asBinaryTuplePrefix();

        int flags = request.flags();

        return lockManager.acquire(txId, new LockKey(indexId), LockMode.IS).thenCompose(idxLock -> { // Index IS lock
            return lockManager.acquire(txId, new LockKey(tableId()), LockMode.IS) // Table IS lock
                    .thenCompose(tblLock -> {
                        var comparator = new BinaryTupleComparator(indexStorage.indexDescriptor().columns());

                        Predicate<IndexRow> isUpperBoundAchieved = indexRow -> {
                            if (indexRow == null) {
                                return true;
                            }

                            if (upperBound == null) {
                                return false;
                            }

                            ByteBuffer buffer = upperBound.byteBuffer();

                            if ((flags & SortedIndexStorage.LESS_OR_EQUAL) != 0) {
                                byte boundFlags = buffer.get(0);

                                buffer.put(0, (byte) (boundFlags | BinaryTupleCommon.EQUALITY_FLAG));
                            }

                            return comparator.compare(indexRow.indexColumns().byteBuffer(), buffer) >= 0;
                        };

<<<<<<< HEAD
                        Cursor<IndexRow> cursor = (Cursor<IndexRow>) cursorManager.getOrCreateCursor(cursorId, txCoordinatorId,
                                () -> indexStorage.scan(
=======
                        Cursor<IndexRow> cursor = remotelyTriggeredResourceRegistry.<CursorResource>register(
                                cursorId,
                                request.coordinatorId(),
                                () -> new CursorResource(indexStorage.scan(
>>>>>>> 71b24675
                                        lowerBound,
                                        // We have to handle upperBound on a level of replication listener,
                                        // for correctness of taking of a range lock.
                                        null,
                                        flags
                                ))
                        ).cursor();

                        SortedIndexLocker indexLocker = (SortedIndexLocker) indexesLockers.get().get(indexId);

                        var result = new ArrayList<BinaryRow>(batchCount);

                        return continueIndexScan(txId, schemaAwareIndexStorage, indexLocker, cursor, batchCount, result,
                                isUpperBoundAchieved)
                                .thenApply(ignore -> closeCursorIfBatchNotFull(result, batchCount, cursorId));
                    });
        });
    }

    /**
     * Scans sorted index in RO tx.
     *
     * @param request Index scan request.
     * @param schemaAwareIndexStorage Sorted index storage.
     * @return Operation future.
     */
    private CompletableFuture<List<BinaryRow>> scanSortedIndex(
            ReadOnlyScanRetrieveBatchReplicaRequest request,
            TableSchemaAwareIndexStorage schemaAwareIndexStorage,
            String txCoordinatorId
    ) {
        var indexStorage = (SortedIndexStorage) schemaAwareIndexStorage.storage();

        UUID txId = request.transactionId();
        int batchCount = request.batchSize();
        HybridTimestamp timestamp = request.readTimestamp();

        FullyQualifiedResourceId cursorId = cursorId(txId, request.scanId());

        BinaryTupleMessage lowerBoundMessage = request.lowerBoundPrefix();
        BinaryTupleMessage upperBoundMessage = request.upperBoundPrefix();

        BinaryTuplePrefix lowerBound = lowerBoundMessage == null ? null : lowerBoundMessage.asBinaryTuplePrefix();
        BinaryTuplePrefix upperBound = upperBoundMessage == null ? null : upperBoundMessage.asBinaryTuplePrefix();

        int flags = request.flags();

<<<<<<< HEAD
        Cursor<IndexRow> cursor = (Cursor<IndexRow>) cursorManager.getOrCreateCursor(cursorId, txCoordinatorId,
                () -> indexStorage.scan(
=======
        Cursor<IndexRow> cursor = remotelyTriggeredResourceRegistry.<CursorResource>register(cursorId, request.coordinatorId(),
                () -> new CursorResource(indexStorage.scan(
>>>>>>> 71b24675
                        lowerBound,
                        upperBound,
                        flags
                ))).cursor();

        var result = new ArrayList<BinaryRow>(batchCount);

        return continueReadOnlyIndexScan(schemaAwareIndexStorage, cursor, timestamp, batchCount, result)
                .thenApply(ignore -> closeCursorIfBatchNotFull(result, batchCount, cursorId));
    }

    private CompletableFuture<Void> continueReadOnlyIndexScan(
            TableSchemaAwareIndexStorage schemaAwareIndexStorage,
            Cursor<IndexRow> cursor,
            HybridTimestamp timestamp,
            int batchSize,
            List<BinaryRow> result
    ) {
        if (result.size() >= batchSize || !cursor.hasNext()) {
            return nullCompletedFuture();
        }

        IndexRow indexRow = cursor.next();

        RowId rowId = indexRow.rowId();

        return resolvePlainReadResult(rowId, null, timestamp).thenComposeAsync(resolvedReadResult -> {
            if (resolvedReadResult != null
                    && resolvedReadResult.binaryRow() != null
                    && indexRowMatches(indexRow, resolvedReadResult.binaryRow(), schemaAwareIndexStorage)) {
                result.add(resolvedReadResult.binaryRow());
            }

            return continueReadOnlyIndexScan(schemaAwareIndexStorage, cursor, timestamp, batchSize, result);
        }, scanRequestExecutor);
    }

    /**
     * Index scan loop. Retrieves next row from index, takes locks, fetches associated data row and collects to the result.
     *
     * @param txId Transaction id.
     * @param schemaAwareIndexStorage Index storage.
     * @param indexLocker Index locker.
     * @param indexCursor Index cursor.
     * @param batchSize Batch size.
     * @param result Result collection.
     * @param isUpperBoundAchieved Function to stop on upper bound.
     * @return Future.
     */
    private CompletableFuture<Void> continueIndexScan(
            UUID txId,
            TableSchemaAwareIndexStorage schemaAwareIndexStorage,
            SortedIndexLocker indexLocker,
            Cursor<IndexRow> indexCursor,
            int batchSize,
            List<BinaryRow> result,
            Predicate<IndexRow> isUpperBoundAchieved
    ) {
        if (result.size() == batchSize) { // Batch is full, exit loop.
            return nullCompletedFuture();
        }

        return indexLocker.locksForScan(txId, indexCursor)
                .thenCompose(currentRow -> { // Index row S lock
                    if (isUpperBoundAchieved.test(currentRow)) {
                        return nullCompletedFuture(); // End of range reached. Exit loop.
                    }

                    RowId rowId = currentRow.rowId();

                    return lockManager.acquire(txId, new LockKey(tableId(), rowId), LockMode.S)
                            .thenComposeAsync(rowLock -> { // Table row S lock
                                return resolvePlainReadResult(rowId, txId).thenCompose(resolvedReadResult -> {
                                    if (resolvedReadResult != null
                                            && resolvedReadResult.binaryRow() != null
                                            && indexRowMatches(currentRow, resolvedReadResult.binaryRow(), schemaAwareIndexStorage)) {
                                        result.add(resolvedReadResult.binaryRow());
                                    }

                                    // Proceed scan.
                                    return continueIndexScan(
                                            txId,
                                            schemaAwareIndexStorage,
                                            indexLocker,
                                            indexCursor,
                                            batchSize,
                                            result,
                                            isUpperBoundAchieved
                                    );
                                });
                            }, scanRequestExecutor);
                });
    }

    /**
     * Checks whether passed index row corresponds to the binary row.
     *
     * @param indexRow Index row, read from index storage.
     * @param binaryRow Binary row, read from MV storage.
     * @param schemaAwareIndexStorage Schema aware index storage, to resolve values of indexed columns in a binary row.
     * @return {@code true} if index row matches the binary row, {@code false} otherwise.
     */
    private static boolean indexRowMatches(IndexRow indexRow, BinaryRow binaryRow, TableSchemaAwareIndexStorage schemaAwareIndexStorage) {
        BinaryTuple actualIndexRow = schemaAwareIndexStorage.indexRowResolver().extractColumns(binaryRow);

        return indexRow.indexColumns().byteBuffer().equals(actualIndexRow.byteBuffer());
    }

    private CompletableFuture<Void> continueIndexLookup(
            UUID txId,
            Cursor<RowId> indexCursor,
            int batchSize,
            List<BinaryRow> result
    ) {
        if (result.size() >= batchSize || !indexCursor.hasNext()) {
            return nullCompletedFuture();
        }

        RowId rowId = indexCursor.next();

        return lockManager.acquire(txId, new LockKey(tableId(), rowId), LockMode.S)
                .thenComposeAsync(rowLock -> { // Table row S lock
                    return resolvePlainReadResult(rowId, txId).thenCompose(resolvedReadResult -> {
                        if (resolvedReadResult != null && resolvedReadResult.binaryRow() != null) {
                            result.add(resolvedReadResult.binaryRow());
                        }

                        // Proceed lookup.
                        return continueIndexLookup(txId, indexCursor, batchSize, result);
                    });
                }, scanRequestExecutor);
    }

    /**
     * Resolves a result received from a direct storage read.
     *
     * @param rowId Row id to resolve.
     * @param txId Transaction id is used for RW only.
     * @param timestamp Read timestamp.
     * @return Future finishes with the resolved binary row.
     */
    private CompletableFuture<@Nullable TimedBinaryRow> resolvePlainReadResult(
            RowId rowId,
            @Nullable UUID txId,
            @Nullable HybridTimestamp timestamp
    ) {
        ReadResult readResult = mvDataStorage.read(rowId, timestamp == null ? HybridTimestamp.MAX_VALUE : timestamp);

        return resolveReadResult(readResult, txId, timestamp, () -> {
            if (readResult.newestCommitTimestamp() == null) {
                return null;
            }

            ReadResult committedReadResult = mvDataStorage.read(rowId, readResult.newestCommitTimestamp());

            assert !committedReadResult.isWriteIntent() :
                    "The result is not committed [rowId=" + rowId + ", timestamp="
                            + readResult.newestCommitTimestamp() + ']';

            return new TimedBinaryRow(committedReadResult.binaryRow(), committedReadResult.commitTimestamp());
        });
    }

    /**
     * Resolves a result received from a direct storage read. Use it for RW.
     *
     * @param rowId Row id.
     * @param txId Transaction id.
     * @return Future finishes with the resolved binary row.
     */
    private CompletableFuture<@Nullable TimedBinaryRow> resolvePlainReadResult(RowId rowId, UUID txId) {
        return resolvePlainReadResult(rowId, txId, null).thenCompose(row -> {
            if (row == null || row.binaryRow() == null) {
                return nullCompletedFuture();
            }

            return schemaCompatValidator.validateBackwards(row.binaryRow().schemaVersion(), tableId(), txId)
                    .thenApply(validationResult -> {
                        if (validationResult.isSuccessful()) {
                            return row;
                        } else {
                            throw new IncompatibleSchemaException("Operation failed because schema "
                                    + validationResult.fromSchemaVersion() + " is not backward-compatible with "
                                    + validationResult.toSchemaVersion() + " for table " + validationResult.failedTableId());
                        }
                    });
        });
    }

    /**
     * Processes transaction finish request.
     * <ol>
     *     <li>Get commit timestamp from finish replica request.</li>
     *     <li>If attempting a commit, validate commit (and, if not valid, switch to abort)</li>
     *     <li>Run specific raft {@code FinishTxCommand} command, that will apply txn state to corresponding txStateStorage.</li>
     *     <li>Send cleanup requests to all enlisted primary replicas.</li>
     * </ol>
     *
     * @param request Transaction finish request.
     * @return future result of the operation.
     */
    private CompletableFuture<TransactionResult> processTxFinishAction(TxFinishReplicaRequest request) {
        // TODO: https://issues.apache.org/jira/browse/IGNITE-19170 Use ZonePartitionIdMessage and remove cast
        Map<TablePartitionId, String> enlistedGroups = (Map<TablePartitionId, String>) (Map<?, ?>) request.groups();

        UUID txId = request.txId();

        if (request.commit()) {
            HybridTimestamp commitTimestamp = request.commitTimestamp();

            return schemaCompatValidator.validateCommit(txId, enlistedGroups.keySet(), commitTimestamp)
                    .thenCompose(validationResult ->
                            finishAndCleanup(
                                    enlistedGroups,
                                    validationResult.isSuccessful(),
                                    validationResult.isSuccessful() ? commitTimestamp : null,
                                    txId
                            ).thenApply(txResult -> {
                                throwIfSchemaValidationOnCommitFailed(validationResult, txResult);
                                return txResult;
                            }));
        } else {
            // Aborting.
            return finishAndCleanup(enlistedGroups, false, null, txId);
        }
    }

    private static void throwIfSchemaValidationOnCommitFailed(CompatValidationResult validationResult, TransactionResult txResult) {
        if (!validationResult.isSuccessful()) {
            if (validationResult.isTableDropped()) {
                // TODO: IGNITE-20966 - improve error message.
                throw new MismatchingTransactionOutcomeException(
                        format("Commit failed because a table was already dropped [tableId={}]", validationResult.failedTableId()),
                        txResult
                );
            } else {
                // TODO: IGNITE-20966 - improve error message.
                throw new MismatchingTransactionOutcomeException(
                        "Commit failed because schema "
                                + validationResult.fromSchemaVersion() + " is not forward-compatible with "
                                + validationResult.toSchemaVersion() + " for table " + validationResult.failedTableId(),
                        txResult
                );
            }
        }
    }

    private CompletableFuture<TransactionResult> finishAndCleanup(
            Map<TablePartitionId, String> enlistedPartitions,
            boolean commit,
            @Nullable HybridTimestamp commitTimestamp,
            UUID txId
    ) {
        // Read TX state from the storage, we will need this state to check if the locks are released.
        // Since this state is written only on the transaction finish (see PartitionListener.handleFinishTxCommand),
        // the value of txMeta can be either null or COMMITTED/ABORTED. No other values is expected.
        TxMeta txMeta = txStateStorage.get(txId);

        // Check whether a transaction has already been finished.
        boolean transactionAlreadyFinished = txMeta != null && isFinalState(txMeta.txState());

        if (transactionAlreadyFinished) {
            // - The Coordinator calls use same tx state over retries, both abort and commit are possible.
            // - Server side recovery may only change tx state to aborted.
            // - The Coordinator itself should prevent user calls with different proposed state to the one,
            //   that was already triggered (e.g. the client side -> txCoordinator.commitAsync(); txCoordinator.rollbackAsync()).
            // - A coordinator might send a commit, then die, but the commit message might still arrive at the commit partition primary.
            //   If it arrived with a delay, another node might come across a write intent/lock from that tx
            //   and realize that the coordinator is no longer available and start tx recovery.
            //   The original commit message might arrive later than the recovery one,
            //   hence a 'commit over rollback' case.
            // The possible states that a 'commit' is allowed to see:
            // - null (if it's the first change state attempt)
            // - committed (if it was already updated in the previous attempt)
            // - aborted (if it was aborted by the initiate recovery logic,
            //   though this is a very unlikely case because initiate recovery will only roll back the tx if coordinator is dead).
            //
            // Within 'roll back' it's allowed to see:
            // - null (if it's the first change state attempt)
            // - aborted  (if it was already updated in the previous attempt or the result of a concurrent recovery)
            // - commit (if initiate recovery has started, but a delayed message from the coordinator finally arrived and executed earlier).

            // Let the client know a transaction has finished with a different outcome.
            if (commit != (txMeta.txState() == COMMITTED)) {
                LOG.error("Failed to finish a transaction that is already finished [txId={}, expectedState={}, actualState={}].",
                        txId,
                        commit ? COMMITTED : ABORTED,
                        txMeta.txState()
                );

                throw new MismatchingTransactionOutcomeException(
                        "Failed to change the outcome of a finished transaction [txId=" + txId + ", txState=" + txMeta.txState() + "].",
                        new TransactionResult(txMeta.txState(), txMeta.commitTimestamp())
                );
            }

            return completedFuture(new TransactionResult(txMeta.txState(), txMeta.commitTimestamp()));
        }

        return finishTransaction(txId, commit, commitTimestamp)
                .thenCompose(txResult ->
                        txManager.cleanup(enlistedPartitions, commit, commitTimestamp, txId)
                                .thenApply(v -> txResult)
                );
    }

    /**
     * Finishes a transaction. This operation is idempotent.
     *
     * @param txId Transaction id.
     * @param commit True is the transaction is committed, false otherwise.
     * @param commitTimestamp Commit timestamp, if applicable.
     * @return Future to wait of the finish.
     */
    private CompletableFuture<TransactionResult> finishTransaction(
            UUID txId,
            boolean commit,
            @Nullable HybridTimestamp commitTimestamp
    ) {
        assert !(commit && commitTimestamp == null) : "Cannot commit without the timestamp.";

        HybridTimestamp tsForCatalogVersion = commit ? commitTimestamp : hybridClock.now();

        return reliableCatalogVersionFor(tsForCatalogVersion)
                .thenCompose(catalogVersion -> applyFinishCommand(
                                txId,
                                commit,
                                commitTimestamp,
                                catalogVersion
                        )
                )
                .handle((txOutcome, ex) -> {
                    if (ex != null) {
                        // RAFT 'finish' command failed because the state has already been written by someone else.
                        // In that case we throw a corresponding exception.
                        if (ex instanceof UnexpectedTransactionStateException) {
                            UnexpectedTransactionStateException utse = (UnexpectedTransactionStateException) ex;
                            TransactionResult result = utse.transactionResult();

                            markFinished(txId, result.transactionState(), result.commitTimestamp());

                            throw new MismatchingTransactionOutcomeException(utse.getMessage(), utse.transactionResult());
                        }
                        // Otherwise we convert from the internal exception to the client one.
                        throw new TransactionException(commit ? TX_COMMIT_ERR : TX_ROLLBACK_ERR, ex);
                    }

                    TransactionResult result = (TransactionResult) txOutcome;

                    markFinished(txId, result.transactionState(), result.commitTimestamp());

                    return result;
                });
    }

    private CompletableFuture<Object> applyFinishCommand(
            UUID transactionId,
            boolean commit,
            HybridTimestamp commitTimestamp,
            int catalogVersion
    ) {
        synchronized (commandProcessingLinearizationMutex) {
            FinishTxCommandBuilder finishTxCmdBldr = MSG_FACTORY.finishTxCommand()
                    .txId(transactionId)
                    .commit(commit)
                    .safeTimeLong(hybridClock.nowLong())
                    .requiredCatalogVersion(catalogVersion);

            if (commit) {
                finishTxCmdBldr.commitTimestampLong(commitTimestamp.longValue());
            }
            CompletableFuture<Object> resultFuture = new CompletableFuture<>();

            applyCmdWithRetryOnSafeTimeReorderException(finishTxCmdBldr.build(), resultFuture);

            return resultFuture;
        }
    }

    /**
     * Processes transaction cleanup request:
     * <ol>
     *     <li>Waits for finishing of local transactional operations;</li>
     *     <li>Runs asynchronously the specific raft {@code TxCleanupCommand} command, that will convert all pending entries(writeIntents)
     *     to either regular values({@link TxState#COMMITTED}) or removing them ({@link TxState#ABORTED});</li>
     *     <li>Releases all locks that were held on local Replica by given transaction.</li>
     * </ol>
     * This operation is idempotent, so it's safe to retry it.
     *
     * @param request Transaction cleanup request.
     * @return CompletableFuture of void.
     */
    private CompletableFuture<Void> processWriteIntentSwitchAction(WriteIntentSwitchReplicaRequest request) {
        markFinished(request.txId(), request.commit() ? COMMITTED : ABORTED, request.commitTimestamp());

        return awaitCleanupReadyFutures(request.txId(), request.commit())
                .thenCompose(res -> {
                    if (res.hadUpdateFutures()) {
                        HybridTimestamp commandTimestamp = hybridClock.now();

                        return reliableCatalogVersionFor(commandTimestamp)
                                .thenCompose(catalogVersion -> {
                                    applyWriteIntentSwitchCommand(
                                            request.txId(),
                                            request.commit(),
                                            request.commitTimestamp(),
                                            request.commitTimestampLong(),
                                            catalogVersion
                                    );

                                    return nullCompletedFuture();
                                });
                    } else {
                        return nullCompletedFuture();
                    }
                });
    }

    private CompletableFuture<FuturesCleanupResult> awaitCleanupReadyFutures(UUID txId, boolean commit) {
        List<CompletableFuture<?>> txUpdateFutures = new ArrayList<>();
        List<CompletableFuture<?>> txReadFutures = new ArrayList<>();

        // TODO https://issues.apache.org/jira/browse/IGNITE-18617
        txCleanupReadyFutures.compute(txId, (id, txOps) -> {
            if (txOps == null) {
                return null;
            }

            txOps.futures.forEach((opType, futures) -> {
                if (opType.isRwRead()) {
                    txReadFutures.addAll(futures);
                } else {
                    txUpdateFutures.addAll(futures);
                }
            });

            txOps.futures.clear();

            return txOps;
        });

        return allOfFuturesExceptionIgnored(txUpdateFutures, commit, txId)
                .thenCompose(v -> allOfFuturesExceptionIgnored(txReadFutures, commit, txId))
                .thenApply(v -> new FuturesCleanupResult(!txReadFutures.isEmpty(), !txUpdateFutures.isEmpty()));
    }

    private CompletableFuture<Void> applyWriteIntentSwitchCommand(
            UUID transactionId,
            boolean commit,
            HybridTimestamp commitTimestamp,
            long commitTimestampLong,
            int catalogVersion
    ) {
        WriteIntentSwitchCommand wiSwitchCmd = MSG_FACTORY.writeIntentSwitchCommand()
                .txId(transactionId)
                .commit(commit)
                .commitTimestampLong(commitTimestampLong)
                .safeTimeLong(hybridClock.nowLong())
                .requiredCatalogVersion(catalogVersion)
                .build();

        storageUpdateHandler.switchWriteIntents(
                transactionId,
                commit,
                commitTimestamp,
                indexIdsAtRwTxBeginTs(transactionId)
        );

        CompletableFuture<Object> resultFuture = new CompletableFuture<>();

        applyCmdWithRetryOnSafeTimeReorderException(wiSwitchCmd, resultFuture);

        return resultFuture
                .exceptionally(e -> {
                    LOG.warn("Failed to complete transaction cleanup command [txId=" + transactionId + ']', e);

                    return nullCompletedFuture();
                })
                .thenApply(res -> null);
    }

    /**
     * Creates a future that waits all transaction operations are completed.
     *
     * @param txFutures Transaction operation futures.
     * @param commit If {@code true} this is a commit otherwise a rollback.
     * @param txId Transaction id.
     * @return The future completes when all futures in passed list are completed.
     */
    private static CompletableFuture<Void> allOfFuturesExceptionIgnored(List<CompletableFuture<?>> txFutures, boolean commit, UUID txId) {
        return allOf(txFutures.toArray(new CompletableFuture<?>[0]))
                .exceptionally(e -> {
                    assert !commit :
                            "Transaction is committing, but an operation has completed with exception [txId=" + txId
                                    + ", err=" + e.getMessage() + ']';

                    return null;
                });
    }

    private void releaseTxLocks(UUID txId) {
        lockManager.releaseAll(txId);
    }

    /**
     * Finds the row and its identifier by given pk search row.
     *
     * @param pk Binary Tuple representing a primary key.
     * @param txId An identifier of the transaction regarding which we need to resolve the given row.
     * @param action An action to perform on a resolved row.
     * @param <T> A type of the value returned by action.
     * @return A future object representing the result of the given action.
     */
    private <T> CompletableFuture<T> resolveRowByPk(
            BinaryTuple pk,
            UUID txId,
            IgniteTriFunction<@Nullable RowId, @Nullable BinaryRow, @Nullable HybridTimestamp, CompletableFuture<T>> action
    ) {
        IndexLocker pkLocker = indexesLockers.get().get(pkIndexStorage.get().id());

        assert pkLocker != null;

        return pkLocker.locksForLookupByKey(txId, pk)
                .thenCompose(ignored -> {

                    boolean cursorClosureSetUp = false;
                    Cursor<RowId> cursor = null;

                    try {
                        cursor = getFromPkIndex(pk);

                        Cursor<RowId> finalCursor = cursor;
                        CompletableFuture<T> resolvingFuture = continueResolvingByPk(cursor, txId, action)
                                .whenComplete((res, ex) -> finalCursor.close());

                        cursorClosureSetUp = true;

                        return resolvingFuture;
                    } finally {
                        if (!cursorClosureSetUp && cursor != null) {
                            cursor.close();
                        }
                    }
                });
    }

    private <T> CompletableFuture<T> continueResolvingByPk(
            Cursor<RowId> cursor,
            UUID txId,
            IgniteTriFunction<@Nullable RowId, @Nullable BinaryRow, @Nullable HybridTimestamp, CompletableFuture<T>> action
    ) {
        if (!cursor.hasNext()) {
            return action.apply(null, null, null);
        }

        RowId rowId = cursor.next();

        return resolvePlainReadResult(rowId, txId).thenCompose(row -> {
            if (row != null && row.binaryRow() != null) {
                return action.apply(rowId, row.binaryRow(), row.commitTimestamp());
            } else {
                return continueResolvingByPk(cursor, txId, action);
            }
        });
    }

    /**
     * Appends an operation to prevent the race between commit/rollback and the operation execution.
     *
     * @param txId Transaction id.
     * @param cmdType Command type.
     * @param full {@code True} if a full transaction and can be immediately committed.
     * @param op Operation closure.
     * @return A future object representing the result of the given operation.
     */
    private <T> CompletableFuture<T> appendTxCommand(UUID txId, RequestType cmdType, boolean full, Supplier<CompletableFuture<T>> op) {
        if (full) {
            return op.get().whenComplete((v, th) -> {
                // Fast unlock.
                releaseTxLocks(txId);
            });
        }

        var cleanupReadyFut = new CompletableFuture<Void>();

        txCleanupReadyFutures.compute(txId, (id, txOps) -> {
            if (txOps == null) {
                txOps = new TxCleanupReadyFutureList();
            }

            TxStateMeta txStateMeta = txManager.stateMeta(txId);

            if (txStateMeta == null || isFinalState(txStateMeta.txState())) {
                cleanupReadyFut.completeExceptionally(new Exception());
            } else {
                txOps.futures.computeIfAbsent(cmdType, type -> new ArrayList<>()).add(cleanupReadyFut);
            }

            return txOps;
        });

        if (cleanupReadyFut.isCompletedExceptionally()) {
            return failedFuture(new TransactionException(TX_ALREADY_FINISHED_ERR, "Transaction is already finished."));
        }

        CompletableFuture<T> fut = op.get();

        fut.whenComplete((v, th) -> {
            if (th != null) {
                cleanupReadyFut.completeExceptionally(th);
            } else {
                if (v instanceof ReplicaResult) {
                    ReplicaResult res = (ReplicaResult) v;

                    if (res.replicationFuture() != null) {
                        res.replicationFuture().whenComplete((v0, th0) -> {
                            if (th0 != null) {
                                cleanupReadyFut.completeExceptionally(th0);
                            } else {
                                cleanupReadyFut.complete(null);
                            }
                        });
                    } else {
                        cleanupReadyFut.complete(null);
                    }
                } else {
                    cleanupReadyFut.complete(null);
                }
            }
        });

        return fut;
    }

    /**
     * Finds the row and its identifier by given pk search row.
     *
     * @param pk Binary Tuple bytes representing a primary key.
     * @param ts A timestamp regarding which we need to resolve the given row.
     * @return Result of the given action.
     */
    private CompletableFuture<@Nullable BinaryRow> resolveRowByPkForReadOnly(BinaryTuple pk, HybridTimestamp ts) {
        // Indexes store values associated with different versions of one entry.
        // It's possible to have multiple entries for a particular search key
        // only if we insert, delete and again insert an entry with the same indexed fields.
        // It means that there exists one and only one non-empty readResult for any read timestamp for the given key.
        // Which in turn means that if we have found non empty readResult during PK index iteration
        // we can proceed with readResult resolution and stop the iteration.
        try (Cursor<RowId> cursor = getFromPkIndex(pk)) {
            // TODO https://issues.apache.org/jira/browse/IGNITE-18767 scan of multiple write intents should not be needed
            List<ReadResult> writeIntents = new ArrayList<>();
            List<ReadResult> regularEntries = new ArrayList<>();

            for (RowId rowId : cursor) {
                ReadResult readResult = mvDataStorage.read(rowId, ts);

                if (readResult.isWriteIntent()) {
                    writeIntents.add(readResult);
                } else if (!readResult.isEmpty()) {
                    regularEntries.add(readResult);
                }
            }

            // Nothing found in the storage, return null.
            if (writeIntents.isEmpty() && regularEntries.isEmpty()) {
                return nullCompletedFuture();
            }

            if (writeIntents.isEmpty()) {
                // No write intents, then return the committed value. We already know that regularEntries is not empty.
                return completedFuture(regularEntries.get(0).binaryRow());
            } else {
                ReadResult writeIntent = writeIntents.get(0);

                // Assume that all write intents for the same key belong to the same transaction, as the key should be exclusively locked.
                // This means that we can just resolve the state of this transaction.
                checkWriteIntentsBelongSameTx(writeIntents);

                return inBusyLockAsync(busyLock, () ->
                        resolveWriteIntentReadability(writeIntent, ts)
                                .thenApply(writeIntentReadable ->
                                        inBusyLock(busyLock, () -> {
                                            if (writeIntentReadable) {
                                                return findAny(writeIntents, wi -> !wi.isEmpty()).map(ReadResult::binaryRow).orElse(null);
                                            } else {
                                                for (ReadResult wi : writeIntents) {
                                                    HybridTimestamp newestCommitTimestamp = wi.newestCommitTimestamp();

                                                    if (newestCommitTimestamp == null) {
                                                        continue;
                                                    }

                                                    ReadResult committedReadResult = mvDataStorage.read(wi.rowId(), newestCommitTimestamp);

                                                    assert !committedReadResult.isWriteIntent() :
                                                            "The result is not committed [rowId=" + wi.rowId() + ", timestamp="
                                                                    + newestCommitTimestamp + ']';

                                                    return committedReadResult.binaryRow();
                                                }

                                                // No suitable value found in write intents, read the committed value (if exists)
                                                return findFirst(regularEntries).map(ReadResult::binaryRow).orElse(null);
                                            }
                                        }))
                );
            }
        } catch (Exception e) {
            throw new IgniteInternalException(Replicator.REPLICA_COMMON_ERR,
                    format("Unable to close cursor [tableId={}]", tableId()), e);
        }
    }

    /**
     * Check that all given write intents belong to the same transaction.
     *
     * @param writeIntents Write intents.
     */
    private static void checkWriteIntentsBelongSameTx(Collection<ReadResult> writeIntents) {
        ReadResult writeIntent = findAny(writeIntents).orElseThrow();

        for (ReadResult wi : writeIntents) {
            assert Objects.equals(wi.transactionId(), writeIntent.transactionId())
                    : "Unexpected write intent, tx1=" + writeIntent.transactionId() + ", tx2=" + wi.transactionId();

            assert Objects.equals(wi.commitTableId(), writeIntent.commitTableId())
                    : "Unexpected write intent, commitTableId1=" + writeIntent.commitTableId() + ", commitTableId2=" + wi.commitTableId();

            assert wi.commitPartitionId() == writeIntent.commitPartitionId()
                    : "Unexpected write intent, commitPartitionId1=" + writeIntent.commitPartitionId()
                    + ", commitPartitionId2=" + wi.commitPartitionId();
        }
    }

    /**
     * Tests row values for equality.
     *
     * @param row Row.
     * @param row2 Row.
     * @return {@code true} if rows are equal.
     */
    private static boolean equalValues(BinaryRow row, BinaryRow row2) {
        return row.tupleSlice().compareTo(row2.tupleSlice()) == 0;
    }

    /**
     * Processes multiple entries direct request for read only transaction.
     *
     * @param request Read only multiple entries request.
     * @param opStartTimestamp Moment when the operation processing was started in this class.
     * @return Result future.
     */
    private CompletableFuture<List<BinaryRow>> processReadOnlyDirectMultiEntryAction(
            ReadOnlyDirectMultiRowReplicaRequest request,
            HybridTimestamp opStartTimestamp) {
        List<BinaryTuple> primaryKeys = resolvePks(request.primaryKeys());
        HybridTimestamp readTimestamp = opStartTimestamp;

        if (request.requestType() != RequestType.RO_GET_ALL) {
            throw new IgniteInternalException(Replicator.REPLICA_COMMON_ERR,
                    format("Unknown single request [actionType={}]", request.requestType()));
        }

        CompletableFuture<BinaryRow>[] resolutionFuts = new CompletableFuture[primaryKeys.size()];

        for (int i = 0; i < primaryKeys.size(); i++) {
            resolutionFuts[i] = resolveRowByPkForReadOnly(primaryKeys.get(i), readTimestamp);
        }

        return CompletableFutures.allOf(resolutionFuts);
    }

    /**
     * Precesses multi request.
     *
     * @param request Multi request operation.
     * @return Listener response.
     */
    private CompletableFuture<ReplicaResult> processMultiEntryAction(ReadWriteMultiRowReplicaRequest request) {
        UUID txId = request.transactionId();
        TablePartitionId commitPartitionId = request.commitPartitionId().asTablePartitionId();
        List<BinaryRow> searchRows = request.binaryRows();

        assert commitPartitionId != null : "Commit partition is null [type=" + request.requestType() + ']';

        switch (request.requestType()) {
            case RW_DELETE_EXACT_ALL: {
                CompletableFuture<RowId>[] deleteExactLockFuts = new CompletableFuture[searchRows.size()];

                Map<UUID, HybridTimestamp> lastCommitTimes = new HashMap<>();

                for (int i = 0; i < searchRows.size(); i++) {
                    BinaryRow searchRow = searchRows.get(i);

                    deleteExactLockFuts[i] = resolveRowByPk(extractPk(searchRow), txId, (rowId, row, lastCommitTime) -> {
                        if (rowId == null) {
                            return nullCompletedFuture();
                        }

                        if (lastCommitTime != null) {
                            lastCommitTimes.put(rowId.uuid(), lastCommitTime);
                        }

                        return takeLocksForDeleteExact(searchRow, rowId, row, txId);
                    });
                }

                return allOf(deleteExactLockFuts).thenCompose(ignore -> {
                    Map<UUID, TimedBinaryRowMessage> rowIdsToDelete = new HashMap<>();
                    // TODO:IGNITE-20669 Replace the result to BitSet.
                    Collection<BinaryRow> result = new ArrayList<>();
                    List<RowId> rows = new ArrayList<>();

                    for (int i = 0; i < searchRows.size(); i++) {
                        RowId lockedRowId = deleteExactLockFuts[i].join();

                        if (lockedRowId != null) {
                            rowIdsToDelete.put(lockedRowId.uuid(), MSG_FACTORY.timedBinaryRowMessage()
                                    .timestamp(hybridTimestampToLong(lastCommitTimes.get(lockedRowId.uuid())))
                                    .build());

                            result.add(new NullBinaryRow());

                            rows.add(lockedRowId);
                        } else {
                            result.add(null);
                        }
                    }

                    if (rowIdsToDelete.isEmpty()) {
                        return completedFuture(new ReplicaResult(result, null));
                    }

                    return validateWriteAgainstSchemaAfterTakingLocks(request.transactionId())
                            .thenCompose(catalogVersion -> awaitCleanup(rows, catalogVersion))
                            .thenCompose(
                                    catalogVersion -> applyUpdateAllCommand(
                                            request,
                                            rowIdsToDelete,
                                            catalogVersion
                                    )
                            )
                            .thenApply(res -> new ReplicaResult(result, res));
                });
            }
            case RW_INSERT_ALL: {
                List<BinaryTuple> pks = new ArrayList<>(searchRows.size());

                CompletableFuture<RowId>[] pkReadLockFuts = new CompletableFuture[searchRows.size()];

                for (int i = 0; i < searchRows.size(); i++) {
                    BinaryTuple pk = extractPk(searchRows.get(i));

                    pks.add(pk);

                    pkReadLockFuts[i] = resolveRowByPk(pk, txId, (rowId, row, lastCommitTime) -> completedFuture(rowId));
                }

                return allOf(pkReadLockFuts).thenCompose(ignore -> {
                    // TODO:IGNITE-20669 Replace the result to BitSet.
                    Collection<BinaryRow> result = new ArrayList<>();
                    Map<RowId, BinaryRow> rowsToInsert = new HashMap<>();
                    Set<ByteBuffer> uniqueKeys = new HashSet<>();

                    for (int i = 0; i < searchRows.size(); i++) {
                        BinaryRow row = searchRows.get(i);
                        RowId lockedRow = pkReadLockFuts[i].join();

                        if (lockedRow == null && uniqueKeys.add(pks.get(i).byteBuffer())) {
                            rowsToInsert.put(new RowId(partId(), UUID.randomUUID()), row);

                            result.add(new NullBinaryRow());
                        } else {
                            result.add(null);
                        }
                    }

                    if (rowsToInsert.isEmpty()) {
                        return completedFuture(new ReplicaResult(result, null));
                    }

                    CompletableFuture<IgniteBiTuple<RowId, Collection<Lock>>>[] insertLockFuts = new CompletableFuture[rowsToInsert.size()];

                    int idx = 0;

                    for (Map.Entry<RowId, BinaryRow> entry : rowsToInsert.entrySet()) {
                        insertLockFuts[idx++] = takeLocksForInsert(entry.getValue(), entry.getKey(), txId);
                    }

                    Map<UUID, TimedBinaryRowMessage> convertedMap = rowsToInsert.entrySet().stream()
                            .collect(toMap(
                                    e -> e.getKey().uuid(),
                                    e -> MSG_FACTORY.timedBinaryRowMessage()
                                            .binaryRowMessage(binaryRowMessage(e.getValue()))
                                            .build()
                            ));

                    return allOf(insertLockFuts)
                            .thenCompose(ignored ->
                                    // We are inserting completely new rows - no need to cleanup anything in this case, hence empty times.
                                    validateWriteAgainstSchemaAfterTakingLocks(request.transactionId())
                            )
                            .thenCompose(catalogVersion -> applyUpdateAllCommand(
                                            request,
                                            convertedMap,
                                            catalogVersion
                                    )
                            )
                            .thenApply(res -> {
                                // Release short term locks.
                                for (CompletableFuture<IgniteBiTuple<RowId, Collection<Lock>>> insertLockFut : insertLockFuts) {
                                    insertLockFut.join().get2()
                                            .forEach(lock -> lockManager.release(lock.txId(), lock.lockKey(), lock.lockMode()));
                                }

                                return new ReplicaResult(result, res);
                            });
                });
            }
            case RW_UPSERT_ALL: {
                CompletableFuture<IgniteBiTuple<RowId, Collection<Lock>>>[] rowIdFuts = new CompletableFuture[searchRows.size()];

                Map<UUID, HybridTimestamp> lastCommitTimes = new HashMap<>();
                BitSet deleted = request.deleted();

                for (int i = 0; i < searchRows.size(); i++) {
                    BinaryRow searchRow = searchRows.get(i);

                    boolean isDelete = deleted != null && deleted.get(i);

                    BinaryTuple pk = isDelete
                            ? resolvePk(searchRow.tupleSlice())
                            : extractPk(searchRow);

                    rowIdFuts[i] = resolveRowByPk(pk, txId, (rowId, row, lastCommitTime) -> {
                        if (isDelete && rowId == null) {
                            // Does not exist, nothing to delete.
                            return nullCompletedFuture();
                        }

                        boolean insert = rowId == null;

                        RowId rowId0 = insert ? new RowId(partId(), UUID.randomUUID()) : rowId;

                        if (lastCommitTime != null) {
                            lastCommitTimes.put(rowId.uuid(), lastCommitTime);
                        }

                        if (isDelete) {
                            assert row != null;

                            return takeLocksForDelete(row, rowId0, txId)
                                    .thenApply(id -> new IgniteBiTuple<>(id, null));
                        }

                        return insert
                                ? takeLocksForInsert(searchRow, rowId0, txId)
                                : takeLocksForUpdate(searchRow, rowId0, txId);
                    });
                }

                return allOf(rowIdFuts).thenCompose(ignore -> {
                    Map<UUID, TimedBinaryRowMessage> rowsToUpdate = IgniteUtils.newHashMap(searchRows.size());
                    List<RowId> rows = new ArrayList<>();

                    for (int i = 0; i < searchRows.size(); i++) {
                        IgniteBiTuple<RowId, Collection<Lock>> locks = rowIdFuts[i].join();
                        if (locks == null) {
                            continue;
                        }

                        RowId lockedRow = locks.get1();

                        TimedBinaryRowMessageBuilder timedBinaryRowMessageBuilder = MSG_FACTORY.timedBinaryRowMessage()
                                .timestamp(hybridTimestampToLong(lastCommitTimes.get(lockedRow.uuid())));

                        if (deleted == null || !deleted.get(i)) {
                            timedBinaryRowMessageBuilder.binaryRowMessage(binaryRowMessage(searchRows.get(i)));
                        }

                        rowsToUpdate.put(lockedRow.uuid(), timedBinaryRowMessageBuilder.build());

                        rows.add(lockedRow);
                    }

                    if (rowsToUpdate.isEmpty()) {
                        return completedFuture(new ReplicaResult(null, null));
                    }

                    return validateWriteAgainstSchemaAfterTakingLocks(request.transactionId())
                            .thenCompose(catalogVersion -> awaitCleanup(rows, catalogVersion))
                            .thenCompose(
                                    catalogVersion -> applyUpdateAllCommand(
                                            request,
                                            rowsToUpdate,
                                            catalogVersion
                                    )
                            )
                            .thenApply(res -> {
                                // Release short term locks.
                                for (CompletableFuture<IgniteBiTuple<RowId, Collection<Lock>>> rowIdFut : rowIdFuts) {
                                    IgniteBiTuple<RowId, Collection<Lock>> futRes = rowIdFut.join();
                                    Collection<Lock> locks = futRes == null ? null : futRes.get2();

                                    if (locks != null) {
                                        locks.forEach(lock -> lockManager.release(lock.txId(), lock.lockKey(), lock.lockMode()));
                                    }
                                }

                                return new ReplicaResult(null, res);
                            });
                });
            }
            default: {
                throw new IgniteInternalException(Replicator.REPLICA_COMMON_ERR,
                        format("Unknown multi request [actionType={}]", request.requestType()));
            }
        }
    }

    /**
     * Precesses multi request.
     *
     * @param request Multi request operation.
     * @return Listener response.
     */
    private CompletableFuture<?> processMultiEntryAction(ReadWriteMultiRowPkReplicaRequest request) {
        UUID txId = request.transactionId();
        TablePartitionId committedPartitionId = request.commitPartitionId().asTablePartitionId();
        List<BinaryTuple> primaryKeys = resolvePks(request.primaryKeys());

        assert committedPartitionId != null || request.requestType() == RequestType.RW_GET_ALL
                : "Commit partition is null [type=" + request.requestType() + ']';

        switch (request.requestType()) {
            case RW_GET_ALL: {
                CompletableFuture<BinaryRow>[] rowFuts = new CompletableFuture[primaryKeys.size()];

                for (int i = 0; i < primaryKeys.size(); i++) {
                    rowFuts[i] = resolveRowByPk(primaryKeys.get(i), txId, (rowId, row, lastCommitTime) -> {
                        if (rowId == null) {
                            return nullCompletedFuture();
                        }

                        return takeLocksForGet(rowId, txId)
                                .thenApply(ignored -> row);
                    });
                }

                return allOf(rowFuts)
                        .thenCompose(ignored -> {
                            var result = new ArrayList<BinaryRow>(primaryKeys.size());

                            for (CompletableFuture<BinaryRow> rowFut : rowFuts) {
                                result.add(rowFut.join());
                            }

                            if (allElementsAreNull(result)) {
                                return completedFuture(result);
                            }

                            return validateRwReadAgainstSchemaAfterTakingLocks(txId)
                                    .thenApply(unused -> new ReplicaResult(result, null));
                        });
            }
            case RW_DELETE_ALL: {
                CompletableFuture<RowId>[] rowIdLockFuts = new CompletableFuture[primaryKeys.size()];

                Map<UUID, HybridTimestamp> lastCommitTimes = new HashMap<>();

                for (int i = 0; i < primaryKeys.size(); i++) {
                    rowIdLockFuts[i] = resolveRowByPk(primaryKeys.get(i), txId, (rowId, row, lastCommitTime) -> {
                        if (rowId == null) {
                            return nullCompletedFuture();
                        }

                        if (lastCommitTime != null) {
                            lastCommitTimes.put(rowId.uuid(), lastCommitTime);
                        }

                        return takeLocksForDelete(row, rowId, txId);
                    });
                }

                return allOf(rowIdLockFuts).thenCompose(ignore -> {
                    Map<UUID, TimedBinaryRowMessage> rowIdsToDelete = new HashMap<>();
                    // TODO:IGNITE-20669 Replace the result to BitSet.
                    Collection<BinaryRow> result = new ArrayList<>();
                    List<RowId> rows = new ArrayList<>();

                    for (CompletableFuture<RowId> lockFut : rowIdLockFuts) {
                        RowId lockedRowId = lockFut.join();

                        if (lockedRowId != null) {
                            rowIdsToDelete.put(lockedRowId.uuid(), MSG_FACTORY.timedBinaryRowMessage()
                                    .timestamp(hybridTimestampToLong(lastCommitTimes.get(lockedRowId.uuid())))
                                    .build());

                            rows.add(lockedRowId);

                            result.add(new NullBinaryRow());
                        } else {
                            result.add(null);
                        }
                    }

                    if (rowIdsToDelete.isEmpty()) {
                        return completedFuture(new ReplicaResult(result, null));
                    }

                    return validateWriteAgainstSchemaAfterTakingLocks(request.transactionId())
                            .thenCompose(catalogVersion -> awaitCleanup(rows, catalogVersion))
                            .thenCompose(
                                    catalogVersion -> applyUpdateAllCommand(
                                            rowIdsToDelete,
                                            request.commitPartitionId(),
                                            request.transactionId(),
                                            request.full(),
                                            request.coordinatorId(),
                                            catalogVersion,
                                            request.skipDelayedAck()
                                    )
                            )
                            .thenApply(res -> new ReplicaResult(result, res));
                });
            }
            default: {
                throw new IgniteInternalException(Replicator.REPLICA_COMMON_ERR,
                        format("Unknown multi request [actionType={}]", request.requestType()));
            }
        }
    }

    private static <T> boolean allElementsAreNull(List<T> list) {
        for (T element : list) {
            if (element != null) {
                return false;
            }
        }

        return true;
    }

    /**
     * Executes a command and handles exceptions. A result future can be finished with exception by following rules:
     * <ul>
     *     <li>If RAFT command cannot finish due to timeout, the future finished with {@link ReplicationTimeoutException}.</li>
     *     <li>If RAFT command finish with a runtime exception, the exception is moved to the result future.</li>
     *     <li>If RAFT command finish with any other exception, the future finished with {@link ReplicationException}.
     *     The original exception is set as cause.</li>
     * </ul>
     *
     * @param cmd Raft command.
     * @return Raft future.
     */
    private CompletableFuture<Object> applyCmdWithExceptionHandling(Command cmd, CompletableFuture<Object> resultFuture) {
        applyCmdWithRetryOnSafeTimeReorderException(cmd, resultFuture);

        return resultFuture.exceptionally(throwable -> {
            if (throwable instanceof TimeoutException) {
                throw new ReplicationTimeoutException(replicationGroupId);
            } else if (throwable instanceof RuntimeException) {
                throw (RuntimeException) throwable;
            } else {
                throw new ReplicationException(replicationGroupId, throwable);
            }
        });
    }

    private <T> void applyCmdWithRetryOnSafeTimeReorderException(Command cmd, CompletableFuture<T> resultFuture) {
        applyCmdWithRetryOnSafeTimeReorderException(cmd, resultFuture, 0);
    }

    private <T> void applyCmdWithRetryOnSafeTimeReorderException(Command cmd, CompletableFuture<T> resultFuture, int attemptsCounter) {
        attemptsCounter++;
        if (attemptsCounter >= MAX_RETIES_ON_SAFE_TIME_REORDERING) {
            resultFuture.completeExceptionally(
                    new ReplicationMaxRetriesExceededException(replicationGroupId, MAX_RETIES_ON_SAFE_TIME_REORDERING));
        }

        raftClient.run(cmd).whenComplete((res, ex) -> {
            if (ex != null) {
                if (ex instanceof SafeTimeReorderException || ex.getCause() instanceof SafeTimeReorderException) {
                    assert cmd instanceof SafeTimePropagatingCommand;

                    SafeTimePropagatingCommand safeTimePropagatingCommand = (SafeTimePropagatingCommand) cmd;

                    HybridTimestamp safeTimeForRetry = hybridClock.now();

                    // Within primary replica it's required to update safe time in order to prevent double storage updates in case of !1PC.
                    // Otherwise, it may be possible that a newer entry will be overwritten by an older one that came as part of the raft
                    // replication flow:
                    // tx1 = transactions.begin();
                    // tx1.put(k1, v1) -> primary.apply(k1,v1) + asynchronous raft replication (k1,v1)
                    // tx1.put(k1, v2) -> primary.apply(k1,v2) + asynchronous raft replication (k1,v1)
                    // (k1,v1) replication overrides newer (k1, v2). Eventually (k1,v2) replication will restore proper value.
                    // However it's possible that tx1.get(k1) will see v1 instead of v2.
                    // TODO: https://issues.apache.org/jira/browse/IGNITE-20124 Better solution requied. Given one is correct, but fragile.
                    if ((cmd instanceof UpdateCommand && !((UpdateCommand) cmd).full())
                            || (cmd instanceof UpdateAllCommand && !((UpdateAllCommand) cmd).full())) {
                        synchronized (safeTime) {
                            updateTrackerIgnoringTrackerClosedException(safeTime, safeTimeForRetry);
                        }
                    }

                    SafeTimePropagatingCommand clonedSafeTimePropagatingCommand =
                            (SafeTimePropagatingCommand) safeTimePropagatingCommand.clone();
                    clonedSafeTimePropagatingCommand.safeTimeLong(safeTimeForRetry.longValue());

                    applyCmdWithRetryOnSafeTimeReorderException(clonedSafeTimePropagatingCommand, resultFuture);
                } else {
                    resultFuture.completeExceptionally(ex);
                }
            } else {
                resultFuture.complete((T) res);
            }
        });
    }

    /**
     * Executes an Update command.
     *
     * @param tablePartId {@link TablePartitionId} object.
     * @param rowUuid Row UUID.
     * @param row Row.
     * @param lastCommitTimestamp The timestamp of the last committed entry for the row.
     * @param txId Transaction ID.
     * @param full {@code True} if this is a full transaction.
     * @param txCoordinatorId Transaction coordinator id.
     * @param catalogVersion Validated catalog version associated with given operation.
     * @return A local update ready future, possibly having a nested replication future as a result for delayed ack purpose.
     */
    private CompletableFuture<CompletableFuture<?>> applyUpdateCommand(
            TablePartitionId tablePartId,
            UUID rowUuid,
            @Nullable BinaryRow row,
            @Nullable HybridTimestamp lastCommitTimestamp,
            UUID txId,
            boolean full,
            String txCoordinatorId,
            int catalogVersion
    ) {
        synchronized (commandProcessingLinearizationMutex) {
            UpdateCommand cmd = updateCommand(
                    tablePartId,
                    rowUuid,
                    row,
                    lastCommitTimestamp,
                    txId,
                    full,
                    txCoordinatorId,
                    hybridClock.now(),
                    catalogVersion
            );

            if (!cmd.full()) {
                // TODO: https://issues.apache.org/jira/browse/IGNITE-20124 Temporary code below
                synchronized (safeTime) {
                    storageUpdateHandler.handleUpdate(
                            cmd.txId(),
                            cmd.rowUuid(),
                            cmd.tablePartitionId().asTablePartitionId(),
                            cmd.rowToUpdate(),
                            true,
                            null,
                            null,
                            null,
                            indexIdsAtRwTxBeginTs(txId)
                    );

                    updateTrackerIgnoringTrackerClosedException(safeTime, cmd.safeTime());
                }

                CompletableFuture<UUID> fut = applyCmdWithExceptionHandling(cmd, new CompletableFuture<>())
                        .thenApply(res -> {
                            // This check guaranties the result will never be lost. Currently always null.
                            assert res == null : "Replication result is lost";

                            // Set context for delayed response.
                            return cmd.txId();
                        });

                return completedFuture(fut);
            } else {
                CompletableFuture<Object> resultFuture = new CompletableFuture<>();

                applyCmdWithExceptionHandling(cmd, resultFuture);

                return resultFuture.thenApply(res -> {
                    // This check guaranties the result will never be lost. Currently always null.
                    assert res == null : "Replication result is lost";

                    // TODO: https://issues.apache.org/jira/browse/IGNITE-20124 Temporary code below
                    // Try to avoid double write if an entry is already replicated.
                    synchronized (safeTime) {
                        if (cmd.safeTime().compareTo(safeTime.current()) > 0) {
                            storageUpdateHandler.handleUpdate(
                                    cmd.txId(),
                                    cmd.rowUuid(),
                                    cmd.tablePartitionId().asTablePartitionId(),
                                    cmd.rowToUpdate(),
                                    false,
                                    null,
                                    cmd.safeTime(),
                                    null,
                                    indexIdsAtRwTxBeginTs(txId)
                            );

                            updateTrackerIgnoringTrackerClosedException(safeTime, cmd.safeTime());
                        }
                    }

                    return null;
                });
            }
        }
    }

    /**
     * Executes an Update command.
     *
     * @param request Read write single row replica request.
     * @param rowUuid Row UUID.
     * @param row Row.
     * @param lastCommitTimestamp The timestamp of the last committed entry for the row.
     * @param catalogVersion Validated catalog version associated with given operation.
     * @return A local update ready future, possibly having a nested replication future as a result for delayed ack purpose.
     */
    private CompletableFuture<CompletableFuture<?>> applyUpdateCommand(
            ReadWriteSingleRowReplicaRequest request,
            UUID rowUuid,
            @Nullable BinaryRow row,
            @Nullable HybridTimestamp lastCommitTimestamp,
            int catalogVersion
    ) {
        return applyUpdateCommand(
                request.commitPartitionId().asTablePartitionId(),
                rowUuid,
                row,
                lastCommitTimestamp,
                request.transactionId(),
                request.full(),
                request.coordinatorId(),
                catalogVersion
        );
    }

    /**
     * Executes an UpdateAll command.
     *
     * @param rowsToUpdate All {@link BinaryRow}s represented as {@link TimedBinaryRowMessage}s to be updated.
     * @param commitPartitionId Partition ID that these rows belong to.
     * @param transactionId Transaction ID.
     * @param full {@code true} if this is a single-command transaction.
     * @param txCoordinatorId Transaction coordinator id.
     * @param catalogVersion Validated catalog version associated with given operation.
     * @param skipDelayedAck {@code true} to disable the delayed ack optimization.
     * @return Raft future, see {@link #applyCmdWithExceptionHandling(Command, CompletableFuture)}.
     */
    private CompletableFuture<CompletableFuture<?>> applyUpdateAllCommand(
            Map<UUID, TimedBinaryRowMessage> rowsToUpdate,
            TablePartitionIdMessage commitPartitionId,
            UUID transactionId,
            boolean full,
            String txCoordinatorId,
            int catalogVersion,
            boolean skipDelayedAck
    ) {
        synchronized (commandProcessingLinearizationMutex) {
            UpdateAllCommand cmd = updateAllCommand(
                    rowsToUpdate,
                    commitPartitionId,
                    transactionId,
                    hybridClock.now(),
                    full,
                    txCoordinatorId,
                    catalogVersion
            );

            if (!cmd.full()) {
                if (skipDelayedAck) {
                    // TODO: https://issues.apache.org/jira/browse/IGNITE-20124 Temporary code below
                    synchronized (safeTime) {
                        storageUpdateHandler.handleUpdateAll(
                                cmd.txId(),
                                cmd.rowsToUpdate(),
                                cmd.tablePartitionId().asTablePartitionId(),
                                true,
                                null,
                                null,
                                indexIdsAtRwTxBeginTs(transactionId)
                        );

                        updateTrackerIgnoringTrackerClosedException(safeTime, cmd.safeTime());
                    }

                    return applyCmdWithExceptionHandling(cmd, new CompletableFuture<>()).thenApply(res -> null);
                } else {
                    // TODO: https://issues.apache.org/jira/browse/IGNITE-20124 Temporary code below
                    synchronized (safeTime) {
                        storageUpdateHandler.handleUpdateAll(
                                cmd.txId(),
                                cmd.rowsToUpdate(),
                                cmd.tablePartitionId().asTablePartitionId(),
                                true,
                                null,
                                null,
                                indexIdsAtRwTxBeginTs(transactionId)
                        );

                        updateTrackerIgnoringTrackerClosedException(safeTime, cmd.safeTime());
                    }

                    CompletableFuture<Object> fut = applyCmdWithExceptionHandling(cmd, new CompletableFuture<>())
                            .thenApply(res -> {
                                // Currently result is always null on a successfull execution of a replication command.
                                // This check guaranties the result will never be lost.
                                assert res == null : "Replication result is lost";

                                // Set context for delayed response.
                                return cmd.txId();
                            });

                    return completedFuture(fut);
                }
            } else {
                return applyCmdWithExceptionHandling(cmd, new CompletableFuture<>())
                        .thenApply(res -> {
                            assert res == null : "Replication result is lost";

                            // TODO: https://issues.apache.org/jira/browse/IGNITE-20124 Temporary code below
                            // Try to avoid double write if an entry is already replicated.
                            synchronized (safeTime) {
                                if (cmd.safeTime().compareTo(safeTime.current()) > 0) {
                                    storageUpdateHandler.handleUpdateAll(
                                            cmd.txId(),
                                            cmd.rowsToUpdate(),
                                            cmd.tablePartitionId().asTablePartitionId(),
                                            false,
                                            null,
                                            cmd.safeTime(),
                                            indexIdsAtRwTxBeginTs(transactionId)
                                    );

                                    updateTrackerIgnoringTrackerClosedException(safeTime, cmd.safeTime());
                                }
                            }

                            return null;
                        });
            }
        }
    }

    /**
     * Executes an UpdateAll command.
     *
     * @param request Read write multi rows replica request.
     * @param rowsToUpdate All {@link BinaryRow}s represented as {@link TimedBinaryRowMessage}s to be updated.
     * @param catalogVersion Validated catalog version associated with given operation.
     * @return Raft future, see {@link #applyCmdWithExceptionHandling(Command, CompletableFuture)}.
     */
    private CompletableFuture<CompletableFuture<?>> applyUpdateAllCommand(
            ReadWriteMultiRowReplicaRequest request,
            Map<UUID, TimedBinaryRowMessage> rowsToUpdate,
            int catalogVersion
    ) {
        return applyUpdateAllCommand(
                rowsToUpdate,
                request.commitPartitionId(),
                request.transactionId(),
                request.full(),
                request.coordinatorId(),
                catalogVersion,
                request.skipDelayedAck()
        );
    }

    /**
     * Processes single entry direct request for read only transaction.
     *
     * @param request Read only single entry request.
     * @param opStartTimestamp Moment when the operation processing was started in this class.
     * @return Result future.
     */
    private CompletableFuture<BinaryRow> processReadOnlyDirectSingleEntryAction(
            ReadOnlyDirectSingleRowReplicaRequest request,
            HybridTimestamp opStartTimestamp
    ) {
        BinaryTuple primaryKey = resolvePk(request.primaryKey());
        HybridTimestamp readTimestamp = opStartTimestamp;

        if (request.requestType() != RequestType.RO_GET) {
            throw new IgniteInternalException(Replicator.REPLICA_COMMON_ERR,
                    format("Unknown single request [actionType={}]", request.requestType()));
        }

        return resolveRowByPkForReadOnly(primaryKey, readTimestamp);
    }

    /**
     * Precesses single request.
     *
     * @param request Single request operation.
     * @return Listener response.
     */
    private CompletableFuture<ReplicaResult> processSingleEntryAction(ReadWriteSingleRowReplicaRequest request) {
        UUID txId = request.transactionId();
        BinaryRow searchRow = request.binaryRow();
        TablePartitionId commitPartitionId = request.commitPartitionId().asTablePartitionId();

        assert commitPartitionId != null : "Commit partition is null [type=" + request.requestType() + ']';

        switch (request.requestType()) {
            case RW_DELETE_EXACT: {
                return resolveRowByPk(extractPk(searchRow), txId, (rowId, row, lastCommitTime) -> {
                    if (rowId == null) {
                        return completedFuture(new ReplicaResult(false, null));
                    }

                    return takeLocksForDeleteExact(searchRow, rowId, row, txId)
                            .thenCompose(validatedRowId -> {
                                if (validatedRowId == null) {
                                    return completedFuture(new ReplicaResult(false, request.full() ? null : nullCompletedFuture()));
                                }

                                return validateWriteAgainstSchemaAfterTakingLocks(request.transactionId())
                                        .thenCompose(catalogVersion -> awaitCleanup(validatedRowId, catalogVersion))
                                        .thenCompose(
                                                catalogVersion -> applyUpdateCommand(
                                                        request,
                                                        validatedRowId.uuid(),
                                                        null,
                                                        lastCommitTime,
                                                        catalogVersion
                                                )
                                        )
                                        .thenApply(res -> new ReplicaResult(true, res));
                            });
                });
            }
            case RW_INSERT: {
                return resolveRowByPk(extractPk(searchRow), txId, (rowId, row, lastCommitTime) -> {
                    if (rowId != null) {
                        return completedFuture(new ReplicaResult(false, null));
                    }

                    RowId rowId0 = new RowId(partId(), UUID.randomUUID());

                    return takeLocksForInsert(searchRow, rowId0, txId)
                            .thenCompose(rowIdLock -> validateWriteAgainstSchemaAfterTakingLocks(request.transactionId())
                                    .thenCompose(
                                            catalogVersion -> applyUpdateCommand(
                                                    request,
                                                    rowId0.uuid(),
                                                    searchRow,
                                                    lastCommitTime,
                                                    catalogVersion
                                            )
                                    )
                                    .thenApply(res -> new IgniteBiTuple<>(res, rowIdLock)))
                            .thenApply(tuple -> {
                                // Release short term locks.
                                tuple.get2().get2().forEach(lock -> lockManager.release(lock.txId(), lock.lockKey(), lock.lockMode()));

                                return new ReplicaResult(true, tuple.get1());
                            });
                });
            }
            case RW_UPSERT: {
                return resolveRowByPk(extractPk(searchRow), txId, (rowId, row, lastCommitTime) -> {
                    boolean insert = rowId == null;

                    RowId rowId0 = insert ? new RowId(partId(), UUID.randomUUID()) : rowId;

                    CompletableFuture<IgniteBiTuple<RowId, Collection<Lock>>> lockFut = insert
                            ? takeLocksForInsert(searchRow, rowId0, txId)
                            : takeLocksForUpdate(searchRow, rowId0, txId);

                    return lockFut
                            .thenCompose(rowIdLock -> validateWriteAgainstSchemaAfterTakingLocks(request.transactionId())
                                    .thenCompose(catalogVersion -> awaitCleanup(rowId, catalogVersion))
                                    .thenCompose(
                                            catalogVersion -> applyUpdateCommand(
                                                    request,
                                                    rowId0.uuid(),
                                                    searchRow,
                                                    lastCommitTime,
                                                    catalogVersion
                                            )
                                    )
                                    .thenApply(res -> new IgniteBiTuple<>(res, rowIdLock)))
                            .thenApply(tuple -> {
                                // Release short term locks.
                                tuple.get2().get2().forEach(lock -> lockManager.release(lock.txId(), lock.lockKey(), lock.lockMode()));

                                return new ReplicaResult(null, tuple.get1());
                            });
                });
            }
            case RW_GET_AND_UPSERT: {
                return resolveRowByPk(extractPk(searchRow), txId, (rowId, row, lastCommitTime) -> {
                    boolean insert = rowId == null;

                    RowId rowId0 = insert ? new RowId(partId(), UUID.randomUUID()) : rowId;

                    CompletableFuture<IgniteBiTuple<RowId, Collection<Lock>>> lockFut = insert
                            ? takeLocksForInsert(searchRow, rowId0, txId)
                            : takeLocksForUpdate(searchRow, rowId0, txId);

                    return lockFut
                            .thenCompose(rowIdLock -> validateWriteAgainstSchemaAfterTakingLocks(request.transactionId())
                                    .thenCompose(catalogVersion -> awaitCleanup(rowId, catalogVersion))
                                    .thenCompose(
                                            catalogVersion -> applyUpdateCommand(
                                                    request,
                                                    rowId0.uuid(),
                                                    searchRow,
                                                    lastCommitTime,
                                                    catalogVersion
                                            )
                                    )
                                    .thenApply(res -> new IgniteBiTuple<>(res, rowIdLock)))
                            .thenApply(tuple -> {
                                // Release short term locks.
                                tuple.get2().get2().forEach(lock -> lockManager.release(lock.txId(), lock.lockKey(), lock.lockMode()));

                                return new ReplicaResult(row, tuple.get1());
                            });
                });
            }
            case RW_GET_AND_REPLACE: {
                return resolveRowByPk(extractPk(searchRow), txId, (rowId, row, lastCommitTime) -> {
                    if (rowId == null) {
                        return completedFuture(new ReplicaResult(null, null));
                    }

                    return takeLocksForUpdate(searchRow, rowId, txId)
                            .thenCompose(rowIdLock -> validateWriteAgainstSchemaAfterTakingLocks(request.transactionId())
                                    .thenCompose(catalogVersion -> awaitCleanup(rowId, catalogVersion))
                                    .thenCompose(
                                            catalogVersion -> applyUpdateCommand(
                                                    request,
                                                    rowId.uuid(),
                                                    searchRow,
                                                    lastCommitTime,
                                                    catalogVersion
                                            )
                                    )
                                    .thenApply(res -> new IgniteBiTuple<>(res, rowIdLock)))
                            .thenApply(tuple -> {
                                // Release short term locks.
                                tuple.get2().get2().forEach(lock -> lockManager.release(lock.txId(), lock.lockKey(), lock.lockMode()));

                                return new ReplicaResult(row, tuple.get1());
                            });
                });
            }
            case RW_REPLACE_IF_EXIST: {
                return resolveRowByPk(extractPk(searchRow), txId, (rowId, row, lastCommitTime) -> {
                    if (rowId == null) {
                        return completedFuture(new ReplicaResult(false, null));
                    }

                    return takeLocksForUpdate(searchRow, rowId, txId)
                            .thenCompose(rowIdLock -> validateWriteAgainstSchemaAfterTakingLocks(request.transactionId())
                                    .thenCompose(catalogVersion -> awaitCleanup(rowId, catalogVersion))
                                    .thenCompose(
                                            catalogVersion -> applyUpdateCommand(
                                                    request,
                                                    rowId.uuid(),
                                                    searchRow,
                                                    lastCommitTime,
                                                    catalogVersion
                                            )
                                    )
                                    .thenApply(res -> new IgniteBiTuple<>(res, rowIdLock)))
                            .thenApply(tuple -> {
                                // Release short term locks.
                                tuple.get2().get2().forEach(lock -> lockManager.release(lock.txId(), lock.lockKey(), lock.lockMode()));

                                return new ReplicaResult(true, tuple.get1());
                            });
                });
            }
            default: {
                throw new IgniteInternalException(Replicator.REPLICA_COMMON_ERR,
                        format("Unknown single request [actionType={}]", request.requestType()));
            }
        }
    }

    /**
     * Precesses single request.
     *
     * @param request Single request operation.
     * @return Listener response.
     */
    private CompletableFuture<ReplicaResult> processSingleEntryAction(ReadWriteSingleRowPkReplicaRequest request) {
        UUID txId = request.transactionId();
        BinaryTuple primaryKey = resolvePk(request.primaryKey());
        TablePartitionId commitPartitionId = request.commitPartitionId().asTablePartitionId();

        assert commitPartitionId != null || request.requestType() == RequestType.RW_GET :
                "Commit partition is null [type=" + request.requestType() + ']';

        switch (request.requestType()) {
            case RW_GET: {
                return resolveRowByPk(primaryKey, txId, (rowId, row, lastCommitTime) -> {
                    if (rowId == null) {
                        return nullCompletedFuture();
                    }

                    return takeLocksForGet(rowId, txId)
                            .thenCompose(ignored -> validateRwReadAgainstSchemaAfterTakingLocks(txId))
                            .thenApply(ignored -> new ReplicaResult(row, null));
                });
            }
            case RW_DELETE: {
                return resolveRowByPk(primaryKey, txId, (rowId, row, lastCommitTime) -> {
                    if (rowId == null) {
                        return completedFuture(new ReplicaResult(false, null));
                    }

                    return takeLocksForDelete(row, rowId, txId)
                            .thenCompose(rowLock -> validateWriteAgainstSchemaAfterTakingLocks(request.transactionId()))
                            .thenCompose(catalogVersion -> awaitCleanup(rowId, catalogVersion))
                            .thenCompose(
                                    catalogVersion -> applyUpdateCommand(
                                            request.commitPartitionId().asTablePartitionId(),
                                            rowId.uuid(),
                                            null,
                                            lastCommitTime,
                                            request.transactionId(),
                                            request.full(),
                                            request.coordinatorId(),
                                            catalogVersion
                                    )
                            )
                            .thenApply(res -> new ReplicaResult(true, res));
                });
            }
            case RW_GET_AND_DELETE: {
                return resolveRowByPk(primaryKey, txId, (rowId, row, lastCommitTime) -> {
                    if (rowId == null) {
                        return nullCompletedFuture();
                    }

                    return takeLocksForDelete(row, rowId, txId)
                            .thenCompose(ignored -> validateWriteAgainstSchemaAfterTakingLocks(request.transactionId()))
                            .thenCompose(catalogVersion -> awaitCleanup(rowId, catalogVersion))
                            .thenCompose(
                                    catalogVersion -> applyUpdateCommand(
                                            request.commitPartitionId().asTablePartitionId(),
                                            rowId.uuid(),
                                            null,
                                            lastCommitTime,
                                            request.transactionId(),
                                            request.full(),
                                            request.coordinatorId(),
                                            catalogVersion
                                    )
                            )
                            .thenApply(res -> new ReplicaResult(row, res));
                });
            }
            default: {
                throw new IgniteInternalException(Replicator.REPLICA_COMMON_ERR,
                        format("Unknown single request [actionType={}]", request.requestType()));
            }
        }
    }

    /**
     *  Wait for the async cleanup of the provided row to finish.
     *
     * @param rowId Row Ids of existing row that the transaction affects.
     * @param result The value that the returned future will wrap.
     *
     * @param <T> Type of the {@code result}.
     */
    private <T> CompletableFuture<T> awaitCleanup(@Nullable RowId rowId, T result) {
        return (rowId == null ? nullCompletedFuture() : rowCleanupMap.getOrDefault(rowId, nullCompletedFuture()))
                .thenApply(ignored -> result);
    }

    /**
     * Wait for the async cleanup of the provided rows to finish.
     *
     * @param rowIds Row Ids of existing rows that the transaction affects.
     * @param result The value that the returned future will wrap.
     *
     * @param <T> Type of the {@code result}.
     */
    private <T> CompletableFuture<T> awaitCleanup(Collection<RowId> rowIds, T result) {
        if (rowCleanupMap.isEmpty()) {
            return completedFuture(result);
        }

        List<CompletableFuture<?>> list = new ArrayList<>(rowIds.size());

        for (RowId rowId : rowIds) {
            CompletableFuture<?> completableFuture = rowCleanupMap.get(rowId);
            if (completableFuture != null) {
                list.add(completableFuture);
            }
        }
        if (list.isEmpty()) {
            return completedFuture(result);
        }

        return allOf(list.toArray(new CompletableFuture[0]))
                .thenApply(unused -> result);
    }

    /**
     * Extracts a binary tuple corresponding to a part of the row comprised of PK columns.
     *
     * <p>This method must ONLY be invoked when we're sure that a schema version equal to {@code row.schemaVersion()}
     * is already available on this node (see {@link SchemaSyncService}).
     *
     * @param row Row for which to do extraction.
     */
    private BinaryTuple extractPk(BinaryRow row) {
        return pkIndexStorage.get().indexRowResolver().extractColumns(row);
    }

    private BinaryTuple resolvePk(ByteBuffer bytes) {
        return pkIndexStorage.get().resolve(bytes);
    }

    private List<BinaryTuple> resolvePks(List<ByteBuffer> bytesList) {
        var pks = new ArrayList<BinaryTuple>(bytesList.size());

        for (ByteBuffer bytes : bytesList) {
            pks.add(resolvePk(bytes));
        }

        return pks;
    }

    private Cursor<RowId> getFromPkIndex(BinaryTuple key) {
        return pkIndexStorage.get().storage().get(key);
    }

    /**
     * Takes all required locks on a key, before upserting.
     *
     * @param txId Transaction id.
     * @return Future completes with tuple {@link RowId} and collection of {@link Lock}.
     */
    private CompletableFuture<IgniteBiTuple<RowId, Collection<Lock>>> takeLocksForUpdate(BinaryRow binaryRow, RowId rowId, UUID txId) {
        return lockManager.acquire(txId, new LockKey(tableId()), LockMode.IX)
                .thenCompose(ignored -> lockManager.acquire(txId, new LockKey(tableId(), rowId), LockMode.X))
                .thenCompose(ignored -> takePutLockOnIndexes(binaryRow, rowId, txId))
                .thenApply(shortTermLocks -> new IgniteBiTuple<>(rowId, shortTermLocks));
    }

    /**
     * Takes all required locks on a key, before inserting the value.
     *
     * @param binaryRow Table row.
     * @param txId Transaction id.
     * @return Future completes with tuple {@link RowId} and collection of {@link Lock}.
     */
    private CompletableFuture<IgniteBiTuple<RowId, Collection<Lock>>> takeLocksForInsert(BinaryRow binaryRow, RowId rowId, UUID txId) {
        return lockManager.acquire(txId, new LockKey(tableId()), LockMode.IX) // IX lock on table
                .thenCompose(ignored -> takePutLockOnIndexes(binaryRow, rowId, txId))
                .thenApply(shortTermLocks -> new IgniteBiTuple<>(rowId, shortTermLocks));
    }

    private CompletableFuture<Collection<Lock>> takePutLockOnIndexes(BinaryRow binaryRow, RowId rowId, UUID txId) {
        Collection<IndexLocker> indexes = indexesLockers.get().values();

        if (nullOrEmpty(indexes)) {
            return emptyCollectionCompletedFuture();
        }

        CompletableFuture<Lock>[] locks = new CompletableFuture[indexes.size()];
        int idx = 0;

        for (IndexLocker locker : indexes) {
            locks[idx++] = locker.locksForInsert(txId, binaryRow, rowId);
        }

        return allOf(locks).thenApply(unused -> {
            var shortTermLocks = new ArrayList<Lock>();

            for (CompletableFuture<Lock> lockFut : locks) {
                Lock shortTermLock = lockFut.join();

                if (shortTermLock != null) {
                    shortTermLocks.add(shortTermLock);
                }
            }

            return shortTermLocks;
        });
    }

    private CompletableFuture<?> takeRemoveLockOnIndexes(BinaryRow binaryRow, RowId rowId, UUID txId) {
        Collection<IndexLocker> indexes = indexesLockers.get().values();

        if (nullOrEmpty(indexes)) {
            return nullCompletedFuture();
        }

        CompletableFuture<?>[] locks = new CompletableFuture[indexes.size()];
        int idx = 0;

        for (IndexLocker locker : indexes) {
            locks[idx++] = locker.locksForRemove(txId, binaryRow, rowId);
        }

        return allOf(locks);
    }

    /**
     * Takes all required locks on a key, before deleting the value.
     *
     * @param txId Transaction id.
     * @return Future completes with {@link RowId} or {@code null} if there is no value for remove.
     */
    private CompletableFuture<RowId> takeLocksForDeleteExact(BinaryRow expectedRow, RowId rowId, BinaryRow actualRow, UUID txId) {
        return lockManager.acquire(txId, new LockKey(tableId()), LockMode.IX) // IX lock on table
                .thenCompose(ignored -> lockManager.acquire(txId, new LockKey(tableId(), rowId), LockMode.S)) // S lock on RowId
                .thenCompose(ignored -> {
                    if (equalValues(actualRow, expectedRow)) {
                        return lockManager.acquire(txId, new LockKey(tableId(), rowId), LockMode.X) // X lock on RowId
                                .thenCompose(ignored0 -> takeRemoveLockOnIndexes(actualRow, rowId, txId))
                                .thenApply(exclusiveRowLock -> rowId);
                    }

                    return nullCompletedFuture();
                });
    }

    /**
     * Takes all required locks on a key, before deleting the value.
     *
     * @param txId Transaction id.
     * @return Future completes with {@link RowId} or {@code null} if there is no value for the key.
     */
    private CompletableFuture<RowId> takeLocksForDelete(BinaryRow binaryRow, RowId rowId, UUID txId) {
        return lockManager.acquire(txId, new LockKey(tableId()), LockMode.IX) // IX lock on table
                .thenCompose(ignored -> lockManager.acquire(txId, new LockKey(tableId(), rowId), LockMode.X)) // X lock on RowId
                .thenCompose(ignored -> takeRemoveLockOnIndexes(binaryRow, rowId, txId))
                .thenApply(ignored -> rowId);
    }

    /**
     * Takes all required locks on a key, before getting the value.
     *
     * @param txId Transaction id.
     * @return Future completes with {@link RowId} or {@code null} if there is no value for the key.
     */
    private CompletableFuture<RowId> takeLocksForGet(RowId rowId, UUID txId) {
        return lockManager.acquire(txId, new LockKey(tableId()), LockMode.IS) // IS lock on table
                .thenCompose(tblLock -> lockManager.acquire(txId, new LockKey(tableId(), rowId), LockMode.S)) // S lock on RowId
                .thenApply(ignored -> rowId);
    }

    /**
     * Precesses two actions.
     *
     * @param request Two actions operation request.
     * @return Listener response.
     */
    private CompletableFuture<ReplicaResult> processTwoEntriesAction(ReadWriteSwapRowReplicaRequest request) {
        BinaryRow newRow = request.newBinaryRow();
        BinaryRow expectedRow = request.oldBinaryRow();
        TablePartitionIdMessage commitPartitionId = request.commitPartitionId();

        assert commitPartitionId != null : "Commit partition is null [type=" + request.requestType() + ']';

        UUID txId = request.transactionId();

        if (request.requestType() == RequestType.RW_REPLACE) {
            return resolveRowByPk(extractPk(newRow), txId, (rowId, row, lastCommitTime) -> {
                if (rowId == null) {
                    return completedFuture(new ReplicaResult(false, null));
                }

                return takeLocksForReplace(expectedRow, row, newRow, rowId, txId)
                        .thenCompose(rowIdLock -> {
                            if (rowIdLock == null) {
                                return completedFuture(new ReplicaResult(false, null));
                            }

                            return validateWriteAgainstSchemaAfterTakingLocks(txId)
                                    .thenCompose(catalogVersion -> awaitCleanup(rowIdLock.get1(), catalogVersion))
                                    .thenCompose(
                                            catalogVersion -> applyUpdateCommand(
                                                    commitPartitionId.asTablePartitionId(),
                                                    rowIdLock.get1().uuid(),
                                                    newRow,
                                                    lastCommitTime,
                                                    txId,
                                                    request.full(),
                                                    request.coordinatorId(),
                                                    catalogVersion
                                            )
                                    )
                                    .thenApply(res -> new IgniteBiTuple<>(res, rowIdLock))
                                    .thenApply(tuple -> {
                                        // Release short term locks.
                                        tuple.get2().get2()
                                                .forEach(lock -> lockManager.release(lock.txId(), lock.lockKey(), lock.lockMode()));

                                        return new ReplicaResult(true, tuple.get1());
                                    });
                        });
            });
        }

        throw new IgniteInternalException(Replicator.REPLICA_COMMON_ERR,
                format("Unknown two actions operation [actionType={}]", request.requestType()));
    }

    /**
     * Takes all required locks on a key, before updating the value.
     *
     * @param txId Transaction id.
     * @return Future completes with tuple {@link RowId} and collection of {@link Lock} or {@code null} if there is no suitable row.
     */
    private CompletableFuture<IgniteBiTuple<RowId, Collection<Lock>>> takeLocksForReplace(BinaryRow expectedRow, @Nullable BinaryRow oldRow,
            BinaryRow newRow, RowId rowId, UUID txId) {
        return lockManager.acquire(txId, new LockKey(tableId()), LockMode.IX)
                .thenCompose(ignored -> lockManager.acquire(txId, new LockKey(tableId(), rowId), LockMode.S))
                .thenCompose(ignored -> {
                    if (oldRow != null && equalValues(oldRow, expectedRow)) {
                        return lockManager.acquire(txId, new LockKey(tableId(), rowId), LockMode.X) // X lock on RowId
                                .thenCompose(ignored1 -> takePutLockOnIndexes(newRow, rowId, txId))
                                .thenApply(shortTermLocks -> new IgniteBiTuple<>(rowId, shortTermLocks));
                    }

                    return nullCompletedFuture();
                });
    }

    /**
     * Ensure that the primary replica was not changed.
     *
     * @param request Replica request.
     * @return Future. The result is not {@code null} only for {@link ReadOnlyReplicaRequest}. If {@code true}, then replica is primary.
     */
    private CompletableFuture<Boolean> ensureReplicaIsPrimary(ReplicaRequest request) {
        HybridTimestamp now = hybridClock.now();

        if (request instanceof PrimaryReplicaRequest) {
            Long enlistmentConsistencyToken = ((PrimaryReplicaRequest) request).enlistmentConsistencyToken();

            return placementDriver.getPrimaryReplica(replicationGroupId, now)
                    .thenCompose(primaryReplicaMeta -> {
                        if (primaryReplicaMeta == null) {
                            return failedFuture(
                                    new PrimaryReplicaMissException(
                                            localNode.name(),
                                            null,
                                            localNode.id(),
                                            null,
                                            enlistmentConsistencyToken,
                                            null,
                                            null
                                    )
                            );
                        }

                        long currentEnlistmentConsistencyToken = primaryReplicaMeta.getStartTime().longValue();

                        if (enlistmentConsistencyToken != currentEnlistmentConsistencyToken
                                || primaryReplicaMeta.getExpirationTime().before(now)
                                || !isLocalPeer(primaryReplicaMeta.getLeaseholderId())
                        ) {
                            return failedFuture(
                                    new PrimaryReplicaMissException(
                                            localNode.name(),
                                            primaryReplicaMeta.getLeaseholder(),
                                            localNode.id(),
                                            primaryReplicaMeta.getLeaseholderId(),
                                            enlistmentConsistencyToken,
                                            currentEnlistmentConsistencyToken,
                                            null)
                            );
                        }

                        return nullCompletedFuture();
                    });
        } else if (request instanceof ReadOnlyReplicaRequest || request instanceof ReplicaSafeTimeSyncRequest) {
            return placementDriver.getPrimaryReplica(replicationGroupId, now)
                    .thenApply(primaryReplica -> (primaryReplica != null && isLocalPeer(primaryReplica.getLeaseholderId())));
        } else {
            return nullCompletedFuture();
        }
    }

    /**
     * Resolves read result to the corresponding binary row. Following rules are used for read result resolution:
     * <ol>
     *     <li>If timestamp is null (RW request), assert that retrieved tx id matches proposed one or that retrieved tx id is null
     *     and return binary row. Currently it's only possible to retrieve write intents if they belong to the same transaction,
     *     locks prevent reading write intents created by others.</li>
     *     <li>If timestamp is not null (RO request), perform write intent resolution if given readResult is a write intent itself
     *     or return binary row otherwise.</li>
     * </ol>
     *
     * @param readResult Read result to resolve.
     * @param txId Nullable transaction id, should be provided if resolution is performed within the context of RW transaction.
     * @param timestamp Timestamp is used in RO transaction only.
     * @param lastCommitted Action to get the latest committed row.
     * @return Future to resolved binary row.
     */
    private CompletableFuture<@Nullable TimedBinaryRow> resolveReadResult(
            ReadResult readResult,
            @Nullable UUID txId,
            @Nullable HybridTimestamp timestamp,
            Supplier<@Nullable TimedBinaryRow> lastCommitted
    ) {
        if (readResult == null) {
            return nullCompletedFuture();
        } else if (!readResult.isWriteIntent()) {
            return completedFuture(new TimedBinaryRow(readResult.binaryRow(), readResult.commitTimestamp()));
        } else {
            // RW write intent resolution.
            if (timestamp == null) {
                UUID retrievedResultTxId = readResult.transactionId();

                if (txId.equals(retrievedResultTxId)) {
                    // Same transaction - return the retrieved value. It may be either a writeIntent or a regular value.
                    return completedFuture(new TimedBinaryRow(readResult.binaryRow()));
                }
            }

            return resolveWriteIntentAsync(readResult, timestamp, lastCommitted);
        }
    }

    /**
     * Resolves a read result to the matched row. If the result does not match any row, the method returns a future to {@code null}.
     *
     * @param readResult Read result.
     * @param timestamp Timestamp.
     * @param lastCommitted Action to get a last committed row.
     * @return Result future.
     */
    private CompletableFuture<@Nullable TimedBinaryRow> resolveWriteIntentAsync(
            ReadResult readResult,
            @Nullable HybridTimestamp timestamp,
            Supplier<@Nullable TimedBinaryRow> lastCommitted
    ) {
        return inBusyLockAsync(busyLock, () ->
                resolveWriteIntentReadability(readResult, timestamp)
                        .thenApply(writeIntentReadable ->
                                inBusyLock(busyLock, () -> {
                                            if (writeIntentReadable) {
                                                // Even though this readResult is still a write intent entry in the storage
                                                // (therefore it contains txId), we already know it relates to a committed transaction
                                                // and will be cleaned up by an asynchronous task
                                                // started in scheduleTransactionRowAsyncCleanup().
                                                // So it's safe to assume that that this is the latest committed entry.
                                                HybridTimestamp commitTimestamp =
                                                        txManager.stateMeta(readResult.transactionId()).commitTimestamp();

                                                return new TimedBinaryRow(readResult.binaryRow(), commitTimestamp);
                                            }

                                            return lastCommitted.get();
                                        }
                                )
                        )
        );
    }

    /**
     * Schedules an async cleanup action for the given write intent.
     *
     * @param txId Transaction id.
     * @param rowId Id of a row that we want to clean up.
     * @param meta Resolved transaction state.
     */
    private void scheduleTransactionRowAsyncCleanup(UUID txId, RowId rowId, TransactionMeta meta) {
        TxState txState = meta.txState();

        assert isFinalState(txState) : "Unexpected state [txId=" + txId + ", txState=" + txState + ']';

        HybridTimestamp commitTimestamp = meta.commitTimestamp();

        // Add the resolved row to the set of write intents the transaction created.
        // If the volatile state was lost on restart, we'll have a single item in that set,
        // otherwise the set already contains this value.
        storageUpdateHandler.handleWriteIntentRead(txId, rowId);

        // If the volatile state was lost and we no longer know which rows were affected by this transaction,
        // it is possible that two concurrent RO transactions start resolving write intents for different rows
        // but created by the same transaction.

        // Both normal cleanup and single row cleanup are using txsPendingRowIds map to store write intents.
        // So we don't need a separate method to handle single row case.
        CompletableFuture<?> future = rowCleanupMap.computeIfAbsent(rowId, k -> {
            // The cleanup for this row has already been triggered. For example, we are resolving a write intent for an RW transaction
            // and a concurrent RO transaction resolves the same row, hence computeIfAbsent.
            return txManager.executeCleanupAsync(() -> inBusyLock(busyLock,
                    () -> storageUpdateHandler.switchWriteIntents(
                            txId,
                            txState == COMMITTED,
                            commitTimestamp,
                            indexIdsAtRwTxBeginTs(txId)
                    )
            )).whenComplete((unused, e) -> {
                if (e != null) {
                    LOG.warn("Failed to complete transaction cleanup command [txId=" + txId + ']', e);
                }
            });
        });

        future.handle((v, e) -> rowCleanupMap.remove(rowId, future));
    }

    /**
     * Check whether we can read from the provided write intent.
     *
     * @param writeIntent Write intent to resolve.
     * @param timestamp Timestamp.
     * @return The future completes with {@code true} when the transaction is committed and commit time <= read time, {@code false}
     *         otherwise (whe the transaction is either in progress, or aborted, or committed and commit time > read time).
     */
    private CompletableFuture<Boolean> resolveWriteIntentReadability(ReadResult writeIntent, @Nullable HybridTimestamp timestamp) {
        UUID txId = writeIntent.transactionId();

        return transactionStateResolver.resolveTxState(
                        txId,
                        new TablePartitionId(writeIntent.commitTableId(), writeIntent.commitPartitionId()),
                        timestamp)
                .thenApply(transactionMeta -> {
                    if (isFinalState(transactionMeta.txState())) {
                        scheduleTransactionRowAsyncCleanup(txId, writeIntent.rowId(), transactionMeta);
                    }

                    return canReadFromWriteIntent(txId, transactionMeta, timestamp);
                });
    }

    /**
     * Check whether we can read write intents created by this transaction.
     *
     * @param txId Transaction id.
     * @param txMeta Transaction meta info.
     * @param timestamp Read timestamp.
     * @return {@code true} if we can read from entries created in this transaction (when the transaction was committed and commit time <=
     *         read time).
     */
    private static Boolean canReadFromWriteIntent(UUID txId, TransactionMeta txMeta, @Nullable HybridTimestamp timestamp) {
        assert isFinalState(txMeta.txState()) || txMeta.txState() == PENDING
                : format("Unexpected state defined by write intent resolution [txId={}, txMeta={}].", txId, txMeta);

        if (txMeta.txState() == COMMITTED) {
            boolean readLatest = timestamp == null;

            return readLatest || txMeta.commitTimestamp().compareTo(timestamp) <= 0;
        } else {
            // Either ABORTED or PENDING.
            return false;
        }
    }

    /**
     * Takes current timestamp and makes schema related validations at this timestamp.
     *
     * @param txId Transaction ID.
     * @return Future that will complete when validation completes.
     */
    private CompletableFuture<Void> validateRwReadAgainstSchemaAfterTakingLocks(UUID txId) {
        HybridTimestamp operationTimestamp = hybridClock.now();

        return schemaSyncService.waitForMetadataCompleteness(operationTimestamp)
                .thenRun(() -> failIfSchemaChangedSinceTxStart(txId, operationTimestamp));
    }

    /**
     * Takes current timestamp and makes schema related validations at this timestamp.
     *
     * @param txId Transaction ID.
     * @return Future that will complete with catalog version associated with given operation though the operation timestamp.
     */
    private CompletableFuture<Integer> validateWriteAgainstSchemaAfterTakingLocks(UUID txId) {
        HybridTimestamp operationTimestamp = hybridClock.now();

        return reliableCatalogVersionFor(operationTimestamp)
                .thenApply(catalogVersion -> {
                    failIfSchemaChangedSinceTxStart(txId, operationTimestamp);

                    return catalogVersion;
                });
    }

    private static UpdateCommand updateCommand(
            TablePartitionId tablePartId,
            UUID rowUuid,
            @Nullable BinaryRow row,
            @Nullable HybridTimestamp lastCommitTimestamp,
            UUID txId,
            boolean full,
            String txCoordinatorId,
            HybridTimestamp safeTimeTimestamp,
            int catalogVersion
    ) {
        UpdateCommandBuilder bldr = MSG_FACTORY.updateCommand()
                .tablePartitionId(tablePartitionId(tablePartId))
                .rowUuid(rowUuid)
                .txId(txId)
                .full(full)
                .safeTimeLong(safeTimeTimestamp.longValue())
                .txCoordinatorId(txCoordinatorId)
                .requiredCatalogVersion(catalogVersion);

        if (lastCommitTimestamp != null || row != null) {
            TimedBinaryRowMessageBuilder rowMsgBldr = MSG_FACTORY.timedBinaryRowMessage();

            if (lastCommitTimestamp != null) {
                rowMsgBldr.timestamp(lastCommitTimestamp.longValue());
            }

            if (row != null) {
                rowMsgBldr.binaryRowMessage(binaryRowMessage(row));
            }

            bldr.messageRowToUpdate(rowMsgBldr.build());
        }

        return bldr.build();
    }

    private static BinaryRowMessage binaryRowMessage(BinaryRow row) {
        return MSG_FACTORY.binaryRowMessage()
                .binaryTuple(row.tupleSlice())
                .schemaVersion(row.schemaVersion())
                .build();
    }

    private static UpdateAllCommand updateAllCommand(
            Map<UUID, TimedBinaryRowMessage> rowsToUpdate,
            TablePartitionIdMessage commitPartitionId,
            UUID transactionId,
            HybridTimestamp safeTimeTimestamp,
            boolean full,
            String txCoordinatorId,
            int catalogVersion
    ) {
        return MSG_FACTORY.updateAllCommand()
                .tablePartitionId(commitPartitionId)
                .messageRowsToUpdate(rowsToUpdate)
                .txId(transactionId)
                .safeTimeLong(safeTimeTimestamp.longValue())
                .full(full)
                .txCoordinatorId(txCoordinatorId)
                .requiredCatalogVersion(catalogVersion)
                .build();
    }

    private void failIfSchemaChangedSinceTxStart(UUID txId, HybridTimestamp operationTimestamp) {
        schemaCompatValidator.failIfSchemaChangedAfterTxStart(txId, operationTimestamp, tableId());
    }

    private CompletableFuture<Integer> reliableCatalogVersionFor(HybridTimestamp ts) {
        return schemaSyncService.waitForMetadataCompleteness(ts)
                .thenApply(unused -> catalogService.activeCatalogVersion(ts.longValue()));
    }

    /**
     * Method to convert from {@link TablePartitionId} object to command-based {@link TablePartitionIdMessage} object.
     *
     * @param tablePartId {@link TablePartitionId} object to convert to {@link TablePartitionIdMessage}.
     * @return {@link TablePartitionIdMessage} object converted from argument.
     */
    public static TablePartitionIdMessage tablePartitionId(TablePartitionId tablePartId) {
        return MSG_FACTORY.tablePartitionIdMessage()
                .tableId(tablePartId.tableId())
                .partitionId(tablePartId.partitionId())
                .build();
    }

    /**
     * Class that stores a list of futures for operations that has happened in a specific transaction. Also, the class has a property
     * {@code state} that represents a transaction state.
     */
    private static class TxCleanupReadyFutureList {
        /**
         * Operation type is mapped operation futures.
         */
        final Map<RequestType, List<CompletableFuture<?>>> futures = new EnumMap<>(RequestType.class);
    }

    @Override
    public void onShutdown() {
        if (!stopGuard.compareAndSet(false, true)) {
            return;
        }

        busyLock.block();

        catalogService.removeListener(CatalogEvent.INDEX_BUILDING, indexBuildingCatalogEventListener);

        txRwOperationTracker.close();
    }

    private int partId() {
        return replicationGroupId.partitionId();
    }

    private int tableId() {
        return replicationGroupId.tableId();
    }

    private boolean isLocalPeer(String nodeId) {
        return localNode.id().equals(nodeId);
    }

    /**
     * Marks the transaction as finished in local tx state map.
     *
     * @param txId Transaction id.
     * @param txState Transaction state, must be either {@link TxState#COMMITTED} or {@link TxState#ABORTED}.
     * @param commitTimestamp Commit timestamp.
     */
    private void markFinished(UUID txId, TxState txState, @Nullable HybridTimestamp commitTimestamp) {
        assert isFinalState(txState) : "Unexpected state [txId=" + txId + ", txState=" + txState + ']';

        txManager.updateTxMeta(txId, old -> old == null
                ? null
                : new TxStateMeta(
                        txState,
                        old.txCoordinatorId(),
                        old.commitPartitionId(),
                        txState == COMMITTED ? commitTimestamp : null
                ));
    }

    // TODO: https://issues.apache.org/jira/browse/IGNITE-20124 Temporary code below
    private static <T extends Comparable<T>> void updateTrackerIgnoringTrackerClosedException(
            PendingComparableValuesTracker<T, Void> tracker,
            T newValue
    ) {
        try {
            tracker.update(newValue, null);
        } catch (TrackerClosedException ignored) {
            // No-op.
        }
    }

    private BuildIndexCommand toBuildIndexCommand(BuildIndexReplicaRequest request) {
        return MSG_FACTORY.buildIndexCommand()
                .indexId(request.indexId())
                .rowIds(request.rowIds())
                .finish(request.finish())
                .creationCatalogVersion(request.creationCatalogVersion())
                // We are sure that there will be no error here since the primary replica is sent the request to itself.
                .requiredCatalogVersion(indexStartBuildingCatalogVersion(request))
                .build();
    }

    private static class FuturesCleanupResult {
        private final boolean hadReadFutures;
        private final boolean hadUpdateFutures;

        public FuturesCleanupResult(boolean hadReadFutures, boolean hadUpdateFutures) {
            this.hadReadFutures = hadReadFutures;
            this.hadUpdateFutures = hadUpdateFutures;
        }

        public boolean hadReadFutures() {
            return hadReadFutures;
        }

        public boolean hadUpdateFutures() {
            return hadUpdateFutures;
        }
    }

    private CompletableFuture<?> processOperationRequestWithTxRwCounter(
            ReplicaRequest request,
            String txCoordinatorId,
            @Nullable Boolean isPrimary,
            @Nullable HybridTimestamp opStartTsIfDirectRo
    ) {
        if (request instanceof ReadWriteReplicaRequest) {
            int rwTxActiveCatalogVersion = rwTxActiveCatalogVersion(catalogService, (ReadWriteReplicaRequest) request);

            // It is very important that the counter is increased only after the schema sync at the begin timestamp of RW transaction,
            // otherwise there may be races/errors and the index will not be able to start building.
            if (!txRwOperationTracker.incrementOperationCount(rwTxActiveCatalogVersion)) {
                throw new StaleTransactionOperationException(((ReadWriteReplicaRequest) request).transactionId());
            }
        }

        return processOperationRequest(request, txCoordinatorId, isPrimary, opStartTsIfDirectRo)
                .whenComplete((unused, throwable) -> {
                    if (request instanceof ReadWriteReplicaRequest) {
                        txRwOperationTracker.decrementOperationCount(
                                rwTxActiveCatalogVersion(catalogService, (ReadWriteReplicaRequest) request)
                        );
                    }
                });
    }

    private void prepareIndexBuilderTxRwOperationTracker() {
        // Expected to be executed on the metastore thread.
        CatalogIndexDescriptor indexDescriptor = latestIndexDescriptorInBuildingStatus(catalogService, tableId());

        if (indexDescriptor != null) {
            txRwOperationTracker.updateMinAllowedCatalogVersionForStartOperation(indexDescriptor.txWaitCatalogVersion());
        }

        catalogService.listen(CatalogEvent.INDEX_BUILDING, indexBuildingCatalogEventListener);
    }

    private CompletableFuture<Boolean> onIndexBuilding(CatalogEventParameters parameters) {
        if (!busyLock.enterBusy()) {
            return trueCompletedFuture();
        }

        try {
            int indexId = ((StartBuildingIndexEventParameters) parameters).indexId();

            CatalogIndexDescriptor indexDescriptor = catalogService.index(indexId, parameters.catalogVersion());

            assert indexDescriptor != null : "indexId=" + indexId + ", catalogVersion=" + parameters.catalogVersion();

            if (indexDescriptor.tableId() == tableId()) {
                txRwOperationTracker.updateMinAllowedCatalogVersionForStartOperation(indexDescriptor.txWaitCatalogVersion());
            }

            return falseCompletedFuture();
        } catch (Throwable t) {
            return failedFuture(t);
        } finally {
            busyLock.leaveBusy();
        }
    }

    private CompletableFuture<?> processBuildIndexReplicaRequest(BuildIndexReplicaRequest request) {
        return txRwOperationTracker.awaitCompleteTxRwOperations(request.creationCatalogVersion())
                .thenCompose(unused -> safeTime.waitFor(indexStartBuildingActivationTs(request)))
                .thenCompose(unused -> raftClient.run(toBuildIndexCommand(request)));
    }

    private List<Integer> indexIdsAtRwTxBeginTs(UUID txId) {
        return TableUtils.indexIdsAtRwTxBeginTs(catalogService, txId, tableId());
    }

    private int indexStartBuildingCatalogVersion(BuildIndexReplicaRequest request) {
        return findStartBuildingIndexCatalogVersion(catalogService, request.indexId(), request.creationCatalogVersion());
    }

    private HybridTimestamp indexStartBuildingActivationTs(BuildIndexReplicaRequest request) {
        int catalogVersion = indexStartBuildingCatalogVersion(request);

        Catalog catalog = catalogService.catalog(catalogVersion);

        assert catalog != null : "indexId=" + request.indexId() + ", catalogVersion=" + catalogVersion;

        return hybridTimestamp(catalog.time());
    }
}<|MERGE_RESOLUTION|>--- conflicted
+++ resolved
@@ -168,12 +168,8 @@
 import org.apache.ignite.internal.tx.TxState;
 import org.apache.ignite.internal.tx.TxStateMeta;
 import org.apache.ignite.internal.tx.TxStateMetaFinishing;
-<<<<<<< HEAD
-import org.apache.ignite.internal.tx.impl.CursorManager;
-=======
 import org.apache.ignite.internal.tx.impl.FullyQualifiedResourceId;
 import org.apache.ignite.internal.tx.impl.RemotelyTriggeredResourceRegistry;
->>>>>>> 71b24675
 import org.apache.ignite.internal.tx.message.TxFinishReplicaRequest;
 import org.apache.ignite.internal.tx.message.TxRecoveryMessage;
 import org.apache.ignite.internal.tx.message.TxStateCommitPartitionRequest;
@@ -233,13 +229,8 @@
     /** Handler that processes updates writing them to storage. */
     private final StorageUpdateHandler storageUpdateHandler;
 
-<<<<<<< HEAD
-    /** Cursors manager. */
-    private final CursorManager cursorManager;
-=======
     /** Resources registry. */
     private final RemotelyTriggeredResourceRegistry remotelyTriggeredResourceRegistry;
->>>>>>> 71b24675
 
     /** Tx state storage. */
     private final TxStateStorage txStateStorage;
@@ -341,11 +332,7 @@
             CatalogService catalogService,
             PlacementDriver placementDriver,
             ClusterNodeResolver clusterNodeResolver,
-<<<<<<< HEAD
-            CursorManager cursorManager
-=======
             RemotelyTriggeredResourceRegistry remotelyTriggeredResourceRegistry
->>>>>>> 71b24675
     ) {
         this.mvDataStorage = mvDataStorage;
         this.raftClient = raftClient;
@@ -365,11 +352,7 @@
         this.catalogService = catalogService;
         this.placementDriver = placementDriver;
         this.clusterNodeResolver = clusterNodeResolver;
-<<<<<<< HEAD
-        this.cursorManager = cursorManager;
-=======
         this.remotelyTriggeredResourceRegistry = remotelyTriggeredResourceRegistry;
->>>>>>> 71b24675
 
         this.replicationGroupId = new TablePartitionId(tableId, partId);
 
@@ -419,7 +402,7 @@
         return validateTableExistence(request, opTsIfDirectRo)
                 .thenCompose(unused -> validateSchemaMatch(request, opTsIfDirectRo))
                 .thenCompose(unused -> waitForSchemasBeforeReading(request, opTsIfDirectRo))
-                .thenCompose(unused -> processOperationRequestWithTxRwCounter(request, senderId, isPrimary, opTsIfDirectRo));
+                .thenCompose(unused -> processOperationRequestWithTxRwCounter(request, isPrimary, opTsIfDirectRo));
     }
 
     /**
@@ -590,7 +573,6 @@
 
     private CompletableFuture<?> processOperationRequest(
             ReplicaRequest request,
-            String txCoordinatorId,
             @Nullable Boolean isPrimary,
             @Nullable HybridTimestamp opStartTsIfDirectRo
     ) {
@@ -630,8 +612,7 @@
             ));
 
             // Implicit RW scan can be committed locally on a last batch or error.
-            return appendTxCommand(req.transactionId(), RequestType.RW_SCAN, false,
-                        () -> processScanRetrieveBatchAction(req, txCoordinatorId))
+            return appendTxCommand(req.transactionId(), RequestType.RW_SCAN, false, () -> processScanRetrieveBatchAction(req))
                     .thenCompose(rows -> {
                         if (allElementsAreNull(rows)) {
                             return completedFuture(rows);
@@ -664,7 +645,7 @@
         } else if (request instanceof ReadOnlyMultiRowPkReplicaRequest) {
             return processReadOnlyMultiEntryAction((ReadOnlyMultiRowPkReplicaRequest) request, isPrimary);
         } else if (request instanceof ReadOnlyScanRetrieveBatchReplicaRequest) {
-            return processReadOnlyScanRetrieveBatchAction((ReadOnlyScanRetrieveBatchReplicaRequest) request, txCoordinatorId, isPrimary);
+            return processReadOnlyScanRetrieveBatchAction((ReadOnlyScanRetrieveBatchReplicaRequest) request, isPrimary);
         } else if (request instanceof ReplicaSafeTimeSyncRequest) {
             return processReplicaSafeTimeSyncRequest((ReplicaSafeTimeSyncRequest) request, isPrimary);
         } else if (request instanceof BuildIndexReplicaRequest) {
@@ -783,13 +764,11 @@
      * Processes retrieve batch for read only transaction.
      *
      * @param request Read only retrieve batch request.
-     * @param txCoordinatorId Transaction coordinator id.
      * @param isPrimary Whether the given replica is primary.
      * @return Result future.
      */
     private CompletableFuture<List<BinaryRow>> processReadOnlyScanRetrieveBatchAction(
             ReadOnlyScanRetrieveBatchReplicaRequest request,
-            String txCoordinatorId,
             Boolean isPrimary
     ) {
         requireNonNull(isPrimary);
@@ -813,22 +792,18 @@
             if (request.exactKey() != null) {
                 assert request.lowerBoundPrefix() == null && request.upperBoundPrefix() == null : "Index lookup doesn't allow bounds.";
 
-                return safeReadFuture.thenCompose(unused -> lookupIndex(request, indexStorage, txCoordinatorId));
+                return safeReadFuture.thenCompose(unused -> lookupIndex(request, indexStorage));
             }
 
             assert indexStorage.storage() instanceof SortedIndexStorage;
 
-            return safeReadFuture.thenCompose(unused -> scanSortedIndex(request, indexStorage, txCoordinatorId));
+            return safeReadFuture.thenCompose(unused -> scanSortedIndex(request, indexStorage));
         }
 
         return safeReadFuture
-<<<<<<< HEAD
-                .thenCompose(unused -> retrieveExactEntriesUntilCursorEmpty(txId, txCoordinatorId, readTimestamp, cursorId, batchCount));
-=======
                 .thenCompose(
                         unused -> retrieveExactEntriesUntilCursorEmpty(txId, request.coordinatorId(), readTimestamp, cursorId, batchCount)
                 );
->>>>>>> 71b24675
     }
 
     /**
@@ -848,10 +823,6 @@
             FullyQualifiedResourceId cursorId,
             int count
     ) {
-<<<<<<< HEAD
-        @SuppressWarnings("resource") PartitionTimestampCursor cursor = (PartitionTimestampCursor) cursorManager.getOrCreateCursor(cursorId,
-                txCoordinatorId, () -> mvDataStorage.scan(readTimestamp == null ? HybridTimestamp.MAX_VALUE : readTimestamp));
-=======
         PartitionTimestampCursor cursor =
                 remotelyTriggeredResourceRegistry.<CursorResource>register(
                         cursorId,
@@ -860,7 +831,6 @@
                                 mvDataStorage.scan(readTimestamp == null ? HybridTimestamp.MAX_VALUE : readTimestamp)
                         )
                 ).cursor();
->>>>>>> 71b24675
 
         var resolutionFuts = new ArrayList<CompletableFuture<TimedBinaryRow>>(count);
 
@@ -914,11 +884,7 @@
     private CompletableFuture<List<BinaryRow>> retrieveExactEntriesUntilCursorEmpty(
             UUID txId,
             String txCoordinatorId,
-<<<<<<< HEAD
-            IgniteUuid cursorId,
-=======
             FullyQualifiedResourceId cursorId,
->>>>>>> 71b24675
             int count
     ) {
         return retrieveExactEntriesUntilCursorEmpty(txId, txCoordinatorId, null, cursorId, count).thenCompose(rows -> {
@@ -1048,11 +1014,7 @@
         FullyQualifiedResourceId cursorId = cursorId(txId, request.scanId());
 
         try {
-<<<<<<< HEAD
-            cursorManager.closeCursor(cursorId);
-=======
             remotelyTriggeredResourceRegistry.close(cursorId);
->>>>>>> 71b24675
         } catch (IgniteException e) {
             throw wrapCursorCloseException(e);
         }
@@ -1068,11 +1030,7 @@
     private ArrayList<BinaryRow> closeCursorIfBatchNotFull(ArrayList<BinaryRow> rows, int batchSize, FullyQualifiedResourceId cursorId) {
         if (rows.size() < batchSize) {
             try {
-<<<<<<< HEAD
-                cursorManager.closeCursor(cursorId);
-=======
                 remotelyTriggeredResourceRegistry.close(cursorId);
->>>>>>> 71b24675
             } catch (IgniteException e) {
                 throw wrapCursorCloseException(e);
             }
@@ -1092,14 +1050,7 @@
      * @param request Scan retrieve batch request operation.
      * @return Listener response.
      */
-<<<<<<< HEAD
-    private CompletableFuture<List<BinaryRow>> processScanRetrieveBatchAction(
-            ReadWriteScanRetrieveBatchReplicaRequest request,
-            String txCoordinatorId
-    ) {
-=======
     private CompletableFuture<List<BinaryRow>> processScanRetrieveBatchAction(ReadWriteScanRetrieveBatchReplicaRequest request) {
->>>>>>> 71b24675
         if (request.indexToUse() != null) {
             TableSchemaAwareIndexStorage indexStorage = secondaryIndexStorages.get().get(request.indexToUse());
 
@@ -1110,16 +1061,12 @@
             if (request.exactKey() != null) {
                 assert request.lowerBoundPrefix() == null && request.upperBoundPrefix() == null : "Index lookup doesn't allow bounds.";
 
-<<<<<<< HEAD
-                return lookupIndex(request, indexStorage.storage(), txCoordinatorId);
-=======
                 return lookupIndex(request, indexStorage.storage(), request.coordinatorId());
->>>>>>> 71b24675
             }
 
             assert indexStorage.storage() instanceof SortedIndexStorage;
 
-            return scanSortedIndex(request, indexStorage, txCoordinatorId);
+            return scanSortedIndex(request, indexStorage);
         }
 
         UUID txId = request.transactionId();
@@ -1128,11 +1075,7 @@
         FullyQualifiedResourceId cursorId = cursorId(txId, request.scanId());
 
         return lockManager.acquire(txId, new LockKey(tableId()), LockMode.S)
-<<<<<<< HEAD
-                .thenCompose(tblLock -> retrieveExactEntriesUntilCursorEmpty(txId, txCoordinatorId, cursorId, batchCount));
-=======
                 .thenCompose(tblLock -> retrieveExactEntriesUntilCursorEmpty(txId, request.coordinatorId(), cursorId, batchCount));
->>>>>>> 71b24675
     }
 
     /**
@@ -1144,8 +1087,7 @@
      */
     private CompletableFuture<List<BinaryRow>> lookupIndex(
             ReadOnlyScanRetrieveBatchReplicaRequest request,
-            TableSchemaAwareIndexStorage schemaAwareIndexStorage,
-            String txCoordinatorId
+            TableSchemaAwareIndexStorage schemaAwareIndexStorage
     ) {
         IndexStorage indexStorage = schemaAwareIndexStorage.storage();
 
@@ -1156,16 +1098,11 @@
 
         BinaryTuple key = request.exactKey().asBinaryTuple();
 
-<<<<<<< HEAD
-        Cursor<RowId> cursor = (Cursor<RowId>) cursorManager.getOrCreateCursor(cursorId,
-                txCoordinatorId, () -> indexStorage.get(key));
-=======
         Cursor<RowId> cursor = remotelyTriggeredResourceRegistry.<CursorResource>register(
                 cursorId,
                 request.coordinatorId(),
                 () -> new CursorResource(indexStorage.get(key))
         ).cursor();
->>>>>>> 71b24675
 
         var result = new ArrayList<BinaryRow>(batchCount);
 
@@ -1194,17 +1131,12 @@
                     .thenCompose(tblLock -> {
                         return lockManager.acquire(txId, new LockKey(indexId, exactKey.byteBuffer()), LockMode.S)
                                 .thenCompose(indRowLock -> { // Hash index bucket S lock
-<<<<<<< HEAD
-                                    Cursor<RowId> cursor = (Cursor<RowId>) cursorManager.getOrCreateCursor(cursorId,
-                                            txCoordinatorId, () -> indexStorage.get(exactKey));
-=======
 
                                     Cursor<RowId> cursor = remotelyTriggeredResourceRegistry.<CursorResource>register(
                                             cursorId,
                                             txCoordinatorId,
                                             () -> new CursorResource(indexStorage.get(exactKey))
                                     ).cursor();
->>>>>>> 71b24675
 
                                     var result = new ArrayList<BinaryRow>(batchCount);
 
@@ -1224,8 +1156,7 @@
      */
     private CompletableFuture<List<BinaryRow>> scanSortedIndex(
             ReadWriteScanRetrieveBatchReplicaRequest request,
-            TableSchemaAwareIndexStorage schemaAwareIndexStorage,
-            String txCoordinatorId
+            TableSchemaAwareIndexStorage schemaAwareIndexStorage
     ) {
         var indexStorage = (SortedIndexStorage) schemaAwareIndexStorage.storage();
 
@@ -1269,15 +1200,10 @@
                             return comparator.compare(indexRow.indexColumns().byteBuffer(), buffer) >= 0;
                         };
 
-<<<<<<< HEAD
-                        Cursor<IndexRow> cursor = (Cursor<IndexRow>) cursorManager.getOrCreateCursor(cursorId, txCoordinatorId,
-                                () -> indexStorage.scan(
-=======
                         Cursor<IndexRow> cursor = remotelyTriggeredResourceRegistry.<CursorResource>register(
                                 cursorId,
                                 request.coordinatorId(),
                                 () -> new CursorResource(indexStorage.scan(
->>>>>>> 71b24675
                                         lowerBound,
                                         // We have to handle upperBound on a level of replication listener,
                                         // for correctness of taking of a range lock.
@@ -1306,8 +1232,7 @@
      */
     private CompletableFuture<List<BinaryRow>> scanSortedIndex(
             ReadOnlyScanRetrieveBatchReplicaRequest request,
-            TableSchemaAwareIndexStorage schemaAwareIndexStorage,
-            String txCoordinatorId
+            TableSchemaAwareIndexStorage schemaAwareIndexStorage
     ) {
         var indexStorage = (SortedIndexStorage) schemaAwareIndexStorage.storage();
 
@@ -1325,13 +1250,8 @@
 
         int flags = request.flags();
 
-<<<<<<< HEAD
-        Cursor<IndexRow> cursor = (Cursor<IndexRow>) cursorManager.getOrCreateCursor(cursorId, txCoordinatorId,
-                () -> indexStorage.scan(
-=======
         Cursor<IndexRow> cursor = remotelyTriggeredResourceRegistry.<CursorResource>register(cursorId, request.coordinatorId(),
                 () -> new CursorResource(indexStorage.scan(
->>>>>>> 71b24675
                         lowerBound,
                         upperBound,
                         flags
@@ -3812,7 +3732,6 @@
 
     private CompletableFuture<?> processOperationRequestWithTxRwCounter(
             ReplicaRequest request,
-            String txCoordinatorId,
             @Nullable Boolean isPrimary,
             @Nullable HybridTimestamp opStartTsIfDirectRo
     ) {
@@ -3826,7 +3745,7 @@
             }
         }
 
-        return processOperationRequest(request, txCoordinatorId, isPrimary, opStartTsIfDirectRo)
+        return processOperationRequest(request, isPrimary, opStartTsIfDirectRo)
                 .whenComplete((unused, throwable) -> {
                     if (request instanceof ReadWriteReplicaRequest) {
                         txRwOperationTracker.decrementOperationCount(
