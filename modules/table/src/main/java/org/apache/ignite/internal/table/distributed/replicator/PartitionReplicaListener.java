/*
 * Licensed to the Apache Software Foundation (ASF) under one or more
 * contributor license agreements. See the NOTICE file distributed with
 * this work for additional information regarding copyright ownership.
 * The ASF licenses this file to You under the Apache License, Version 2.0
 * (the "License"); you may not use this file except in compliance with
 * the License. You may obtain a copy of the License at
 *
 *      http://www.apache.org/licenses/LICENSE-2.0
 *
 * Unless required by applicable law or agreed to in writing, software
 * distributed under the License is distributed on an "AS IS" BASIS,
 * WITHOUT WARRANTIES OR CONDITIONS OF ANY KIND, either express or implied.
 * See the License for the specific language governing permissions and
 * limitations under the License.
 */

package org.apache.ignite.internal.table.distributed.replicator;

<<<<<<< HEAD
import static it.unimi.dsi.fastutil.objects.ObjectSortedSets.EMPTY_SET;
import static java.util.Collections.emptyList;
=======
>>>>>>> e37ff700
import static java.util.Objects.requireNonNull;
import static java.util.concurrent.CompletableFuture.allOf;
import static java.util.concurrent.CompletableFuture.completedFuture;
import static java.util.concurrent.CompletableFuture.failedFuture;
import static java.util.stream.Collectors.toList;
import static org.apache.ignite.internal.catalog.events.CatalogEvent.INDEX_CREATE;
import static org.apache.ignite.internal.catalog.events.CatalogEvent.INDEX_DROP;
import static org.apache.ignite.internal.hlc.HybridTimestamp.hybridTimestamp;
import static org.apache.ignite.internal.lang.IgniteStringFormatter.format;
import static org.apache.ignite.internal.tx.TxState.ABANDONED;
import static org.apache.ignite.internal.tx.TxState.ABORTED;
import static org.apache.ignite.internal.tx.TxState.COMMITED;
import static org.apache.ignite.internal.tx.TxState.PENDING;
import static org.apache.ignite.internal.tx.TxState.isFinalState;
import static org.apache.ignite.internal.util.CollectionUtils.nullOrEmpty;
import static org.apache.ignite.internal.util.IgniteUtils.findAny;
import static org.apache.ignite.internal.util.IgniteUtils.findFirst;
import static org.apache.ignite.internal.util.IgniteUtils.inBusyLock;
import static org.apache.ignite.internal.util.IgniteUtils.inBusyLockAsync;
import static org.apache.ignite.lang.ErrorGroups.Transactions.TX_FAILED_READ_WRITE_OPERATION_ERR;

import java.nio.ByteBuffer;
import java.util.ArrayList;
import java.util.Collection;
import java.util.EnumMap;
import java.util.HashMap;
import java.util.HashSet;
import java.util.List;
import java.util.Map;
import java.util.Objects;
import java.util.Set;
import java.util.UUID;
import java.util.concurrent.CompletableFuture;
import java.util.concurrent.ConcurrentHashMap;
import java.util.concurrent.ConcurrentMap;
import java.util.concurrent.ConcurrentNavigableMap;
import java.util.concurrent.ConcurrentSkipListMap;
import java.util.concurrent.Executor;
import java.util.concurrent.TimeoutException;
import java.util.concurrent.atomic.AtomicBoolean;
import java.util.concurrent.atomic.AtomicInteger;
import java.util.concurrent.atomic.AtomicReference;
import java.util.function.BiFunction;
import java.util.function.Predicate;
import java.util.function.Supplier;
import java.util.stream.Collectors;
import org.apache.ignite.internal.binarytuple.BinaryTupleCommon;
import org.apache.ignite.internal.catalog.CatalogService;
import org.apache.ignite.internal.catalog.descriptors.CatalogIndexDescriptor;
import org.apache.ignite.internal.catalog.descriptors.CatalogTableDescriptor;
import org.apache.ignite.internal.catalog.events.CreateIndexEventParameters;
import org.apache.ignite.internal.catalog.events.DropIndexEventParameters;
import org.apache.ignite.internal.event.EventListener;
import org.apache.ignite.internal.hlc.HybridClock;
import org.apache.ignite.internal.hlc.HybridTimestamp;
<<<<<<< HEAD
import org.apache.ignite.internal.logger.IgniteLogger;
import org.apache.ignite.internal.logger.Loggers;
=======
import org.apache.ignite.internal.lang.IgniteBiTuple;
import org.apache.ignite.internal.lang.IgniteInternalException;
import org.apache.ignite.internal.lang.IgniteUuid;
import org.apache.ignite.internal.logger.IgniteLogger;
import org.apache.ignite.internal.logger.Loggers;
import org.apache.ignite.internal.placementdriver.PlacementDriver;
import org.apache.ignite.internal.placementdriver.event.PrimaryReplicaEvent;
>>>>>>> e37ff700
import org.apache.ignite.internal.raft.Command;
import org.apache.ignite.internal.raft.service.RaftGroupService;
import org.apache.ignite.internal.replicator.ReplicaResult;
import org.apache.ignite.internal.replicator.TablePartitionId;
import org.apache.ignite.internal.replicator.exception.PrimaryReplicaMissException;
import org.apache.ignite.internal.replicator.exception.ReplicationException;
import org.apache.ignite.internal.replicator.exception.ReplicationTimeoutException;
import org.apache.ignite.internal.replicator.exception.UnsupportedReplicaRequestException;
import org.apache.ignite.internal.replicator.listener.ReplicaListener;
import org.apache.ignite.internal.replicator.message.ReplicaMessagesFactory;
import org.apache.ignite.internal.replicator.message.ReplicaRequest;
import org.apache.ignite.internal.replicator.message.ReplicaSafeTimeSyncRequest;
import org.apache.ignite.internal.schema.BinaryRow;
import org.apache.ignite.internal.schema.BinaryTuple;
import org.apache.ignite.internal.schema.BinaryTuplePrefix;
import org.apache.ignite.internal.storage.MvPartitionStorage;
import org.apache.ignite.internal.storage.PartitionTimestampCursor;
import org.apache.ignite.internal.storage.ReadResult;
import org.apache.ignite.internal.storage.RowId;
import org.apache.ignite.internal.storage.engine.MvTableStorage;
import org.apache.ignite.internal.storage.index.BinaryTupleComparator;
import org.apache.ignite.internal.storage.index.IndexRow;
import org.apache.ignite.internal.storage.index.IndexRowImpl;
import org.apache.ignite.internal.storage.index.IndexStorage;
import org.apache.ignite.internal.storage.index.SortedIndexStorage;
import org.apache.ignite.internal.storage.index.StorageIndexDescriptor;
import org.apache.ignite.internal.table.distributed.IndexLocker;
import org.apache.ignite.internal.table.distributed.SortedIndexLocker;
import org.apache.ignite.internal.table.distributed.StorageUpdateHandler;
import org.apache.ignite.internal.table.distributed.TableMessagesFactory;
import org.apache.ignite.internal.table.distributed.TableSchemaAwareIndexStorage;
import org.apache.ignite.internal.table.distributed.command.BuildIndexCommand;
import org.apache.ignite.internal.table.distributed.command.FinishTxCommandBuilder;
import org.apache.ignite.internal.table.distributed.command.TablePartitionIdMessage;
import org.apache.ignite.internal.table.distributed.command.TxCleanupCommand;
import org.apache.ignite.internal.table.distributed.command.UpdateAllCommand;
import org.apache.ignite.internal.table.distributed.command.UpdateCommand;
import org.apache.ignite.internal.table.distributed.command.UpdateCommandBuilder;
import org.apache.ignite.internal.table.distributed.index.IndexBuilder;
import org.apache.ignite.internal.table.distributed.replication.request.BinaryRowMessage;
import org.apache.ignite.internal.table.distributed.replication.request.BinaryTupleMessage;
import org.apache.ignite.internal.table.distributed.replication.request.BuildIndexReplicaRequest;
import org.apache.ignite.internal.table.distributed.replication.request.CommittableTxRequest;
import org.apache.ignite.internal.table.distributed.replication.request.ReadOnlyMultiRowPkReplicaRequest;
import org.apache.ignite.internal.table.distributed.replication.request.ReadOnlyReplicaRequest;
import org.apache.ignite.internal.table.distributed.replication.request.ReadOnlyScanRetrieveBatchReplicaRequest;
import org.apache.ignite.internal.table.distributed.replication.request.ReadOnlySingleRowPkReplicaRequest;
import org.apache.ignite.internal.table.distributed.replication.request.ReadWriteMultiRowPkReplicaRequest;
import org.apache.ignite.internal.table.distributed.replication.request.ReadWriteMultiRowReplicaRequest;
import org.apache.ignite.internal.table.distributed.replication.request.ReadWriteReplicaRequest;
import org.apache.ignite.internal.table.distributed.replication.request.ReadWriteScanCloseReplicaRequest;
import org.apache.ignite.internal.table.distributed.replication.request.ReadWriteScanRetrieveBatchReplicaRequest;
import org.apache.ignite.internal.table.distributed.replication.request.ReadWriteSingleRowPkReplicaRequest;
import org.apache.ignite.internal.table.distributed.replication.request.ReadWriteSingleRowReplicaRequest;
import org.apache.ignite.internal.table.distributed.replication.request.ReadWriteSwapRowReplicaRequest;
import org.apache.ignite.internal.table.distributed.replicator.action.RequestType;
import org.apache.ignite.internal.table.distributed.schema.SchemaSyncService;
import org.apache.ignite.internal.table.distributed.schema.Schemas;
import org.apache.ignite.internal.tx.Lock;
import org.apache.ignite.internal.tx.LockKey;
import org.apache.ignite.internal.tx.LockManager;
import org.apache.ignite.internal.tx.LockMode;
import org.apache.ignite.internal.tx.TransactionAbandonedException;
import org.apache.ignite.internal.tx.TransactionMeta;
import org.apache.ignite.internal.tx.TxManager;
import org.apache.ignite.internal.tx.TxState;
import org.apache.ignite.internal.tx.TxStateMeta;
import org.apache.ignite.internal.tx.message.TxCleanupReplicaRequest;
import org.apache.ignite.internal.tx.message.TxFinishReplicaRequest;
import org.apache.ignite.internal.tx.message.TxStateCommitPartitionRequest;
import org.apache.ignite.internal.tx.storage.state.TxStateStorage;
import org.apache.ignite.internal.util.Cursor;
import org.apache.ignite.internal.util.CursorUtils;
import org.apache.ignite.internal.util.ExceptionUtils;
import org.apache.ignite.internal.util.IgniteSpinBusyLock;
import org.apache.ignite.internal.util.IgniteUtils;
import org.apache.ignite.internal.util.Lazy;
import org.apache.ignite.internal.util.PendingComparableValuesTracker;
import org.apache.ignite.internal.util.TrackerClosedException;
import org.apache.ignite.lang.ErrorGroups.Replicator;
import org.apache.ignite.network.ClusterNode;
import org.apache.ignite.tx.TransactionException;
import org.jetbrains.annotations.Nullable;

/** Partition replication listener. */
public class PartitionReplicaListener implements ReplicaListener {
<<<<<<< HEAD
    private static final IgniteLogger LOGGER = Loggers.forClass(PartitionReplicaListener.class);
=======
    /** Logger. */
    private static final IgniteLogger LOG = Loggers.forClass(PartitionReplicaListener.class);
>>>>>>> e37ff700

    /** Factory to create RAFT command messages. */
    private static final TableMessagesFactory MSG_FACTORY = new TableMessagesFactory();

    /** Factory for creating replica command messages. */
    private static final ReplicaMessagesFactory REPLICA_MESSAGES_FACTORY = new ReplicaMessagesFactory();

    /** Replication group id. */
    private final TablePartitionId replicationGroupId;

    /** Primary key index. */
    private final Lazy<TableSchemaAwareIndexStorage> pkIndexStorage;

    /** Secondary indices. */
    private final Supplier<Map<Integer, TableSchemaAwareIndexStorage>> secondaryIndexStorages;

    /** Versioned partition storage. */
    private final MvPartitionStorage mvDataStorage;

    /** Raft client. */
    private final RaftGroupService raftClient;

    /** Tx manager. */
    private final TxManager txManager;

    /** Lock manager. */
    private final LockManager lockManager;

    /** Handler that processes updates writing them to storage. */
    private final StorageUpdateHandler storageUpdateHandler;

    /**
     * Cursors map. The key of the map is internal Ignite uuid which consists of a transaction id ({@link UUID}) and a cursor id
     * ({@link Long}).
     */
    private final ConcurrentNavigableMap<IgniteUuid, Cursor<?>> cursors;

    /** Tx state storage. */
    private final TxStateStorage txStateStorage;

    /** Hybrid clock. */
    private final HybridClock hybridClock;

    /** Safe time. */
    private final PendingComparableValuesTracker<HybridTimestamp, Void> safeTime;

    /** Transaction state resolver. */
    private final TransactionStateResolver transactionStateResolver;

    /** Runs async scan tasks for effective tail recursion execution (avoid deep recursive calls). */
    private final Executor scanRequestExecutor;

    private final Supplier<Map<Integer, IndexLocker>> indexesLockers;

    private final ConcurrentMap<UUID, TxCleanupReadyFutureList> txCleanupReadyFutures = new ConcurrentHashMap<>();

    private final SchemaCompatValidator schemaCompatValidator;

    /** Instance of the local node. */
    private final ClusterNode localNode;

    /** Table storage. */
    private final MvTableStorage mvTableStorage;

    /** Index builder. */
    private final IndexBuilder indexBuilder;

    private final SchemaSyncService schemaSyncService;

    private final CatalogService catalogService;

    /** Listener for creating an index in catalog, {@code null} if the replica is not the leader. */
    private final AtomicReference<EventListener<CreateIndexEventParameters>> createIndexListener = new AtomicReference<>();

    /** Listener for dropping an index in catalog, {@code null} if the replica is not the leader. */
    private final AtomicReference<EventListener<DropIndexEventParameters>> dropIndexListener = new AtomicReference<>();

    /** Busy lock to stop synchronously. */
    private final IgniteSpinBusyLock busyLock = new IgniteSpinBusyLock();

    /** Prevents double stopping. */
    private final AtomicBoolean stopGuard = new AtomicBoolean();

    /** Flag indicates whether the current replica is the primary. */
    private volatile boolean primary;

    /** Placement driver. */
    private final PlacementDriver placementDriver;

    /**
     * The constructor.
     *
     * @param mvDataStorage Data storage.
     * @param raftClient Raft client.
     * @param txManager Transaction manager.
     * @param lockManager Lock manager.
     * @param partId Partition id.
     * @param tableId Table id.
     * @param indexesLockers Index lock helper objects.
     * @param pkIndexStorage Pk index storage.
     * @param secondaryIndexStorages Secondary index storages.
     * @param hybridClock Hybrid clock.
     * @param safeTime Safe time clock.
     * @param txStateStorage Transaction state storage.
     * @param transactionStateResolver Transaction state resolver.
     * @param storageUpdateHandler Handler that processes updates writing them to storage.
     * @param localNode Instance of the local node.
     * @param mvTableStorage Table storage.
     * @param indexBuilder Index builder.
     * @param catalogService Catalog service.
     * @param placementDriver Placement driver.
     */
    public PartitionReplicaListener(
            MvPartitionStorage mvDataStorage,
            RaftGroupService raftClient,
            TxManager txManager,
            LockManager lockManager,
            Executor scanRequestExecutor,
            int partId,
            int tableId,
            Supplier<Map<Integer, IndexLocker>> indexesLockers,
            Lazy<TableSchemaAwareIndexStorage> pkIndexStorage,
            Supplier<Map<Integer, TableSchemaAwareIndexStorage>> secondaryIndexStorages,
            HybridClock hybridClock,
            PendingComparableValuesTracker<HybridTimestamp, Void> safeTime,
            TxStateStorage txStateStorage,
            TransactionStateResolver transactionStateResolver,
            StorageUpdateHandler storageUpdateHandler,
            Schemas schemas,
            ClusterNode localNode,
            MvTableStorage mvTableStorage,
            IndexBuilder indexBuilder,
            SchemaSyncService schemaSyncService,
            CatalogService catalogService,
            CatalogTables catalogTables,
            PlacementDriver placementDriver
    ) {
        this.mvDataStorage = mvDataStorage;
        this.raftClient = raftClient;
        this.txManager = txManager;
        this.lockManager = lockManager;
        this.scanRequestExecutor = scanRequestExecutor;
        this.indexesLockers = indexesLockers;
        this.pkIndexStorage = pkIndexStorage;
        this.secondaryIndexStorages = secondaryIndexStorages;
        this.hybridClock = hybridClock;
        this.safeTime = safeTime;
        this.txStateStorage = txStateStorage;
        this.transactionStateResolver = transactionStateResolver;
        this.storageUpdateHandler = storageUpdateHandler;
        this.localNode = localNode;
        this.mvTableStorage = mvTableStorage;
        this.indexBuilder = indexBuilder;
        this.schemaSyncService = schemaSyncService;
        this.catalogService = catalogService;
        this.placementDriver = placementDriver;

        this.replicationGroupId = new TablePartitionId(tableId, partId);

        cursors = new ConcurrentSkipListMap<>(IgniteUuid.globalOrderComparator());

        schemaCompatValidator = new SchemaCompatValidator(schemas, catalogTables);

        placementDriver.listen(PrimaryReplicaEvent.PRIMARY_REPLICA_EXPIRED, (evt, e) -> {
            if (!localNode.name().equals(evt.leaseholder())) {
                return completedFuture(false);
            }

            LOG.info("Primary replica expired [grp={}]", replicationGroupId);

            ArrayList<CompletableFuture<?>> futs = new ArrayList<>();

            for (UUID txId : txCleanupReadyFutures.keySet()) {
                txCleanupReadyFutures.compute(txId, (id, txOps) -> {
                    if (txOps == null || TxState.isFinalState(txOps.state)) {
                        return null;
                    }

                    if (!txOps.futures.isEmpty()) {
                        CompletableFuture<?>[] txFuts = txOps.futures.values().stream()
                                .flatMap(Collection::stream)
                                .toArray(CompletableFuture[]::new);

                        futs.add(allOf(txFuts).whenComplete((unused, throwable) -> releaseTxLocks(txId)));
                    }

                    return txOps;
                });
            }

            return allOf(futs.toArray(CompletableFuture[]::new)).thenApply(unused -> false);
        });
    }

    @Override
<<<<<<< HEAD
    public CompletableFuture<ReplicaResult> invoke(ReplicaRequest request) {
        if (request instanceof TxStateReplicaRequest) {
            return processTxStateReplicaRequest((TxStateReplicaRequest) request).thenApply(res -> new ReplicaResult(res, null));
        }

        return ensureReplicaIsPrimary(request).thenCompose(isPrimary -> processRequest(request, isPrimary).thenApply(res -> {
            if (res instanceof ReplicaResult) {
                return (ReplicaResult) res;
            } else {
                return new ReplicaResult(res, null);
            }
        }));
=======
    public CompletableFuture<?> invoke(ReplicaRequest request, String senderId) {
        if (request instanceof TxStateCommitPartitionRequest) {
            return processTxStateCommitPartitionRequest((TxStateCommitPartitionRequest) request);
        }

        return ensureReplicaIsPrimary(request).thenCompose(isPrimary -> processRequest(request, isPrimary, senderId));
>>>>>>> e37ff700
    }

    private CompletableFuture<?> processRequest(ReplicaRequest request, @Nullable Boolean isPrimary, String senderId) {
        if (request instanceof CommittableTxRequest) {
            var req = (CommittableTxRequest) request;

            // Saving state is not needed for full transactions.
            if (!req.full()) {
                txManager.updateTxMeta(req.transactionId(), old -> new TxStateMeta(PENDING, senderId, null));
            }
        }

        if (request instanceof ReadWriteSingleRowReplicaRequest) {
            var req = (ReadWriteSingleRowReplicaRequest) request;

            return appendTxCommand(req.transactionId(), req.requestType(), req.full(), () -> processSingleEntryAction(req, senderId));
        } else if (request instanceof ReadWriteSingleRowPkReplicaRequest) {
            var req = (ReadWriteSingleRowPkReplicaRequest) request;

            return appendTxCommand(req.transactionId(), req.requestType(), req.full(), () -> processSingleEntryAction(req, senderId));
        } else if (request instanceof ReadWriteMultiRowReplicaRequest) {
            var req = (ReadWriteMultiRowReplicaRequest) request;

            return appendTxCommand(req.transactionId(), req.requestType(), req.full(), () -> processMultiEntryAction(req, senderId));
        } else if (request instanceof ReadWriteMultiRowPkReplicaRequest) {
            var req = (ReadWriteMultiRowPkReplicaRequest) request;

            return appendTxCommand(req.transactionId(), req.requestType(), req.full(), () -> processMultiEntryAction(req, senderId));
        } else if (request instanceof ReadWriteSwapRowReplicaRequest) {
            var req = (ReadWriteSwapRowReplicaRequest) request;

            return appendTxCommand(req.transactionId(), req.requestType(), req.full(), () -> processTwoEntriesAction(req, senderId));
        } else if (request instanceof ReadWriteScanRetrieveBatchReplicaRequest) {
            var req = (ReadWriteScanRetrieveBatchReplicaRequest) request;

            // Implicit RW scan can be committed locally on a last batch or error.
            return appendTxCommand(req.transactionId(), RequestType.RW_SCAN, false, () -> processScanRetrieveBatchAction(req, senderId))
                    .thenCompose(rows -> {
                        if (allElementsAreNull(rows)) {
                            return completedFuture(rows);
                        } else {
                            return validateAtTimestamp(req.transactionId())
                                    .thenApply(ignored -> rows);
                        }
                    })
                    .handle((rows, err) -> {
                        if (req.full() && (err != null || rows.size() < req.batchSize())) {
                            releaseTxLocks(req.transactionId());
                        }

                        if (err != null) {
                            ExceptionUtils.sneakyThrow(err);
                        }

                        return rows;
                    });
        } else if (request instanceof ReadWriteScanCloseReplicaRequest) {
            processScanCloseAction((ReadWriteScanCloseReplicaRequest) request);

            return completedFuture(null);
        } else if (request instanceof TxFinishReplicaRequest) {
            return processTxFinishAction((TxFinishReplicaRequest) request, senderId);
        } else if (request instanceof TxCleanupReplicaRequest) {
            return processTxCleanupAction((TxCleanupReplicaRequest) request);
        } else if (request instanceof ReadOnlySingleRowPkReplicaRequest) {
            return processReadOnlySingleEntryAction((ReadOnlySingleRowPkReplicaRequest) request, isPrimary);
        } else if (request instanceof ReadOnlyMultiRowPkReplicaRequest) {
            return processReadOnlyMultiEntryAction((ReadOnlyMultiRowPkReplicaRequest) request, isPrimary);
        } else if (request instanceof ReadOnlyScanRetrieveBatchReplicaRequest) {
            return processReadOnlyScanRetrieveBatchAction((ReadOnlyScanRetrieveBatchReplicaRequest) request, isPrimary);
        } else if (request instanceof ReplicaSafeTimeSyncRequest) {
            return processReplicaSafeTimeSyncRequest((ReplicaSafeTimeSyncRequest) request, isPrimary);
        } else if (request instanceof BuildIndexReplicaRequest) {
            return raftClient.run(toBuildIndexCommand((BuildIndexReplicaRequest) request));
        } else {
            throw new UnsupportedReplicaRequestException(request.getClass());
        }
    }

    /**
     * Processes a transaction state request.
     *
     * @param request Transaction state request.
     * @return Result future.
     */
    private CompletableFuture<LeaderOrTxState> processTxStateCommitPartitionRequest(TxStateCommitPartitionRequest request) {
        return placementDriver.getPrimaryReplica(replicationGroupId, hybridClock.now())
                .thenCompose(primaryReplica -> {
                    if (isLocalPeer(primaryReplica.getLeaseholder())) {
                        TransactionMeta txMeta = txManager.stateMeta(request.txId());

                        if (txMeta == null) {
                            txMeta = txStateStorage.get(request.txId());
                        }

                        return completedFuture(new LeaderOrTxState(null, txMeta));
                    } else {
                        return completedFuture(new LeaderOrTxState(primaryReplica.getLeaseholder(), null));
                    }
                });
    }

    /**
     * Processes retrieve batch for read only transaction.
     *
     * @param request Read only retrieve batch request.
     * @param isPrimary Whether the given replica is primary.
     * @return Result future.
     */
    private CompletableFuture<List<BinaryRow>> processReadOnlyScanRetrieveBatchAction(
            ReadOnlyScanRetrieveBatchReplicaRequest request,
            Boolean isPrimary
    ) {
        requireNonNull(isPrimary);

        UUID txId = request.transactionId();
        int batchCount = request.batchSize();
        HybridTimestamp readTimestamp = request.readTimestamp();

        IgniteUuid cursorId = new IgniteUuid(txId, request.scanId());

        CompletableFuture<Void> safeReadFuture = isPrimaryInTimestamp(isPrimary, readTimestamp) ? completedFuture(null)
                : safeTime.waitFor(readTimestamp);

        if (request.indexToUse() != null) {
            TableSchemaAwareIndexStorage indexStorage = secondaryIndexStorages.get().get(request.indexToUse());

            if (indexStorage == null) {
                throw new AssertionError("Index not found: uuid=" + request.indexToUse());
            }

            if (request.exactKey() != null) {
                assert request.lowerBoundPrefix() == null && request.upperBoundPrefix() == null : "Index lookup doesn't allow bounds.";

                return safeReadFuture.thenCompose(unused -> lookupIndex(request, indexStorage));
            }

            assert indexStorage.storage() instanceof SortedIndexStorage;

            return safeReadFuture.thenCompose(unused -> scanSortedIndex(request, indexStorage));
        }

        return safeReadFuture.thenCompose(unused -> retrieveExactEntriesUntilCursorEmpty(txId, readTimestamp, cursorId, batchCount));
    }

    /**
     * Extracts exact amount of entries, or less if cursor is become empty, from a cursor on the specific time.
     *
     * @param txId Transaction id is used for RW only.
     * @param readTimestamp Timestamp of the moment when that moment when the data will be extracted.
     * @param cursorId Cursor id.
     * @param count Amount of entries which sill be extracted.
     * @return Result future.
     */
    private CompletableFuture<List<BinaryRow>> retrieveExactEntriesUntilCursorEmpty(
            @Nullable UUID txId,
            @Nullable HybridTimestamp readTimestamp,
            IgniteUuid cursorId,
            int count
    ) {
        @SuppressWarnings("resource") PartitionTimestampCursor cursor = (PartitionTimestampCursor) cursors.computeIfAbsent(cursorId,
                id -> mvDataStorage.scan(readTimestamp == null ? HybridTimestamp.MAX_VALUE : readTimestamp));

        var resolutionFuts = new ArrayList<CompletableFuture<BinaryRow>>(count);

        while (resolutionFuts.size() < count && cursor.hasNext()) {
            ReadResult readResult = cursor.next();
            HybridTimestamp newestCommitTimestamp = readResult.newestCommitTimestamp();

            BinaryRow candidate =
                    newestCommitTimestamp == null || !readResult.isWriteIntent() ? null : cursor.committed(newestCommitTimestamp);

            resolutionFuts.add(resolveReadResult(readResult, txId, readTimestamp, () -> candidate));
        }

        return allOf(resolutionFuts.toArray(new CompletableFuture[0])).thenCompose(unused -> {
            var rows = new ArrayList<BinaryRow>(count);

            for (CompletableFuture<BinaryRow> resolutionFut : resolutionFuts) {
                BinaryRow resolvedReadResult = resolutionFut.join();

                if (resolvedReadResult != null) {
                    rows.add(resolvedReadResult);
                }
            }

            if (rows.size() < count && cursor.hasNext()) {
                return retrieveExactEntriesUntilCursorEmpty(txId, readTimestamp, cursorId, count - rows.size()).thenApply(binaryRows -> {
                    rows.addAll(binaryRows);

                    return rows;
                });
            } else {
                return completedFuture(rows);
            }
        });
    }

    /**
     * Extracts exact amount of entries, or less if cursor is become empty, from a cursor on the specific time. Use it for RW.
     *
     * @param txId Transaction id.
     * @param cursorId Cursor id.
     * @return Future finishes with the resolved binary row.
     */
    private CompletableFuture<List<BinaryRow>> retrieveExactEntriesUntilCursorEmpty(UUID txId, IgniteUuid cursorId, int count) {
        return retrieveExactEntriesUntilCursorEmpty(txId, null, cursorId, count).thenCompose(rows -> {
<<<<<<< HEAD
            if (CollectionUtils.nullOrEmpty(rows)) {
                return completedFuture(emptyList());
=======
            if (nullOrEmpty(rows)) {
                return completedFuture(Collections.emptyList());
>>>>>>> e37ff700
            }

            CompletableFuture<?>[] futs = new CompletableFuture[rows.size()];

            for (int i = 0; i < rows.size(); i++) {
                BinaryRow row = rows.get(i);

                futs[i] = schemaCompatValidator.validateBackwards(row.schemaVersion(), tableId(), txId)
                        .thenCompose(validationResult -> {
                            if (validationResult.isSuccessful()) {
                                return completedFuture(row);
                            } else {
                                throw new IncompatibleSchemaException("Operation failed because schema "
                                        + validationResult.fromSchemaVersion() + " is not backward-compatible with "
                                        + validationResult.toSchemaVersion() + " for table " + validationResult.failedTableId());
                            }
                        });
            }

            return allOf(futs).thenApply((unused) -> rows);
        });
    }

    /**
     * Processes single entry request for read only transaction.
     *
     * @param request Read only single entry request.
     * @param isPrimary Whether the given replica is primary.
     * @return Result future.
     */
    private CompletableFuture<BinaryRow> processReadOnlySingleEntryAction(ReadOnlySingleRowPkReplicaRequest request, Boolean isPrimary) {
        BinaryTuple primaryKey = resolvePk(request.primaryKey());
        HybridTimestamp readTimestamp = request.readTimestamp();

        if (request.requestType() != RequestType.RO_GET) {
            throw new IgniteInternalException(Replicator.REPLICA_COMMON_ERR,
                    format("Unknown single request [actionType={}]", request.requestType()));
        }

        CompletableFuture<Void> safeReadFuture = isPrimaryInTimestamp(isPrimary, readTimestamp) ? completedFuture(null)
                : safeTime.waitFor(request.readTimestamp());

        return safeReadFuture.thenCompose(unused -> resolveRowByPkForReadOnly(primaryKey, readTimestamp));
    }

    /**
     * Checks that the node is primary and {@code timestamp} is already passed in the reference system of the current node.
     *
     * @param isPrimary True if the node is primary, false otherwise.
     * @param timestamp Timestamp to check.
     * @return True if the timestamp is already passed in the reference system of the current node and node is primary, false otherwise.
     */
    private boolean isPrimaryInTimestamp(Boolean isPrimary, HybridTimestamp timestamp) {
        return isPrimary && hybridClock.now().compareTo(timestamp) > 0;
    }

    /**
     * Processes multiple entries request for read only transaction.
     *
     * @param request Read only multiple entries request.
     * @param isPrimary Whether the given replica is primary.
     * @return Result future.
     */
    private CompletableFuture<List<BinaryRow>> processReadOnlyMultiEntryAction(
            ReadOnlyMultiRowPkReplicaRequest request,
            Boolean isPrimary
    ) {
        List<BinaryTuple> primaryKeys = resolvePks(request.primaryKeys());
        HybridTimestamp readTimestamp = request.readTimestamp();

        if (request.requestType() != RequestType.RO_GET_ALL) {
            throw new IgniteInternalException(Replicator.REPLICA_COMMON_ERR,
                    format("Unknown single request [actionType={}]", request.requestType()));
        }

        CompletableFuture<Void> safeReadFuture = isPrimaryInTimestamp(isPrimary, readTimestamp) ? completedFuture(null)
                : safeTime.waitFor(request.readTimestamp());

        return safeReadFuture.thenCompose(unused -> {
            CompletableFuture<BinaryRow>[] resolutionFuts = new CompletableFuture[primaryKeys.size()];

            for (int i = 0; i < primaryKeys.size(); i++) {
                resolutionFuts[i] = resolveRowByPkForReadOnly(primaryKeys.get(i), readTimestamp);
            }

            return allOf(resolutionFuts).thenApply(unused1 -> {
                var result = new ArrayList<BinaryRow>(resolutionFuts.length);

                for (CompletableFuture<BinaryRow> resolutionFut : resolutionFuts) {
                    BinaryRow resolvedReadResult = resolutionFut.join();

                    result.add(resolvedReadResult);
                }

                return result;
            });
        });
    }

    /**
     * Handler to process {@link ReplicaSafeTimeSyncRequest}.
     *
     * @param request Request.
     * @param isPrimary Whether is primary replica.
     * @return Future.
     */
    private CompletableFuture<Void> processReplicaSafeTimeSyncRequest(ReplicaSafeTimeSyncRequest request, Boolean isPrimary) {
        requireNonNull(isPrimary);

        if (!isPrimary) {
            return completedFuture(null);
        }

        return raftClient.run(REPLICA_MESSAGES_FACTORY.safeTimeSyncCommand().safeTimeLong(hybridClock.nowLong()).build());
    }

    /**
     * Close all cursors connected with a transaction.
     *
     * @param txId Transaction id.
     * @throws Exception When an issue happens on cursor closing.
     */
    private void closeAllTransactionCursors(UUID txId) {
        var lowCursorId = new IgniteUuid(txId, Long.MIN_VALUE);
        var upperCursorId = new IgniteUuid(txId, Long.MAX_VALUE);

        Map<IgniteUuid, ? extends Cursor<?>> txCursors = cursors.subMap(lowCursorId, true, upperCursorId, true);

        ReplicationException ex = null;

        for (AutoCloseable cursor : txCursors.values()) {
            try {
                cursor.close();
            } catch (Exception e) {
                if (ex == null) {
                    ex = new ReplicationException(Replicator.REPLICA_COMMON_ERR,
                            format("Close cursor exception [replicaGrpId={}, msg={}]", replicationGroupId,
                                    e.getMessage()), e);
                } else {
                    ex.addSuppressed(e);
                }
            }
        }

        txCursors.clear();

        if (ex != null) {
            throw ex;
        }
    }

    /**
     * Processes scan close request.
     *
     * @param request Scan close request operation.
     */
    private void processScanCloseAction(ReadWriteScanCloseReplicaRequest request) {
        UUID txId = request.transactionId();

        IgniteUuid cursorId = new IgniteUuid(txId, request.scanId());

        Cursor<?> cursor = cursors.remove(cursorId);

        if (cursor != null) {
            try {
                cursor.close();
            } catch (Exception e) {
                throw new ReplicationException(Replicator.REPLICA_COMMON_ERR,
                        format("Close cursor exception [replicaGrpId={}, msg={}]", replicationGroupId,
                                e.getMessage()), e);
            }
        }
    }

    /**
     * Processes scan retrieve batch request.
     *
     * @param request Scan retrieve batch request operation.
     * @return Listener response.
     */
    private CompletableFuture<List<BinaryRow>> processScanRetrieveBatchAction(
            ReadWriteScanRetrieveBatchReplicaRequest request,
            String txCoordinatorId
    ) {
        if (request.indexToUse() != null) {
            TableSchemaAwareIndexStorage indexStorage = secondaryIndexStorages.get().get(request.indexToUse());

            if (indexStorage == null) {
                throw new AssertionError("Index not found: uuid=" + request.indexToUse());
            }

            if (request.exactKey() != null) {
                assert request.lowerBoundPrefix() == null && request.upperBoundPrefix() == null : "Index lookup doesn't allow bounds.";

                return lookupIndex(request, indexStorage.storage());
            }

            assert indexStorage.storage() instanceof SortedIndexStorage;

            return scanSortedIndex(request, indexStorage);
        }

        UUID txId = request.transactionId();
        int batchCount = request.batchSize();

        IgniteUuid cursorId = new IgniteUuid(txId, request.scanId());

        return lockManager.acquire(txId, new LockKey(tableId()), LockMode.S)
                .thenCompose(tblLock -> retrieveExactEntriesUntilCursorEmpty(txId, cursorId, batchCount));
    }

    /**
     * Lookup sorted index in RO tx.
     *
     * @param request Index scan request.
     * @param schemaAwareIndexStorage Index storage.
     * @return Operation future.
     */
    private CompletableFuture<List<BinaryRow>> lookupIndex(
            ReadOnlyScanRetrieveBatchReplicaRequest request,
            TableSchemaAwareIndexStorage schemaAwareIndexStorage
    ) {
        IndexStorage indexStorage = schemaAwareIndexStorage.storage();

        int batchCount = request.batchSize();
        HybridTimestamp timestamp = request.readTimestamp();

        IgniteUuid cursorId = new IgniteUuid(request.transactionId(), request.scanId());

        BinaryTuple key = request.exactKey().asBinaryTuple();

        Cursor<RowId> cursor = (Cursor<RowId>) cursors.computeIfAbsent(cursorId,
                id -> indexStorage.get(key));

        var result = new ArrayList<BinaryRow>(batchCount);

        Cursor<IndexRow> indexRowCursor = CursorUtils.map(cursor, rowId -> new IndexRowImpl(key, rowId));

        return continueReadOnlyIndexScan(schemaAwareIndexStorage, indexRowCursor, timestamp, batchCount, result)
                .thenCompose(ignore -> completedFuture(result));
    }

    private CompletableFuture<List<BinaryRow>> lookupIndex(
            ReadWriteScanRetrieveBatchReplicaRequest request,
            IndexStorage indexStorage
    ) {
        UUID txId = request.transactionId();
        int batchCount = request.batchSize();

        IgniteUuid cursorId = new IgniteUuid(txId, request.scanId());

        Integer indexId = request.indexToUse();

        BinaryTuple exactKey = request.exactKey().asBinaryTuple();

        return lockManager.acquire(txId, new LockKey(indexId), LockMode.IS).thenCompose(idxLock -> { // Index IS lock
            return lockManager.acquire(txId, new LockKey(tableId()), LockMode.IS).thenCompose(tblLock -> { // Table IS lock
                return lockManager.acquire(txId, new LockKey(indexId, exactKey.byteBuffer()), LockMode.S)
                        .thenCompose(indRowLock -> { // Hash index bucket S lock
                            Cursor<RowId> cursor = (Cursor<RowId>) cursors.computeIfAbsent(cursorId, id -> indexStorage.get(exactKey));

                            var result = new ArrayList<BinaryRow>(batchCount);

                            return continueIndexLookup(txId, cursor, batchCount, result)
                                    .thenApply(ignore -> result);
                        });
            });
        });
    }

    /**
     * Scans sorted index in RW tx.
     *
     * @param request Index scan request.
     * @param schemaAwareIndexStorage Sorted index storage.
     * @return Operation future.
     */
    private CompletableFuture<List<BinaryRow>> scanSortedIndex(
            ReadWriteScanRetrieveBatchReplicaRequest request,
            TableSchemaAwareIndexStorage schemaAwareIndexStorage
    ) {
        var indexStorage = (SortedIndexStorage) schemaAwareIndexStorage.storage();

        UUID txId = request.transactionId();
        int batchCount = request.batchSize();

        IgniteUuid cursorId = new IgniteUuid(txId, request.scanId());

        Integer indexId = request.indexToUse();

        BinaryTupleMessage lowerBoundMessage = request.lowerBoundPrefix();
        BinaryTupleMessage upperBoundMessage = request.upperBoundPrefix();

        BinaryTuplePrefix lowerBound = lowerBoundMessage == null ? null : lowerBoundMessage.asBinaryTuplePrefix();
        BinaryTuplePrefix upperBound = upperBoundMessage == null ? null : upperBoundMessage.asBinaryTuplePrefix();

        int flags = request.flags();

        return lockManager.acquire(txId, new LockKey(indexId), LockMode.IS).thenCompose(idxLock -> { // Index IS lock
            return lockManager.acquire(txId, new LockKey(tableId()), LockMode.IS).thenCompose(tblLock -> { // Table IS lock
                var comparator = new BinaryTupleComparator(indexStorage.indexDescriptor().columns());

                Predicate<IndexRow> isUpperBoundAchieved = indexRow -> {
                    if (indexRow == null) {
                        return true;
                    }

                    if (upperBound == null) {
                        return false;
                    }

                    ByteBuffer buffer = upperBound.byteBuffer();

                    if ((flags & SortedIndexStorage.LESS_OR_EQUAL) != 0) {
                        byte boundFlags = buffer.get(0);

                        buffer.put(0, (byte) (boundFlags | BinaryTupleCommon.EQUALITY_FLAG));
                    }

                    return comparator.compare(indexRow.indexColumns().byteBuffer(), buffer) >= 0;
                };

                Cursor<IndexRow> cursor = (Cursor<IndexRow>) cursors.computeIfAbsent(cursorId,
                        id -> indexStorage.scan(
                                lowerBound,
                                // We have to handle upperBound on a level of replication listener,
                                // for correctness of taking of a range lock.
                                null,
                                flags
                        ));

                SortedIndexLocker indexLocker = (SortedIndexLocker) indexesLockers.get().get(indexId);

                var result = new ArrayList<BinaryRow>(batchCount);

                return continueIndexScan(txId, schemaAwareIndexStorage, indexLocker, cursor, batchCount, result, isUpperBoundAchieved)
                        .thenApply(ignore -> result);
            });
        });
    }

    /**
     * Scans sorted index in RO tx.
     *
     * @param request Index scan request.
     * @param schemaAwareIndexStorage Sorted index storage.
     * @return Operation future.
     */
    private CompletableFuture<List<BinaryRow>> scanSortedIndex(
            ReadOnlyScanRetrieveBatchReplicaRequest request,
            TableSchemaAwareIndexStorage schemaAwareIndexStorage
    ) {
        var indexStorage = (SortedIndexStorage) schemaAwareIndexStorage.storage();

        UUID txId = request.transactionId();
        int batchCount = request.batchSize();
        HybridTimestamp timestamp = request.readTimestamp();

        IgniteUuid cursorId = new IgniteUuid(txId, request.scanId());

        BinaryTupleMessage lowerBoundMessage = request.lowerBoundPrefix();
        BinaryTupleMessage upperBoundMessage = request.upperBoundPrefix();

        BinaryTuplePrefix lowerBound = lowerBoundMessage == null ? null : lowerBoundMessage.asBinaryTuplePrefix();
        BinaryTuplePrefix upperBound = upperBoundMessage == null ? null : upperBoundMessage.asBinaryTuplePrefix();

        int flags = request.flags();

        Cursor<IndexRow> cursor = (Cursor<IndexRow>) cursors.computeIfAbsent(cursorId,
                id -> indexStorage.scan(
                        lowerBound,
                        upperBound,
                        flags
                ));

        var result = new ArrayList<BinaryRow>(batchCount);

        return continueReadOnlyIndexScan(schemaAwareIndexStorage, cursor, timestamp, batchCount, result)
                .thenApply(ignore -> result);
    }

    private CompletableFuture<Void> continueReadOnlyIndexScan(
            TableSchemaAwareIndexStorage schemaAwareIndexStorage,
            Cursor<IndexRow> cursor,
            HybridTimestamp timestamp,
            int batchSize,
            List<BinaryRow> result
    ) {
        if (result.size() >= batchSize || !cursor.hasNext()) {
            return completedFuture(null);
        }

        IndexRow indexRow = cursor.next();

        RowId rowId = indexRow.rowId();

        return resolvePlainReadResult(rowId, null, timestamp).thenComposeAsync(resolvedReadResult -> {
            if (resolvedReadResult != null && indexRowMatches(indexRow, resolvedReadResult, schemaAwareIndexStorage)) {
                result.add(resolvedReadResult);
            }

            return continueReadOnlyIndexScan(schemaAwareIndexStorage, cursor, timestamp, batchSize, result);
        }, scanRequestExecutor);
    }

    /**
     * Index scan loop. Retrieves next row from index, takes locks, fetches associated data row and collects to the result.
     *
     * @param txId Transaction id.
     * @param schemaAwareIndexStorage Index storage.
     * @param indexLocker Index locker.
     * @param indexCursor Index cursor.
     * @param batchSize Batch size.
     * @param result Result collection.
     * @param isUpperBoundAchieved Function to stop on upper bound.
     * @return Future.
     */
    private CompletableFuture<Void> continueIndexScan(
            UUID txId,
            TableSchemaAwareIndexStorage schemaAwareIndexStorage,
            SortedIndexLocker indexLocker,
            Cursor<IndexRow> indexCursor,
            int batchSize,
            List<BinaryRow> result,
            Predicate<IndexRow> isUpperBoundAchieved
    ) {
        if (result.size() == batchSize) { // Batch is full, exit loop.
            return completedFuture(null);
        }

        return indexLocker.locksForScan(txId, indexCursor)
                .thenCompose(currentRow -> { // Index row S lock
                    if (isUpperBoundAchieved.test(currentRow)) {
                        return completedFuture(null); // End of range reached. Exit loop.
                    }

                    RowId rowId = currentRow.rowId();

                    return lockManager.acquire(txId, new LockKey(tableId(), rowId), LockMode.S)
                            .thenComposeAsync(rowLock -> { // Table row S lock
                                return resolvePlainReadResult(rowId, txId).thenCompose(resolvedReadResult -> {
                                    if (resolvedReadResult != null) {
                                        if (indexRowMatches(currentRow, resolvedReadResult, schemaAwareIndexStorage)) {
                                            result.add(resolvedReadResult);
                                        }
                                    }

                                    // Proceed scan.
                                    return continueIndexScan(
                                            txId,
                                            schemaAwareIndexStorage,
                                            indexLocker,
                                            indexCursor,
                                            batchSize,
                                            result,
                                            isUpperBoundAchieved
                                    );
                                });
                            }, scanRequestExecutor);
                });
    }

    /**
     * Checks whether passed index row corresponds to the binary row.
     *
     * @param indexRow Index row, read from index storage.
     * @param binaryRow Binary row, read from MV storage.
     * @param schemaAwareIndexStorage Schema aware index storage, to resolve values of indexed columns in a binary row.
     * @return {@code true} if index row matches the binary row, {@code false} otherwise.
     */
    private static boolean indexRowMatches(IndexRow indexRow, BinaryRow binaryRow, TableSchemaAwareIndexStorage schemaAwareIndexStorage) {
        BinaryTuple actualIndexRow = schemaAwareIndexStorage.indexRowResolver().extractColumns(binaryRow);

        return indexRow.indexColumns().byteBuffer().equals(actualIndexRow.byteBuffer());
    }

    private CompletableFuture<Void> continueIndexLookup(
            UUID txId,
            Cursor<RowId> indexCursor,
            int batchSize,
            List<BinaryRow> result
    ) {
        if (result.size() >= batchSize || !indexCursor.hasNext()) {
            return completedFuture(null);
        }

        RowId rowId = indexCursor.next();

        return lockManager.acquire(txId, new LockKey(tableId(), rowId), LockMode.S)
                .thenComposeAsync(rowLock -> { // Table row S lock
                    return resolvePlainReadResult(rowId, txId).thenCompose(resolvedReadResult -> {
                        if (resolvedReadResult != null) {
                            result.add(resolvedReadResult);
                        }

                        // Proceed lookup.
                        return continueIndexLookup(txId, indexCursor, batchSize, result);
                    });
                }, scanRequestExecutor);
    }

    /**
     * Resolves a result received from a direct storage read.
     *
     * @param rowId Row id to resolve.
     * @param txId Transaction id is used for RW only.
     * @param timestamp Read timestamp.
     * @return Future finishes with the resolved binary row.
     */
    private CompletableFuture<BinaryRow> resolvePlainReadResult(RowId rowId, @Nullable UUID txId, @Nullable HybridTimestamp timestamp) {
        ReadResult readResult = mvDataStorage.read(rowId, timestamp == null ? HybridTimestamp.MAX_VALUE : timestamp);

        return resolveReadResult(readResult, txId, timestamp, () -> {
            if (readResult.newestCommitTimestamp() == null) {
                return null;
            }

            ReadResult committedReadResult = mvDataStorage.read(rowId, readResult.newestCommitTimestamp());

            assert !committedReadResult.isWriteIntent() :
                    "The result is not committed [rowId=" + rowId + ", timestamp="
                            + readResult.newestCommitTimestamp() + ']';

            return committedReadResult.binaryRow();
        });
    }

    /**
     * Resolves a result received from a direct storage read. Use it for RW.
     *
     * @param rowId Row id.
     * @param txId Transaction id.
     * @return Future finishes with the resolved binary row.
     */
    private CompletableFuture<BinaryRow> resolvePlainReadResult(RowId rowId, UUID txId) {
        return resolvePlainReadResult(rowId, txId, null).thenCompose(row -> {
            if (row == null) {
                return completedFuture(null);
            }

            return schemaCompatValidator.validateBackwards(row.schemaVersion(), tableId(), txId)
                    .thenApply(validationResult -> {
                        if (validationResult.isSuccessful()) {
                            return row;
                        } else {
                            throw new IncompatibleSchemaException("Operation failed because schema "
                                    + validationResult.fromSchemaVersion() + " is not backward-compatible with "
                                    + validationResult.toSchemaVersion() + " for table " + validationResult.failedTableId());
                        }
                    });
        });
    }

    private CompletableFuture<Void> continueReadOnlyIndexLookup(
            Cursor<RowId> indexCursor,
            HybridTimestamp timestamp,
            int batchSize,
            List<BinaryRow> result
    ) {
        if (result.size() >= batchSize || !indexCursor.hasNext()) {
            return completedFuture(null);
        }

        RowId rowId = indexCursor.next();

        return resolvePlainReadResult(rowId, null, timestamp).thenComposeAsync(resolvedReadResult -> {
            if (resolvedReadResult != null) {
                result.add(resolvedReadResult);
            }

            return continueReadOnlyIndexLookup(indexCursor, timestamp, batchSize, result);
        }, scanRequestExecutor);
    }

    /**
     * Processes transaction finish request.
     * <ol>
     *     <li>Get commit timestamp from finish replica request.</li>
     *     <li>If attempting a commit, validate commit (and, if not valid, switch to abort)</li>
     *     <li>Run specific raft {@code FinishTxCommand} command, that will apply txn state to corresponding txStateStorage.</li>
     *     <li>Send cleanup requests to all enlisted primary replicas.</li>
     * </ol>
     *
     * @param request Transaction finish request.
     * @param txCoordinatorId Transaction coordinator id.
     * @return future result of the operation.
     */
    // TODO: need to properly handle primary replica changes https://issues.apache.org/jira/browse/IGNITE-17615
    private CompletableFuture<Void> processTxFinishAction(TxFinishReplicaRequest request, String txCoordinatorId) {
        List<TablePartitionId> aggregatedGroupIds = request.groups().values().stream()
                .flatMap(List::stream)
                .map(IgniteBiTuple::get1)
                .collect(toList());

        UUID txId = request.txId();

        if (request.commit()) {
            return schemaCompatValidator.validateForward(txId, aggregatedGroupIds, request.commitTimestamp())
                    .thenCompose(validationResult -> {
                        return finishAndCleanup(request, validationResult.isSuccessful(), aggregatedGroupIds, txId, txCoordinatorId)
                                .thenAccept(unused -> throwIfSchemaValidationOnCommitFailed(validationResult));
                    });
        } else {
            // Aborting.
            return finishAndCleanup(request, false, aggregatedGroupIds, txId, txCoordinatorId);
        }
    }

    private static void throwIfSchemaValidationOnCommitFailed(CompatValidationResult validationResult) {
        if (!validationResult.isSuccessful()) {
            throw new IncompatibleSchemaAbortException("Commit failed because schema "
                    + validationResult.fromSchemaVersion() + " is not forward-compatible with "
                    + validationResult.toSchemaVersion() + " for table " + validationResult.failedTableId());
        }
    }

    private CompletableFuture<Void> finishAndCleanup(
            TxFinishReplicaRequest request,
            boolean commit,
            List<TablePartitionId> aggregatedGroupIds,
            UUID txId,
            String txCoordinatorId
    ) {
        HybridTimestamp commitTimestamp = request.commitTimestamp();

        CompletableFuture<?> changeStateFuture = finishTransaction(aggregatedGroupIds, txId, commit, commitTimestamp, txCoordinatorId);

        CompletableFuture<?>[] cleanupFutures = new CompletableFuture[request.groups().size()];
        AtomicInteger cleanupFuturesCnt = new AtomicInteger(0);

        request.groups().forEach(
                (recipientNode, tablePartitionIds) ->
                        cleanupFutures[cleanupFuturesCnt.getAndIncrement()] = changeStateFuture.thenCompose(ignored ->
                                txManager.cleanup(
                                        recipientNode,
                                        tablePartitionIds,
                                        txId,
                                        commit,
                                        request.commitTimestamp()
                                )
                        )
        );

        return allOf(cleanupFutures);
    }

    /**
     * Finishes a transaction. This operation is idempotent.
     *
     * @param aggregatedGroupIds Partition identifies which are enlisted in the transaction.
     * @param txId Transaction id.
     * @param commit True is the transaction is committed, false otherwise.
     * @param commitTimestamp Commit timestamp, if applicable.
     * @param txCoordinatorId Transaction coordinator id.
     * @return Future to wait of the finish.
     */
    private CompletableFuture<Object> finishTransaction(
            List<TablePartitionId> aggregatedGroupIds,
            UUID txId,
            boolean commit,
            @Nullable HybridTimestamp commitTimestamp,
            String txCoordinatorId
    ) {
        HybridTimestamp currentTimestamp = hybridClock.now();

        return reliableCatalogVersionFor(currentTimestamp)
                .thenApply(catalogVersion -> {
                    FinishTxCommandBuilder finishTxCmdBldr = MSG_FACTORY.finishTxCommand()
                            .txId(txId)
                            .commit(commit)
                            .safeTimeLong(currentTimestamp.longValue())
                            .txCoordinatorId(txCoordinatorId)
                            .requiredCatalogVersion(catalogVersion)
                            .tablePartitionIds(
                                    aggregatedGroupIds.stream()
                                            .map(PartitionReplicaListener::tablePartitionId)
                                            .collect(toList())
                            );

                    if (commit) {
                        finishTxCmdBldr.commitTimestampLong(commitTimestamp.longValue());
                    }

                    return finishTxCmdBldr.build();
                })
                .thenCompose(raftClient::run)
                .whenComplete((o, throwable) -> {
                    TxState txState = commit ? COMMITED : ABORTED;

                    markFinished(txId, txState, commitTimestamp);
                });
    }


    /**
     * Processes transaction cleanup request:
     * <ol>
     *     <li>Waits for finishing of local transactional operations;</li>
     *     <li>Runs asynchronously the specific raft {@code TxCleanupCommand} command, that will convert all pending entries(writeIntents)
     *     to either regular values({@link TxState#COMMITED}) or removing them ({@link TxState#ABORTED});</li>
     *     <li>Releases all locks that were held on local Replica by given transaction.</li>
     * </ol>
     * This operation is idempotent, so it's safe to retry it.
     *
     * @param request Transaction cleanup request.
     * @return CompletableFuture of void.
     */
    // TODO: need to properly handle primary replica changes https://issues.apache.org/jira/browse/IGNITE-17615
    private CompletableFuture<Void> processTxCleanupAction(TxCleanupReplicaRequest request) {
        try {
            closeAllTransactionCursors(request.txId());
        } catch (Exception e) {
            return failedFuture(e);
        }

        TxState txState = request.commit() ? COMMITED : ABORTED;

        markFinished(request.txId(), txState, request.commitTimestamp());

        List<CompletableFuture<?>> txUpdateFutures = new ArrayList<>();
        List<CompletableFuture<?>> txReadFutures = new ArrayList<>();

        // TODO https://issues.apache.org/jira/browse/IGNITE-18617
        txCleanupReadyFutures.compute(request.txId(), (id, txOps) -> {
            if (txOps == null) {
                txOps = new TxCleanupReadyFutureList();
            }

            txOps.futures.forEach((opType, futures) -> {
                if (opType.isRwRead()) {
                    txReadFutures.addAll(futures);
                } else {
                    txUpdateFutures.addAll(futures);
                }
            });

            txOps.futures.clear();

            txOps.state = txState;

            return txOps;
        });

        if (txUpdateFutures.isEmpty()) {
            if (!txReadFutures.isEmpty()) {
                return allOffFuturesExceptionIgnored(txReadFutures, request)
                        .thenRun(() -> releaseTxLocks(request.txId()));
            }

            return completedFuture(null);
        }

        return allOffFuturesExceptionIgnored(txUpdateFutures, request).thenCompose(v -> {
            long commandTimestamp = hybridClock.nowLong();

            return reliableCatalogVersionFor(hybridTimestamp(commandTimestamp))
                    .thenCompose(catalogVersion -> {
                        TxCleanupCommand txCleanupCmd = MSG_FACTORY.txCleanupCommand()
                                .txId(request.txId())
                                .commit(request.commit())
                                .commitTimestampLong(request.commitTimestampLong())
                                .safeTimeLong(commandTimestamp)
                                .txCoordinatorId(getTxCoordinatorId(request.txId()))
                                .requiredCatalogVersion(catalogVersion)
                                .build();

                        storageUpdateHandler.handleTransactionCleanup(request.txId(), request.commit(), request.commitTimestamp());

                        raftClient.run(txCleanupCmd)
                                .exceptionally(e -> {
                                    LOG.warn("Failed to complete transaction cleanup command [txId=" + request.txId() + ']', e);

                                    return completedFuture(null);
                                });

                        return allOffFuturesExceptionIgnored(txReadFutures, request)
                                .thenRun(() -> releaseTxLocks(request.txId()));
                    });
        });
    }

    private String getTxCoordinatorId(UUID txId) {
        TxStateMeta meta = txManager.stateMeta(txId);

        assert meta != null : "Trying to cleanup a transaction that was not enlisted, txId=" + txId;

        return meta.txCoordinatorId();
    }

    /**
     * Creates a future that waits all transaction operations are completed.
     *
     * @param txFutures Transaction operation futures.
     * @param request Cleanup request.
     * @return The future completes when all futures in passed list are completed.
     */
    private static CompletableFuture<Void> allOffFuturesExceptionIgnored(List<CompletableFuture<?>> txFutures,
            TxCleanupReplicaRequest request) {
        return allOf(txFutures.toArray(new CompletableFuture<?>[0]))
                .exceptionally(e -> {
                    assert !request.commit() :
                            "Transaction is committing, but an operation has completed with exception [txId=" + request.txId()
                                    + ", err=" + e.getMessage() + ']';

                    return null;
                });
    }

    private void releaseTxLocks(UUID txId) {
        lockManager.locks(txId).forEachRemaining(lockManager::release);
    }

    /**
     * Finds the row and its identifier by given pk search row.
     *
     * @param pk Binary Tuple representing a primary key.
     * @param txId An identifier of the transaction regarding which we need to resolve the given row.
     * @param action An action to perform on a resolved row.
     * @param <T> A type of the value returned by action.
     * @return A future object representing the result of the given action.
     */
    private <T> CompletableFuture<T> resolveRowByPk(
            BinaryTuple pk,
            UUID txId,
            BiFunction<@Nullable RowId, @Nullable BinaryRow, CompletableFuture<T>> action
    ) {
        IndexLocker pkLocker = indexesLockers.get().get(pkIndexStorage.get().id());

        assert pkLocker != null;

        return pkLocker.locksForLookupByKey(txId, pk)
                .thenCompose(ignored -> {

                    boolean cursorClosureSetUp = false;
                    Cursor<RowId> cursor = null;

                    try {
                        cursor = getFromPkIndex(pk);

                        Cursor<RowId> finalCursor = cursor;
                        CompletableFuture<T> resolvingFuture = continueResolvingByPk(cursor, txId, action)
                                .whenComplete((res, ex) -> finalCursor.close());

                        cursorClosureSetUp = true;

                        return resolvingFuture;
                    } finally {
                        if (!cursorClosureSetUp && cursor != null) {
                            cursor.close();
                        }
                    }
                });
    }

    private <T> CompletableFuture<T> continueResolvingByPk(
            Cursor<RowId> cursor,
            UUID txId,
            BiFunction<@Nullable RowId, @Nullable BinaryRow, CompletableFuture<T>> action
    ) {
        if (!cursor.hasNext()) {
            return action.apply(null, null);
        }

        RowId rowId = cursor.next();

        return resolvePlainReadResult(rowId, txId).thenCompose(row -> {
            if (row != null) {
                return action.apply(rowId, row);
            } else {
                return continueResolvingByPk(cursor, txId, action);
            }
        });

    }

    /**
     * Appends an operation to prevent the race between commit/rollback and the operation execution.
     *
     * @param txId Transaction id.
     * @param cmdType Command type.
     * @param full {@code True} if a full transaction and can be immediately committed.
     * @param op Operation closure.
     * @return A future object representing the result of the given operation.
     */
    private <T> CompletableFuture<T> appendTxCommand(UUID txId, RequestType cmdType, boolean full, Supplier<CompletableFuture<T>> op) {
        if (full) {
            return op.get().whenComplete((v, th) -> {
                // Fast unlock.
                releaseTxLocks(txId);
            });
        }

        var cleanupReadyFut = new CompletableFuture<Void>();

<<<<<<< HEAD
        txCleanupReadyFutures.compute(txId, (id, txOps) -> {
            if (txOps == null) {
                txOps = new TxCleanupReadyFutureList();
            }
=======
                if (isFinalState(txOps.state)) {
                    fut.completeExceptionally(
                            new TransactionException(TX_FAILED_READ_WRITE_OPERATION_ERR, "Transaction is already finished."));
                } else {
                    txOps.futures.computeIfAbsent(cmdType, type -> new ArrayList<>()).add(fut);
                }
>>>>>>> e37ff700

            if (txOps.state == TxState.ABORTED || txOps.state == TxState.COMMITED) {
                cleanupReadyFut.completeExceptionally(new Exception());
            } else {
                txOps.futures.computeIfAbsent(cmdType, type -> new ArrayList<>()).add(cleanupReadyFut);
            }

            return txOps;
        });

        if (cleanupReadyFut.isCompletedExceptionally()) {
            return failedFuture(new TransactionException(TX_FAILED_READ_WRITE_OPERATION_ERR, "Transaction is already finished."));
        }

        CompletableFuture<T> fut = op.get();

        fut.whenComplete((v, th) -> {
            if (th != null) {
                cleanupReadyFut.completeExceptionally(th);
            } else {
                if (v instanceof ReplicaResult) {
                    ReplicaResult res = (ReplicaResult) v;

                    if (res.repFuture() != null) {
                        res.repFuture().whenComplete((v0, th0) -> {
                            if (th0 != null) {
                                cleanupReadyFut.completeExceptionally(th0);
                            } else {
                                cleanupReadyFut.complete(null);
                            }
                        });
                    } else {
                        cleanupReadyFut.complete(null);
                    }
                } else {
                    cleanupReadyFut.complete(null);
                }
            }
        });

        return fut;
    }

    /**
     * Finds the row and its identifier by given pk search row.
     *
     * @param pk Binary Tuple bytes representing a primary key.
     * @param ts A timestamp regarding which we need to resolve the given row.
     * @return Result of the given action.
     */
    private CompletableFuture<BinaryRow> resolveRowByPkForReadOnly(BinaryTuple pk, HybridTimestamp ts) {
        // Indexes store values associated with different versions of one entry.
        // It's possible to have multiple entries for a particular search key
        // only if we insert, delete and again insert an entry with the same indexed fields.
        // It means that there exists one and only one non-empty readResult for any read timestamp for the given key.
        // Which in turn means that if we have found non empty readResult during PK index iteration
        // we can proceed with readResult resolution and stop the iteration.
        try (Cursor<RowId> cursor = getFromPkIndex(pk)) {
            // TODO https://issues.apache.org/jira/browse/IGNITE-18767 scan of multiple write intents should not be needed
            List<ReadResult> writeIntents = new ArrayList<>();
            List<ReadResult> regularEntries = new ArrayList<>();

            for (RowId rowId : cursor) {
                ReadResult readResult = mvDataStorage.read(rowId, ts);

                if (readResult.isWriteIntent()) {
                    writeIntents.add(readResult);
                } else if (!readResult.isEmpty()) {
                    regularEntries.add(readResult);
                }
            }

            // Nothing found in the storage, return null.
            if (writeIntents.isEmpty() && regularEntries.isEmpty()) {
                return completedFuture(null);
            }

            if (writeIntents.isEmpty()) {
                // No write intents, then return the committed value. We already know that regularEntries is not empty.
                return completedFuture(regularEntries.get(0).binaryRow());
            } else {
                ReadResult writeIntent = writeIntents.get(0);

                // Assume that all write intents for the same key belong to the same transaction, as the key should be exclusively locked.
                // This means that we can just resolve the state of this transaction.
                checkWriteIntentsBelongSameTx(writeIntents);

                return inBusyLockAsync(busyLock, () ->
                        resolveWriteIntentReadability(writeIntent, ts)
                                .thenApply(writeIntentReadable ->
                                        inBusyLock(busyLock, () -> {
                                            if (writeIntentReadable) {
                                                return findAny(writeIntents, wi -> !wi.isEmpty()).map(ReadResult::binaryRow).orElse(null);
                                            } else {
                                                for (ReadResult wi : writeIntents) {
                                                    HybridTimestamp newestCommitTimestamp = wi.newestCommitTimestamp();

                                                    if (newestCommitTimestamp == null) {
                                                        continue;
                                                    }

                                                    ReadResult committedReadResult = mvDataStorage.read(wi.rowId(), newestCommitTimestamp);

                                                    assert !committedReadResult.isWriteIntent() :
                                                            "The result is not committed [rowId=" + wi.rowId() + ", timestamp="
                                                                    + newestCommitTimestamp + ']';

                                                    return committedReadResult.binaryRow();
                                                }

                                                // No suitable value found in write intents, read the committed value (if exists)
                                                return findFirst(regularEntries).map(ReadResult::binaryRow).orElse(null);
                                            }
                                        }))
                );
            }
        } catch (Exception e) {
            throw new IgniteInternalException(Replicator.REPLICA_COMMON_ERR,
                    format("Unable to close cursor [tableId={}]", tableId()), e);
        }
    }

    /**
     * Check that all given write intents belong to the same transaction.
     *
     * @param writeIntents Write intents.
     */
    private static void checkWriteIntentsBelongSameTx(Collection<ReadResult> writeIntents) {
        ReadResult writeIntent = findAny(writeIntents).orElseThrow();

        for (ReadResult wi : writeIntents) {
            assert Objects.equals(wi.transactionId(), writeIntent.transactionId())
                    : "Unexpected write intent, tx1=" + writeIntent.transactionId() + ", tx2=" + wi.transactionId();

            assert Objects.equals(wi.commitTableId(), writeIntent.commitTableId())
                    : "Unexpected write intent, commitTableId1=" + writeIntent.commitTableId() + ", commitTableId2=" + wi.commitTableId();

            assert wi.commitPartitionId() == writeIntent.commitPartitionId()
                    : "Unexpected write intent, commitPartitionId1=" + writeIntent.commitPartitionId()
                    + ", commitPartitionId2=" + wi.commitPartitionId();
        }
    }

    /**
     * Tests row values for equality.
     *
     * @param row Row.
     * @param row2 Row.
     * @return {@code true} if rows are equal.
     */
    private static boolean equalValues(BinaryRow row, BinaryRow row2) {
        return row.tupleSlice().compareTo(row2.tupleSlice()) == 0;
    }

    /**
     * Precesses multi request.
     *
     * @param request Multi request operation.
     * @param txCoordinatorId Transaction coordinator id.
     * @return Listener response.
     */
<<<<<<< HEAD
    private CompletableFuture<ReplicaResult> processMultiEntryAction(ReadWriteMultiRowReplicaRequest request) {
=======
    private CompletableFuture<?> processMultiEntryAction(ReadWriteMultiRowReplicaRequest request, String txCoordinatorId) {
>>>>>>> e37ff700
        UUID txId = request.transactionId();
        TablePartitionId committedPartitionId = request.commitPartitionId().asTablePartitionId();
        List<BinaryRow> searchRows = request.binaryRows();

        assert committedPartitionId != null : "Commit partition is null [type=" + request.requestType() + ']';

        switch (request.requestType()) {
<<<<<<< HEAD
            case RW_GET_ALL: {
                CompletableFuture<BinaryRow>[] rowFuts = new CompletableFuture[request.binaryRows().size()];

                int i = 0;

                // TODO sort keys ?
                for (BinaryRow searchRow : request.binaryRows()) {
                    rowFuts[i++] = resolveRowByPk(binaryTuple(searchRow), txId, (rowId, row) -> {
                        if (rowId == null) {
                            return completedFuture(null);
                        }

                        return takeLocksForGet(rowId, txId)
                                .thenApply(ignored -> row);
                    });
                }

                return allOf(rowFuts)
                        .thenCompose(ignored -> {
                            var result = new ArrayList<BinaryRow>(request.binaryRows().size());

                            for (int idx = 0; idx < request.binaryRows().size(); idx++) {
                                result.add(rowFuts[idx].join());
                            }

                            return completedFuture(new ReplicaResult(result, null));
                        });
            }
            case RW_DELETE_ALL: {
                CompletableFuture<RowId>[] rowIdLockFuts = new CompletableFuture[request.binaryRows().size()];
=======
            case RW_DELETE_EXACT_ALL: {
                CompletableFuture<RowId>[] deleteExactLockFuts = new CompletableFuture[searchRows.size()];
>>>>>>> e37ff700

                for (int i = 0; i < searchRows.size(); i++) {
                    BinaryRow searchRow = searchRows.get(i);

                    deleteExactLockFuts[i] = resolveRowByPk(extractPk(searchRow), txId, (rowId, row) -> {
                        if (rowId == null) {
                            return completedFuture(null);
                        }

                        return takeLocksForDeleteExact(searchRow, rowId, row, txId);
                    });
                }

                return allOf(deleteExactLockFuts).thenCompose(ignore -> {
                    Map<UUID, BinaryRowMessage> rowIdsToDelete = new HashMap<>();
                    Collection<BinaryRow> result = new ArrayList<>();

                    for (int i = 0; i < searchRows.size(); i++) {
                        RowId lockedRowId = deleteExactLockFuts[i].join();

                        if (lockedRowId != null) {
                            rowIdsToDelete.put(lockedRowId.uuid(), null);
                        } else {
                            result.add(searchRows.get(i));
                        }
                    }

                    if (rowIdsToDelete.isEmpty()) {
                        return completedFuture(new ReplicaResult(result, null));
                    }

<<<<<<< HEAD
                    return updateAllCommand(request, rowIdsToDelete)
                            .thenCompose(cmd -> applyUpdateAllCommand(cmd, request.skipDelayedAck()))
                            .thenApply(res -> new ReplicaResult(result, res));
                });
            }
            case RW_DELETE_EXACT_ALL: {
                CompletableFuture<RowId>[] deleteExactLockFuts = new CompletableFuture[request.binaryRows().size()];

                int i = 0;

                for (BinaryRow searchRow : request.binaryRows()) {
                    deleteExactLockFuts[i++] = resolveRowByPk(extractPk(searchRow), txId, (rowId, row) -> {
                        if (rowId == null) {
                            return completedFuture(null);
                        }

                        return takeLocksForDeleteExact(searchRow, rowId, row, txId);
                    });
                }

                return allOf(deleteExactLockFuts).thenCompose(ignore -> {
                    Map<UUID, BinaryRowMessage> rowIdsToDelete = new HashMap<>();
                    Collection<BinaryRow> result = new ArrayList<>();

                    int futNum = 0;

                    for (BinaryRow row : request.binaryRows()) {
                        RowId lockedRowId = deleteExactLockFuts[futNum++].join();

                        if (lockedRowId != null) {
                            rowIdsToDelete.put(lockedRowId.uuid(), null);
                        } else {
                            result.add(row);
                        }
                    }

                    if (rowIdsToDelete.isEmpty()) {
                        return completedFuture(new ReplicaResult(result, null));
                    }

                    return updateAllCommand(request, rowIdsToDelete)
                            .thenCompose(cmd -> applyUpdateAllCommand(cmd, request.skipDelayedAck()))
                            .thenApply(res -> new ReplicaResult(result, res));
                });
            }
=======
                    return validateAtTimestampAndBuildUpdateAllCommand(request, rowIdsToDelete, txCoordinatorId)
                            .thenCompose(this::applyUpdateAllCommand)
                            .thenApply(ignored -> result);
                });
            }
>>>>>>> e37ff700
            case RW_INSERT_ALL: {
                List<BinaryTuple> pks = new ArrayList<>(searchRows.size());

                CompletableFuture<RowId>[] pkReadLockFuts = new CompletableFuture[searchRows.size()];

                for (int i = 0; i < searchRows.size(); i++) {
                    BinaryTuple pk = extractPk(searchRows.get(i));

                    pks.add(pk);

                    pkReadLockFuts[i] = resolveRowByPk(pk, txId, (rowId, row) -> completedFuture(rowId));
                }

                return allOf(pkReadLockFuts).thenCompose(ignore -> {
                    Collection<BinaryRow> result = new ArrayList<>();
                    Map<RowId, BinaryRow> rowsToInsert = new HashMap<>();
                    Set<ByteBuffer> uniqueKeys = new HashSet<>();

                    for (int i = 0; i < searchRows.size(); i++) {
                        BinaryRow row = searchRows.get(i);
                        RowId lockedRow = pkReadLockFuts[i].join();

                        if (lockedRow == null && uniqueKeys.add(pks.get(i).byteBuffer())) {
                            rowsToInsert.put(new RowId(partId(), UUID.randomUUID()), row);
                        } else {
                            result.add(row);
                        }
                    }

                    if (rowsToInsert.isEmpty()) {
                        return completedFuture(
                                new ReplicaResult(result, null));
                    }

                    CompletableFuture<IgniteBiTuple<RowId, Collection<Lock>>>[] insertLockFuts = new CompletableFuture[rowsToInsert.size()];

                    int idx = 0;

                    for (Map.Entry<RowId, BinaryRow> entry : rowsToInsert.entrySet()) {
                        insertLockFuts[idx++] = takeLocksForInsert(entry.getValue(), entry.getKey(), txId);
                    }

                    Map<UUID, BinaryRowMessage> convertedMap = rowsToInsert.entrySet().stream()
                            .collect(Collectors.toMap(
                                    e -> e.getKey().uuid(),
                                    e -> MSG_FACTORY.binaryRowMessage()
                                            .binaryTuple(e.getValue().tupleSlice())
                                            .schemaVersion(e.getValue().schemaVersion())
                                            .build()
                            ));

                    return allOf(insertLockFuts)
<<<<<<< HEAD
                            .thenCompose(ignored -> updateAllCommand(request, convertedMap))
                            .thenCompose(cmd -> applyUpdateAllCommand(cmd, request.skipDelayedAck()))
                            .thenApply(res -> {
=======
                            .thenCompose(ignored -> validateAtTimestampAndBuildUpdateAllCommand(request, convertedMap, txCoordinatorId))
                            .thenCompose(this::applyUpdateAllCommand)
                            .thenApply(ignored -> {
>>>>>>> e37ff700
                                // Release short term locks.
                                for (CompletableFuture<IgniteBiTuple<RowId, Collection<Lock>>> insertLockFut : insertLockFuts) {
                                    insertLockFut.join().get2()
                                            .forEach(lock -> lockManager.release(lock.txId(), lock.lockKey(), lock.lockMode()));
                                }

                                return new ReplicaResult(result, res);
                            });
                });
            }
            case RW_UPSERT_ALL: {
                CompletableFuture<IgniteBiTuple<RowId, Collection<Lock>>>[] rowIdFuts = new CompletableFuture[searchRows.size()];

                for (int i = 0; i < searchRows.size(); i++) {
                    BinaryRow searchRow = searchRows.get(i);

                    rowIdFuts[i] = resolveRowByPk(extractPk(searchRow), txId, (rowId, row) -> {
                        boolean insert = rowId == null;

                        RowId rowId0 = insert ? new RowId(partId(), UUID.randomUUID()) : rowId;

                        return insert
                                ? takeLocksForInsert(searchRow, rowId0, txId)
                                : takeLocksForUpdate(searchRow, rowId0, txId);
                    });
                }

                return allOf(rowIdFuts).thenCompose(ignore -> {
                    List<BinaryRowMessage> searchRowMessages = request.binaryRowMessages();
                    Map<UUID, BinaryRowMessage> rowsToUpdate = IgniteUtils.newHashMap(searchRowMessages.size());

                    for (int i = 0; i < searchRowMessages.size(); i++) {
                        RowId lockedRow = rowIdFuts[i].join().get1();

                        rowsToUpdate.put(lockedRow.uuid(), searchRowMessages.get(i));
                    }

                    if (rowsToUpdate.isEmpty()) {
                        return completedFuture(new ReplicaResult(null, null));
                    }

<<<<<<< HEAD
                    return updateAllCommand(request, rowsToUpdate)
                            .thenCompose(cmd -> applyUpdateAllCommand(cmd, request.skipDelayedAck()))
                            .thenApply(res -> {
=======
                    return validateAtTimestampAndBuildUpdateAllCommand(request, rowsToUpdate, txCoordinatorId)
                            .thenCompose(this::applyUpdateAllCommand)
                            .thenRun(() -> {
>>>>>>> e37ff700
                                // Release short term locks.
                                for (CompletableFuture<IgniteBiTuple<RowId, Collection<Lock>>> rowIdFut : rowIdFuts) {
                                    rowIdFut.join().get2()
                                            .forEach(lock -> lockManager.release(lock.txId(), lock.lockKey(), lock.lockMode()));
                                }
<<<<<<< HEAD

                                return new ReplicaResult(null, res);
=======
>>>>>>> e37ff700
                            });
                });
            }
            default: {
                throw new IgniteInternalException(Replicator.REPLICA_COMMON_ERR,
                        format("Unknown multi request [actionType={}]", request.requestType()));
            }
        }
    }

    /**
     * Precesses multi request.
     *
     * @param request Multi request operation.
     * @param txCoordinatorId Transaction coordinator id.
     * @return Listener response.
     */
    private CompletableFuture<?> processMultiEntryAction(ReadWriteMultiRowPkReplicaRequest request, String txCoordinatorId) {
        UUID txId = request.transactionId();
        TablePartitionId committedPartitionId = request.commitPartitionId().asTablePartitionId();
        List<BinaryTuple> primaryKeys = resolvePks(request.primaryKeys());

        assert committedPartitionId != null || request.requestType() == RequestType.RW_GET_ALL
                : "Commit partition is null [type=" + request.requestType() + ']';

        switch (request.requestType()) {
            case RW_GET_ALL: {
                CompletableFuture<BinaryRow>[] rowFuts = new CompletableFuture[primaryKeys.size()];

                for (int i = 0; i < primaryKeys.size(); i++) {
                    rowFuts[i] = resolveRowByPk(primaryKeys.get(i), txId, (rowId, row) -> {
                        if (rowId == null) {
                            return completedFuture(null);
                        }

                        return takeLocksForGet(rowId, txId)
                                .thenApply(ignored -> row);
                    });
                }

                return allOf(rowFuts)
                        .thenCompose(ignored -> {
                            var result = new ArrayList<BinaryRow>(primaryKeys.size());

                            for (CompletableFuture<BinaryRow> rowFut : rowFuts) {
                                result.add(rowFut.join());
                            }

                            if (allElementsAreNull(result)) {
                                return completedFuture(result);
                            }

                            return validateAtTimestamp(txId)
                                    .thenApply(unused -> result);
                        });
            }
            case RW_DELETE_ALL: {
                CompletableFuture<RowId>[] rowIdLockFuts = new CompletableFuture[primaryKeys.size()];

                for (int i = 0; i < primaryKeys.size(); i++) {
                    rowIdLockFuts[i] = resolveRowByPk(primaryKeys.get(i), txId, (rowId, row) -> {
                        if (rowId == null) {
                            return completedFuture(null);
                        }

                        return takeLocksForDelete(row, rowId, txId);
                    });
                }

                return allOf(rowIdLockFuts).thenCompose(ignore -> {
                    Map<UUID, BinaryRowMessage> rowIdsToDelete = new HashMap<>();
                    Collection<Boolean> result = new ArrayList<>();

                    for (CompletableFuture<RowId> lockFut : rowIdLockFuts) {
                        RowId lockedRowId = lockFut.join();

                        if (lockedRowId != null) {
                            rowIdsToDelete.put(lockedRowId.uuid(), null);

                            result.add(true);
                        } else {
                            result.add(false);
                        }
                    }

                    if (rowIdsToDelete.isEmpty()) {
                        return completedFuture(result);
                    }

                    return validateAtTimestampAndBuildUpdateAllCommand(request, rowIdsToDelete, txCoordinatorId)
                            .thenCompose(this::applyUpdateAllCommand)
                            .thenApply(ignored -> result);
                });
            }
            default: {
                throw new IgniteInternalException(Replicator.REPLICA_COMMON_ERR,
                        format("Unknown multi request [actionType={}]", request.requestType()));
            }
        }
    }

    private static <T> boolean allElementsAreNull(List<T> list) {
        for (T element : list) {
            if (element != null) {
                return false;
            }
        }

        return true;
    }

    /**
     * Executes a command and handles exceptions. A result future can be finished with exception by following rules:
     * <ul>
     *     <li>If RAFT command cannot finish due to timeout, the future finished with {@link ReplicationTimeoutException}.</li>
     *     <li>If RAFT command finish with a runtime exception, the exception is moved to the result future.</li>
     *     <li>If RAFT command finish with any other exception, the future finished with {@link ReplicationException}.
     *     The original exception is set as cause.</li>
     * </ul>
     *
     * @param cmd Raft command.
     * @return Raft future.
     */
    private CompletableFuture<Object> applyCmdWithExceptionHandling(Command cmd) {
        return raftClient.run(cmd).exceptionally(throwable -> {
            if (throwable instanceof TimeoutException) {
                throw new ReplicationTimeoutException(replicationGroupId);
            } else if (throwable instanceof RuntimeException) {
                throw (RuntimeException) throwable;
            } else {
                throw new ReplicationException(replicationGroupId, throwable);
            }
        });
    }

    /**
     * Executes an Update command.
     *
     * @param cmd Update command.
     * @return A local update ready future, possibly having a nested replication future as a result for delayed ack purpose.
     */
    private CompletableFuture<CompletableFuture<?>> applyUpdateCommand(UpdateCommand cmd) {
        if (!cmd.full()) {
            CompletableFuture<UUID> fut = applyCmdWithExceptionHandling(cmd).thenApply(res -> {
                // This check guaranties the result will never be lost. Currently always null.
                assert res == null : "Replication result is lost";

                // Set context for delayed response.
                return cmd.txId();
            });

            // TODO error handling similar to replication group.
            storageUpdateHandler.handleUpdate(
                    cmd.txId(),
                    cmd.rowUuid(),
                    cmd.tablePartitionId().asTablePartitionId(),
                    cmd.row(),
                    true,
                    null,
                    null);
<<<<<<< HEAD

            return completedFuture(fut);
        } else {
            return applyCmdWithExceptionHandling(cmd).thenApply(res -> {
                // This check guaranties the result will never be lost. Currently always null.
                assert res == null : "Replication result is lost";

                // Try to avoid double write if an entry is already replicated.
                if (cmd.safeTime().compareTo(safeTime.current()) > 0) {
=======

            // TODO: https://issues.apache.org/jira/browse/IGNITE-20124 tmp
            synchronized (safeTime) {
                updateTrackerIgnoringTrackerClosedException(safeTime, cmd.safeTime());
            }
        }

        return applyCmdWithExceptionHandling(cmd).thenApply(res -> {
            // Try to avoid double write if an entry is already replicated.
            // TODO: https://issues.apache.org/jira/browse/IGNITE-20124 tmp
            synchronized (safeTime) {
                if (cmd.full() && cmd.safeTime().compareTo(safeTime.current()) > 0) {
>>>>>>> e37ff700
                    storageUpdateHandler.handleUpdate(
                            cmd.txId(),
                            cmd.rowUuid(),
                            cmd.tablePartitionId().asTablePartitionId(),
                            cmd.row(),
<<<<<<< HEAD
                            null,
                            cmd.safeTime());
                }

                return null;
            });
        }
=======
                            false,
                            null,
                            cmd.safeTime());

                    updateTrackerIgnoringTrackerClosedException(safeTime, cmd.safeTime());
                }
            }
            return res;
        });
>>>>>>> e37ff700
    }

    /**
     * Executes an UpdateAll command.
     *
     * @param cmd UpdateAll command.
     * @return Raft future, see {@link #applyCmdWithExceptionHandling(Command)}.
     */
    private CompletableFuture<CompletableFuture<?>> applyUpdateAllCommand(UpdateAllCommand cmd, boolean skipDelayedAck) {
        if (!cmd.full()) {
<<<<<<< HEAD
            if (skipDelayedAck) {
                storageUpdateHandler.handleUpdateAll(
                        cmd.txId(),
                        cmd.rowsToUpdate(),
                        cmd.tablePartitionId().asTablePartitionId(),
                        rowIds -> txsPendingRowIds.compute(cmd.txId(), (k, v) -> {
                            if (v == null) {
                                v = new TreeSet<>();
                            }

                            v.addAll(rowIds);

                            return v;
                        }),
                        null);

                return applyCmdWithExceptionHandling(cmd).thenApply(res -> null);
            } else {
                CompletableFuture<Object> fut = applyCmdWithExceptionHandling(cmd).thenApply(res -> {
                    // Currently result is always null on a successfull execution of a replication command.
                    // This check guaranties the result will never be lost.
                    assert res == null : "Replication result is lost";

                    // Set context for delayed response.
                    return cmd.txId();
                });

                storageUpdateHandler.handleUpdateAll(
                        cmd.txId(),
                        cmd.rowsToUpdate(),
                        cmd.tablePartitionId().asTablePartitionId(),
                        rowIds -> txsPendingRowIds.compute(cmd.txId(), (k, v) -> {
                            if (v == null) {
                                v = new TreeSet<>();
                            }

                            v.addAll(rowIds);

                            return v;
                        }),
                        null);

                return completedFuture(fut);
=======
            storageUpdateHandler.handleUpdateAll(
                    cmd.txId(),
                    cmd.rowsToUpdate(),
                    cmd.tablePartitionId().asTablePartitionId(),
                    true,
                    null,
                    null);

            // TODO: https://issues.apache.org/jira/browse/IGNITE-20124 tmp
            synchronized (safeTime) {
                updateTrackerIgnoringTrackerClosedException(safeTime, cmd.safeTime());
            }
        }

        return applyCmdWithExceptionHandling(cmd).thenApply(res -> {
            // TODO: https://issues.apache.org/jira/browse/IGNITE-20124 tmp
            synchronized (safeTime) {
                if (cmd.full() && cmd.safeTime().compareTo(safeTime.current()) > 0) {
                    storageUpdateHandler.handleUpdateAll(
                            cmd.txId(),
                            cmd.rowsToUpdate(),
                            cmd.tablePartitionId().asTablePartitionId(),
                            false,
                            null,
                            cmd.safeTime());

                    updateTrackerIgnoringTrackerClosedException(safeTime, cmd.safeTime());
                }
>>>>>>> e37ff700
            }
        } else {
            return applyCmdWithExceptionHandling(cmd).thenApply(res -> {
                assert res == null : "Replication result is lost";

                if (cmd.safeTime().compareTo(safeTime.current()) > 0) {
                    storageUpdateHandler.handleUpdateAll(
                            cmd.txId(),
                            cmd.rowsToUpdate(),
                            cmd.tablePartitionId().asTablePartitionId(),
                            null,
                            cmd.safeTime());
                }

                return null;
            });
        }
    }

    /**
     * Precesses single request.
     *
     * @param request Single request operation.
     * @param txCoordinatorId Transaction coordinator id.
     * @return Listener response.
     */
<<<<<<< HEAD
    private CompletableFuture<ReplicaResult> processSingleEntryAction(ReadWriteSingleRowReplicaRequest request) {
=======
    private CompletableFuture<?> processSingleEntryAction(ReadWriteSingleRowReplicaRequest request, String txCoordinatorId) {
>>>>>>> e37ff700
        UUID txId = request.transactionId();
        BinaryRow searchRow = request.binaryRow();
        TablePartitionId commitPartitionId = request.commitPartitionId().asTablePartitionId();

        assert commitPartitionId != null : "Commit partition is null [type=" + request.requestType() + ']';

        switch (request.requestType()) {
<<<<<<< HEAD
            case RW_GET: {
                return resolveRowByPk(binaryTuple(searchRow), txId, (rowId, row) -> {
                    if (rowId == null) {
                        return completedFuture(null);
                    }

                    return takeLocksForGet(rowId, txId)
                            .thenApply(ignored -> new ReplicaResult(row, null));
                });
            }
            case RW_DELETE: {
                return resolveRowByPk(binaryTuple(searchRow), txId, (rowId, row) -> {
                    if (rowId == null) {
                        return completedFuture(new ReplicaResult(false, null));
                    }

                    return takeLocksForDelete(row, rowId, txId)
                            .thenCompose(ignored -> updateCommand(request, rowId.uuid(), null))
                            .thenCompose(this::applyUpdateCommand)
                            .thenApply(res -> new ReplicaResult(true, res));
                });
            }
            case RW_GET_AND_DELETE: {
                return resolveRowByPk(binaryTuple(searchRow), txId, (rowId, row) -> {
                    if (rowId == null) {
                        return completedFuture(new ReplicaResult(null, null));
                    }

                    return takeLocksForDelete(row, rowId, txId)
                            .thenCompose(ignored -> updateCommand(request, rowId.uuid(), null))
                            .thenCompose(this::applyUpdateCommand)
                            .thenApply(res -> new ReplicaResult(row, res));
                });
            }
=======
>>>>>>> e37ff700
            case RW_DELETE_EXACT: {
                return resolveRowByPk(extractPk(searchRow), txId, (rowId, row) -> {
                    if (rowId == null) {
                        return completedFuture(new ReplicaResult(false, null));
                    }

                    return takeLocksForDeleteExact(searchRow, rowId, row, txId)
                            .thenCompose(validatedRowId -> {
                                if (validatedRowId == null) {
                                    return completedFuture(new ReplicaResult(false, request.full() ? null : completedFuture(null)));
                                }

                                return validateAtTimestampAndBuildUpdateCommand(request, validatedRowId.uuid(), null, txCoordinatorId)
                                        .thenCompose(this::applyUpdateCommand)
<<<<<<< HEAD
                                        .thenApply(res -> new ReplicaResult(true, res));
=======
                                        .thenApply(ignored -> (Boolean) true);
>>>>>>> e37ff700
                            });
                });
            }
            case RW_INSERT: {
                return resolveRowByPk(extractPk(searchRow), txId, (rowId, row) -> {
                    if (rowId != null) {
                        return completedFuture(new ReplicaResult(false, null));
                    }

                    RowId rowId0 = new RowId(partId(), UUID.randomUUID());

                    return takeLocksForInsert(searchRow, rowId0, txId)
                            .thenCompose(rowIdLock -> validateAtTimestampAndBuildUpdateCommand(request, rowId0.uuid(), searchRow,
                                        txCoordinatorId
                                    )
                                    .thenCompose(this::applyUpdateCommand)
<<<<<<< HEAD
                                    .thenApply(res -> new IgniteBiTuple<>(res, rowIdLock)))
                            .thenApply(tuple -> {
                                // Release short term locks.
                                tuple.get2().get2().forEach(lock -> lockManager.release(lock.txId(), lock.lockKey(), lock.lockMode()));

                                return new ReplicaResult(true, tuple.get1());
                            });
=======
                                    .thenApply(v -> {
                                        // Release short term locks.
                                        rowIdLock.get2().forEach(lock -> lockManager.release(lock.txId(), lock.lockKey(), lock.lockMode()));

                                        return (Boolean) true;
                                    }));
>>>>>>> e37ff700
                });
            }
            case RW_UPSERT: {
                return resolveRowByPk(extractPk(searchRow), txId, (rowId, row) -> {
                    boolean insert = rowId == null;

                    RowId rowId0 = insert ? new RowId(partId(), UUID.randomUUID()) : rowId;

                    CompletableFuture<IgniteBiTuple<RowId, Collection<Lock>>> lockFut = insert
                            ? takeLocksForInsert(searchRow, rowId0, txId)
                            : takeLocksForUpdate(searchRow, rowId0, txId);

                    return lockFut
                            .thenCompose(rowIdLock -> validateAtTimestampAndBuildUpdateCommand(request, rowId0.uuid(), searchRow,
                                        txCoordinatorId
                                    )
                                    .thenCompose(this::applyUpdateCommand)
<<<<<<< HEAD
                                    .thenApply(res -> new IgniteBiTuple<>(res, rowIdLock)))
                            .thenApply(tuple -> {
                                // Release short term locks.
                                tuple.get2().get2().forEach(lock -> lockManager.release(lock.txId(), lock.lockKey(), lock.lockMode()));

                                return new ReplicaResult(null, tuple.get1());
                            });
=======
                                    .thenApply(ignored -> rowIdLock))
                                    .thenApply(rowIdLock -> {
                                        // Release short term locks.
                                        rowIdLock.get2().forEach(lock -> lockManager.release(lock.txId(), lock.lockKey(), lock.lockMode()));

                                        return null;
                                    });
>>>>>>> e37ff700
                });
            }
            case RW_GET_AND_UPSERT: {
                return resolveRowByPk(extractPk(searchRow), txId, (rowId, row) -> {
                    boolean insert = rowId == null;

                    RowId rowId0 = insert ? new RowId(partId(), UUID.randomUUID()) : rowId;

                    CompletableFuture<IgniteBiTuple<RowId, Collection<Lock>>> lockFut = insert
                            ? takeLocksForInsert(searchRow, rowId0, txId)
                            : takeLocksForUpdate(searchRow, rowId0, txId);

                    return lockFut
                            .thenCompose(rowIdLock -> validateAtTimestampAndBuildUpdateCommand(request, rowId0.uuid(), searchRow,
                                        txCoordinatorId
                                    )
                                    .thenCompose(this::applyUpdateCommand)
<<<<<<< HEAD
                                    .thenApply(res -> new IgniteBiTuple<>(res, rowIdLock)))
                            .thenApply(tuple -> {
                                // Release short term locks.
                                tuple.get2().get2().forEach(lock -> lockManager.release(lock.txId(), lock.lockKey(), lock.lockMode()));

                                return new ReplicaResult(row, tuple.get1());
                            });
=======
                                    .thenApply(v -> {
                                        // Release short term locks.
                                        rowIdLock.get2().forEach(lock -> lockManager.release(lock.txId(), lock.lockKey(), lock.lockMode()));

                                        return row;
                                    }));
>>>>>>> e37ff700
                });
            }
            case RW_GET_AND_REPLACE: {
                return resolveRowByPk(extractPk(searchRow), txId, (rowId, row) -> {
                    if (rowId == null) {
                        return completedFuture(new ReplicaResult(null, null));
                    }

                    return takeLocksForUpdate(searchRow, rowId, txId)
                            .thenCompose(rowIdLock -> validateAtTimestampAndBuildUpdateCommand(request, rowId.uuid(), searchRow,
                                        txCoordinatorId
                                    )
                                    .thenCompose(this::applyUpdateCommand)
<<<<<<< HEAD
                                    .thenApply(res -> new IgniteBiTuple<>(res, rowIdLock)))
                            .thenApply(tuple -> {
                                // Release short term locks.
                                tuple.get2().get2().forEach(lock -> lockManager.release(lock.txId(), lock.lockKey(), lock.lockMode()));

                                return new ReplicaResult(row, tuple.get1());
                            });
=======
                                    .thenApply(v -> {
                                        // Release short term locks.
                                        rowIdLock.get2().forEach(lock -> lockManager.release(lock.txId(), lock.lockKey(), lock.lockMode()));

                                        return row;
                                    }));
>>>>>>> e37ff700
                });
            }
            case RW_REPLACE_IF_EXIST: {
                return resolveRowByPk(extractPk(searchRow), txId, (rowId, row) -> {
                    if (rowId == null) {
                        return completedFuture(new ReplicaResult(false, null));
                    }

                    return takeLocksForUpdate(searchRow, rowId, txId)
<<<<<<< HEAD
                            .thenCompose(rowIdLock -> updateCommand(request, rowId.uuid(), searchRow)
                                    .thenCompose(this::applyUpdateCommand)
                                    .thenApply(res -> new IgniteBiTuple<>(res, rowIdLock)))
                            .thenApply(tuple -> {
                                // Release short term locks.
                                tuple.get2().get2().forEach(lock -> lockManager.release(lock.txId(), lock.lockKey(), lock.lockMode()));

                                return new ReplicaResult(true, tuple.get1());
                            });
=======
                            .thenCompose(rowIdLock -> validateAtTimestampAndBuildUpdateCommand(request, rowId.uuid(), searchRow,
                                        txCoordinatorId
                                    )
                                    .thenCompose(this::applyUpdateCommand)
                                    .thenApply(v -> {
                                        // Release short term locks.
                                        rowIdLock.get2().forEach(lock -> lockManager.release(lock.txId(), lock.lockKey(), lock.lockMode()));

                                        return (Boolean) true;
                                    }));
>>>>>>> e37ff700
                });
            }
            default: {
                throw new IgniteInternalException(Replicator.REPLICA_COMMON_ERR,
                        format("Unknown single request [actionType={}]", request.requestType()));
            }
        }
    }

    /**
     * Precesses single request.
     *
     * @param request Single request operation.
     * @param txCoordinatorId Transaction coordinator id.
     * @return Listener response.
     */
    private CompletableFuture<?> processSingleEntryAction(ReadWriteSingleRowPkReplicaRequest request, String txCoordinatorId) {
        UUID txId = request.transactionId();
        BinaryTuple primaryKey = resolvePk(request.primaryKey());
        TablePartitionId commitPartitionId = request.commitPartitionId().asTablePartitionId();

        assert commitPartitionId != null || request.requestType() == RequestType.RW_GET :
                "Commit partition is null [type=" + request.requestType() + ']';

        switch (request.requestType()) {
            case RW_GET: {
                return resolveRowByPk(primaryKey, txId, (rowId, row) -> {
                    if (rowId == null) {
                        return completedFuture(null);
                    }

                    return takeLocksForGet(rowId, txId)
                            .thenCompose(ignored -> validateAtTimestamp(txId))
                            .thenApply(ignored -> row);
                });
            }
            case RW_DELETE: {
                return resolveRowByPk(primaryKey, txId, (rowId, row) -> {
                    if (rowId == null) {
                        return completedFuture(false);
                    }

                    return takeLocksForDelete(row, rowId, txId)
                            .thenCompose(rowLock -> validateAtTimestampAndBuildUpdateCommand(request, rowId.uuid(), null, txCoordinatorId))
                            .thenCompose(this::applyUpdateCommand)
                            .thenApply(ignored -> (Boolean) true);
                });
            }
            case RW_GET_AND_DELETE: {
                return resolveRowByPk(primaryKey, txId, (rowId, row) -> {
                    if (rowId == null) {
                        return completedFuture(null);
                    }

                    return takeLocksForDelete(row, rowId, txId)
                            .thenCompose(ignored -> validateAtTimestampAndBuildUpdateCommand(request, rowId.uuid(), null, txCoordinatorId))
                            .thenCompose(this::applyUpdateCommand)
                            .thenApply(ignored -> row);
                });
            }
            default: {
                throw new IgniteInternalException(Replicator.REPLICA_COMMON_ERR,
                        format("Unknown single request [actionType={}]", request.requestType()));
            }
        }
    }

    private BinaryTuple extractPk(BinaryRow row) {
        return pkIndexStorage.get().indexRowResolver().extractColumns(row);
    }

    private BinaryTuple resolvePk(ByteBuffer bytes) {
        return pkIndexStorage.get().resolve(bytes);
    }

    private List<BinaryTuple> resolvePks(List<ByteBuffer> bytesList) {
        var pks = new ArrayList<BinaryTuple>(bytesList.size());

        for (ByteBuffer bytes : bytesList) {
            pks.add(resolvePk(bytes));
        }

        return pks;
    }

    private Cursor<RowId> getFromPkIndex(BinaryTuple key) {
        return pkIndexStorage.get().storage().get(key);
    }

    /**
     * Takes all required locks on a key, before upserting.
     *
     * @param txId Transaction id.
     * @return Future completes with tuple {@link RowId} and collection of {@link Lock}.
     */
    private CompletableFuture<IgniteBiTuple<RowId, Collection<Lock>>> takeLocksForUpdate(BinaryRow binaryRow, RowId rowId, UUID txId) {
        return lockManager.acquire(txId, new LockKey(tableId()), LockMode.IX)
                .thenCompose(ignored -> lockManager.acquire(txId, new LockKey(tableId(), rowId), LockMode.X))
                .thenCompose(ignored -> takePutLockOnIndexes(binaryRow, rowId, txId))
                .thenApply(shortTermLocks -> new IgniteBiTuple<>(rowId, shortTermLocks));
    }

    /**
     * Takes all required locks on a key, before inserting the value.
     *
     * @param binaryRow Table row.
     * @param txId Transaction id.
     * @return Future completes with tuple {@link RowId} and collection of {@link Lock}.
     */
    private CompletableFuture<IgniteBiTuple<RowId, Collection<Lock>>> takeLocksForInsert(BinaryRow binaryRow, RowId rowId, UUID txId) {
        return lockManager.acquire(txId, new LockKey(tableId()), LockMode.IX) // IX lock on table
                .thenCompose(ignored -> takePutLockOnIndexes(binaryRow, rowId, txId))
                .thenApply(shortTermLocks -> new IgniteBiTuple<>(rowId, shortTermLocks));
    }

    private CompletableFuture<Collection<Lock>> takePutLockOnIndexes(BinaryRow binaryRow, RowId rowId, UUID txId) {
        Collection<IndexLocker> indexes = indexesLockers.get().values();

        if (nullOrEmpty(indexes)) {
            return completedFuture(emptyList());
        }

        CompletableFuture<Lock>[] locks = new CompletableFuture[indexes.size()];
        int idx = 0;

        for (IndexLocker locker : indexes) {
            locks[idx++] = locker.locksForInsert(txId, binaryRow, rowId);
        }

        return allOf(locks).thenApply(unused -> {
            var shortTermLocks = new ArrayList<Lock>();

            for (CompletableFuture<Lock> lockFut : locks) {
                Lock shortTermLock = lockFut.join();

                if (shortTermLock != null) {
                    shortTermLocks.add(shortTermLock);
                }
            }

            return shortTermLocks;
        });
    }

    private CompletableFuture<?> takeRemoveLockOnIndexes(BinaryRow binaryRow, RowId rowId, UUID txId) {
        Collection<IndexLocker> indexes = indexesLockers.get().values();

        if (nullOrEmpty(indexes)) {
            return completedFuture(null);
        }

        CompletableFuture<?>[] locks = new CompletableFuture[indexes.size()];
        int idx = 0;

        for (IndexLocker locker : indexes) {
            locks[idx++] = locker.locksForRemove(txId, binaryRow, rowId);
        }

        return allOf(locks);
    }

    /**
     * Takes all required locks on a key, before deleting the value.
     *
     * @param txId Transaction id.
     * @return Future completes with {@link RowId} or {@code null} if there is no value for remove.
     */
    private CompletableFuture<RowId> takeLocksForDeleteExact(BinaryRow expectedRow, RowId rowId, BinaryRow actualRow, UUID txId) {
        return lockManager.acquire(txId, new LockKey(tableId()), LockMode.IX) // IX lock on table
                .thenCompose(ignored -> lockManager.acquire(txId, new LockKey(tableId(), rowId), LockMode.S)) // S lock on RowId
                .thenCompose(ignored -> {
                    if (equalValues(actualRow, expectedRow)) {
                        return lockManager.acquire(txId, new LockKey(tableId(), rowId), LockMode.X) // X lock on RowId
                                .thenCompose(ignored0 -> takeRemoveLockOnIndexes(actualRow, rowId, txId))
                                .thenApply(exclusiveRowLock -> rowId);
                    }

                    return completedFuture(null);
                });
    }

    /**
     * Takes all required locks on a key, before deleting the value.
     *
     * @param txId Transaction id.
     * @return Future completes with {@link RowId} or {@code null} if there is no value for the key.
     */
    private CompletableFuture<RowId> takeLocksForDelete(BinaryRow binaryRow, RowId rowId, UUID txId) {
        return lockManager.acquire(txId, new LockKey(tableId()), LockMode.IX) // IX lock on table
                .thenCompose(ignored -> lockManager.acquire(txId, new LockKey(tableId(), rowId), LockMode.X)) // X lock on RowId
                .thenCompose(ignored -> takeRemoveLockOnIndexes(binaryRow, rowId, txId))
                .thenApply(ignored -> rowId);
    }

    /**
     * Takes all required locks on a key, before getting the value.
     *
     * @param txId Transaction id.
     * @return Future completes with {@link RowId} or {@code null} if there is no value for the key.
     */
    private CompletableFuture<RowId> takeLocksForGet(RowId rowId, UUID txId) {
        return lockManager.acquire(txId, new LockKey(tableId()), LockMode.IS) // IS lock on table
                .thenCompose(tblLock -> lockManager.acquire(txId, new LockKey(tableId(), rowId), LockMode.S)) // S lock on RowId
                .thenApply(ignored -> rowId);
    }

    /**
     * Precesses two actions.
     *
     * @param request Two actions operation request.
     * @param txCoordinatorId Transaction coordinator id.
     * @return Listener response.
     */
<<<<<<< HEAD
    private CompletableFuture<ReplicaResult> processTwoEntriesAction(ReadWriteSwapRowReplicaRequest request) {
=======
    private CompletableFuture<Boolean> processTwoEntriesAction(
            ReadWriteSwapRowReplicaRequest request,
            String txCoordinatorId
    ) {
>>>>>>> e37ff700
        BinaryRow newRow = request.binaryRow();
        BinaryRow expectedRow = request.oldBinaryRow();
        TablePartitionIdMessage commitPartitionId = request.commitPartitionId();

        assert commitPartitionId != null : "Commit partition is null [type=" + request.requestType() + ']';

        UUID txId = request.transactionId();

        if (request.requestType() == RequestType.RW_REPLACE) {
            return resolveRowByPk(extractPk(newRow), txId, (rowId, row) -> {
                if (rowId == null) {
                    return completedFuture(new ReplicaResult(false, request.full() ? null : completedFuture(null)));
                }

                return takeLocksForReplace(expectedRow, row, newRow, rowId, txId)
                        .thenCompose(rowIdLock -> {
                            if (rowIdLock == null) {
                                return completedFuture(new ReplicaResult(false, null));
                            }

<<<<<<< HEAD
                            return updateCommand(commitPartitionId, rowIdLock.get1().uuid(), newRow, txId, request.full())
=======
                            return validateAtTimestampAndBuildUpdateCommand(commitPartitionId.asTablePartitionId(),
                                        validatedRowId.get1().uuid(), newRow, txId, request.full(), txCoordinatorId
                                    )
>>>>>>> e37ff700
                                    .thenCompose(this::applyUpdateCommand)
                                    .thenApply(res -> new IgniteBiTuple<>(res, rowIdLock))
                                    .thenApply(tuple -> {
                                        // Release short term locks.
                                        tuple.get2().get2()
                                                .forEach(lock -> lockManager.release(lock.txId(), lock.lockKey(), lock.lockMode()));

<<<<<<< HEAD
                                        return new ReplicaResult(true, tuple.get1());
=======
                                        return (Boolean) true;
>>>>>>> e37ff700
                                    });
                        });
            });
        }

        throw new IgniteInternalException(Replicator.REPLICA_COMMON_ERR,
                format("Unknown two actions operation [actionType={}]", request.requestType()));
    }

    /**
     * Takes all required locks on a key, before updating the value.
     *
     * @param txId Transaction id.
     * @return Future completes with tuple {@link RowId} and collection of {@link Lock} or {@code null} if there is no suitable row.
     */
    private CompletableFuture<IgniteBiTuple<RowId, Collection<Lock>>> takeLocksForReplace(BinaryRow expectedRow, BinaryRow oldRow,
            BinaryRow newRow, RowId rowId, UUID txId) {
        return lockManager.acquire(txId, new LockKey(tableId()), LockMode.IX)
                .thenCompose(ignored -> lockManager.acquire(txId, new LockKey(tableId(), rowId), LockMode.S))
                .thenCompose(ignored -> {
                    if (oldRow != null && equalValues(oldRow, expectedRow)) {
                        return lockManager.acquire(txId, new LockKey(tableId(), rowId), LockMode.X) // X lock on RowId
                                .thenCompose(ignored1 -> takePutLockOnIndexes(newRow, rowId, txId))
                                .thenApply(shortTermLocks -> new IgniteBiTuple<>(rowId, shortTermLocks));
                    }

                    return completedFuture(null);
                });
    }

    /**
     * Ensure that the primary replica was not changed.
     *
     * @param request Replica request.
     * @return Future. The result is not {@code null} only for {@link ReadOnlyReplicaRequest}. If {@code true}, then replica is primary.
     */
    private CompletableFuture<Boolean> ensureReplicaIsPrimary(ReplicaRequest request) {
        Long expectedTerm;

        if (request instanceof ReadWriteReplicaRequest) {
            expectedTerm = ((ReadWriteReplicaRequest) request).term();

            assert expectedTerm != null;
        } else if (request instanceof TxFinishReplicaRequest) {
            expectedTerm = ((TxFinishReplicaRequest) request).term();

            assert expectedTerm != null;
        } else if (request instanceof TxCleanupReplicaRequest) {
            expectedTerm = ((TxCleanupReplicaRequest) request).term();

            assert expectedTerm != null;
        } else {
            expectedTerm = null;
        }

        HybridTimestamp now = hybridClock.now();

        if (expectedTerm != null) {
            return placementDriver.getPrimaryReplica(replicationGroupId, now)
                    .thenCompose(primaryReplica -> {
                                long currentEnlistmentConsistencyToken = primaryReplica.getStartTime().longValue();

                                if (expectedTerm.equals(currentEnlistmentConsistencyToken)) {
                                    if (primaryReplica.getExpirationTime().before(now)) {
                                        // TODO: https://issues.apache.org/jira/browse/IGNITE-20377
                                        return failedFuture(
                                                new PrimaryReplicaMissException(expectedTerm, currentEnlistmentConsistencyToken));
                                    } else {
                                        return completedFuture(null);
                                    }
                                } else {
                                    return failedFuture(new PrimaryReplicaMissException(expectedTerm, currentEnlistmentConsistencyToken));
                                }
                            }
                    );
        } else if (request instanceof ReadOnlyReplicaRequest || request instanceof ReplicaSafeTimeSyncRequest) {
            return placementDriver.getPrimaryReplica(replicationGroupId, now)
                    .thenApply(primaryReplica -> (primaryReplica != null && isLocalPeer(primaryReplica.getLeaseholder())));
        } else if (request instanceof BuildIndexReplicaRequest) {
            // TODO: IGNITE-20330 Possibly replaced by placementDriver#getPrimaryReplica and should also be added to the documentation
            //  about PrimaryReplicaMissException
            return placementDriver.awaitPrimaryReplica(replicationGroupId, now)
                    .thenCompose(replicaMeta -> {
                        if (isLocalPeer(replicaMeta.getLeaseholder())) {
                            return completedFuture(null);
                        } else {
                            return failedFuture(new PrimaryReplicaMissException(localNode.name(), replicaMeta.getLeaseholder()));
                        }
                    });
        } else {
            return completedFuture(null);
        }
    }

    /**
     * Resolves read result to the corresponding binary row. Following rules are used for read result resolution:
     * <ol>
     *     <li>If timestamp is null (RW request), assert that retrieved tx id matches proposed one or that retrieved tx id is null
     *     and return binary row. Currently it's only possible to retrieve write intents if they belong to the same transaction,
     *     locks prevent reading write intents created by others.</li>
     *     <li>If timestamp is not null (RO request), perform write intent resolution if given readResult is a write intent itself
     *     or return binary row otherwise.</li>
     * </ol>
     *
     * @param readResult Read result to resolve.
     * @param txId Nullable transaction id, should be provided if resolution is performed within the context of RW transaction.
     * @param timestamp Timestamp is used in RO transaction only.
     * @param lastCommitted Action to get the latest committed row.
     * @return Future to resolved binary row.
     */
    private CompletableFuture<BinaryRow> resolveReadResult(
            ReadResult readResult,
            @Nullable UUID txId,
            @Nullable HybridTimestamp timestamp,
            Supplier<BinaryRow> lastCommitted
    ) {
        if (readResult == null) {
            return completedFuture(null);
        } else if (!readResult.isWriteIntent()) {
            return completedFuture(readResult.binaryRow());
        } else {
            // RW resolution.
            if (timestamp == null) {
                UUID retrievedResultTxId = readResult.transactionId();

                if (txId.equals(retrievedResultTxId)) {
                    // Same transaction - return retrieved value. It may be both writeIntent or regular value.
                    return completedFuture(readResult.binaryRow());
                }
            }

            return resolveWriteIntentAsync(readResult, timestamp, lastCommitted);
        }
    }

    /**
     * Resolves a read result to the matched row. If the result does not match any row, the method returns a future to {@code null}.
     *
     * @param readResult Read result.
     * @param timestamp Timestamp.
     * @param lastCommitted Action to get a last committed row.
     * @return Result future.
     */
    private CompletableFuture<BinaryRow> resolveWriteIntentAsync(
            ReadResult readResult,
            HybridTimestamp timestamp,
            Supplier<BinaryRow> lastCommitted
    ) {
        return inBusyLockAsync(busyLock, () ->
                resolveWriteIntentReadability(readResult, timestamp)
                        .thenApply(writeIntentReadable ->
                                inBusyLock(busyLock, () ->
                                        writeIntentReadable ? readResult.binaryRow() : lastCommitted.get()
                                )
                        )
        );
    }

    /**
     * Schedules an async cleanup action for the given write intent.
     *
     * @param txId Transaction id.
     * @param rowId Id of a row that we want to clean up.
     * @param meta Resolved transaction state.
     */
    private void scheduleTransactionRowAsyncCleanup(UUID txId, RowId rowId, TransactionMeta meta) {
        TxState txState = meta.txState();

        assert isFinalState(txState) : "Unexpected state [txId=" + txId + ", txState=" + txState + ']';

        HybridTimestamp commitTimestamp = meta.commitTimestamp();

        // Add the resolved row to the set of write intents the transaction created.
        // If the volatile state was lost on restart, we'll have a single item in that set,
        // otherwise the set already contains this value.
        storageUpdateHandler.handleWriteIntentRead(txId, rowId);

        // If the volatile state was lost and we no longer know which rows were affected by this transaction,
        // it is possible that two concurrent RO transactions start resolving write intents for different rows
        // but created by the same transaction.

        // Both normal cleanup and single row cleanup are using txsPendingRowIds map to store write intents.
        // So we don't need a separate method to handle single row case.
        txManager.executeCleanupAsync(() ->
                inBusyLock(busyLock, () -> storageUpdateHandler.handleTransactionCleanup(txId, txState == COMMITED, commitTimestamp))
        ).exceptionally(e -> {
            LOG.warn("Failed to complete transaction cleanup command [txId=" + txId + ']', e);

            return null;
        });
    }

    /**
     * Check whether we can read from the provided write intent.
     *
     * @param writeIntent Write intent to resolve.
     * @param timestamp Timestamp.
     * @return The future completes with {@code true} when the transaction is committed and commit time <= read time,
     *     {@code false} otherwise (whe the transaction is either in progress, or aborted, or committed and commit time > read time).
     */
    private CompletableFuture<Boolean> resolveWriteIntentReadability(ReadResult writeIntent, HybridTimestamp timestamp) {
        UUID txId = writeIntent.transactionId();

        return transactionStateResolver.resolveTxState(
                        txId,
                        new TablePartitionId(writeIntent.commitTableId(), writeIntent.commitPartitionId()),
                        timestamp)
                .thenApply(transactionMeta -> {
                    if (isFinalState(transactionMeta.txState())) {
                        scheduleTransactionRowAsyncCleanup(txId, writeIntent.rowId(), transactionMeta);
                    }

                    return canReadFromWriteIntent(txId, transactionMeta, timestamp);
                });
    }

    /**
     * Check whether we can read write intents created by this transaction.
     *
     * @param txId Transaction id.
     * @param txMeta Transaction metainfo.
     * @param timestamp Read timestamp.
     * @return {@code true} if we can read from entries created in this transaction
     *     (when the transaction was committed and commit time <= read time).
     */
    private static Boolean canReadFromWriteIntent(UUID txId, @Nullable TransactionMeta txMeta, @Nullable HybridTimestamp timestamp) {
        if (txMeta == null || txMeta.txState() == ABANDONED) {
            // TODO https://issues.apache.org/jira/browse/IGNITE-20427 make the null value returned from commit partition
            // TODO more determined
            throw new TransactionAbandonedException(txId, txMeta);
        }
        if (txMeta.txState() == COMMITED) {
            boolean readLatest = timestamp == null;

            return readLatest || txMeta.commitTimestamp().compareTo(timestamp) <= 0;
        }
        return false;
    }

    private CompletableFuture<Void> validateAtTimestamp(UUID txId) {
        HybridTimestamp operationTimestamp = hybridClock.now();

        return schemaSyncService.waitForMetadataCompleteness(operationTimestamp)
                .thenApply(unused -> {
                    failIfSchemaChangedSinceTxStart(txId, operationTimestamp);

                    return null;
                });
    }

    /**
     * Chooses operation timestamp, makes validations that require it and constructs an {@link UpdateCommand} object.
     *
     * @param request Request that is being processed.
     * @param rowUuid Row UUID.
     * @param row Row.
     * @param txCoordinatorId Transaction coordinator id.
     * @return Future that will complete with the constructed {@link UpdateCommand} object.
     */
    private CompletableFuture<UpdateCommand> validateAtTimestampAndBuildUpdateCommand(
            ReadWriteSingleRowReplicaRequest request,
            UUID rowUuid,
            @Nullable BinaryRow row,
            String txCoordinatorId
    ) {
        return validateAtTimestampAndBuildUpdateCommand(
                request.commitPartitionId().asTablePartitionId(),
                rowUuid,
                row,
                request.transactionId(),
                request.full(),
                txCoordinatorId
        );
    }

    /**
     * Chooses operation timestamp, makes validations that require it and constructs an {@link UpdateCommand} object.
     *
     * @param request Request that is being processed.
     * @param rowUuid Row UUID.
     * @param row Row.
     * @param txCoordinatorId Transaction coordinator id.
     * @return Future that will complete with the constructed {@link UpdateCommand} object.
     */
    private CompletableFuture<UpdateCommand> validateAtTimestampAndBuildUpdateCommand(
            ReadWriteSingleRowPkReplicaRequest request,
            UUID rowUuid,
            @Nullable BinaryRow row,
            String txCoordinatorId
    ) {
        return validateAtTimestampAndBuildUpdateCommand(
                request.commitPartitionId().asTablePartitionId(),
                rowUuid,
                row,
                request.transactionId(),
                request.full(),
                txCoordinatorId
        );
    }

    /**
     * Chooses operation timestamp, makes validations that require it and constructs an {@link UpdateCommand} object.
     *
     * @param tablePartId {@link TablePartitionId} object.
     * @param rowUuid Row UUID.
     * @param row Row.
     * @param txId Transaction ID.
     * @param full {@code True} if this is a full transaction.
     * @param txCoordinatorId Transaction coordinator id.
     * @return Future that will complete with the constructed {@link UpdateCommand} object.
     */
    private CompletableFuture<UpdateCommand> validateAtTimestampAndBuildUpdateCommand(
            TablePartitionId tablePartId,
            UUID rowUuid,
            @Nullable BinaryRow row,
            UUID txId,
            boolean full,
            String txCoordinatorId
    ) {
        HybridTimestamp operationTimestamp = hybridClock.now();

        return reliableCatalogVersionFor(operationTimestamp)
                .thenApply(catalogVersion -> {
                    failIfSchemaChangedSinceTxStart(txId, operationTimestamp);

                    return updateCommand(tablePartId, rowUuid, row, txId, full, txCoordinatorId, operationTimestamp, catalogVersion);
                });
    }

    private static UpdateCommand updateCommand(
            TablePartitionId tablePartId,
            UUID rowUuid,
            @Nullable BinaryRow row,
            UUID txId,
            boolean full,
            String txCoordinatorId,
            HybridTimestamp operationTimestamp,
            int catalogVersion
    ) {
        UpdateCommandBuilder bldr = MSG_FACTORY.updateCommand()
                .tablePartitionId(tablePartitionId(tablePartId))
                .rowUuid(rowUuid)
                .txId(txId)
                .full(full)
                .safeTimeLong(operationTimestamp.longValue())
                .txCoordinatorId(txCoordinatorId)
                .requiredCatalogVersion(catalogVersion);

        if (row != null) {
            BinaryRowMessage rowMessage = MSG_FACTORY.binaryRowMessage()
                    .binaryTuple(row.tupleSlice())
                    .schemaVersion(row.schemaVersion())
                    .build();

            bldr.rowMessage(rowMessage);
        }

        return bldr.build();
    }

    private void failIfSchemaChangedSinceTxStart(UUID txId, HybridTimestamp operationTimestamp) {
        schemaCompatValidator.failIfSchemaChangedAfterTxStart(txId, operationTimestamp, tableId());
    }

    private CompletableFuture<Integer> reliableCatalogVersionFor(HybridTimestamp ts) {
        return schemaSyncService.waitForMetadataCompleteness(ts)
                .thenApply(unused -> catalogService.activeCatalogVersion(ts.longValue()));
    }

    /**
     * Chooses operation timestamp, makes validations that require it and constructs an {@link UpdateCommand} object.
     *
     * @param request Request that is being processed.
     * @param rowsToUpdate All {@link BinaryRow}s represented as {@link ByteBuffer}s to be updated.
     * @param txCoordinatorId Transaction coordinator id.
     * @return Future that will complete with the constructed {@link UpdateAllCommand} object.
     */
    private CompletableFuture<UpdateAllCommand> validateAtTimestampAndBuildUpdateAllCommand(
            ReadWriteMultiRowReplicaRequest request,
            Map<UUID, BinaryRowMessage> rowsToUpdate,
            String txCoordinatorId
    ) {
        return validateAtTimestampAndBuildUpdateAllCommand(
                rowsToUpdate,
                request.commitPartitionId(),
                request.transactionId(),
                request.full(),
                txCoordinatorId
        );
    }

    /**
     * Chooses operation timestamp, makes validations that require it and constructs an {@link UpdateCommand} object.
     *
     * @param request Request that is being processed.
     * @param rowsToUpdate All {@link BinaryRow}s represented as {@link ByteBuffer}s to be updated.
     * @param txCoordinatorId Transaction coordinator id.
     * @return Future that will complete with the constructed {@link UpdateAllCommand} object.
     */
    private CompletableFuture<UpdateAllCommand> validateAtTimestampAndBuildUpdateAllCommand(
            ReadWriteMultiRowPkReplicaRequest request,
            Map<UUID, BinaryRowMessage> rowsToUpdate,
            String txCoordinatorId
    ) {
        return validateAtTimestampAndBuildUpdateAllCommand(
                rowsToUpdate,
                request.commitPartitionId(),
                request.transactionId(),
                request.full(),
                txCoordinatorId
        );
    }

    /**
     * Chooses operation timestamp, makes validations that require it and constructs an {@link UpdateCommand} object.
     *
     * @param rowsToUpdate All {@link BinaryRow}s represented as {@link ByteBuffer}s to be updated.
     * @param commitPartitionId Partition ID that these rows belong to.
     * @param transactionId Transaction ID.
     * @param full {@code true} if this is a single-command transaction.
     * @param txCoordinatorId Transaction coordinator id.
     * @return Future that will complete with the constructed {@link UpdateAllCommand} object.
     */
    private CompletableFuture<UpdateAllCommand> validateAtTimestampAndBuildUpdateAllCommand(
            Map<UUID, BinaryRowMessage> rowsToUpdate,
            TablePartitionIdMessage commitPartitionId,
            UUID transactionId,
            boolean full,
            String txCoordinatorId
    ) {
        HybridTimestamp operationTimestamp = hybridClock.now();

        return reliableCatalogVersionFor(operationTimestamp)
                .thenApply(catalogVersion -> {
                    failIfSchemaChangedSinceTxStart(transactionId, operationTimestamp);

                    return MSG_FACTORY.updateAllCommand()
                            .tablePartitionId(commitPartitionId)
                            .rowsToUpdate(rowsToUpdate)
                            .txId(transactionId)
                            .safeTimeLong(operationTimestamp.longValue())
                            .full(full)
                            .txCoordinatorId(txCoordinatorId)
                            .requiredCatalogVersion(catalogVersion)
                            .build();
                });
    }

    /**
     * Method to convert from {@link TablePartitionId} object to command-based {@link TablePartitionIdMessage} object.
     *
     * @param tablePartId {@link TablePartitionId} object to convert to {@link TablePartitionIdMessage}.
     * @return {@link TablePartitionIdMessage} object converted from argument.
     */
    public static TablePartitionIdMessage tablePartitionId(TablePartitionId tablePartId) {
        return MSG_FACTORY.tablePartitionIdMessage()
                .tableId(tablePartId.tableId())
                .partitionId(tablePartId.partitionId())
                .build();
    }

    /**
     * Class that stores a list of futures for operations that has happened in a specific transaction. Also, the class has a property
     * {@code state} that represents a transaction state.
     */
    private static class TxCleanupReadyFutureList {
        /**
         * Operation type is mapped operation futures.
         */
        final Map<RequestType, List<CompletableFuture<?>>> futures = new EnumMap<>(RequestType.class);

        /**
         * Transaction state. {@code TxState#ABORTED} and {@code TxState#COMMITED} match the final transaction states.
         */
        TxState state = PENDING;
    }

    @Override
    public void onBecomePrimary(ClusterNode clusterNode) {
        inBusyLockNoException(() -> {
            if (clusterNode.equals(localNode)) {
                if (primary) {
                    // Current replica has already become the primary, we do not need to do anything.
                    return;
                }

                primary = true;

                startBuildIndexes();
            } else {
                if (!primary) {
                    // Current replica was not the primary replica, we do not need to do anything.
                    return;
                }

                primary = false;

                stopBuildIndexes();
            }
        });
    }

    @Override
    public void onShutdown() {
        if (!stopGuard.compareAndSet(false, true)) {
            return;
        }

        busyLock.block();

        stopBuildIndexes();
    }

    private void registerIndexesListener() {
        // TODO: IGNITE-19498 Might need to listen to something else
        EventListener<CreateIndexEventParameters> createIndexListener = (parameters, exception) -> inBusyLockAsync(busyLock, () -> {
            assert exception == null : parameters;

            int tableId = parameters.indexDescriptor().tableId();

            if (tableId() == tableId) {
                CatalogTableDescriptor tableDescriptor = getTableDescriptor(tableId, parameters.catalogVersion());

                startBuildIndex(StorageIndexDescriptor.create(tableDescriptor, parameters.indexDescriptor()));
            }

            return completedFuture(false);
        });

        EventListener<DropIndexEventParameters> dropIndexListener = (parameters, exception) -> inBusyLockAsync(busyLock, () -> {
            assert exception == null : parameters;

            if (tableId() == parameters.tableId()) {
                indexBuilder.stopBuildIndex(tableId(), partId(), parameters.indexId());
            }

            return completedFuture(false);
        });

        boolean casResult = this.createIndexListener.compareAndSet(null, createIndexListener)
                && this.dropIndexListener.compareAndSet(null, dropIndexListener);

        assert casResult : replicationGroupId;

        catalogService.listen(INDEX_CREATE, createIndexListener);
        catalogService.listen(INDEX_DROP, dropIndexListener);
    }

    private void startBuildIndex(StorageIndexDescriptor indexDescriptor) {
        // TODO: IGNITE-19112 We only need to create the index storage once
        IndexStorage indexStorage = mvTableStorage.getOrCreateIndex(partId(), indexDescriptor);

        indexBuilder.startBuildIndex(tableId(), partId(), indexDescriptor.id(), indexStorage, mvDataStorage, localNode);
    }

    private int partId() {
        return replicationGroupId.partitionId();
    }

    private int tableId() {
        return replicationGroupId.tableId();
    }

    private boolean isLocalPeer(String nodeName) {
        return localNode.name().equals(nodeName);
    }

    private void inBusyLockNoException(Runnable runnable) {
        if (!busyLock.enterBusy()) {
            // This method does not throw a NodeStoppingException to avoid killing JRaft.
            // It's expected that the code will be rewritten together with index creation redesign.
            // TODO: https://issues.apache.org/jira/browse/IGNITE-20330
            return;
        }

        try {
            runnable.run();
        } finally {
            busyLock.leaveBusy();
        }
    }

    private void startBuildIndexes() {
        registerIndexesListener();

        // Let's try to build an index for the previously created indexes for the table.
        int catalogVersion = catalogService.latestCatalogVersion();

        for (CatalogIndexDescriptor indexDescriptor : catalogService.indexes(catalogVersion)) {
            if (indexDescriptor.tableId() != tableId()) {
                continue;
            }

            CatalogTableDescriptor tableDescriptor = getTableDescriptor(indexDescriptor.tableId(), catalogVersion);

            startBuildIndex(StorageIndexDescriptor.create(tableDescriptor, indexDescriptor));
        }
    }

    private void stopBuildIndexes() {
        EventListener<CreateIndexEventParameters> createIndexListener = this.createIndexListener.getAndSet(null);
        EventListener<DropIndexEventParameters> dropIndexListener = this.dropIndexListener.getAndSet(null);

        if (createIndexListener != null) {
            catalogService.removeListener(INDEX_CREATE, createIndexListener);
        }

        if (dropIndexListener != null) {
            catalogService.removeListener(INDEX_DROP, dropIndexListener);
        }

        indexBuilder.stopBuildingIndexes(tableId(), partId());
    }

    /**
     * Marks the transaction as finished in local tx state map.
     *
     * @param txId Transaction id.
     * @param txState Transaction state, must be either {@link TxState#COMMITED} or {@link TxState#ABORTED}.
     * @param commitTimestamp Commit timestamp.
     */
    private void markFinished(UUID txId, TxState txState, @Nullable HybridTimestamp commitTimestamp) {
        assert isFinalState(txState) : "Unexpected state [txId=" + txId + ", txState=" + txState + ']';

        txManager.updateTxMeta(txId, old -> old == null
                ? null
                : new TxStateMeta(txState, old.txCoordinatorId(), txState == COMMITED ? commitTimestamp : null));
    }

    // TODO: https://issues.apache.org/jira/browse/IGNITE-20124 tmp
    private static <T extends Comparable<T>> void updateTrackerIgnoringTrackerClosedException(
            PendingComparableValuesTracker<T, Void> tracker,
            T newValue
    ) {
        try {
            tracker.update(newValue, null);
        } catch (TrackerClosedException ignored) {
            // No-op.
        }
    }

    private CatalogTableDescriptor getTableDescriptor(int tableId, int catalogVersion) {
        CatalogTableDescriptor tableDescriptor = catalogService.table(tableId, catalogVersion);

        assert tableDescriptor != null : "tableId=" + tableId + ", catalogVersion=" + catalogVersion;

        return tableDescriptor;
    }

    private static BuildIndexCommand toBuildIndexCommand(BuildIndexReplicaRequest request) {
        return MSG_FACTORY.buildIndexCommand()
                .indexId(request.indexId())
                .rowIds(request.rowIds())
                .finish(request.finish())
                .build();
    }
}<|MERGE_RESOLUTION|>--- conflicted
+++ resolved
@@ -17,11 +17,7 @@
 
 package org.apache.ignite.internal.table.distributed.replicator;
 
-<<<<<<< HEAD
-import static it.unimi.dsi.fastutil.objects.ObjectSortedSets.EMPTY_SET;
 import static java.util.Collections.emptyList;
-=======
->>>>>>> e37ff700
 import static java.util.Objects.requireNonNull;
 import static java.util.concurrent.CompletableFuture.allOf;
 import static java.util.concurrent.CompletableFuture.completedFuture;
@@ -77,10 +73,6 @@
 import org.apache.ignite.internal.event.EventListener;
 import org.apache.ignite.internal.hlc.HybridClock;
 import org.apache.ignite.internal.hlc.HybridTimestamp;
-<<<<<<< HEAD
-import org.apache.ignite.internal.logger.IgniteLogger;
-import org.apache.ignite.internal.logger.Loggers;
-=======
 import org.apache.ignite.internal.lang.IgniteBiTuple;
 import org.apache.ignite.internal.lang.IgniteInternalException;
 import org.apache.ignite.internal.lang.IgniteUuid;
@@ -88,7 +80,6 @@
 import org.apache.ignite.internal.logger.Loggers;
 import org.apache.ignite.internal.placementdriver.PlacementDriver;
 import org.apache.ignite.internal.placementdriver.event.PrimaryReplicaEvent;
->>>>>>> e37ff700
 import org.apache.ignite.internal.raft.Command;
 import org.apache.ignite.internal.raft.service.RaftGroupService;
 import org.apache.ignite.internal.replicator.ReplicaResult;
@@ -175,12 +166,8 @@
 
 /** Partition replication listener. */
 public class PartitionReplicaListener implements ReplicaListener {
-<<<<<<< HEAD
-    private static final IgniteLogger LOGGER = Loggers.forClass(PartitionReplicaListener.class);
-=======
     /** Logger. */
     private static final IgniteLogger LOG = Loggers.forClass(PartitionReplicaListener.class);
->>>>>>> e37ff700
 
     /** Factory to create RAFT command messages. */
     private static final TableMessagesFactory MSG_FACTORY = new TableMessagesFactory();
@@ -376,27 +363,19 @@
     }
 
     @Override
-<<<<<<< HEAD
-    public CompletableFuture<ReplicaResult> invoke(ReplicaRequest request) {
-        if (request instanceof TxStateReplicaRequest) {
-            return processTxStateReplicaRequest((TxStateReplicaRequest) request).thenApply(res -> new ReplicaResult(res, null));
-        }
-
-        return ensureReplicaIsPrimary(request).thenCompose(isPrimary -> processRequest(request, isPrimary).thenApply(res -> {
+    public CompletableFuture<ReplicaResult> invoke(ReplicaRequest request, String senderId) {
+        if (request instanceof TxStateCommitPartitionRequest) {
+            return processTxStateCommitPartitionRequest((TxStateCommitPartitionRequest) request).thenApply(
+                    res -> new ReplicaResult(res, null));
+        }
+
+        return ensureReplicaIsPrimary(request).thenCompose(isPrimary -> processRequest(request, isPrimary, senderId)).thenApply(res -> {
             if (res instanceof ReplicaResult) {
                 return (ReplicaResult) res;
             } else {
                 return new ReplicaResult(res, null);
             }
-        }));
-=======
-    public CompletableFuture<?> invoke(ReplicaRequest request, String senderId) {
-        if (request instanceof TxStateCommitPartitionRequest) {
-            return processTxStateCommitPartitionRequest((TxStateCommitPartitionRequest) request);
-        }
-
-        return ensureReplicaIsPrimary(request).thenCompose(isPrimary -> processRequest(request, isPrimary, senderId));
->>>>>>> e37ff700
+        });
     }
 
     private CompletableFuture<?> processRequest(ReplicaRequest request, @Nullable Boolean isPrimary, String senderId) {
@@ -604,13 +583,8 @@
      */
     private CompletableFuture<List<BinaryRow>> retrieveExactEntriesUntilCursorEmpty(UUID txId, IgniteUuid cursorId, int count) {
         return retrieveExactEntriesUntilCursorEmpty(txId, null, cursorId, count).thenCompose(rows -> {
-<<<<<<< HEAD
-            if (CollectionUtils.nullOrEmpty(rows)) {
+            if (nullOrEmpty(rows)) {
                 return completedFuture(emptyList());
-=======
-            if (nullOrEmpty(rows)) {
-                return completedFuture(Collections.emptyList());
->>>>>>> e37ff700
             }
 
             CompletableFuture<?>[] futs = new CompletableFuture[rows.size()];
@@ -1505,21 +1479,12 @@
 
         var cleanupReadyFut = new CompletableFuture<Void>();
 
-<<<<<<< HEAD
         txCleanupReadyFutures.compute(txId, (id, txOps) -> {
             if (txOps == null) {
                 txOps = new TxCleanupReadyFutureList();
             }
-=======
-                if (isFinalState(txOps.state)) {
-                    fut.completeExceptionally(
-                            new TransactionException(TX_FAILED_READ_WRITE_OPERATION_ERR, "Transaction is already finished."));
-                } else {
-                    txOps.futures.computeIfAbsent(cmdType, type -> new ArrayList<>()).add(fut);
-                }
->>>>>>> e37ff700
-
-            if (txOps.state == TxState.ABORTED || txOps.state == TxState.COMMITED) {
+
+            if (isFinalState(txOps.state)) {
                 cleanupReadyFut.completeExceptionally(new Exception());
             } else {
                 txOps.futures.computeIfAbsent(cmdType, type -> new ArrayList<>()).add(cleanupReadyFut);
@@ -1679,11 +1644,7 @@
      * @param txCoordinatorId Transaction coordinator id.
      * @return Listener response.
      */
-<<<<<<< HEAD
-    private CompletableFuture<ReplicaResult> processMultiEntryAction(ReadWriteMultiRowReplicaRequest request) {
-=======
-    private CompletableFuture<?> processMultiEntryAction(ReadWriteMultiRowReplicaRequest request, String txCoordinatorId) {
->>>>>>> e37ff700
+    private CompletableFuture<ReplicaResult> processMultiEntryAction(ReadWriteMultiRowReplicaRequest request, String txCoordinatorId) {
         UUID txId = request.transactionId();
         TablePartitionId committedPartitionId = request.commitPartitionId().asTablePartitionId();
         List<BinaryRow> searchRows = request.binaryRows();
@@ -1691,41 +1652,8 @@
         assert committedPartitionId != null : "Commit partition is null [type=" + request.requestType() + ']';
 
         switch (request.requestType()) {
-<<<<<<< HEAD
-            case RW_GET_ALL: {
-                CompletableFuture<BinaryRow>[] rowFuts = new CompletableFuture[request.binaryRows().size()];
-
-                int i = 0;
-
-                // TODO sort keys ?
-                for (BinaryRow searchRow : request.binaryRows()) {
-                    rowFuts[i++] = resolveRowByPk(binaryTuple(searchRow), txId, (rowId, row) -> {
-                        if (rowId == null) {
-                            return completedFuture(null);
-                        }
-
-                        return takeLocksForGet(rowId, txId)
-                                .thenApply(ignored -> row);
-                    });
-                }
-
-                return allOf(rowFuts)
-                        .thenCompose(ignored -> {
-                            var result = new ArrayList<BinaryRow>(request.binaryRows().size());
-
-                            for (int idx = 0; idx < request.binaryRows().size(); idx++) {
-                                result.add(rowFuts[idx].join());
-                            }
-
-                            return completedFuture(new ReplicaResult(result, null));
-                        });
-            }
-            case RW_DELETE_ALL: {
-                CompletableFuture<RowId>[] rowIdLockFuts = new CompletableFuture[request.binaryRows().size()];
-=======
             case RW_DELETE_EXACT_ALL: {
                 CompletableFuture<RowId>[] deleteExactLockFuts = new CompletableFuture[searchRows.size()];
->>>>>>> e37ff700
 
                 for (int i = 0; i < searchRows.size(); i++) {
                     BinaryRow searchRow = searchRows.get(i);
@@ -1757,59 +1685,11 @@
                         return completedFuture(new ReplicaResult(result, null));
                     }
 
-<<<<<<< HEAD
-                    return updateAllCommand(request, rowIdsToDelete)
+                    return validateAtTimestampAndBuildUpdateAllCommand(request, rowIdsToDelete, txCoordinatorId)
                             .thenCompose(cmd -> applyUpdateAllCommand(cmd, request.skipDelayedAck()))
-                            .thenApply(res -> new ReplicaResult(result, res));
+                            .thenApply(ignored -> new ReplicaResult(result, null));
                 });
             }
-            case RW_DELETE_EXACT_ALL: {
-                CompletableFuture<RowId>[] deleteExactLockFuts = new CompletableFuture[request.binaryRows().size()];
-
-                int i = 0;
-
-                for (BinaryRow searchRow : request.binaryRows()) {
-                    deleteExactLockFuts[i++] = resolveRowByPk(extractPk(searchRow), txId, (rowId, row) -> {
-                        if (rowId == null) {
-                            return completedFuture(null);
-                        }
-
-                        return takeLocksForDeleteExact(searchRow, rowId, row, txId);
-                    });
-                }
-
-                return allOf(deleteExactLockFuts).thenCompose(ignore -> {
-                    Map<UUID, BinaryRowMessage> rowIdsToDelete = new HashMap<>();
-                    Collection<BinaryRow> result = new ArrayList<>();
-
-                    int futNum = 0;
-
-                    for (BinaryRow row : request.binaryRows()) {
-                        RowId lockedRowId = deleteExactLockFuts[futNum++].join();
-
-                        if (lockedRowId != null) {
-                            rowIdsToDelete.put(lockedRowId.uuid(), null);
-                        } else {
-                            result.add(row);
-                        }
-                    }
-
-                    if (rowIdsToDelete.isEmpty()) {
-                        return completedFuture(new ReplicaResult(result, null));
-                    }
-
-                    return updateAllCommand(request, rowIdsToDelete)
-                            .thenCompose(cmd -> applyUpdateAllCommand(cmd, request.skipDelayedAck()))
-                            .thenApply(res -> new ReplicaResult(result, res));
-                });
-            }
-=======
-                    return validateAtTimestampAndBuildUpdateAllCommand(request, rowIdsToDelete, txCoordinatorId)
-                            .thenCompose(this::applyUpdateAllCommand)
-                            .thenApply(ignored -> result);
-                });
-            }
->>>>>>> e37ff700
             case RW_INSERT_ALL: {
                 List<BinaryTuple> pks = new ArrayList<>(searchRows.size());
 
@@ -1840,8 +1720,7 @@
                     }
 
                     if (rowsToInsert.isEmpty()) {
-                        return completedFuture(
-                                new ReplicaResult(result, null));
+                        return completedFuture(new ReplicaResult(result, null));
                     }
 
                     CompletableFuture<IgniteBiTuple<RowId, Collection<Lock>>>[] insertLockFuts = new CompletableFuture[rowsToInsert.size()];
@@ -1862,15 +1741,9 @@
                             ));
 
                     return allOf(insertLockFuts)
-<<<<<<< HEAD
-                            .thenCompose(ignored -> updateAllCommand(request, convertedMap))
+                            .thenCompose(ignored -> validateAtTimestampAndBuildUpdateAllCommand(request, convertedMap, txCoordinatorId))
                             .thenCompose(cmd -> applyUpdateAllCommand(cmd, request.skipDelayedAck()))
                             .thenApply(res -> {
-=======
-                            .thenCompose(ignored -> validateAtTimestampAndBuildUpdateAllCommand(request, convertedMap, txCoordinatorId))
-                            .thenCompose(this::applyUpdateAllCommand)
-                            .thenApply(ignored -> {
->>>>>>> e37ff700
                                 // Release short term locks.
                                 for (CompletableFuture<IgniteBiTuple<RowId, Collection<Lock>>> insertLockFut : insertLockFuts) {
                                     insertLockFut.join().get2()
@@ -1912,25 +1785,16 @@
                         return completedFuture(new ReplicaResult(null, null));
                     }
 
-<<<<<<< HEAD
-                    return updateAllCommand(request, rowsToUpdate)
+                    return validateAtTimestampAndBuildUpdateAllCommand(request, rowsToUpdate, txCoordinatorId)
                             .thenCompose(cmd -> applyUpdateAllCommand(cmd, request.skipDelayedAck()))
                             .thenApply(res -> {
-=======
-                    return validateAtTimestampAndBuildUpdateAllCommand(request, rowsToUpdate, txCoordinatorId)
-                            .thenCompose(this::applyUpdateAllCommand)
-                            .thenRun(() -> {
->>>>>>> e37ff700
                                 // Release short term locks.
                                 for (CompletableFuture<IgniteBiTuple<RowId, Collection<Lock>>> rowIdFut : rowIdFuts) {
                                     rowIdFut.join().get2()
                                             .forEach(lock -> lockManager.release(lock.txId(), lock.lockKey(), lock.lockMode()));
                                 }
-<<<<<<< HEAD
 
                                 return new ReplicaResult(null, res);
-=======
->>>>>>> e37ff700
                             });
                 });
             }
@@ -1940,6 +1804,7 @@
             }
         }
     }
+
 
     /**
      * Precesses multi request.
@@ -1984,7 +1849,7 @@
                             }
 
                             return validateAtTimestamp(txId)
-                                    .thenApply(unused -> result);
+                                    .thenApply(unused -> new ReplicaResult(result, null));
                         });
             }
             case RW_DELETE_ALL: {
@@ -2017,12 +1882,12 @@
                     }
 
                     if (rowIdsToDelete.isEmpty()) {
-                        return completedFuture(result);
+                        return completedFuture(new ReplicaResult(result, null));
                     }
 
                     return validateAtTimestampAndBuildUpdateAllCommand(request, rowIdsToDelete, txCoordinatorId)
-                            .thenCompose(this::applyUpdateAllCommand)
-                            .thenApply(ignored -> result);
+                            .thenCompose(cmd -> applyUpdateAllCommand(cmd, request.skipDelayedAck()))
+                            .thenApply(res -> new ReplicaResult(result, res));
                 });
             }
             default: {
@@ -2091,7 +1956,11 @@
                     true,
                     null,
                     null);
-<<<<<<< HEAD
+
+            // TODO: https://issues.apache.org/jira/browse/IGNITE-20124 tmp
+            synchronized (safeTime) {
+                updateTrackerIgnoringTrackerClosedException(safeTime, cmd.safeTime());
+            }
 
             return completedFuture(fut);
         } else {
@@ -2100,45 +1969,24 @@
                 assert res == null : "Replication result is lost";
 
                 // Try to avoid double write if an entry is already replicated.
-                if (cmd.safeTime().compareTo(safeTime.current()) > 0) {
-=======
-
-            // TODO: https://issues.apache.org/jira/browse/IGNITE-20124 tmp
-            synchronized (safeTime) {
-                updateTrackerIgnoringTrackerClosedException(safeTime, cmd.safeTime());
-            }
-        }
-
-        return applyCmdWithExceptionHandling(cmd).thenApply(res -> {
-            // Try to avoid double write if an entry is already replicated.
-            // TODO: https://issues.apache.org/jira/browse/IGNITE-20124 tmp
-            synchronized (safeTime) {
-                if (cmd.full() && cmd.safeTime().compareTo(safeTime.current()) > 0) {
->>>>>>> e37ff700
-                    storageUpdateHandler.handleUpdate(
-                            cmd.txId(),
-                            cmd.rowUuid(),
-                            cmd.tablePartitionId().asTablePartitionId(),
-                            cmd.row(),
-<<<<<<< HEAD
-                            null,
-                            cmd.safeTime());
+                synchronized (safeTime) {
+                    if (cmd.safeTime().compareTo(safeTime.current()) > 0) {
+                        storageUpdateHandler.handleUpdate(
+                                cmd.txId(),
+                                cmd.rowUuid(),
+                                cmd.tablePartitionId().asTablePartitionId(),
+                                cmd.row(),
+                                false,
+                                null,
+                                cmd.safeTime());
+
+                        updateTrackerIgnoringTrackerClosedException(safeTime, cmd.safeTime());
+                    }
                 }
 
                 return null;
             });
         }
-=======
-                            false,
-                            null,
-                            cmd.safeTime());
-
-                    updateTrackerIgnoringTrackerClosedException(safeTime, cmd.safeTime());
-                }
-            }
-            return res;
-        });
->>>>>>> e37ff700
     }
 
     /**
@@ -2149,22 +1997,19 @@
      */
     private CompletableFuture<CompletableFuture<?>> applyUpdateAllCommand(UpdateAllCommand cmd, boolean skipDelayedAck) {
         if (!cmd.full()) {
-<<<<<<< HEAD
             if (skipDelayedAck) {
                 storageUpdateHandler.handleUpdateAll(
                         cmd.txId(),
                         cmd.rowsToUpdate(),
                         cmd.tablePartitionId().asTablePartitionId(),
-                        rowIds -> txsPendingRowIds.compute(cmd.txId(), (k, v) -> {
-                            if (v == null) {
-                                v = new TreeSet<>();
-                            }
-
-                            v.addAll(rowIds);
-
-                            return v;
-                        }),
+                        true,
+                        null,
                         null);
+
+                // TODO: https://issues.apache.org/jira/browse/IGNITE-20124 tmp
+                synchronized (safeTime) {
+                    updateTrackerIgnoringTrackerClosedException(safeTime, cmd.safeTime());
+                }
 
                 return applyCmdWithExceptionHandling(cmd).thenApply(res -> null);
             } else {
@@ -2177,64 +2022,37 @@
                     return cmd.txId();
                 });
 
-                storageUpdateHandler.handleUpdateAll(
-                        cmd.txId(),
-                        cmd.rowsToUpdate(),
-                        cmd.tablePartitionId().asTablePartitionId(),
-                        rowIds -> txsPendingRowIds.compute(cmd.txId(), (k, v) -> {
-                            if (v == null) {
-                                v = new TreeSet<>();
-                            }
-
-                            v.addAll(rowIds);
-
-                            return v;
-                        }),
-                        null);
-
-                return completedFuture(fut);
-=======
-            storageUpdateHandler.handleUpdateAll(
-                    cmd.txId(),
-                    cmd.rowsToUpdate(),
-                    cmd.tablePartitionId().asTablePartitionId(),
-                    true,
-                    null,
-                    null);
-
-            // TODO: https://issues.apache.org/jira/browse/IGNITE-20124 tmp
-            synchronized (safeTime) {
-                updateTrackerIgnoringTrackerClosedException(safeTime, cmd.safeTime());
-            }
-        }
-
-        return applyCmdWithExceptionHandling(cmd).thenApply(res -> {
-            // TODO: https://issues.apache.org/jira/browse/IGNITE-20124 tmp
-            synchronized (safeTime) {
-                if (cmd.full() && cmd.safeTime().compareTo(safeTime.current()) > 0) {
+                // TODO: https://issues.apache.org/jira/browse/IGNITE-20124 tmp
+                synchronized (safeTime) {
                     storageUpdateHandler.handleUpdateAll(
                             cmd.txId(),
                             cmd.rowsToUpdate(),
                             cmd.tablePartitionId().asTablePartitionId(),
-                            false,
+                            true,
                             null,
-                            cmd.safeTime());
+                            null);
 
                     updateTrackerIgnoringTrackerClosedException(safeTime, cmd.safeTime());
                 }
->>>>>>> e37ff700
+
+                return completedFuture(fut);
             }
         } else {
             return applyCmdWithExceptionHandling(cmd).thenApply(res -> {
                 assert res == null : "Replication result is lost";
 
-                if (cmd.safeTime().compareTo(safeTime.current()) > 0) {
-                    storageUpdateHandler.handleUpdateAll(
-                            cmd.txId(),
-                            cmd.rowsToUpdate(),
-                            cmd.tablePartitionId().asTablePartitionId(),
-                            null,
-                            cmd.safeTime());
+                synchronized (safeTime) {
+                    if (cmd.safeTime().compareTo(safeTime.current()) > 0) {
+                        storageUpdateHandler.handleUpdateAll(
+                                cmd.txId(),
+                                cmd.rowsToUpdate(),
+                                cmd.tablePartitionId().asTablePartitionId(),
+                                false,
+                                null,
+                                cmd.safeTime());
+
+                        updateTrackerIgnoringTrackerClosedException(safeTime, cmd.safeTime());
+                    }
                 }
 
                 return null;
@@ -2249,11 +2067,7 @@
      * @param txCoordinatorId Transaction coordinator id.
      * @return Listener response.
      */
-<<<<<<< HEAD
-    private CompletableFuture<ReplicaResult> processSingleEntryAction(ReadWriteSingleRowReplicaRequest request) {
-=======
-    private CompletableFuture<?> processSingleEntryAction(ReadWriteSingleRowReplicaRequest request, String txCoordinatorId) {
->>>>>>> e37ff700
+    private CompletableFuture<ReplicaResult> processSingleEntryAction(ReadWriteSingleRowReplicaRequest request, String txCoordinatorId) {
         UUID txId = request.transactionId();
         BinaryRow searchRow = request.binaryRow();
         TablePartitionId commitPartitionId = request.commitPartitionId().asTablePartitionId();
@@ -2261,43 +2075,6 @@
         assert commitPartitionId != null : "Commit partition is null [type=" + request.requestType() + ']';
 
         switch (request.requestType()) {
-<<<<<<< HEAD
-            case RW_GET: {
-                return resolveRowByPk(binaryTuple(searchRow), txId, (rowId, row) -> {
-                    if (rowId == null) {
-                        return completedFuture(null);
-                    }
-
-                    return takeLocksForGet(rowId, txId)
-                            .thenApply(ignored -> new ReplicaResult(row, null));
-                });
-            }
-            case RW_DELETE: {
-                return resolveRowByPk(binaryTuple(searchRow), txId, (rowId, row) -> {
-                    if (rowId == null) {
-                        return completedFuture(new ReplicaResult(false, null));
-                    }
-
-                    return takeLocksForDelete(row, rowId, txId)
-                            .thenCompose(ignored -> updateCommand(request, rowId.uuid(), null))
-                            .thenCompose(this::applyUpdateCommand)
-                            .thenApply(res -> new ReplicaResult(true, res));
-                });
-            }
-            case RW_GET_AND_DELETE: {
-                return resolveRowByPk(binaryTuple(searchRow), txId, (rowId, row) -> {
-                    if (rowId == null) {
-                        return completedFuture(new ReplicaResult(null, null));
-                    }
-
-                    return takeLocksForDelete(row, rowId, txId)
-                            .thenCompose(ignored -> updateCommand(request, rowId.uuid(), null))
-                            .thenCompose(this::applyUpdateCommand)
-                            .thenApply(res -> new ReplicaResult(row, res));
-                });
-            }
-=======
->>>>>>> e37ff700
             case RW_DELETE_EXACT: {
                 return resolveRowByPk(extractPk(searchRow), txId, (rowId, row) -> {
                     if (rowId == null) {
@@ -2312,11 +2089,7 @@
 
                                 return validateAtTimestampAndBuildUpdateCommand(request, validatedRowId.uuid(), null, txCoordinatorId)
                                         .thenCompose(this::applyUpdateCommand)
-<<<<<<< HEAD
                                         .thenApply(res -> new ReplicaResult(true, res));
-=======
-                                        .thenApply(ignored -> (Boolean) true);
->>>>>>> e37ff700
                             });
                 });
             }
@@ -2330,10 +2103,9 @@
 
                     return takeLocksForInsert(searchRow, rowId0, txId)
                             .thenCompose(rowIdLock -> validateAtTimestampAndBuildUpdateCommand(request, rowId0.uuid(), searchRow,
-                                        txCoordinatorId
-                                    )
+                                    txCoordinatorId
+                            )
                                     .thenCompose(this::applyUpdateCommand)
-<<<<<<< HEAD
                                     .thenApply(res -> new IgniteBiTuple<>(res, rowIdLock)))
                             .thenApply(tuple -> {
                                 // Release short term locks.
@@ -2341,14 +2113,6 @@
 
                                 return new ReplicaResult(true, tuple.get1());
                             });
-=======
-                                    .thenApply(v -> {
-                                        // Release short term locks.
-                                        rowIdLock.get2().forEach(lock -> lockManager.release(lock.txId(), lock.lockKey(), lock.lockMode()));
-
-                                        return (Boolean) true;
-                                    }));
->>>>>>> e37ff700
                 });
             }
             case RW_UPSERT: {
@@ -2363,10 +2127,9 @@
 
                     return lockFut
                             .thenCompose(rowIdLock -> validateAtTimestampAndBuildUpdateCommand(request, rowId0.uuid(), searchRow,
-                                        txCoordinatorId
-                                    )
+                                    txCoordinatorId
+                            )
                                     .thenCompose(this::applyUpdateCommand)
-<<<<<<< HEAD
                                     .thenApply(res -> new IgniteBiTuple<>(res, rowIdLock)))
                             .thenApply(tuple -> {
                                 // Release short term locks.
@@ -2374,15 +2137,6 @@
 
                                 return new ReplicaResult(null, tuple.get1());
                             });
-=======
-                                    .thenApply(ignored -> rowIdLock))
-                                    .thenApply(rowIdLock -> {
-                                        // Release short term locks.
-                                        rowIdLock.get2().forEach(lock -> lockManager.release(lock.txId(), lock.lockKey(), lock.lockMode()));
-
-                                        return null;
-                                    });
->>>>>>> e37ff700
                 });
             }
             case RW_GET_AND_UPSERT: {
@@ -2397,10 +2151,9 @@
 
                     return lockFut
                             .thenCompose(rowIdLock -> validateAtTimestampAndBuildUpdateCommand(request, rowId0.uuid(), searchRow,
-                                        txCoordinatorId
-                                    )
+                                    txCoordinatorId
+                            )
                                     .thenCompose(this::applyUpdateCommand)
-<<<<<<< HEAD
                                     .thenApply(res -> new IgniteBiTuple<>(res, rowIdLock)))
                             .thenApply(tuple -> {
                                 // Release short term locks.
@@ -2408,14 +2161,6 @@
 
                                 return new ReplicaResult(row, tuple.get1());
                             });
-=======
-                                    .thenApply(v -> {
-                                        // Release short term locks.
-                                        rowIdLock.get2().forEach(lock -> lockManager.release(lock.txId(), lock.lockKey(), lock.lockMode()));
-
-                                        return row;
-                                    }));
->>>>>>> e37ff700
                 });
             }
             case RW_GET_AND_REPLACE: {
@@ -2426,10 +2171,9 @@
 
                     return takeLocksForUpdate(searchRow, rowId, txId)
                             .thenCompose(rowIdLock -> validateAtTimestampAndBuildUpdateCommand(request, rowId.uuid(), searchRow,
-                                        txCoordinatorId
-                                    )
+                                    txCoordinatorId
+                            )
                                     .thenCompose(this::applyUpdateCommand)
-<<<<<<< HEAD
                                     .thenApply(res -> new IgniteBiTuple<>(res, rowIdLock)))
                             .thenApply(tuple -> {
                                 // Release short term locks.
@@ -2437,14 +2181,6 @@
 
                                 return new ReplicaResult(row, tuple.get1());
                             });
-=======
-                                    .thenApply(v -> {
-                                        // Release short term locks.
-                                        rowIdLock.get2().forEach(lock -> lockManager.release(lock.txId(), lock.lockKey(), lock.lockMode()));
-
-                                        return row;
-                                    }));
->>>>>>> e37ff700
                 });
             }
             case RW_REPLACE_IF_EXIST: {
@@ -2454,8 +2190,9 @@
                     }
 
                     return takeLocksForUpdate(searchRow, rowId, txId)
-<<<<<<< HEAD
-                            .thenCompose(rowIdLock -> updateCommand(request, rowId.uuid(), searchRow)
+                            .thenCompose(rowIdLock -> validateAtTimestampAndBuildUpdateCommand(request, rowId.uuid(), searchRow,
+                                    txCoordinatorId
+                            )
                                     .thenCompose(this::applyUpdateCommand)
                                     .thenApply(res -> new IgniteBiTuple<>(res, rowIdLock)))
                             .thenApply(tuple -> {
@@ -2464,18 +2201,6 @@
 
                                 return new ReplicaResult(true, tuple.get1());
                             });
-=======
-                            .thenCompose(rowIdLock -> validateAtTimestampAndBuildUpdateCommand(request, rowId.uuid(), searchRow,
-                                        txCoordinatorId
-                                    )
-                                    .thenCompose(this::applyUpdateCommand)
-                                    .thenApply(v -> {
-                                        // Release short term locks.
-                                        rowIdLock.get2().forEach(lock -> lockManager.release(lock.txId(), lock.lockKey(), lock.lockMode()));
-
-                                        return (Boolean) true;
-                                    }));
->>>>>>> e37ff700
                 });
             }
             default: {
@@ -2492,7 +2217,7 @@
      * @param txCoordinatorId Transaction coordinator id.
      * @return Listener response.
      */
-    private CompletableFuture<?> processSingleEntryAction(ReadWriteSingleRowPkReplicaRequest request, String txCoordinatorId) {
+    private CompletableFuture<ReplicaResult> processSingleEntryAction(ReadWriteSingleRowPkReplicaRequest request, String txCoordinatorId) {
         UUID txId = request.transactionId();
         BinaryTuple primaryKey = resolvePk(request.primaryKey());
         TablePartitionId commitPartitionId = request.commitPartitionId().asTablePartitionId();
@@ -2509,19 +2234,19 @@
 
                     return takeLocksForGet(rowId, txId)
                             .thenCompose(ignored -> validateAtTimestamp(txId))
-                            .thenApply(ignored -> row);
+                            .thenApply(ignored -> new ReplicaResult(row, null));
                 });
             }
             case RW_DELETE: {
                 return resolveRowByPk(primaryKey, txId, (rowId, row) -> {
                     if (rowId == null) {
-                        return completedFuture(false);
+                        return completedFuture(new ReplicaResult(false, null));
                     }
 
                     return takeLocksForDelete(row, rowId, txId)
                             .thenCompose(rowLock -> validateAtTimestampAndBuildUpdateCommand(request, rowId.uuid(), null, txCoordinatorId))
                             .thenCompose(this::applyUpdateCommand)
-                            .thenApply(ignored -> (Boolean) true);
+                            .thenApply(res -> new ReplicaResult(true, res));
                 });
             }
             case RW_GET_AND_DELETE: {
@@ -2533,7 +2258,7 @@
                     return takeLocksForDelete(row, rowId, txId)
                             .thenCompose(ignored -> validateAtTimestampAndBuildUpdateCommand(request, rowId.uuid(), null, txCoordinatorId))
                             .thenCompose(this::applyUpdateCommand)
-                            .thenApply(ignored -> row);
+                            .thenApply(res -> new ReplicaResult(row, res));
                 });
             }
             default: {
@@ -2689,14 +2414,10 @@
      * @param txCoordinatorId Transaction coordinator id.
      * @return Listener response.
      */
-<<<<<<< HEAD
-    private CompletableFuture<ReplicaResult> processTwoEntriesAction(ReadWriteSwapRowReplicaRequest request) {
-=======
-    private CompletableFuture<Boolean> processTwoEntriesAction(
+    private CompletableFuture<ReplicaResult> processTwoEntriesAction(
             ReadWriteSwapRowReplicaRequest request,
             String txCoordinatorId
     ) {
->>>>>>> e37ff700
         BinaryRow newRow = request.binaryRow();
         BinaryRow expectedRow = request.oldBinaryRow();
         TablePartitionIdMessage commitPartitionId = request.commitPartitionId();
@@ -2708,7 +2429,7 @@
         if (request.requestType() == RequestType.RW_REPLACE) {
             return resolveRowByPk(extractPk(newRow), txId, (rowId, row) -> {
                 if (rowId == null) {
-                    return completedFuture(new ReplicaResult(false, request.full() ? null : completedFuture(null)));
+                    return completedFuture(new ReplicaResult(false, null));
                 }
 
                 return takeLocksForReplace(expectedRow, row, newRow, rowId, txId)
@@ -2717,13 +2438,9 @@
                                 return completedFuture(new ReplicaResult(false, null));
                             }
 
-<<<<<<< HEAD
-                            return updateCommand(commitPartitionId, rowIdLock.get1().uuid(), newRow, txId, request.full())
-=======
                             return validateAtTimestampAndBuildUpdateCommand(commitPartitionId.asTablePartitionId(),
-                                        validatedRowId.get1().uuid(), newRow, txId, request.full(), txCoordinatorId
-                                    )
->>>>>>> e37ff700
+                                    rowIdLock.get1().uuid(), newRow, txId, request.full(), txCoordinatorId
+                            )
                                     .thenCompose(this::applyUpdateCommand)
                                     .thenApply(res -> new IgniteBiTuple<>(res, rowIdLock))
                                     .thenApply(tuple -> {
@@ -2731,11 +2448,7 @@
                                         tuple.get2().get2()
                                                 .forEach(lock -> lockManager.release(lock.txId(), lock.lockKey(), lock.lockMode()));
 
-<<<<<<< HEAD
                                         return new ReplicaResult(true, tuple.get1());
-=======
-                                        return (Boolean) true;
->>>>>>> e37ff700
                                     });
                         });
             });
@@ -2933,8 +2646,8 @@
      *
      * @param writeIntent Write intent to resolve.
      * @param timestamp Timestamp.
-     * @return The future completes with {@code true} when the transaction is committed and commit time <= read time,
-     *     {@code false} otherwise (whe the transaction is either in progress, or aborted, or committed and commit time > read time).
+     * @return The future completes with {@code true} when the transaction is committed and commit time <= read time, {@code false}
+     *         otherwise (whe the transaction is either in progress, or aborted, or committed and commit time > read time).
      */
     private CompletableFuture<Boolean> resolveWriteIntentReadability(ReadResult writeIntent, HybridTimestamp timestamp) {
         UUID txId = writeIntent.transactionId();
@@ -2958,8 +2671,8 @@
      * @param txId Transaction id.
      * @param txMeta Transaction metainfo.
      * @param timestamp Read timestamp.
-     * @return {@code true} if we can read from entries created in this transaction
-     *     (when the transaction was committed and commit time <= read time).
+     * @return {@code true} if we can read from entries created in this transaction (when the transaction was committed and commit time <=
+     *         read time).
      */
     private static Boolean canReadFromWriteIntent(UUID txId, @Nullable TransactionMeta txMeta, @Nullable HybridTimestamp timestamp) {
         if (txMeta == null || txMeta.txState() == ABANDONED) {
