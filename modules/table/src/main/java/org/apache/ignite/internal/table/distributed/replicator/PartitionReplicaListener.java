/*
 * Licensed to the Apache Software Foundation (ASF) under one or more
 * contributor license agreements. See the NOTICE file distributed with
 * this work for additional information regarding copyright ownership.
 * The ASF licenses this file to You under the Apache License, Version 2.0
 * (the "License"); you may not use this file except in compliance with
 * the License. You may obtain a copy of the License at
 *
 *      http://www.apache.org/licenses/LICENSE-2.0
 *
 * Unless required by applicable law or agreed to in writing, software
 * distributed under the License is distributed on an "AS IS" BASIS,
 * WITHOUT WARRANTIES OR CONDITIONS OF ANY KIND, either express or implied.
 * See the License for the specific language governing permissions and
 * limitations under the License.
 */

package org.apache.ignite.internal.table.distributed.replicator;

import static java.util.Objects.requireNonNull;
import static java.util.concurrent.CompletableFuture.allOf;
import static java.util.concurrent.CompletableFuture.completedFuture;
import static java.util.concurrent.CompletableFuture.failedFuture;
import static java.util.stream.Collectors.toMap;
import static org.apache.ignite.internal.hlc.HybridTimestamp.hybridTimestamp;
import static org.apache.ignite.internal.lang.IgniteStringFormatter.format;
import static org.apache.ignite.internal.lang.IgniteSystemProperties.COLOCATION_FEATURE_FLAG;
import static org.apache.ignite.internal.lang.IgniteSystemProperties.getBoolean;
import static org.apache.ignite.internal.partition.replicator.network.replication.RequestType.RO_GET;
import static org.apache.ignite.internal.partition.replicator.network.replication.RequestType.RO_GET_ALL;
import static org.apache.ignite.internal.partition.replicator.network.replication.RequestType.RW_GET;
import static org.apache.ignite.internal.partition.replicator.network.replication.RequestType.RW_GET_ALL;
import static org.apache.ignite.internal.partition.replicator.network.replication.RequestType.RW_REPLACE;
import static org.apache.ignite.internal.partition.replicator.network.replication.RequestType.RW_SCAN;
import static org.apache.ignite.internal.partitiondistribution.Assignments.fromBytes;
import static org.apache.ignite.internal.raft.PeersAndLearners.fromAssignments;
import static org.apache.ignite.internal.replicator.message.ReplicaMessageUtils.toTablePartitionIdMessage;
import static org.apache.ignite.internal.table.distributed.index.MetaIndexStatus.BUILDING;
import static org.apache.ignite.internal.table.distributed.index.MetaIndexStatus.REGISTERED;
import static org.apache.ignite.internal.table.distributed.replicator.RemoteResourceIds.cursorId;
import static org.apache.ignite.internal.table.distributed.replicator.ReplicatorUtils.beginRwTxTs;
import static org.apache.ignite.internal.table.distributed.replicator.ReplicatorUtils.latestIndexDescriptorInBuildingStatus;
import static org.apache.ignite.internal.table.distributed.replicator.ReplicatorUtils.rwTxActiveCatalogVersion;
import static org.apache.ignite.internal.tx.TransactionIds.beginTimestamp;
import static org.apache.ignite.internal.tx.TxState.ABANDONED;
import static org.apache.ignite.internal.tx.TxState.ABORTED;
import static org.apache.ignite.internal.tx.TxState.COMMITTED;
import static org.apache.ignite.internal.tx.TxState.FINISHING;
import static org.apache.ignite.internal.tx.TxState.PENDING;
import static org.apache.ignite.internal.tx.TxState.isFinalState;
import static org.apache.ignite.internal.util.CollectionUtils.nullOrEmpty;
import static org.apache.ignite.internal.util.CompletableFutures.allOfToList;
import static org.apache.ignite.internal.util.CompletableFutures.emptyCollectionCompletedFuture;
import static org.apache.ignite.internal.util.CompletableFutures.emptyListCompletedFuture;
import static org.apache.ignite.internal.util.CompletableFutures.falseCompletedFuture;
import static org.apache.ignite.internal.util.CompletableFutures.isCompletedSuccessfully;
import static org.apache.ignite.internal.util.CompletableFutures.nullCompletedFuture;
import static org.apache.ignite.internal.util.CompletableFutures.trueCompletedFuture;
import static org.apache.ignite.internal.util.ExceptionUtils.unwrapCause;
import static org.apache.ignite.internal.util.IgniteUtils.findAny;
import static org.apache.ignite.internal.util.IgniteUtils.findFirst;
import static org.apache.ignite.internal.util.IgniteUtils.inBusyLock;
import static org.apache.ignite.internal.util.IgniteUtils.inBusyLockAsync;
import static org.apache.ignite.lang.ErrorGroups.Common.INTERNAL_ERR;
import static org.apache.ignite.lang.ErrorGroups.Replicator.CURSOR_CLOSE_ERR;
import static org.apache.ignite.lang.ErrorGroups.Transactions.TX_ALREADY_FINISHED_ERR;

import java.nio.ByteBuffer;
import java.util.ArrayList;
import java.util.BitSet;
import java.util.Collection;
import java.util.EnumMap;
import java.util.HashMap;
import java.util.HashSet;
import java.util.List;
import java.util.Map;
import java.util.Objects;
import java.util.Set;
import java.util.UUID;
import java.util.concurrent.CompletableFuture;
import java.util.concurrent.ConcurrentHashMap;
import java.util.concurrent.ConcurrentMap;
import java.util.concurrent.Executor;
import java.util.concurrent.TimeoutException;
import java.util.concurrent.atomic.AtomicBoolean;
import java.util.function.Function;
import java.util.function.Predicate;
import java.util.function.Supplier;
import org.apache.ignite.internal.binarytuple.BinaryTupleCommon;
import org.apache.ignite.internal.catalog.Catalog;
import org.apache.ignite.internal.catalog.CatalogService;
import org.apache.ignite.internal.catalog.descriptors.CatalogIndexDescriptor;
import org.apache.ignite.internal.catalog.descriptors.CatalogTableDescriptor;
import org.apache.ignite.internal.catalog.events.CatalogEvent;
import org.apache.ignite.internal.catalog.events.CatalogEventParameters;
import org.apache.ignite.internal.catalog.events.StartBuildingIndexEventParameters;
import org.apache.ignite.internal.event.EventListener;
import org.apache.ignite.internal.hlc.ClockService;
import org.apache.ignite.internal.hlc.HybridTimestamp;
import org.apache.ignite.internal.hlc.HybridTimestampTracker;
import org.apache.ignite.internal.lang.IgniteBiTuple;
import org.apache.ignite.internal.lang.IgniteInternalException;
import org.apache.ignite.internal.lang.IgniteSystemProperties;
import org.apache.ignite.internal.lang.IgniteTriFunction;
import org.apache.ignite.internal.logger.IgniteLogger;
import org.apache.ignite.internal.logger.Loggers;
import org.apache.ignite.internal.lowwatermark.LowWatermark;
import org.apache.ignite.internal.network.ClusterNodeResolver;
import org.apache.ignite.internal.partition.replicator.ReliableCatalogVersions;
import org.apache.ignite.internal.partition.replicator.ReplicaTxFinishMarker;
import org.apache.ignite.internal.partition.replicator.ReplicationRaftCommandApplicator;
import org.apache.ignite.internal.partition.replicator.handlers.MinimumActiveTxTimeReplicaRequestHandler;
import org.apache.ignite.internal.partition.replicator.handlers.TxFinishReplicaRequestHandler;
import org.apache.ignite.internal.partition.replicator.network.PartitionReplicationMessagesFactory;
import org.apache.ignite.internal.partition.replicator.network.TimedBinaryRow;
import org.apache.ignite.internal.partition.replicator.network.command.BuildIndexCommand;
import org.apache.ignite.internal.partition.replicator.network.command.TimedBinaryRowMessage;
import org.apache.ignite.internal.partition.replicator.network.command.TimedBinaryRowMessageBuilder;
import org.apache.ignite.internal.partition.replicator.network.command.UpdateAllCommand;
import org.apache.ignite.internal.partition.replicator.network.command.UpdateCommand;
import org.apache.ignite.internal.partition.replicator.network.command.UpdateCommandBuilder;
import org.apache.ignite.internal.partition.replicator.network.command.WriteIntentSwitchCommand;
import org.apache.ignite.internal.partition.replicator.network.replication.BinaryRowMessage;
import org.apache.ignite.internal.partition.replicator.network.replication.BinaryTupleMessage;
import org.apache.ignite.internal.partition.replicator.network.replication.BuildIndexReplicaRequest;
import org.apache.ignite.internal.partition.replicator.network.replication.ChangePeersAndLearnersAsyncReplicaRequest;
import org.apache.ignite.internal.partition.replicator.network.replication.GetEstimatedSizeRequest;
import org.apache.ignite.internal.partition.replicator.network.replication.ReadOnlyDirectMultiRowReplicaRequest;
import org.apache.ignite.internal.partition.replicator.network.replication.ReadOnlyDirectSingleRowReplicaRequest;
import org.apache.ignite.internal.partition.replicator.network.replication.ReadOnlyMultiRowPkReplicaRequest;
import org.apache.ignite.internal.partition.replicator.network.replication.ReadOnlyReplicaRequest;
import org.apache.ignite.internal.partition.replicator.network.replication.ReadOnlyScanRetrieveBatchReplicaRequest;
import org.apache.ignite.internal.partition.replicator.network.replication.ReadOnlySingleRowPkReplicaRequest;
import org.apache.ignite.internal.partition.replicator.network.replication.ReadWriteMultiRowPkReplicaRequest;
import org.apache.ignite.internal.partition.replicator.network.replication.ReadWriteMultiRowReplicaRequest;
import org.apache.ignite.internal.partition.replicator.network.replication.ReadWriteReplicaRequest;
import org.apache.ignite.internal.partition.replicator.network.replication.ReadWriteScanRetrieveBatchReplicaRequest;
import org.apache.ignite.internal.partition.replicator.network.replication.ReadWriteSingleRowPkReplicaRequest;
import org.apache.ignite.internal.partition.replicator.network.replication.ReadWriteSingleRowReplicaRequest;
import org.apache.ignite.internal.partition.replicator.network.replication.ReadWriteSwapRowReplicaRequest;
import org.apache.ignite.internal.partition.replicator.network.replication.RequestType;
import org.apache.ignite.internal.partition.replicator.network.replication.ScanCloseReplicaRequest;
import org.apache.ignite.internal.partition.replicator.network.replication.UpdateMinimumActiveTxBeginTimeReplicaRequest;
import org.apache.ignite.internal.partition.replicator.schema.ValidationSchemasSource;
import org.apache.ignite.internal.partition.replicator.schemacompat.IncompatibleSchemaVersionException;
import org.apache.ignite.internal.partition.replicator.schemacompat.SchemaCompatibilityValidator;
import org.apache.ignite.internal.partitiondistribution.Assignments;
import org.apache.ignite.internal.placementdriver.PlacementDriver;
import org.apache.ignite.internal.placementdriver.ReplicaMeta;
import org.apache.ignite.internal.raft.Command;
import org.apache.ignite.internal.raft.ExecutorInclinedRaftCommandRunner;
import org.apache.ignite.internal.raft.PeersAndLearners;
import org.apache.ignite.internal.raft.service.LeaderWithTerm;
import org.apache.ignite.internal.raft.service.RaftCommandRunner;
import org.apache.ignite.internal.raft.service.RaftGroupService;
import org.apache.ignite.internal.replicator.CommandApplicationResult;
import org.apache.ignite.internal.replicator.ReplicaResult;
import org.apache.ignite.internal.replicator.TablePartitionId;
import org.apache.ignite.internal.replicator.exception.PrimaryReplicaMissException;
import org.apache.ignite.internal.replicator.exception.ReplicationException;
import org.apache.ignite.internal.replicator.exception.UnsupportedReplicaRequestException;
import org.apache.ignite.internal.replicator.listener.ReplicaListener;
import org.apache.ignite.internal.replicator.message.PrimaryReplicaRequest;
import org.apache.ignite.internal.replicator.message.ReadOnlyDirectReplicaRequest;
import org.apache.ignite.internal.replicator.message.ReplicaMessagesFactory;
import org.apache.ignite.internal.replicator.message.ReplicaRequest;
import org.apache.ignite.internal.replicator.message.ReplicaSafeTimeSyncRequest;
import org.apache.ignite.internal.replicator.message.SchemaVersionAwareReplicaRequest;
import org.apache.ignite.internal.replicator.message.TablePartitionIdMessage;
import org.apache.ignite.internal.schema.BinaryRow;
import org.apache.ignite.internal.schema.BinaryRowUpgrader;
import org.apache.ignite.internal.schema.BinaryTuple;
import org.apache.ignite.internal.schema.BinaryTupleComparator;
import org.apache.ignite.internal.schema.BinaryTuplePrefix;
import org.apache.ignite.internal.schema.NullBinaryRow;
import org.apache.ignite.internal.schema.SchemaRegistry;
import org.apache.ignite.internal.schema.SchemaSyncService;
import org.apache.ignite.internal.storage.MvPartitionStorage;
import org.apache.ignite.internal.storage.PartitionTimestampCursor;
import org.apache.ignite.internal.storage.ReadResult;
import org.apache.ignite.internal.storage.RowId;
import org.apache.ignite.internal.storage.index.IndexRow;
import org.apache.ignite.internal.storage.index.IndexRowImpl;
import org.apache.ignite.internal.storage.index.IndexStorage;
import org.apache.ignite.internal.storage.index.SortedIndexStorage;
import org.apache.ignite.internal.storage.util.StorageUtils;
import org.apache.ignite.internal.table.RowIdGenerator;
import org.apache.ignite.internal.table.distributed.IndexLocker;
import org.apache.ignite.internal.table.distributed.SortedIndexLocker;
import org.apache.ignite.internal.table.distributed.StorageUpdateHandler;
import org.apache.ignite.internal.table.distributed.TableSchemaAwareIndexStorage;
import org.apache.ignite.internal.table.distributed.TableUtils;
import org.apache.ignite.internal.table.distributed.index.IndexMeta;
import org.apache.ignite.internal.table.distributed.index.IndexMetaStorage;
import org.apache.ignite.internal.table.distributed.index.MetaIndexStatusChange;
import org.apache.ignite.internal.tx.Lock;
import org.apache.ignite.internal.tx.LockKey;
import org.apache.ignite.internal.tx.LockManager;
import org.apache.ignite.internal.tx.LockMode;
import org.apache.ignite.internal.tx.TransactionMeta;
import org.apache.ignite.internal.tx.TxManager;
import org.apache.ignite.internal.tx.TxMeta;
import org.apache.ignite.internal.tx.TxState;
import org.apache.ignite.internal.tx.TxStateMeta;
import org.apache.ignite.internal.tx.TxStateMetaFinishing;
import org.apache.ignite.internal.tx.UpdateCommandResult;
import org.apache.ignite.internal.tx.impl.FullyQualifiedResourceId;
import org.apache.ignite.internal.tx.impl.RemotelyTriggeredResourceRegistry;
import org.apache.ignite.internal.tx.message.TxCleanupRecoveryRequest;
import org.apache.ignite.internal.tx.message.TxFinishReplicaRequest;
import org.apache.ignite.internal.tx.message.TxMessagesFactory;
import org.apache.ignite.internal.tx.message.TxRecoveryMessage;
import org.apache.ignite.internal.tx.message.TxStateCommitPartitionRequest;
import org.apache.ignite.internal.tx.message.VacuumTxStateReplicaRequest;
import org.apache.ignite.internal.tx.message.VacuumTxStatesCommand;
import org.apache.ignite.internal.tx.message.WriteIntentSwitchReplicaRequest;
import org.apache.ignite.internal.tx.message.WriteIntentSwitchReplicatedInfo;
import org.apache.ignite.internal.tx.storage.state.TxStatePartitionStorage;
import org.apache.ignite.internal.util.Cursor;
import org.apache.ignite.internal.util.CursorUtils;
import org.apache.ignite.internal.util.ExceptionUtils;
import org.apache.ignite.internal.util.IgniteSpinBusyLock;
import org.apache.ignite.internal.util.IgniteUtils;
import org.apache.ignite.internal.util.Lazy;
import org.apache.ignite.internal.util.PendingComparableValuesTracker;
import org.apache.ignite.lang.ErrorGroups.Replicator;
import org.apache.ignite.lang.ErrorGroups.Transactions;
import org.apache.ignite.lang.IgniteException;
import org.apache.ignite.network.ClusterNode;
import org.apache.ignite.tx.TransactionException;
import org.jetbrains.annotations.Nullable;

/** Partition replication listener. */
public class PartitionReplicaListener implements ReplicaListener {
    /**
     * NB: this listener makes writes to the underlying MV partition storage without taking the partition snapshots read lock.
     * This causes the RAFT snapshots transferred to a follower being slightly inconsistent for a limited amount of time.
     *
     * <p>A RAFT snapshot of a partition consists of MV data, TX state data and metadata (which includes RAFT applied index).
     * Here, the 'slight' inconsistency is that MV data might be ahead of the snapshot meta (namely, RAFT applied index) and TX state data.
     *
     * <p>This listener by its nature cannot advance RAFT applied index (as it works out of the RAFT framework). This alone makes
     * the partition 'slightly inconsistent' in the same way as defined above. So, if we solve this inconsistency,
     * we don't need to take the partition snapshots read lock as well.
     *
     * <p>The inconsistency does not cause any real problems because it is further resolved.
     * <ul>
     *     <li>If the follower with a 'slightly' inconsistent partition state becomes a primary replica, this requires it to apply
     *     whole available RAFT log from the leader before actually becoming a primary; this application will remove the inconsistency</li>
     *     <li>If a node with this inconsistency is going to become a primary, and it's already the leader, then the above will not help.
     *     But write intent resolution procedure will close the gap.</li>
     *     <li>2 items above solve the inconsistency for RW transactions</li>
     *     <li>For RO reading from such a 'slightly inconsistent' partition, write intent resolution closes the gap as well.</li>
     * </ul>
     */
    @SuppressWarnings("unused") // We use it as a placeholder of a documentation which can be linked using # and @see.
    private static final Object INTERNAL_DOC_PLACEHOLDER = null;

    /** Logger. */
    private static final IgniteLogger LOG = Loggers.forClass(PartitionReplicaListener.class);

    /** Factory to create RAFT command messages. */
    private static final PartitionReplicationMessagesFactory PARTITION_REPLICATION_MESSAGES_FACTORY =
            new PartitionReplicationMessagesFactory();

    /** Factory for creating replica command messages. */
    private static final ReplicaMessagesFactory REPLICA_MESSAGES_FACTORY = new ReplicaMessagesFactory();

    /** Factory for creating transaction command messages. */
    private static final TxMessagesFactory TX_MESSAGES_FACTORY = new TxMessagesFactory();

    /** Replication group id. */
    private final TablePartitionId replicationGroupId;

    /** Primary key index. */
    private final Lazy<TableSchemaAwareIndexStorage> pkIndexStorage;

    /** Secondary indices. */
    private final Supplier<Map<Integer, TableSchemaAwareIndexStorage>> secondaryIndexStorages;

    /** Versioned partition storage. */
    private final MvPartitionStorage mvDataStorage;

    /** Raft client. */
    private final RaftCommandRunner raftCommandRunner;

    /** Tx manager. */
    private final TxManager txManager;

    /** Lock manager. */
    private final LockManager lockManager;

    /** Handler that processes updates writing them to storage. */
    private final StorageUpdateHandler storageUpdateHandler;

    /** Resources registry. */
    private final RemotelyTriggeredResourceRegistry remotelyTriggeredResourceRegistry;

    /** Tx state storage. */
    private final TxStatePartitionStorage txStatePartitionStorage;

    /** Clock service. */
    private final ClockService clockService;

    /** Safe time. */
    private final PendingComparableValuesTracker<HybridTimestamp, Void> safeTime;

    /** Transaction state resolver. */
    private final TransactionStateResolver transactionStateResolver;

    /** Runs async scan tasks for effective tail recursion execution (avoid deep recursive calls). */
    private final Executor scanRequestExecutor;

    private final Supplier<Map<Integer, IndexLocker>> indexesLockers;

    private final ConcurrentMap<UUID, TxCleanupReadyFutureList> txCleanupReadyFutures = new ConcurrentHashMap<>();

    /** Cleanup futures. */
    private final ConcurrentHashMap<RowId, CompletableFuture<?>> rowCleanupMap = new ConcurrentHashMap<>();

    private final SchemaCompatibilityValidator schemaCompatValidator;

    /** Instance of the local node. */
    private final ClusterNode localNode;

    private final SchemaSyncService schemaSyncService;

    private final CatalogService catalogService;

    /** Busy lock to stop synchronously. */
    private final IgniteSpinBusyLock busyLock = new IgniteSpinBusyLock();

    /** Prevents double stopping. */
    private final AtomicBoolean stopGuard = new AtomicBoolean();

    /** Placement driver. */
    private final PlacementDriver placementDriver;

    private final ClusterNodeResolver clusterNodeResolver;

    /** Read-write transaction operation tracker for building indexes. */
    private final IndexBuilderTxRwOperationTracker txRwOperationTracker = new IndexBuilderTxRwOperationTracker();

    /** Listener for {@link CatalogEvent#INDEX_BUILDING}. */
    private final EventListener<CatalogEventParameters> indexBuildingCatalogEventListener = this::onIndexBuilding;

    private final SchemaRegistry schemaRegistry;

    private final IndexMetaStorage indexMetaStorage;

    private final LowWatermark lowWatermark;

    private static final boolean SKIP_UPDATES = getBoolean(IgniteSystemProperties.IGNITE_SKIP_STORAGE_UPDATE_IN_BENCHMARK);

    /* Feature flag for zone based collocation track */
    // TODO IGNITE-22115 remove it
    private final boolean enabledColocationFeature = getBoolean(COLOCATION_FEATURE_FLAG, false);

    private final ReliableCatalogVersions reliableCatalogVersions;
    private final ReplicationRaftCommandApplicator raftCommandApplicator;
    private final ReplicaTxFinishMarker replicaTxFinishMarker;

    // Replica request handlers.
    private final TxFinishReplicaRequestHandler txFinishReplicaRequestHandler;
    private final MinimumActiveTxTimeReplicaRequestHandler minimumActiveTxTimeReplicaRequestHandler;

    /**
     * The constructor.
     *
     * @param mvDataStorage Data storage.
     * @param raftCommandRunner Raft client.
     * @param txManager Transaction manager.
     * @param lockManager Lock manager.
     * @param partId Partition id.
     * @param tableId Table id.
     * @param indexesLockers Index lock helper objects.
     * @param pkIndexStorage Pk index storage.
     * @param secondaryIndexStorages Secondary index storages.
     * @param clockService Clock service.
     * @param safeTime Safe time clock.
     * @param txStatePartitionStorage Transaction state storage.
     * @param transactionStateResolver Transaction state resolver.
     * @param storageUpdateHandler Handler that processes updates writing them to storage.
     * @param localNode Instance of the local node.
     * @param catalogService Catalog service.
     * @param placementDriver Placement driver.
     * @param clusterNodeResolver Node resolver.
     * @param remotelyTriggeredResourceRegistry Resource registry.
     * @param indexMetaStorage Index meta storage.
     */
    public PartitionReplicaListener(
            MvPartitionStorage mvDataStorage,
            RaftCommandRunner raftCommandRunner,
            TxManager txManager,
            LockManager lockManager,
            Executor scanRequestExecutor,
            int partId,
            int tableId,
            Supplier<Map<Integer, IndexLocker>> indexesLockers,
            Lazy<TableSchemaAwareIndexStorage> pkIndexStorage,
            Supplier<Map<Integer, TableSchemaAwareIndexStorage>> secondaryIndexStorages,
            ClockService clockService,
            PendingComparableValuesTracker<HybridTimestamp, Void> safeTime,
            TxStatePartitionStorage txStatePartitionStorage,
            TransactionStateResolver transactionStateResolver,
            StorageUpdateHandler storageUpdateHandler,
            ValidationSchemasSource validationSchemasSource,
            ClusterNode localNode,
            SchemaSyncService schemaSyncService,
            CatalogService catalogService,
            PlacementDriver placementDriver,
            ClusterNodeResolver clusterNodeResolver,
            RemotelyTriggeredResourceRegistry remotelyTriggeredResourceRegistry,
            SchemaRegistry schemaRegistry,
            IndexMetaStorage indexMetaStorage,
            LowWatermark lowWatermark
    ) {
        this.mvDataStorage = mvDataStorage;
        this.raftCommandRunner = raftCommandRunner;
        this.txManager = txManager;
        this.lockManager = lockManager;
        this.scanRequestExecutor = scanRequestExecutor;
        this.indexesLockers = indexesLockers;
        this.pkIndexStorage = pkIndexStorage;
        this.secondaryIndexStorages = secondaryIndexStorages;
        this.clockService = clockService;
        this.safeTime = safeTime;
        this.txStatePartitionStorage = txStatePartitionStorage;
        this.transactionStateResolver = transactionStateResolver;
        this.storageUpdateHandler = storageUpdateHandler;
        this.localNode = localNode;
        this.schemaSyncService = schemaSyncService;
        this.catalogService = catalogService;
        this.placementDriver = placementDriver;
        this.clusterNodeResolver = clusterNodeResolver;
        this.remotelyTriggeredResourceRegistry = remotelyTriggeredResourceRegistry;
        this.schemaRegistry = schemaRegistry;
        this.indexMetaStorage = indexMetaStorage;
        this.lowWatermark = lowWatermark;

        this.replicationGroupId = new TablePartitionId(tableId, partId);

        this.schemaCompatValidator = new SchemaCompatibilityValidator(validationSchemasSource, catalogService, schemaSyncService);

        reliableCatalogVersions = new ReliableCatalogVersions(schemaSyncService, catalogService);
        raftCommandApplicator = new ReplicationRaftCommandApplicator(raftCommandRunner, replicationGroupId);
        replicaTxFinishMarker = new ReplicaTxFinishMarker(txManager);

        txFinishReplicaRequestHandler = new TxFinishReplicaRequestHandler(
                txStatePartitionStorage,
                clockService,
                txManager,
                validationSchemasSource,
                schemaSyncService,
                catalogService,
                raftCommandRunner,
                replicationGroupId
        );

        minimumActiveTxTimeReplicaRequestHandler = new MinimumActiveTxTimeReplicaRequestHandler(
                clockService,
                raftCommandApplicator);

        prepareIndexBuilderTxRwOperationTracker();
    }

    private void runPersistentStorageScan() {
        int committedCount = 0;
        int abortedCount = 0;

        try (Cursor<IgniteBiTuple<UUID, TxMeta>> txs = txStatePartitionStorage.scan()) {
            for (IgniteBiTuple<UUID, TxMeta> tx : txs) {
                UUID txId = tx.getKey();
                TxMeta txMeta = tx.getValue();

                assert !txMeta.enlistedPartitions().isEmpty();

                assert isFinalState(txMeta.txState()) : "Unexpected state [txId=" + txId + ", state=" + txMeta.txState() + "].";

                if (txMeta.txState() == COMMITTED) {
                    committedCount++;
                } else {
                    abortedCount++;
                }

                txManager.cleanup(
                        replicationGroupId,
                        txMeta.enlistedPartitions(),
                        txMeta.txState() == COMMITTED,
                        txMeta.commitTimestamp(),
                        txId
                ).exceptionally(throwable -> {
                    LOG.warn("Failed to cleanup transaction [txId={}].", throwable, txId);

                    return null;
                });
            }
        } catch (IgniteInternalException e) {
            LOG.warn("Failed to scan transaction state storage [commitPartition={}].", e, replicationGroupId);
        }

        LOG.debug("Persistent storage scan finished [committed={}, aborted={}].", committedCount, abortedCount);
    }

    @Override
    public CompletableFuture<ReplicaResult> invoke(ReplicaRequest request, UUID senderId) {
        return ensureReplicaIsPrimary(request)
                .thenCompose(res -> processRequest(request, res.get1(), senderId, res.get2()))
                .thenApply(res -> {
                    if (res instanceof ReplicaResult) {
                        return (ReplicaResult) res;
                    } else {
                        return new ReplicaResult(res, null);
                    }
                });
    }

    /** Returns Raft-client. */
    @Override
    public RaftCommandRunner raftClient() {
        if (raftCommandRunner instanceof ExecutorInclinedRaftCommandRunner) {
            return ((ExecutorInclinedRaftCommandRunner) raftCommandRunner).decoratedCommandRunner();
        }
        return raftCommandRunner;
    }

    private CompletableFuture<?> processRequest(ReplicaRequest request, @Nullable Boolean isPrimary, UUID senderId,
            @Nullable Long leaseStartTime) {
        // TODO https://issues.apache.org/jira/browse/IGNITE-24526
        // Need to move the necessary part of request processing to ZonePartitionReplicaListener

        boolean hasSchemaVersion = request instanceof SchemaVersionAwareReplicaRequest;

        if (hasSchemaVersion) {
            assert ((SchemaVersionAwareReplicaRequest) request).schemaVersion() > 0 : "No schema version passed?";
        }

        if (request instanceof ReadWriteReplicaRequest) {
            var req = (ReadWriteReplicaRequest) request;

            // Saving state is not needed for full transactions.
            if (!req.full()) {
                txManager.updateTxMeta(req.transactionId(), old -> new TxStateMeta(
                        PENDING,
                        req.coordinatorId(),
                        req.commitPartitionId().asTablePartitionId(),
                        null,
                        old == null ? null : old.tx(),
                        old == null ? null : old.isFinishedDueToTimeout()
                ));
            }
        }

        if (request instanceof TxRecoveryMessage) {
            return processTxRecoveryMessage((TxRecoveryMessage) request, senderId);
        }

        if (request instanceof TxCleanupRecoveryRequest) {
            return processCleanupRecoveryMessage((TxCleanupRecoveryRequest) request);
        }

        if (request instanceof GetEstimatedSizeRequest) {
            return processGetEstimatedSizeRequest();
        }

        if (request instanceof ChangePeersAndLearnersAsyncReplicaRequest) {
            return processChangePeersAndLearnersReplicaRequest((ChangePeersAndLearnersAsyncReplicaRequest) request);
        }

        @Nullable HybridTimestamp opTs = getTxOpTimestamp(request);
        @Nullable HybridTimestamp opTsIfDirectRo = (request instanceof ReadOnlyDirectReplicaRequest) ? opTs : null;
        @Nullable HybridTimestamp txTs = getTxStartTimestamp(request);
        if (txTs == null) {
            txTs = opTsIfDirectRo;
        }

        assert opTs == null || txTs == null || opTs.compareTo(txTs) >= 0 : "Tx started at " + txTs + ", but opTs precedes it: " + opTs
                + "; request " + request;

        // Don't need to validate schema.
        if (opTs == null) {
            assert opTsIfDirectRo == null;
            return processOperationRequestWithTxOperationManagementLogic(senderId, request, isPrimary, null, leaseStartTime);
        }

        assert txTs != null && opTs.compareTo(txTs) >= 0 : "Invalid request timestamps";

        @Nullable HybridTimestamp finalTxTs = txTs;
        Runnable validateClo = () -> {
            schemaCompatValidator.failIfTableDoesNotExistAt(opTs, tableId());

            if (hasSchemaVersion) {
                SchemaVersionAwareReplicaRequest versionAwareRequest = (SchemaVersionAwareReplicaRequest) request;

                schemaCompatValidator.failIfRequestSchemaDiffersFromTxTs(
                        finalTxTs,
                        versionAwareRequest.schemaVersion(),
                        tableId()
                );
            }
        };

        return schemaSyncService.waitForMetadataCompleteness(opTs).thenRun(validateClo).thenCompose(ignored ->
                processOperationRequestWithTxOperationManagementLogic(senderId, request, isPrimary, opTsIfDirectRo, leaseStartTime));
    }

    private CompletableFuture<Long> processGetEstimatedSizeRequest() {
        return completedFuture(mvDataStorage.estimatedSize());
    }

    private CompletableFuture<Void> processCleanupRecoveryMessage(TxCleanupRecoveryRequest request) {
        runPersistentStorageScan();

        return nullCompletedFuture();
    }

    /**
     * Processes transaction recovery request on a commit partition.
     *
     * @param request Tx recovery request.
     * @return The future is complete when the transaction state is finalized.
     */
    private CompletableFuture<Void> processTxRecoveryMessage(TxRecoveryMessage request, UUID senderId) {
        UUID txId = request.txId();

        TxMeta txMeta = txStatePartitionStorage.get(txId);

        // Check whether a transaction has already been finished.
        if (txMeta != null && isFinalState(txMeta.txState())) {
            // Tx recovery message is processed on the commit partition.
            return runCleanupOnNode(replicationGroupId, txId, senderId);
        }

        LOG.info("Orphan transaction has to be aborted [tx={}, meta={}].", txId, txMeta);

        return triggerTxRecovery(txId, senderId);
    }

    private CompletableFuture<Void> processChangePeersAndLearnersReplicaRequest(ChangePeersAndLearnersAsyncReplicaRequest request) {
        TablePartitionId replicaGrpId = (TablePartitionId) request.groupId().asReplicationGroupId();

        RaftGroupService raftClient = raftCommandRunner instanceof RaftGroupService
                ? (RaftGroupService) raftCommandRunner
                : ((RaftGroupService) ((ExecutorInclinedRaftCommandRunner) raftCommandRunner).decoratedCommandRunner());

        return raftClient.refreshAndGetLeaderWithTerm()
                .exceptionally(throwable -> {
                    throwable = unwrapCause(throwable);

                    if (throwable instanceof TimeoutException) {
                        LOG.info(
                                "Node couldn't get the leader within timeout so the changing peers is skipped [grp={}].",
                                replicaGrpId
                        );

                        return LeaderWithTerm.NO_LEADER;
                    }

                    throw new IgniteInternalException(
                            INTERNAL_ERR,
                            "Failed to get a leader for the RAFT replication group [get=" + replicaGrpId + "].",
                            throwable
                    );
                })
                .thenCompose(leaderWithTerm -> {
                    if (leaderWithTerm.isEmpty() || !isTokenStillValidPrimary(request.enlistmentConsistencyToken())) {
                        return nullCompletedFuture();
                    }

                    // run update of raft configuration if this node is a leader
                    LOG.debug("Current node={} is the leader of partition raft group={}. "
                                    + "Initiate rebalance process for partition={}, table={}",
                            leaderWithTerm.leader(),
                            replicaGrpId,
                            replicaGrpId.partitionId(),
                            replicaGrpId.tableId()
                    );

                    return raftClient.changePeersAndLearnersAsync(peersConfigurationFromMessage(request), leaderWithTerm.term());
                });
    }

    private boolean isTokenStillValidPrimary(long suspectedEnlistmentConsistencyToken) {
        HybridTimestamp currentTime = clockService.current();

        ReplicaMeta meta = placementDriver.getCurrentPrimaryReplica(replicationGroupId, currentTime);

        return meta != null
                && isLocalPeer(meta.getLeaseholderId())
                && clockService.before(currentTime, meta.getExpirationTime())
                && suspectedEnlistmentConsistencyToken == meta.getStartTime().longValue();
    }

    private static PeersAndLearners peersConfigurationFromMessage(ChangePeersAndLearnersAsyncReplicaRequest request) {
        Assignments pendingAssignments = fromBytes(request.pendingAssignments());

        return fromAssignments(pendingAssignments.nodes());
    }

    /**
     * Run cleanup on a node.
     *
     * @param commitPartitionId Commit partition id.
     * @param txId Transaction id.
     * @param nodeId Node id (inconsistent).
     */
    private CompletableFuture<Void> runCleanupOnNode(TablePartitionId commitPartitionId, UUID txId, UUID nodeId) {
        // Get node id of the sender to send back cleanup requests.
        String nodeConsistentId = clusterNodeResolver.getConsistentIdById(nodeId);

        return nodeConsistentId == null ? nullCompletedFuture() : txManager.cleanup(commitPartitionId, nodeConsistentId, txId);
    }

    /**
     * Abort the abandoned transaction.
     *
     * @param txId Transaction id.
     * @param senderId Sender inconsistent id.
     */
    private CompletableFuture<Void> triggerTxRecovery(UUID txId, UUID senderId) {
        // If the transaction state is pending, then the transaction should be rolled back,
        // meaning that the state is changed to aborted and a corresponding cleanup request
        // is sent in a common durable manner to a partition that have initiated recovery.
        return txManager.finish(
                        HybridTimestampTracker.emptyTracker(),
                        // Tx recovery is executed on the commit partition.
                        replicationGroupId,
                        false,
                        false,
                        // Enlistment consistency token is not required for the rollback, so it is 0L.
                        Map.of(replicationGroupId, new IgniteBiTuple<>(clusterNodeResolver.getById(senderId), 0L)),
                        Set.of(replicationGroupId.tableId()),
                        txId
                )
                .whenComplete((v, ex) -> runCleanupOnNode(replicationGroupId, txId, senderId));
    }

    /**
     * Returns the txn operation timestamp.
     *
     * <ul>
     *     <li>For a read/write in an RW transaction, it's 'now'</li>
     *     <li>For an RO read (with readTimestamp), it's readTimestamp (matches readTimestamp in the transaction)</li>
     *     <li>For a direct read in an RO implicit transaction, it's the timestamp chosen (as 'now') to process the request</li>
     * </ul>
     *
     * <p>For other requests, op timestamp is not applicable and the validation is skipped.
     *
     * @param request The request.
     * @return The timestamp or {@code null} if not a tx operation request.
     */
    private @Nullable HybridTimestamp getTxOpTimestamp(ReplicaRequest request) {
        HybridTimestamp opStartTs;

        if (request instanceof ReadWriteReplicaRequest) {
            opStartTs = clockService.current();
        } else if (request instanceof ReadOnlyReplicaRequest) {
            opStartTs = ((ReadOnlyReplicaRequest) request).readTimestamp();
        } else if (request instanceof ReadOnlyDirectReplicaRequest) {
            opStartTs = clockService.current();
        } else {
            opStartTs = null;
        }

        return opStartTs;
    }

    /**
     * Returns timestamp of transaction start (for RW/timestamped RO requests) or @{code null} for other requests.
     *
     * @param request Replica request corresponding to the operation.
     */
    private static @Nullable HybridTimestamp getTxStartTimestamp(ReplicaRequest request) {
        HybridTimestamp txStartTimestamp;

        if (request instanceof ReadWriteReplicaRequest) {
            txStartTimestamp = beginRwTxTs((ReadWriteReplicaRequest) request);
        } else if (request instanceof ReadOnlyReplicaRequest) {
            txStartTimestamp = ((ReadOnlyReplicaRequest) request).readTimestamp();
        } else {
            txStartTimestamp = null;
        }
        return txStartTimestamp;
    }

    /**
     * Process operation request.
     *
     * @param senderId Sender id.
     * @param request Request.
     * @param isPrimary Whether the current replica is primary.
     * @param opStartTsIfDirectRo Start timestamp in case of direct RO tx.
     * @param lst Lease start time of the current lease that was active at the moment of the start of request processing,
     *     in the case of {@link PrimaryReplicaRequest}, otherwise should be {@code null}.
     * @return Future.
     */
    private CompletableFuture<?> processOperationRequest(
            UUID senderId,
            ReplicaRequest request,
            @Nullable Boolean isPrimary,
            @Nullable HybridTimestamp opStartTsIfDirectRo,
            @Nullable Long lst
    ) {
        if (request instanceof ReadWriteSingleRowReplicaRequest) {
            var req = (ReadWriteSingleRowReplicaRequest) request;

            var opId = new OperationId(senderId, req.timestamp().longValue());

            return appendTxCommand(req.transactionId(), opId, req.requestType(), req.full(), () -> processSingleEntryAction(req, lst));
        } else if (request instanceof ReadWriteSingleRowPkReplicaRequest) {
            var req = (ReadWriteSingleRowPkReplicaRequest) request;

            var opId = new OperationId(senderId, req.timestamp().longValue());

            return appendTxCommand(req.transactionId(), opId, req.requestType(), req.full(), () -> processSingleEntryAction(req, lst));
        } else if (request instanceof ReadWriteMultiRowReplicaRequest) {
            var req = (ReadWriteMultiRowReplicaRequest) request;

            var opId = new OperationId(senderId, req.timestamp().longValue());

            return appendTxCommand(req.transactionId(), opId, req.requestType(), req.full(), () -> processMultiEntryAction(req, lst));
        } else if (request instanceof ReadWriteMultiRowPkReplicaRequest) {
            var req = (ReadWriteMultiRowPkReplicaRequest) request;

            var opId = new OperationId(senderId, req.timestamp().longValue());

            return appendTxCommand(req.transactionId(), opId, req.requestType(), req.full(), () -> processMultiEntryAction(req, lst));
        } else if (request instanceof ReadWriteSwapRowReplicaRequest) {
            var req = (ReadWriteSwapRowReplicaRequest) request;

            var opId = new OperationId(senderId, req.timestamp().longValue());

            return appendTxCommand(req.transactionId(), opId, req.requestType(), req.full(), () -> processTwoEntriesAction(req, lst));
        } else if (request instanceof ReadWriteScanRetrieveBatchReplicaRequest) {
            var req = (ReadWriteScanRetrieveBatchReplicaRequest) request;

            // Scan's request.full() has a slightly different semantics than the same field in other requests -
            // it identifies an implicit transaction. Please note that request.full() is always false in the following `appendTxCommand`.
            // We treat SCAN as 2pc and only switch to a 1pc mode if all table rows fit in the bucket and the transaction is implicit.
            // See `req.full() && (err != null || rows.size() < req.batchSize())` condition.
            // If they don't fit the bucket, the transaction is treated as 2pc.
            txManager.updateTxMeta(req.transactionId(), old -> new TxStateMeta(
                    PENDING,
                    req.coordinatorId(),
                    req.commitPartitionId().asTablePartitionId(),
                    null,
                    old == null ? null : old.tx(),
                    old == null ? null : old.isFinishedDueToTimeout()
            ));

            var opId = new OperationId(senderId, req.timestamp().longValue());

            // Implicit RW scan can be committed locally on a last batch or error.
            return appendTxCommand(req.transactionId(), opId, RW_SCAN, false, () -> processScanRetrieveBatchAction(req))
                    .thenCompose(rows -> {
                        if (allElementsAreNull(rows)) {
                            return completedFuture(rows);
                        } else {
                            return validateRwReadAgainstSchemaAfterTakingLocks(req.transactionId())
                                    .thenApply(ignored -> rows);
                        }
                    })
                    .whenComplete((rows, err) -> {
                        if (req.full() && (err != null || rows.size() < req.batchSize())) {
                            releaseTxLocks(req.transactionId());
                        }
                    });
        } else if (request instanceof ScanCloseReplicaRequest) {
            processScanCloseAction((ScanCloseReplicaRequest) request);

            return nullCompletedFuture();
        } else if (request instanceof TxFinishReplicaRequest) {
            return txFinishReplicaRequestHandler.handle((TxFinishReplicaRequest) request);
        } else if (request instanceof WriteIntentSwitchReplicaRequest) {
            return processWriteIntentSwitchAction((WriteIntentSwitchReplicaRequest) request);
        } else if (request instanceof ReadOnlySingleRowPkReplicaRequest) {
            return processReadOnlySingleEntryAction((ReadOnlySingleRowPkReplicaRequest) request, isPrimary);
        } else if (request instanceof ReadOnlyMultiRowPkReplicaRequest) {
            return processReadOnlyMultiEntryAction((ReadOnlyMultiRowPkReplicaRequest) request, isPrimary);
        } else if (request instanceof ReadOnlyScanRetrieveBatchReplicaRequest) {
            return processReadOnlyScanRetrieveBatchAction((ReadOnlyScanRetrieveBatchReplicaRequest) request, isPrimary);
        } else if (request instanceof ReplicaSafeTimeSyncRequest) {
            return processReplicaSafeTimeSyncRequest(isPrimary);
        } else if (request instanceof BuildIndexReplicaRequest) {
            return processBuildIndexReplicaRequest((BuildIndexReplicaRequest) request);
        } else if (request instanceof ReadOnlyDirectSingleRowReplicaRequest) {
            return processReadOnlyDirectSingleEntryAction((ReadOnlyDirectSingleRowReplicaRequest) request, opStartTsIfDirectRo);
        } else if (request instanceof ReadOnlyDirectMultiRowReplicaRequest) {
            return processReadOnlyDirectMultiEntryAction((ReadOnlyDirectMultiRowReplicaRequest) request, opStartTsIfDirectRo);
        } else if (request instanceof TxStateCommitPartitionRequest) {
            return processTxStateCommitPartitionRequest((TxStateCommitPartitionRequest) request);
        } else if (request instanceof VacuumTxStateReplicaRequest) {
            return processVacuumTxStateReplicaRequest((VacuumTxStateReplicaRequest) request);
        } else if (request instanceof UpdateMinimumActiveTxBeginTimeReplicaRequest) {
            if (!enabledColocationFeature) {
                return minimumActiveTxTimeReplicaRequestHandler.handle((UpdateMinimumActiveTxBeginTimeReplicaRequest) request);
            }
        }

        // Unknown request.
        throw new UnsupportedReplicaRequestException(request.getClass());
    }

    /**
     * Processes a transaction state request.
     *
     * @param request Transaction state request.
     * @return Result future.
     */
    private CompletableFuture<TransactionMeta> processTxStateCommitPartitionRequest(TxStateCommitPartitionRequest request) {
        return placementDriver.getPrimaryReplica(replicationGroupId, clockService.now())
                .thenCompose(replicaMeta -> {
                    if (replicaMeta == null || replicaMeta.getLeaseholder() == null) {
                        return failedFuture(
                                new PrimaryReplicaMissException(
                                        localNode.name(),
                                        null,
                                        localNode.id(),
                                        null,
                                        null,
                                        null,
                                        null
                                )
                        );
                    }

                    if (!isLocalPeer(replicaMeta.getLeaseholderId())) {
                        return failedFuture(
                                new PrimaryReplicaMissException(
                                        localNode.name(),
                                        replicaMeta.getLeaseholder(),
                                        localNode.id(),
                                        replicaMeta.getLeaseholderId(),
                                        null,
                                        null,
                                        null
                                )
                        );
                    }

                    UUID txId = request.txId();

                    TxStateMeta txMeta = txManager.stateMeta(txId);

                    if (txMeta != null && txMeta.txState() == FINISHING) {
                        assert txMeta instanceof TxStateMetaFinishing : txMeta;

                        return ((TxStateMetaFinishing) txMeta).txFinishFuture();
                    } else if (txMeta == null || !isFinalState(txMeta.txState())) {
                        // Try to trigger recovery, if needed. If the transaction will be aborted, the proper ABORTED state will be sent
                        // in response.
                        return triggerTxRecoveryOnTxStateResolutionIfNeeded(txId, txMeta);
                    } else {
                        return completedFuture(txMeta);
                    }
                });
    }

    /**
     * Checks whether tx recovery is needed with given tx meta and triggers it of needed.
     *
     * @param txId Transaction id.
     * @param txStateMeta Transaction meta.
     * @return Tx recovery future, or completed future if the recovery isn't needed, or failed future if the recovery is not possible.
     */
    private CompletableFuture<TransactionMeta> triggerTxRecoveryOnTxStateResolutionIfNeeded(
            UUID txId,
            @Nullable TxStateMeta txStateMeta
    ) {
        // The state is either null or PENDING or ABANDONED, other states have been filtered out previously.
        assert txStateMeta == null || txStateMeta.txState() == PENDING || txStateMeta.txState() == ABANDONED
                : "Unexpected transaction state: " + txStateMeta;

        TxMeta txMeta = txStatePartitionStorage.get(txId);

        if (txMeta == null) {
            // This means the transaction is pending and we should trigger the recovery if there is no tx coordinator in topology.
            if (txStateMeta == null
                    || txStateMeta.txState() == ABANDONED
                    || txStateMeta.txCoordinatorId() == null
                    || clusterNodeResolver.getById(txStateMeta.txCoordinatorId()) == null) {
                // This means that primary replica for commit partition has changed, since the local node doesn't have the volatile tx
                // state; and there is no final tx state in txStateStorage, or the tx coordinator left the cluster. But we can assume
                // that as the coordinator (or information about it) is missing, there is  no need to wait a finish request from
                // tx coordinator, the transaction can't be committed at all.
                return triggerTxRecovery(txId, localNode.id())
                        .handle((v, ex) ->
                                CompletableFuture.<TransactionMeta>completedFuture(txManager.stateMeta(txId)))
                        .thenCompose(v -> v);
            } else {
                assert txStateMeta != null && txStateMeta.txState() == PENDING : "Unexpected transaction state: " + txStateMeta;

                return completedFuture(txStateMeta);
            }
        } else {
            // Recovery is not needed.
            assert isFinalState(txMeta.txState()) : "Unexpected transaction state: " + txMeta;

            return completedFuture(txMeta);
        }
    }

    /**
     * Processes retrieve batch for read only transaction.
     *
     * @param request Read only retrieve batch request.
     * @param isPrimary Whether the given replica is primary.
     * @return Result future.
     */
    private CompletableFuture<List<BinaryRow>> processReadOnlyScanRetrieveBatchAction(
            ReadOnlyScanRetrieveBatchReplicaRequest request,
            Boolean isPrimary
    ) {
        requireNonNull(isPrimary);

        UUID txId = request.transactionId();
        int batchCount = request.batchSize();
        HybridTimestamp readTimestamp = request.readTimestamp();

        FullyQualifiedResourceId cursorId = cursorId(txId, request.scanId());

        CompletableFuture<Void> safeReadFuture = isPrimaryInTimestamp(isPrimary, readTimestamp) ? nullCompletedFuture()
                : safeTime.waitFor(readTimestamp);

        if (request.indexToUse() != null) {
            TableSchemaAwareIndexStorage indexStorage = secondaryIndexStorages.get().get(request.indexToUse());

            if (indexStorage == null) {
                throw new AssertionError("Index not found: uuid=" + request.indexToUse());
            }

            if (request.exactKey() != null) {
                assert request.lowerBoundPrefix() == null && request.upperBoundPrefix() == null : "Index lookup doesn't allow bounds.";

                return safeReadFuture.thenCompose(unused -> lookupIndex(request, indexStorage));
            }

            assert indexStorage.storage() instanceof SortedIndexStorage;

            return safeReadFuture.thenCompose(unused -> scanSortedIndex(request, indexStorage));
        }

        return safeReadFuture
                .thenCompose(
                        unused -> retrieveExactEntriesUntilCursorEmpty(txId, request.coordinatorId(), readTimestamp, cursorId, batchCount)
                );
    }

    /**
     * Extracts exact amount of entries, or less if cursor is become empty, from a cursor on the specific time.
     *
     * @param txId Transaction id is used for RW only.
     * @param txCoordinatorId Transaction coordinator id.
     * @param readTimestamp Timestamp of the moment when that moment when the data will be extracted.
     * @param cursorId Cursor id.
     * @param count Amount of entries which sill be extracted.
     * @return Result future.
     */
    private CompletableFuture<List<BinaryRow>> retrieveExactEntriesUntilCursorEmpty(
            UUID txId,
            UUID txCoordinatorId,
            @Nullable HybridTimestamp readTimestamp,
            FullyQualifiedResourceId cursorId,
            int count
    ) {
        PartitionTimestampCursor cursor =
                remotelyTriggeredResourceRegistry.<CursorResource>register(
                        cursorId,
                        txCoordinatorId,
                        () -> new CursorResource(
                                mvDataStorage.scan(readTimestamp == null ? HybridTimestamp.MAX_VALUE : readTimestamp)
                        )
                ).cursor();

        var resolutionFuts = new ArrayList<CompletableFuture<TimedBinaryRow>>(count);

        while (resolutionFuts.size() < count && cursor.hasNext()) {
            ReadResult readResult = cursor.next();
            HybridTimestamp newestCommitTimestamp = readResult.newestCommitTimestamp();

            TimedBinaryRow candidate;
            if (newestCommitTimestamp == null || !readResult.isWriteIntent()) {
                candidate = null;
            } else {
                BinaryRow committedRow = cursor.committed(newestCommitTimestamp);

                candidate = committedRow == null ? null : new TimedBinaryRow(committedRow, newestCommitTimestamp);
            }

            resolutionFuts.add(resolveReadResult(readResult, txId, readTimestamp, () -> candidate));
        }

        return allOf(resolutionFuts.toArray(new CompletableFuture[0])).thenCompose(unused -> {
            var rows = new ArrayList<BinaryRow>(count);

            for (CompletableFuture<TimedBinaryRow> resolutionFut : resolutionFuts) {
                TimedBinaryRow resolvedReadResult = resolutionFut.join();

                if (resolvedReadResult != null && resolvedReadResult.binaryRow() != null) {
                    rows.add(resolvedReadResult.binaryRow());
                }
            }

            if (rows.size() < count && cursor.hasNext()) {
                return retrieveExactEntriesUntilCursorEmpty(txId, txCoordinatorId, readTimestamp, cursorId, count - rows.size())
                        .thenApply(binaryRows -> {
                            rows.addAll(binaryRows);

                            return rows;
                        });
            } else {
                return completedFuture(closeCursorIfBatchNotFull(rows, count, cursorId));
            }
        });
    }

    /**
     * Extracts exact amount of entries, or less if cursor is become empty, from a cursor on the specific time. Use it for RW.
     *
     * @param txId Transaction id.
     * @param cursorId Cursor id.
     * @return Future finishes with the resolved binary row.
     */
    private CompletableFuture<List<BinaryRow>> retrieveExactEntriesUntilCursorEmpty(
            UUID txId,
            UUID txCoordinatorId,
            FullyQualifiedResourceId cursorId,
            int count
    ) {
        return retrieveExactEntriesUntilCursorEmpty(txId, txCoordinatorId, null, cursorId, count).thenCompose(rows -> {
            if (nullOrEmpty(rows)) {
                return emptyListCompletedFuture();
            }

            CompletableFuture<?>[] futs = new CompletableFuture[rows.size()];

            for (int i = 0; i < rows.size(); i++) {
                BinaryRow row = rows.get(i);

                futs[i] = validateBackwardCompatibility(row, txId)
                        .thenApply(unused -> row);
            }

            return allOf(futs).thenApply((unused) -> rows);
        });
    }

    private CompletableFuture<Void> validateBackwardCompatibility(BinaryRow row, UUID txId) {
        return schemaCompatValidator.validateBackwards(row.schemaVersion(), tableId(), txId)
                .thenAccept(validationResult -> {
                    if (!validationResult.isSuccessful()) {
                        throw new IncompatibleSchemaVersionException(String.format(
                                "Operation failed because it tried to access a row with newer schema version than transaction's [table=%s, "
                                        + "txSchemaVersion=%d, rowSchemaVersion=%d]",
                                validationResult.failedTableName(), validationResult.fromSchemaVersion(), validationResult.toSchemaVersion()
                        ));
                    }
                });
    }

    /**
     * Processes single entry request for read only transaction.
     *
     * @param request Read only single entry request.
     * @param isPrimary Whether the given replica is primary.
     * @return Result future.
     */
    private CompletableFuture<BinaryRow> processReadOnlySingleEntryAction(ReadOnlySingleRowPkReplicaRequest request, Boolean isPrimary) {
        BinaryTuple primaryKey = resolvePk(request.primaryKey());
        HybridTimestamp readTimestamp = request.readTimestamp();

        if (request.requestType() != RO_GET) {
            throw new IgniteInternalException(Replicator.REPLICA_COMMON_ERR,
                    format("Unknown single request [actionType={}]", request.requestType()));
        }

        CompletableFuture<Void> safeReadFuture = isPrimaryInTimestamp(isPrimary, readTimestamp) ? nullCompletedFuture()
                : safeTime.waitFor(request.readTimestamp());

        return safeReadFuture.thenCompose(unused -> resolveRowByPkForReadOnly(primaryKey, readTimestamp));
    }

    /**
     * Checks that the node is primary and {@code timestamp} is already passed in the reference system of the current node.
     *
     * @param isPrimary True if the node is primary, false otherwise.
     * @param timestamp Timestamp to check.
     * @return True if the timestamp is already passed in the reference system of the current node and node is primary, false otherwise.
     */
    private boolean isPrimaryInTimestamp(Boolean isPrimary, HybridTimestamp timestamp) {
        return isPrimary && clockService.now().compareTo(timestamp) > 0;
    }

    /**
     * Processes multiple entries request for read only transaction.
     *
     * @param request Read only multiple entries request.
     * @param isPrimary Whether the given replica is primary.
     * @return Result future.
     */
    private CompletableFuture<List<BinaryRow>> processReadOnlyMultiEntryAction(
            ReadOnlyMultiRowPkReplicaRequest request,
            Boolean isPrimary
    ) {
        List<BinaryTuple> primaryKeys = resolvePks(request.primaryKeys());
        HybridTimestamp readTimestamp = request.readTimestamp();

        if (request.requestType() != RO_GET_ALL) {
            throw new IgniteInternalException(Replicator.REPLICA_COMMON_ERR,
                    format("Unknown single request [actionType={}]", request.requestType()));
        }

        CompletableFuture<Void> safeReadFuture = isPrimaryInTimestamp(isPrimary, readTimestamp) ? nullCompletedFuture()
                : safeTime.waitFor(request.readTimestamp());

        return safeReadFuture.thenCompose(unused -> {
            CompletableFuture<BinaryRow>[] resolutionFuts = new CompletableFuture[primaryKeys.size()];

            for (int i = 0; i < primaryKeys.size(); i++) {
                resolutionFuts[i] = resolveRowByPkForReadOnly(primaryKeys.get(i), readTimestamp);
            }

            return allOfToList(resolutionFuts);
        });
    }

    /**
     * Handler to process {@link ReplicaSafeTimeSyncRequest}.
     *
     * @param isPrimary Whether is primary replica.
     * @return Future.
     */
    private CompletableFuture<?> processReplicaSafeTimeSyncRequest(Boolean isPrimary) {
        requireNonNull(isPrimary);

        // Disable safe-time sync if the Colocation feature is enabled, safe-time is managed on a different level there.
        if (!isPrimary || enabledColocationFeature) {
            return nullCompletedFuture();
        }

        return applyCmdWithExceptionHandling(
                REPLICA_MESSAGES_FACTORY.safeTimeSyncCommand().initiatorTime(clockService.now()).build()
        );
    }

    /**
     * Processes scan close request.
     *
     * @param request Scan close request operation.
     */
    private void processScanCloseAction(ScanCloseReplicaRequest request) {
        UUID txId = request.transactionId();

        FullyQualifiedResourceId cursorId = cursorId(txId, request.scanId());

        try {
            remotelyTriggeredResourceRegistry.close(cursorId);
        } catch (IgniteException e) {
            throw wrapCursorCloseException(e);
        }
    }

    /**
     * Closes a cursor if the batch is not fully retrieved.
     *
     * @param batchSize Requested batch size.
     * @param rows List of retrieved batch items.
     * @param cursorId Cursor id.
     */
    private <T> ArrayList<T> closeCursorIfBatchNotFull(ArrayList<T> rows, int batchSize, FullyQualifiedResourceId cursorId) {
        if (rows.size() < batchSize) {
            try {
                remotelyTriggeredResourceRegistry.close(cursorId);
            } catch (IgniteException e) {
                throw wrapCursorCloseException(e);
            }
        }

        return rows;
    }

    private ReplicationException wrapCursorCloseException(IgniteException e) {
        return new ReplicationException(CURSOR_CLOSE_ERR,
                format("Close cursor exception [replicaGrpId={}, msg={}]", replicationGroupId, e.getMessage()), e);
    }

    /**
     * Processes scan retrieve batch request.
     *
     * @param request Scan retrieve batch request operation.
     * @return Listener response.
     */
    private CompletableFuture<List<BinaryRow>> processScanRetrieveBatchAction(ReadWriteScanRetrieveBatchReplicaRequest request) {
        if (request.indexToUse() != null) {
            TableSchemaAwareIndexStorage indexStorage = secondaryIndexStorages.get().get(request.indexToUse());

            if (indexStorage == null) {
                throw new AssertionError("Index not found: uuid=" + request.indexToUse());
            }

            if (request.exactKey() != null) {
                assert request.lowerBoundPrefix() == null && request.upperBoundPrefix() == null : "Index lookup doesn't allow bounds.";

                return lookupIndex(request, indexStorage.storage(), request.coordinatorId());
            }

            assert indexStorage.storage() instanceof SortedIndexStorage;

            return scanSortedIndex(request, indexStorage);
        }

        UUID txId = request.transactionId();
        int batchCount = request.batchSize();

        FullyQualifiedResourceId cursorId = cursorId(txId, request.scanId());

        return lockManager.acquire(txId, new LockKey(replicationGroupId), LockMode.S)
                .thenCompose(tblLock -> retrieveExactEntriesUntilCursorEmpty(txId, request.coordinatorId(), cursorId, batchCount));
    }

    /**
     * Lookup sorted index in RO tx.
     *
     * @param request Index scan request.
     * @param schemaAwareIndexStorage Index storage.
     * @return Operation future.
     */
    private CompletableFuture<List<BinaryRow>> lookupIndex(
            ReadOnlyScanRetrieveBatchReplicaRequest request,
            TableSchemaAwareIndexStorage schemaAwareIndexStorage
    ) {
        IndexStorage indexStorage = schemaAwareIndexStorage.storage();

        FullyQualifiedResourceId cursorId = cursorId(request.transactionId(), request.scanId());

        BinaryTuple key = request.exactKey().asBinaryTuple();

        Cursor<RowId> cursor = remotelyTriggeredResourceRegistry.<CursorResource>register(
                cursorId,
                request.coordinatorId(),
                () -> new CursorResource(indexStorage.get(key))
        ).cursor();

        Cursor<IndexRow> indexRowCursor = CursorUtils.map(cursor, rowId -> new IndexRowImpl(key, rowId));

        int batchCount = request.batchSize();

        var result = new ArrayList<BinaryRow>(batchCount);

        HybridTimestamp readTimestamp = request.readTimestamp();

        return continueReadOnlyIndexScan(
                schemaAwareIndexStorage,
                indexRowCursor,
                readTimestamp,
                batchCount,
                result,
                tableVersionByTs(readTimestamp)
        ).thenApply(ignore -> closeCursorIfBatchNotFull(result, batchCount, cursorId));
    }

    private CompletableFuture<List<BinaryRow>> lookupIndex(
            ReadWriteScanRetrieveBatchReplicaRequest request,
            IndexStorage indexStorage,
            UUID txCoordinatorId
    ) {
        UUID txId = request.transactionId();
        int batchCount = request.batchSize();

        FullyQualifiedResourceId cursorId = cursorId(txId, request.scanId());

        Integer indexId = request.indexToUse();

        BinaryTuple exactKey = request.exactKey().asBinaryTuple();

        return lockManager.acquire(txId, new LockKey(indexId, exactKey.byteBuffer()), LockMode.S)
                .thenCompose(indRowLock -> { // Hash index bucket S lock
                    Cursor<RowId> cursor = remotelyTriggeredResourceRegistry.<CursorResource>register(cursorId, txCoordinatorId,
                            () -> new CursorResource(indexStorage.get(exactKey))).cursor();

                    var result = new ArrayList<BinaryRow>(batchCount);

                    return continueIndexLookup(txId, cursor, batchCount, result).thenApply(
                            ignore -> closeCursorIfBatchNotFull(result, batchCount, cursorId));
                });
    }

    /**
     * Scans sorted index in RW tx.
     *
     * @param request Index scan request.
     * @param schemaAwareIndexStorage Sorted index storage.
     * @return Operation future.
     */
    private CompletableFuture<List<BinaryRow>> scanSortedIndex(
            ReadWriteScanRetrieveBatchReplicaRequest request,
            TableSchemaAwareIndexStorage schemaAwareIndexStorage
    ) {
        var indexStorage = (SortedIndexStorage) schemaAwareIndexStorage.storage();

        UUID txId = request.transactionId();

        FullyQualifiedResourceId cursorId = cursorId(txId, request.scanId());

        Integer indexId = request.indexToUse();

        BinaryTupleMessage lowerBoundMessage = request.lowerBoundPrefix();
        BinaryTupleMessage upperBoundMessage = request.upperBoundPrefix();

        BinaryTuplePrefix lowerBound = lowerBoundMessage == null ? null : lowerBoundMessage.asBinaryTuplePrefix();
        BinaryTuplePrefix upperBound = upperBoundMessage == null ? null : upperBoundMessage.asBinaryTuplePrefix();

        int flags = request.flags();

        BinaryTupleComparator comparator = StorageUtils.binaryTupleComparator(indexStorage.indexDescriptor().columns());

        Predicate<IndexRow> isUpperBoundAchieved = indexRow -> {
            if (indexRow == null) {
                return true;
            }

            if (upperBound == null) {
                return false;
            }

            ByteBuffer buffer = upperBound.byteBuffer();

            if ((flags & SortedIndexStorage.LESS_OR_EQUAL) != 0) {
                byte boundFlags = buffer.get(0);

                buffer.put(0, (byte) (boundFlags | BinaryTupleCommon.EQUALITY_FLAG));
            }

            return comparator.compare(indexRow.indexColumns().byteBuffer(), buffer) >= 0;
        };

        Cursor<IndexRow> cursor = remotelyTriggeredResourceRegistry.<CursorResource>register(
                cursorId,
                request.coordinatorId(),
                () -> new CursorResource(indexStorage.scan(
                        lowerBound,
                        // We have to handle upperBound on a level of replication listener,
                        // for correctness of taking of a range lock.
                        null,
                        flags
                ))
        ).cursor();

        SortedIndexLocker indexLocker = (SortedIndexLocker) indexesLockers.get().get(indexId);

        int batchCount = request.batchSize();

        var result = new ArrayList<BinaryRow>(batchCount);

        return continueIndexScan(
                txId,
                schemaAwareIndexStorage,
                indexLocker,
                cursor,
                batchCount,
                result,
                isUpperBoundAchieved,
                tableVersionByTs(beginTimestamp(txId))
        ).thenApply(ignore -> closeCursorIfBatchNotFull(result, batchCount, cursorId));
    }

    /**
     * Scans sorted index in RO tx.
     *
     * @param request Index scan request.
     * @param schemaAwareIndexStorage Sorted index storage.
     * @return Operation future.
     */
    private CompletableFuture<List<BinaryRow>> scanSortedIndex(
            ReadOnlyScanRetrieveBatchReplicaRequest request,
            TableSchemaAwareIndexStorage schemaAwareIndexStorage
    ) {
        var indexStorage = (SortedIndexStorage) schemaAwareIndexStorage.storage();

        FullyQualifiedResourceId cursorId = cursorId(request.transactionId(), request.scanId());

        BinaryTupleMessage lowerBoundMessage = request.lowerBoundPrefix();
        BinaryTupleMessage upperBoundMessage = request.upperBoundPrefix();

        BinaryTuplePrefix lowerBound = lowerBoundMessage == null ? null : lowerBoundMessage.asBinaryTuplePrefix();
        BinaryTuplePrefix upperBound = upperBoundMessage == null ? null : upperBoundMessage.asBinaryTuplePrefix();

        int flags = request.flags();

        Cursor<IndexRow> cursor = remotelyTriggeredResourceRegistry.<CursorResource>register(cursorId, request.coordinatorId(),
                () -> new CursorResource(indexStorage.readOnlyScan(
                        lowerBound,
                        upperBound,
                        flags
                ))).cursor();

        int batchCount = request.batchSize();

        var result = new ArrayList<BinaryRow>(batchCount);

        HybridTimestamp readTimestamp = request.readTimestamp();

        return continueReadOnlyIndexScan(
                schemaAwareIndexStorage,
                cursor,
                readTimestamp,
                batchCount,
                result,
                tableVersionByTs(readTimestamp)
        ).thenApply(ignore -> closeCursorIfBatchNotFull(result, batchCount, cursorId));
    }

    private CompletableFuture<Void> continueReadOnlyIndexScan(
            TableSchemaAwareIndexStorage schemaAwareIndexStorage,
            Cursor<IndexRow> cursor,
            HybridTimestamp readTimestamp,
            int batchSize,
            List<BinaryRow> result,
            int tableVersion
    ) {
        if (result.size() >= batchSize || !cursor.hasNext()) {
            return nullCompletedFuture();
        }

        IndexRow indexRow = cursor.next();

        RowId rowId = indexRow.rowId();

        return resolvePlainReadResult(rowId, null, readTimestamp).thenComposeAsync(resolvedReadResult -> {
            BinaryRow binaryRow = upgrade(binaryRow(resolvedReadResult), tableVersion);

            if (binaryRow != null && indexRowMatches(indexRow, binaryRow, schemaAwareIndexStorage)) {
                result.add(binaryRow);
            }

            return continueReadOnlyIndexScan(schemaAwareIndexStorage, cursor, readTimestamp, batchSize, result, tableVersion);
        }, scanRequestExecutor);
    }

    /**
     * Index scan loop. Retrieves next row from index, takes locks, fetches associated data row and collects to the result.
     *
     * @param txId Transaction id.
     * @param schemaAwareIndexStorage Index storage.
     * @param indexLocker Index locker.
     * @param indexCursor Index cursor.
     * @param batchSize Batch size.
     * @param result Result collection.
     * @param isUpperBoundAchieved Function to stop on upper bound.
     * @param tableVersion Table schema version at begin timestamp.
     * @return Future.
     */
    private CompletableFuture<Void> continueIndexScan(
            UUID txId,
            TableSchemaAwareIndexStorage schemaAwareIndexStorage,
            SortedIndexLocker indexLocker,
            Cursor<IndexRow> indexCursor,
            int batchSize,
            List<BinaryRow> result,
            Predicate<IndexRow> isUpperBoundAchieved,
            int tableVersion
    ) {
        if (result.size() == batchSize) { // Batch is full, exit loop.
            return nullCompletedFuture();
        }

        return indexLocker.locksForScan(txId, indexCursor)
                .thenCompose(currentRow -> { // Index row S lock
                    if (isUpperBoundAchieved.test(currentRow)) {
                        return nullCompletedFuture(); // End of range reached. Exit loop.
                    }

                    RowId rowId = currentRow.rowId();

                    return lockManager.acquire(txId, new LockKey(replicationGroupId, rowId), LockMode.S)
                            .thenComposeAsync(rowLock -> { // Table row S lock
                                return resolvePlainReadResult(rowId, txId).thenCompose(resolvedReadResult -> {
                                    BinaryRow binaryRow = upgrade(binaryRow(resolvedReadResult), tableVersion);

                                    if (binaryRow != null && indexRowMatches(currentRow, binaryRow, schemaAwareIndexStorage)) {
                                        result.add(resolvedReadResult.binaryRow());
                                    }

                                    // Proceed scan.
                                    return continueIndexScan(
                                            txId,
                                            schemaAwareIndexStorage,
                                            indexLocker,
                                            indexCursor,
                                            batchSize,
                                            result,
                                            isUpperBoundAchieved,
                                            tableVersion
                                    );
                                });
                            }, scanRequestExecutor);
                });
    }

    /**
     * Checks whether passed index row corresponds to the binary row.
     *
     * @param indexRow Index row, read from index storage.
     * @param binaryRow Binary row, read from MV storage.
     * @param schemaAwareIndexStorage Schema aware index storage, to resolve values of indexed columns in a binary row.
     * @return {@code true} if index row matches the binary row, {@code false} otherwise.
     */
    private static boolean indexRowMatches(IndexRow indexRow, BinaryRow binaryRow, TableSchemaAwareIndexStorage schemaAwareIndexStorage) {
        BinaryTuple actualIndexRow = schemaAwareIndexStorage.indexRowResolver().extractColumns(binaryRow);

        return indexRow.indexColumns().byteBuffer().equals(actualIndexRow.byteBuffer());
    }

    private CompletableFuture<Void> continueIndexLookup(
            UUID txId,
            Cursor<RowId> indexCursor,
            int batchSize,
            List<BinaryRow> result
    ) {
        if (result.size() >= batchSize || !indexCursor.hasNext()) {
            return nullCompletedFuture();
        }

        RowId rowId = indexCursor.next();

        return lockManager.acquire(txId, new LockKey(replicationGroupId, rowId), LockMode.S)
                .thenComposeAsync(rowLock -> { // Table row S lock
                    return resolvePlainReadResult(rowId, txId).thenCompose(resolvedReadResult -> {
                        if (resolvedReadResult != null && resolvedReadResult.binaryRow() != null) {
                            result.add(resolvedReadResult.binaryRow());
                        }

                        // Proceed lookup.
                        return continueIndexLookup(txId, indexCursor, batchSize, result);
                    });
                }, scanRequestExecutor);
    }

    /**
     * Resolves a result received from a direct storage read.
     *
     * @param rowId Row id to resolve.
     * @param txId Transaction id is used for RW only.
     * @param timestamp Read timestamp.
     * @return Future finishes with the resolved binary row.
     */
    private CompletableFuture<@Nullable TimedBinaryRow> resolvePlainReadResult(
            RowId rowId,
            @Nullable UUID txId,
            @Nullable HybridTimestamp timestamp
    ) {
        ReadResult readResult = mvDataStorage.read(rowId, timestamp == null ? HybridTimestamp.MAX_VALUE : timestamp);

        return resolveReadResult(readResult, txId, timestamp, () -> {
            if (readResult.newestCommitTimestamp() == null) {
                return null;
            }

            ReadResult committedReadResult = mvDataStorage.read(rowId, readResult.newestCommitTimestamp());

            assert !committedReadResult.isWriteIntent() :
                    "The result is not committed [rowId=" + rowId + ", timestamp="
                            + readResult.newestCommitTimestamp() + ']';

            return new TimedBinaryRow(committedReadResult.binaryRow(), committedReadResult.commitTimestamp());
        });
    }

    /**
     * Resolves a result received from a direct storage read. Use it for RW.
     *
     * @param rowId Row id.
     * @param txId Transaction id.
     * @return Future finishes with the resolved binary row.
     */
    private CompletableFuture<@Nullable TimedBinaryRow> resolvePlainReadResult(RowId rowId, UUID txId) {
        return resolvePlainReadResult(rowId, txId, null).thenCompose(row -> {
            if (row == null || row.binaryRow() == null) {
                return nullCompletedFuture();
            }

            return validateBackwardCompatibility(row.binaryRow(), txId)
                    .thenApply(unused -> row);
        });
    }

    /**
     * Processes transaction cleanup request:
     * <ol>
     *     <li>Waits for finishing of local transactional operations;</li>
     *     <li>Runs asynchronously the specific raft {@code TxCleanupCommand} command, that will convert all pending entries(writeIntents)
     *     to either regular values({@link TxState#COMMITTED}) or removing them ({@link TxState#ABORTED});</li>
     *     <li>Releases all locks that were held on local Replica by given transaction.</li>
     * </ol>
     * This operation is idempotent, so it's safe to retry it.
     *
     * @param request Transaction cleanup request.
     * @return CompletableFuture of ReplicaResult.
     */
    private CompletableFuture<ReplicaResult> processWriteIntentSwitchAction(WriteIntentSwitchReplicaRequest request) {
        replicaTxFinishMarker.markFinished(request.txId(), request.commit() ? COMMITTED : ABORTED, request.commitTimestamp());

        return awaitCleanupReadyFutures(request.txId(), request.commit())
                .thenCompose(res -> {
                    if (res.hadUpdateFutures() || res.forceCleanup()) {
                        HybridTimestamp commandTimestamp = clockService.now();

                        return reliableCatalogVersionFor(commandTimestamp)
                                .thenApply(catalogVersion -> {
                                    CompletableFuture<WriteIntentSwitchReplicatedInfo> commandReplicatedFuture =
                                            applyWriteIntentSwitchCommand(
                                                    request.txId(),
                                                    request.commit(),
                                                    request.commitTimestamp(),
                                                    catalogVersion
                                            );

                                    return new ReplicaResult(null, new CommandApplicationResult(null, commandReplicatedFuture));
                                });
                    } else {
                        return completedFuture(
                                new ReplicaResult(new WriteIntentSwitchReplicatedInfo(request.txId(), replicationGroupId), null)
                        );
                    }
                });
    }

    private CompletableFuture<FuturesCleanupResult> awaitCleanupReadyFutures(UUID txId, boolean commit) {
        List<CompletableFuture<?>> txUpdateFutures = new ArrayList<>();
        List<CompletableFuture<?>> txReadFutures = new ArrayList<>();

        AtomicBoolean forceCleanup = new AtomicBoolean(true);

        txCleanupReadyFutures.compute(txId, (id, txOps) -> {
            if (txOps == null) {
                return null;
            }

            // Cleanup futures (both read and update) are empty in two cases:
            // - there were no actions in the transaction
            // - write intent switch is being executed on the new primary (the primary has changed after write intent appeared)
            // Both cases are expected to happen extremely rarely so we are fine to force the write intent switch.

            // The reason for the forced switch is that otherwise write intents would not be switched (if there is no volatile state and
            // FuturesCleanupResult.hadUpdateFutures() returns false).
            forceCleanup.set(txOps.futures.isEmpty());

            txOps.futures.forEach((opType, futures) -> {
                if (opType.isRwRead()) {
                    txReadFutures.addAll(futures.values());
                } else {
                    txUpdateFutures.addAll(futures.values());
                }
            });

            txOps.futures.clear();

            return null;
        });

        return allOfFuturesExceptionIgnored(txUpdateFutures, commit, txId)
                .thenCompose(v -> allOfFuturesExceptionIgnored(txReadFutures, commit, txId))
                .thenApply(v -> new FuturesCleanupResult(!txReadFutures.isEmpty(), !txUpdateFutures.isEmpty(), forceCleanup.get()));
    }

    private CompletableFuture<WriteIntentSwitchReplicatedInfo> applyWriteIntentSwitchCommand(
            UUID transactionId,
            boolean commit,
            HybridTimestamp commitTimestamp,
            int catalogVersion
    ) {
        WriteIntentSwitchCommand wiSwitchCmd = PARTITION_REPLICATION_MESSAGES_FACTORY.writeIntentSwitchCommand()
                .txId(transactionId)
                .commit(commit)
                .commitTimestamp(commitTimestamp)
                .initiatorTime(clockService.now())
                .requiredCatalogVersion(catalogVersion)
                .build();

        storageUpdateHandler.switchWriteIntents(
                transactionId,
                commit,
                commitTimestamp,
                indexIdsAtRwTxBeginTsOrNull(transactionId)
        );

        return applyCmdWithExceptionHandling(wiSwitchCmd)
                .exceptionally(e -> {
                    LOG.warn("Failed to complete transaction cleanup command [txId=" + transactionId + ']', e);

                    ExceptionUtils.sneakyThrow(e);

                    return null;
                })
                .thenApply(res -> new WriteIntentSwitchReplicatedInfo(transactionId, replicationGroupId));
    }

    /**
     * Creates a future that waits all transaction operations are completed.
     *
     * @param txFutures Transaction operation futures.
     * @param commit If {@code true} this is a commit otherwise a rollback.
     * @param txId Transaction id.
     * @return The future completes when all futures in passed list are completed.
     */
    private static CompletableFuture<Void> allOfFuturesExceptionIgnored(List<CompletableFuture<?>> txFutures, boolean commit, UUID txId) {
        return allOf(txFutures.toArray(new CompletableFuture<?>[0]))
                .exceptionally(e -> {
                    assert !commit :
                            "Transaction is committing, but an operation has completed with exception [txId=" + txId
                                    + ", err=" + e.getMessage() + ']';

                    return null;
                });
    }

    private void releaseTxLocks(UUID txId) {
        lockManager.releaseAll(txId);
    }

    /**
     * Finds the row and its identifier by given pk search row.
     *
     * @param pk Binary Tuple representing a primary key.
     * @param txId An identifier of the transaction regarding which we need to resolve the given row.
     * @param action An action to perform on a resolved row.
     * @param <T> A type of the value returned by action.
     * @return A future object representing the result of the given action.
     */
    private <T> CompletableFuture<T> resolveRowByPk(
            BinaryTuple pk,
            UUID txId,
            IgniteTriFunction<@Nullable RowId, @Nullable BinaryRow, @Nullable HybridTimestamp, CompletableFuture<T>> action
    ) {
        IndexLocker pkLocker = indexesLockers.get().get(pkIndexStorage.get().id());

        assert pkLocker != null;

        CompletableFuture<Void> lockFut = pkLocker.locksForLookupByKey(txId, pk);

        Supplier<CompletableFuture<T>> sup = () -> {
            boolean cursorClosureSetUp = false;
            Cursor<RowId> cursor = null;

            try {
                cursor = getFromPkIndex(pk);

                Cursor<RowId> finalCursor = cursor;
                CompletableFuture<T> resolvingFuture = continueResolvingByPk(cursor, txId, action)
                        .whenComplete((res, ex) -> finalCursor.close());

                cursorClosureSetUp = true;

                return resolvingFuture;
            } finally {
                if (!cursorClosureSetUp && cursor != null) {
                    cursor.close();
                }
            }
        };

        if (isCompletedSuccessfully(lockFut)) {
            return sup.get();
        } else {
            return lockFut.thenCompose(ignored -> sup.get());
        }
    }

    private <T> CompletableFuture<T> continueResolvingByPk(
            Cursor<RowId> cursor,
            UUID txId,
            IgniteTriFunction<@Nullable RowId, @Nullable BinaryRow, @Nullable HybridTimestamp, CompletableFuture<T>> action
    ) {
        if (!cursor.hasNext()) {
            return action.apply(null, null, null);
        }

        RowId rowId = cursor.next();

        return resolvePlainReadResult(rowId, txId).thenCompose(row -> {
            if (row != null && row.binaryRow() != null) {
                return action.apply(rowId, row.binaryRow(), row.commitTimestamp());
            } else {
                return continueResolvingByPk(cursor, txId, action);
            }
        });
    }

    /**
     * Appends an operation to prevent the race between commit/rollback and the operation execution.
     *
     * @param txId Transaction id.
     * @param opId Operation id.
     * @param cmdType Command type.
     * @param full {@code True} if a full transaction and can be immediately committed.
     * @param op Operation closure.
     * @return A future object representing the result of the given operation.
     */
    private <T> CompletableFuture<T> appendTxCommand(
            UUID txId,
            OperationId opId,
            RequestType cmdType,
            boolean full,
            Supplier<CompletableFuture<T>> op
    ) {
        if (full) {
            return op.get().whenComplete((v, th) -> {
                // Fast unlock.
                releaseTxLocks(txId);
            });
        }

        var cleanupReadyFut = new CompletableFuture<Void>();

        txCleanupReadyFutures.compute(txId, (id, txOps) -> {
            // First check whether the transaction has already been finished.
            // And complete cleanupReadyFut with exception if it is the case.
            TxStateMeta txStateMeta = txManager.stateMeta(txId);

            if (txStateMeta == null || isFinalState(txStateMeta.txState()) || txStateMeta.txState() == FINISHING) {
                cleanupReadyFut.completeExceptionally(new Exception());

                return txOps;
            }

            // Otherwise collect cleanupReadyFut in the transaction's futures.
            if (txOps == null) {
                txOps = new TxCleanupReadyFutureList();
            }

            txOps.futures.computeIfAbsent(cmdType, type -> new HashMap<>()).put(opId, cleanupReadyFut);

            return txOps;
        });

        if (cleanupReadyFut.isCompletedExceptionally()) {
            TxStateMeta txStateMeta = txManager.stateMeta(txId);

            TxState txState = txStateMeta == null ? null : txStateMeta.txState();

            return failedFuture(new TransactionException(
                    TX_ALREADY_FINISHED_ERR,
                    "Transaction is already finished txId=[" + txId + ", txState=" + txState + "]."
            ));
        }

        CompletableFuture<T> fut = op.get();

        fut.whenComplete((v, th) -> {
            if (th != null) {
                cleanupReadyFut.completeExceptionally(th);
            } else {
                if (v instanceof ReplicaResult) {
                    ReplicaResult res = (ReplicaResult) v;

                    if (res.applyResult().replicationFuture() != null) {
                        res.applyResult().replicationFuture().whenComplete((v0, th0) -> {
                            if (th0 != null) {
                                cleanupReadyFut.completeExceptionally(th0);
                            } else {
                                cleanupReadyFut.complete(null);
                            }
                        });
                    } else {
                        cleanupReadyFut.complete(null);
                    }
                } else {
                    cleanupReadyFut.complete(null);
                }
            }
        });

        return fut;
    }

    /**
     * Finds the row and its identifier by given pk search row.
     *
     * @param pk Binary Tuple bytes representing a primary key.
     * @param ts A timestamp regarding which we need to resolve the given row.
     * @return Result of the given action.
     */
    private CompletableFuture<@Nullable BinaryRow> resolveRowByPkForReadOnly(BinaryTuple pk, HybridTimestamp ts) {
        // Indexes store values associated with different versions of one entry.
        // It's possible to have multiple entries for a particular search key
        // only if we insert, delete and again insert an entry with the same indexed fields.
        // It means that there exists one and only one non-empty readResult for any read timestamp for the given key.
        // Which in turn means that if we have found non empty readResult during PK index iteration
        // we can proceed with readResult resolution and stop the iteration.
        try (Cursor<RowId> cursor = getFromPkIndex(pk)) {
            // TODO https://issues.apache.org/jira/browse/IGNITE-18767 scan of multiple write intents should not be needed
            List<ReadResult> writeIntents = new ArrayList<>();
            List<ReadResult> regularEntries = new ArrayList<>();

            for (RowId rowId : cursor) {
                ReadResult readResult = mvDataStorage.read(rowId, ts);

                if (readResult.isWriteIntent()) {
                    writeIntents.add(readResult);
                } else if (!readResult.isEmpty()) {
                    regularEntries.add(readResult);
                }
            }

            // Nothing found in the storage, return null.
            if (writeIntents.isEmpty() && regularEntries.isEmpty()) {
                return nullCompletedFuture();
            }

            if (writeIntents.isEmpty()) {
                // No write intents, then return the committed value. We already know that regularEntries is not empty.
                return completedFuture(regularEntries.get(0).binaryRow());
            } else {
                ReadResult writeIntent = writeIntents.get(0);

                // Assume that all write intents for the same key belong to the same transaction, as the key should be exclusively locked.
                // This means that we can just resolve the state of this transaction.
                checkWriteIntentsBelongSameTx(writeIntents);

                return inBusyLockAsync(busyLock, () ->
                        resolveWriteIntentReadability(writeIntent, ts)
                                .thenApply(writeIntentReadable ->
                                        inBusyLock(busyLock, () -> {
                                            if (writeIntentReadable) {
                                                return findAny(writeIntents, wi -> !wi.isEmpty()).map(ReadResult::binaryRow).orElse(null);
                                            } else {
                                                for (ReadResult wi : writeIntents) {
                                                    HybridTimestamp newestCommitTimestamp = wi.newestCommitTimestamp();

                                                    if (newestCommitTimestamp == null) {
                                                        continue;
                                                    }

                                                    ReadResult committedReadResult = mvDataStorage.read(wi.rowId(), newestCommitTimestamp);

                                                    assert !committedReadResult.isWriteIntent() :
                                                            "The result is not committed [rowId=" + wi.rowId() + ", timestamp="
                                                                    + newestCommitTimestamp + ']';

                                                    return committedReadResult.binaryRow();
                                                }

                                                // No suitable value found in write intents, read the committed value (if exists)
                                                return findFirst(regularEntries).map(ReadResult::binaryRow).orElse(null);
                                            }
                                        }))
                );
            }
        }
    }

    /**
     * Check that all given write intents belong to the same transaction.
     *
     * @param writeIntents Write intents.
     */
    private static void checkWriteIntentsBelongSameTx(Collection<ReadResult> writeIntents) {
        ReadResult writeIntent = findAny(writeIntents).orElseThrow();

        for (ReadResult wi : writeIntents) {
            assert Objects.equals(wi.transactionId(), writeIntent.transactionId())
                    : "Unexpected write intent, tx1=" + writeIntent.transactionId() + ", tx2=" + wi.transactionId();

            assert Objects.equals(wi.commitTableId(), writeIntent.commitTableId())
                    : "Unexpected write intent, commitTableId1=" + writeIntent.commitTableId() + ", commitTableId2=" + wi.commitTableId();

            assert wi.commitPartitionId() == writeIntent.commitPartitionId()
                    : "Unexpected write intent, commitPartitionId1=" + writeIntent.commitPartitionId()
                    + ", commitPartitionId2=" + wi.commitPartitionId();
        }
    }

    /**
     * Tests row values for equality.
     *
     * @param row Row.
     * @param row2 Row.
     * @return {@code true} if rows are equal.
     */
    private static boolean equalValues(BinaryRow row, BinaryRow row2) {
        return row.tupleSlice().compareTo(row2.tupleSlice()) == 0;
    }

    /**
     * Processes multiple entries direct request for read only transaction.
     *
     * @param request Read only multiple entries request.
     * @param opStartTimestamp Moment when the operation processing was started in this class.
     * @return Result future.
     */
    private CompletableFuture<List<BinaryRow>> processReadOnlyDirectMultiEntryAction(
            ReadOnlyDirectMultiRowReplicaRequest request,
            HybridTimestamp opStartTimestamp) {
        List<BinaryTuple> primaryKeys = resolvePks(request.primaryKeys());
        HybridTimestamp readTimestamp = opStartTimestamp;

        if (request.requestType() != RO_GET_ALL) {
            throw new IgniteInternalException(Replicator.REPLICA_COMMON_ERR,
                    format("Unknown single request [actionType={}]", request.requestType()));
        }

        CompletableFuture<BinaryRow>[] resolutionFuts = new CompletableFuture[primaryKeys.size()];

        for (int i = 0; i < primaryKeys.size(); i++) {
            resolutionFuts[i] = resolveRowByPkForReadOnly(primaryKeys.get(i), readTimestamp);
        }

        return allOfToList(resolutionFuts);
    }

    /**
     * Precesses multi request.
     *
     * @param request Multi request operation.
     * @param leaseStartTime Lease start time.
     * @return Listener response.
     */
    private CompletableFuture<ReplicaResult> processMultiEntryAction(ReadWriteMultiRowReplicaRequest request, Long leaseStartTime) {
        UUID txId = request.transactionId();
        TablePartitionId commitPartitionId = request.commitPartitionId().asTablePartitionId();
        List<BinaryRow> searchRows = request.binaryRows();

        assert commitPartitionId != null : "Commit partition is null [type=" + request.requestType() + ']';

        switch (request.requestType()) {
            case RW_DELETE_EXACT_ALL: {
                CompletableFuture<RowId>[] deleteExactLockFuts = new CompletableFuture[searchRows.size()];

                Map<UUID, HybridTimestamp> lastCommitTimes = new ConcurrentHashMap<>();

                for (int i = 0; i < searchRows.size(); i++) {
                    BinaryRow searchRow = searchRows.get(i);

                    deleteExactLockFuts[i] = resolveRowByPk(extractPk(searchRow), txId, (rowId, row, lastCommitTime) -> {
                        if (rowId == null) {
                            return nullCompletedFuture();
                        }

                        if (lastCommitTime != null) {
                            lastCommitTimes.put(rowId.uuid(), lastCommitTime);
                        }

                        return takeLocksForDeleteExact(searchRow, rowId, row, txId);
                    });
                }

                return allOf(deleteExactLockFuts).thenCompose(ignore -> {
                    Map<UUID, TimedBinaryRowMessage> rowIdsToDelete = new HashMap<>();
                    // TODO:IGNITE-20669 Replace the result to BitSet.
                    Collection<BinaryRow> result = new ArrayList<>();
                    List<RowId> rows = new ArrayList<>();

                    for (int i = 0; i < searchRows.size(); i++) {
                        RowId lockedRowId = deleteExactLockFuts[i].join();

                        if (lockedRowId != null) {
                            rowIdsToDelete.put(lockedRowId.uuid(), PARTITION_REPLICATION_MESSAGES_FACTORY.timedBinaryRowMessage()
                                    .timestamp(lastCommitTimes.get(lockedRowId.uuid()))
                                    .build());

                            result.add(new NullBinaryRow());

                            rows.add(lockedRowId);
                        } else {
                            result.add(null);
                        }
                    }

                    if (rowIdsToDelete.isEmpty()) {
                        return completedFuture(new ReplicaResult(result, null));
                    }

                    return validateWriteAgainstSchemaAfterTakingLocks(request.transactionId())
                            .thenCompose(catalogVersion -> awaitCleanup(rows, catalogVersion))
                            .thenCompose(
                                    catalogVersion -> applyUpdateAllCommand(
                                            request,
                                            rowIdsToDelete,
                                            catalogVersion,
                                            leaseStartTime
                                    )
                            )
                            .thenApply(res -> new ReplicaResult(result, res));
                });
            }
            case RW_INSERT_ALL: {
                List<BinaryTuple> pks = new ArrayList<>(searchRows.size());

                CompletableFuture<RowId>[] pkReadLockFuts = new CompletableFuture[searchRows.size()];

                for (int i = 0; i < searchRows.size(); i++) {
                    BinaryTuple pk = extractPk(searchRows.get(i));

                    pks.add(pk);

                    pkReadLockFuts[i] = resolveRowByPk(pk, txId, (rowId, row, lastCommitTime) -> completedFuture(rowId));
                }

                return allOf(pkReadLockFuts).thenCompose(ignore -> {
                    // TODO:IGNITE-20669 Replace the result to BitSet.
                    Collection<BinaryRow> result = new ArrayList<>();
                    Map<RowId, BinaryRow> rowsToInsert = new HashMap<>();
                    Set<ByteBuffer> uniqueKeys = new HashSet<>();

                    for (int i = 0; i < searchRows.size(); i++) {
                        BinaryRow row = searchRows.get(i);
                        RowId lockedRow = pkReadLockFuts[i].join();

                        if (lockedRow == null && uniqueKeys.add(pks.get(i).byteBuffer())) {
                            rowsToInsert.put(new RowId(partId(), RowIdGenerator.next()), row);

                            result.add(new NullBinaryRow());
                        } else {
                            result.add(null);
                        }
                    }

                    if (rowsToInsert.isEmpty()) {
                        return completedFuture(new ReplicaResult(result, null));
                    }

                    CompletableFuture<IgniteBiTuple<RowId, Collection<Lock>>>[] insertLockFuts = new CompletableFuture[rowsToInsert.size()];

                    int idx = 0;

                    for (Map.Entry<RowId, BinaryRow> entry : rowsToInsert.entrySet()) {
                        insertLockFuts[idx++] = takeLocksForInsert(entry.getValue(), entry.getKey(), txId);
                    }

                    Map<UUID, TimedBinaryRowMessage> convertedMap = rowsToInsert.entrySet().stream()
                            .collect(toMap(
                                    e -> e.getKey().uuid(),
                                    e -> PARTITION_REPLICATION_MESSAGES_FACTORY.timedBinaryRowMessage()
                                            .binaryRowMessage(binaryRowMessage(e.getValue()))
                                            .build()
                            ));

                    return allOf(insertLockFuts)
                            .thenCompose(ignored ->
                                    // We are inserting completely new rows - no need to cleanup anything in this case, hence empty times.
                                    validateWriteAgainstSchemaAfterTakingLocks(request.transactionId())
                            )
                            .thenCompose(catalogVersion -> applyUpdateAllCommand(
                                            request,
                                            convertedMap,
                                            catalogVersion,
                                            leaseStartTime
                                    )
                            )
                            .thenApply(res -> {
                                // Release short term locks.
                                for (CompletableFuture<IgniteBiTuple<RowId, Collection<Lock>>> insertLockFut : insertLockFuts) {
                                    insertLockFut.join().get2()
                                            .forEach(lock -> lockManager.release(lock.txId(), lock.lockKey(), lock.lockMode()));
                                }

                                return new ReplicaResult(result, res);
                            });
                });
            }
            case RW_UPSERT_ALL: {
                CompletableFuture<IgniteBiTuple<RowId, Collection<Lock>>>[] rowIdFuts = new CompletableFuture[searchRows.size()];
                BinaryTuple[] pks = new BinaryTuple[searchRows.size()];

                Map<UUID, HybridTimestamp> lastCommitTimes = new ConcurrentHashMap<>();
                BitSet deleted = request.deleted();

                // When the same key is updated multiple times within the same batch, we need to maintain operation order and apply
                // only the last update. This map stores the previous searchRows index for each key.
                Map<ByteBuffer, Integer> prevRowIdx = new HashMap<>();

                for (int i = 0; i < searchRows.size(); i++) {
                    BinaryRow searchRow = searchRows.get(i);
                    boolean isDelete = deleted != null && deleted.get(i);

                    BinaryTuple pk = isDelete
                            ? resolvePk(searchRow.tupleSlice())
                            : extractPk(searchRow);

                    pks[i] = pk;

                    Integer prevRowIdx0 = prevRowIdx.put(pk.byteBuffer(), i);
                    if (prevRowIdx0 != null) {
                        rowIdFuts[prevRowIdx0] = nullCompletedFuture(); // Skip previous row with the same key.
                    }
                }

                for (int i = 0; i < searchRows.size(); i++) {
                    if (rowIdFuts[i] != null) {
                        continue; // Skip previous row with the same key.
                    }

                    BinaryRow searchRow = searchRows.get(i);
                    boolean isDelete = deleted != null && deleted.get(i);

                    rowIdFuts[i] = resolveRowByPk(pks[i], txId, (rowId, row, lastCommitTime) -> {
                        if (isDelete && rowId == null) {
                            return nullCompletedFuture();
                        }

                        if (lastCommitTime != null) {
                            //noinspection DataFlowIssue (rowId is not null if lastCommitTime is not null)
                            lastCommitTimes.put(rowId.uuid(), lastCommitTime);
                        }

                        if (isDelete) {
                            assert row != null;

                            return takeLocksForDelete(row, rowId, txId)
                                    .thenApply(id -> new IgniteBiTuple<>(id, null));
                        }

                        boolean insert = rowId == null;
                        RowId rowId0 = insert ? new RowId(partId(), RowIdGenerator.next()) : rowId;

                        return insert
                                ? takeLocksForInsert(searchRow, rowId0, txId)
                                : takeLocksForUpdate(searchRow, rowId0, txId);
                    });
                }

                return allOf(rowIdFuts).thenCompose(ignore -> {
                    Map<UUID, TimedBinaryRowMessage> rowsToUpdate = IgniteUtils.newHashMap(searchRows.size());
                    List<RowId> rows = new ArrayList<>();

                    for (int i = 0; i < searchRows.size(); i++) {
                        IgniteBiTuple<RowId, Collection<Lock>> locks = rowIdFuts[i].join();
                        if (locks == null) {
                            continue;
                        }

                        RowId lockedRow = locks.get1();

                        TimedBinaryRowMessageBuilder timedBinaryRowMessageBuilder = PARTITION_REPLICATION_MESSAGES_FACTORY
                                .timedBinaryRowMessage()
                                .timestamp(lastCommitTimes.get(lockedRow.uuid()));

                        if (deleted == null || !deleted.get(i)) {
                            timedBinaryRowMessageBuilder.binaryRowMessage(binaryRowMessage(searchRows.get(i)));
                        }

                        rowsToUpdate.put(lockedRow.uuid(), timedBinaryRowMessageBuilder.build());

                        rows.add(lockedRow);
                    }

                    if (rowsToUpdate.isEmpty()) {
                        return completedFuture(new ReplicaResult(null, null));
                    }

                    return validateWriteAgainstSchemaAfterTakingLocks(request.transactionId())
                            .thenCompose(catalogVersion -> awaitCleanup(rows, catalogVersion))
                            .thenCompose(
                                    catalogVersion -> applyUpdateAllCommand(
                                            request,
                                            rowsToUpdate,
                                            catalogVersion,
                                            leaseStartTime
                                    )
                            )
                            .thenApply(res -> {
                                // Release short term locks.
                                for (CompletableFuture<IgniteBiTuple<RowId, Collection<Lock>>> rowIdFut : rowIdFuts) {
                                    IgniteBiTuple<RowId, Collection<Lock>> futRes = rowIdFut.join();
                                    Collection<Lock> locks = futRes == null ? null : futRes.get2();

                                    if (locks != null) {
                                        locks.forEach(lock -> lockManager.release(lock.txId(), lock.lockKey(), lock.lockMode()));
                                    }
                                }

                                return new ReplicaResult(null, res);
                            });
                });
            }
            default: {
                throw new IgniteInternalException(Replicator.REPLICA_COMMON_ERR,
                        format("Unknown multi request [actionType={}]", request.requestType()));
            }
        }
    }

    /**
     * Precesses multi request.
     *
     * @param request Multi request operation.
     * @param leaseStartTime Lease start time.
     * @return Listener response.
     */
    private CompletableFuture<?> processMultiEntryAction(ReadWriteMultiRowPkReplicaRequest request, Long leaseStartTime) {
        UUID txId = request.transactionId();
        TablePartitionId committedPartitionId = request.commitPartitionId().asTablePartitionId();
        List<BinaryTuple> primaryKeys = resolvePks(request.primaryKeys());

        assert committedPartitionId != null || request.requestType() == RW_GET_ALL
                : "Commit partition is null [type=" + request.requestType() + ']';

        switch (request.requestType()) {
            case RW_GET_ALL: {
                CompletableFuture<BinaryRow>[] rowFuts = new CompletableFuture[primaryKeys.size()];

                for (int i = 0; i < primaryKeys.size(); i++) {
                    rowFuts[i] = resolveRowByPk(primaryKeys.get(i), txId, (rowId, row, lastCommitTime) -> {
                        if (rowId == null) {
                            return nullCompletedFuture();
                        }

                        return takeLocksForGet(rowId, txId)
                                .thenApply(ignored -> row);
                    });
                }

                return allOf(rowFuts)
                        .thenCompose(ignored -> {
                            var result = new ArrayList<BinaryRow>(primaryKeys.size());

                            for (CompletableFuture<BinaryRow> rowFut : rowFuts) {
                                result.add(rowFut.join());
                            }

                            if (allElementsAreNull(result)) {
                                return completedFuture(result);
                            }

                            return validateRwReadAgainstSchemaAfterTakingLocks(txId)
                                    .thenApply(unused -> new ReplicaResult(result, null));
                        });
            }
            case RW_DELETE_ALL: {
                CompletableFuture<RowId>[] rowIdLockFuts = new CompletableFuture[primaryKeys.size()];

                Map<UUID, HybridTimestamp> lastCommitTimes = new ConcurrentHashMap<>();

                for (int i = 0; i < primaryKeys.size(); i++) {
                    rowIdLockFuts[i] = resolveRowByPk(primaryKeys.get(i), txId, (rowId, row, lastCommitTime) -> {
                        if (rowId == null) {
                            return nullCompletedFuture();
                        }

                        if (lastCommitTime != null) {
                            lastCommitTimes.put(rowId.uuid(), lastCommitTime);
                        }

                        return takeLocksForDelete(row, rowId, txId);
                    });
                }

                return allOf(rowIdLockFuts).thenCompose(ignore -> {
                    Map<UUID, TimedBinaryRowMessage> rowIdsToDelete = new HashMap<>();
                    // TODO:IGNITE-20669 Replace the result to BitSet.
                    Collection<BinaryRow> result = new ArrayList<>();
                    List<RowId> rows = new ArrayList<>();

                    for (CompletableFuture<RowId> lockFut : rowIdLockFuts) {
                        RowId lockedRowId = lockFut.join();

                        if (lockedRowId != null) {
                            rowIdsToDelete.put(lockedRowId.uuid(), PARTITION_REPLICATION_MESSAGES_FACTORY.timedBinaryRowMessage()
                                    .timestamp(lastCommitTimes.get(lockedRowId.uuid()))
                                    .build());

                            rows.add(lockedRowId);

                            result.add(new NullBinaryRow());
                        } else {
                            result.add(null);
                        }
                    }

                    if (rowIdsToDelete.isEmpty()) {
                        return completedFuture(new ReplicaResult(result, null));
                    }

                    return validateWriteAgainstSchemaAfterTakingLocks(request.transactionId())
                            .thenCompose(catalogVersion -> awaitCleanup(rows, catalogVersion))
                            .thenCompose(
                                    catalogVersion -> applyUpdateAllCommand(
                                            rowIdsToDelete,
                                            request.commitPartitionId(),
                                            request.transactionId(),
                                            request.full(),
                                            request.coordinatorId(),
                                            catalogVersion,
                                            request.skipDelayedAck(),
                                            leaseStartTime
                                    )
                            )
                            .thenApply(res -> new ReplicaResult(result, res));
                });
            }
            default: {
                throw new IgniteInternalException(Replicator.REPLICA_COMMON_ERR,
                        format("Unknown multi request [actionType={}]", request.requestType()));
            }
        }
    }

    private static <T> boolean allElementsAreNull(List<T> list) {
        for (T element : list) {
            if (element != null) {
                return false;
            }
        }

        return true;
    }

    private CompletableFuture<Object> applyCmdWithExceptionHandling(Command cmd) {
        return raftCommandApplicator.applyCmdWithExceptionHandling(cmd);
    }

    /**
     * Executes an Update command.
     *
     * @param tablePartId {@link TablePartitionId} object.
     * @param rowUuid Row UUID.
     * @param row Row.
     * @param lastCommitTimestamp The timestamp of the last committed entry for the row.
     * @param txId Transaction ID.
     * @param full {@code True} if this is a full transaction.
     * @param txCoordinatorId Transaction coordinator id.
     * @param catalogVersion Validated catalog version associated with given operation.
     * @return A local update ready future, possibly having a nested replication future as a result for delayed ack purpose.
     */
    private CompletableFuture<CommandApplicationResult> applyUpdateCommand(
            TablePartitionId tablePartId,
            UUID rowUuid,
            @Nullable BinaryRow row,
            @Nullable HybridTimestamp lastCommitTimestamp,
            UUID txId,
            boolean full,
            UUID txCoordinatorId,
            int catalogVersion,
            Long leaseStartTime
    ) {
        assert leaseStartTime != null : format("Lease start time is null for UpdateCommand [txId={}].", txId);

        UpdateCommand cmd = updateCommand(
                tablePartId,
                rowUuid,
                row,
                lastCommitTimestamp,
                txId,
                full,
                txCoordinatorId,
                clockService.current(),
                catalogVersion,
                full ? leaseStartTime : null  // Lease start time check within the replication group is needed only for full txns.
        );

        if (!cmd.full()) {
            if (!SKIP_UPDATES) {
                // We don't need to take the partition snapshots read lock, see #INTERNAL_DOC_PLACEHOLDER why.
                storageUpdateHandler.handleUpdate(
                        cmd.txId(),
                        cmd.rowUuid(),
                        cmd.commitPartitionId().asTablePartitionId(),
                        cmd.rowToUpdate(),
                        true,
                        null,
                        null,
                        null,
                        indexIdsAtRwTxBeginTs(txId)
                );
            }

            CompletableFuture<UUID> repFut = applyCmdWithExceptionHandling(cmd).thenApply(res -> cmd.txId());

            return completedFuture(new CommandApplicationResult(null, repFut));
        } else {
            return applyCmdWithExceptionHandling(cmd).thenCompose(res -> {
                UpdateCommandResult updateCommandResult = (UpdateCommandResult) res;

                if (updateCommandResult != null && !updateCommandResult.isPrimaryReplicaMatch()) {
                    throw new PrimaryReplicaMissException(txId, cmd.leaseStartTime(), updateCommandResult.currentLeaseStartTime());
                }

                if (updateCommandResult != null && updateCommandResult.isPrimaryInPeersAndLearners()) {
                    HybridTimestamp safeTs = hybridTimestamp(updateCommandResult.safeTimestamp());
                    return safeTime.waitFor(safeTs)
                            .thenApply(ignored -> new CommandApplicationResult(safeTs, null));
                } else {
                    HybridTimestamp safeTs = updateCommandResult == null ? null : hybridTimestamp(updateCommandResult.safeTimestamp());

                    if (!SKIP_UPDATES) {
                        // We don't need to take the partition snapshots read lock, see #INTERNAL_DOC_PLACEHOLDER why.
                        storageUpdateHandler.handleUpdate(
                                cmd.txId(),
                                cmd.rowUuid(),
                                cmd.commitPartitionId().asTablePartitionId(),
                                cmd.rowToUpdate(),
                                false,
                                null,
                                safeTs,
                                null,
                                indexIdsAtRwTxBeginTs(txId)
                        );
                    }

                    return completedFuture(new CommandApplicationResult(safeTs, null));
                }
            });
        }
    }

    /**
     * Executes an Update command.
     *
     * @param request Read write single row replica request.
     * @param rowUuid Row UUID.
     * @param row Row.
     * @param lastCommitTimestamp The timestamp of the last committed entry for the row.
     * @param catalogVersion Validated catalog version associated with given operation.
     * @param leaseStartTime Lease start time.
     * @return A local update ready future, possibly having a nested replication future as a result for delayed ack purpose.
     */
    private CompletableFuture<CommandApplicationResult> applyUpdateCommand(
            ReadWriteSingleRowReplicaRequest request,
            UUID rowUuid,
            @Nullable BinaryRow row,
            @Nullable HybridTimestamp lastCommitTimestamp,
            int catalogVersion,
            Long leaseStartTime
    ) {
        return applyUpdateCommand(
                request.commitPartitionId().asTablePartitionId(),
                rowUuid,
                row,
                lastCommitTimestamp,
                request.transactionId(),
                request.full(),
                request.coordinatorId(),
                catalogVersion,
                leaseStartTime
        );
    }

    /**
     * Executes an UpdateAll command.
     *
     * @param rowsToUpdate All {@link BinaryRow}s represented as {@link TimedBinaryRowMessage}s to be updated.
     * @param commitPartitionId Partition ID that these rows belong to.
     * @param txId Transaction ID.
     * @param full {@code true} if this is a single-command transaction.
     * @param txCoordinatorId Transaction coordinator id.
     * @param catalogVersion Validated catalog version associated with given operation.
     * @param skipDelayedAck {@code true} to disable the delayed ack optimization.
     * @return Raft future, see {@link #applyCmdWithExceptionHandling(Command)}.
     */
    private CompletableFuture<CommandApplicationResult> applyUpdateAllCommand(
            Map<UUID, TimedBinaryRowMessage> rowsToUpdate,
            TablePartitionIdMessage commitPartitionId,
            UUID txId,
            boolean full,
            UUID txCoordinatorId,
            int catalogVersion,
            boolean skipDelayedAck,
            Long leaseStartTime
    ) {
        assert leaseStartTime != null : format("Lease start time is null for UpdateAllCommand [txId={}].", txId);

        UpdateAllCommand cmd = updateAllCommand(
                rowsToUpdate,
                commitPartitionId,
                txId,
                clockService.current(),
                full,
                txCoordinatorId,
                catalogVersion,
                full ? leaseStartTime : null  // Lease start time check within the replication group is needed only for full txns.
        );

        if (!cmd.full()) {
            if (skipDelayedAck) {
                // We don't need to take the partition snapshots read lock, see #INTERNAL_DOC_PLACEHOLDER why.
                storageUpdateHandler.handleUpdateAll(
                        cmd.txId(),
                        cmd.rowsToUpdate(),
                        cmd.commitPartitionId().asTablePartitionId(),
                        true,
                        null,
                        null,
                        indexIdsAtRwTxBeginTs(txId)
                );

                return applyCmdWithExceptionHandling(cmd).thenApply(res -> null);
            } else {
                // We don't need to take the partition snapshots read lock, see #INTERNAL_DOC_PLACEHOLDER why.
                storageUpdateHandler.handleUpdateAll(
                        cmd.txId(),
                        cmd.rowsToUpdate(),
                        cmd.commitPartitionId().asTablePartitionId(),
                        true,
                        null,
                        null,
                        indexIdsAtRwTxBeginTs(txId)
                );
            }

            CompletableFuture<UUID> repFut = applyCmdWithExceptionHandling(cmd).thenApply(res -> cmd.txId());

            return completedFuture(new CommandApplicationResult(null, repFut));
        } else {
            return applyCmdWithExceptionHandling(cmd).thenCompose(res -> {
                UpdateCommandResult updateCommandResult = (UpdateCommandResult) res;

                if (!updateCommandResult.isPrimaryReplicaMatch()) {
                    throw new PrimaryReplicaMissException(
                            cmd.txId(),
                            cmd.leaseStartTime(),
                            updateCommandResult.currentLeaseStartTime()
                    );
                }
                if (updateCommandResult.isPrimaryInPeersAndLearners()) {
                    HybridTimestamp safeTs = hybridTimestamp(updateCommandResult.safeTimestamp());
                    return safeTime.waitFor(safeTs)
                            .thenApply(ignored -> new CommandApplicationResult(safeTs, null));
                } else {
                    HybridTimestamp safeTs = hybridTimestamp(updateCommandResult.safeTimestamp());

                    // We don't need to take the partition snapshots read lock, see #INTERNAL_DOC_PLACEHOLDER why.
                    storageUpdateHandler.handleUpdateAll(
                            cmd.txId(),
                            cmd.rowsToUpdate(),
                            cmd.commitPartitionId().asTablePartitionId(),
                            false,
                            null,
                            safeTs,
                            indexIdsAtRwTxBeginTs(txId)
                    );

                    return completedFuture(new CommandApplicationResult(safeTs, null));
                }
            });
        }
    }

    /**
     * Executes an UpdateAll command.
     *
     * @param request Read write multi rows replica request.
     * @param rowsToUpdate All {@link BinaryRow}s represented as {@link TimedBinaryRowMessage}s to be updated.
     * @param catalogVersion Validated catalog version associated with given operation.
     * @param leaseStartTime Lease start time.
     * @return Raft future.
     */
    private CompletableFuture<CommandApplicationResult> applyUpdateAllCommand(
            ReadWriteMultiRowReplicaRequest request,
            Map<UUID, TimedBinaryRowMessage> rowsToUpdate,
            int catalogVersion,
            Long leaseStartTime
    ) {
        return applyUpdateAllCommand(
                rowsToUpdate,
                request.commitPartitionId(),
                request.transactionId(),
                request.full(),
                request.coordinatorId(),
                catalogVersion,
                request.skipDelayedAck(),
                leaseStartTime
        );
    }

    /**
     * Processes single entry direct request for read only transaction.
     *
     * @param request Read only single entry request.
     * @param opStartTimestamp Moment when the operation processing was started in this class.
     * @return Result future.
     */
    private CompletableFuture<BinaryRow> processReadOnlyDirectSingleEntryAction(
            ReadOnlyDirectSingleRowReplicaRequest request,
            HybridTimestamp opStartTimestamp
    ) {
        BinaryTuple primaryKey = resolvePk(request.primaryKey());
        HybridTimestamp readTimestamp = opStartTimestamp;

        if (request.requestType() != RO_GET) {
            throw new IgniteInternalException(Replicator.REPLICA_COMMON_ERR,
                    format("Unknown single request [actionType={}]", request.requestType()));
        }

        return resolveRowByPkForReadOnly(primaryKey, readTimestamp);
    }

    /**
     * Precesses single request.
     *
     * @param request Single request operation.
     * @param leaseStartTime Lease start time.
     * @return Listener response.
     */
    private CompletableFuture<ReplicaResult> processSingleEntryAction(ReadWriteSingleRowReplicaRequest request, Long leaseStartTime) {
        UUID txId = request.transactionId();
        BinaryRow searchRow = request.binaryRow();
        TablePartitionId commitPartitionId = request.commitPartitionId().asTablePartitionId();

        assert commitPartitionId != null : "Commit partition is null [type=" + request.requestType() + ']';

        switch (request.requestType()) {
            case RW_DELETE_EXACT: {
                return resolveRowByPk(extractPk(searchRow), txId, (rowId, row, lastCommitTime) -> {
                    if (rowId == null) {
                        return completedFuture(new ReplicaResult(false, null));
                    }

                    return takeLocksForDeleteExact(searchRow, rowId, row, txId)
                            .thenCompose(validatedRowId -> {
                                if (validatedRowId == null) {
                                    return completedFuture(new ReplicaResult(false, null));
                                }

                                return validateWriteAgainstSchemaAfterTakingLocks(request.transactionId())
                                        .thenCompose(catalogVersion -> awaitCleanup(validatedRowId, catalogVersion))
                                        .thenCompose(
                                                catalogVersion -> applyUpdateCommand(
                                                        request,
                                                        validatedRowId.uuid(),
                                                        null,
                                                        lastCommitTime,
                                                        catalogVersion,
                                                        leaseStartTime
                                                )
                                        )
                                        .thenApply(res -> new ReplicaResult(true, res));
                            });
                });
            }
            case RW_INSERT: {
                return resolveRowByPk(extractPk(searchRow), txId, (rowId, row, lastCommitTime) -> {
                    if (rowId != null) {
                        return completedFuture(new ReplicaResult(false, null));
                    }

                    RowId rowId0 = new RowId(partId(), RowIdGenerator.next());

                    return takeLocksForInsert(searchRow, rowId0, txId)
                            .thenCompose(rowIdLock -> validateWriteAgainstSchemaAfterTakingLocks(request.transactionId())
                                    .thenCompose(
                                            catalogVersion -> applyUpdateCommand(
                                                    request,
                                                    rowId0.uuid(),
                                                    searchRow,
                                                    lastCommitTime,
                                                    catalogVersion,
                                                    leaseStartTime
                                            )
                                    )
                                    .thenApply(res -> new IgniteBiTuple<>(res, rowIdLock)))
                            .thenApply(tuple -> {
                                // Release short term locks.
                                tuple.get2().get2().forEach(lock -> lockManager.release(lock.txId(), lock.lockKey(), lock.lockMode()));

                                return new ReplicaResult(true, tuple.get1());
                            });
                });
            }
            case RW_UPSERT: {
                return resolveRowByPk(extractPk(searchRow), txId, (rowId, row, lastCommitTime) -> {
                    boolean insert = rowId == null;

                    RowId rowId0 = insert ? new RowId(partId(), RowIdGenerator.next()) : rowId;

                    CompletableFuture<IgniteBiTuple<RowId, Collection<Lock>>> lockFut = insert
                            ? takeLocksForInsert(searchRow, rowId0, txId)
                            : takeLocksForUpdate(searchRow, rowId0, txId);

                    return lockFut
                            .thenCompose(rowIdLock -> validateWriteAgainstSchemaAfterTakingLocks(request.transactionId())
                                    .thenCompose(catalogVersion -> awaitCleanup(rowId, catalogVersion))
                                    .thenCompose(
                                            catalogVersion -> applyUpdateCommand(
                                                    request,
                                                    rowId0.uuid(),
                                                    searchRow,
                                                    lastCommitTime,
                                                    catalogVersion,
                                                    leaseStartTime
                                            )
                                    )
                                    .thenApply(res -> new IgniteBiTuple<>(res, rowIdLock)))
                            .thenApply(tuple -> {
                                // Release short term locks.
                                tuple.get2().get2().forEach(lock -> lockManager.release(lock.txId(), lock.lockKey(), lock.lockMode()));

                                return new ReplicaResult(null, tuple.get1());
                            });
                });
            }
            case RW_GET_AND_UPSERT: {
                return resolveRowByPk(extractPk(searchRow), txId, (rowId, row, lastCommitTime) -> {
                    boolean insert = rowId == null;

                    RowId rowId0 = insert ? new RowId(partId(), RowIdGenerator.next()) : rowId;

                    CompletableFuture<IgniteBiTuple<RowId, Collection<Lock>>> lockFut = insert
                            ? takeLocksForInsert(searchRow, rowId0, txId)
                            : takeLocksForUpdate(searchRow, rowId0, txId);

                    return lockFut
                            .thenCompose(rowIdLock -> validateWriteAgainstSchemaAfterTakingLocks(request.transactionId())
                                    .thenCompose(catalogVersion -> awaitCleanup(rowId, catalogVersion))
                                    .thenCompose(
                                            catalogVersion -> applyUpdateCommand(
                                                    request,
                                                    rowId0.uuid(),
                                                    searchRow,
                                                    lastCommitTime,
                                                    catalogVersion,
                                                    leaseStartTime
                                            )
                                    )
                                    .thenApply(res -> new IgniteBiTuple<>(res, rowIdLock)))
                            .thenApply(tuple -> {
                                // Release short term locks.
                                tuple.get2().get2().forEach(lock -> lockManager.release(lock.txId(), lock.lockKey(), lock.lockMode()));

                                return new ReplicaResult(row, tuple.get1());
                            });
                });
            }
            case RW_GET_AND_REPLACE: {
                return resolveRowByPk(extractPk(searchRow), txId, (rowId, row, lastCommitTime) -> {
                    if (rowId == null) {
                        return completedFuture(new ReplicaResult(null, null));
                    }

                    return takeLocksForUpdate(searchRow, rowId, txId)
                            .thenCompose(rowIdLock -> validateWriteAgainstSchemaAfterTakingLocks(request.transactionId())
                                    .thenCompose(catalogVersion -> awaitCleanup(rowId, catalogVersion))
                                    .thenCompose(
                                            catalogVersion -> applyUpdateCommand(
                                                    request,
                                                    rowId.uuid(),
                                                    searchRow,
                                                    lastCommitTime,
                                                    catalogVersion,
                                                    leaseStartTime
                                            )
                                    )
                                    .thenApply(res -> new IgniteBiTuple<>(res, rowIdLock)))
                            .thenApply(tuple -> {
                                // Release short term locks.
                                tuple.get2().get2().forEach(lock -> lockManager.release(lock.txId(), lock.lockKey(), lock.lockMode()));

                                return new ReplicaResult(row, tuple.get1());
                            });
                });
            }
            case RW_REPLACE_IF_EXIST: {
                return resolveRowByPk(extractPk(searchRow), txId, (rowId, row, lastCommitTime) -> {
                    if (rowId == null) {
                        return completedFuture(new ReplicaResult(false, null));
                    }

                    return takeLocksForUpdate(searchRow, rowId, txId)
                            .thenCompose(rowIdLock -> validateWriteAgainstSchemaAfterTakingLocks(request.transactionId())
                                    .thenCompose(catalogVersion -> awaitCleanup(rowId, catalogVersion))
                                    .thenCompose(
                                            catalogVersion -> applyUpdateCommand(
                                                    request,
                                                    rowId.uuid(),
                                                    searchRow,
                                                    lastCommitTime,
                                                    catalogVersion,
                                                    leaseStartTime
                                            )
                                    )
                                    .thenApply(res -> new IgniteBiTuple<>(res, rowIdLock)))
                            .thenApply(tuple -> {
                                // Release short term locks.
                                tuple.get2().get2().forEach(lock -> lockManager.release(lock.txId(), lock.lockKey(), lock.lockMode()));

                                return new ReplicaResult(true, tuple.get1());
                            });
                });
            }
            default: {
                throw new IgniteInternalException(Replicator.REPLICA_COMMON_ERR,
                        format("Unknown single request [actionType={}]", request.requestType()));
            }
        }
    }

    /**
     * Precesses single request.
     *
     * @param request Single request operation.
     * @param leaseStartTime Lease start time.
     * @return Listener response.
     */
    private CompletableFuture<ReplicaResult> processSingleEntryAction(ReadWriteSingleRowPkReplicaRequest request, Long leaseStartTime) {
        UUID txId = request.transactionId();
        BinaryTuple primaryKey = resolvePk(request.primaryKey());
        TablePartitionId commitPartitionId = request.commitPartitionId().asTablePartitionId();

        assert commitPartitionId != null || request.requestType() == RW_GET :
                "Commit partition is null [type=" + request.requestType() + ']';

        switch (request.requestType()) {
            case RW_GET: {
                return resolveRowByPk(primaryKey, txId, (rowId, row, lastCommitTime) -> {
                    if (rowId == null) {
                        return nullCompletedFuture();
                    }

                    return takeLocksForGet(rowId, txId)
                            .thenCompose(ignored -> validateRwReadAgainstSchemaAfterTakingLocks(txId))
                            .thenApply(ignored -> new ReplicaResult(row, null));
                });
            }
            case RW_DELETE: {
                return resolveRowByPk(primaryKey, txId, (rowId, row, lastCommitTime) -> {
                    if (rowId == null) {
                        return completedFuture(new ReplicaResult(false, null));
                    }

                    return takeLocksForDelete(row, rowId, txId)
                            .thenCompose(rowLock -> validateWriteAgainstSchemaAfterTakingLocks(request.transactionId()))
                            .thenCompose(catalogVersion -> awaitCleanup(rowId, catalogVersion))
                            .thenCompose(
                                    catalogVersion -> applyUpdateCommand(
                                            request.commitPartitionId().asTablePartitionId(),
                                            rowId.uuid(),
                                            null,
                                            lastCommitTime,
                                            request.transactionId(),
                                            request.full(),
                                            request.coordinatorId(),
                                            catalogVersion,
                                            leaseStartTime
                                    )
                            )
                            .thenApply(res -> new ReplicaResult(true, res));
                });
            }
            case RW_GET_AND_DELETE: {
                return resolveRowByPk(primaryKey, txId, (rowId, row, lastCommitTime) -> {
                    if (rowId == null) {
                        return nullCompletedFuture();
                    }

                    return takeLocksForDelete(row, rowId, txId)
                            .thenCompose(ignored -> validateWriteAgainstSchemaAfterTakingLocks(request.transactionId()))
                            .thenCompose(catalogVersion -> awaitCleanup(rowId, catalogVersion))
                            .thenCompose(
                                    catalogVersion -> applyUpdateCommand(
                                            request.commitPartitionId().asTablePartitionId(),
                                            rowId.uuid(),
                                            null,
                                            lastCommitTime,
                                            request.transactionId(),
                                            request.full(),
                                            request.coordinatorId(),
                                            catalogVersion,
                                            leaseStartTime
                                    )
                            )
                            .thenApply(res -> new ReplicaResult(row, res));
                });
            }
            default: {
                throw new IgniteInternalException(Replicator.REPLICA_COMMON_ERR,
                        format("Unknown single request [actionType={}]", request.requestType()));
            }
        }
    }

    /**
     * Wait for the async cleanup of the provided row to finish.
     *
     * @param rowId Row Ids of existing row that the transaction affects.
     * @param result The value that the returned future will wrap.
     * @param <T> Type of the {@code result}.
     */
    private <T> CompletableFuture<T> awaitCleanup(@Nullable RowId rowId, T result) {
        return (rowId == null ? nullCompletedFuture() : rowCleanupMap.getOrDefault(rowId, nullCompletedFuture()))
                .thenApply(ignored -> result);
    }

    /**
     * Wait for the async cleanup of the provided rows to finish.
     *
     * @param rowIds Row Ids of existing rows that the transaction affects.
     * @param result The value that the returned future will wrap.
     * @param <T> Type of the {@code result}.
     */
    private <T> CompletableFuture<T> awaitCleanup(Collection<RowId> rowIds, T result) {
        if (rowCleanupMap.isEmpty()) {
            return completedFuture(result);
        }

        List<CompletableFuture<?>> list = new ArrayList<>(rowIds.size());

        for (RowId rowId : rowIds) {
            CompletableFuture<?> completableFuture = rowCleanupMap.get(rowId);
            if (completableFuture != null) {
                list.add(completableFuture);
            }
        }
        if (list.isEmpty()) {
            return completedFuture(result);
        }

        return allOf(list.toArray(new CompletableFuture[0]))
                .thenApply(unused -> result);
    }

    /**
     * Extracts a binary tuple corresponding to a part of the row comprised of PK columns.
     *
     * <p>This method must ONLY be invoked when we're sure that a schema version equal to {@code row.schemaVersion()}
     * is already available on this node (see {@link SchemaSyncService}).
     *
     * @param row Row for which to do extraction.
     */
    private BinaryTuple extractPk(BinaryRow row) {
        return pkIndexStorage.get().indexRowResolver().extractColumns(row);
    }

    private BinaryTuple resolvePk(ByteBuffer bytes) {
        return pkIndexStorage.get().resolve(bytes);
    }

    private List<BinaryTuple> resolvePks(List<ByteBuffer> bytesList) {
        var pks = new ArrayList<BinaryTuple>(bytesList.size());

        for (ByteBuffer bytes : bytesList) {
            pks.add(resolvePk(bytes));
        }

        return pks;
    }

    private Cursor<RowId> getFromPkIndex(BinaryTuple key) {
        return pkIndexStorage.get().storage().get(key);
    }

    /**
     * Takes all required locks on a key, before upserting.
     *
     * @param txId Transaction id.
     * @return Future completes with tuple {@link RowId} and collection of {@link Lock}.
     */
    private CompletableFuture<IgniteBiTuple<RowId, Collection<Lock>>> takeLocksForUpdate(BinaryRow binaryRow, RowId rowId, UUID txId) {
        return lockManager.acquire(txId, new LockKey(replicationGroupId), LockMode.IX)
                .thenCompose(ignored -> lockManager.acquire(txId, new LockKey(replicationGroupId, rowId), LockMode.X))
                .thenCompose(ignored -> takePutLockOnIndexes(binaryRow, rowId, txId))
                .thenApply(shortTermLocks -> new IgniteBiTuple<>(rowId, shortTermLocks));
    }

    /**
     * Takes all required locks on a key, before inserting the value.
     *
     * @param binaryRow Table row.
     * @param txId Transaction id.
     * @return Future completes with tuple {@link RowId} and collection of {@link Lock}.
     */
    private CompletableFuture<IgniteBiTuple<RowId, Collection<Lock>>> takeLocksForInsert(BinaryRow binaryRow, RowId rowId, UUID txId) {
        return lockManager.acquire(txId, new LockKey(replicationGroupId), LockMode.IX)
                .thenCompose(ignored -> takePutLockOnIndexes(binaryRow, rowId, txId))
                .thenApply(shortTermLocks -> new IgniteBiTuple<>(rowId, shortTermLocks));
    }

    private CompletableFuture<Collection<Lock>> takePutLockOnIndexes(BinaryRow binaryRow, RowId rowId, UUID txId) {
        Collection<IndexLocker> indexes = indexesLockers.get().values();

        if (nullOrEmpty(indexes)) {
            return emptyCollectionCompletedFuture();
        }

        CompletableFuture<Lock>[] locks = new CompletableFuture[indexes.size()];
        int idx = 0;

        for (IndexLocker locker : indexes) {
            locks[idx++] = locker.locksForInsert(txId, binaryRow, rowId);
        }

        return allOf(locks).thenApply(unused -> {
            var shortTermLocks = new ArrayList<Lock>();

            for (CompletableFuture<Lock> lockFut : locks) {
                Lock shortTermLock = lockFut.join();

                if (shortTermLock != null) {
                    shortTermLocks.add(shortTermLock);
                }
            }

            return shortTermLocks;
        });
    }

    private CompletableFuture<?> takeRemoveLockOnIndexes(BinaryRow binaryRow, RowId rowId, UUID txId) {
        Collection<IndexLocker> indexes = indexesLockers.get().values();

        if (nullOrEmpty(indexes)) {
            return nullCompletedFuture();
        }

        CompletableFuture<?>[] locks = new CompletableFuture[indexes.size()];
        int idx = 0;

        for (IndexLocker locker : indexes) {
            locks[idx++] = locker.locksForRemove(txId, binaryRow, rowId);
        }

        return allOf(locks);
    }

    /**
     * Takes all required locks on a key, before deleting the value.
     *
     * @param txId Transaction id.
     * @return Future completes with {@link RowId} or {@code null} if there is no value for remove.
     */
    private CompletableFuture<RowId> takeLocksForDeleteExact(BinaryRow expectedRow, RowId rowId, BinaryRow actualRow, UUID txId) {
        return lockManager.acquire(txId, new LockKey(replicationGroupId), LockMode.IX)
                .thenCompose(ignored -> lockManager.acquire(txId, new LockKey(replicationGroupId, rowId), LockMode.S)) // S lock on RowId
                .thenCompose(ignored -> {
                    if (equalValues(actualRow, expectedRow)) {
                        return lockManager.acquire(txId, new LockKey(replicationGroupId, rowId), LockMode.X) // X lock on RowId
                                .thenCompose(ignored0 -> takeRemoveLockOnIndexes(actualRow, rowId, txId))
                                .thenApply(exclusiveRowLock -> rowId);
                    }

                    return nullCompletedFuture();
                });
    }

    /**
     * Takes all required locks on a key, before deleting the value.
     *
     * @param txId Transaction id.
     * @return Future completes with {@link RowId} or {@code null} if there is no value for the key.
     */
    private CompletableFuture<RowId> takeLocksForDelete(BinaryRow binaryRow, RowId rowId, UUID txId) {
        return lockManager.acquire(txId, new LockKey(replicationGroupId), LockMode.IX)
                .thenCompose(ignored -> lockManager.acquire(txId, new LockKey(replicationGroupId, rowId), LockMode.X)) // X lock on RowId
                .thenCompose(ignored -> takeRemoveLockOnIndexes(binaryRow, rowId, txId))
                .thenApply(ignored -> rowId);
    }

    /**
     * Takes all required locks on a key, before getting the value.
     *
     * @param txId Transaction id.
     * @return Future completes with {@link RowId} or {@code null} if there is no value for the key.
     */
    private CompletableFuture<RowId> takeLocksForGet(RowId rowId, UUID txId) {
        return lockManager.acquire(txId, new LockKey(replicationGroupId, rowId), LockMode.S) // S lock on RowId
                .thenApply(ignored -> rowId);
    }

    /**
     * Precesses two actions.
     *
     * @param request Two actions operation request.
     * @param leaseStartTime Lease start time.
     * @return Listener response.
     */
    private CompletableFuture<ReplicaResult> processTwoEntriesAction(ReadWriteSwapRowReplicaRequest request, Long leaseStartTime) {
        BinaryRow newRow = request.newBinaryRow();
        BinaryRow expectedRow = request.oldBinaryRow();
        TablePartitionIdMessage commitPartitionId = request.commitPartitionId();

        assert commitPartitionId != null : "Commit partition is null [type=" + request.requestType() + ']';

        UUID txId = request.transactionId();

        if (request.requestType() == RW_REPLACE) {
            return resolveRowByPk(extractPk(newRow), txId, (rowId, row, lastCommitTime) -> {
                if (rowId == null) {
                    return completedFuture(new ReplicaResult(false, null));
                }

                return takeLocksForReplace(expectedRow, row, newRow, rowId, txId)
                        .thenCompose(rowIdLock -> {
                            if (rowIdLock == null) {
                                return completedFuture(new ReplicaResult(false, null));
                            }

                            return validateWriteAgainstSchemaAfterTakingLocks(txId)
                                    .thenCompose(catalogVersion -> awaitCleanup(rowIdLock.get1(), catalogVersion))
                                    .thenCompose(
                                            catalogVersion -> applyUpdateCommand(
                                                    commitPartitionId.asTablePartitionId(),
                                                    rowIdLock.get1().uuid(),
                                                    newRow,
                                                    lastCommitTime,
                                                    txId,
                                                    request.full(),
                                                    request.coordinatorId(),
                                                    catalogVersion,
                                                    leaseStartTime
                                            )
                                    )
                                    .thenApply(res -> new IgniteBiTuple<>(res, rowIdLock))
                                    .thenApply(tuple -> {
                                        // Release short term locks.
                                        tuple.get2().get2()
                                                .forEach(lock -> lockManager.release(lock.txId(), lock.lockKey(), lock.lockMode()));

                                        return new ReplicaResult(true, tuple.get1());
                                    });
                        });
            });
        }

        throw new IgniteInternalException(Replicator.REPLICA_COMMON_ERR,
                format("Unknown two actions operation [actionType={}]", request.requestType()));
    }

    /**
     * Takes all required locks on a key, before updating the value.
     *
     * @param txId Transaction id.
     * @return Future completes with tuple {@link RowId} and collection of {@link Lock} or {@code null} if there is no suitable row.
     */
    private CompletableFuture<IgniteBiTuple<RowId, Collection<Lock>>> takeLocksForReplace(BinaryRow expectedRow, @Nullable BinaryRow oldRow,
            BinaryRow newRow, RowId rowId, UUID txId) {
        return lockManager.acquire(txId, new LockKey(replicationGroupId), LockMode.IX)
                .thenCompose(ignored -> lockManager.acquire(txId, new LockKey(replicationGroupId, rowId), LockMode.S))
                .thenCompose(ignored -> {
                    if (oldRow != null && equalValues(oldRow, expectedRow)) {
                        return lockManager.acquire(txId, new LockKey(replicationGroupId, rowId), LockMode.X) // X lock on RowId
                                .thenCompose(ignored1 -> takePutLockOnIndexes(newRow, rowId, txId))
                                .thenApply(shortTermLocks -> new IgniteBiTuple<>(rowId, shortTermLocks));
                    }

                    return nullCompletedFuture();
                });
    }

    /**
     * Ensure that the primary replica was not changed.
     *
     * @param request Replica request.
     * @return Future with {@link IgniteBiTuple} containing {@code boolean} (whether the replica is primary) and the start time of current
     *     lease. The boolean is not {@code null} only for {@link ReadOnlyReplicaRequest}. If {@code true}, then replica is primary. The
     *     lease start time is not {@code null} in case of {@link PrimaryReplicaRequest}.
     */
    private CompletableFuture<IgniteBiTuple<Boolean, Long>> ensureReplicaIsPrimary(ReplicaRequest request) {
        HybridTimestamp current = clockService.current();

        if (request instanceof PrimaryReplicaRequest) {
            Long enlistmentConsistencyToken = ((PrimaryReplicaRequest) request).enlistmentConsistencyToken();

            Function<ReplicaMeta, IgniteBiTuple<Boolean, Long>> validateClo = primaryReplicaMeta -> {
                if (primaryReplicaMeta == null) {
                    throw new PrimaryReplicaMissException(
                            localNode.name(),
                            null,
                            localNode.id(),
                            null,
                            enlistmentConsistencyToken,
                            null,
                            null
                    );
                }

                long currentEnlistmentConsistencyToken = primaryReplicaMeta.getStartTime().longValue();

                if (enlistmentConsistencyToken != currentEnlistmentConsistencyToken
                        || clockService.before(primaryReplicaMeta.getExpirationTime(), current)
                        || !isLocalPeer(primaryReplicaMeta.getLeaseholderId())
                ) {
                    throw new PrimaryReplicaMissException(
                            localNode.name(),
                            primaryReplicaMeta.getLeaseholder(),
                            localNode.id(),
                            primaryReplicaMeta.getLeaseholderId(),
                            enlistmentConsistencyToken,
                            currentEnlistmentConsistencyToken,
                            null);
                }

                return new IgniteBiTuple<>(null, primaryReplicaMeta.getStartTime().longValue());
            };

            ReplicaMeta meta = placementDriver.getCurrentPrimaryReplica(replicationGroupId, current);

            if (meta != null) {
                try {
                    return completedFuture(validateClo.apply(meta));
                } catch (Exception e) {
                    return failedFuture(e);
                }
            }

            return placementDriver.getPrimaryReplica(replicationGroupId, current).thenApply(validateClo);
        } else if (request instanceof ReadOnlyReplicaRequest) {
            return isLocalNodePrimaryReplicaAt(current);
        } else if (request instanceof ReplicaSafeTimeSyncRequest) {
            return isLocalNodePrimaryReplicaAt(current);
        } else {
            return completedFuture(new IgniteBiTuple<>(null, null));
        }
    }

    private CompletableFuture<IgniteBiTuple<Boolean, Long>> isLocalNodePrimaryReplicaAt(HybridTimestamp timestamp) {
        return placementDriver.getPrimaryReplica(replicationGroupId, timestamp)
                .thenApply(primaryReplica -> new IgniteBiTuple<>(
                        primaryReplica != null && isLocalPeer(primaryReplica.getLeaseholderId()),
                        null
                ));
    }

    /**
     * Resolves read result to the corresponding binary row. Following rules are used for read result resolution:
     * <ol>
     *     <li>If timestamp is null (RW request), assert that retrieved tx id matches proposed one or that retrieved tx id is null
     *     and return binary row. Currently it's only possible to retrieve write intents if they belong to the same transaction,
     *     locks prevent reading write intents created by others.</li>
     *     <li>If timestamp is not null (RO request), perform write intent resolution if given readResult is a write intent itself
     *     or return binary row otherwise.</li>
     * </ol>
     *
     * @param readResult Read result to resolve.
     * @param txId Nullable transaction id, should be provided if resolution is performed within the context of RW transaction.
     * @param timestamp Timestamp is used in RO transaction only.
     * @param lastCommitted Action to get the latest committed row.
     * @return Future to resolved binary row.
     */
    private CompletableFuture<@Nullable TimedBinaryRow> resolveReadResult(
            ReadResult readResult,
            @Nullable UUID txId,
            @Nullable HybridTimestamp timestamp,
            Supplier<@Nullable TimedBinaryRow> lastCommitted
    ) {
        if (readResult == null) {
            return nullCompletedFuture();
        } else if (!readResult.isWriteIntent()) {
            return completedFuture(new TimedBinaryRow(readResult.binaryRow(), readResult.commitTimestamp()));
        } else {
            // RW write intent resolution.
            if (timestamp == null) {
                UUID retrievedResultTxId = readResult.transactionId();

                if (txId.equals(retrievedResultTxId)) {
                    // Same transaction - return the retrieved value. It may be either a writeIntent or a regular value.
                    return completedFuture(new TimedBinaryRow(readResult.binaryRow()));
                }
            }

            return resolveWriteIntentAsync(readResult, timestamp, lastCommitted);
        }
    }

    /**
     * Resolves a read result to the matched row. If the result does not match any row, the method returns a future to {@code null}.
     *
     * @param readResult Read result.
     * @param timestamp Timestamp.
     * @param lastCommitted Action to get a last committed row.
     * @return Result future.
     */
    private CompletableFuture<@Nullable TimedBinaryRow> resolveWriteIntentAsync(
            ReadResult readResult,
            @Nullable HybridTimestamp timestamp,
            Supplier<@Nullable TimedBinaryRow> lastCommitted
    ) {
        return inBusyLockAsync(busyLock, () ->
                resolveWriteIntentReadability(readResult, timestamp)
                        .thenApply(writeIntentReadable ->
                                inBusyLock(busyLock, () -> {
                                            if (writeIntentReadable) {
                                                // Even though this readResult is still a write intent entry in the storage
                                                // (therefore it contains txId), we already know it relates to a committed transaction
                                                // and will be cleaned up by an asynchronous task
                                                // started in scheduleTransactionRowAsyncCleanup().
                                                // So it's safe to assume that that this is the latest committed entry.
                                                HybridTimestamp commitTimestamp =
                                                        txManager.stateMeta(readResult.transactionId()).commitTimestamp();

                                                return new TimedBinaryRow(readResult.binaryRow(), commitTimestamp);
                                            }

                                            return lastCommitted.get();
                                        }
                                )
                        )
        );
    }

    /**
     * Schedules an async write intent switch action for the given write intent.
     *
     * @param txId Transaction id.
     * @param rowId Id of a row that we want to clean up.
     * @param meta Resolved transaction state.
     */
    private void scheduleAsyncWriteIntentSwitch(UUID txId, RowId rowId, TransactionMeta meta) {
        TxState txState = meta.txState();

        assert isFinalState(txState) : "Unexpected state [txId=" + txId + ", txState=" + txState + ']';

        HybridTimestamp commitTimestamp = meta.commitTimestamp();

        // Add the resolved row to the set of write intents the transaction created.
        // If the volatile state was lost on restart, we'll have a single item in that set,
        // otherwise the set already contains this value.
        storageUpdateHandler.handleWriteIntentRead(txId, rowId);

        // If the volatile state was lost and we no longer know which rows were affected by this transaction,
        // it is possible that two concurrent RO transactions start resolving write intents for different rows
        // but created by the same transaction.

        // Both normal cleanup and single row cleanup are using txsPendingRowIds map to store write intents.
        // So we don't need a separate method to handle single row case.
        CompletableFuture<?> future = rowCleanupMap.computeIfAbsent(rowId, k -> {
            // The cleanup for this row has already been triggered. For example, we are resolving a write intent for an RW transaction
            // and a concurrent RO transaction resolves the same row, hence computeIfAbsent.

            // We don't need to take the partition snapshots read lock, see #INTERNAL_DOC_PLACEHOLDER why.
            return txManager.executeWriteIntentSwitchAsync(() -> inBusyLock(busyLock,
                   () -> storageUpdateHandler.switchWriteIntents(
                           txId,
                           txState == COMMITTED,
                           commitTimestamp,
                           indexIdsAtRwTxBeginTsOrNull(txId)
                   )
            )).whenComplete((unused, e) -> {
                if (e != null) {
                    LOG.warn("Failed to complete transaction cleanup command [txId=" + txId + ']', e);
                }
            });
        });

        future.handle((v, e) -> rowCleanupMap.remove(rowId, future));
    }

    /**
     * Check whether we can read from the provided write intent.
     *
     * @param writeIntent Write intent to resolve.
     * @param timestamp Timestamp.
     * @return The future completes with {@code true} when the transaction is committed and commit time <= read time, {@code false}
     *         otherwise (whe the transaction is either in progress, or aborted, or committed and commit time > read time).
     */
    private CompletableFuture<Boolean> resolveWriteIntentReadability(ReadResult writeIntent, @Nullable HybridTimestamp timestamp) {
        UUID txId = writeIntent.transactionId();

        return transactionStateResolver.resolveTxState(
                        txId,
                        new TablePartitionId(writeIntent.commitTableId(), writeIntent.commitPartitionId()),
                        timestamp)
                .thenApply(transactionMeta -> {
                    if (isFinalState(transactionMeta.txState())) {
                        scheduleAsyncWriteIntentSwitch(txId, writeIntent.rowId(), transactionMeta);
                    }

                    return canReadFromWriteIntent(txId, transactionMeta, timestamp);
                });
    }

    /**
     * Check whether we can read write intents created by this transaction.
     *
     * @param txId Transaction id.
     * @param txMeta Transaction meta info.
     * @param timestamp Read timestamp.
     * @return {@code true} if we can read from entries created in this transaction (when the transaction was committed and commit time <=
     *         read time).
     */
    private static Boolean canReadFromWriteIntent(UUID txId, TransactionMeta txMeta, @Nullable HybridTimestamp timestamp) {
        assert isFinalState(txMeta.txState()) || txMeta.txState() == PENDING
                : format("Unexpected state defined by write intent resolution [txId={}, txMeta={}].", txId, txMeta);

        if (txMeta.txState() == COMMITTED) {
            boolean readLatest = timestamp == null;

            return readLatest || txMeta.commitTimestamp().compareTo(timestamp) <= 0;
        } else {
            // Either ABORTED or PENDING.
            return false;
        }
    }

    /**
     * Takes current timestamp and makes schema related validations at this timestamp.
     *
     * @param txId Transaction ID.
     * @return Future that will complete when validation completes.
     */
    private CompletableFuture<Void> validateRwReadAgainstSchemaAfterTakingLocks(UUID txId) {
        HybridTimestamp operationTimestamp = clockService.now();

        return schemaSyncService.waitForMetadataCompleteness(operationTimestamp)
                .thenRun(() -> failIfSchemaChangedSinceTxStart(txId, operationTimestamp));
    }

    /**
     * Takes current timestamp and makes schema related validations at this timestamp.
     *
     * @param txId Transaction ID.
     * @return Future that will complete with catalog version associated with given operation though the operation timestamp.
     */
    private CompletableFuture<Integer> validateWriteAgainstSchemaAfterTakingLocks(UUID txId) {
        HybridTimestamp operationTimestamp = clockService.current();

        return reliableCatalogVersionFor(operationTimestamp)
                .thenApply(catalogVersion -> {
                    failIfSchemaChangedSinceTxStart(txId, operationTimestamp);

                    return catalogVersion;
                });
    }

    private UpdateCommand updateCommand(
            TablePartitionId tablePartId,
            UUID rowUuid,
            @Nullable BinaryRow row,
            @Nullable HybridTimestamp lastCommitTimestamp,
            UUID txId,
            boolean full,
            UUID txCoordinatorId,
            @Nullable HybridTimestamp initiatorTime,
            int catalogVersion,
            @Nullable Long leaseStartTime
    ) {
        UpdateCommandBuilder bldr = PARTITION_REPLICATION_MESSAGES_FACTORY.updateCommand()
                .tablePartitionId(tablePartitionId(replicationGroupId))
                .commitPartitionId(tablePartitionId(tablePartId))
                .rowUuid(rowUuid)
                .txId(txId)
                .full(full)
                .initiatorTime(initiatorTime)
                .txCoordinatorId(txCoordinatorId)
                .requiredCatalogVersion(catalogVersion)
                .leaseStartTime(leaseStartTime);

        if (lastCommitTimestamp != null || row != null) {
            TimedBinaryRowMessageBuilder rowMsgBldr = PARTITION_REPLICATION_MESSAGES_FACTORY.timedBinaryRowMessage();

            if (lastCommitTimestamp != null) {
                rowMsgBldr.timestamp(lastCommitTimestamp);
            }

            if (row != null) {
                rowMsgBldr.binaryRowMessage(binaryRowMessage(row));
            }

            bldr.messageRowToUpdate(rowMsgBldr.build());
        }

        return bldr.build();
    }

    private static BinaryRowMessage binaryRowMessage(BinaryRow row) {
        return PARTITION_REPLICATION_MESSAGES_FACTORY.binaryRowMessage()
                .binaryTuple(row.tupleSlice())
                .schemaVersion(row.schemaVersion())
                .build();
    }

    private UpdateAllCommand updateAllCommand(
            Map<UUID, TimedBinaryRowMessage> rowsToUpdate,
            TablePartitionIdMessage commitPartitionId,
            UUID transactionId,
            HybridTimestamp initiatorTime,
            boolean full,
            UUID txCoordinatorId,
            int catalogVersion,
            @Nullable Long leaseStartTime
    ) {
        return PARTITION_REPLICATION_MESSAGES_FACTORY.updateAllCommand()
                .tablePartitionId(tablePartitionId(replicationGroupId))
                .commitPartitionId(commitPartitionId)
                .messageRowsToUpdate(rowsToUpdate)
                .txId(transactionId)
                .initiatorTime(initiatorTime)
                .full(full)
                .txCoordinatorId(txCoordinatorId)
                .requiredCatalogVersion(catalogVersion)
                .leaseStartTime(leaseStartTime)
                .build();
    }

    private void failIfSchemaChangedSinceTxStart(UUID txId, HybridTimestamp operationTimestamp) {
        schemaCompatValidator.failIfSchemaChangedAfterTxStart(txId, operationTimestamp, tableId());
    }

    private CompletableFuture<Integer> reliableCatalogVersionFor(HybridTimestamp ts) {
        return reliableCatalogVersions.reliableCatalogVersionFor(ts);
    }

    /**
     * Method to convert from {@link TablePartitionId} object to command-based {@link TablePartitionIdMessage} object.
     *
     * @param tablePartId {@link TablePartitionId} object to convert to {@link TablePartitionIdMessage}.
     * @return {@link TablePartitionIdMessage} object converted from argument.
     */
    public static TablePartitionIdMessage tablePartitionId(TablePartitionId tablePartId) {
        return toTablePartitionIdMessage(REPLICA_MESSAGES_FACTORY, tablePartId);
    }

    /**
     * Class that stores a list of futures for operations that has happened in a specific transaction. Also, the class has a property
     * {@code state} that represents a transaction state.
     */
    private static class TxCleanupReadyFutureList {
        /**
         * Operation type is mapped operation futures.
         */
        final Map<RequestType, Map<OperationId, CompletableFuture<?>>> futures = new EnumMap<>(RequestType.class);
    }

    @Override
    public void onShutdown() {
        if (!stopGuard.compareAndSet(false, true)) {
            return;
        }

        busyLock.block();

        catalogService.removeListener(CatalogEvent.INDEX_BUILDING, indexBuildingCatalogEventListener);

        txRwOperationTracker.close();
    }

    private int partId() {
        return replicationGroupId.partitionId();
    }

    private int tableId() {
        return replicationGroupId.tableId();
    }

    private boolean isLocalPeer(UUID nodeId) {
        return localNode.id().equals(nodeId);
    }

<<<<<<< HEAD
    /**
     * Marks the transaction as finished in local tx state map.
     *
     * @param txId Transaction id.
     * @param txState Transaction state, must be either {@link TxState#COMMITTED} or {@link TxState#ABORTED}.
     * @param commitTimestamp Commit timestamp.
     */
    private void markFinished(UUID txId, TxState txState, @Nullable HybridTimestamp commitTimestamp) {
        assert isFinalState(txState) : "Unexpected state [txId=" + txId + ", txState=" + txState + ']';

        txManager.updateTxMeta(txId, old -> new TxStateMeta(
                txState,
                old == null ? null : old.txCoordinatorId(),
                old == null ? null : old.commitPartitionId(),
                txState == COMMITTED ? commitTimestamp : null,
                old == null ? null : old.tx(),
                old == null ? null : old.initialVacuumObservationTimestamp(),
                old == null ? null : old.cleanupCompletionTimestamp(),
                old == null ? null : old.isFinishedDueToTimeout()
        ));
    }

=======
>>>>>>> c45763d2
    private static BuildIndexCommand toBuildIndexCommand(BuildIndexReplicaRequest request, MetaIndexStatusChange buildingChangeInfo) {
        return PARTITION_REPLICATION_MESSAGES_FACTORY.buildIndexCommand()
                .indexId(request.indexId())
                .rowIds(request.rowIds())
                .finish(request.finish())
                // We are sure that there will be no error here since the primary replica is sent the request to itself.
                .requiredCatalogVersion(buildingChangeInfo.catalogVersion())
                .build();
    }

    private static class FuturesCleanupResult {
        private final boolean hadReadFutures;
        private final boolean hadUpdateFutures;
        private final boolean forceCleanup;

        public FuturesCleanupResult(boolean hadReadFutures, boolean hadUpdateFutures, boolean forceCleanup) {
            this.hadReadFutures = hadReadFutures;
            this.hadUpdateFutures = hadUpdateFutures;
            this.forceCleanup = forceCleanup;
        }

        public boolean hadReadFutures() {
            return hadReadFutures;
        }

        public boolean hadUpdateFutures() {
            return hadUpdateFutures;
        }

        public boolean forceCleanup() {
            return forceCleanup;
        }
    }

    private CompletableFuture<?> processOperationRequestWithTxOperationManagementLogic(
            UUID senderId,
            ReplicaRequest request,
            @Nullable Boolean isPrimary,
            @Nullable HybridTimestamp opStartTsIfDirectRo,
            @Nullable Long leaseStartTime
    ) {
        incrementRwOperationCountIfNeeded(request);

        UUID txIdLockingLwm = tryToLockLwmIfNeeded(request, opStartTsIfDirectRo);

        try {
            return processOperationRequest(senderId, request, isPrimary, opStartTsIfDirectRo, leaseStartTime)
                    .whenComplete((unused, throwable) -> {
                        unlockLwmIfNeeded(txIdLockingLwm, request);
                        decrementRwOperationCountIfNeeded(request);
                    });
        } catch (Throwable e) {
            try {
                unlockLwmIfNeeded(txIdLockingLwm, request);
            } catch (Throwable unlockProblem) {
                e.addSuppressed(unlockProblem);
            }

            try {
                decrementRwOperationCountIfNeeded(request);
            } catch (Throwable decrementProblem) {
                e.addSuppressed(decrementProblem);
            }
            throw e;
        }
    }

    private void incrementRwOperationCountIfNeeded(ReplicaRequest request) {
        if (request instanceof ReadWriteReplicaRequest) {
            int rwTxActiveCatalogVersion = rwTxActiveCatalogVersion(catalogService, (ReadWriteReplicaRequest) request);

            // It is very important that the counter is increased only after the schema sync at the begin timestamp of RW transaction,
            // otherwise there may be races/errors and the index will not be able to start building.
            if (!txRwOperationTracker.incrementOperationCount(rwTxActiveCatalogVersion)) {
                throw new StaleTransactionOperationException(((ReadWriteReplicaRequest) request).transactionId());
            }
        }
    }

    private void decrementRwOperationCountIfNeeded(ReplicaRequest request) {
        if (request instanceof ReadWriteReplicaRequest) {
            txRwOperationTracker.decrementOperationCount(
                    rwTxActiveCatalogVersion(catalogService, (ReadWriteReplicaRequest) request)
            );
        }
    }

    /**
     * Generates a fake transaction ID that will only be used to identify one direct RO operation for purposes of locking and unlocking LWM.
     * It should not be used as a replacement for a real transaction ID in other contexts.
     */
    private static UUID newFakeTxId() {
        return UUID.randomUUID();
    }

    /**
     * For an operation of an RO transaction, attempts to lock LWM on current node (either if the operation is not direct,
     * or if it's direct and concerns more than one key), and does nothing for other types of requests.
     *
     * <p>If lock attempt fails, throws an exception with a specific error code ({@link Transactions#TX_STALE_READ_ONLY_OPERATION_ERR}).
     *
     * <p>For explicit RO transactions, the lock will be later released when cleaning up after the RO transaction had been finished.
     *
     * <p>For direct RO operations (which happen in implicit RO transactions), LWM will be unlocked right after the read had been done
     * (see {@link #unlockLwmIfNeeded(UUID, ReplicaRequest)}).
     *
     * <p>Also, for explicit RO transactions, an automatic unlock is registered on coordinator leave.
     *
     * @param request Request that is being handled.
     * @param opStartTsIfDirectRo Timestamp of operation start if the operation is a direct RO operation, {@code null} otherwise.
     * @return Transaction ID (real for explicit transaction, fake for direct RO operation) that shoiuld be used to lock LWM,
     *     or {@code null} if LWM doesn't need to be locked..
     */
    private @Nullable UUID tryToLockLwmIfNeeded(ReplicaRequest request, @Nullable HybridTimestamp opStartTsIfDirectRo) {
        UUID txIdToLockLwm;
        HybridTimestamp tsToLockLwm = null;

        if (request instanceof ReadOnlyDirectMultiRowReplicaRequest
                && ((ReadOnlyDirectMultiRowReplicaRequest) request).primaryKeys().size() > 1) {
            assert opStartTsIfDirectRo != null;

            txIdToLockLwm = newFakeTxId();
            tsToLockLwm = opStartTsIfDirectRo;
        } else if (request instanceof ReadOnlyReplicaRequest) {
            ReadOnlyReplicaRequest readOnlyRequest = (ReadOnlyReplicaRequest) request;
            txIdToLockLwm = readOnlyRequest.transactionId();
            tsToLockLwm = readOnlyRequest.readTimestamp();
        } else {
            txIdToLockLwm = null;
        }

        if (txIdToLockLwm != null) {
            if (!lowWatermark.tryLock(txIdToLockLwm, tsToLockLwm)) {
                throw new TransactionException(Transactions.TX_STALE_READ_ONLY_OPERATION_ERR, "Read timestamp is not available anymore.");
            }

            registerAutoLwmUnlockOnCoordinatorLeaveIfNeeded(request, txIdToLockLwm);
        }

        return txIdToLockLwm;
    }

    private void registerAutoLwmUnlockOnCoordinatorLeaveIfNeeded(ReplicaRequest request, UUID txIdToLockLwm) {
        if (request instanceof ReadOnlyReplicaRequest) {
            ReadOnlyReplicaRequest readOnlyReplicaRequest = (ReadOnlyReplicaRequest) request;

            UUID coordinatorId = readOnlyReplicaRequest.coordinatorId();
            // TODO: remove null check after IGNITE-24120 is sorted out.
            if (coordinatorId != null) {
                FullyQualifiedResourceId resourceId = new FullyQualifiedResourceId(txIdToLockLwm, txIdToLockLwm);
                remotelyTriggeredResourceRegistry.register(resourceId, coordinatorId, () -> () -> lowWatermark.unlock(txIdToLockLwm));
            }
        }
    }

    private void unlockLwmIfNeeded(@Nullable UUID txIdToUnlockLwm, ReplicaRequest request) {
        if (txIdToUnlockLwm != null && request instanceof ReadOnlyDirectReplicaRequest) {
            lowWatermark.unlock(txIdToUnlockLwm);
        }
    }

    private void prepareIndexBuilderTxRwOperationTracker() {
        // Expected to be executed on the metastore thread.
        CatalogIndexDescriptor indexDescriptor = latestIndexDescriptorInBuildingStatus(catalogService, tableId());

        if (indexDescriptor != null) {
            IndexMeta indexMeta = indexMetaStorage.indexMeta(indexDescriptor.id());

            assert indexMeta != null : indexDescriptor.id();

            txRwOperationTracker.updateMinAllowedCatalogVersionForStartOperation(indexMeta.statusChange(REGISTERED).catalogVersion());
        }

        catalogService.listen(CatalogEvent.INDEX_BUILDING, indexBuildingCatalogEventListener);
    }

    private CompletableFuture<Boolean> onIndexBuilding(CatalogEventParameters parameters) {
        if (!busyLock.enterBusy()) {
            return trueCompletedFuture();
        }

        try {
            int indexId = ((StartBuildingIndexEventParameters) parameters).indexId();

            IndexMeta indexMeta = indexMetaStorage.indexMeta(indexId);

            assert indexMeta != null : "indexId=" + indexId + ", catalogVersion=" + parameters.catalogVersion();

            MetaIndexStatusChange registeredStatusChange = indexMeta.statusChange(REGISTERED);

            if (indexMeta.tableId() == tableId()) {
                txRwOperationTracker.updateMinAllowedCatalogVersionForStartOperation(registeredStatusChange.catalogVersion());
            }

            return falseCompletedFuture();
        } catch (Throwable t) {
            return failedFuture(t);
        } finally {
            busyLock.leaveBusy();
        }
    }

    private CompletableFuture<?> processBuildIndexReplicaRequest(BuildIndexReplicaRequest request) {
        IndexMeta indexMeta = indexMetaStorage.indexMeta(request.indexId());

        if (indexMeta == null || indexMeta.isDropped()) {
            // Index has been dropped.
            return nullCompletedFuture();
        }

        MetaIndexStatusChange registeredChangeInfo = indexMeta.statusChange(REGISTERED);
        MetaIndexStatusChange buildingChangeInfo = indexMeta.statusChange(BUILDING);

        return txRwOperationTracker.awaitCompleteTxRwOperations(registeredChangeInfo.catalogVersion())
                .thenCompose(unused -> safeTime.waitFor(hybridTimestamp(buildingChangeInfo.activationTimestamp())))
                .thenCompose(unused -> raftCommandRunner.run(toBuildIndexCommand(request, buildingChangeInfo)));
    }

    private List<Integer> indexIdsAtRwTxBeginTs(UUID txId) {
        return TableUtils.indexIdsAtRwTxBeginTs(catalogService, txId, tableId());
    }

    private @Nullable List<Integer> indexIdsAtRwTxBeginTsOrNull(UUID txId) {
        return TableUtils.indexIdsAtRwTxBeginTsOrNull(catalogService, txId, tableId());
    }

    private int tableVersionByTs(HybridTimestamp ts) {
        Catalog catalog = catalogService.activeCatalog(ts.longValue());

        CatalogTableDescriptor table = catalog.table(tableId());

        assert table != null : "tableId=" + tableId() + ", catalogVersion=" + catalog.version();

        return table.tableVersion();
    }

    private static @Nullable BinaryRow binaryRow(@Nullable TimedBinaryRow timedBinaryRow) {
        return timedBinaryRow == null ? null : timedBinaryRow.binaryRow();
    }

    private @Nullable BinaryRow upgrade(@Nullable BinaryRow source, int targetSchemaVersion) {
        return source == null ? null : new BinaryRowUpgrader(schemaRegistry, targetSchemaVersion).upgrade(source);
    }

    private CompletableFuture<?> processVacuumTxStateReplicaRequest(VacuumTxStateReplicaRequest request) {
        VacuumTxStatesCommand cmd = TX_MESSAGES_FACTORY.vacuumTxStatesCommand()
                .txIds(request.transactionIds())
                .build();

        return raftCommandRunner.run(cmd);
    }

    /**
     * Operation unique identifier.
     */
    private static class OperationId {
        /** Operation node initiator id. */
        private UUID initiatorId;

        /** Timestamp. */
        private long ts;

        /**
         * The constructor.
         *
         * @param initiatorId Sender node id.
         * @param ts Timestamp.
         */
        public OperationId(UUID initiatorId, long ts) {
            this.initiatorId = initiatorId;
            this.ts = ts;
        }

        @Override
        public boolean equals(Object o) {
            if (this == o) {
                return true;
            }
            if (o == null || getClass() != o.getClass()) {
                return false;
            }

            OperationId that = (OperationId) o;

            if (ts != that.ts) {
                return false;
            }
            return initiatorId.equals(that.initiatorId);
        }

        @Override
        public int hashCode() {
            int result = initiatorId.hashCode();
            result = 31 * result + (int) (ts ^ (ts >>> 32));
            return result;
        }
    }
}<|MERGE_RESOLUTION|>--- conflicted
+++ resolved
@@ -3732,31 +3732,6 @@
         return localNode.id().equals(nodeId);
     }
 
-<<<<<<< HEAD
-    /**
-     * Marks the transaction as finished in local tx state map.
-     *
-     * @param txId Transaction id.
-     * @param txState Transaction state, must be either {@link TxState#COMMITTED} or {@link TxState#ABORTED}.
-     * @param commitTimestamp Commit timestamp.
-     */
-    private void markFinished(UUID txId, TxState txState, @Nullable HybridTimestamp commitTimestamp) {
-        assert isFinalState(txState) : "Unexpected state [txId=" + txId + ", txState=" + txState + ']';
-
-        txManager.updateTxMeta(txId, old -> new TxStateMeta(
-                txState,
-                old == null ? null : old.txCoordinatorId(),
-                old == null ? null : old.commitPartitionId(),
-                txState == COMMITTED ? commitTimestamp : null,
-                old == null ? null : old.tx(),
-                old == null ? null : old.initialVacuumObservationTimestamp(),
-                old == null ? null : old.cleanupCompletionTimestamp(),
-                old == null ? null : old.isFinishedDueToTimeout()
-        ));
-    }
-
-=======
->>>>>>> c45763d2
     private static BuildIndexCommand toBuildIndexCommand(BuildIndexReplicaRequest request, MetaIndexStatusChange buildingChangeInfo) {
         return PARTITION_REPLICATION_MESSAGES_FACTORY.buildIndexCommand()
                 .indexId(request.indexId())
