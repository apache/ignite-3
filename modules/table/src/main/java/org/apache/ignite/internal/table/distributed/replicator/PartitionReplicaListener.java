--- conflicted
+++ resolved
@@ -1044,14 +1044,8 @@
 
         CompletableFuture<Object> resultFuture = new CompletableFuture<>();
 
-        SafeTimeSyncCommand cmd = REPLICA_MESSAGES_FACTORY.safeTimeSyncCommand().safeTimeLong(hybridClock.nowLong()).build();
-
         applyCmdWithRetryOnSafeTimeReorderException(
-<<<<<<< HEAD
-                cmd,
-=======
                 REPLICA_MESSAGES_FACTORY.safeTimeSyncCommand().safeTimeLong(clockService.nowLong()).build(),
->>>>>>> 625aad22
                 resultFuture
         );
 
