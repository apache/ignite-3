--- conflicted
+++ resolved
@@ -32,14 +32,10 @@
 import static org.apache.ignite.internal.tx.TxState.PENDING;
 import static org.apache.ignite.internal.tx.TxState.isFinalState;
 import static org.apache.ignite.internal.util.CollectionUtils.nullOrEmpty;
-<<<<<<< HEAD
 import static org.apache.ignite.internal.util.CollectionUtils.view;
-=======
-import static org.apache.ignite.internal.util.CompletableFutures.emptyCollectionCompletedFuture;
 import static org.apache.ignite.internal.util.CompletableFutures.emptyListCompletedFuture;
 import static org.apache.ignite.internal.util.CompletableFutures.falseCompletedFuture;
 import static org.apache.ignite.internal.util.CompletableFutures.nullCompletedFuture;
->>>>>>> a3743fff
 import static org.apache.ignite.internal.util.ExceptionUtils.withCause;
 import static org.apache.ignite.internal.util.IgniteUtils.findAny;
 import static org.apache.ignite.internal.util.IgniteUtils.findFirst;
@@ -3292,55 +3288,6 @@
                 .thenApply(shortTermLocks -> new IgniteBiTuple<>(rowId, shortTermLocks));
     }
 
-<<<<<<< HEAD
-=======
-    private CompletableFuture<Collection<Lock>> takePutLockOnIndexes(BinaryRow binaryRow, RowId rowId, UUID txId) {
-        Collection<IndexLocker> indexes = indexesLockers.get().values();
-
-        if (nullOrEmpty(indexes)) {
-            return emptyCollectionCompletedFuture();
-        }
-
-        CompletableFuture<Lock>[] locks = new CompletableFuture[indexes.size()];
-        int idx = 0;
-
-        for (IndexLocker locker : indexes) {
-            locks[idx++] = locker.locksForInsert(txId, binaryRow, rowId);
-        }
-
-        return allOf(locks).thenApply(unused -> {
-            var shortTermLocks = new ArrayList<Lock>();
-
-            for (CompletableFuture<Lock> lockFut : locks) {
-                Lock shortTermLock = lockFut.join();
-
-                if (shortTermLock != null) {
-                    shortTermLocks.add(shortTermLock);
-                }
-            }
-
-            return shortTermLocks;
-        });
-    }
-
-    private CompletableFuture<?> takeRemoveLockOnIndexes(BinaryRow binaryRow, RowId rowId, UUID txId) {
-        Collection<IndexLocker> indexes = indexesLockers.get().values();
-
-        if (nullOrEmpty(indexes)) {
-            return nullCompletedFuture();
-        }
-
-        CompletableFuture<?>[] locks = new CompletableFuture[indexes.size()];
-        int idx = 0;
-
-        for (IndexLocker locker : indexes) {
-            locks[idx++] = locker.locksForRemove(txId, binaryRow, rowId);
-        }
-
-        return allOf(locks);
-    }
-
->>>>>>> a3743fff
     /**
      * Takes all required locks on a key, before deleting the value.
      *
