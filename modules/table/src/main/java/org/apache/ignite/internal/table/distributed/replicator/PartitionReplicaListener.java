--- conflicted
+++ resolved
@@ -2454,13 +2454,8 @@
                 .thenApply(txMeta -> {
                     if (txMeta == null) {
                         return true;
-<<<<<<< HEAD
                     } else if (txMeta.txState() == COMMITED) {
-                        return txMeta.commitTimestamp().compareTo(timestamp) > 0;
-=======
-                    } else if (txMeta.txState() == TxState.COMMITED) {
                         return !readLatest && txMeta.commitTimestamp().compareTo(timestamp) > 0;
->>>>>>> 0f92a9a1
                     } else {
                         assert txMeta.txState() == ABORTED : "Unexpected transaction state [state=" + txMeta.txState() + ']';
 
