--- conflicted
+++ resolved
@@ -187,14 +187,8 @@
         this.topologyService = topologyService;
         this.placementDriver = placementDriver;
 
-<<<<<<< HEAD
-=======
-        //TODO: IGNITE-17479 Integrate indexes into replicaListener command handlers
-        this.indexScanId = new UUID(tableId.getMostSignificantBits(), tableId.getLeastSignificantBits() + 1);
-        this.indexPkId = new UUID(tableId.getMostSignificantBits(), tableId.getLeastSignificantBits() + 2);
         this.replicationGroupId = new TablePartitionId(tableId, partId);
 
->>>>>>> b950ea35
         cursors = new ConcurrentSkipListMap<>((o1, o2) -> {
             if (o1 == o2) {
                 return 0;
@@ -726,16 +720,11 @@
                         }
                     }
 
-<<<<<<< HEAD
                     if (rowIdsToDelete.isEmpty()) {
                         return CompletableFuture.completedFuture(result);
                     }
-=======
-                    CompletableFuture raftFut = rowIdsToDelete.isEmpty() ? CompletableFuture.completedFuture(null)
-                            : applyCmdWithExceptionHandling(new UpdateAllCommand(committedPartitionId, rowIdsToDelete, txId));
->>>>>>> b950ea35
-
-                    return applyCmdWithExceptionHandling(new UpdateAllCommand(rowIdsToDelete, txId))
+
+                    return applyCmdWithExceptionHandling(new UpdateAllCommand(committedPartitionId, rowIdsToDelete, txId))
                             .thenApply(ignored -> result);
                 });
             }
@@ -806,14 +795,9 @@
                         }
                     }
 
-<<<<<<< HEAD
                     if (rowsToInsert.isEmpty()) {
                         return CompletableFuture.completedFuture(result);
                     }
-=======
-                    CompletableFuture raftFut = rowsToInsert.isEmpty() ? CompletableFuture.completedFuture(null)
-                            : applyCmdWithExceptionHandling(new UpdateAllCommand(committedPartitionId, rowsToInsert, txId));
->>>>>>> b950ea35
 
                     CompletableFuture<RowId>[] insertLockFuts = new CompletableFuture[rowsToInsert.size()];
 
@@ -824,7 +808,8 @@
                     }
 
                     return CompletableFuture.allOf(insertLockFuts)
-                            .thenCompose(ignored -> applyCmdWithExceptionHandling(new UpdateAllCommand(rowsToInsert, txId)))
+                            .thenCompose(ignored -> applyCmdWithExceptionHandling(
+                                    new UpdateAllCommand(committedPartitionId, rowsToInsert, txId)))
                             .thenApply(ignored -> result);
                 });
             }
@@ -856,16 +841,11 @@
                         rowsToUpdate.put(lockedRow, row);
                     }
 
-<<<<<<< HEAD
                     if (rowsToUpdate.isEmpty()) {
                         return CompletableFuture.completedFuture(null);
                     }
-=======
-                    CompletableFuture raftFut = rowsToUpdate.isEmpty() ? CompletableFuture.completedFuture(null)
-                            : applyCmdWithExceptionHandling(new UpdateAllCommand(committedPartitionId, rowsToUpdate, txId));
->>>>>>> b950ea35
-
-                    return applyCmdWithExceptionHandling(new UpdateAllCommand(rowsToUpdate, txId))
+
+                    return applyCmdWithExceptionHandling(new UpdateAllCommand(committedPartitionId, rowsToUpdate, txId))
                             .thenApply(ignored -> null);
                 });
             }
@@ -916,12 +896,6 @@
 
         ByteBuffer searchKey = searchRow.keySlice();
 
-<<<<<<< HEAD
-        UUID txId = request.transactionId();
-=======
-        UUID indexId = indexIdOrDefault(indexPkId/*request.indexToUse()*/);
->>>>>>> b950ea35
-
         switch (request.requestType()) {
             case RW_GET: {
                 return resolveRowByPk(searchKey, txId, (rowId, row) -> {
@@ -934,47 +908,24 @@
                 });
             }
             case RW_DELETE: {
-<<<<<<< HEAD
                 return resolveRowByPk(searchKey, txId, (rowId, row) -> {
                     if (rowId == null) {
                         return CompletableFuture.completedFuture(false);
                     }
-=======
-                CompletableFuture<RowId> lockFut = takeLocksForDelete(searchKey, indexId, txId);
-
-                return lockFut.thenCompose(lockedRowId -> {
-                    boolean removed = lockedRowId != null;
-
-                    CompletableFuture raftFut =
-                            removed ? applyCmdWithExceptionHandling(new UpdateCommand(commitPartitionId, lockedRowId, txId)) :
-                                    CompletableFuture.completedFuture(null);
->>>>>>> b950ea35
 
                     return takeLocksForDelete(searchRow, rowId, txId)
-                            .thenCompose(ignored -> applyCmdWithExceptionHandling(new UpdateCommand(rowId, txId)))
+                            .thenCompose(ignored -> applyCmdWithExceptionHandling(new UpdateCommand(commitPartitionId, rowId, txId)))
                             .thenApply(ignored -> true);
                 });
             }
             case RW_GET_AND_DELETE: {
-<<<<<<< HEAD
                 return resolveRowByPk(searchKey, txId, (rowId, row) -> {
                     if (rowId == null) {
                         return CompletableFuture.completedFuture(null);
                     }
-=======
-                CompletableFuture<RowId> lockFut = takeLocksForDelete(searchKey, indexId, txId);
-
-                return lockFut.thenCompose(lockedRowId -> {
-                    BinaryRow lockedRow = lockedRowId != null
-                            ? resolveReadResult(mvDataStorage.read(lockedRowId, HybridTimestamp.MAX_VALUE), txId) : null;
-
-                    CompletableFuture raftFut =
-                            lockedRowId != null ? applyCmdWithExceptionHandling(new UpdateCommand(commitPartitionId, lockedRowId, txId))
-                                    : CompletableFuture.completedFuture(null);
->>>>>>> b950ea35
 
                     return takeLocksForDelete(searchRow, rowId, txId)
-                            .thenCompose(ignored -> applyCmdWithExceptionHandling(new UpdateCommand(rowId, txId)))
+                            .thenCompose(ignored -> applyCmdWithExceptionHandling(new UpdateCommand(commitPartitionId, rowId, txId)))
                             .thenApply(ignored -> row);
                 });
             }
@@ -984,19 +935,13 @@
                         return CompletableFuture.completedFuture(false);
                     }
 
-<<<<<<< HEAD
                     return takeLocksForDeleteExact(searchRow, rowId, row, txId)
                             .thenCompose(validatedRowId -> {
                                 if (validatedRowId == null) {
                                     return CompletableFuture.completedFuture(false);
                                 }
-=======
-                    CompletableFuture raftFut =
-                            removed ? applyCmdWithExceptionHandling(new UpdateCommand(commitPartitionId, lockedRow, txId)) :
-                                    CompletableFuture.completedFuture(null);
->>>>>>> b950ea35
-
-                                return applyCmdWithExceptionHandling(new UpdateCommand(validatedRowId, txId))
+
+                                return applyCmdWithExceptionHandling(new UpdateCommand(commitPartitionId, validatedRowId, txId))
                                         .thenApply(ignored -> true);
                             });
                 });
@@ -1007,17 +952,11 @@
                         return CompletableFuture.completedFuture(false);
                     }
 
-<<<<<<< HEAD
                     RowId rowId0 = new RowId(partId);
-=======
-                    CompletableFuture raftFut =
-                            lockedRowId == null ? applyCmdWithExceptionHandling(
-                                    new UpdateCommand(commitPartitionId, new RowId(partId), searchRow, txId)) :
-                                    CompletableFuture.completedFuture(null);
->>>>>>> b950ea35
 
                     return takeLocksForInsert(searchRow, rowId0, txId)
-                            .thenCompose(ignored -> applyCmdWithExceptionHandling(new UpdateCommand(rowId0, searchRow, txId)))
+                            .thenCompose(ignored -> applyCmdWithExceptionHandling(
+                                    new UpdateCommand(commitPartitionId, rowId0, searchRow, txId)))
                             .thenApply(ignored -> true);
                 });
             }
@@ -1027,57 +966,19 @@
 
                     RowId rowId0 = insert ? new RowId(partId) : rowId;
 
-<<<<<<< HEAD
                     CompletableFuture<?> lockFut = insert
                             ? takeLocksForInsert(searchRow, rowId0, txId)
                             : takeLocksForUpdate(searchRow, rowId0, txId);
-=======
-                return lockFut.thenCompose(lockedRowId -> {
-                    CompletableFuture raftFut = lockedRowId != null ? applyCmdWithExceptionHandling(
-                            new UpdateCommand(commitPartitionId, lockedRowId, searchRow, txId)) :
-                            applyCmdWithExceptionHandling(new UpdateCommand(commitPartitionId, new RowId(partId), searchRow, txId));
->>>>>>> b950ea35
 
                     return lockFut
-                            .thenCompose(ignored -> applyCmdWithExceptionHandling(new UpdateCommand(rowId0, searchRow, txId)))
+                            .thenCompose(ignored -> applyCmdWithExceptionHandling(
+                                    new UpdateCommand(commitPartitionId, rowId0, searchRow, txId)))
                             .thenApply(ignored -> null);
                 });
             }
             case RW_GET_AND_UPSERT: {
-<<<<<<< HEAD
                 return resolveRowByPk(searchKey, txId, (rowId, row) -> {
                     boolean insert = rowId == null;
-=======
-                return lockManager.acquire(txId, new LockKey(indexId, searchKey), LockMode.X)
-                        .thenCompose(idxLock -> { // Index X lock
-                            RowId rowId = rowIdByKey(indexId, searchKey);
-
-                            return lockManager.acquire(txId, new LockKey(tableId), LockMode.IX)
-                                    .thenCompose(tblLock -> { // IX lock on table
-                                        CompletableFuture<Lock> rowLockFut = (rowId != null)
-                                                ? lockManager.acquire(txId, new LockKey(tableId, rowId), LockMode.X)
-                                                // X lock on RowId
-                                                : CompletableFuture.completedFuture(null);
-
-                                        return rowLockFut.thenCompose(rowLock -> {
-                                            BinaryRow result = rowId != null
-                                                    ? resolveReadResult(mvDataStorage.read(rowId, HybridTimestamp.MAX_VALUE), txId) : null;
-
-                                            CompletableFuture raftFut = rowId != null ? applyCmdWithExceptionHandling(
-                                                    new UpdateCommand(commitPartitionId, rowId, searchRow, txId))
-                                                    : applyCmdWithExceptionHandling(
-                                                            new UpdateCommand(commitPartitionId, new RowId(partId), searchRow, txId));
-
-                                            return raftFut.thenApply(ignored -> result);
-                                        });
-                                    });
-                        });
-            }
-            case RW_GET_AND_REPLACE: {
-                CompletableFuture<RowId> idxLockFut = lockManager.acquire(txId, new LockKey(indexId, searchKey), LockMode.S)
-                        .thenCompose(sharedIdxLock -> { // Index S lock
-                            RowId rowId = rowIdByKey(indexId, searchKey);
->>>>>>> b950ea35
 
                     RowId rowId0 = insert ? new RowId(partId) : rowId;
 
@@ -1085,9 +986,9 @@
                             ? takeLocksForInsert(searchRow, rowId0, txId)
                             : takeLocksForUpdate(searchRow, rowId0, txId);
 
-<<<<<<< HEAD
                     return lockFut
-                            .thenCompose(ignored -> applyCmdWithExceptionHandling(new UpdateCommand(rowId0, searchRow, txId)))
+                            .thenCompose(ignored -> applyCmdWithExceptionHandling(
+                                    new UpdateCommand(commitPartitionId, rowId0, searchRow, txId)))
                             .thenApply(ignored -> row);
                 });
             }
@@ -1096,37 +997,22 @@
                     if (rowId == null) {
                         return CompletableFuture.completedFuture(null);
                     }
-=======
-                                return rowLockFut.thenCompose(lockedRow -> {
-                                    CompletableFuture raftFut = lockedRow == null ? CompletableFuture.completedFuture(null) :
-                                            applyCmdWithExceptionHandling(
-                                                    new UpdateCommand(commitPartitionId, lockedRowId, searchRow, txId));
->>>>>>> b950ea35
 
                     return takeLocksForUpdate(searchRow, rowId, txId)
-                            .thenCompose(ignored -> applyCmdWithExceptionHandling(new UpdateCommand(rowId, searchRow, txId)))
+                            .thenCompose(ignored -> applyCmdWithExceptionHandling(
+                                    new UpdateCommand(commitPartitionId, rowId, searchRow, txId)))
                             .thenApply(ignored0 -> row);
                 });
             }
             case RW_REPLACE_IF_EXIST: {
-<<<<<<< HEAD
                 return resolveRowByPk(searchKey, txId, (rowId, row) -> {
                     if (rowId == null) {
                         return CompletableFuture.completedFuture(false);
                     }
-=======
-                CompletableFuture<RowId> lockFut = takeLocksForReplaceIfExist(searchKey, indexId, txId);
-
-                return lockFut.thenCompose(lockedRowId -> {
-                    boolean replaced = lockedRowId != null;
-
-                    CompletableFuture raftFut =
-                            replaced ? applyCmdWithExceptionHandling(new UpdateCommand(commitPartitionId, lockedRowId, searchRow, txId))
-                                    : CompletableFuture.completedFuture(null);
->>>>>>> b950ea35
 
                     return takeLocksForUpdate(searchRow, rowId, txId)
-                            .thenCompose(ignored -> applyCmdWithExceptionHandling(new UpdateCommand(rowId, searchRow, txId)))
+                            .thenCompose(ignored -> applyCmdWithExceptionHandling(
+                                    new UpdateCommand(commitPartitionId, rowId, searchRow, txId)))
                             .thenApply(ignored -> true);
                 });
             }
@@ -1234,18 +1120,11 @@
      * @return Listener response.
      */
     private CompletableFuture<Object> processTwoEntriesAction(ReadWriteSwapRowReplicaRequest request) {
-<<<<<<< HEAD
         BinaryRow newRow = request.binaryRow();
         BinaryRow expectedRow = request.oldBinaryRow();
-=======
-        BinaryRow searchRow = request.binaryRow();
-        BinaryRow oldRow = request.oldBinaryRow();
         TablePartitionId commitPartitionId = request.commitPartitionId();
 
         assert commitPartitionId != null : "Commit partition partition is null [type=" + request.requestType() + ']';
-
-        ByteBuffer searchKey = searchRow.keySlice();
->>>>>>> b950ea35
 
         ByteBuffer searchKey = newRow.keySlice();
 
@@ -1257,19 +1136,13 @@
                     return CompletableFuture.completedFuture(false);
                 }
 
-<<<<<<< HEAD
                 return takeLocksForReplace(expectedRow, row, newRow, rowId, txId)
                         .thenCompose(validatedRowId -> {
                             if (validatedRowId == null) {
                                 return CompletableFuture.completedFuture(false);
                             }
-=======
-                    CompletableFuture raftFut =
-                            replaced ? applyCmdWithExceptionHandling(new UpdateCommand(commitPartitionId, lockedRowId, searchRow, txId))
-                                    : CompletableFuture.completedFuture(null);
->>>>>>> b950ea35
-
-                            return applyCmdWithExceptionHandling(new UpdateCommand(validatedRowId, newRow, txId))
+
+                            return applyCmdWithExceptionHandling(new UpdateCommand(commitPartitionId, validatedRowId, newRow, txId))
                                     .thenApply(ignored -> true);
                         });
             });
