--- conflicted
+++ resolved
@@ -38,11 +38,8 @@
 import java.util.stream.Collectors;
 import org.apache.ignite.hlc.HybridClock;
 import org.apache.ignite.hlc.HybridTimestamp;
-<<<<<<< HEAD
 import org.apache.ignite.hlc.TrackableHybridClock;
-=======
 import org.apache.ignite.internal.replicator.ReplicationGroupId;
->>>>>>> 469c3ea8
 import org.apache.ignite.internal.replicator.exception.PrimaryReplicaMissException;
 import org.apache.ignite.internal.replicator.exception.ReplicationException;
 import org.apache.ignite.internal.replicator.exception.ReplicationTimeoutException;
@@ -1028,14 +1025,9 @@
                 return lockFut.thenCompose(lockedRowId -> {
                     boolean replaced = lockedRowId != null;
 
-<<<<<<< HEAD
-                    CompletableFuture raftFut = replaced ? applyCmdWithExceptionHandling(new UpdateCommand(lockedRowId, searchRow, txId)) :
-                            completedFuture(null);
-=======
                     CompletableFuture raftFut =
                             replaced ? applyCmdWithExceptionHandling(new UpdateCommand(commitPartitionId, lockedRowId, searchRow, txId))
-                                    : CompletableFuture.completedFuture(null);
->>>>>>> 469c3ea8
+                                    : completedFuture(null);
 
                     return raftFut.thenApply(ignored -> replaced);
                 });
@@ -1247,14 +1239,9 @@
                 return lockFut.thenCompose(lockedRowId -> {
                     boolean replaced = lockedRowId != null;
 
-<<<<<<< HEAD
-                    CompletableFuture raftFut = replaced ? applyCmdWithExceptionHandling(new UpdateCommand(lockedRowId, searchRow, txId)) :
-                            completedFuture(null);
-=======
                     CompletableFuture raftFut =
                             replaced ? applyCmdWithExceptionHandling(new UpdateCommand(commitPartitionId, lockedRowId, searchRow, txId))
-                                    : CompletableFuture.completedFuture(null);
->>>>>>> 469c3ea8
+                                    : completedFuture(null);
 
                     return raftFut.thenApply(ignored -> replaced);
                 });
