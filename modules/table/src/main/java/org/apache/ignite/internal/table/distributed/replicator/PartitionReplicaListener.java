--- conflicted
+++ resolved
@@ -2718,12 +2718,8 @@
                     new ReplicationMaxRetriesExceededException(replicationGroupId, MAX_RETRIES_ON_SAFE_TIME_REORDERING));
         }
 
-<<<<<<< HEAD
+        int attemptsCounter0 = attemptsCounter;
         raftCommandRunner.run(cmd).whenComplete((res, ex) -> {
-=======
-        int attemptsCounter0 = attemptsCounter;
-        raftClient.run(cmd).whenComplete((res, ex) -> {
->>>>>>> d8503f65
             if (ex != null) {
                 if (ex instanceof SafeTimeReorderException || ex.getCause() instanceof SafeTimeReorderException) {
                     assert cmd instanceof SafeTimePropagatingCommand;
