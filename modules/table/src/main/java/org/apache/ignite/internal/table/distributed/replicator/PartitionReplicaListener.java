/*
 * Licensed to the Apache Software Foundation (ASF) under one or more
 * contributor license agreements. See the NOTICE file distributed with
 * this work for additional information regarding copyright ownership.
 * The ASF licenses this file to You under the Apache License, Version 2.0
 * (the "License"); you may not use this file except in compliance with
 * the License. You may obtain a copy of the License at
 *
 *      http://www.apache.org/licenses/LICENSE-2.0
 *
 * Unless required by applicable law or agreed to in writing, software
 * distributed under the License is distributed on an "AS IS" BASIS,
 * WITHOUT WARRANTIES OR CONDITIONS OF ANY KIND, either express or implied.
 * See the License for the specific language governing permissions and
 * limitations under the License.
 */

package org.apache.ignite.internal.table.distributed.replicator;

import static java.util.Objects.requireNonNull;
import static java.util.concurrent.CompletableFuture.allOf;
import static java.util.concurrent.CompletableFuture.completedFuture;
import static java.util.concurrent.CompletableFuture.failedFuture;
import static java.util.concurrent.TimeUnit.SECONDS;
import static java.util.stream.Collectors.toList;
import static java.util.stream.Collectors.toMap;
import static org.apache.ignite.internal.hlc.HybridTimestamp.hybridTimestampToLong;
import static org.apache.ignite.internal.lang.IgniteStringFormatter.format;
import static org.apache.ignite.internal.tx.TxState.ABANDONED;
import static org.apache.ignite.internal.tx.TxState.ABORTED;
import static org.apache.ignite.internal.tx.TxState.COMMITED;
import static org.apache.ignite.internal.tx.TxState.PENDING;
import static org.apache.ignite.internal.tx.TxState.isFinalState;
import static org.apache.ignite.internal.util.CollectionUtils.nullOrEmpty;
import static org.apache.ignite.internal.util.CompletableFutures.emptyCollectionCompletedFuture;
import static org.apache.ignite.internal.util.CompletableFutures.emptyListCompletedFuture;
import static org.apache.ignite.internal.util.CompletableFutures.falseCompletedFuture;
import static org.apache.ignite.internal.util.CompletableFutures.nullCompletedFuture;
import static org.apache.ignite.internal.util.ExceptionUtils.withCause;
import static org.apache.ignite.internal.util.IgniteUtils.findAny;
import static org.apache.ignite.internal.util.IgniteUtils.findFirst;
import static org.apache.ignite.internal.util.IgniteUtils.inBusyLock;
import static org.apache.ignite.internal.util.IgniteUtils.inBusyLockAsync;
import static org.apache.ignite.lang.ErrorGroups.Replicator.REPLICA_UNAVAILABLE_ERR;
import static org.apache.ignite.lang.ErrorGroups.Transactions.TX_FAILED_READ_WRITE_OPERATION_ERR;
import static org.apache.ignite.lang.ErrorGroups.Transactions.TX_WAS_ABORTED_ERR;
import static org.apache.ignite.raft.jraft.util.internal.ThrowUtil.hasCause;

import java.nio.ByteBuffer;
import java.util.ArrayList;
import java.util.Collection;
import java.util.EnumMap;
import java.util.HashMap;
import java.util.HashSet;
import java.util.List;
import java.util.Map;
import java.util.Objects;
import java.util.Set;
import java.util.UUID;
import java.util.concurrent.CompletableFuture;
import java.util.concurrent.ConcurrentHashMap;
import java.util.concurrent.ConcurrentMap;
import java.util.concurrent.ConcurrentNavigableMap;
import java.util.concurrent.ConcurrentSkipListMap;
import java.util.concurrent.Executor;
import java.util.concurrent.TimeoutException;
import java.util.concurrent.atomic.AtomicBoolean;
import java.util.function.Function;
import java.util.function.Predicate;
import java.util.function.Supplier;
import org.apache.ignite.internal.binarytuple.BinaryTupleCommon;
import org.apache.ignite.internal.catalog.CatalogService;
import org.apache.ignite.internal.hlc.HybridClock;
import org.apache.ignite.internal.hlc.HybridTimestamp;
import org.apache.ignite.internal.lang.IgniteBiTuple;
import org.apache.ignite.internal.lang.IgniteInternalException;
import org.apache.ignite.internal.lang.IgniteTriFunction;
import org.apache.ignite.internal.lang.IgniteUuid;
import org.apache.ignite.internal.lang.NodeStoppingException;
import org.apache.ignite.internal.lang.SafeTimeReorderException;
import org.apache.ignite.internal.logger.IgniteLogger;
import org.apache.ignite.internal.logger.Loggers;
import org.apache.ignite.internal.placementdriver.PlacementDriver;
import org.apache.ignite.internal.placementdriver.event.PrimaryReplicaEvent;
import org.apache.ignite.internal.placementdriver.event.PrimaryReplicaEventParameters;
import org.apache.ignite.internal.raft.Command;
import org.apache.ignite.internal.raft.service.RaftGroupService;
import org.apache.ignite.internal.replicator.ReplicaResult;
import org.apache.ignite.internal.replicator.TablePartitionId;
import org.apache.ignite.internal.replicator.command.SafeTimePropagatingCommand;
import org.apache.ignite.internal.replicator.exception.PrimaryReplicaMissException;
import org.apache.ignite.internal.replicator.exception.ReplicationException;
import org.apache.ignite.internal.replicator.exception.ReplicationMaxRetriesExceededException;
import org.apache.ignite.internal.replicator.exception.ReplicationTimeoutException;
import org.apache.ignite.internal.replicator.exception.UnsupportedReplicaRequestException;
import org.apache.ignite.internal.replicator.listener.ReplicaListener;
import org.apache.ignite.internal.replicator.message.PrimaryReplicaRequest;
import org.apache.ignite.internal.replicator.message.ReadOnlyDirectReplicaRequest;
import org.apache.ignite.internal.replicator.message.ReplicaMessagesFactory;
import org.apache.ignite.internal.replicator.message.ReplicaRequest;
import org.apache.ignite.internal.replicator.message.ReplicaSafeTimeSyncRequest;
import org.apache.ignite.internal.replicator.message.SchemaVersionAwareReplicaRequest;
import org.apache.ignite.internal.schema.BinaryRow;
import org.apache.ignite.internal.schema.BinaryTuple;
import org.apache.ignite.internal.schema.BinaryTuplePrefix;
import org.apache.ignite.internal.schema.NullBinaryRow;
import org.apache.ignite.internal.schema.SchemaRegistry;
import org.apache.ignite.internal.storage.MvPartitionStorage;
import org.apache.ignite.internal.storage.PartitionTimestampCursor;
import org.apache.ignite.internal.storage.ReadResult;
import org.apache.ignite.internal.storage.RowId;
import org.apache.ignite.internal.storage.index.BinaryTupleComparator;
import org.apache.ignite.internal.storage.index.IndexRow;
import org.apache.ignite.internal.storage.index.IndexRowImpl;
import org.apache.ignite.internal.storage.index.IndexStorage;
import org.apache.ignite.internal.storage.index.SortedIndexStorage;
import org.apache.ignite.internal.table.distributed.IndexLocker;
import org.apache.ignite.internal.table.distributed.SortedIndexLocker;
import org.apache.ignite.internal.table.distributed.StorageUpdateHandler;
import org.apache.ignite.internal.table.distributed.TableMessagesFactory;
import org.apache.ignite.internal.table.distributed.TableSchemaAwareIndexStorage;
import org.apache.ignite.internal.table.distributed.command.BuildIndexCommand;
import org.apache.ignite.internal.table.distributed.command.FinishTxCommandBuilder;
import org.apache.ignite.internal.table.distributed.command.TablePartitionIdMessage;
import org.apache.ignite.internal.table.distributed.command.TimedBinaryRowMessage;
import org.apache.ignite.internal.table.distributed.command.TimedBinaryRowMessageBuilder;
import org.apache.ignite.internal.table.distributed.command.TxCleanupCommand;
import org.apache.ignite.internal.table.distributed.command.UpdateAllCommand;
import org.apache.ignite.internal.table.distributed.command.UpdateCommand;
import org.apache.ignite.internal.table.distributed.command.UpdateCommandBuilder;
import org.apache.ignite.internal.table.distributed.replication.request.BinaryRowMessage;
import org.apache.ignite.internal.table.distributed.replication.request.BinaryTupleMessage;
import org.apache.ignite.internal.table.distributed.replication.request.BuildIndexReplicaRequest;
import org.apache.ignite.internal.table.distributed.replication.request.CommittableTxRequest;
import org.apache.ignite.internal.table.distributed.replication.request.ReadOnlyDirectMultiRowReplicaRequest;
import org.apache.ignite.internal.table.distributed.replication.request.ReadOnlyDirectSingleRowReplicaRequest;
import org.apache.ignite.internal.table.distributed.replication.request.ReadOnlyMultiRowPkReplicaRequest;
import org.apache.ignite.internal.table.distributed.replication.request.ReadOnlyReplicaRequest;
import org.apache.ignite.internal.table.distributed.replication.request.ReadOnlyScanRetrieveBatchReplicaRequest;
import org.apache.ignite.internal.table.distributed.replication.request.ReadOnlySingleRowPkReplicaRequest;
import org.apache.ignite.internal.table.distributed.replication.request.ReadWriteMultiRowPkReplicaRequest;
import org.apache.ignite.internal.table.distributed.replication.request.ReadWriteMultiRowReplicaRequest;
import org.apache.ignite.internal.table.distributed.replication.request.ReadWriteReplicaRequest;
import org.apache.ignite.internal.table.distributed.replication.request.ReadWriteScanCloseReplicaRequest;
import org.apache.ignite.internal.table.distributed.replication.request.ReadWriteScanRetrieveBatchReplicaRequest;
import org.apache.ignite.internal.table.distributed.replication.request.ReadWriteSingleRowPkReplicaRequest;
import org.apache.ignite.internal.table.distributed.replication.request.ReadWriteSingleRowReplicaRequest;
import org.apache.ignite.internal.table.distributed.replication.request.ReadWriteSwapRowReplicaRequest;
import org.apache.ignite.internal.table.distributed.replicator.action.RequestType;
import org.apache.ignite.internal.table.distributed.schema.SchemaSyncService;
import org.apache.ignite.internal.table.distributed.schema.ValidationSchemasSource;
import org.apache.ignite.internal.tx.Lock;
import org.apache.ignite.internal.tx.LockKey;
import org.apache.ignite.internal.tx.LockManager;
import org.apache.ignite.internal.tx.LockMode;
import org.apache.ignite.internal.tx.TransactionAbandonedException;
import org.apache.ignite.internal.tx.TransactionIds;
import org.apache.ignite.internal.tx.TransactionMeta;
import org.apache.ignite.internal.tx.TxManager;
import org.apache.ignite.internal.tx.TxMeta;
import org.apache.ignite.internal.tx.TxState;
import org.apache.ignite.internal.tx.TxStateMeta;
import org.apache.ignite.internal.tx.message.TxCleanupReplicaRequest;
import org.apache.ignite.internal.tx.message.TxFinishReplicaRequest;
import org.apache.ignite.internal.tx.message.TxRecoveryMessage;
import org.apache.ignite.internal.tx.message.TxStateCommitPartitionRequest;
import org.apache.ignite.internal.tx.storage.state.TxStateStorage;
import org.apache.ignite.internal.util.CompletableFutures;
import org.apache.ignite.internal.util.Cursor;
import org.apache.ignite.internal.util.CursorUtils;
import org.apache.ignite.internal.util.ExceptionUtils;
import org.apache.ignite.internal.util.IgniteSpinBusyLock;
import org.apache.ignite.internal.util.IgniteUtils;
import org.apache.ignite.internal.util.Lazy;
import org.apache.ignite.internal.util.PendingComparableValuesTracker;
import org.apache.ignite.internal.util.TrackerClosedException;
import org.apache.ignite.lang.ErrorGroups.Replicator;
import org.apache.ignite.network.ClusterNode;
import org.apache.ignite.tx.TransactionException;
import org.jetbrains.annotations.Nullable;

/** Partition replication listener. */
public class PartitionReplicaListener implements ReplicaListener {
    /** Logger. */
    private static final IgniteLogger LOG = Loggers.forClass(PartitionReplicaListener.class);

    private static final int AWAIT_PRIMARY_REPLICA_TIMEOUT = 10;

<<<<<<< HEAD
    private static final CompletableFuture<?> COMPLETED_EMPTY = completedFuture(null);
=======
    private static final int ATTEMPTS_TO_CLEANUP_REPLICA = 5;
>>>>>>> a3743fff

    /** Factory to create RAFT command messages. */
    private static final TableMessagesFactory MSG_FACTORY = new TableMessagesFactory();

    /** Factory for creating replica command messages. */
    private static final ReplicaMessagesFactory REPLICA_MESSAGES_FACTORY = new ReplicaMessagesFactory();

    /** Replication retries limit. */
    private static final int MAX_RETIES_ON_SAFE_TIME_REORDERING = 1000;

    /** Replication group id. */
    private final TablePartitionId replicationGroupId;

    /** Primary key index. */
    private final Lazy<TableSchemaAwareIndexStorage> pkIndexStorage;

    /** Secondary indices. */
    private final Supplier<Map<Integer, TableSchemaAwareIndexStorage>> secondaryIndexStorages;

    /** Versioned partition storage. */
    private final MvPartitionStorage mvDataStorage;

    /** Raft client. */
    private final RaftGroupService raftClient;

    /** Tx manager. */
    private final TxManager txManager;

    /** Lock manager. */
    private final LockManager lockManager;

    /** Handler that processes updates writing them to storage. */
    private final StorageUpdateHandler storageUpdateHandler;

    /**
     * Cursors map. The key of the map is internal Ignite uuid which consists of a transaction id ({@link UUID}) and a cursor id
     * ({@link Long}).
     */
    private final ConcurrentNavigableMap<IgniteUuid, Cursor<?>> cursors;

    /** Tx state storage. */
    private final TxStateStorage txStateStorage;

    /** Hybrid clock. */
    private final HybridClock hybridClock;

    /** Safe time. */
    private final PendingComparableValuesTracker<HybridTimestamp, Void> safeTime;

    /** Transaction state resolver. */
    private final TransactionStateResolver transactionStateResolver;

    /** Runs async scan tasks for effective tail recursion execution (avoid deep recursive calls). */
    private final Executor scanRequestExecutor;

    private final Supplier<Map<Integer, IndexLocker>> indexesLockers;

    private final ConcurrentMap<UUID, TxCleanupReadyFutureList> txCleanupReadyFutures = new ConcurrentHashMap<>();

    /** Cleanup futures. */
    private final ConcurrentHashMap<RowId, CompletableFuture<?>> rowCleanupMap = new ConcurrentHashMap<>();

    private final SchemaCompatibilityValidator schemaCompatValidator;

    /** Instance of the local node. */
    private final ClusterNode localNode;

    private final SchemaSyncService schemaSyncService;

    private final CatalogService catalogService;

    /** Busy lock to stop synchronously. */
    private final IgniteSpinBusyLock busyLock = new IgniteSpinBusyLock();

    /** Prevents double stopping. */
    private final AtomicBoolean stopGuard = new AtomicBoolean();

    /** Placement driver. */
    private final PlacementDriver placementDriver;

    /**
     * Mutex for command processing linearization.
     * Some actions like update or updateAll require strict ordering within their application to storage on all nodes in replication group.
     * Given ordering should match corresponding command's safeTime.
     */
    private final Object commandProcessingLinearizationMutex = new Object();

    /**
     * The constructor.
     *
     * @param mvDataStorage Data storage.
     * @param raftClient Raft client.
     * @param txManager Transaction manager.
     * @param lockManager Lock manager.
     * @param partId Partition id.
     * @param tableId Table id.
     * @param indexesLockers Index lock helper objects.
     * @param pkIndexStorage Pk index storage.
     * @param secondaryIndexStorages Secondary index storages.
     * @param hybridClock Hybrid clock.
     * @param safeTime Safe time clock.
     * @param txStateStorage Transaction state storage.
     * @param transactionStateResolver Transaction state resolver.
     * @param storageUpdateHandler Handler that processes updates writing them to storage.
     * @param localNode Instance of the local node.
     * @param catalogService Catalog service.
     * @param placementDriver Placement driver.
     */
    public PartitionReplicaListener(
            MvPartitionStorage mvDataStorage,
            RaftGroupService raftClient,
            TxManager txManager,
            LockManager lockManager,
            Executor scanRequestExecutor,
            int partId,
            int tableId,
            Supplier<Map<Integer, IndexLocker>> indexesLockers,
            Lazy<TableSchemaAwareIndexStorage> pkIndexStorage,
            Supplier<Map<Integer, TableSchemaAwareIndexStorage>> secondaryIndexStorages,
            HybridClock hybridClock,
            PendingComparableValuesTracker<HybridTimestamp, Void> safeTime,
            TxStateStorage txStateStorage,
            TransactionStateResolver transactionStateResolver,
            StorageUpdateHandler storageUpdateHandler,
            ValidationSchemasSource validationSchemasSource,
            ClusterNode localNode,
            SchemaSyncService schemaSyncService,
            CatalogService catalogService,
            PlacementDriver placementDriver
    ) {
        this.mvDataStorage = mvDataStorage;
        this.raftClient = raftClient;
        this.txManager = txManager;
        this.lockManager = lockManager;
        this.scanRequestExecutor = scanRequestExecutor;
        this.indexesLockers = indexesLockers;
        this.pkIndexStorage = pkIndexStorage;
        this.secondaryIndexStorages = secondaryIndexStorages;
        this.hybridClock = hybridClock;
        this.safeTime = safeTime;
        this.txStateStorage = txStateStorage;
        this.transactionStateResolver = transactionStateResolver;
        this.storageUpdateHandler = storageUpdateHandler;
        this.localNode = localNode;
        this.schemaSyncService = schemaSyncService;
        this.catalogService = catalogService;
        this.placementDriver = placementDriver;

        this.replicationGroupId = new TablePartitionId(tableId, partId);

        cursors = new ConcurrentSkipListMap<>(IgniteUuid.globalOrderComparator());

        schemaCompatValidator = new SchemaCompatibilityValidator(validationSchemasSource, catalogService, schemaSyncService);

        placementDriver.listen(PrimaryReplicaEvent.PRIMARY_REPLICA_ELECTED, this::onPrimaryElected);
        placementDriver.listen(PrimaryReplicaEvent.PRIMARY_REPLICA_EXPIRED, this::onPrimaryExpired);
    }

    private CompletableFuture<Boolean> onPrimaryElected(PrimaryReplicaEventParameters evt, @Nullable Throwable exception) {
        if (!localNode.name().equals(evt.leaseholder()) || !replicationGroupId.equals(evt.groupId())) {
            return falseCompletedFuture();
        }

        List<CompletableFuture<?>> cleanupFutures = new ArrayList<>();

        Cursor<IgniteBiTuple<UUID, TxMeta>> txs;

        try {
            txs = txStateStorage.scan();
        } catch (IgniteInternalException e) {
            return falseCompletedFuture();
        }

        for (IgniteBiTuple<UUID, TxMeta> tx : txs) {
            UUID txId = tx.getKey();
            TxMeta txMeta = tx.getValue();

            assert !txMeta.enlistedPartitions().isEmpty();

            if (isFinalState(txMeta.txState()) && !txMeta.locksReleased()) {
                CompletableFuture<?> cleanupFuture = txManager.executeCleanupAsync(() -> durableCleanup(txId, txMeta));

                cleanupFutures.add(cleanupFuture);
            }
        }

        allOf(cleanupFutures.toArray(new CompletableFuture<?>[0]))
                .whenComplete((v, e) -> {
                    if (e != null) {
                        LOG.error("Failure occurred while triggering cleanup on commit partition primary replica election "
                                + "[commitPartition={}]", e, replicationGroupId);
                    }
                });

        // The future returned by this event handler can't wait for all cleanups because it's not necessary and it can block
        // meta storage notification thread for a while, preventing it from delivering further updates (including leases) and therefore
        // causing deadlock on primary replica waiting.
        return falseCompletedFuture();
    }

    private CompletableFuture<?> durableCleanup(UUID txId, TxMeta txMeta) {
        return cleanup(txId, txMeta)
                .handle((v, e) -> {
                    if (e == null) {
                        return txManager.executeCleanupAsync(() -> markLocksReleased(
                                txId,
                                txMeta.enlistedPartitions(),
                                txMeta.txState(),
                                txMeta.commitTimestamp())
                        );
                    } else {
                        LOG.warn("Failed to execute cleanup on commit partition primary replica switch [txId={}, commitPartition={}]",
                                e, txId, replicationGroupId);

                        if (hasCause(e, null, NodeStoppingException.class)) {
                            return nullCompletedFuture();
                        } else {
                            return txManager.executeCleanupAsync(() -> durableCleanup(txId, txMeta));
                        }
                    }
                })
                .thenCompose(f -> f);
    }

    private void markLocksReleased(
            UUID txId,
            Collection<TablePartitionId> enlistedPartitions,
            TxState txState,
            @Nullable HybridTimestamp commitTimestamp
    ) {
        TxMeta newTxMeta = new TxMeta(txState, enlistedPartitions, commitTimestamp, true);

        txStateStorage.put(txId, newTxMeta);
    }

    private CompletableFuture<Boolean> onPrimaryExpired(PrimaryReplicaEventParameters evt, @Nullable Throwable exception) {
        if (!localNode.name().equals(evt.leaseholder()) || !replicationGroupId.equals(evt.groupId())) {
            return falseCompletedFuture();
        }

        LOG.info("Primary replica expired [grp={}]", replicationGroupId);

        ArrayList<CompletableFuture<?>> futs = new ArrayList<>();

        for (UUID txId : txCleanupReadyFutures.keySet()) {
            txCleanupReadyFutures.compute(txId, (id, txOps) -> {
                if (txOps == null) {
                    return null;
                }

                if (!txOps.futures.isEmpty()) {
                    CompletableFuture<?>[] txFuts = txOps.futures.values().stream()
                            .flatMap(Collection::stream)
                            .toArray(CompletableFuture[]::new);

                    futs.add(allOf(txFuts).whenComplete((unused, throwable) -> releaseTxLocks(txId)));

                    txOps.futures.clear();
                }

                return txOps;
            });
        }

        return allOf(futs.toArray(CompletableFuture[]::new)).thenApply(unused -> false);
    }

    @Override
    public CompletableFuture<ReplicaResult> invoke(ReplicaRequest request, String senderId) {
        if (request instanceof TxStateCommitPartitionRequest) {
            return processTxStateCommitPartitionRequest((TxStateCommitPartitionRequest) request)
                    .thenApply(res -> new ReplicaResult(res, null));
        }

        return ensureReplicaIsPrimary(request)
                .thenCompose(isPrimary -> processRequest(request, isPrimary, senderId))
                .thenApply(res -> {
                    if (res instanceof ReplicaResult) {
                        return (ReplicaResult) res;
                    } else {
                        return new ReplicaResult(res, null);
                    }
                });
    }

    private CompletableFuture<?> processRequest(ReplicaRequest request, @Nullable Boolean isPrimary, String senderId) {
        if (request instanceof SchemaVersionAwareReplicaRequest) {
            assert ((SchemaVersionAwareReplicaRequest) request).schemaVersion() > 0 : "No schema version passed?";
        }

        if (request instanceof CommittableTxRequest) {
            var req = (CommittableTxRequest) request;

            // Saving state is not needed for full transactions.
            if (!req.full()) {
                txManager.updateTxMeta(req.transactionId(), old -> new TxStateMeta(
                        PENDING,
                        senderId,
                        req.commitPartitionId().asTablePartitionId(),
                        null
                ));
            }
        }

        if (request instanceof TxRecoveryMessage) {
            return processTxRecoveryAction((TxRecoveryMessage) request);
        }

        HybridTimestamp opTsIfDirectRo = (request instanceof ReadOnlyDirectReplicaRequest) ? hybridClock.now() : null;

        return validateTableExistence(request, opTsIfDirectRo)
                .thenCompose(unused -> validateSchemaMatch(request, opTsIfDirectRo))
                .thenCompose(unused -> waitForSchemasBeforeReading(request, opTsIfDirectRo))
                .thenCompose(opStartTimestamp -> processOperationRequest(request, isPrimary, senderId, opTsIfDirectRo));
    }

    /**
     * Processes transaction recovery request on a commit partition.
     *
     * @param request Tx recovery request.
     * @return The future is complete when the transaction state is finalized.
     */
    private CompletableFuture<Void> processTxRecoveryAction(TxRecoveryMessage request) {
        UUID txId = request.txId();

        TxMeta txMeta = txStateStorage.get(txId);

        // Check whether a transaction has already been finished.
        boolean transactionAlreadyFinished = txMeta != null && isFinalState(txMeta.txState());

        if (transactionAlreadyFinished) {
            return nullCompletedFuture();
        }

        LOG.info("Orphan transaction has to be aborted [tx={}].", txId);

        // TODO: IGNITE-20735 Implement initiate recovery handling logic.
        return nullCompletedFuture();
    }

    /**
     * Validates that the table exists at a timestamp corresponding to the request operation.
     *
     * <ul>
     *     <li>For a read/write in an RW transaction, it's 'now'</li>
     *     <li>For an RO read (with readTimestamp), it's readTimestamp (matches readTimestamp in the transaction)</li>
     *     <li>For a direct read in an RO implicit transaction, it's the timestamp chosen (as 'now') to process the request</li>
     * </ul>
     *
     * <p>For other requests, the validation is skipped.
     *
     * @param request Replica request corresponding to the operation.
     * @param opTsIfDirectRo Operation timestamp for a direct RO, {@code null} otherwise.
     * @return Future completed when the validation is finished.
     */
    private CompletableFuture<Void> validateTableExistence(ReplicaRequest request, @Nullable HybridTimestamp opTsIfDirectRo) {
        HybridTimestamp opStartTs;

        if (request instanceof ReadWriteScanCloseReplicaRequest) {
            // We don't need to validate close request for table existence.
            opStartTs = null;
        } else if (request instanceof ReadWriteReplicaRequest) {
            opStartTs = hybridClock.now();
        } else if (request instanceof ReadOnlyReplicaRequest) {
            opStartTs = ((ReadOnlyReplicaRequest) request).readTimestamp();
        } else if (request instanceof ReadOnlyDirectReplicaRequest) {
            assert opTsIfDirectRo != null;

            opStartTs = opTsIfDirectRo;
        } else {
            opStartTs = null;
        }

        if (opStartTs == null) {
            return nullCompletedFuture();
        }

        return schemaSyncService.waitForMetadataCompleteness(opStartTs)
                .thenRun(() -> schemaCompatValidator.failIfTableDoesNotExistAt(opStartTs, tableId()));
    }

    /**
     * Makes sure that {@link SchemaVersionAwareReplicaRequest#schemaVersion()} sent in a request matches table schema version
     * corresponding to the operation.
     *
     * @param request Replica request corresponding to the operation.
     * @param opTsIfDirectRo Operation timestamp for a direct RO, {@code null} otherwise.
     * @return Future completed when the validation is finished.
     */
    private CompletableFuture<Void> validateSchemaMatch(ReplicaRequest request, @Nullable HybridTimestamp opTsIfDirectRo) {
        if (!(request instanceof SchemaVersionAwareReplicaRequest)) {
            return nullCompletedFuture();
        }

        HybridTimestamp tsToWaitForSchema = getTxStartTimestamp(request);
        if (tsToWaitForSchema == null) {
            tsToWaitForSchema = opTsIfDirectRo;
        }

        if (tsToWaitForSchema == null) {
            return nullCompletedFuture();
        }

        HybridTimestamp finalTsToWaitForSchema = tsToWaitForSchema;
        return schemaSyncService.waitForMetadataCompleteness(finalTsToWaitForSchema)
                .thenRun(() -> {
                    SchemaVersionAwareReplicaRequest versionAwareRequest = (SchemaVersionAwareReplicaRequest) request;

                    schemaCompatValidator.failIfRequestSchemaDiffersFromTxTs(
                            finalTsToWaitForSchema,
                            versionAwareRequest.schemaVersion(),
                            tableId()
                    );
                });
    }

    /**
     * Makes sure that we have schemas corresponding to the moment of tx start; this makes PK extraction safe WRT
     * {@link SchemaRegistry#schema(int)}.
     *
     * @param request Replica request corresponding to the operation.
     * @param opTsIfDirectRo Operation timestamp for a direct RO, {@code null} otherwise.
     * @return Future completed when the validation is finished.
     */
    private CompletableFuture<Void> waitForSchemasBeforeReading(ReplicaRequest request, @Nullable HybridTimestamp opTsIfDirectRo) {
        HybridTimestamp tsToWaitForSchema = getTxStartTimestamp(request);
        if (tsToWaitForSchema == null) {
            tsToWaitForSchema = opTsIfDirectRo;
        }

        return tsToWaitForSchema == null ? nullCompletedFuture() : schemaSyncService.waitForMetadataCompleteness(tsToWaitForSchema);
    }

    /**
     * Returns timestamp of transaction start (for RW/timestamped RO requests) or @{code null} for other requests.
     *
     * @param request Replica request corresponding to the operation.
     */
    private static @Nullable HybridTimestamp getTxStartTimestamp(ReplicaRequest request) {
        HybridTimestamp txStartTimestamp;

        if (request instanceof ReadWriteReplicaRequest) {
            txStartTimestamp = TransactionIds.beginTimestamp(((ReadWriteReplicaRequest) request).transactionId());
        } else if (request instanceof ReadOnlyReplicaRequest) {
            txStartTimestamp = ((ReadOnlyReplicaRequest) request).readTimestamp();
        } else {
            txStartTimestamp = null;
        }
        return txStartTimestamp;
    }

    private CompletableFuture<?> processOperationRequest(
            ReplicaRequest request,
            @Nullable Boolean isPrimary,
            String senderId,
            @Nullable HybridTimestamp opStartTsIfDirectRo
    ) {
        if (request instanceof ReadWriteSingleRowReplicaRequest) {
            var req = (ReadWriteSingleRowReplicaRequest) request;

            return appendTxCommand(req.transactionId(), req.requestType(), req.full(), () -> processSingleEntryAction(req, senderId));
        } else if (request instanceof ReadWriteSingleRowPkReplicaRequest) {
            var req = (ReadWriteSingleRowPkReplicaRequest) request;

            return appendTxCommand(req.transactionId(), req.requestType(), req.full(), () -> processSingleEntryAction(req, senderId));
        } else if (request instanceof ReadWriteMultiRowReplicaRequest) {
            var req = (ReadWriteMultiRowReplicaRequest) request;

            return appendTxCommand(req.transactionId(), req.requestType(), req.full(), () -> processMultiEntryAction(req, senderId));
        } else if (request instanceof ReadWriteMultiRowPkReplicaRequest) {
            var req = (ReadWriteMultiRowPkReplicaRequest) request;

            return appendTxCommand(req.transactionId(), req.requestType(), req.full(), () -> processMultiEntryAction(req, senderId));
        } else if (request instanceof ReadWriteSwapRowReplicaRequest) {
            var req = (ReadWriteSwapRowReplicaRequest) request;

            return appendTxCommand(req.transactionId(), req.requestType(), req.full(), () -> processTwoEntriesAction(req, senderId));
        } else if (request instanceof ReadWriteScanRetrieveBatchReplicaRequest) {
            var req = (ReadWriteScanRetrieveBatchReplicaRequest) request;

            // Scan's request.full() has a slightly different semantics than the same field in other requests -
            // it identifies an implicit transaction. Please note that request.full() is always false in the following `appendTxCommand`.
            // We treat SCAN as 2pc and only switch to a 1pc mode if all table rows fit in the bucket and the transaction is implicit.
            // See `req.full() && (err != null || rows.size() < req.batchSize())` condition.
            // If they don't fit the bucket, the transaction is treated as 2pc.
            txManager.updateTxMeta(req.transactionId(), old -> new TxStateMeta(
                    PENDING,
                    senderId,
                    req.commitPartitionId().asTablePartitionId(),
                    null
            ));

            // Implicit RW scan can be committed locally on a last batch or error.
            return appendTxCommand(req.transactionId(), RequestType.RW_SCAN, false, () -> processScanRetrieveBatchAction(req, senderId))
                    .thenCompose(rows -> {
                        if (allElementsAreNull(rows)) {
                            return completedFuture(rows);
                        } else {
                            return validateRwReadAgainstSchemaAfterTakingLocks(req.transactionId())
                                    .thenApply(ignored -> rows);
                        }
                    })
                    .handle((rows, err) -> {
                        if (req.full() && (err != null || rows.size() < req.batchSize())) {
                            releaseTxLocks(req.transactionId());
                        }

                        if (err != null) {
                            ExceptionUtils.sneakyThrow(err);
                        }

                        return rows;
                    });
        } else if (request instanceof ReadWriteScanCloseReplicaRequest) {
            processScanCloseAction((ReadWriteScanCloseReplicaRequest) request);

            return nullCompletedFuture();
        } else if (request instanceof TxFinishReplicaRequest) {
            return processTxFinishAction((TxFinishReplicaRequest) request, senderId);
        } else if (request instanceof TxCleanupReplicaRequest) {
            return processTxCleanupAction((TxCleanupReplicaRequest) request);
        } else if (request instanceof ReadOnlySingleRowPkReplicaRequest) {
            return processReadOnlySingleEntryAction((ReadOnlySingleRowPkReplicaRequest) request, isPrimary);
        } else if (request instanceof ReadOnlyMultiRowPkReplicaRequest) {
            return processReadOnlyMultiEntryAction((ReadOnlyMultiRowPkReplicaRequest) request, isPrimary);
        } else if (request instanceof ReadOnlyScanRetrieveBatchReplicaRequest) {
            return processReadOnlyScanRetrieveBatchAction((ReadOnlyScanRetrieveBatchReplicaRequest) request, isPrimary);
        } else if (request instanceof ReplicaSafeTimeSyncRequest) {
            return processReplicaSafeTimeSyncRequest((ReplicaSafeTimeSyncRequest) request, isPrimary);
        } else if (request instanceof BuildIndexReplicaRequest) {
            return raftClient.run(toBuildIndexCommand((BuildIndexReplicaRequest) request));
        } else if (request instanceof ReadOnlyDirectSingleRowReplicaRequest) {
            return processReadOnlyDirectSingleEntryAction((ReadOnlyDirectSingleRowReplicaRequest) request, opStartTsIfDirectRo);
        } else if (request instanceof ReadOnlyDirectMultiRowReplicaRequest) {
            return processReadOnlyDirectMultiEntryAction((ReadOnlyDirectMultiRowReplicaRequest) request, opStartTsIfDirectRo);
        } else {
            throw new UnsupportedReplicaRequestException(request.getClass());
        }
    }

    /**
     * Processes a transaction state request.
     *
     * @param request Transaction state request.
     * @return Result future.
     */
    private CompletableFuture<LeaderOrTxState> processTxStateCommitPartitionRequest(TxStateCommitPartitionRequest request) {
        return placementDriver.getPrimaryReplica(replicationGroupId, hybridClock.now())
                .thenCompose(primaryReplicaMeta -> {
                    if (primaryReplicaMeta == null) {
                        return failedFuture(new PrimaryReplicaMissException(localNode.name(), null, null, null, null));
                    }

                    if (!isLocalPeer(primaryReplicaMeta.getLeaseholder())) {
                        return completedFuture(new LeaderOrTxState(primaryReplicaMeta.getLeaseholder(), null));
                    }

                    TransactionMeta txMeta = txManager.stateMeta(request.txId());

                    if (txMeta == null) {
                        txMeta = txStateStorage.get(request.txId());
                    }

                    return completedFuture(new LeaderOrTxState(null, txMeta));
                });
    }

    /**
     * Processes retrieve batch for read only transaction.
     *
     * @param request Read only retrieve batch request.
     * @param isPrimary Whether the given replica is primary.
     * @return Result future.
     */
    private CompletableFuture<List<BinaryRow>> processReadOnlyScanRetrieveBatchAction(
            ReadOnlyScanRetrieveBatchReplicaRequest request,
            Boolean isPrimary
    ) {
        requireNonNull(isPrimary);

        UUID txId = request.transactionId();
        int batchCount = request.batchSize();
        HybridTimestamp readTimestamp = request.readTimestamp();

        IgniteUuid cursorId = new IgniteUuid(txId, request.scanId());

        CompletableFuture<Void> safeReadFuture = isPrimaryInTimestamp(isPrimary, readTimestamp) ? nullCompletedFuture()
                : safeTime.waitFor(readTimestamp);

        if (request.indexToUse() != null) {
            TableSchemaAwareIndexStorage indexStorage = secondaryIndexStorages.get().get(request.indexToUse());

            if (indexStorage == null) {
                throw new AssertionError("Index not found: uuid=" + request.indexToUse());
            }

            if (request.exactKey() != null) {
                assert request.lowerBoundPrefix() == null && request.upperBoundPrefix() == null : "Index lookup doesn't allow bounds.";

                return safeReadFuture.thenCompose(unused -> lookupIndex(request, indexStorage));
            }

            assert indexStorage.storage() instanceof SortedIndexStorage;

            return safeReadFuture.thenCompose(unused -> scanSortedIndex(request, indexStorage));
        }

        return safeReadFuture.thenCompose(unused -> retrieveExactEntriesUntilCursorEmpty(txId, readTimestamp, cursorId, batchCount));
    }

    /**
     * Extracts exact amount of entries, or less if cursor is become empty, from a cursor on the specific time.
     *
     * @param txId Transaction id is used for RW only.
     * @param readTimestamp Timestamp of the moment when that moment when the data will be extracted.
     * @param cursorId Cursor id.
     * @param count Amount of entries which sill be extracted.
     * @return Result future.
     */
    private CompletableFuture<List<BinaryRow>> retrieveExactEntriesUntilCursorEmpty(
            UUID txId,
            @Nullable HybridTimestamp readTimestamp,
            IgniteUuid cursorId,
            int count
    ) {
        @SuppressWarnings("resource") PartitionTimestampCursor cursor = (PartitionTimestampCursor) cursors.computeIfAbsent(cursorId,
                id -> mvDataStorage.scan(readTimestamp == null ? HybridTimestamp.MAX_VALUE : readTimestamp));

        var resolutionFuts = new ArrayList<CompletableFuture<TimedBinaryRow>>(count);

        while (resolutionFuts.size() < count && cursor.hasNext()) {
            ReadResult readResult = cursor.next();
            HybridTimestamp newestCommitTimestamp = readResult.newestCommitTimestamp();

            TimedBinaryRow candidate;
            if (newestCommitTimestamp == null || !readResult.isWriteIntent()) {
                candidate = null;
            } else {
                BinaryRow committedRow = cursor.committed(newestCommitTimestamp);

                candidate = committedRow == null ? null : new TimedBinaryRow(committedRow, newestCommitTimestamp);
            }

            resolutionFuts.add(resolveReadResult(readResult, txId, readTimestamp, () -> candidate));
        }

        return allOf(resolutionFuts.toArray(new CompletableFuture[0])).thenCompose(unused -> {
            var rows = new ArrayList<BinaryRow>(count);

            for (CompletableFuture<TimedBinaryRow> resolutionFut : resolutionFuts) {
                TimedBinaryRow resolvedReadResult = resolutionFut.join();

                if (resolvedReadResult != null && resolvedReadResult.binaryRow() != null) {
                    rows.add(resolvedReadResult.binaryRow());
                }
            }

            if (rows.size() < count && cursor.hasNext()) {
                return retrieveExactEntriesUntilCursorEmpty(txId, readTimestamp, cursorId, count - rows.size()).thenApply(binaryRows -> {
                    rows.addAll(binaryRows);

                    return rows;
                });
            } else {
                return completedFuture(rows);
            }
        });
    }

    /**
     * Extracts exact amount of entries, or less if cursor is become empty, from a cursor on the specific time. Use it for RW.
     *
     * @param txId Transaction id.
     * @param cursorId Cursor id.
     * @return Future finishes with the resolved binary row.
     */
    private CompletableFuture<List<BinaryRow>> retrieveExactEntriesUntilCursorEmpty(UUID txId, IgniteUuid cursorId, int count) {
        return retrieveExactEntriesUntilCursorEmpty(txId, null, cursorId, count).thenCompose(rows -> {
            if (nullOrEmpty(rows)) {
                return emptyListCompletedFuture();
            }

            CompletableFuture<?>[] futs = new CompletableFuture[rows.size()];

            for (int i = 0; i < rows.size(); i++) {
                BinaryRow row = rows.get(i);

                futs[i] = schemaCompatValidator.validateBackwards(row.schemaVersion(), tableId(), txId)
                        .thenCompose(validationResult -> {
                            if (validationResult.isSuccessful()) {
                                return completedFuture(row);
                            } else {
                                throw new IncompatibleSchemaException("Operation failed because schema "
                                        + validationResult.fromSchemaVersion() + " is not backward-compatible with "
                                        + validationResult.toSchemaVersion() + " for table " + validationResult.failedTableId());
                            }
                        });
            }

            return allOf(futs).thenApply((unused) -> rows);
        });
    }

    /**
     * Processes single entry request for read only transaction.
     *
     * @param request Read only single entry request.
     * @param isPrimary Whether the given replica is primary.
     * @return Result future.
     */
    private CompletableFuture<BinaryRow> processReadOnlySingleEntryAction(ReadOnlySingleRowPkReplicaRequest request, Boolean isPrimary) {
        BinaryTuple primaryKey = resolvePk(request.primaryKey());
        HybridTimestamp readTimestamp = request.readTimestamp();

        if (request.requestType() != RequestType.RO_GET) {
            throw new IgniteInternalException(Replicator.REPLICA_COMMON_ERR,
                    format("Unknown single request [actionType={}]", request.requestType()));
        }

        CompletableFuture<Void> safeReadFuture = isPrimaryInTimestamp(isPrimary, readTimestamp) ? nullCompletedFuture()
                : safeTime.waitFor(request.readTimestamp());

        return safeReadFuture.thenCompose(unused -> resolveRowByPkForReadOnly(primaryKey, readTimestamp));
    }

    /**
     * Checks that the node is primary and {@code timestamp} is already passed in the reference system of the current node.
     *
     * @param isPrimary True if the node is primary, false otherwise.
     * @param timestamp Timestamp to check.
     * @return True if the timestamp is already passed in the reference system of the current node and node is primary, false otherwise.
     */
    private boolean isPrimaryInTimestamp(Boolean isPrimary, HybridTimestamp timestamp) {
        return isPrimary && hybridClock.now().compareTo(timestamp) > 0;
    }

    /**
     * Processes multiple entries request for read only transaction.
     *
     * @param request Read only multiple entries request.
     * @param isPrimary Whether the given replica is primary.
     * @return Result future.
     */
    private CompletableFuture<List<BinaryRow>> processReadOnlyMultiEntryAction(
            ReadOnlyMultiRowPkReplicaRequest request,
            Boolean isPrimary
    ) {
        List<BinaryTuple> primaryKeys = resolvePks(request.primaryKeys());
        HybridTimestamp readTimestamp = request.readTimestamp();

        if (request.requestType() != RequestType.RO_GET_ALL) {
            throw new IgniteInternalException(Replicator.REPLICA_COMMON_ERR,
                    format("Unknown single request [actionType={}]", request.requestType()));
        }

        CompletableFuture<Void> safeReadFuture = isPrimaryInTimestamp(isPrimary, readTimestamp) ? nullCompletedFuture()
                : safeTime.waitFor(request.readTimestamp());

        return safeReadFuture.thenCompose(unused -> {
            CompletableFuture<BinaryRow>[] resolutionFuts = new CompletableFuture[primaryKeys.size()];

            for (int i = 0; i < primaryKeys.size(); i++) {
                resolutionFuts[i] = resolveRowByPkForReadOnly(primaryKeys.get(i), readTimestamp);
            }

            return allOf(resolutionFuts).thenApply(unused1 -> {
                var result = new ArrayList<BinaryRow>(resolutionFuts.length);

                for (CompletableFuture<BinaryRow> resolutionFut : resolutionFuts) {
                    BinaryRow resolvedReadResult = resolutionFut.join();

                    result.add(resolvedReadResult);
                }

                return result;
            });
        });
    }

    /**
     * Handler to process {@link ReplicaSafeTimeSyncRequest}.
     *
     * @param request Request.
     * @param isPrimary Whether is primary replica.
     * @return Future.
     */
    private CompletableFuture<Void> processReplicaSafeTimeSyncRequest(ReplicaSafeTimeSyncRequest request, Boolean isPrimary) {
        requireNonNull(isPrimary);

        if (!isPrimary) {
            return nullCompletedFuture();
        }

        CompletableFuture<Object> resultFuture = new CompletableFuture<>();

        applyCmdWithRetryOnSafeTimeReorderException(
                REPLICA_MESSAGES_FACTORY.safeTimeSyncCommand().safeTimeLong(hybridClock.nowLong()).build(),
                resultFuture
        );

        return resultFuture.thenApply(res -> null);
    }

    /**
     * Close all cursors connected with a transaction.
     *
     * @param txId Transaction id.
     * @throws Exception When an issue happens on cursor closing.
     */
    private void closeAllTransactionCursors(UUID txId) {
        var lowCursorId = new IgniteUuid(txId, Long.MIN_VALUE);
        var upperCursorId = new IgniteUuid(txId, Long.MAX_VALUE);

        Map<IgniteUuid, ? extends Cursor<?>> txCursors = cursors.subMap(lowCursorId, true, upperCursorId, true);

        ReplicationException ex = null;

        for (AutoCloseable cursor : txCursors.values()) {
            try {
                cursor.close();
            } catch (Exception e) {
                if (ex == null) {
                    ex = new ReplicationException(Replicator.REPLICA_COMMON_ERR,
                            format("Close cursor exception [replicaGrpId={}, msg={}]", replicationGroupId,
                                    e.getMessage()), e);
                } else {
                    ex.addSuppressed(e);
                }
            }
        }

        txCursors.clear();

        if (ex != null) {
            throw ex;
        }
    }

    /**
     * Processes scan close request.
     *
     * @param request Scan close request operation.
     */
    private void processScanCloseAction(ReadWriteScanCloseReplicaRequest request) {
        UUID txId = request.transactionId();

        IgniteUuid cursorId = new IgniteUuid(txId, request.scanId());

        Cursor<?> cursor = cursors.remove(cursorId);

        if (cursor != null) {
            try {
                cursor.close();
            } catch (Exception e) {
                throw new ReplicationException(Replicator.REPLICA_COMMON_ERR,
                        format("Close cursor exception [replicaGrpId={}, msg={}]", replicationGroupId,
                                e.getMessage()), e);
            }
        }
    }

    /**
     * Processes scan retrieve batch request.
     *
     * @param request Scan retrieve batch request operation.
     * @return Listener response.
     */
    private CompletableFuture<List<BinaryRow>> processScanRetrieveBatchAction(
            ReadWriteScanRetrieveBatchReplicaRequest request,
            String txCoordinatorId
    ) {
        if (request.indexToUse() != null) {
            TableSchemaAwareIndexStorage indexStorage = secondaryIndexStorages.get().get(request.indexToUse());

            if (indexStorage == null) {
                throw new AssertionError("Index not found: uuid=" + request.indexToUse());
            }

            if (request.exactKey() != null) {
                assert request.lowerBoundPrefix() == null && request.upperBoundPrefix() == null : "Index lookup doesn't allow bounds.";

                return lookupIndex(request, indexStorage.storage());
            }

            assert indexStorage.storage() instanceof SortedIndexStorage;

            return scanSortedIndex(request, indexStorage);
        }

        UUID txId = request.transactionId();
        int batchCount = request.batchSize();

        IgniteUuid cursorId = new IgniteUuid(txId, request.scanId());

        return lockManager.acquire(txId, new LockKey(tableId()), LockMode.S)
                .thenCompose(tblLock -> retrieveExactEntriesUntilCursorEmpty(txId, cursorId, batchCount));
    }

    /**
     * Lookup sorted index in RO tx.
     *
     * @param request Index scan request.
     * @param schemaAwareIndexStorage Index storage.
     * @return Operation future.
     */
    private CompletableFuture<List<BinaryRow>> lookupIndex(
            ReadOnlyScanRetrieveBatchReplicaRequest request,
            TableSchemaAwareIndexStorage schemaAwareIndexStorage
    ) {
        IndexStorage indexStorage = schemaAwareIndexStorage.storage();

        int batchCount = request.batchSize();
        HybridTimestamp timestamp = request.readTimestamp();

        IgniteUuid cursorId = new IgniteUuid(request.transactionId(), request.scanId());

        BinaryTuple key = request.exactKey().asBinaryTuple();

        Cursor<RowId> cursor = (Cursor<RowId>) cursors.computeIfAbsent(cursorId,
                id -> indexStorage.get(key));

        var result = new ArrayList<BinaryRow>(batchCount);

        Cursor<IndexRow> indexRowCursor = CursorUtils.map(cursor, rowId -> new IndexRowImpl(key, rowId));

        return continueReadOnlyIndexScan(schemaAwareIndexStorage, indexRowCursor, timestamp, batchCount, result)
                .thenCompose(ignore -> completedFuture(result));
    }

    private CompletableFuture<List<BinaryRow>> lookupIndex(
            ReadWriteScanRetrieveBatchReplicaRequest request,
            IndexStorage indexStorage
    ) {
        UUID txId = request.transactionId();
        int batchCount = request.batchSize();

        IgniteUuid cursorId = new IgniteUuid(txId, request.scanId());

        Integer indexId = request.indexToUse();

        BinaryTuple exactKey = request.exactKey().asBinaryTuple();

        return lockManager.acquire(txId, new LockKey(indexId), LockMode.IS).thenCompose(idxLock -> { // Index IS lock
            return lockManager.acquire(txId, new LockKey(tableId()), LockMode.IS).thenCompose(tblLock -> { // Table IS lock
                return lockManager.acquire(txId, new LockKey(indexId, exactKey.byteBuffer()), LockMode.S)
                        .thenCompose(indRowLock -> { // Hash index bucket S lock
                            Cursor<RowId> cursor = (Cursor<RowId>) cursors.computeIfAbsent(cursorId, id -> indexStorage.get(exactKey));

                            var result = new ArrayList<BinaryRow>(batchCount);

                            return continueIndexLookup(txId, cursor, batchCount, result)
                                    .thenApply(ignore -> result);
                        });
            });
        });
    }

    /**
     * Scans sorted index in RW tx.
     *
     * @param request Index scan request.
     * @param schemaAwareIndexStorage Sorted index storage.
     * @return Operation future.
     */
    private CompletableFuture<List<BinaryRow>> scanSortedIndex(
            ReadWriteScanRetrieveBatchReplicaRequest request,
            TableSchemaAwareIndexStorage schemaAwareIndexStorage
    ) {
        var indexStorage = (SortedIndexStorage) schemaAwareIndexStorage.storage();

        UUID txId = request.transactionId();
        int batchCount = request.batchSize();

        IgniteUuid cursorId = new IgniteUuid(txId, request.scanId());

        Integer indexId = request.indexToUse();

        BinaryTupleMessage lowerBoundMessage = request.lowerBoundPrefix();
        BinaryTupleMessage upperBoundMessage = request.upperBoundPrefix();

        BinaryTuplePrefix lowerBound = lowerBoundMessage == null ? null : lowerBoundMessage.asBinaryTuplePrefix();
        BinaryTuplePrefix upperBound = upperBoundMessage == null ? null : upperBoundMessage.asBinaryTuplePrefix();

        int flags = request.flags();

        return lockManager.acquire(txId, new LockKey(indexId), LockMode.IS).thenCompose(idxLock -> { // Index IS lock
            return lockManager.acquire(txId, new LockKey(tableId()), LockMode.IS).thenCompose(tblLock -> { // Table IS lock
                var comparator = new BinaryTupleComparator(indexStorage.indexDescriptor().columns());

                Predicate<IndexRow> isUpperBoundAchieved = indexRow -> {
                    if (indexRow == null) {
                        return true;
                    }

                    if (upperBound == null) {
                        return false;
                    }

                    ByteBuffer buffer = upperBound.byteBuffer();

                    if ((flags & SortedIndexStorage.LESS_OR_EQUAL) != 0) {
                        byte boundFlags = buffer.get(0);

                        buffer.put(0, (byte) (boundFlags | BinaryTupleCommon.EQUALITY_FLAG));
                    }

                    return comparator.compare(indexRow.indexColumns().byteBuffer(), buffer) >= 0;
                };

                Cursor<IndexRow> cursor = (Cursor<IndexRow>) cursors.computeIfAbsent(cursorId,
                        id -> indexStorage.scan(
                                lowerBound,
                                // We have to handle upperBound on a level of replication listener,
                                // for correctness of taking of a range lock.
                                null,
                                flags
                        ));

                SortedIndexLocker indexLocker = (SortedIndexLocker) indexesLockers.get().get(indexId);

                var result = new ArrayList<BinaryRow>(batchCount);

                return continueIndexScan(txId, schemaAwareIndexStorage, indexLocker, cursor, batchCount, result, isUpperBoundAchieved)
                        .thenApply(ignore -> result);
            });
        });
    }

    /**
     * Scans sorted index in RO tx.
     *
     * @param request Index scan request.
     * @param schemaAwareIndexStorage Sorted index storage.
     * @return Operation future.
     */
    private CompletableFuture<List<BinaryRow>> scanSortedIndex(
            ReadOnlyScanRetrieveBatchReplicaRequest request,
            TableSchemaAwareIndexStorage schemaAwareIndexStorage
    ) {
        var indexStorage = (SortedIndexStorage) schemaAwareIndexStorage.storage();

        UUID txId = request.transactionId();
        int batchCount = request.batchSize();
        HybridTimestamp timestamp = request.readTimestamp();

        IgniteUuid cursorId = new IgniteUuid(txId, request.scanId());

        BinaryTupleMessage lowerBoundMessage = request.lowerBoundPrefix();
        BinaryTupleMessage upperBoundMessage = request.upperBoundPrefix();

        BinaryTuplePrefix lowerBound = lowerBoundMessage == null ? null : lowerBoundMessage.asBinaryTuplePrefix();
        BinaryTuplePrefix upperBound = upperBoundMessage == null ? null : upperBoundMessage.asBinaryTuplePrefix();

        int flags = request.flags();

        Cursor<IndexRow> cursor = (Cursor<IndexRow>) cursors.computeIfAbsent(cursorId,
                id -> indexStorage.scan(
                        lowerBound,
                        upperBound,
                        flags
                ));

        var result = new ArrayList<BinaryRow>(batchCount);

        return continueReadOnlyIndexScan(schemaAwareIndexStorage, cursor, timestamp, batchCount, result)
                .thenApply(ignore -> result);
    }

    private CompletableFuture<Void> continueReadOnlyIndexScan(
            TableSchemaAwareIndexStorage schemaAwareIndexStorage,
            Cursor<IndexRow> cursor,
            HybridTimestamp timestamp,
            int batchSize,
            List<BinaryRow> result
    ) {
        if (result.size() >= batchSize || !cursor.hasNext()) {
            return nullCompletedFuture();
        }

        IndexRow indexRow = cursor.next();

        RowId rowId = indexRow.rowId();

        return resolvePlainReadResult(rowId, null, timestamp).thenComposeAsync(resolvedReadResult -> {
            if (resolvedReadResult != null
                    && resolvedReadResult.binaryRow() != null
                    && indexRowMatches(indexRow, resolvedReadResult.binaryRow(), schemaAwareIndexStorage)) {
                result.add(resolvedReadResult.binaryRow());
            }

            return continueReadOnlyIndexScan(schemaAwareIndexStorage, cursor, timestamp, batchSize, result);
        }, scanRequestExecutor);
    }

    /**
     * Index scan loop. Retrieves next row from index, takes locks, fetches associated data row and collects to the result.
     *
     * @param txId Transaction id.
     * @param schemaAwareIndexStorage Index storage.
     * @param indexLocker Index locker.
     * @param indexCursor Index cursor.
     * @param batchSize Batch size.
     * @param result Result collection.
     * @param isUpperBoundAchieved Function to stop on upper bound.
     * @return Future.
     */
    private CompletableFuture<Void> continueIndexScan(
            UUID txId,
            TableSchemaAwareIndexStorage schemaAwareIndexStorage,
            SortedIndexLocker indexLocker,
            Cursor<IndexRow> indexCursor,
            int batchSize,
            List<BinaryRow> result,
            Predicate<IndexRow> isUpperBoundAchieved
    ) {
        if (result.size() == batchSize) { // Batch is full, exit loop.
            return nullCompletedFuture();
        }

        return indexLocker.locksForScan(txId, indexCursor)
                .thenCompose(currentRow -> { // Index row S lock
                    if (isUpperBoundAchieved.test(currentRow)) {
                        return nullCompletedFuture(); // End of range reached. Exit loop.
                    }

                    RowId rowId = currentRow.rowId();

                    return lockManager.acquire(txId, new LockKey(tableId(), rowId), LockMode.S)
                            .thenComposeAsync(rowLock -> { // Table row S lock
                                return resolvePlainReadResult(rowId, txId).thenCompose(resolvedReadResult -> {
                                    if (resolvedReadResult != null
                                            && resolvedReadResult.binaryRow() != null
                                            && indexRowMatches(currentRow, resolvedReadResult.binaryRow(), schemaAwareIndexStorage)) {
                                        result.add(resolvedReadResult.binaryRow());
                                    }

                                    // Proceed scan.
                                    return continueIndexScan(
                                            txId,
                                            schemaAwareIndexStorage,
                                            indexLocker,
                                            indexCursor,
                                            batchSize,
                                            result,
                                            isUpperBoundAchieved
                                    );
                                });
                            }, scanRequestExecutor);
                });
    }

    /**
     * Checks whether passed index row corresponds to the binary row.
     *
     * @param indexRow Index row, read from index storage.
     * @param binaryRow Binary row, read from MV storage.
     * @param schemaAwareIndexStorage Schema aware index storage, to resolve values of indexed columns in a binary row.
     * @return {@code true} if index row matches the binary row, {@code false} otherwise.
     */
    private static boolean indexRowMatches(IndexRow indexRow, BinaryRow binaryRow, TableSchemaAwareIndexStorage schemaAwareIndexStorage) {
        BinaryTuple actualIndexRow = schemaAwareIndexStorage.indexRowResolver().extractColumns(binaryRow);

        return indexRow.indexColumns().byteBuffer().equals(actualIndexRow.byteBuffer());
    }

    private CompletableFuture<Void> continueIndexLookup(
            UUID txId,
            Cursor<RowId> indexCursor,
            int batchSize,
            List<BinaryRow> result
    ) {
        if (result.size() >= batchSize || !indexCursor.hasNext()) {
            return nullCompletedFuture();
        }

        RowId rowId = indexCursor.next();

        return lockManager.acquire(txId, new LockKey(tableId(), rowId), LockMode.S)
                .thenComposeAsync(rowLock -> { // Table row S lock
                    return resolvePlainReadResult(rowId, txId).thenCompose(resolvedReadResult -> {
                        if (resolvedReadResult != null && resolvedReadResult.binaryRow() != null) {
                            result.add(resolvedReadResult.binaryRow());
                        }

                        // Proceed lookup.
                        return continueIndexLookup(txId, indexCursor, batchSize, result);
                    });
                }, scanRequestExecutor);
    }

    /**
     * Resolves a result received from a direct storage read.
     *
     * @param rowId Row id to resolve.
     * @param txId Transaction id is used for RW only.
     * @param timestamp Read timestamp.
     * @return Future finishes with the resolved binary row.
     */
    private CompletableFuture<@Nullable TimedBinaryRow> resolvePlainReadResult(
            RowId rowId,
            @Nullable UUID txId,
            @Nullable HybridTimestamp timestamp
    ) {
        ReadResult readResult = mvDataStorage.read(rowId, timestamp == null ? HybridTimestamp.MAX_VALUE : timestamp);

        return resolveReadResult(readResult, txId, timestamp, () -> {
            if (readResult.newestCommitTimestamp() == null) {
                return null;
            }

            ReadResult committedReadResult = mvDataStorage.read(rowId, readResult.newestCommitTimestamp());

            assert !committedReadResult.isWriteIntent() :
                    "The result is not committed [rowId=" + rowId + ", timestamp="
                            + readResult.newestCommitTimestamp() + ']';

            return new TimedBinaryRow(committedReadResult.binaryRow(), committedReadResult.commitTimestamp());
        });
    }

    /**
     * Resolves a result received from a direct storage read. Use it for RW.
     *
     * @param rowId Row id.
     * @param txId Transaction id.
     * @return Future finishes with the resolved binary row.
     */
    private CompletableFuture<@Nullable TimedBinaryRow> resolvePlainReadResult(RowId rowId, UUID txId) {
        return resolvePlainReadResult(rowId, txId, null).thenCompose(row -> {
            if (row == null || row.binaryRow() == null) {
                return nullCompletedFuture();
            }

            return schemaCompatValidator.validateBackwards(row.binaryRow().schemaVersion(), tableId(), txId)
                    .thenApply(validationResult -> {
                        if (validationResult.isSuccessful()) {
                            return row;
                        } else {
                            throw new IncompatibleSchemaException("Operation failed because schema "
                                    + validationResult.fromSchemaVersion() + " is not backward-compatible with "
                                    + validationResult.toSchemaVersion() + " for table " + validationResult.failedTableId());
                        }
                    });
        });
    }

    /**
     * Processes transaction finish request.
     * <ol>
     *     <li>Get commit timestamp from finish replica request.</li>
     *     <li>If attempting a commit, validate commit (and, if not valid, switch to abort)</li>
     *     <li>Run specific raft {@code FinishTxCommand} command, that will apply txn state to corresponding txStateStorage.</li>
     *     <li>Send cleanup requests to all enlisted primary replicas.</li>
     * </ol>
     *
     * @param request Transaction finish request.
     * @param txCoordinatorId Transaction coordinator id.
     * @return future result of the operation.
     */
    // TODO: need to properly handle primary replica changes https://issues.apache.org/jira/browse/IGNITE-17615
    private CompletableFuture<Void> processTxFinishAction(TxFinishReplicaRequest request, String txCoordinatorId) {
        // TODO: https://issues.apache.org/jira/browse/IGNITE-19170 Use ZonePartitionIdMessage and remove cast
        Collection<TablePartitionId> enlistedGroups = (Collection<TablePartitionId>) (Collection<?>) request.groups();

        UUID txId = request.txId();

        if (request.commit()) {
            HybridTimestamp commitTimestamp = request.commitTimestamp();

            return schemaCompatValidator.validateCommit(txId, enlistedGroups, commitTimestamp)
                    .thenCompose(validationResult -> {
                        return finishAndCleanup(
                                enlistedGroups,
                                validationResult.isSuccessful(),
                                validationResult.isSuccessful() ? commitTimestamp : null,
                                txId,
                                txCoordinatorId
                        ).thenAccept(unused -> throwIfSchemaValidationOnCommitFailed(validationResult));
                    });
        } else {
            // Aborting.
            return finishAndCleanup(enlistedGroups, false, null, txId, txCoordinatorId);
        }
    }

    private static void throwIfSchemaValidationOnCommitFailed(CompatValidationResult validationResult) {
        if (!validationResult.isSuccessful()) {
            if (validationResult.isTableDropped()) {
                // TODO: IGNITE-20966 - improve error message.
                throw new IncompatibleSchemaAbortException(
                        format("Commit failed because a table was already dropped [tableId={}]", validationResult.failedTableId())
                );
            } else {
                // TODO: IGNITE-20966 - improve error message.
                throw new IncompatibleSchemaAbortException("Commit failed because schema "
                        + validationResult.fromSchemaVersion() + " is not forward-compatible with "
                        + validationResult.toSchemaVersion() + " for table " + validationResult.failedTableId());
            }
        }
    }

    private CompletableFuture<Void> finishAndCleanup(
            Collection<TablePartitionId> enlistedPartitions,
            boolean commit,
            @Nullable HybridTimestamp commitTimestamp,
            UUID txId,
            String txCoordinatorId
    ) {
        // Read TX state from the storage, we will need this state to check if the locks are released.
        // Since this state is written only on the transaction finish (see PartitionListener.handleFinishTxCommand),
        // the value of txMeta can be either null or COMMITTED/ABORTED. No other values is expected.
        TxMeta txMeta = txStateStorage.get(txId);

        // Check whether a transaction has already been finished.
        boolean transactionAlreadyFinished = txMeta != null && isFinalState(txMeta.txState());

        if (transactionAlreadyFinished) {
            // Check locksReleased flag. If it is already set, do nothing and return a successful result.
            // Even if the outcome is different (the transaction was aborted, but we want to commit it),
            // we return 'success' to be in alignment with common transaction handling.
            if (txMeta.locksReleased()) {
                return nullCompletedFuture();
            }

            // The transaction is finished, but the locks are not released.
            // If we got here, it means we are retrying the finish request.
            // Let's make sure the desired state is valid.
            // Tx logic does not allow to send a rollback over a finished transaction:
            // - The Coordinator calls use same tx state over retries, both abort and commit are possible.
            // - Server side recovery (which is not implemented yet) may only change tx state to aborted.
            // - The Coordinator itself should prevent user calls with different proposed state to the one,
            //   that was already triggered (e.g. the client side -> txCoordinator.commitAsync(); txCoordinator.rollbackAsync())
            //
            // To sum it up, the possible states that a 'commit' is allowed to see:
            // - null (if it's the first change state attempt)
            // - committed (if it was already updated in the previous attempt)
            // - aborted (if it was aborted by the initiate recovery logic,
            //   though this is a very unlikely case because initiate recovery will only roll back the tx if coordinator is dead).
            //
            // Within 'roll back' it's allowed to see:
            // - null
            // - aborted
            // Other combinations of states are not possible.

            // First, throw an exception if we are trying to abort an already committed tx.
            assert !(txMeta.txState() == COMMITED && !commit) : "Not allowed to abort an already committed transaction.";

            // If a 'commit' sees a tx in the ABORTED state (valid as per the explanation above), let the client know with an exception.
            if (commit && txMeta.txState() == ABORTED) {
                LOG.error("Failed to commit a transaction that is already aborted [txId={}].", txId);

                throw new TransactionException(TX_WAS_ABORTED_ERR,
                        "Failed to change the outcome of a finished transaction"
                                + " [txId=" + txId + ", txState=" + txMeta.txState() + "].");
            }
        }

        return finishTransaction(enlistedPartitions, txId, commit, commitTimestamp, txCoordinatorId)
                .thenCompose(v -> txManager.unlock(enlistedPartitions, commit, commitTimestamp, txId))
                .thenRun(() ->
                        markLocksReleased(
                                txId,
                                enlistedPartitions,
                                commit ? COMMITED : ABORTED,
                                commitTimestamp)
                );
    }

    private CompletableFuture<Void> cleanup(UUID txId, TxMeta txMeta) {
<<<<<<< HEAD
        Collection<TablePartitionId> enlistedPartitions = txMeta.enlistedPartitions();
        boolean commit = txMeta.txState() == COMMITED;
        HybridTimestamp commitTimestamp = txMeta.commitTimestamp();
=======
        return cleanup(nullCompletedFuture(), txMeta.enlistedPartitions(), txMeta.txState() == COMMITED, txMeta.commitTimestamp(), txId, 1);
    }
>>>>>>> a3743fff

        CompletableFuture<?>[] futures = enlistedPartitions.stream()
                .map(partitionId ->
                        cleanupWithRetry(commit, commitTimestamp, txId, partitionId, 1))
                .toArray(size -> new CompletableFuture<?>[size]);

        return allOf(futures);
    }

    // TODO https://issues.apache.org/jira/browse/IGNITE-20681 remove attempts count.
    private CompletableFuture<Void> cleanupWithRetry(
            boolean commit,
            @Nullable HybridTimestamp commitTimestamp,
            UUID txId,
            TablePartitionId partitionId,
            int attempts) {
        return findPrimaryReplica(partitionId, hybridClock.now())
                .thenCompose(leaseHolder ->
                        txManager.cleanup(leaseHolder, partitionId, txId, commit, commitTimestamp))
                .handle((res, ex) -> {
                    if (ex != null) {
                        if (attempts > 0) {
                            LOG.warn("Failed to perform cleanup on Tx. The operation will be retried [txId={}].", txId, ex);
                        } else {
                            LOG.warn("Failed to perform cleanup on Tx [txId={}].", txId, ex);
                        }

                        if (attempts > 0) {
                            return cleanupWithRetry(commit, commitTimestamp, txId, partitionId, attempts - 1);
                        }

                        return CompletableFuture.<Void>failedFuture(ex);
                    }

                    return CompletableFutures.<Void>nullCompletedFuture();
                })
                .thenCompose(Function.identity());
    }

    private CompletableFuture<String> findPrimaryReplica(TablePartitionId partitionId, HybridTimestamp now) {
        return placementDriver.awaitPrimaryReplica(partitionId, now, AWAIT_PRIMARY_REPLICA_TIMEOUT, SECONDS)
                .handle((primaryReplica, e) -> {
                    if (e != null) {
                        LOG.error("Failed to retrieve primary replica for partition {}", partitionId, e);

                        throw withCause(TransactionException::new, REPLICA_UNAVAILABLE_ERR,
                                "Failed to get the primary replica"
                                        + " [tablePartitionId=" + partitionId + ", awaitTimestamp=" + now + ']', e);
                    }

                    return primaryReplica.getLeaseholder();
                });
    }

    /**
     * Finishes a transaction. This operation is idempotent.
     *
     * @param aggregatedGroupIds Partition identifies which are enlisted in the transaction.
     * @param txId Transaction id.
     * @param commit True is the transaction is committed, false otherwise.
     * @param commitTimestamp Commit timestamp, if applicable.
     * @param txCoordinatorId Transaction coordinator id.
     * @return Future to wait of the finish.
     */
    private CompletableFuture<Object> finishTransaction(
            Collection<TablePartitionId> aggregatedGroupIds,
            UUID txId,
            boolean commit,
            @Nullable HybridTimestamp commitTimestamp,
            String txCoordinatorId
    ) {
        assert !commit || (commitTimestamp != null);

        HybridTimestamp tsForCatalogVersion = commit ? commitTimestamp : hybridClock.now();

        return reliableCatalogVersionFor(tsForCatalogVersion)
                .thenCompose(catalogVersion -> applyFinishCommand(
                                txId,
                                commit,
                                commitTimestamp,
                                txCoordinatorId,
                                catalogVersion,
                                aggregatedGroupIds.stream()
                                        .map(PartitionReplicaListener::tablePartitionId)
                                        .collect(toList())
                        )
                )
                .whenComplete((o, throwable) -> {
                    TxState txState = commit ? COMMITED : ABORTED;

                    markFinished(txId, txState, commitTimestamp);
                });
    }

    private CompletableFuture<Object> applyFinishCommand(
            UUID transactionId,
            boolean commit,
            HybridTimestamp commitTimestamp,
            String txCoordinatorId,
            int catalogVersion,
            List<TablePartitionIdMessage> tablePartitionIds
    ) {
        synchronized (commandProcessingLinearizationMutex) {
            FinishTxCommandBuilder finishTxCmdBldr = MSG_FACTORY.finishTxCommand()
                    .txId(transactionId)
                    .commit(commit)
                    .safeTimeLong(hybridClock.nowLong())
                    .txCoordinatorId(txCoordinatorId)
                    .requiredCatalogVersion(catalogVersion)
                    .tablePartitionIds(tablePartitionIds);

            if (commit) {
                finishTxCmdBldr.commitTimestampLong(commitTimestamp.longValue());
            }
            CompletableFuture<Object> resultFuture = new CompletableFuture<>();

            applyCmdWithRetryOnSafeTimeReorderException(finishTxCmdBldr.build(), resultFuture);

            return resultFuture;
        }
    }


    /**
     * Processes transaction cleanup request:
     * <ol>
     *     <li>Waits for finishing of local transactional operations;</li>
     *     <li>Runs asynchronously the specific raft {@code TxCleanupCommand} command, that will convert all pending entries(writeIntents)
     *     to either regular values({@link TxState#COMMITED}) or removing them ({@link TxState#ABORTED});</li>
     *     <li>Releases all locks that were held on local Replica by given transaction.</li>
     * </ol>
     * This operation is idempotent, so it's safe to retry it.
     *
     * @param request Transaction cleanup request.
     * @return CompletableFuture of void.
     */
    // TODO: need to properly handle primary replica changes https://issues.apache.org/jira/browse/IGNITE-17615
    private CompletableFuture<Void> processTxCleanupAction(TxCleanupReplicaRequest request) {
        try {
            closeAllTransactionCursors(request.txId());
        } catch (Exception e) {
            return failedFuture(e);
        }

        TxState txState = request.commit() ? COMMITED : ABORTED;

        markFinished(request.txId(), txState, request.commitTimestamp());

        return awaitCleanupReadyFutures(request.txId(), request.commit())
                .thenCompose(res -> {
                    if (res.hadUpdateFutures()) {
                        HybridTimestamp commandTimestamp = hybridClock.now();

                        return reliableCatalogVersionFor(commandTimestamp)
                                .thenCompose(catalogVersion ->
                                        applyCleanupCommand(
                                                request.txId(),
                                                request.commit(),
                                                request.commitTimestamp(),
                                                request.commitTimestampLong(),
                                                catalogVersion
                                        ))
                                .thenApply(unused -> res);
                    } else {
                        return completedFuture(res);
                    }
                })
                .thenAccept(res -> {
                    if (res.hadUpdateFutures() || res.hadReadFutures()) {
                        releaseTxLocks(request.txId());
                    }
                });
    }

    private CompletableFuture<FuturesCleanupResult> awaitCleanupReadyFutures(UUID txId, boolean commit) {
        List<CompletableFuture<?>> txUpdateFutures = new ArrayList<>();
        List<CompletableFuture<?>> txReadFutures = new ArrayList<>();

        // TODO https://issues.apache.org/jira/browse/IGNITE-18617
        txCleanupReadyFutures.compute(txId, (id, txOps) -> {
            if (txOps == null) {
                return null;
            }

            txOps.futures.forEach((opType, futures) -> {
                if (opType.isRwRead()) {
                    txReadFutures.addAll(futures);
                } else {
                    txUpdateFutures.addAll(futures);
                }
            });

            txOps.futures.clear();

            return txOps;
        });

        return allOfFuturesExceptionIgnored(txUpdateFutures, commit, txId)
                .thenCompose(v -> allOfFuturesExceptionIgnored(txReadFutures, commit, txId))
                .thenApply(v -> new FuturesCleanupResult(!txReadFutures.isEmpty(), !txUpdateFutures.isEmpty()));
    }

    private CompletableFuture<Void> applyCleanupCommand(
            UUID transactionId,
            boolean commit,
            HybridTimestamp commitTimestamp,
            long commitTimestampLong,
            int catalogVersion
    ) {
        TxCleanupCommand txCleanupCmd = MSG_FACTORY.txCleanupCommand()
                .txId(transactionId)
                .commit(commit)
                .commitTimestampLong(commitTimestampLong)
                .safeTimeLong(hybridClock.nowLong())
                .txCoordinatorId(getTxCoordinatorId(transactionId))
                .requiredCatalogVersion(catalogVersion)
                .build();

        storageUpdateHandler.handleTransactionCleanup(transactionId, commit, commitTimestamp);

        CompletableFuture<Object> resultFuture = new CompletableFuture<>();

        applyCmdWithRetryOnSafeTimeReorderException(txCleanupCmd, resultFuture);

        return resultFuture
                .exceptionally(e -> {
                    LOG.warn("Failed to complete transaction cleanup command [txId=" + transactionId + ']', e);

                    return nullCompletedFuture();
                })
                .thenApply(res -> null);
    }

    private String getTxCoordinatorId(UUID txId) {
        TxStateMeta meta = txManager.stateMeta(txId);

        assert meta != null : "Trying to cleanup a transaction that was not enlisted, txId=" + txId;

        return meta.txCoordinatorId();
    }

    /**
     * Creates a future that waits all transaction operations are completed.
     *
     * @param txFutures Transaction operation futures.
     * @param commit If {@code true} this is a commit otherwise a rollback.
     * @param txId Transaction id.
     * @return The future completes when all futures in passed list are completed.
     */
    private static CompletableFuture<Void> allOfFuturesExceptionIgnored(List<CompletableFuture<?>> txFutures, boolean commit, UUID txId) {
        return allOf(txFutures.toArray(new CompletableFuture<?>[0]))
                .exceptionally(e -> {
                    assert !commit :
                            "Transaction is committing, but an operation has completed with exception [txId=" + txId
                                    + ", err=" + e.getMessage() + ']';

                    return null;
                });
    }

    private void releaseTxLocks(UUID txId) {
        lockManager.locks(txId).forEachRemaining(lockManager::release);
    }

    /**
     * Finds the row and its identifier by given pk search row.
     *
     * @param pk Binary Tuple representing a primary key.
     * @param txId An identifier of the transaction regarding which we need to resolve the given row.
     * @param action An action to perform on a resolved row.
     * @param <T> A type of the value returned by action.
     * @return A future object representing the result of the given action.
     */
    private <T> CompletableFuture<T> resolveRowByPk(
            BinaryTuple pk,
            UUID txId,
            IgniteTriFunction<@Nullable RowId, @Nullable BinaryRow, @Nullable HybridTimestamp, CompletableFuture<T>> action
    ) {
        IndexLocker pkLocker = indexesLockers.get().get(pkIndexStorage.get().id());

        assert pkLocker != null;

        return pkLocker.locksForLookupByKey(txId, pk)
                .thenCompose(ignored -> {

                    boolean cursorClosureSetUp = false;
                    Cursor<RowId> cursor = null;

                    try {
                        cursor = getFromPkIndex(pk);

                        Cursor<RowId> finalCursor = cursor;
                        CompletableFuture<T> resolvingFuture = continueResolvingByPk(cursor, txId, action)
                                .whenComplete((res, ex) -> finalCursor.close());

                        cursorClosureSetUp = true;

                        return resolvingFuture;
                    } finally {
                        if (!cursorClosureSetUp && cursor != null) {
                            cursor.close();
                        }
                    }
                });
    }

    private <T> CompletableFuture<T> continueResolvingByPk(
            Cursor<RowId> cursor,
            UUID txId,
            IgniteTriFunction<@Nullable RowId, @Nullable BinaryRow, @Nullable HybridTimestamp, CompletableFuture<T>> action
    ) {
        if (!cursor.hasNext()) {
            return action.apply(null, null, null);
        }

        RowId rowId = cursor.next();

        return resolvePlainReadResult(rowId, txId).thenCompose(row -> {
            if (row != null && row.binaryRow() != null) {
                return action.apply(rowId, row.binaryRow(), row.commitTimestamp());
            } else {
                return continueResolvingByPk(cursor, txId, action);
            }
        });
    }

    /**
     * Appends an operation to prevent the race between commit/rollback and the operation execution.
     *
     * @param txId Transaction id.
     * @param cmdType Command type.
     * @param full {@code True} if a full transaction and can be immediately committed.
     * @param op Operation closure.
     * @return A future object representing the result of the given operation.
     */
    private <T> CompletableFuture<T> appendTxCommand(UUID txId, RequestType cmdType, boolean full, Supplier<CompletableFuture<T>> op) {
        if (full) {
            return op.get().whenComplete((v, th) -> {
                // Fast unlock.
                releaseTxLocks(txId);
            });
        }

        var cleanupReadyFut = new CompletableFuture<Void>();

        txCleanupReadyFutures.compute(txId, (id, txOps) -> {
            if (txOps == null) {
                txOps = new TxCleanupReadyFutureList();
            }

            TxStateMeta txStateMeta = txManager.stateMeta(txId);

            if (txStateMeta == null || isFinalState(txStateMeta.txState())) {
                cleanupReadyFut.completeExceptionally(new Exception());
            } else {
                txOps.futures.computeIfAbsent(cmdType, type -> new ArrayList<>()).add(cleanupReadyFut);
            }

            return txOps;
        });

        if (cleanupReadyFut.isCompletedExceptionally()) {
            return failedFuture(new TransactionException(TX_FAILED_READ_WRITE_OPERATION_ERR, "Transaction is already finished."));
        }

        CompletableFuture<T> fut = op.get();

        fut.whenComplete((v, th) -> {
            if (th != null) {
                cleanupReadyFut.completeExceptionally(th);
            } else {
                if (v instanceof ReplicaResult) {
                    ReplicaResult res = (ReplicaResult) v;

                    if (res.replicationFuture() != null) {
                        res.replicationFuture().whenComplete((v0, th0) -> {
                            if (th0 != null) {
                                cleanupReadyFut.completeExceptionally(th0);
                            } else {
                                cleanupReadyFut.complete(null);
                            }
                        });
                    } else {
                        cleanupReadyFut.complete(null);
                    }
                } else {
                    cleanupReadyFut.complete(null);
                }
            }
        });

        return fut;
    }

    /**
     * Finds the row and its identifier by given pk search row.
     *
     * @param pk Binary Tuple bytes representing a primary key.
     * @param ts A timestamp regarding which we need to resolve the given row.
     * @return Result of the given action.
     */
    private CompletableFuture<@Nullable BinaryRow> resolveRowByPkForReadOnly(BinaryTuple pk, HybridTimestamp ts) {
        // Indexes store values associated with different versions of one entry.
        // It's possible to have multiple entries for a particular search key
        // only if we insert, delete and again insert an entry with the same indexed fields.
        // It means that there exists one and only one non-empty readResult for any read timestamp for the given key.
        // Which in turn means that if we have found non empty readResult during PK index iteration
        // we can proceed with readResult resolution and stop the iteration.
        try (Cursor<RowId> cursor = getFromPkIndex(pk)) {
            // TODO https://issues.apache.org/jira/browse/IGNITE-18767 scan of multiple write intents should not be needed
            List<ReadResult> writeIntents = new ArrayList<>();
            List<ReadResult> regularEntries = new ArrayList<>();

            for (RowId rowId : cursor) {
                ReadResult readResult = mvDataStorage.read(rowId, ts);

                if (readResult.isWriteIntent()) {
                    writeIntents.add(readResult);
                } else if (!readResult.isEmpty()) {
                    regularEntries.add(readResult);
                }
            }

            // Nothing found in the storage, return null.
            if (writeIntents.isEmpty() && regularEntries.isEmpty()) {
                return nullCompletedFuture();
            }

            if (writeIntents.isEmpty()) {
                // No write intents, then return the committed value. We already know that regularEntries is not empty.
                return completedFuture(regularEntries.get(0).binaryRow());
            } else {
                ReadResult writeIntent = writeIntents.get(0);

                // Assume that all write intents for the same key belong to the same transaction, as the key should be exclusively locked.
                // This means that we can just resolve the state of this transaction.
                checkWriteIntentsBelongSameTx(writeIntents);

                return inBusyLockAsync(busyLock, () ->
                        resolveWriteIntentReadability(writeIntent, ts)
                                .thenApply(writeIntentReadable ->
                                        inBusyLock(busyLock, () -> {
                                            if (writeIntentReadable) {
                                                return findAny(writeIntents, wi -> !wi.isEmpty()).map(ReadResult::binaryRow).orElse(null);
                                            } else {
                                                for (ReadResult wi : writeIntents) {
                                                    HybridTimestamp newestCommitTimestamp = wi.newestCommitTimestamp();

                                                    if (newestCommitTimestamp == null) {
                                                        continue;
                                                    }

                                                    ReadResult committedReadResult = mvDataStorage.read(wi.rowId(), newestCommitTimestamp);

                                                    assert !committedReadResult.isWriteIntent() :
                                                            "The result is not committed [rowId=" + wi.rowId() + ", timestamp="
                                                                    + newestCommitTimestamp + ']';

                                                    return committedReadResult.binaryRow();
                                                }

                                                // No suitable value found in write intents, read the committed value (if exists)
                                                return findFirst(regularEntries).map(ReadResult::binaryRow).orElse(null);
                                            }
                                        }))
                );
            }
        } catch (Exception e) {
            throw new IgniteInternalException(Replicator.REPLICA_COMMON_ERR,
                    format("Unable to close cursor [tableId={}]", tableId()), e);
        }
    }

    /**
     * Check that all given write intents belong to the same transaction.
     *
     * @param writeIntents Write intents.
     */
    private static void checkWriteIntentsBelongSameTx(Collection<ReadResult> writeIntents) {
        ReadResult writeIntent = findAny(writeIntents).orElseThrow();

        for (ReadResult wi : writeIntents) {
            assert Objects.equals(wi.transactionId(), writeIntent.transactionId())
                    : "Unexpected write intent, tx1=" + writeIntent.transactionId() + ", tx2=" + wi.transactionId();

            assert Objects.equals(wi.commitTableId(), writeIntent.commitTableId())
                    : "Unexpected write intent, commitTableId1=" + writeIntent.commitTableId() + ", commitTableId2=" + wi.commitTableId();

            assert wi.commitPartitionId() == writeIntent.commitPartitionId()
                    : "Unexpected write intent, commitPartitionId1=" + writeIntent.commitPartitionId()
                    + ", commitPartitionId2=" + wi.commitPartitionId();
        }
    }

    /**
     * Tests row values for equality.
     *
     * @param row Row.
     * @param row2 Row.
     * @return {@code true} if rows are equal.
     */
    private static boolean equalValues(BinaryRow row, BinaryRow row2) {
        return row.tupleSlice().compareTo(row2.tupleSlice()) == 0;
    }

    /**
     * Processes multiple entries direct request for read only transaction.
     *
     * @param request Read only multiple entries request.
     * @param opStartTimestamp Moment when the operation processing was started in this class.
     * @return Result future.
     */
    private CompletableFuture<List<BinaryRow>> processReadOnlyDirectMultiEntryAction(
            ReadOnlyDirectMultiRowReplicaRequest request,
            HybridTimestamp opStartTimestamp) {
        List<BinaryTuple> primaryKeys = resolvePks(request.primaryKeys());
        HybridTimestamp readTimestamp = opStartTimestamp;

        if (request.requestType() != RequestType.RO_GET_ALL) {
            throw new IgniteInternalException(Replicator.REPLICA_COMMON_ERR,
                    format("Unknown single request [actionType={}]", request.requestType()));
        }

        var resolutionFuts = new ArrayList<CompletableFuture<BinaryRow>>(primaryKeys.size());

        for (BinaryTuple primaryKey : primaryKeys) {
            CompletableFuture<BinaryRow> fut = resolveRowByPkForReadOnly(primaryKey, readTimestamp);

            resolutionFuts.add(fut);
        }

        return allOf(resolutionFuts.toArray(new CompletableFuture[0])).thenApply(unused1 -> {
            var result = new ArrayList<BinaryRow>(resolutionFuts.size());

            for (CompletableFuture<BinaryRow> resolutionFut : resolutionFuts) {
                BinaryRow resolvedReadResult = resolutionFut.join();

                result.add(resolvedReadResult);
            }

            return result;
        });
    }

    /**
     * Precesses multi request.
     *
     * @param request Multi request operation.
     * @param txCoordinatorId Transaction coordinator id.
     * @return Listener response.
     */
    private CompletableFuture<ReplicaResult> processMultiEntryAction(ReadWriteMultiRowReplicaRequest request, String txCoordinatorId) {
        UUID txId = request.transactionId();
        TablePartitionId committedPartitionId = request.commitPartitionId().asTablePartitionId();
        List<BinaryRow> searchRows = request.binaryRows();

        assert committedPartitionId != null : "Commit partition is null [type=" + request.requestType() + ']';

        switch (request.requestType()) {
            case RW_DELETE_EXACT_ALL: {
                CompletableFuture<RowId>[] deleteExactLockFuts = new CompletableFuture[searchRows.size()];

                Map<UUID, HybridTimestamp> lastCommitTimes = new HashMap<>();

                for (int i = 0; i < searchRows.size(); i++) {
                    BinaryRow searchRow = searchRows.get(i);

                    deleteExactLockFuts[i] = resolveRowByPk(extractPk(searchRow), txId, (rowId, row, lastCommitTime) -> {
                        if (rowId == null) {
                            return nullCompletedFuture();
                        }

                        if (lastCommitTime != null) {
                            lastCommitTimes.put(rowId.uuid(), lastCommitTime);
                        }

                        return takeLocksForDeleteExact(searchRow, rowId, row, txId);
                    });
                }

                return allOf(deleteExactLockFuts).thenCompose(ignore -> {
                    Map<UUID, TimedBinaryRowMessage> rowIdsToDelete = new HashMap<>();
                    // TODO:IGNITE-20669 Replace the result to BitSet.
                    Collection<BinaryRow> result = new ArrayList<>();
                    List<RowId> rows = new ArrayList<>();

                    for (int i = 0; i < searchRows.size(); i++) {
                        RowId lockedRowId = deleteExactLockFuts[i].join();

                        if (lockedRowId != null) {
                            rowIdsToDelete.put(lockedRowId.uuid(), MSG_FACTORY.timedBinaryRowMessage()
                                    .timestamp(hybridTimestampToLong(lastCommitTimes.get(lockedRowId.uuid())))
                                    .build());

                            result.add(new NullBinaryRow());

                            rows.add(lockedRowId);
                        } else {
                            result.add(null);
                        }
                    }

                    if (rowIdsToDelete.isEmpty()) {
                        return completedFuture(new ReplicaResult(result, null));
                    }

                    return validateWriteAgainstSchemaAfterTakingLocks(request.transactionId())
                            .thenCompose(catalogVersion -> awaitCleanup(rows, catalogVersion))
                            .thenCompose(
                                    catalogVersion -> applyUpdateAllCommand(
                                            request,
                                            rowIdsToDelete,
                                            txCoordinatorId,
                                            catalogVersion
                                    )
                            )
                            .thenApply(res -> new ReplicaResult(result, res));
                });
            }
            case RW_INSERT_ALL: {
                List<BinaryTuple> pks = new ArrayList<>(searchRows.size());

                CompletableFuture<RowId>[] pkReadLockFuts = new CompletableFuture[searchRows.size()];

                for (int i = 0; i < searchRows.size(); i++) {
                    BinaryTuple pk = extractPk(searchRows.get(i));

                    pks.add(pk);

                    pkReadLockFuts[i] = resolveRowByPk(pk, txId, (rowId, row, lastCommitTime) -> completedFuture(rowId));
                }

                return allOf(pkReadLockFuts).thenCompose(ignore -> {
                    // TODO:IGNITE-20669 Replace the result to BitSet.
                    Collection<BinaryRow> result = new ArrayList<>();
                    Map<RowId, BinaryRow> rowsToInsert = new HashMap<>();
                    Set<ByteBuffer> uniqueKeys = new HashSet<>();

                    for (int i = 0; i < searchRows.size(); i++) {
                        BinaryRow row = searchRows.get(i);
                        RowId lockedRow = pkReadLockFuts[i].join();

                        if (lockedRow == null && uniqueKeys.add(pks.get(i).byteBuffer())) {
                            rowsToInsert.put(new RowId(partId(), UUID.randomUUID()), row);

                            result.add(new NullBinaryRow());
                        } else {
                            result.add(null);
                        }
                    }

                    if (rowsToInsert.isEmpty()) {
                        return completedFuture(new ReplicaResult(result, null));
                    }

                    CompletableFuture<IgniteBiTuple<RowId, Collection<Lock>>>[] insertLockFuts = new CompletableFuture[rowsToInsert.size()];

                    int idx = 0;

                    for (Map.Entry<RowId, BinaryRow> entry : rowsToInsert.entrySet()) {
                        insertLockFuts[idx++] = takeLocksForInsert(entry.getValue(), entry.getKey(), txId);
                    }

                    Map<UUID, TimedBinaryRowMessage> convertedMap = rowsToInsert.entrySet().stream()
                            .collect(toMap(
                                    e -> e.getKey().uuid(),
                                    e -> MSG_FACTORY.timedBinaryRowMessage()
                                            .binaryRowMessage(binaryRowMessage(e.getValue()))
                                            .build()
                            ));

                    return allOf(insertLockFuts)
                            .thenCompose(ignored ->
                                    // We are inserting completely new rows - no need to cleanup anything in this case, hence empty times.
                                    validateWriteAgainstSchemaAfterTakingLocks(request.transactionId())
                            )
                            .thenCompose(catalogVersion -> applyUpdateAllCommand(
                                            request,
                                            convertedMap,
                                            txCoordinatorId,
                                            catalogVersion
                                    )
                            )
                            .thenApply(res -> {
                                // Release short term locks.
                                for (CompletableFuture<IgniteBiTuple<RowId, Collection<Lock>>> insertLockFut : insertLockFuts) {
                                    insertLockFut.join().get2()
                                            .forEach(lock -> lockManager.release(lock.txId(), lock.lockKey(), lock.lockMode()));
                                }

                                return new ReplicaResult(result, res);
                            });
                });
            }
            case RW_UPSERT_ALL: {
                CompletableFuture<IgniteBiTuple<RowId, Collection<Lock>>>[] rowIdFuts = new CompletableFuture[searchRows.size()];

                Map<UUID, HybridTimestamp> lastCommitTimes = new HashMap<>();

                for (int i = 0; i < searchRows.size(); i++) {
                    BinaryRow searchRow = searchRows.get(i);

                    rowIdFuts[i] = resolveRowByPk(extractPk(searchRow), txId, (rowId, row, lastCommitTime) -> {
                        boolean insert = rowId == null;

                        RowId rowId0 = insert ? new RowId(partId(), UUID.randomUUID()) : rowId;

                        if (lastCommitTime != null) {
                            lastCommitTimes.put(rowId.uuid(), lastCommitTime);
                        }

                        return insert
                                ? takeLocksForInsert(searchRow, rowId0, txId)
                                : takeLocksForUpdate(searchRow, rowId0, txId);
                    });
                }

                return allOf(rowIdFuts).thenCompose(ignore -> {
                    Map<UUID, TimedBinaryRowMessage> rowsToUpdate = IgniteUtils.newHashMap(searchRows.size());
                    List<RowId> rows = new ArrayList<>();

                    for (int i = 0; i < searchRows.size(); i++) {
                        RowId lockedRow = rowIdFuts[i].join().get1();

                        rowsToUpdate.put(lockedRow.uuid(),
                                MSG_FACTORY.timedBinaryRowMessage()
                                        .binaryRowMessage(binaryRowMessage(searchRows.get(i)))
                                        .timestamp(hybridTimestampToLong(lastCommitTimes.get(lockedRow.uuid())))
                                        .build());

                        rows.add(lockedRow);
                    }

                    if (rowsToUpdate.isEmpty()) {
                        return completedFuture(new ReplicaResult(null, null));
                    }

                    return validateWriteAgainstSchemaAfterTakingLocks(request.transactionId())
                            .thenCompose(catalogVersion -> awaitCleanup(rows, catalogVersion))
                            .thenCompose(
                                    catalogVersion -> applyUpdateAllCommand(
                                            request,
                                            rowsToUpdate,
                                            txCoordinatorId,
                                            catalogVersion
                                    )
                            )
                            .thenApply(res -> {
                                // Release short term locks.
                                for (CompletableFuture<IgniteBiTuple<RowId, Collection<Lock>>> rowIdFut : rowIdFuts) {
                                    rowIdFut.join().get2()
                                            .forEach(lock -> lockManager.release(lock.txId(), lock.lockKey(), lock.lockMode()));
                                }

                                return new ReplicaResult(null, res);
                            });
                });
            }
            default: {
                throw new IgniteInternalException(Replicator.REPLICA_COMMON_ERR,
                        format("Unknown multi request [actionType={}]", request.requestType()));
            }
        }
    }

    /**
     * Precesses multi request.
     *
     * @param request Multi request operation.
     * @param txCoordinatorId Transaction coordinator id.
     * @return Listener response.
     */
    private CompletableFuture<?> processMultiEntryAction(ReadWriteMultiRowPkReplicaRequest request, String txCoordinatorId) {
        UUID txId = request.transactionId();
        TablePartitionId committedPartitionId = request.commitPartitionId().asTablePartitionId();
        List<BinaryTuple> primaryKeys = resolvePks(request.primaryKeys());

        assert committedPartitionId != null || request.requestType() == RequestType.RW_GET_ALL
                : "Commit partition is null [type=" + request.requestType() + ']';

        switch (request.requestType()) {
            case RW_GET_ALL: {
                CompletableFuture<BinaryRow>[] rowFuts = new CompletableFuture[primaryKeys.size()];

                for (int i = 0; i < primaryKeys.size(); i++) {
                    rowFuts[i] = resolveRowByPk(primaryKeys.get(i), txId, (rowId, row, lastCommitTime) -> {
                        if (rowId == null) {
                            return nullCompletedFuture();
                        }

                        return takeLocksForGet(rowId, txId)
                                .thenApply(ignored -> row);
                    });
                }

                return allOf(rowFuts)
                        .thenCompose(ignored -> {
                            var result = new ArrayList<BinaryRow>(primaryKeys.size());

                            for (CompletableFuture<BinaryRow> rowFut : rowFuts) {
                                result.add(rowFut.join());
                            }

                            if (allElementsAreNull(result)) {
                                return completedFuture(result);
                            }

                            return validateRwReadAgainstSchemaAfterTakingLocks(txId)
                                    .thenApply(unused -> new ReplicaResult(result, null));
                        });
            }
            case RW_DELETE_ALL: {
                CompletableFuture<RowId>[] rowIdLockFuts = new CompletableFuture[primaryKeys.size()];

                Map<UUID, HybridTimestamp> lastCommitTimes = new HashMap<>();

                for (int i = 0; i < primaryKeys.size(); i++) {
                    rowIdLockFuts[i] = resolveRowByPk(primaryKeys.get(i), txId, (rowId, row, lastCommitTime) -> {
                        if (rowId == null) {
                            return nullCompletedFuture();
                        }

                        if (lastCommitTime != null) {
                            lastCommitTimes.put(rowId.uuid(), lastCommitTime);
                        }

                        return takeLocksForDelete(row, rowId, txId);
                    });
                }

                return allOf(rowIdLockFuts).thenCompose(ignore -> {
                    Map<UUID, TimedBinaryRowMessage> rowIdsToDelete = new HashMap<>();
                    // TODO:IGNITE-20669 Replace the result to BitSet.
                    Collection<BinaryRow> result = new ArrayList<>();
                    List<RowId> rows = new ArrayList<>();

                    for (CompletableFuture<RowId> lockFut : rowIdLockFuts) {
                        RowId lockedRowId = lockFut.join();

                        if (lockedRowId != null) {
                            rowIdsToDelete.put(lockedRowId.uuid(), MSG_FACTORY.timedBinaryRowMessage()
                                    .timestamp(hybridTimestampToLong(lastCommitTimes.get(lockedRowId.uuid())))
                                    .build());

                            rows.add(lockedRowId);

                            result.add(new NullBinaryRow());
                        } else {
                            result.add(null);
                        }
                    }

                    if (rowIdsToDelete.isEmpty()) {
                        return completedFuture(new ReplicaResult(result, null));
                    }

                    return validateWriteAgainstSchemaAfterTakingLocks(request.transactionId())
                            .thenCompose(catalogVersion -> awaitCleanup(rows, catalogVersion))
                            .thenCompose(
                                    catalogVersion -> applyUpdateAllCommand(
                                            rowIdsToDelete,
                                            request.commitPartitionId(),
                                            request.transactionId(),
                                            request.full(),
                                            txCoordinatorId,
                                            catalogVersion,
                                            request.skipDelayedAck()
                                    )
                            )
                            .thenApply(res -> new ReplicaResult(result, res));
                });
            }
            default: {
                throw new IgniteInternalException(Replicator.REPLICA_COMMON_ERR,
                        format("Unknown multi request [actionType={}]", request.requestType()));
            }
        }
    }

    private static <T> boolean allElementsAreNull(List<T> list) {
        for (T element : list) {
            if (element != null) {
                return false;
            }
        }

        return true;
    }

    /**
     * Executes a command and handles exceptions. A result future can be finished with exception by following rules:
     * <ul>
     *     <li>If RAFT command cannot finish due to timeout, the future finished with {@link ReplicationTimeoutException}.</li>
     *     <li>If RAFT command finish with a runtime exception, the exception is moved to the result future.</li>
     *     <li>If RAFT command finish with any other exception, the future finished with {@link ReplicationException}.
     *     The original exception is set as cause.</li>
     * </ul>
     *
     * @param cmd Raft command.
     * @return Raft future.
     */
    private CompletableFuture<Object> applyCmdWithExceptionHandling(Command cmd, CompletableFuture<Object> resultFuture) {
        applyCmdWithRetryOnSafeTimeReorderException(cmd, resultFuture);

        return resultFuture.exceptionally(throwable -> {
            if (throwable instanceof TimeoutException) {
                throw new ReplicationTimeoutException(replicationGroupId);
            } else if (throwable instanceof RuntimeException) {
                throw (RuntimeException) throwable;
            } else {
                throw new ReplicationException(replicationGroupId, throwable);
            }
        });
    }

    private void applyCmdWithRetryOnSafeTimeReorderException(Command cmd, CompletableFuture<Object> resultFuture) {
        applyCmdWithRetryOnSafeTimeReorderException(cmd, resultFuture, 0);
    }

    private void applyCmdWithRetryOnSafeTimeReorderException(Command cmd, CompletableFuture<Object> resultFuture, int attemptsCounter) {
        attemptsCounter++;
        if (attemptsCounter >= MAX_RETIES_ON_SAFE_TIME_REORDERING) {
            resultFuture.completeExceptionally(
                    new ReplicationMaxRetriesExceededException(replicationGroupId, MAX_RETIES_ON_SAFE_TIME_REORDERING));
        }

        raftClient.run(cmd).whenComplete((res, ex) -> {
            if (ex != null) {
                if (ex instanceof SafeTimeReorderException || ex.getCause() instanceof SafeTimeReorderException) {
                    assert cmd instanceof SafeTimePropagatingCommand;

                    SafeTimePropagatingCommand safeTimePropagatingCommand = (SafeTimePropagatingCommand) cmd;

                    HybridTimestamp safeTimeForRetry = hybridClock.now();

                    // Within primary replica it's required to update safe time in order to prevent double storage updates in case of !1PC.
                    // Otherwise, it may be possible that a newer entry will be overwritten by an older one that came as part of the raft
                    // replication flow:
                    // tx1 = transactions.begin();
                    // tx1.put(k1, v1) -> primary.apply(k1,v1) + asynchronous raft replication (k1,v1)
                    // tx1.put(k1, v2) -> primary.apply(k1,v2) + asynchronous raft replication (k1,v1)
                    // (k1,v1) replication overrides newer (k1, v2). Eventually (k1,v2) replication will restore proper value.
                    // However it's possible that tx1.get(k1) will see v1 instead of v2.
                    // TODO: https://issues.apache.org/jira/browse/IGNITE-20124 Better solution requied. Given one is correct, but fragile.
                    if ((cmd instanceof UpdateCommand && !((UpdateCommand) cmd).full())
                            || (cmd instanceof UpdateAllCommand && !((UpdateAllCommand) cmd).full())) {
                        synchronized (safeTime) {
                            updateTrackerIgnoringTrackerClosedException(safeTime, safeTimeForRetry);
                        }
                    }

                    safeTimePropagatingCommand.safeTimeLong(safeTimeForRetry.longValue());

                    applyCmdWithRetryOnSafeTimeReorderException(safeTimePropagatingCommand, resultFuture);
                } else {
                    resultFuture.completeExceptionally(ex);
                }
            } else {
                resultFuture.complete(res);
            }
        });
    }

    /**
     * Executes an Update command.
     *
     * @param tablePartId {@link TablePartitionId} object.
     * @param rowUuid Row UUID.
     * @param row Row.
     * @param lastCommitTimestamp The timestamp of the last committed entry for the row.
     * @param txId Transaction ID.
     * @param full {@code True} if this is a full transaction.
     * @param txCoordinatorId Transaction coordinator id.
     * @param catalogVersion Validated catalog version associated with given operation.
     * @return A local update ready future, possibly having a nested replication future as a result for delayed ack purpose.
     */
    private CompletableFuture<CompletableFuture<?>> applyUpdateCommand(
            TablePartitionId tablePartId,
            UUID rowUuid,
            @Nullable BinaryRow row,
            @Nullable HybridTimestamp lastCommitTimestamp,
            UUID txId,
            boolean full,
            String txCoordinatorId,
            int catalogVersion
    ) {
        synchronized (commandProcessingLinearizationMutex) {
            UpdateCommand cmd = updateCommand(
                    tablePartId,
                    rowUuid,
                    row,
                    lastCommitTimestamp,
                    txId,
                    full,
                    txCoordinatorId,
                    hybridClock.now(),
                    catalogVersion
            );

            if (!cmd.full()) {
                // TODO: https://issues.apache.org/jira/browse/IGNITE-20124 Temporary code below
                synchronized (safeTime) {
                    storageUpdateHandler.handleUpdate(
                            cmd.txId(),
                            cmd.rowUuid(),
                            cmd.tablePartitionId().asTablePartitionId(),
                            cmd.rowToUpdate(),
                            true,
                            null,
                            null,
                            null);

                    updateTrackerIgnoringTrackerClosedException(safeTime, cmd.safeTime());
                }

                CompletableFuture<UUID> fut = applyCmdWithExceptionHandling(cmd, new CompletableFuture<>())
                        .thenApply(res -> {
                            // This check guaranties the result will never be lost. Currently always null.
                            assert res == null : "Replication result is lost";

                            // Set context for delayed response.
                            return cmd.txId();
                        });

                return completedFuture(fut);
            } else {
                CompletableFuture<Object> resultFuture = new CompletableFuture<>();

                applyCmdWithExceptionHandling(cmd, resultFuture);

                return resultFuture.thenApply(res -> {
                    // This check guaranties the result will never be lost. Currently always null.
                    assert res == null : "Replication result is lost";

                    // TODO: https://issues.apache.org/jira/browse/IGNITE-20124 Temporary code below
                    // Try to avoid double write if an entry is already replicated.
                    // In case of full (1PC) commit double update is only a matter of optimisation and not correctness, because
                    // there's no other transaction that can rewrite given key because of locks and same transaction re-write isn't possible
                    // just because there's only one operation in 1PC.
                    storageUpdateHandler.handleUpdate(
                            cmd.txId(),
                            cmd.rowUuid(),
                            cmd.tablePartitionId().asTablePartitionId(),
                            cmd.rowToUpdate(),
                            false,
                            null,
                            cmd.safeTime(),
                            null);

                    return null;
                });
            }
        }
    }

    /**
     * Executes an Update command.
     *
     * @param request Read write single row replica request.
     * @param rowUuid Row UUID.
     * @param row Row.
     * @param lastCommitTimestamp The timestamp of the last committed entry for the row.
     * @param txCoordinatorId Transaction coordinator id.
     * @param catalogVersion Validated catalog version associated with given operation.
     * @return A local update ready future, possibly having a nested replication future as a result for delayed ack purpose.
     */
    private CompletableFuture<CompletableFuture<?>> applyUpdateCommand(
            ReadWriteSingleRowReplicaRequest request,
            UUID rowUuid,
            @Nullable BinaryRow row,
            @Nullable HybridTimestamp lastCommitTimestamp,
            String txCoordinatorId,
            int catalogVersion
    ) {
        return applyUpdateCommand(
                request.commitPartitionId().asTablePartitionId(),
                rowUuid,
                row,
                lastCommitTimestamp,
                request.transactionId(),
                request.full(),
                txCoordinatorId,
                catalogVersion
        );
    }

    /**
     * Executes an UpdateAll command.
     *
     * @param rowsToUpdate All {@link BinaryRow}s represented as {@link TimedBinaryRowMessage}s to be updated.
     * @param commitPartitionId Partition ID that these rows belong to.
     * @param transactionId Transaction ID.
     * @param full {@code true} if this is a single-command transaction.
     * @param txCoordinatorId Transaction coordinator id.
     * @param catalogVersion Validated catalog version associated with given operation.
     * @param skipDelayedAck {@code true} to disable the delayed ack optimization.
     * @return Raft future, see {@link #applyCmdWithExceptionHandling(Command, CompletableFuture)}.
     */
    private CompletableFuture<CompletableFuture<?>> applyUpdateAllCommand(
            Map<UUID, TimedBinaryRowMessage> rowsToUpdate,
            TablePartitionIdMessage commitPartitionId,
            UUID transactionId,
            boolean full,
            String txCoordinatorId,
            int catalogVersion,
            boolean skipDelayedAck
    ) {
        synchronized (commandProcessingLinearizationMutex) {
            UpdateAllCommand cmd = updateAllCommand(
                    rowsToUpdate,
                    commitPartitionId,
                    transactionId,
                    hybridClock.now(),
                    full,
                    txCoordinatorId,
                    catalogVersion
            );

            if (!cmd.full()) {
                if (skipDelayedAck) {
                    // TODO: https://issues.apache.org/jira/browse/IGNITE-20124 Temporary code below
                    synchronized (safeTime) {
                        storageUpdateHandler.handleUpdateAll(
                                cmd.txId(),
                                cmd.rowsToUpdate(),
                                cmd.tablePartitionId().asTablePartitionId(),
                                true,
                                null,
                                null
                        );

                        updateTrackerIgnoringTrackerClosedException(safeTime, cmd.safeTime());
                    }

                    return applyCmdWithExceptionHandling(cmd, new CompletableFuture<>()).thenApply(res -> null);
                } else {
                    // TODO: https://issues.apache.org/jira/browse/IGNITE-20124 Temporary code below
                    synchronized (safeTime) {
                        storageUpdateHandler.handleUpdateAll(
                                cmd.txId(),
                                cmd.rowsToUpdate(),
                                cmd.tablePartitionId().asTablePartitionId(),
                                true,
                                null,
                                null
                        );

                        updateTrackerIgnoringTrackerClosedException(safeTime, cmd.safeTime());
                    }

                    CompletableFuture<Object> fut = applyCmdWithExceptionHandling(cmd, new CompletableFuture<>())
                            .thenApply(res -> {
                                // Currently result is always null on a successfull execution of a replication command.
                                // This check guaranties the result will never be lost.
                                assert res == null : "Replication result is lost";

                                // Set context for delayed response.
                                return cmd.txId();
                            });

                    return completedFuture(fut);
                }
            } else {
                return applyCmdWithExceptionHandling(cmd, new CompletableFuture<>())
                        .thenApply(res -> {
                            assert res == null : "Replication result is lost";

                            // TODO: https://issues.apache.org/jira/browse/IGNITE-20124 Temporary code below
                            // In case of full (1PC) commit double update is only a matter of optimisation and not correctness, because
                            // there's no other transaction that can rewrite given key because of locks and same transaction re-write isn't
                            // possible just because there's only one operation in 1PC.
                            storageUpdateHandler.handleUpdateAll(
                                    cmd.txId(),
                                    cmd.rowsToUpdate(),
                                    cmd.tablePartitionId().asTablePartitionId(),
                                    false,
                                    null,
                                    cmd.safeTime()
                            );

                            return null;
                        });
            }
        }
    }

    /**
     * Executes an UpdateAll command.
     *
     * @param request Read write multi rows replica request.
     * @param rowsToUpdate All {@link BinaryRow}s represented as {@link TimedBinaryRowMessage}s to be updated.
     * @param txCoordinatorId Transaction coordinator id.
     * @param catalogVersion Validated catalog version associated with given operation.
     * @return Raft future, see {@link #applyCmdWithExceptionHandling(Command, CompletableFuture)}.
     */
    private CompletableFuture<CompletableFuture<?>> applyUpdateAllCommand(
            ReadWriteMultiRowReplicaRequest request,
            Map<UUID, TimedBinaryRowMessage> rowsToUpdate,
            String txCoordinatorId,
            int catalogVersion
    ) {
        return applyUpdateAllCommand(
                rowsToUpdate,
                request.commitPartitionId(),
                request.transactionId(),
                request.full(),
                txCoordinatorId,
                catalogVersion,
                request.skipDelayedAck()
        );
    }

    /**
     * Processes single entry direct request for read only transaction.
     *
     * @param request Read only single entry request.
     * @param opStartTimestamp Moment when the operation processing was started in this class.
     * @return Result future.
     */
    private CompletableFuture<BinaryRow> processReadOnlyDirectSingleEntryAction(
            ReadOnlyDirectSingleRowReplicaRequest request,
            HybridTimestamp opStartTimestamp
    ) {
        BinaryTuple primaryKey = resolvePk(request.primaryKey());
        HybridTimestamp readTimestamp = opStartTimestamp;

        if (request.requestType() != RequestType.RO_GET) {
            throw new IgniteInternalException(Replicator.REPLICA_COMMON_ERR,
                    format("Unknown single request [actionType={}]", request.requestType()));
        }

        return resolveRowByPkForReadOnly(primaryKey, readTimestamp);
    }

    /**
     * Precesses single request.
     *
     * @param request Single request operation.
     * @param txCoordinatorId Transaction coordinator id.
     * @return Listener response.
     */
    private CompletableFuture<ReplicaResult> processSingleEntryAction(ReadWriteSingleRowReplicaRequest request, String txCoordinatorId) {
        UUID txId = request.transactionId();
        BinaryRow searchRow = request.binaryRow();
        TablePartitionId commitPartitionId = request.commitPartitionId().asTablePartitionId();

        assert commitPartitionId != null : "Commit partition is null [type=" + request.requestType() + ']';

        switch (request.requestType()) {
            case RW_DELETE_EXACT: {
                return resolveRowByPk(extractPk(searchRow), txId, (rowId, row, lastCommitTime) -> {
                    if (rowId == null) {
                        return completedFuture(new ReplicaResult(false, null));
                    }

                    return takeLocksForDeleteExact(searchRow, rowId, row, txId)
                            .thenCompose(validatedRowId -> {
                                if (validatedRowId == null) {
                                    return completedFuture(new ReplicaResult(false, request.full() ? null : nullCompletedFuture()));
                                }

                                return validateWriteAgainstSchemaAfterTakingLocks(request.transactionId())
                                        .thenCompose(catalogVersion -> awaitCleanup(validatedRowId, catalogVersion))
                                        .thenCompose(
                                                catalogVersion -> applyUpdateCommand(
                                                        request,
                                                        validatedRowId.uuid(),
                                                        null,
                                                        lastCommitTime,
                                                        txCoordinatorId,
                                                        catalogVersion
                                                )
                                        )
                                        .thenApply(res -> new ReplicaResult(true, res));
                            });
                });
            }
            case RW_INSERT: {
                return resolveRowByPk(extractPk(searchRow), txId, (rowId, row, lastCommitTime) -> {
                    if (rowId != null) {
                        return completedFuture(new ReplicaResult(false, null));
                    }

                    RowId rowId0 = new RowId(partId(), UUID.randomUUID());

                    return takeLocksForInsert(searchRow, rowId0, txId)
                            .thenCompose(rowIdLock -> validateWriteAgainstSchemaAfterTakingLocks(request.transactionId())
                                    .thenCompose(
                                            catalogVersion -> applyUpdateCommand(
                                                    request,
                                                    rowId0.uuid(),
                                                    searchRow,
                                                    lastCommitTime,
                                                    txCoordinatorId,
                                                    catalogVersion
                                            )
                                    )
                                    .thenApply(res -> new IgniteBiTuple<>(res, rowIdLock)))
                            .thenApply(tuple -> {
                                // Release short term locks.
                                tuple.get2().get2().forEach(lock -> lockManager.release(lock.txId(), lock.lockKey(), lock.lockMode()));

                                return new ReplicaResult(true, tuple.get1());
                            });
                });
            }
            case RW_UPSERT: {
                return resolveRowByPk(extractPk(searchRow), txId, (rowId, row, lastCommitTime) -> {
                    boolean insert = rowId == null;

                    RowId rowId0 = insert ? new RowId(partId(), UUID.randomUUID()) : rowId;

                    CompletableFuture<IgniteBiTuple<RowId, Collection<Lock>>> lockFut = insert
                            ? takeLocksForInsert(searchRow, rowId0, txId)
                            : takeLocksForUpdate(searchRow, rowId0, txId);

                    return lockFut
                            .thenCompose(rowIdLock -> validateWriteAgainstSchemaAfterTakingLocks(request.transactionId())
                                    .thenCompose(catalogVersion -> awaitCleanup(rowId, catalogVersion))
                                    .thenCompose(
                                            catalogVersion -> applyUpdateCommand(
                                                    request,
                                                    rowId0.uuid(),
                                                    searchRow,
                                                    lastCommitTime,
                                                    txCoordinatorId,
                                                    catalogVersion
                                            )
                                    )
                                    .thenApply(res -> new IgniteBiTuple<>(res, rowIdLock)))
                            .thenApply(tuple -> {
                                // Release short term locks.
                                tuple.get2().get2().forEach(lock -> lockManager.release(lock.txId(), lock.lockKey(), lock.lockMode()));

                                return new ReplicaResult(null, tuple.get1());
                            });
                });
            }
            case RW_GET_AND_UPSERT: {
                return resolveRowByPk(extractPk(searchRow), txId, (rowId, row, lastCommitTime) -> {
                    boolean insert = rowId == null;

                    RowId rowId0 = insert ? new RowId(partId(), UUID.randomUUID()) : rowId;

                    CompletableFuture<IgniteBiTuple<RowId, Collection<Lock>>> lockFut = insert
                            ? takeLocksForInsert(searchRow, rowId0, txId)
                            : takeLocksForUpdate(searchRow, rowId0, txId);

                    return lockFut
                            .thenCompose(rowIdLock -> validateWriteAgainstSchemaAfterTakingLocks(request.transactionId())
                                    .thenCompose(catalogVersion -> awaitCleanup(rowId, catalogVersion))
                                    .thenCompose(
                                            catalogVersion -> applyUpdateCommand(
                                                    request,
                                                    rowId0.uuid(),
                                                    searchRow,
                                                    lastCommitTime,
                                                    txCoordinatorId,
                                                    catalogVersion
                                            )
                                    )
                                    .thenApply(res -> new IgniteBiTuple<>(res, rowIdLock)))
                            .thenApply(tuple -> {
                                // Release short term locks.
                                tuple.get2().get2().forEach(lock -> lockManager.release(lock.txId(), lock.lockKey(), lock.lockMode()));

                                return new ReplicaResult(row, tuple.get1());
                            });
                });
            }
            case RW_GET_AND_REPLACE: {
                return resolveRowByPk(extractPk(searchRow), txId, (rowId, row, lastCommitTime) -> {
                    if (rowId == null) {
                        return completedFuture(new ReplicaResult(null, null));
                    }

                    return takeLocksForUpdate(searchRow, rowId, txId)
                            .thenCompose(rowIdLock -> validateWriteAgainstSchemaAfterTakingLocks(request.transactionId())
                                    .thenCompose(catalogVersion -> awaitCleanup(rowId, catalogVersion))
                                    .thenCompose(
                                            catalogVersion -> applyUpdateCommand(
                                                    request,
                                                    rowId.uuid(),
                                                    searchRow,
                                                    lastCommitTime,
                                                    txCoordinatorId,
                                                    catalogVersion
                                            )
                                    )
                                    .thenApply(res -> new IgniteBiTuple<>(res, rowIdLock)))
                            .thenApply(tuple -> {
                                // Release short term locks.
                                tuple.get2().get2().forEach(lock -> lockManager.release(lock.txId(), lock.lockKey(), lock.lockMode()));

                                return new ReplicaResult(row, tuple.get1());
                            });
                });
            }
            case RW_REPLACE_IF_EXIST: {
                return resolveRowByPk(extractPk(searchRow), txId, (rowId, row, lastCommitTime) -> {
                    if (rowId == null) {
                        return completedFuture(new ReplicaResult(false, null));
                    }

                    return takeLocksForUpdate(searchRow, rowId, txId)
                            .thenCompose(rowIdLock -> validateWriteAgainstSchemaAfterTakingLocks(request.transactionId())
                                    .thenCompose(catalogVersion -> awaitCleanup(rowId, catalogVersion))
                                    .thenCompose(
                                            catalogVersion -> applyUpdateCommand(
                                                    request,
                                                    rowId.uuid(),
                                                    searchRow,
                                                    lastCommitTime,
                                                    txCoordinatorId,
                                                    catalogVersion
                                            )
                                    )
                                    .thenApply(res -> new IgniteBiTuple<>(res, rowIdLock)))
                            .thenApply(tuple -> {
                                // Release short term locks.
                                tuple.get2().get2().forEach(lock -> lockManager.release(lock.txId(), lock.lockKey(), lock.lockMode()));

                                return new ReplicaResult(true, tuple.get1());
                            });
                });
            }
            default: {
                throw new IgniteInternalException(Replicator.REPLICA_COMMON_ERR,
                        format("Unknown single request [actionType={}]", request.requestType()));
            }
        }
    }

    /**
     * Precesses single request.
     *
     * @param request Single request operation.
     * @param txCoordinatorId Transaction coordinator id.
     * @return Listener response.
     */
    private CompletableFuture<ReplicaResult> processSingleEntryAction(ReadWriteSingleRowPkReplicaRequest request, String txCoordinatorId) {
        UUID txId = request.transactionId();
        BinaryTuple primaryKey = resolvePk(request.primaryKey());
        TablePartitionId commitPartitionId = request.commitPartitionId().asTablePartitionId();

        assert commitPartitionId != null || request.requestType() == RequestType.RW_GET :
                "Commit partition is null [type=" + request.requestType() + ']';

        switch (request.requestType()) {
            case RW_GET: {
                return resolveRowByPk(primaryKey, txId, (rowId, row, lastCommitTime) -> {
                    if (rowId == null) {
                        return nullCompletedFuture();
                    }

                    return takeLocksForGet(rowId, txId)
                            .thenCompose(ignored -> validateRwReadAgainstSchemaAfterTakingLocks(txId))
                            .thenApply(ignored -> new ReplicaResult(row, null));
                });
            }
            case RW_DELETE: {
                return resolveRowByPk(primaryKey, txId, (rowId, row, lastCommitTime) -> {
                    if (rowId == null) {
                        return completedFuture(new ReplicaResult(false, null));
                    }

                    return takeLocksForDelete(row, rowId, txId)
                            .thenCompose(rowLock -> validateWriteAgainstSchemaAfterTakingLocks(request.transactionId()))
                            .thenCompose(catalogVersion -> awaitCleanup(rowId, catalogVersion))
                            .thenCompose(
                                    catalogVersion -> applyUpdateCommand(
                                            request.commitPartitionId().asTablePartitionId(),
                                            rowId.uuid(),
                                            null,
                                            lastCommitTime,
                                            request.transactionId(),
                                            request.full(),
                                            txCoordinatorId,
                                            catalogVersion
                                    )
                            )
                            .thenApply(res -> new ReplicaResult(true, res));
                });
            }
            case RW_GET_AND_DELETE: {
                return resolveRowByPk(primaryKey, txId, (rowId, row, lastCommitTime) -> {
                    if (rowId == null) {
                        return nullCompletedFuture();
                    }

                    return takeLocksForDelete(row, rowId, txId)
                            .thenCompose(ignored -> validateWriteAgainstSchemaAfterTakingLocks(request.transactionId()))
                            .thenCompose(catalogVersion -> awaitCleanup(rowId, catalogVersion))
                            .thenCompose(
                                    catalogVersion -> applyUpdateCommand(
                                            request.commitPartitionId().asTablePartitionId(),
                                            rowId.uuid(),
                                            null,
                                            lastCommitTime,
                                            request.transactionId(),
                                            request.full(),
                                            txCoordinatorId,
                                            catalogVersion
                                    )
                            )
                            .thenApply(res -> new ReplicaResult(row, res));
                });
            }
            default: {
                throw new IgniteInternalException(Replicator.REPLICA_COMMON_ERR,
                        format("Unknown single request [actionType={}]", request.requestType()));
            }
        }
    }

    /**
     *  Wait for the async cleanup of the provided row to finish.
     *
     * @param rowId Row Ids of existing row that the transaction affects.
     * @param result The value that the returned future will wrap.
     *
     * @param <T> Type of the {@code result}.
     */
    private <T> CompletableFuture<T> awaitCleanup(@Nullable RowId rowId, T result) {
        return (rowId == null ? nullCompletedFuture() : rowCleanupMap.getOrDefault(rowId, nullCompletedFuture()))
                .thenApply(ignored -> result);
    }

    /**
     * Wait for the async cleanup of the provided rows to finish.
     *
     * @param rowIds Row Ids of existing rows that the transaction affects.
     * @param result The value that the returned future will wrap.
     *
     * @param <T> Type of the {@code result}.
     */
    private <T> CompletableFuture<T> awaitCleanup(Collection<RowId> rowIds, T result) {
        if (rowCleanupMap.isEmpty()) {
            return completedFuture(result);
        }

        List<CompletableFuture<?>> list = new ArrayList<>(rowIds.size());

        for (RowId rowId : rowIds) {
            CompletableFuture<?> completableFuture = rowCleanupMap.get(rowId);
            if (completableFuture != null) {
                list.add(completableFuture);
            }
        }
        if (list.isEmpty()) {
            return completedFuture(result);
        }

        return allOf(list.toArray(new CompletableFuture[0]))
                .thenApply(unused -> result);
    }

    /**
     * Extracts a binary tuple corresponding to a part of the row comprised of PK columns.
     *
     * <p>This method must ONLY be invoked when we're sure that a schema version equal to {@code row.schemaVersion()}
     * is already available on this node (see {@link SchemaSyncService}).
     *
     * @param row Row for which to do extraction.
     */
    private BinaryTuple extractPk(BinaryRow row) {
        return pkIndexStorage.get().indexRowResolver().extractColumns(row);
    }

    private BinaryTuple resolvePk(ByteBuffer bytes) {
        return pkIndexStorage.get().resolve(bytes);
    }

    private List<BinaryTuple> resolvePks(List<ByteBuffer> bytesList) {
        var pks = new ArrayList<BinaryTuple>(bytesList.size());

        for (ByteBuffer bytes : bytesList) {
            pks.add(resolvePk(bytes));
        }

        return pks;
    }

    private Cursor<RowId> getFromPkIndex(BinaryTuple key) {
        return pkIndexStorage.get().storage().get(key);
    }

    /**
     * Takes all required locks on a key, before upserting.
     *
     * @param txId Transaction id.
     * @return Future completes with tuple {@link RowId} and collection of {@link Lock}.
     */
    private CompletableFuture<IgniteBiTuple<RowId, Collection<Lock>>> takeLocksForUpdate(BinaryRow binaryRow, RowId rowId, UUID txId) {
        return lockManager.acquire(txId, new LockKey(tableId()), LockMode.IX)
                .thenCompose(ignored -> lockManager.acquire(txId, new LockKey(tableId(), rowId), LockMode.X))
                .thenCompose(ignored -> takePutLockOnIndexes(binaryRow, rowId, txId))
                .thenApply(shortTermLocks -> new IgniteBiTuple<>(rowId, shortTermLocks));
    }

    /**
     * Takes all required locks on a key, before inserting the value.
     *
     * @param binaryRow Table row.
     * @param txId Transaction id.
     * @return Future completes with tuple {@link RowId} and collection of {@link Lock}.
     */
    private CompletableFuture<IgniteBiTuple<RowId, Collection<Lock>>> takeLocksForInsert(BinaryRow binaryRow, RowId rowId, UUID txId) {
        return lockManager.acquire(txId, new LockKey(tableId()), LockMode.IX) // IX lock on table
                .thenCompose(ignored -> takePutLockOnIndexes(binaryRow, rowId, txId))
                .thenApply(shortTermLocks -> new IgniteBiTuple<>(rowId, shortTermLocks));
    }

    private CompletableFuture<Collection<Lock>> takePutLockOnIndexes(BinaryRow binaryRow, RowId rowId, UUID txId) {
        Collection<IndexLocker> indexes = indexesLockers.get().values();

        if (nullOrEmpty(indexes)) {
            return emptyCollectionCompletedFuture();
        }

        CompletableFuture<Lock>[] locks = new CompletableFuture[indexes.size()];
        int idx = 0;

        for (IndexLocker locker : indexes) {
            locks[idx++] = locker.locksForInsert(txId, binaryRow, rowId);
        }

        return allOf(locks).thenApply(unused -> {
            var shortTermLocks = new ArrayList<Lock>();

            for (CompletableFuture<Lock> lockFut : locks) {
                Lock shortTermLock = lockFut.join();

                if (shortTermLock != null) {
                    shortTermLocks.add(shortTermLock);
                }
            }

            return shortTermLocks;
        });
    }

    private CompletableFuture<?> takeRemoveLockOnIndexes(BinaryRow binaryRow, RowId rowId, UUID txId) {
        Collection<IndexLocker> indexes = indexesLockers.get().values();

        if (nullOrEmpty(indexes)) {
            return nullCompletedFuture();
        }

        CompletableFuture<?>[] locks = new CompletableFuture[indexes.size()];
        int idx = 0;

        for (IndexLocker locker : indexes) {
            locks[idx++] = locker.locksForRemove(txId, binaryRow, rowId);
        }

        return allOf(locks);
    }

    /**
     * Takes all required locks on a key, before deleting the value.
     *
     * @param txId Transaction id.
     * @return Future completes with {@link RowId} or {@code null} if there is no value for remove.
     */
    private CompletableFuture<RowId> takeLocksForDeleteExact(BinaryRow expectedRow, RowId rowId, BinaryRow actualRow, UUID txId) {
        return lockManager.acquire(txId, new LockKey(tableId()), LockMode.IX) // IX lock on table
                .thenCompose(ignored -> lockManager.acquire(txId, new LockKey(tableId(), rowId), LockMode.S)) // S lock on RowId
                .thenCompose(ignored -> {
                    if (equalValues(actualRow, expectedRow)) {
                        return lockManager.acquire(txId, new LockKey(tableId(), rowId), LockMode.X) // X lock on RowId
                                .thenCompose(ignored0 -> takeRemoveLockOnIndexes(actualRow, rowId, txId))
                                .thenApply(exclusiveRowLock -> rowId);
                    }

                    return nullCompletedFuture();
                });
    }

    /**
     * Takes all required locks on a key, before deleting the value.
     *
     * @param txId Transaction id.
     * @return Future completes with {@link RowId} or {@code null} if there is no value for the key.
     */
    private CompletableFuture<RowId> takeLocksForDelete(BinaryRow binaryRow, RowId rowId, UUID txId) {
        return lockManager.acquire(txId, new LockKey(tableId()), LockMode.IX) // IX lock on table
                .thenCompose(ignored -> lockManager.acquire(txId, new LockKey(tableId(), rowId), LockMode.X)) // X lock on RowId
                .thenCompose(ignored -> takeRemoveLockOnIndexes(binaryRow, rowId, txId))
                .thenApply(ignored -> rowId);
    }

    /**
     * Takes all required locks on a key, before getting the value.
     *
     * @param txId Transaction id.
     * @return Future completes with {@link RowId} or {@code null} if there is no value for the key.
     */
    private CompletableFuture<RowId> takeLocksForGet(RowId rowId, UUID txId) {
        return lockManager.acquire(txId, new LockKey(tableId()), LockMode.IS) // IS lock on table
                .thenCompose(tblLock -> lockManager.acquire(txId, new LockKey(tableId(), rowId), LockMode.S)) // S lock on RowId
                .thenApply(ignored -> rowId);
    }

    /**
     * Precesses two actions.
     *
     * @param request Two actions operation request.
     * @param txCoordinatorId Transaction coordinator id.
     * @return Listener response.
     */
    private CompletableFuture<ReplicaResult> processTwoEntriesAction(
            ReadWriteSwapRowReplicaRequest request,
            String txCoordinatorId
    ) {
        BinaryRow newRow = request.newBinaryRow();
        BinaryRow expectedRow = request.oldBinaryRow();
        TablePartitionIdMessage commitPartitionId = request.commitPartitionId();

        assert commitPartitionId != null : "Commit partition is null [type=" + request.requestType() + ']';

        UUID txId = request.transactionId();

        if (request.requestType() == RequestType.RW_REPLACE) {
            return resolveRowByPk(extractPk(newRow), txId, (rowId, row, lastCommitTime) -> {
                if (rowId == null) {
                    return completedFuture(new ReplicaResult(false, null));
                }

                return takeLocksForReplace(expectedRow, row, newRow, rowId, txId)
                        .thenCompose(rowIdLock -> {
                            if (rowIdLock == null) {
                                return completedFuture(new ReplicaResult(false, null));
                            }

                            return validateWriteAgainstSchemaAfterTakingLocks(txId)
                                    .thenCompose(catalogVersion -> awaitCleanup(rowIdLock.get1(), catalogVersion))
                                    .thenCompose(
                                            catalogVersion -> applyUpdateCommand(
                                                    commitPartitionId.asTablePartitionId(),
                                                    rowIdLock.get1().uuid(),
                                                    newRow,
                                                    lastCommitTime,
                                                    txId,
                                                    request.full(),
                                                    txCoordinatorId,
                                                    catalogVersion
                                            )
                                    )
                                    .thenApply(res -> new IgniteBiTuple<>(res, rowIdLock))
                                    .thenApply(tuple -> {
                                        // Release short term locks.
                                        tuple.get2().get2()
                                                .forEach(lock -> lockManager.release(lock.txId(), lock.lockKey(), lock.lockMode()));

                                        return new ReplicaResult(true, tuple.get1());
                                    });
                        });
            });
        }

        throw new IgniteInternalException(Replicator.REPLICA_COMMON_ERR,
                format("Unknown two actions operation [actionType={}]", request.requestType()));
    }

    /**
     * Takes all required locks on a key, before updating the value.
     *
     * @param txId Transaction id.
     * @return Future completes with tuple {@link RowId} and collection of {@link Lock} or {@code null} if there is no suitable row.
     */
    private CompletableFuture<IgniteBiTuple<RowId, Collection<Lock>>> takeLocksForReplace(BinaryRow expectedRow, @Nullable BinaryRow oldRow,
            BinaryRow newRow, RowId rowId, UUID txId) {
        return lockManager.acquire(txId, new LockKey(tableId()), LockMode.IX)
                .thenCompose(ignored -> lockManager.acquire(txId, new LockKey(tableId(), rowId), LockMode.S))
                .thenCompose(ignored -> {
                    if (oldRow != null && equalValues(oldRow, expectedRow)) {
                        return lockManager.acquire(txId, new LockKey(tableId(), rowId), LockMode.X) // X lock on RowId
                                .thenCompose(ignored1 -> takePutLockOnIndexes(newRow, rowId, txId))
                                .thenApply(shortTermLocks -> new IgniteBiTuple<>(rowId, shortTermLocks));
                    }

                    return nullCompletedFuture();
                });
    }

    /**
     * Ensure that the primary replica was not changed.
     *
     * @param request Replica request.
     * @return Future. The result is not {@code null} only for {@link ReadOnlyReplicaRequest}. If {@code true}, then replica is primary.
     */
    private CompletableFuture<Boolean> ensureReplicaIsPrimary(ReplicaRequest request) {
        HybridTimestamp now = hybridClock.now();

        if (request instanceof PrimaryReplicaRequest) {
            Long enlistmentConsistencyToken = ((PrimaryReplicaRequest) request).enlistmentConsistencyToken();

            return placementDriver.getPrimaryReplica(replicationGroupId, now)
                    .thenCompose(primaryReplicaMeta -> {
                        if (primaryReplicaMeta == null) {
                            return failedFuture(new PrimaryReplicaMissException(
                                    localNode.name(),
                                    null,
                                    enlistmentConsistencyToken,
                                    null,
                                    null
                            ));
                        }

                        long currentEnlistmentConsistencyToken = primaryReplicaMeta.getStartTime().longValue();

                        // TODO: https://issues.apache.org/jira/browse/IGNITE-20377
                        if (enlistmentConsistencyToken != currentEnlistmentConsistencyToken
                                || primaryReplicaMeta.getExpirationTime().before(now)) {
                            return failedFuture(new PrimaryReplicaMissException(
                                    localNode.name(),
                                    primaryReplicaMeta.getLeaseholder(),
                                    enlistmentConsistencyToken,
                                    currentEnlistmentConsistencyToken,
                                    null
                            ));
                        }

                        return nullCompletedFuture();
                    });
        } else if (request instanceof ReadOnlyReplicaRequest || request instanceof ReplicaSafeTimeSyncRequest) {
            return placementDriver.getPrimaryReplica(replicationGroupId, now)
                    .thenApply(primaryReplica -> (primaryReplica != null && isLocalPeer(primaryReplica.getLeaseholder())));
        } else {
            return nullCompletedFuture();
        }
    }

    /**
     * Resolves read result to the corresponding binary row. Following rules are used for read result resolution:
     * <ol>
     *     <li>If timestamp is null (RW request), assert that retrieved tx id matches proposed one or that retrieved tx id is null
     *     and return binary row. Currently it's only possible to retrieve write intents if they belong to the same transaction,
     *     locks prevent reading write intents created by others.</li>
     *     <li>If timestamp is not null (RO request), perform write intent resolution if given readResult is a write intent itself
     *     or return binary row otherwise.</li>
     * </ol>
     *
     * @param readResult Read result to resolve.
     * @param txId Nullable transaction id, should be provided if resolution is performed within the context of RW transaction.
     * @param timestamp Timestamp is used in RO transaction only.
     * @param lastCommitted Action to get the latest committed row.
     * @return Future to resolved binary row.
     */
    private CompletableFuture<@Nullable TimedBinaryRow> resolveReadResult(
            ReadResult readResult,
            @Nullable UUID txId,
            @Nullable HybridTimestamp timestamp,
            Supplier<@Nullable TimedBinaryRow> lastCommitted
    ) {
        if (readResult == null) {
            return nullCompletedFuture();
        } else if (!readResult.isWriteIntent()) {
            return completedFuture(new TimedBinaryRow(readResult.binaryRow(), readResult.commitTimestamp()));
        } else {
            // RW write intent resolution.
            if (timestamp == null) {
                UUID retrievedResultTxId = readResult.transactionId();

                if (txId.equals(retrievedResultTxId)) {
                    // Same transaction - return the retrieved value. It may be either a writeIntent or a regular value.
                    return completedFuture(new TimedBinaryRow(readResult.binaryRow()));
                }
            }

            return resolveWriteIntentAsync(readResult, timestamp, lastCommitted);
        }
    }

    /**
     * Resolves a read result to the matched row. If the result does not match any row, the method returns a future to {@code null}.
     *
     * @param readResult Read result.
     * @param timestamp Timestamp.
     * @param lastCommitted Action to get a last committed row.
     * @return Result future.
     */
    private CompletableFuture<@Nullable TimedBinaryRow> resolveWriteIntentAsync(
            ReadResult readResult,
            @Nullable HybridTimestamp timestamp,
            Supplier<@Nullable TimedBinaryRow> lastCommitted
    ) {
        return inBusyLockAsync(busyLock, () ->
                resolveWriteIntentReadability(readResult, timestamp)
                        .thenApply(writeIntentReadable ->
                                inBusyLock(busyLock, () -> {
                                            if (writeIntentReadable) {
                                                // Even though this readResult is still a write intent entry in the storage
                                                // (therefore it contains txId), we already know it relates to a committed transaction
                                                // and will be cleaned up by an asynchronous task
                                                // started in scheduleTransactionRowAsyncCleanup().
                                                // So it's safe to assume that that this is the latest committed entry.
                                                HybridTimestamp commitTimestamp =
                                                        txManager.stateMeta(readResult.transactionId()).commitTimestamp();

                                                return new TimedBinaryRow(readResult.binaryRow(), commitTimestamp);
                                            }

                                            return lastCommitted.get();
                                        }
                                )
                        )
        );
    }

    /**
     * Schedules an async cleanup action for the given write intent.
     *
     * @param txId Transaction id.
     * @param rowId Id of a row that we want to clean up.
     * @param meta Resolved transaction state.
     */
    private void scheduleTransactionRowAsyncCleanup(UUID txId, RowId rowId, TransactionMeta meta) {
        TxState txState = meta.txState();

        assert isFinalState(txState) : "Unexpected state [txId=" + txId + ", txState=" + txState + ']';

        HybridTimestamp commitTimestamp = meta.commitTimestamp();

        // Add the resolved row to the set of write intents the transaction created.
        // If the volatile state was lost on restart, we'll have a single item in that set,
        // otherwise the set already contains this value.
        storageUpdateHandler.handleWriteIntentRead(txId, rowId);

        // If the volatile state was lost and we no longer know which rows were affected by this transaction,
        // it is possible that two concurrent RO transactions start resolving write intents for different rows
        // but created by the same transaction.

        // Both normal cleanup and single row cleanup are using txsPendingRowIds map to store write intents.
        // So we don't need a separate method to handle single row case.
        CompletableFuture<?> future = rowCleanupMap.computeIfAbsent(rowId, k -> {
            // The cleanup for this row has already been triggered. For example, we are resolving a write intent for an RW transaction
            // and a concurrent RO transaction resolves the same row, hence computeIfAbsent.
            return txManager.executeCleanupAsync(() ->
                    inBusyLock(busyLock, () -> storageUpdateHandler.handleTransactionCleanup(txId, txState == COMMITED, commitTimestamp))
            ).whenComplete((unused, e) -> {
                if (e != null) {
                    LOG.warn("Failed to complete transaction cleanup command [txId=" + txId + ']', e);
                }
            });
        });

        future.handle((v, e) -> rowCleanupMap.remove(rowId, future));
    }

    /**
     * Check whether we can read from the provided write intent.
     *
     * @param writeIntent Write intent to resolve.
     * @param timestamp Timestamp.
     * @return The future completes with {@code true} when the transaction is committed and commit time <= read time, {@code false}
     *         otherwise (whe the transaction is either in progress, or aborted, or committed and commit time > read time).
     */
    private CompletableFuture<Boolean> resolveWriteIntentReadability(ReadResult writeIntent, @Nullable HybridTimestamp timestamp) {
        UUID txId = writeIntent.transactionId();

        return transactionStateResolver.resolveTxState(
                        txId,
                        new TablePartitionId(writeIntent.commitTableId(), writeIntent.commitPartitionId()),
                        timestamp)
                .thenApply(transactionMeta -> {
                    if (isFinalState(transactionMeta.txState())) {
                        scheduleTransactionRowAsyncCleanup(txId, writeIntent.rowId(), transactionMeta);
                    }

                    return canReadFromWriteIntent(txId, transactionMeta, timestamp);
                });
    }

    /**
     * Check whether we can read write intents created by this transaction.
     *
     * @param txId Transaction id.
     * @param txMeta Transaction metainfo.
     * @param timestamp Read timestamp.
     * @return {@code true} if we can read from entries created in this transaction (when the transaction was committed and commit time <=
     *         read time).
     */
    private static Boolean canReadFromWriteIntent(UUID txId, @Nullable TransactionMeta txMeta, @Nullable HybridTimestamp timestamp) {
        if (txMeta == null || txMeta.txState() == ABANDONED) {
            // TODO https://issues.apache.org/jira/browse/IGNITE-20427 make the null value returned from commit partition
            // TODO more determined
            throw new TransactionAbandonedException(txId, txMeta);
        }
        if (txMeta.txState() == COMMITED) {
            boolean readLatest = timestamp == null;

            return readLatest || txMeta.commitTimestamp().compareTo(timestamp) <= 0;
        }
        return false;
    }

    /**
     * Takes current timestamp and makes schema related validations at this timestamp.
     *
     * @param txId Transaction ID.
     * @return Future that will complete when validation completes.
     */
    private CompletableFuture<Void> validateRwReadAgainstSchemaAfterTakingLocks(UUID txId) {
        HybridTimestamp operationTimestamp = hybridClock.now();

        return schemaSyncService.waitForMetadataCompleteness(operationTimestamp)
                .thenRun(() -> failIfSchemaChangedSinceTxStart(txId, operationTimestamp));
    }

    /**
     * Takes current timestamp and makes schema related validations at this timestamp.
     *
     * @param txId Transaction ID.
     * @return Future that will complete with catalog version associated with given operation though the operation timestamp.
     */
    private CompletableFuture<Integer> validateWriteAgainstSchemaAfterTakingLocks(UUID txId) {
        HybridTimestamp operationTimestamp = hybridClock.now();

        return reliableCatalogVersionFor(operationTimestamp)
                .thenApply(catalogVersion -> {
                    failIfSchemaChangedSinceTxStart(txId, operationTimestamp);

                    return catalogVersion;
                });
    }

    private static UpdateCommand updateCommand(
            TablePartitionId tablePartId,
            UUID rowUuid,
            @Nullable BinaryRow row,
            @Nullable HybridTimestamp lastCommitTimestamp,
            UUID txId,
            boolean full,
            String txCoordinatorId,
            HybridTimestamp safeTimeTimestamp,
            int catalogVersion
    ) {
        UpdateCommandBuilder bldr = MSG_FACTORY.updateCommand()
                .tablePartitionId(tablePartitionId(tablePartId))
                .rowUuid(rowUuid)
                .txId(txId)
                .full(full)
                .safeTimeLong(safeTimeTimestamp.longValue())
                .txCoordinatorId(txCoordinatorId)
                .requiredCatalogVersion(catalogVersion);

        if (lastCommitTimestamp != null || row != null) {
            TimedBinaryRowMessageBuilder rowMsgBldr = MSG_FACTORY.timedBinaryRowMessage();

            if (lastCommitTimestamp != null) {
                rowMsgBldr.timestamp(lastCommitTimestamp.longValue());
            }

            if (row != null) {
                rowMsgBldr.binaryRowMessage(binaryRowMessage(row));
            }

            bldr.messageRowToUpdate(rowMsgBldr.build());
        }

        return bldr.build();
    }

    private static BinaryRowMessage binaryRowMessage(BinaryRow row) {
        return MSG_FACTORY.binaryRowMessage()
                .binaryTuple(row.tupleSlice())
                .schemaVersion(row.schemaVersion())
                .build();
    }

    private static UpdateAllCommand updateAllCommand(
            Map<UUID, TimedBinaryRowMessage> rowsToUpdate,
            TablePartitionIdMessage commitPartitionId,
            UUID transactionId,
            HybridTimestamp safeTimeTimestamp,
            boolean full,
            String txCoordinatorId,
            int catalogVersion
    ) {
        return MSG_FACTORY.updateAllCommand()
                .tablePartitionId(commitPartitionId)
                .messageRowsToUpdate(rowsToUpdate)
                .txId(transactionId)
                .safeTimeLong(safeTimeTimestamp.longValue())
                .full(full)
                .txCoordinatorId(txCoordinatorId)
                .requiredCatalogVersion(catalogVersion)
                .build();
    }

    private void failIfSchemaChangedSinceTxStart(UUID txId, HybridTimestamp operationTimestamp) {
        schemaCompatValidator.failIfSchemaChangedAfterTxStart(txId, operationTimestamp, tableId());
    }

    private CompletableFuture<Integer> reliableCatalogVersionFor(HybridTimestamp ts) {
        return schemaSyncService.waitForMetadataCompleteness(ts)
                .thenApply(unused -> catalogService.activeCatalogVersion(ts.longValue()));
    }

    /**
     * Method to convert from {@link TablePartitionId} object to command-based {@link TablePartitionIdMessage} object.
     *
     * @param tablePartId {@link TablePartitionId} object to convert to {@link TablePartitionIdMessage}.
     * @return {@link TablePartitionIdMessage} object converted from argument.
     */
    public static TablePartitionIdMessage tablePartitionId(TablePartitionId tablePartId) {
        return MSG_FACTORY.tablePartitionIdMessage()
                .tableId(tablePartId.tableId())
                .partitionId(tablePartId.partitionId())
                .build();
    }

    /**
     * Class that stores a list of futures for operations that has happened in a specific transaction. Also, the class has a property
     * {@code state} that represents a transaction state.
     */
    private static class TxCleanupReadyFutureList {
        /**
         * Operation type is mapped operation futures.
         */
        final Map<RequestType, List<CompletableFuture<?>>> futures = new EnumMap<>(RequestType.class);
    }

    @Override
    public void onShutdown() {
        if (!stopGuard.compareAndSet(false, true)) {
            return;
        }

        busyLock.block();
    }

    private int partId() {
        return replicationGroupId.partitionId();
    }

    private int tableId() {
        return replicationGroupId.tableId();
    }

    private boolean isLocalPeer(String nodeName) {
        return localNode.name().equals(nodeName);
    }

    /**
     * Marks the transaction as finished in local tx state map.
     *
     * @param txId Transaction id.
     * @param txState Transaction state, must be either {@link TxState#COMMITED} or {@link TxState#ABORTED}.
     * @param commitTimestamp Commit timestamp.
     */
    private void markFinished(UUID txId, TxState txState, @Nullable HybridTimestamp commitTimestamp) {
        assert isFinalState(txState) : "Unexpected state [txId=" + txId + ", txState=" + txState + ']';

        txManager.updateTxMeta(txId, old -> old == null
                ? null
                : new TxStateMeta(
                        txState,
                        old.txCoordinatorId(),
                        old.commitPartitionId(),
                        txState == COMMITED ? commitTimestamp : null
                ));
    }

    // TODO: https://issues.apache.org/jira/browse/IGNITE-20124 Temporary code below
    private static <T extends Comparable<T>> void updateTrackerIgnoringTrackerClosedException(
            PendingComparableValuesTracker<T, Void> tracker,
            T newValue
    ) {
        try {
            tracker.update(newValue, null);
        } catch (TrackerClosedException ignored) {
            // No-op.
        }
    }

    private static BuildIndexCommand toBuildIndexCommand(BuildIndexReplicaRequest request) {
        return MSG_FACTORY.buildIndexCommand()
                .indexId(request.indexId())
                .rowIds(request.rowIds())
                .finish(request.finish())
                .build();
    }

    private static class FuturesCleanupResult {
        private final boolean hadReadFutures;
        private final boolean hadUpdateFutures;

        public FuturesCleanupResult(boolean hadReadFutures, boolean hadUpdateFutures) {
            this.hadReadFutures = hadReadFutures;
            this.hadUpdateFutures = hadUpdateFutures;
        }

        public boolean hadReadFutures() {
            return hadReadFutures;
        }

        public boolean hadUpdateFutures() {
            return hadUpdateFutures;
        }
    }
}<|MERGE_RESOLUTION|>--- conflicted
+++ resolved
@@ -186,12 +186,6 @@
 
     private static final int AWAIT_PRIMARY_REPLICA_TIMEOUT = 10;
 
-<<<<<<< HEAD
-    private static final CompletableFuture<?> COMPLETED_EMPTY = completedFuture(null);
-=======
-    private static final int ATTEMPTS_TO_CLEANUP_REPLICA = 5;
->>>>>>> a3743fff
-
     /** Factory to create RAFT command messages. */
     private static final TableMessagesFactory MSG_FACTORY = new TableMessagesFactory();
 
@@ -1560,14 +1554,9 @@
     }
 
     private CompletableFuture<Void> cleanup(UUID txId, TxMeta txMeta) {
-<<<<<<< HEAD
         Collection<TablePartitionId> enlistedPartitions = txMeta.enlistedPartitions();
         boolean commit = txMeta.txState() == COMMITED;
         HybridTimestamp commitTimestamp = txMeta.commitTimestamp();
-=======
-        return cleanup(nullCompletedFuture(), txMeta.enlistedPartitions(), txMeta.txState() == COMMITED, txMeta.commitTimestamp(), txId, 1);
-    }
->>>>>>> a3743fff
 
         CompletableFuture<?>[] futures = enlistedPartitions.stream()
                 .map(partitionId ->
