/*
 * Licensed to the Apache Software Foundation (ASF) under one or more
 * contributor license agreements. See the NOTICE file distributed with
 * this work for additional information regarding copyright ownership.
 * The ASF licenses this file to You under the Apache License, Version 2.0
 * (the "License"); you may not use this file except in compliance with
 * the License. You may obtain a copy of the License at
 *
 *      http://www.apache.org/licenses/LICENSE-2.0
 *
 * Unless required by applicable law or agreed to in writing, software
 * distributed under the License is distributed on an "AS IS" BASIS,
 * WITHOUT WARRANTIES OR CONDITIONS OF ANY KIND, either express or implied.
 * See the License for the specific language governing permissions and
 * limitations under the License.
 */

package org.apache.ignite.internal.table.distributed.replicator;

import static java.util.concurrent.CompletableFuture.allOf;
import static java.util.concurrent.CompletableFuture.failedFuture;
<<<<<<< HEAD
import static org.apache.ignite.internal.util.CollectionUtils.nullOrEmpty;
import static org.apache.ignite.lang.IgniteStringFormatter.format;
=======
import static org.apache.ignite.internal.util.ExceptionUtils.withCause;
import static org.apache.ignite.lang.ErrorGroups.Replicator.CURSOR_CLOSE_ERR;
>>>>>>> 88c5fa34

import java.util.ArrayList;
import java.util.Collection;
import java.util.HashMap;
import java.util.List;
import java.util.Map;
import java.util.UUID;
import java.util.concurrent.CompletableFuture;
import java.util.concurrent.ConcurrentHashMap;
import java.util.concurrent.ConcurrentNavigableMap;
import java.util.concurrent.ConcurrentSkipListMap;
import java.util.concurrent.TimeoutException;
import java.util.concurrent.atomic.AtomicInteger;
import java.util.function.BiFunction;
import java.util.function.Supplier;
import java.util.stream.Collectors;
import org.apache.ignite.internal.hlc.HybridClock;
import org.apache.ignite.internal.hlc.HybridTimestamp;
import org.apache.ignite.internal.replicator.ReplicationGroupId;
import org.apache.ignite.internal.replicator.exception.PrimaryReplicaMissException;
import org.apache.ignite.internal.replicator.exception.ReplicationException;
import org.apache.ignite.internal.replicator.exception.ReplicationTimeoutException;
import org.apache.ignite.internal.replicator.exception.UnsupportedReplicaRequestException;
import org.apache.ignite.internal.replicator.listener.ReplicaListener;
import org.apache.ignite.internal.replicator.message.ReplicaRequest;
import org.apache.ignite.internal.schema.BinaryRow;
import org.apache.ignite.internal.storage.MvPartitionStorage;
import org.apache.ignite.internal.storage.PartitionTimestampCursor;
import org.apache.ignite.internal.storage.ReadResult;
import org.apache.ignite.internal.storage.RowId;
import org.apache.ignite.internal.table.distributed.IndexLocker;
import org.apache.ignite.internal.table.distributed.TableSchemaAwareIndexStorage;
import org.apache.ignite.internal.table.distributed.command.FinishTxCommand;
import org.apache.ignite.internal.table.distributed.command.TxCleanupCommand;
import org.apache.ignite.internal.table.distributed.command.UpdateAllCommand;
import org.apache.ignite.internal.table.distributed.command.UpdateCommand;
import org.apache.ignite.internal.table.distributed.replication.request.ReadOnlyMultiRowReplicaRequest;
import org.apache.ignite.internal.table.distributed.replication.request.ReadOnlyScanRetrieveBatchReplicaRequest;
import org.apache.ignite.internal.table.distributed.replication.request.ReadOnlySingleRowReplicaRequest;
import org.apache.ignite.internal.table.distributed.replication.request.ReadWriteMultiRowReplicaRequest;
import org.apache.ignite.internal.table.distributed.replication.request.ReadWriteReplicaRequest;
import org.apache.ignite.internal.table.distributed.replication.request.ReadWriteScanCloseReplicaRequest;
import org.apache.ignite.internal.table.distributed.replication.request.ReadWriteScanRetrieveBatchReplicaRequest;
import org.apache.ignite.internal.table.distributed.replication.request.ReadWriteSingleRowReplicaRequest;
import org.apache.ignite.internal.table.distributed.replication.request.ReadWriteSwapRowReplicaRequest;
import org.apache.ignite.internal.table.distributed.replicator.action.RequestType;
import org.apache.ignite.internal.tx.LockKey;
import org.apache.ignite.internal.tx.LockManager;
import org.apache.ignite.internal.tx.LockMode;
import org.apache.ignite.internal.tx.TxManager;
import org.apache.ignite.internal.tx.TxMeta;
import org.apache.ignite.internal.tx.TxState;
import org.apache.ignite.internal.tx.message.TxCleanupReplicaRequest;
import org.apache.ignite.internal.tx.message.TxFinishReplicaRequest;
import org.apache.ignite.internal.tx.message.TxMessagesFactory;
import org.apache.ignite.internal.tx.message.TxStateReplicaRequest;
import org.apache.ignite.internal.tx.storage.state.TxStateStorage;
import org.apache.ignite.internal.util.Cursor;
import org.apache.ignite.internal.util.Lazy;
import org.apache.ignite.lang.ErrorGroups.Replicator;
import org.apache.ignite.lang.IgniteBiTuple;
import org.apache.ignite.lang.IgniteInternalException;
import org.apache.ignite.lang.IgniteUuid;
import org.apache.ignite.network.NetworkAddress;
import org.apache.ignite.network.TopologyService;
import org.apache.ignite.raft.client.Command;
import org.apache.ignite.raft.client.service.RaftGroupService;
import org.jetbrains.annotations.NotNull;
import org.jetbrains.annotations.Nullable;

/** Partition replication listener. */
public class PartitionReplicaListener implements ReplicaListener {
    /** Tx messages factory. */
    private static final TxMessagesFactory FACTORY = new TxMessagesFactory();

    /** Replication group id. */
    private final TablePartitionId replicationGroupId;

    /** Partition id. */
    private final int partId;

    /** Primary key index. */
    public final Lazy<TableSchemaAwareIndexStorage> pkIndexStorage;

    /** Table id. */
    private final UUID tableId;

    /** Versioned partition storage. */
    private final MvPartitionStorage mvDataStorage;

    /** Raft client. */
    private final RaftGroupService raftClient;

    /** Tx manager. */
    private final TxManager txManager;

    /** Lock manager. */
    private final LockManager lockManager;

    /**
     * Cursors map. The key of the map is internal Ignite uuid which consists of a transaction id ({@link UUID}) and a cursor id ({@link
     * Long}).
     */
    private final ConcurrentNavigableMap<IgniteUuid, PartitionTimestampCursor> cursors;

    /** Tx state storage. */
    private final TxStateStorage txStateStorage;

    /** Topology service. */
    private final TopologyService topologyService;

    /** Hybrid clock. */
    private final HybridClock hybridClock;

    /** Placement Driver. */
    private final PlacementDriver placementDriver;

    /**
     * Map to control clock's update in the read only transactions concurrently with a commit timestamp.
     * TODO: IGNITE-17261 review this after the commit timestamp will be provided from a commit request (request.commitTimestamp()).
     */
    private final ConcurrentHashMap<UUID, CompletableFuture<TxMeta>> txTimestampUpdateMap = new ConcurrentHashMap<>();

    private final Supplier<Map<UUID, IndexLocker>> indexesLockers;

    /**
     * The constructor.
     *
     * @param mvDataStorage Data storage.
     * @param raftClient Raft client.
     * @param txManager Transaction manager.
     * @param lockManager Lock manager.
     * @param partId Partition id.
     * @param tableId Table id.
     * @param hybridClock Hybrid clock.
     * @param txStateStorage Transaction state storage.
     * @param topologyService Topology services.
     * @param placementDriver Placement driver.
     */
    public PartitionReplicaListener(
            MvPartitionStorage mvDataStorage,
            RaftGroupService raftClient,
            TxManager txManager,
            LockManager lockManager,
            int partId,
            UUID tableId,
            Supplier<Map<UUID, IndexLocker>> indexesLockers,
            Lazy<TableSchemaAwareIndexStorage> pkIndexStorage,
            HybridClock hybridClock,
            TxStateStorage txStateStorage,
            TopologyService topologyService,
            PlacementDriver placementDriver
    ) {
        this.mvDataStorage = mvDataStorage;
        this.raftClient = raftClient;
        this.txManager = txManager;
        this.lockManager = lockManager;
        this.partId = partId;
        this.tableId = tableId;
        this.indexesLockers = indexesLockers;
        this.pkIndexStorage = pkIndexStorage;
        this.hybridClock = hybridClock;
        this.txStateStorage = txStateStorage;
        this.topologyService = topologyService;
        this.placementDriver = placementDriver;

        this.replicationGroupId = new TablePartitionId(tableId, partId);

        cursors = new ConcurrentSkipListMap<>((o1, o2) -> {
            if (o1 == o2) {
                return 0;
            }

            int res = o1.globalId().compareTo(o2.globalId());

            if (res == 0) {
                res = Long.compare(o1.localId(), o2.localId());
            }

            return res;
        });
    }

    /** {@inheritDoc} */
    @Override
    public CompletableFuture<Object> invoke(ReplicaRequest request) {
        if (request instanceof TxStateReplicaRequest) {
            return processTxStateReplicaRequest((TxStateReplicaRequest) request);
        }

        return ensureReplicaIsPrimary(request)
                .thenCompose((ignore) -> {
                    if (request instanceof ReadWriteSingleRowReplicaRequest) {
                        return processSingleEntryAction((ReadWriteSingleRowReplicaRequest) request);
                    } else if (request instanceof ReadWriteMultiRowReplicaRequest) {
                        return processMultiEntryAction((ReadWriteMultiRowReplicaRequest) request);
                    } else if (request instanceof ReadWriteSwapRowReplicaRequest) {
                        return processTwoEntriesAction((ReadWriteSwapRowReplicaRequest) request);
                    } else if (request instanceof ReadWriteScanRetrieveBatchReplicaRequest) {
                        return processScanRetrieveBatchAction((ReadWriteScanRetrieveBatchReplicaRequest) request);
                    } else if (request instanceof ReadWriteScanCloseReplicaRequest) {
                        processScanCloseAction((ReadWriteScanCloseReplicaRequest) request);

                        return CompletableFuture.completedFuture(null);
                    } else if (request instanceof TxFinishReplicaRequest) {
                        return processTxFinishAction((TxFinishReplicaRequest) request);
                    } else if (request instanceof TxCleanupReplicaRequest) {
                        return processTxCleanupAction((TxCleanupReplicaRequest) request);
                    } else if (request instanceof ReadOnlySingleRowReplicaRequest) {
                        return processReadOnlySingleEntryAction((ReadOnlySingleRowReplicaRequest) request);
                    } else if (request instanceof ReadOnlyMultiRowReplicaRequest) {
                        return processReadOnlyMultiEntryAction((ReadOnlyMultiRowReplicaRequest) request);
                    } else if (request instanceof ReadOnlyScanRetrieveBatchReplicaRequest) {
                        return processReadOnlyScanRetrieveBatchAction((ReadOnlyScanRetrieveBatchReplicaRequest) request);
                    } else {
                        throw new UnsupportedReplicaRequestException(request.getClass());
                    }
                });
    }

    /**
     * Processes a transaction state request.
     *
     * @param request Transaction state request.
     * @return Result future.
     */
    private CompletableFuture<Object> processTxStateReplicaRequest(TxStateReplicaRequest request) {
        return raftClient.refreshAndGetLeaderWithTerm()
                .thenCompose(replicaAndTerm -> {
                            NetworkAddress leaderAddress = replicaAndTerm.get1().address();

                            if (topologyService.localMember().address().equals(leaderAddress)) {

                                CompletableFuture<TxMeta> txStateFut = getTxStateConcurrently(request);

                                return txStateFut.thenApply(txMeta -> new IgniteBiTuple<>(txMeta, null));
                            } else {
                                return CompletableFuture.completedFuture(
                                        new IgniteBiTuple<>(null, topologyService.getByAddress(leaderAddress)));
                            }
                        }
                );
    }

    /**
     * Gets a transaction state or {@code null}, if the transaction is not completed.
     *
     * @param txStateReq Transaction state request.
     * @return Future to transaction state meta or {@code null}.
     */
    private CompletableFuture<TxMeta> getTxStateConcurrently(TxStateReplicaRequest txStateReq) {
        //TODO: IGNITE-17261 review this after the commit timestamp will be provided from a commit request (request.commitTimestamp()).
        CompletableFuture<TxMeta> txStateFut = new CompletableFuture<>();

        txTimestampUpdateMap.compute(txStateReq.txId(), (uuid, fut) -> {
            if (fut != null) {
                fut.thenAccept(txMeta -> txStateFut.complete(txMeta));
            } else {
                TxMeta txMeta = txStateStorage.get(txStateReq.txId());

                if (txMeta == null) {
                    // All future transactions will be committed after the resolution processed.
                    hybridClock.update(txStateReq.commitTimestamp());
                }

                txStateFut.complete(txMeta);
            }

            return null;
        });

        return txStateFut;
    }

    /**
     * Processes retrieve batch for read only transaction.
     *
     * @param request Read only retrieve batch request.
     * @return Result future.
     */
    private CompletableFuture<Object> processReadOnlyScanRetrieveBatchAction(ReadOnlyScanRetrieveBatchReplicaRequest request) {
        UUID txId = request.transactionId();
        int batchCount = request.batchSize();
        HybridTimestamp readTimestamp = request.readTimestamp();

        IgniteUuid cursorId = new IgniteUuid(txId, request.scanId());

        ArrayList<BinaryRow> batchRows = new ArrayList<>(batchCount);

        @SuppressWarnings("resource") PartitionTimestampCursor cursor = cursors.computeIfAbsent(cursorId,
                id -> mvDataStorage.scan(HybridTimestamp.MAX_VALUE));

        while (batchRows.size() < batchCount && cursor.hasNext()) {
            BinaryRow resolvedReadResult = resolveReadResult(cursor.next(), readTimestamp, () -> cursor.committed(readTimestamp));

            if (resolvedReadResult != null) {
                batchRows.add(resolvedReadResult);
            }
        }

        return CompletableFuture.completedFuture(batchRows);
    }

    /**
     * Processes single entry request for read only transaction.
     *
     * @param request Read only single entry request.
     * @return Result future.
     */
    private CompletableFuture<Object> processReadOnlySingleEntryAction(ReadOnlySingleRowReplicaRequest request) {
<<<<<<< HEAD
=======
        ByteBuffer searchKey = request.binaryRow().keySlice();

>>>>>>> 88c5fa34
        if (request.requestType() != RequestType.RO_GET) {
            throw new IgniteInternalException(Replicator.REPLICA_COMMON_ERR,
                    format("Unknown single request [actionType={}]", request.requestType()));
        }

<<<<<<< HEAD
        return resolveRowByPk(request.binaryRow(), request.timestamp(), (rowId, binaryRow) -> CompletableFuture.completedFuture(binaryRow));
=======
        //TODO: IGNITE-17868 Integrate indexes into rowIds resolution along with proper lock management on search rows.
        HybridTimestamp readTimestamp = request.readTimestamp();

        try (PartitionTimestampCursor scan = mvDataStorage.scan(readTimestamp)) {
            while (scan.hasNext()) {
                ReadResult readResult = scan.next();
                HybridTimestamp newestCommitTimestamp = readResult.newestCommitTimestamp();

                if (readResult.binaryRow() == null) {
                    if (newestCommitTimestamp == null) {
                        throw new AssertionError("Unexpected null value of the newest committed timestamp.");
                    }

                    BinaryRow candidate = scan.committed(newestCommitTimestamp);
                    if (candidate == null) {
                        throw new AssertionError("Unexpected null value of the candidate binary row.");
                    }

                    if (candidate.keySlice().equals(searchKey)) {
                        return CompletableFuture.completedFuture(
                                resolveReadResult(
                                        readResult,
                                        readTimestamp,
                                        () -> scan.committed(newestCommitTimestamp)
                                )
                        );
                    }
                } else if (readResult.binaryRow().keySlice().equals(searchKey)) {
                    return CompletableFuture.completedFuture(
                            resolveReadResult(
                                    readResult,
                                    readTimestamp,
                                    () -> newestCommitTimestamp == null ? null : scan.committed(newestCommitTimestamp)
                            )
                    );
                }
            }
        } catch (Exception e) {
            return failedFuture(
                    withCause(
                            ReplicationException::new,
                            CURSOR_CLOSE_ERR,
                            "Failed to close cursor.",
                            e
                    )
            );
        }

        return CompletableFuture.completedFuture(null);
>>>>>>> 88c5fa34
    }

    /**
     * Processes multiple entries request for read only transaction.
     *
     * @param request Read only multiple entries request.
     * @return Result future.
     */
    private CompletableFuture<Object> processReadOnlyMultiEntryAction(ReadOnlyMultiRowReplicaRequest request) {
<<<<<<< HEAD
        if (request.requestType() != RequestType.RO_GET_ALL) {
=======
        Collection<ByteBuffer> keyRows = request.binaryRows().stream().map(br -> br.keySlice()).collect(
                Collectors.toList());

        if (request.requestType() !=  RequestType.RO_GET_ALL) {
>>>>>>> 88c5fa34
            throw new IgniteInternalException(Replicator.REPLICA_COMMON_ERR,
                    format("Unknown single request [actionType={}]", request.requestType()));
        }

<<<<<<< HEAD
        ArrayList<BinaryRow> result = new ArrayList<>(request.binaryRows().size());

        for (BinaryRow searchRow : request.binaryRows()) {
            BinaryRow row = resolveRowByPk(searchRow, request.timestamp(), (rowId, binaryRow) -> binaryRow);

            result.add(row);
=======
        ArrayList<BinaryRow> result = new ArrayList<>(keyRows.size());

        //TODO: IGNITE-17868 Integrate indexes into rowIds resolution along with proper lock management on search rows.
        HybridTimestamp readTimestamp = request.readTimestamp();

        try (PartitionTimestampCursor scan = mvDataStorage.scan(readTimestamp)) {
            while (scan.hasNext()) {
                ReadResult readResult = scan.next();
                HybridTimestamp newestCommitTimestamp = readResult.newestCommitTimestamp();

                for (ByteBuffer searchKey : keyRows) {
                    if (readResult.binaryRow() == null) {
                        if (newestCommitTimestamp == null) {
                            throw new AssertionError("Unexpected null value of the newest committed timestamp.");
                        }

                        BinaryRow candidate = scan.committed(readResult.newestCommitTimestamp());
                        if (candidate == null) {
                            throw new AssertionError("Unexpected null value of the candidate binary row.");
                        }

                        if (candidate.keySlice().equals(searchKey)) {
                            result.add(
                                    resolveReadResult(
                                            readResult,
                                            readTimestamp,
                                            () -> scan.committed(readResult.newestCommitTimestamp())
                                    )
                            );
                        }
                    } else if (readResult.binaryRow().keySlice().equals(searchKey)) {
                        result.add(
                                resolveReadResult(
                                        readResult,
                                        readTimestamp,
                                        () -> newestCommitTimestamp == null ? null : scan.committed(readResult.newestCommitTimestamp())
                                )
                        );
                    }
                }
            }
        } catch (Exception e) {
            return failedFuture(
                    withCause(
                            ReplicationException::new,
                            CURSOR_CLOSE_ERR,
                            "Failed to close cursor.",
                            e
                    )
            );
>>>>>>> 88c5fa34
        }

        return CompletableFuture.completedFuture(result);
    }

    /**
     * Close all cursors connected with a transaction.
     *
     * @param txId Transaction id.
     * @throws Exception When an issue happens on cursor closing.
     */
    private void closeAllTransactionCursors(UUID txId) {
        var lowCursorId = new IgniteUuid(txId, Long.MIN_VALUE);
        var upperCursorId = new IgniteUuid(txId, Long.MAX_VALUE);

        Map<IgniteUuid, PartitionTimestampCursor> txCursors = cursors.subMap(lowCursorId, true, upperCursorId, true);

        ReplicationException ex = null;

        for (PartitionTimestampCursor cursor : txCursors.values()) {
            try {
                cursor.close();
            } catch (Exception e) {
                if (ex == null) {
                    ex = new ReplicationException(Replicator.REPLICA_COMMON_ERR,
                            format("Close cursor exception [replicaGrpId={}, msg={}]", replicationGroupId,
                                    e.getMessage()), e);
                } else {
                    ex.addSuppressed(e);
                }
            }
        }

        txCursors.clear();

        if (ex != null) {
            throw ex;
        }
    }

    /**
     * Processes scan close request.
     *
     * @param request Scan close request operation.
     * @return Listener response.
     */
    private void processScanCloseAction(ReadWriteScanCloseReplicaRequest request) {
        UUID txId = request.transactionId();

        IgniteUuid cursorId = new IgniteUuid(txId, request.scanId());

        PartitionTimestampCursor cursor = cursors.remove(cursorId);

        if (cursor != null) {
            try {
                cursor.close();
            } catch (Exception e) {
                throw new ReplicationException(Replicator.REPLICA_COMMON_ERR,
                        format("Close cursor exception [replicaGrpId={}, msg={}]", replicationGroupId,
                                e.getMessage()), e);
            }
        }
    }

    /**
     * Processes scan retrieve batch request.
     *
     * @param request Scan retrieve batch request operation.
     * @return Listener response.
     */
    private CompletableFuture<Object> processScanRetrieveBatchAction(ReadWriteScanRetrieveBatchReplicaRequest request) {
        UUID txId = request.transactionId();
        int batchCount = request.batchSize();

        IgniteUuid cursorId = new IgniteUuid(txId, request.scanId());

        return lockManager.acquire(txId, new LockKey(tableId), LockMode.S).thenCompose(tblLock -> {
            ArrayList<BinaryRow> batchRows = new ArrayList<>(batchCount);

            @SuppressWarnings("resource") PartitionTimestampCursor cursor = cursors.computeIfAbsent(cursorId,
                    id -> mvDataStorage.scan(HybridTimestamp.MAX_VALUE));

            while (batchRows.size() < batchCount && cursor.hasNext()) {
                BinaryRow resolvedReadResult = resolveReadResult(cursor.next(), txId);

                if (resolvedReadResult != null && resolvedReadResult.hasValue()) {
                    batchRows.add(resolvedReadResult);
                }
            }

            return CompletableFuture.completedFuture(batchRows);
        });
    }

    /**
     * Processes transaction finish request.
     * <ol>
     *     <li>Get commit timestamp from finish replica request.</li>
     *     <li>Run specific raft {@code FinishTxCommand} command, that will apply txn state to corresponding txStateStorage.</li>
     *     <li>Send cleanup requests to all enlisted primary replicas.</li>
     * </ol>
     *
     * @param request Transaction finish request.
     * @return future result of the operation.
     */
    // TODO: need to properly handle primary replica changes https://issues.apache.org/jira/browse/IGNITE-17615
    private CompletableFuture<Object> processTxFinishAction(TxFinishReplicaRequest request) {
        List<ReplicationGroupId> aggregatedGroupIds = request.groups().values().stream()
                .flatMap(List::stream).map(IgniteBiTuple::get1).collect(Collectors.toList());

        UUID txId = request.txId();

        boolean commit = request.commit();

        CompletableFuture<Object> changeStateFuture = finishTransaction(aggregatedGroupIds, txId, commit);

        // TODO: https://issues.apache.org/jira/browse/IGNITE-17578 Cleanup process should be asynchronous.
        CompletableFuture[] cleanupFutures = new CompletableFuture[request.groups().size()];
        AtomicInteger cleanupFuturesCnt = new AtomicInteger(0);

        request.groups().forEach(
                (recipientNode, replicationGroupIds) ->
                        cleanupFutures[cleanupFuturesCnt.getAndIncrement()] = changeStateFuture.thenCompose(ignored ->
                                txManager.cleanup(
                                        recipientNode,
                                        replicationGroupIds,
                                        txId,
                                        commit,
                                        request.commitTimestamp()
                                )
                        )
        );

        return allOf(cleanupFutures).thenApply(ignored -> null);
    }

    /**
     * Finishes a transaction.
     *
     * @param aggregatedGroupIds Replication groups identifies which are enlisted in the transaction.
     * @param txId Transaction id.
     * @param commit True is the transaction is committed, false otherwise.
     * @return Future to wait of the finish.
     */
    private CompletableFuture<Object> finishTransaction(List<ReplicationGroupId> aggregatedGroupIds, UUID txId, boolean commit) {
        // TODO: IGNITE-17261 Timestamp from request is not using until the issue has not been fixed (request.commitTimestamp())
        var fut = new CompletableFuture<TxMeta>();

        txTimestampUpdateMap.put(txId, fut);

        HybridTimestamp commitTimestamp = hybridClock.now();

        CompletableFuture<Object> changeStateFuture = raftClient.run(
                new FinishTxCommand(
                        txId,
                        commit,
                        commitTimestamp,
                        aggregatedGroupIds
                )
        ).whenComplete((o, throwable) -> {
            fut.complete(new TxMeta(commit ? TxState.COMMITED : TxState.ABORTED, aggregatedGroupIds, commitTimestamp));

            txTimestampUpdateMap.remove(txId);
        });

        return changeStateFuture;
    }


    /**
     * Processes transaction cleanup request:
     * <ol>
     *     <li>Run specific raft {@code TxCleanupCommand} command, that will convert all pending entries(writeIntents)
     *     to either regular values(TxState.COMMITED) or removing them (TxState.ABORTED).</li>
     *     <li>Release all locks that were held on local Replica by given transaction.</li>
     * </ol>
     * This operation is idempotent, so it's safe to retry it.
     *
     * @param request Transaction cleanup request.
     * @return CompletableFuture of void.
     */
    // TODO: need to properly handle primary replica changes https://issues.apache.org/jira/browse/IGNITE-17615
    private CompletableFuture processTxCleanupAction(TxCleanupReplicaRequest request) {
        try {
            closeAllTransactionCursors(request.txId());
        } catch (Exception e) {
            return failedFuture(e);
        }

        return raftClient
                .run(new TxCleanupCommand(request.txId(), request.commit(), request.commitTimestamp()))
                .thenRun(() -> lockManager.locks(request.txId()).forEachRemaining(lockManager::release));
    }

    /**
     * Finds the row and its identifier by given pk search row.
     *
     * @param tableRow A bytes representing a primary tableRow.
     * @param ts A timestamp regarding which we need to resolve the given row.
     * @param action An action to perform on a resolved row.
     * @param <T> A type of the value returned by action.
     * @return Result of the given action.
     */
    private <T> T resolveRowByPk(
            BinaryRow tableRow,
            HybridTimestamp ts,
            BiFunction<@Nullable RowId, @Nullable BinaryRow, T> action
    ) {
        try (Cursor<RowId> cursor = pkIndexStorage.get().get(tableRow)) {
            for (RowId rowId : cursor) {
                ReadResult readResult = mvDataStorage.read(rowId, ts);

                BinaryRow row = resolveReadResult(readResult, ts, () -> {
                    if (readResult.newestCommitTimestamp() == null) {
                        return null;
                    }

                    ReadResult committedReadResult = mvDataStorage.read(rowId, readResult.newestCommitTimestamp());

                    assert !committedReadResult.isWriteIntent() :
                            "The result is not committed [rowId=" + rowId + ", timestamp="
                                    + readResult.newestCommitTimestamp() + ']';

                    return committedReadResult.binaryRow();
                });

                if (row != null && row.hasValue()) {
                    return action.apply(rowId, row);
                }
            }

            return action.apply(null, null);
        } catch (Exception e) {
            throw new IgniteInternalException(Replicator.REPLICA_COMMON_ERR,
                    format("Unable to close cursor [tableId={}]", tableId), e);
        }
    }

    /**
     * Finds the row and its identifier by given pk search row.
     *
     * @param tableRow A bytes representing a primary key.
     * @param txId An identifier of the transaction regarding which we need to resolve the given row.
     * @param action An action to perform on a resolved row.
     * @param <T> A type of the value returned by action.
     * @return A future object representing the result of the given action.
     */
    private <T> CompletableFuture<T> resolveRowByPk(
            BinaryRow tableRow,
            UUID txId,
            BiFunction<@Nullable RowId, @Nullable BinaryRow, CompletableFuture<T>> action
    ) {
        IndexLocker pkLocker = indexesLockers.get().get(pkIndexStorage.get().id());

        assert pkLocker != null;

        return pkLocker.locksForLookup(txId, tableRow)
                .thenCompose(ignored -> {
                    try (Cursor<RowId> cursor = pkIndexStorage.get().get(tableRow)) {
                        for (RowId rowId : cursor) {
                            BinaryRow row = resolveReadResult(mvDataStorage.read(rowId, HybridTimestamp.MAX_VALUE), txId);

                            if (row != null && row.hasValue()) {
                                return action.apply(rowId, row);
                            }
                        }

                        return action.apply(null, null);
                    } catch (Exception e) {
                        throw new IgniteInternalException(Replicator.REPLICA_COMMON_ERR,
                                format("Unable to close cursor [tableId={}]", tableId), e);
                    }
                });
    }

    /**
     * Tests row values for equality.
     *
     * @param row  Row.
     * @param row2 Row.
     * @return Extracted key.
     */
    private boolean equalValues(@NotNull BinaryRow row, @NotNull BinaryRow row2) {
        if (row.hasValue() ^ row2.hasValue()) {
            return false;
        }

        return row.valueSlice().compareTo(row2.valueSlice()) == 0;
    }

    /**
     * Precesses multi request.
     *
     * @param request Multi request operation.
     * @return Listener response.
     */
    private CompletableFuture<Object> processMultiEntryAction(ReadWriteMultiRowReplicaRequest request) {
        UUID txId = request.transactionId();
        TablePartitionId committedPartitionId = request.commitPartitionId();

        assert committedPartitionId != null || request.requestType() == RequestType.RW_GET_ALL
                : "Commit partition partition is null [type=" + request.requestType() + ']';

        switch (request.requestType()) {
            case RW_GET_ALL: {
                CompletableFuture<BinaryRow>[] rowFuts = new CompletableFuture[request.binaryRows().size()];

                int i = 0;

                for (BinaryRow searchRow : request.binaryRows()) {
                    rowFuts[i++] = resolveRowByPk(searchRow, txId, (rowId, row) -> {
                        if (rowId == null) {
                            return CompletableFuture.completedFuture(null);
                        }

                        return takeLocksForGet(rowId, txId)
                                .thenApply(ignored -> row);
                    });
                }

                return allOf(rowFuts)
                        .thenCompose(ignored -> {
                            ArrayList<BinaryRow> result = new ArrayList<>(request.binaryRows().size());

                            for (int idx = 0; idx < request.binaryRows().size(); idx++) {
                                result.add(rowFuts[idx].join());
                            }

                            return CompletableFuture.completedFuture(result);
                        });
            }
            case RW_DELETE_ALL: {
                CompletableFuture<RowId>[] rowIdLockFuts = new CompletableFuture[request.binaryRows().size()];

                int i = 0;

                for (BinaryRow searchRow : request.binaryRows()) {
                    rowIdLockFuts[i++] = resolveRowByPk(searchRow, txId, (rowId, row) -> {
                        if (rowId == null) {
                            return CompletableFuture.completedFuture(null);
                        }

                        return takeLocksForDelete(searchRow, rowId, txId);
                    });
                }

                return allOf(rowIdLockFuts).thenCompose(ignore -> {
                    Map<RowId, BinaryRow> rowIdsToDelete = new HashMap<>();
                    Collection<BinaryRow> result = new ArrayList<>();

                    int futNum = 0;

                    for (BinaryRow row : request.binaryRows()) {
                        RowId lockedRowId = rowIdLockFuts[futNum++].join();

                        if (lockedRowId != null) {
                            rowIdsToDelete.put(lockedRowId, row);
                        } else {
                            result.add(row);
                        }
                    }

                    if (rowIdsToDelete.isEmpty()) {
                        return CompletableFuture.completedFuture(result);
                    }

                    return applyCmdWithExceptionHandling(new UpdateAllCommand(committedPartitionId, rowIdsToDelete, txId))
                            .thenApply(ignored -> result);
                });
            }
            case RW_DELETE_EXACT_ALL: {
                CompletableFuture<RowId>[] deleteExactLockFuts = new CompletableFuture[request.binaryRows().size()];

                int i = 0;

                for (BinaryRow searchRow : request.binaryRows()) {
                    deleteExactLockFuts[i++] = resolveRowByPk(searchRow, txId, (rowId, row) -> {
                        if (rowId == null) {
                            return CompletableFuture.completedFuture(null);
                        }

                        return takeLocksForDeleteExact(searchRow, rowId, row, txId);
                    });
                }

                return allOf(deleteExactLockFuts).thenCompose(ignore -> {
                    Collection<RowId> rowIdsToDelete = new ArrayList<>();
                    Collection<BinaryRow> result = new ArrayList<>();

                    int futNum = 0;

                    for (BinaryRow row : request.binaryRows()) {
                        RowId lockedRowId = deleteExactLockFuts[futNum++].join();

                        if (lockedRowId != null) {
                            rowIdsToDelete.add(lockedRowId);
                        } else {
                            result.add(row);
                        }
                    }

                    CompletableFuture raftFut = rowIdsToDelete.isEmpty() ? CompletableFuture.completedFuture(null)
                            : applyCmdWithExceptionHandling(new UpdateAllCommand(committedPartitionId, rowIdsToDelete, txId));

                    return raftFut.thenApply(ignored -> result);
                });
            }
            case RW_INSERT_ALL: {
                CompletableFuture<RowId>[] pkReadLockFuts = new CompletableFuture[request.binaryRows().size()];

                int i = 0;

                for (BinaryRow searchRow : request.binaryRows()) {
                    pkReadLockFuts[i++] = resolveRowByPk(searchRow, txId,
                            (rowId, row) -> CompletableFuture.completedFuture(rowId));
                }

                return allOf(pkReadLockFuts).thenCompose(ignore -> {
                    Collection<BinaryRow> result = new ArrayList<>();
                    Map<RowId, BinaryRow> rowsToInsert = new HashMap<>();

                    int futNum = 0;

                    for (BinaryRow row : request.binaryRows()) {
                        RowId lockedRow = pkReadLockFuts[futNum++].join();

                        if (lockedRow != null) {
                            result.add(row);
                        } else {
                            if (rowsToInsert.values().stream().noneMatch(row0 -> row0.keySlice().equals(row.keySlice()))) {
                                rowsToInsert.put(new RowId(partId), row);
                            } else {
                                result.add(row);
                            }
                        }
                    }

                    if (rowsToInsert.isEmpty()) {
                        return CompletableFuture.completedFuture(result);
                    }

                    CompletableFuture<RowId>[] insertLockFuts = new CompletableFuture[rowsToInsert.size()];

                    int idx = 0;

                    for (Map.Entry<RowId, BinaryRow> entry : rowsToInsert.entrySet()) {
                        insertLockFuts[idx++] = takeLocksForInsert(entry.getValue(), entry.getKey(), txId);
                    }

                    return CompletableFuture.allOf(insertLockFuts)
                            .thenCompose(ignored -> applyCmdWithExceptionHandling(
                                    new UpdateAllCommand(committedPartitionId, rowsToInsert, txId)))
                            .thenApply(ignored -> result);
                });
            }
            case RW_UPSERT_ALL: {
                CompletableFuture<RowId>[] rowIdFuts = new CompletableFuture[request.binaryRows().size()];

                int i = 0;

                for (BinaryRow searchRow : request.binaryRows()) {
                    rowIdFuts[i++] = resolveRowByPk(searchRow, txId, (rowId, row) -> {
                        boolean insert = rowId == null;

                        RowId rowId0 = insert ? new RowId(partId) : rowId;

                        return insert
                                ? takeLocksForInsert(searchRow, rowId0, txId)
                                : takeLocksForUpdate(searchRow, rowId0, txId);
                    });
                }

                return allOf(rowIdFuts).thenCompose(ignore -> {
                    Map<RowId, BinaryRow> rowsToUpdate = new HashMap<>();

                    int futNum = 0;

                    for (BinaryRow row : request.binaryRows()) {
                        RowId lockedRow = rowIdFuts[futNum++].join();

                        rowsToUpdate.put(lockedRow, row);
                    }

                    if (rowsToUpdate.isEmpty()) {
                        return CompletableFuture.completedFuture(null);
                    }

                    return applyCmdWithExceptionHandling(new UpdateAllCommand(committedPartitionId, rowsToUpdate, txId))
                            .thenApply(ignored -> null);
                });
            }
            default: {
                throw new IgniteInternalException(Replicator.REPLICA_COMMON_ERR,
                        format("Unknown multi request [actionType={}]", request.requestType()));
            }
        }
    }

    /**
     * Executes a command and handles exceptions. A result future can be finished with exception by following rules:
     * <ul>
     *     <li>If RAFT command cannot finish due to timeout, the future finished with {@link ReplicationTimeoutException}.</li>
     *     <li>If RAFT command finish with a runtime exception, the exception is moved to the result future.</li>
     *     <li>If RAFT command finish with any other exception, the future finished with {@link ReplicationException}.
     *     The original exception is set as cause.</li>
     * </ul>
     *
     * @param cmd Raft command.
     * @return Raft future.
     */
    private CompletableFuture<Object> applyCmdWithExceptionHandling(Command cmd) {
        return raftClient.run(cmd).exceptionally(throwable -> {
            if (throwable instanceof TimeoutException) {
                throw new ReplicationTimeoutException(replicationGroupId);
            } else if (throwable instanceof RuntimeException) {
                throw (RuntimeException) throwable;
            } else {
                throw new ReplicationException(replicationGroupId, throwable);
            }
        });
    }

    /**
     * Precesses single request.
     *
     * @param request Single request operation.
     * @return Listener response.
     */
    private CompletableFuture<Object> processSingleEntryAction(ReadWriteSingleRowReplicaRequest request) {
        UUID txId = request.transactionId();
        BinaryRow searchRow = request.binaryRow();
        TablePartitionId commitPartitionId = request.commitPartitionId();

        assert commitPartitionId != null || request.requestType() == RequestType.RW_GET :
                "Commit partition is null [type=" + request.requestType() + ']';

        switch (request.requestType()) {
            case RW_GET: {
                return resolveRowByPk(searchRow, txId, (rowId, row) -> {
                    if (rowId == null) {
                        return CompletableFuture.completedFuture(null);
                    }

                    return takeLocksForGet(rowId, txId)
                            .thenApply(ignored -> row);
                });
            }
            case RW_DELETE: {
                return resolveRowByPk(searchRow, txId, (rowId, row) -> {
                    if (rowId == null) {
                        return CompletableFuture.completedFuture(false);
                    }

                    return takeLocksForDelete(searchRow, rowId, txId)
                            .thenCompose(ignored -> applyCmdWithExceptionHandling(new UpdateCommand(commitPartitionId, rowId, txId)))
                            .thenApply(ignored -> true);
                });
            }
            case RW_GET_AND_DELETE: {
                return resolveRowByPk(searchRow, txId, (rowId, row) -> {
                    if (rowId == null) {
                        return CompletableFuture.completedFuture(null);
                    }

                    return takeLocksForDelete(searchRow, rowId, txId)
                            .thenCompose(ignored -> applyCmdWithExceptionHandling(new UpdateCommand(commitPartitionId, rowId, txId)))
                            .thenApply(ignored -> row);
                });
            }
            case RW_DELETE_EXACT: {
                return resolveRowByPk(searchRow, txId, (rowId, row) -> {
                    if (rowId == null) {
                        return CompletableFuture.completedFuture(false);
                    }

                    return takeLocksForDeleteExact(searchRow, rowId, row, txId)
                            .thenCompose(validatedRowId -> {
                                if (validatedRowId == null) {
                                    return CompletableFuture.completedFuture(false);
                                }

                                return applyCmdWithExceptionHandling(new UpdateCommand(commitPartitionId, validatedRowId, txId))
                                        .thenApply(ignored -> true);
                            });
                });
            }
            case RW_INSERT: {
                return resolveRowByPk(searchRow, txId, (rowId, row) -> {
                    if (rowId != null) {
                        return CompletableFuture.completedFuture(false);
                    }

                    RowId rowId0 = new RowId(partId);

                    return takeLocksForInsert(searchRow, rowId0, txId)
                            .thenCompose(ignored -> applyCmdWithExceptionHandling(
                                    new UpdateCommand(commitPartitionId, rowId0, searchRow, txId)))
                            .thenApply(ignored -> true);
                });
            }
            case RW_UPSERT: {
                return resolveRowByPk(searchRow, txId, (rowId, row) -> {
                    boolean insert = rowId == null;

                    RowId rowId0 = insert ? new RowId(partId) : rowId;

                    CompletableFuture<?> lockFut = insert
                            ? takeLocksForInsert(searchRow, rowId0, txId)
                            : takeLocksForUpdate(searchRow, rowId0, txId);

                    return lockFut
                            .thenCompose(ignored -> applyCmdWithExceptionHandling(
                                    new UpdateCommand(commitPartitionId, rowId0, searchRow, txId)))
                            .thenApply(ignored -> null);
                });
            }
            case RW_GET_AND_UPSERT: {
                return resolveRowByPk(searchRow, txId, (rowId, row) -> {
                    boolean insert = rowId == null;

                    RowId rowId0 = insert ? new RowId(partId) : rowId;

                    CompletableFuture<?> lockFut = insert
                            ? takeLocksForInsert(searchRow, rowId0, txId)
                            : takeLocksForUpdate(searchRow, rowId0, txId);

                    return lockFut
                            .thenCompose(ignored -> applyCmdWithExceptionHandling(
                                    new UpdateCommand(commitPartitionId, rowId0, searchRow, txId)))
                            .thenApply(ignored -> row);
                });
            }
            case RW_GET_AND_REPLACE: {
                return resolveRowByPk(searchRow, txId, (rowId, row) -> {
                    if (rowId == null) {
                        return CompletableFuture.completedFuture(null);
                    }

                    return takeLocksForUpdate(searchRow, rowId, txId)
                            .thenCompose(ignored -> applyCmdWithExceptionHandling(
                                    new UpdateCommand(commitPartitionId, rowId, searchRow, txId)))
                            .thenApply(ignored0 -> row);
                });
            }
            case RW_REPLACE_IF_EXIST: {
                return resolveRowByPk(searchRow, txId, (rowId, row) -> {
                    if (rowId == null) {
                        return CompletableFuture.completedFuture(false);
                    }

                    return takeLocksForUpdate(searchRow, rowId, txId)
                            .thenCompose(ignored -> applyCmdWithExceptionHandling(
                                    new UpdateCommand(commitPartitionId, rowId, searchRow, txId)))
                            .thenApply(ignored -> true);
                });
            }
            default: {
                throw new IgniteInternalException(Replicator.REPLICA_COMMON_ERR,
                        format("Unknown single request [actionType={}]", request.requestType()));
            }
        }
    }

    /**
     * Takes all required locks on a key, before upserting.
     *
     * @param txId      Transaction id.
     * @return Future completes with {@link RowId} or {@code null} if there is no value.
     */
    private CompletableFuture<RowId> takeLocksForUpdate(BinaryRow tableRow, RowId rowId, UUID txId) {
        return lockManager.acquire(txId, new LockKey(tableId), LockMode.IX)
                .thenCompose(ignored -> lockManager.acquire(txId, new LockKey(tableId, rowId), LockMode.X))
                .thenCompose(ignored -> takePutLockOnIndexes(tableRow, rowId, txId))
                .thenApply(ignored -> rowId);
    }

    /**
     * Takes all required locks on a key, before inserting the value.
     *
     * @param tableRow Table row.
     * @param txId Transaction id.
     * @return Future completes with {@link RowId} or {@code null} if there is no value.
     */
    private CompletableFuture<RowId> takeLocksForInsert(BinaryRow tableRow, RowId rowId, UUID txId) {
        return lockManager.acquire(txId, new LockKey(tableId), LockMode.IX) // IX lock on table
                .thenCompose(ignored -> takePutLockOnIndexes(tableRow, rowId, txId))
                .thenApply(tblLock -> rowId);
    }

    private CompletableFuture<?> takePutLockOnIndexes(BinaryRow tableRow, RowId rowId, UUID txId) {
        Collection<IndexLocker> indexes = indexesLockers.get().values();

        if (nullOrEmpty(indexes)) {
            return CompletableFuture.completedFuture(null);
        }

        CompletableFuture<?>[] locks = new CompletableFuture[indexes.size()];
        int idx = 0;

        for (IndexLocker locker : indexes) {
            locks[idx++] = locker.locksForInsert(txId, tableRow, rowId);
        }

        return CompletableFuture.allOf(locks);
    }

    private CompletableFuture<?> takeRemoveLockOnIndexes(BinaryRow tableRow, RowId rowId, UUID txId) {
        Collection<IndexLocker> indexes = indexesLockers.get().values();

        if (nullOrEmpty(indexes)) {
            return CompletableFuture.completedFuture(null);
        }

        CompletableFuture<?>[] locks = new CompletableFuture[indexes.size()];
        int idx = 0;

        for (IndexLocker locker : indexes) {
            locks[idx++] = locker.locksForRemove(txId, tableRow, rowId);
        }

        return CompletableFuture.allOf(locks);
    }

    /**
     * Takes all required locks on a key, before deleting the value.
     *
     * @param txId      Transaction id.
     * @return Future completes with {@link RowId} or {@code null} if there is no value for remove.
     */
    private CompletableFuture<RowId> takeLocksForDeleteExact(BinaryRow expectedRow, RowId rowId, BinaryRow actualRow, UUID txId) {
        return lockManager.acquire(txId, new LockKey(tableId), LockMode.IX) // IX lock on table
                .thenCompose(ignored -> lockManager.acquire(txId, new LockKey(tableId, rowId), LockMode.S)) // S lock on RowId
                .thenCompose(ignored -> {
                    if (equalValues(actualRow, expectedRow)) {
                        return lockManager.acquire(txId, new LockKey(tableId, rowId), LockMode.X) // X lock on RowId
                                .thenCompose(ignored0 -> takeRemoveLockOnIndexes(actualRow, rowId, txId))
                                .thenApply(exclusiveRowLock -> rowId);
                    }

                    return CompletableFuture.completedFuture(null);
                });
    }

    /**
     * Takes all required locks on a key, before deleting the value.
     *
     * @param txId      Transaction id.
     * @return Future completes with {@link RowId} or {@code null} if there is no value for the key.
     */
    private CompletableFuture<RowId> takeLocksForDelete(BinaryRow tableRow, RowId rowId, UUID txId) {
        return lockManager.acquire(txId, new LockKey(tableId), LockMode.IX) // IX lock on table
                .thenCompose(ignored -> lockManager.acquire(txId, new LockKey(tableId, rowId), LockMode.X)) // X lock on RowId
                .thenCompose(ignored -> takeRemoveLockOnIndexes(tableRow, rowId, txId))
                .thenApply(ignored -> rowId);
    }

    /**
     * Takes all required locks on a key, before getting the value.
     *
     * @param txId      Transaction id.
     * @return Future completes with {@link RowId} or {@code null} if there is no value for the key.
     */
    private CompletableFuture<RowId> takeLocksForGet(RowId rowId, UUID txId) {
        return lockManager.acquire(txId, new LockKey(tableId), LockMode.IS) // IS lock on table
                .thenCompose(tblLock -> lockManager.acquire(txId, new LockKey(tableId, rowId), LockMode.S)) // S lock on RowId
                .thenApply(ignored -> rowId);
    }

    /**
     * Precesses two actions.
     *
     * @param request Two actions operation request.
     * @return Listener response.
     */
    private CompletableFuture<Object> processTwoEntriesAction(ReadWriteSwapRowReplicaRequest request) {
        BinaryRow newRow = request.binaryRow();
        BinaryRow expectedRow = request.oldBinaryRow();
        TablePartitionId commitPartitionId = request.commitPartitionId();

        assert commitPartitionId != null : "Commit partition partition is null [type=" + request.requestType() + ']';

        UUID txId = request.transactionId();

        if (request.requestType() == RequestType.RW_REPLACE) {
            return resolveRowByPk(newRow, txId, (rowId, row) -> {
                if (rowId == null) {
                    return CompletableFuture.completedFuture(false);
                }

                return takeLocksForReplace(expectedRow, row, newRow, rowId, txId)
                        .thenCompose(validatedRowId -> {
                            if (validatedRowId == null) {
                                return CompletableFuture.completedFuture(false);
                            }

                            return applyCmdWithExceptionHandling(new UpdateCommand(commitPartitionId, validatedRowId, newRow, txId))
                                    .thenApply(ignored -> true);
                        });
            });
        }

        throw new IgniteInternalException(Replicator.REPLICA_COMMON_ERR,
                format("Unknown two actions operation [actionType={}]", request.requestType()));
    }

    /**
     * Takes all required locks on a key, before updating the value.
     *
     * @param txId      Transaction id.
     * @return Future completes with {@link RowId} or {@code null} if there is no suitable row.
     */
    private CompletableFuture<RowId> takeLocksForReplace(BinaryRow expectedRow, BinaryRow oldRow,
            BinaryRow newRow, RowId rowId, UUID txId) {
        return lockManager.acquire(txId, new LockKey(tableId), LockMode.IX)
                .thenCompose(ignored -> lockManager.acquire(txId, new LockKey(tableId, rowId), LockMode.S))
                .thenCompose(ignored -> {
                    if (oldRow != null && equalValues(oldRow, expectedRow)) {
                        return lockManager.acquire(txId, new LockKey(tableId, rowId), LockMode.X) // X lock on RowId
                                .thenCompose(ignored1 -> takePutLockOnIndexes(newRow, rowId, txId))
                                .thenApply(rowLock -> rowId);
                    }

                    return CompletableFuture.completedFuture(null);
                });
    }

    /**
     * Ensure that the primary replica was not changed.
     *
     * @param request Replica request.
     * @return Future.
     */
    private CompletableFuture<Void> ensureReplicaIsPrimary(ReplicaRequest request) {
        Long expectedTerm;

        if (request instanceof ReadWriteReplicaRequest) {
            expectedTerm = ((ReadWriteReplicaRequest) request).term();

            assert expectedTerm != null;
        } else if (request instanceof TxFinishReplicaRequest) {
            expectedTerm = ((TxFinishReplicaRequest) request).term();

            assert expectedTerm != null;
        } else if (request instanceof TxCleanupReplicaRequest) {
            expectedTerm = ((TxCleanupReplicaRequest) request).term();

            assert expectedTerm != null;
        } else {
            expectedTerm = null;
        }

        if (expectedTerm != null) {
            return raftClient.refreshAndGetLeaderWithTerm()
                    .thenCompose(replicaAndTerm -> {
                                Long currentTerm = replicaAndTerm.get2();

                                if (expectedTerm.equals(currentTerm)) {
                                    return CompletableFuture.completedFuture(null);
                                } else {
                                    return CompletableFuture.failedFuture(new PrimaryReplicaMissException(expectedTerm, currentTerm));
                                }
                            }
                    );
        } else {
            return CompletableFuture.completedFuture(null);
        }
    }

    /**
     * Resolves a read result for RW transaction.
     *
     * @param readResult Read result to resolve.
     * @param txId Transaction id.
     * @return Resolved binary row.
     */
    private BinaryRow resolveReadResult(ReadResult readResult, UUID txId) {
        return resolveReadResult(readResult, txId, null, null);
    }

    /**
     * Resolves a read result for RO transaction.
     *
     * @param readResult Read result to resolve.
     * @param timestamp Timestamp.
     * @param lastCommitted Action to get the latest committed row.
     * @return Resolved binary row.
     */
    private BinaryRow resolveReadResult(ReadResult readResult, HybridTimestamp timestamp, Supplier<BinaryRow> lastCommitted) {

        return resolveReadResult(readResult, null, timestamp, lastCommitted);
    }

    /**
     * Resolves read result to the corresponding binary row. Following rules are used for read result resolution:
     * <ol>
     *     <li>If txId is not null (RW request), assert that retrieved tx id matches proposed one or that retrieved tx id is null
     *     and return binary row. Currently it's only possible to retrieve write intents if they belong to the same transaction,
     *     locks prevent reading write intents created by others.</li>
     *     <li>If txId is not null (RO request), perform write intent resolution if given readResult is a write intent itself
     *     or return binary row otherwise.</li>
     * </ol>
     *
     * @param readResult Read result to resolve.
     * @param txId Nullable transaction id, should be provided if resolution is performed within the context of RW transaction.
     * @param timestamp Timestamp is used in RO transaction only.
     * @param lastCommitted Action to get the latest committed row, it is used in RO transaction only.
     * @return Resolved binary row.
     */
    private BinaryRow resolveReadResult(
            ReadResult readResult,
            @Nullable UUID txId,
            @Nullable HybridTimestamp timestamp,
            @Nullable Supplier<BinaryRow> lastCommitted
    ) {
        if (readResult == null) {
            return null;
        } else {
            if (txId != null) {
                // RW request.
                UUID retrievedResultTxId = readResult.transactionId();

                if (retrievedResultTxId == null || txId.equals(retrievedResultTxId)) {
                    // Same transaction - return retrieved value. It may be both writeIntent or regular value.
                    return readResult.binaryRow();
                } else {
                    // Should never happen, currently, locks prevent reading another transaction intents during RW requests.
                    throw new AssertionError("Mismatched transaction id, expectedTxId={" + txId + "},"
                            + " actualTxId={" + retrievedResultTxId + '}');
                }
            } else {
                if (!readResult.isWriteIntent()) {
                    return readResult.binaryRow();
                }

                CompletableFuture<BinaryRow> writeIntentResolutionFut = resolveWriteIntentAsync(
                        readResult, timestamp, lastCommitted);

                // RO request.
                return writeIntentResolutionFut.join();
            }
        }
    }

    /**
     * Resolves a read result to the matched row.
     * If the result does not match any row, the method returns a future to {@code null}.
     *
     * @param readResult Read result.
     * @param timestamp Timestamp.
     * @param lastCommitted Action to get a last committed row.
     * @return Result future.
     */
    private CompletableFuture<BinaryRow> resolveWriteIntentAsync(
            ReadResult readResult,
            HybridTimestamp timestamp,
            Supplier<BinaryRow> lastCommitted
    ) {
        ReplicationGroupId commitGrpId = new TablePartitionId(readResult.commitTableId(), readResult.commitPartitionId());

        return placementDriver.sendMetaRequest(commitGrpId, FACTORY.txStateReplicaRequest()
                        .groupId(commitGrpId)
                        .commitTimestamp(timestamp)
                        .txId(readResult.transactionId())
                        .build())
                .thenApply(txMeta -> {
                    if (txMeta == null) {
                        return lastCommitted.get();
                    } else if (txMeta.txState() == TxState.COMMITED && txMeta.commitTimestamp().compareTo(timestamp) <= 0) {
                        return readResult.binaryRow();
                    } else {
                        assert txMeta.txState() == TxState.ABORTED : "Unexpected transaction state [state=" + txMeta.txState() + ']';

                        return lastCommitted.get();
                    }
                });
    }
}<|MERGE_RESOLUTION|>--- conflicted
+++ resolved
@@ -19,13 +19,8 @@
 
 import static java.util.concurrent.CompletableFuture.allOf;
 import static java.util.concurrent.CompletableFuture.failedFuture;
-<<<<<<< HEAD
 import static org.apache.ignite.internal.util.CollectionUtils.nullOrEmpty;
 import static org.apache.ignite.lang.IgniteStringFormatter.format;
-=======
-import static org.apache.ignite.internal.util.ExceptionUtils.withCause;
-import static org.apache.ignite.lang.ErrorGroups.Replicator.CURSOR_CLOSE_ERR;
->>>>>>> 88c5fa34
 
 import java.util.ArrayList;
 import java.util.Collection;
@@ -336,69 +331,17 @@
      * @return Result future.
      */
     private CompletableFuture<Object> processReadOnlySingleEntryAction(ReadOnlySingleRowReplicaRequest request) {
-<<<<<<< HEAD
-=======
-        ByteBuffer searchKey = request.binaryRow().keySlice();
-
->>>>>>> 88c5fa34
+        BinaryRow tableRow = request.binaryRow();
+        HybridTimestamp readTimestamp = request.readTimestamp();
+
         if (request.requestType() != RequestType.RO_GET) {
             throw new IgniteInternalException(Replicator.REPLICA_COMMON_ERR,
                     format("Unknown single request [actionType={}]", request.requestType()));
         }
 
-<<<<<<< HEAD
-        return resolveRowByPk(request.binaryRow(), request.timestamp(), (rowId, binaryRow) -> CompletableFuture.completedFuture(binaryRow));
-=======
         //TODO: IGNITE-17868 Integrate indexes into rowIds resolution along with proper lock management on search rows.
-        HybridTimestamp readTimestamp = request.readTimestamp();
-
-        try (PartitionTimestampCursor scan = mvDataStorage.scan(readTimestamp)) {
-            while (scan.hasNext()) {
-                ReadResult readResult = scan.next();
-                HybridTimestamp newestCommitTimestamp = readResult.newestCommitTimestamp();
-
-                if (readResult.binaryRow() == null) {
-                    if (newestCommitTimestamp == null) {
-                        throw new AssertionError("Unexpected null value of the newest committed timestamp.");
-                    }
-
-                    BinaryRow candidate = scan.committed(newestCommitTimestamp);
-                    if (candidate == null) {
-                        throw new AssertionError("Unexpected null value of the candidate binary row.");
-                    }
-
-                    if (candidate.keySlice().equals(searchKey)) {
-                        return CompletableFuture.completedFuture(
-                                resolveReadResult(
-                                        readResult,
-                                        readTimestamp,
-                                        () -> scan.committed(newestCommitTimestamp)
-                                )
-                        );
-                    }
-                } else if (readResult.binaryRow().keySlice().equals(searchKey)) {
-                    return CompletableFuture.completedFuture(
-                            resolveReadResult(
-                                    readResult,
-                                    readTimestamp,
-                                    () -> newestCommitTimestamp == null ? null : scan.committed(newestCommitTimestamp)
-                            )
-                    );
-                }
-            }
-        } catch (Exception e) {
-            return failedFuture(
-                    withCause(
-                            ReplicationException::new,
-                            CURSOR_CLOSE_ERR,
-                            "Failed to close cursor.",
-                            e
-                    )
-            );
-        }
-
-        return CompletableFuture.completedFuture(null);
->>>>>>> 88c5fa34
+
+        return resolveRowByPk(tableRow, readTimestamp, (rowId, binaryRow) -> CompletableFuture.completedFuture(binaryRow));
     }
 
     /**
@@ -408,77 +351,17 @@
      * @return Result future.
      */
     private CompletableFuture<Object> processReadOnlyMultiEntryAction(ReadOnlyMultiRowReplicaRequest request) {
-<<<<<<< HEAD
         if (request.requestType() != RequestType.RO_GET_ALL) {
-=======
-        Collection<ByteBuffer> keyRows = request.binaryRows().stream().map(br -> br.keySlice()).collect(
-                Collectors.toList());
-
-        if (request.requestType() !=  RequestType.RO_GET_ALL) {
->>>>>>> 88c5fa34
             throw new IgniteInternalException(Replicator.REPLICA_COMMON_ERR,
                     format("Unknown single request [actionType={}]", request.requestType()));
         }
 
-<<<<<<< HEAD
         ArrayList<BinaryRow> result = new ArrayList<>(request.binaryRows().size());
 
         for (BinaryRow searchRow : request.binaryRows()) {
-            BinaryRow row = resolveRowByPk(searchRow, request.timestamp(), (rowId, binaryRow) -> binaryRow);
+            BinaryRow row = resolveRowByPk(searchRow, request.readTimestamp(), (rowId, binaryRow) -> binaryRow);
 
             result.add(row);
-=======
-        ArrayList<BinaryRow> result = new ArrayList<>(keyRows.size());
-
-        //TODO: IGNITE-17868 Integrate indexes into rowIds resolution along with proper lock management on search rows.
-        HybridTimestamp readTimestamp = request.readTimestamp();
-
-        try (PartitionTimestampCursor scan = mvDataStorage.scan(readTimestamp)) {
-            while (scan.hasNext()) {
-                ReadResult readResult = scan.next();
-                HybridTimestamp newestCommitTimestamp = readResult.newestCommitTimestamp();
-
-                for (ByteBuffer searchKey : keyRows) {
-                    if (readResult.binaryRow() == null) {
-                        if (newestCommitTimestamp == null) {
-                            throw new AssertionError("Unexpected null value of the newest committed timestamp.");
-                        }
-
-                        BinaryRow candidate = scan.committed(readResult.newestCommitTimestamp());
-                        if (candidate == null) {
-                            throw new AssertionError("Unexpected null value of the candidate binary row.");
-                        }
-
-                        if (candidate.keySlice().equals(searchKey)) {
-                            result.add(
-                                    resolveReadResult(
-                                            readResult,
-                                            readTimestamp,
-                                            () -> scan.committed(readResult.newestCommitTimestamp())
-                                    )
-                            );
-                        }
-                    } else if (readResult.binaryRow().keySlice().equals(searchKey)) {
-                        result.add(
-                                resolveReadResult(
-                                        readResult,
-                                        readTimestamp,
-                                        () -> newestCommitTimestamp == null ? null : scan.committed(readResult.newestCommitTimestamp())
-                                )
-                        );
-                    }
-                }
-            }
-        } catch (Exception e) {
-            return failedFuture(
-                    withCause(
-                            ReplicationException::new,
-                            CURSOR_CLOSE_ERR,
-                            "Failed to close cursor.",
-                            e
-                    )
-            );
->>>>>>> 88c5fa34
         }
 
         return CompletableFuture.completedFuture(result);
