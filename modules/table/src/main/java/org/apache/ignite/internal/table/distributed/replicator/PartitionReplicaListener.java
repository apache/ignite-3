/*
 * Licensed to the Apache Software Foundation (ASF) under one or more
 * contributor license agreements. See the NOTICE file distributed with
 * this work for additional information regarding copyright ownership.
 * The ASF licenses this file to You under the Apache License, Version 2.0
 * (the "License"); you may not use this file except in compliance with
 * the License. You may obtain a copy of the License at
 *
 *      http://www.apache.org/licenses/LICENSE-2.0
 *
 * Unless required by applicable law or agreed to in writing, software
 * distributed under the License is distributed on an "AS IS" BASIS,
 * WITHOUT WARRANTIES OR CONDITIONS OF ANY KIND, either express or implied.
 * See the License for the specific language governing permissions and
 * limitations under the License.
 */

package org.apache.ignite.internal.table.distributed.replicator;

import static it.unimi.dsi.fastutil.objects.ObjectSortedSets.EMPTY_SET;
import static java.util.Objects.requireNonNull;
import static java.util.concurrent.CompletableFuture.allOf;
import static java.util.concurrent.CompletableFuture.completedFuture;
import static java.util.concurrent.CompletableFuture.failedFuture;
import static java.util.stream.Collectors.toList;
import static org.apache.ignite.internal.hlc.HybridTimestamp.hybridTimestamp;
import static org.apache.ignite.internal.schema.CatalogDescriptorUtils.toIndexDescriptor;
import static org.apache.ignite.internal.schema.CatalogDescriptorUtils.toTableDescriptor;
import static org.apache.ignite.internal.schema.configuration.SchemaConfigurationUtils.findTableView;
import static org.apache.ignite.internal.tx.TxState.ABORTED;
import static org.apache.ignite.internal.tx.TxState.COMMITED;
import static org.apache.ignite.internal.tx.TxState.PENDING;
import static org.apache.ignite.internal.util.CollectionUtils.nullOrEmpty;
import static org.apache.ignite.internal.util.IgniteUtils.filter;
import static org.apache.ignite.internal.util.IgniteUtils.findAny;
import static org.apache.ignite.lang.ErrorGroups.Transactions.TX_FAILED_READ_WRITE_OPERATION_ERR;
import static org.apache.ignite.lang.IgniteStringFormatter.format;

import java.nio.ByteBuffer;
import java.util.ArrayList;
import java.util.Collection;
import java.util.Collections;
import java.util.EnumMap;
import java.util.HashMap;
import java.util.HashSet;
import java.util.List;
import java.util.Map;
import java.util.Objects;
import java.util.Set;
import java.util.SortedSet;
import java.util.TreeSet;
import java.util.UUID;
import java.util.concurrent.CompletableFuture;
import java.util.concurrent.ConcurrentHashMap;
import java.util.concurrent.ConcurrentMap;
import java.util.concurrent.ConcurrentNavigableMap;
import java.util.concurrent.ConcurrentSkipListMap;
import java.util.concurrent.Executor;
import java.util.concurrent.TimeoutException;
import java.util.concurrent.atomic.AtomicBoolean;
import java.util.concurrent.atomic.AtomicInteger;
import java.util.concurrent.atomic.AtomicReference;
import java.util.function.BiFunction;
import java.util.function.Predicate;
import java.util.function.Supplier;
import java.util.stream.Collectors;
import org.apache.ignite.configuration.notifications.ConfigurationNamedListListener;
import org.apache.ignite.configuration.notifications.ConfigurationNotificationEvent;
import org.apache.ignite.internal.binarytuple.BinaryTupleCommon;
import org.apache.ignite.internal.catalog.CatalogService;
import org.apache.ignite.internal.catalog.descriptors.CatalogIndexDescriptor;
import org.apache.ignite.internal.catalog.descriptors.CatalogTableDescriptor;
import org.apache.ignite.internal.hlc.HybridClock;
import org.apache.ignite.internal.hlc.HybridTimestamp;
import org.apache.ignite.internal.placementdriver.PlacementDriver;
import org.apache.ignite.internal.raft.Command;
import org.apache.ignite.internal.raft.service.RaftGroupService;
import org.apache.ignite.internal.replicator.TablePartitionId;
import org.apache.ignite.internal.replicator.exception.PrimaryReplicaMissException;
import org.apache.ignite.internal.replicator.exception.ReplicationException;
import org.apache.ignite.internal.replicator.exception.ReplicationTimeoutException;
import org.apache.ignite.internal.replicator.exception.UnsupportedReplicaRequestException;
import org.apache.ignite.internal.replicator.listener.ReplicaListener;
import org.apache.ignite.internal.replicator.message.ReplicaMessagesFactory;
import org.apache.ignite.internal.replicator.message.ReplicaRequest;
import org.apache.ignite.internal.replicator.message.ReplicaSafeTimeSyncRequest;
import org.apache.ignite.internal.schema.BinaryRow;
import org.apache.ignite.internal.schema.BinaryTuple;
import org.apache.ignite.internal.schema.BinaryTuplePrefix;
import org.apache.ignite.internal.schema.configuration.TableView;
import org.apache.ignite.internal.schema.configuration.TablesConfiguration;
import org.apache.ignite.internal.schema.configuration.TablesView;
import org.apache.ignite.internal.schema.configuration.index.TableIndexView;
import org.apache.ignite.internal.storage.MvPartitionStorage;
import org.apache.ignite.internal.storage.PartitionTimestampCursor;
import org.apache.ignite.internal.storage.ReadResult;
import org.apache.ignite.internal.storage.RowId;
import org.apache.ignite.internal.storage.engine.MvTableStorage;
import org.apache.ignite.internal.storage.index.BinaryTupleComparator;
import org.apache.ignite.internal.storage.index.IndexRow;
import org.apache.ignite.internal.storage.index.IndexRowImpl;
import org.apache.ignite.internal.storage.index.IndexStorage;
import org.apache.ignite.internal.storage.index.SortedIndexStorage;
import org.apache.ignite.internal.storage.index.StorageIndexDescriptor;
import org.apache.ignite.internal.table.distributed.IndexLocker;
import org.apache.ignite.internal.table.distributed.SortedIndexLocker;
import org.apache.ignite.internal.table.distributed.StorageUpdateHandler;
import org.apache.ignite.internal.table.distributed.TableMessagesFactory;
import org.apache.ignite.internal.table.distributed.TableSchemaAwareIndexStorage;
import org.apache.ignite.internal.table.distributed.command.FinishTxCommandBuilder;
import org.apache.ignite.internal.table.distributed.command.TablePartitionIdMessage;
import org.apache.ignite.internal.table.distributed.command.TxCleanupCommand;
import org.apache.ignite.internal.table.distributed.command.UpdateAllCommand;
import org.apache.ignite.internal.table.distributed.command.UpdateCommand;
import org.apache.ignite.internal.table.distributed.command.UpdateCommandBuilder;
import org.apache.ignite.internal.table.distributed.index.IndexBuilder;
import org.apache.ignite.internal.table.distributed.replication.request.BinaryRowMessage;
import org.apache.ignite.internal.table.distributed.replication.request.BinaryTupleMessage;
import org.apache.ignite.internal.table.distributed.replication.request.CommittableTxRequest;
import org.apache.ignite.internal.table.distributed.replication.request.ReadOnlyMultiRowReplicaRequest;
import org.apache.ignite.internal.table.distributed.replication.request.ReadOnlyReplicaRequest;
import org.apache.ignite.internal.table.distributed.replication.request.ReadOnlyScanRetrieveBatchReplicaRequest;
import org.apache.ignite.internal.table.distributed.replication.request.ReadOnlySingleRowReplicaRequest;
import org.apache.ignite.internal.table.distributed.replication.request.ReadWriteMultiRowReplicaRequest;
import org.apache.ignite.internal.table.distributed.replication.request.ReadWriteReplicaRequest;
import org.apache.ignite.internal.table.distributed.replication.request.ReadWriteScanCloseReplicaRequest;
import org.apache.ignite.internal.table.distributed.replication.request.ReadWriteScanRetrieveBatchReplicaRequest;
import org.apache.ignite.internal.table.distributed.replication.request.ReadWriteSingleRowReplicaRequest;
import org.apache.ignite.internal.table.distributed.replication.request.ReadWriteSwapRowReplicaRequest;
import org.apache.ignite.internal.table.distributed.replicator.action.RequestType;
import org.apache.ignite.internal.table.distributed.schema.SchemaSyncService;
import org.apache.ignite.internal.table.distributed.schema.Schemas;
import org.apache.ignite.internal.tx.Lock;
import org.apache.ignite.internal.tx.LockKey;
import org.apache.ignite.internal.tx.LockManager;
import org.apache.ignite.internal.tx.LockMode;
import org.apache.ignite.internal.tx.TxManager;
import org.apache.ignite.internal.tx.TxMeta;
import org.apache.ignite.internal.tx.TxState;
import org.apache.ignite.internal.tx.TxStateMeta;
import org.apache.ignite.internal.tx.message.TxCleanupReplicaRequest;
import org.apache.ignite.internal.tx.message.TxFinishReplicaRequest;
import org.apache.ignite.internal.tx.message.TxMessagesFactory;
import org.apache.ignite.internal.tx.message.TxStateReplicaRequest;
import org.apache.ignite.internal.tx.storage.state.TxStateStorage;
import org.apache.ignite.internal.util.CollectionUtils;
import org.apache.ignite.internal.util.Cursor;
import org.apache.ignite.internal.util.CursorUtils;
import org.apache.ignite.internal.util.ExceptionUtils;
import org.apache.ignite.internal.util.IgniteSpinBusyLock;
import org.apache.ignite.internal.util.IgniteUtils;
import org.apache.ignite.internal.util.Lazy;
import org.apache.ignite.internal.util.PendingComparableValuesTracker;
import org.apache.ignite.internal.util.TrackerClosedException;
import org.apache.ignite.lang.ErrorGroups.Replicator;
import org.apache.ignite.lang.IgniteBiTuple;
import org.apache.ignite.lang.IgniteInternalException;
import org.apache.ignite.lang.IgniteUuid;
import org.apache.ignite.network.ClusterNode;
import org.apache.ignite.tx.TransactionException;
import org.jetbrains.annotations.Nullable;

/** Partition replication listener. */
public class PartitionReplicaListener implements ReplicaListener {
    /** Factory to create RAFT command messages. */
    private static final TableMessagesFactory MSG_FACTORY = new TableMessagesFactory();

    /** Factory for creating replica command messages. */
    private static final ReplicaMessagesFactory REPLICA_MESSAGES_FACTORY = new ReplicaMessagesFactory();

    /** Tx messages factory. */
    private static final TxMessagesFactory FACTORY = new TxMessagesFactory();

    /** Replication group id. */
    private final TablePartitionId replicationGroupId;

    /** Primary key index. */
    private final Lazy<TableSchemaAwareIndexStorage> pkIndexStorage;

    /** Secondary indices. */
    private final Supplier<Map<Integer, TableSchemaAwareIndexStorage>> secondaryIndexStorages;

    /** Versioned partition storage. */
    private final MvPartitionStorage mvDataStorage;

    /** Raft client. */
    private final RaftGroupService raftClient;

    /** Tx manager. */
    private final TxManager txManager;

    /** Lock manager. */
    private final LockManager lockManager;

    /** Handler that processes updates writing them to storage. */
    private final StorageUpdateHandler storageUpdateHandler;

    /**
     * Cursors map. The key of the map is internal Ignite uuid which consists of a transaction id ({@link UUID}) and a cursor id
     * ({@link Long}).
     */
    private final ConcurrentNavigableMap<IgniteUuid, Cursor<?>> cursors;

    /** Tx state storage. */
    private final TxStateStorage txStateStorage;

    /** Hybrid clock. */
    private final HybridClock hybridClock;

    /** Safe time. */
    private final PendingComparableValuesTracker<HybridTimestamp, Void> safeTime;

    /** Transaction state resolver. */
    private final TransactionStateResolver transactionStateResolver;

    /** Runs async scan tasks for effective tail recursion execution (avoid deep recursive calls). */
    private final Executor scanRequestExecutor;

    /**
     * Map to control clock's update in the read only transactions concurrently with a commit timestamp.
     * TODO: IGNITE-20034 review this after the commit timestamp will be provided from a commit request (request.commitTimestamp()).
     */
    private final ConcurrentHashMap<UUID, CompletableFuture<TxMeta>> txTimestampUpdateMap = new ConcurrentHashMap<>();

    private final Supplier<Map<Integer, IndexLocker>> indexesLockers;

    private final ConcurrentMap<UUID, TxCleanupReadyFutureList> txCleanupReadyFutures = new ConcurrentHashMap<>();

    private final SchemaCompatValidator schemaCompatValidator;

    /** Instance of the local node. */
    private final ClusterNode localNode;

    /** Table storage. */
    private final MvTableStorage mvTableStorage;

    /** Index builder. */
    private final IndexBuilder indexBuilder;

    private final SchemaSyncService schemaSyncService;

    private final CatalogService catalogService;

    /** Listener for configuration indexes, {@code null} if the replica is not the leader. */
    private final AtomicReference<ConfigurationNamedListListener<TableIndexView>> indexesConfigurationListener = new AtomicReference<>();

    /** Busy lock to stop synchronously. */
    private final IgniteSpinBusyLock busyLock = new IgniteSpinBusyLock();

    /** Prevents double stopping. */
    private final AtomicBoolean stopGuard = new AtomicBoolean();

    /** Flag indicates whether the current replica is the primary. */
    private volatile boolean primary;

    private final TablesConfiguration tablesConfig;

    /** Rows that were inserted, updated or removed. All row IDs are sorted in natural order to prevent deadlocks upon commit/abort. */
    private final Map<UUID, SortedSet<RowId>> txsPendingRowIds = new ConcurrentHashMap<>();

    /** Placement driver. */
    private final PlacementDriver placementDriver;

    /**
     * The constructor.
     *
     * @param mvDataStorage Data storage.
     * @param raftClient Raft client.
     * @param txManager Transaction manager.
     * @param lockManager Lock manager.
     * @param partId Partition id.
     * @param tableId Table id.
     * @param indexesLockers Index lock helper objects.
     * @param pkIndexStorage Pk index storage.
     * @param secondaryIndexStorages Secondary index storages.
     * @param hybridClock Hybrid clock.
     * @param safeTime Safe time clock.
     * @param txStateStorage Transaction state storage.
     * @param transactionStateResolver Transaction state resolver.
     * @param storageUpdateHandler Handler that processes updates writing them to storage.
     * @param localNode Instance of the local node.
     * @param mvTableStorage Table storage.
     * @param indexBuilder Index builder.
     * @param tablesConfig Tables configuration.
     * @param placementDriver Placement driver.
     */
    public PartitionReplicaListener(
            MvPartitionStorage mvDataStorage,
            RaftGroupService raftClient,
            TxManager txManager,
            LockManager lockManager,
            Executor scanRequestExecutor,
            int partId,
            int tableId,
            Supplier<Map<Integer, IndexLocker>> indexesLockers,
            Lazy<TableSchemaAwareIndexStorage> pkIndexStorage,
            Supplier<Map<Integer, TableSchemaAwareIndexStorage>> secondaryIndexStorages,
            HybridClock hybridClock,
            PendingComparableValuesTracker<HybridTimestamp, Void> safeTime,
            TxStateStorage txStateStorage,
            TransactionStateResolver transactionStateResolver,
            StorageUpdateHandler storageUpdateHandler,
            Schemas schemas,
            ClusterNode localNode,
            MvTableStorage mvTableStorage,
            IndexBuilder indexBuilder,
<<<<<<< HEAD
            TablesConfiguration tablesConfig,
            PlacementDriver placementDriver
=======
            SchemaSyncService schemaSyncService,
            CatalogService catalogService,
            TablesConfiguration tablesConfig
>>>>>>> 91dbe869
    ) {
        this.mvDataStorage = mvDataStorage;
        this.raftClient = raftClient;
        this.txManager = txManager;
        this.lockManager = lockManager;
        this.scanRequestExecutor = scanRequestExecutor;
        this.indexesLockers = indexesLockers;
        this.pkIndexStorage = pkIndexStorage;
        this.secondaryIndexStorages = secondaryIndexStorages;
        this.hybridClock = hybridClock;
        this.safeTime = safeTime;
        this.txStateStorage = txStateStorage;
        this.transactionStateResolver = transactionStateResolver;
        this.storageUpdateHandler = storageUpdateHandler;
        this.localNode = localNode;
        this.mvTableStorage = mvTableStorage;
        this.indexBuilder = indexBuilder;
        this.schemaSyncService = schemaSyncService;
        this.catalogService = catalogService;
        this.tablesConfig = tablesConfig;
        this.placementDriver = placementDriver;

        this.replicationGroupId = new TablePartitionId(tableId, partId);

        cursors = new ConcurrentSkipListMap<>(IgniteUuid.globalOrderComparator());

        schemaCompatValidator = new SchemaCompatValidator(schemas);
    }

    @Override
    public CompletableFuture<?> invoke(ReplicaRequest request, String senderId) {
        if (request instanceof TxStateReplicaRequest) {
            return processTxStateReplicaRequest((TxStateReplicaRequest) request);
        }

        return ensureReplicaIsPrimary(request).thenCompose(isPrimary -> processRequest(request, isPrimary, senderId));
    }

    private CompletableFuture<?> processRequest(ReplicaRequest request, @Nullable Boolean isPrimary, String senderId) {
        if (request instanceof CommittableTxRequest) {
            var req = (CommittableTxRequest) request;

            // Saving state is not needed for full transactions.
            if (!req.full()) {
                txManager.updateTxMeta(req.transactionId(), old -> new TxStateMeta(PENDING, senderId, null));
            }
        }

        if (request instanceof ReadWriteSingleRowReplicaRequest) {
            var req = (ReadWriteSingleRowReplicaRequest) request;

            return appendTxCommand(req.transactionId(), req.requestType(), req.full(), () -> processSingleEntryAction(req, senderId));
        } else if (request instanceof ReadWriteMultiRowReplicaRequest) {
            var req = (ReadWriteMultiRowReplicaRequest) request;

            return appendTxCommand(req.transactionId(), req.requestType(), req.full(), () -> processMultiEntryAction(req, senderId));
        } else if (request instanceof ReadWriteSwapRowReplicaRequest) {
            var req = (ReadWriteSwapRowReplicaRequest) request;

            return appendTxCommand(req.transactionId(), req.requestType(), req.full(), () -> processTwoEntriesAction(req, senderId));
        } else if (request instanceof ReadWriteScanRetrieveBatchReplicaRequest) {
            var req = (ReadWriteScanRetrieveBatchReplicaRequest) request;

            // Implicit RW scan can be committed locally on a last batch or error.
            return appendTxCommand(req.transactionId(), RequestType.RW_SCAN, false, () -> processScanRetrieveBatchAction(req, senderId))
                    .handle((rows, err) -> {
                        if (req.full() && (err != null || rows.size() < req.batchSize())) {
                            releaseTxLocks(req.transactionId());
                        }

                        if (err != null) {
                            ExceptionUtils.sneakyThrow(err);
                        }

                        return rows;
                    });
        } else if (request instanceof ReadWriteScanCloseReplicaRequest) {
            processScanCloseAction((ReadWriteScanCloseReplicaRequest) request);

            return completedFuture(null);
        } else if (request instanceof TxFinishReplicaRequest) {
            return processTxFinishAction((TxFinishReplicaRequest) request, senderId);
        } else if (request instanceof TxCleanupReplicaRequest) {
            return processTxCleanupAction((TxCleanupReplicaRequest) request);
        } else if (request instanceof ReadOnlySingleRowReplicaRequest) {
            return processReadOnlySingleEntryAction((ReadOnlySingleRowReplicaRequest) request, isPrimary);
        } else if (request instanceof ReadOnlyMultiRowReplicaRequest) {
            return processReadOnlyMultiEntryAction((ReadOnlyMultiRowReplicaRequest) request, isPrimary);
        } else if (request instanceof ReadOnlyScanRetrieveBatchReplicaRequest) {
            return processReadOnlyScanRetrieveBatchAction((ReadOnlyScanRetrieveBatchReplicaRequest) request, isPrimary);
        } else if (request instanceof ReplicaSafeTimeSyncRequest) {
            return processReplicaSafeTimeSyncRequest((ReplicaSafeTimeSyncRequest) request, isPrimary);
        } else {
            throw new UnsupportedReplicaRequestException(request.getClass());
        }
    }

    /**
     * Processes a transaction state request.
     *
     * @param request Transaction state request.
     * @return Result future.
     */
    private CompletableFuture<LeaderOrTxState> processTxStateReplicaRequest(TxStateReplicaRequest request) {
        return placementDriver.getPrimaryReplica(replicationGroupId, hybridClock.now().addPhysicalTime(HybridTimestamp.CLOCK_SKEW))
                .thenCompose(primaryReplica -> {
                    if (isLocalPeer(primaryReplica.getLeaseholder())) {
                        CompletableFuture<TxMeta> txStateFut = getTxStateConcurrently(request);

                        return txStateFut.thenApply(txMeta -> new LeaderOrTxState(null, txMeta));
                    } else {
                        return completedFuture(new LeaderOrTxState(primaryReplica.getLeaseholder(), null));
                    }
                });
    }

    /**
     * Gets a transaction state or {@code null}, if the transaction is not completed.
     *
     * @param txStateReq Transaction state request.
     * @return Future to transaction state meta or {@code null}.
     */
    private CompletableFuture<TxMeta> getTxStateConcurrently(TxStateReplicaRequest txStateReq) {
        //TODO: IGNITE-20034 review this after the commit timestamp will be provided from a commit request (request.commitTimestamp()).
        CompletableFuture<TxMeta> txStateFut = new CompletableFuture<>();

        txTimestampUpdateMap.compute(txStateReq.txId(), (uuid, fut) -> {
            if (fut != null) {
                fut.thenAccept(txStateFut::complete);
            } else {
                TxMeta txMeta = txStateStorage.get(txStateReq.txId());

                if (txMeta == null) {
                    // All future transactions will be committed after the resolution processed.
                    hybridClock.update(txStateReq.readTimestamp());
                }

                txStateFut.complete(txMeta);
            }

            return null;
        });

        return txStateFut;
    }

    /**
     * Processes retrieve batch for read only transaction.
     *
     * @param request Read only retrieve batch request.
     * @param isPrimary Whether the given replica is primary.
     * @return Result future.
     */
    private CompletableFuture<List<BinaryRow>> processReadOnlyScanRetrieveBatchAction(
            ReadOnlyScanRetrieveBatchReplicaRequest request,
            Boolean isPrimary
    ) {
        requireNonNull(isPrimary);

        UUID txId = request.transactionId();
        int batchCount = request.batchSize();
        HybridTimestamp readTimestamp = request.readTimestamp();

        IgniteUuid cursorId = new IgniteUuid(txId, request.scanId());

        CompletableFuture<Void> safeReadFuture = isPrimaryInTimestamp(isPrimary, readTimestamp) ? completedFuture(null)
                : safeTime.waitFor(readTimestamp);

        if (request.indexToUse() != null) {
            TableSchemaAwareIndexStorage indexStorage = secondaryIndexStorages.get().get(request.indexToUse());

            if (indexStorage == null) {
                throw new AssertionError("Index not found: uuid=" + request.indexToUse());
            }

            if (request.exactKey() != null) {
                assert request.lowerBoundPrefix() == null && request.upperBoundPrefix() == null : "Index lookup doesn't allow bounds.";

                return safeReadFuture.thenCompose(unused -> lookupIndex(request, indexStorage));
            }

            assert indexStorage.storage() instanceof SortedIndexStorage;

            return safeReadFuture.thenCompose(unused -> scanSortedIndex(request, indexStorage));
        }

        return safeReadFuture.thenCompose(unused -> retrieveExactEntriesUntilCursorEmpty(txId, readTimestamp, cursorId, batchCount));
    }

    /**
     * Extracts exact amount of entries, or less if cursor is become empty, from a cursor on the specific time.
     *
     * @param txId Transaction id is used for RW only.
     * @param readTimestamp Timestamp of the moment when that moment when the data will be extracted.
     * @param cursorId Cursor id.
     * @param count Amount of entries which sill be extracted.
     * @return Result future.
     */
    private CompletableFuture<List<BinaryRow>> retrieveExactEntriesUntilCursorEmpty(
            @Nullable UUID txId,
            @Nullable HybridTimestamp readTimestamp,
            IgniteUuid cursorId,
            int count
    ) {
        @SuppressWarnings("resource") PartitionTimestampCursor cursor = (PartitionTimestampCursor) cursors.computeIfAbsent(cursorId,
                id -> mvDataStorage.scan(readTimestamp == null ? HybridTimestamp.MAX_VALUE : readTimestamp));

        var resolutionFuts = new ArrayList<CompletableFuture<BinaryRow>>(count);

        while (resolutionFuts.size() < count && cursor.hasNext()) {
            ReadResult readResult = cursor.next();
            HybridTimestamp newestCommitTimestamp = readResult.newestCommitTimestamp();

            BinaryRow candidate =
                    newestCommitTimestamp == null || !readResult.isWriteIntent() ? null : cursor.committed(newestCommitTimestamp);

            resolutionFuts.add(resolveReadResult(readResult, txId, readTimestamp, () -> candidate));
        }

        return allOf(resolutionFuts.toArray(new CompletableFuture[0])).thenCompose(unused -> {
            var rows = new ArrayList<BinaryRow>(count);

            for (CompletableFuture<BinaryRow> resolutionFut : resolutionFuts) {
                BinaryRow resolvedReadResult = resolutionFut.join();

                if (resolvedReadResult != null) {
                    rows.add(resolvedReadResult);
                }
            }

            if (rows.size() < count && cursor.hasNext()) {
                return retrieveExactEntriesUntilCursorEmpty(txId, readTimestamp, cursorId, count - rows.size()).thenApply(binaryRows -> {
                    rows.addAll(binaryRows);

                    return rows;
                });
            } else {
                return completedFuture(rows);
            }
        });
    }

    /**
     * Extracts exact amount of entries, or less if cursor is become empty, from a cursor on the specific time. Use it for RW.
     *
     * @param txId Transaction id.
     * @param cursorId Cursor id.
     * @return Future finishes with the resolved binary row.
     */
    private CompletableFuture<List<BinaryRow>> retrieveExactEntriesUntilCursorEmpty(UUID txId, IgniteUuid cursorId, int count) {
        return retrieveExactEntriesUntilCursorEmpty(txId, null, cursorId, count).thenCompose(rows -> {
            if (CollectionUtils.nullOrEmpty(rows)) {
                return completedFuture(Collections.emptyList());
            }

            CompletableFuture[] futs = new CompletableFuture[rows.size()];

            for (BinaryRow row : rows) {
                futs[rows.indexOf(row)] = schemaCompatValidator.validateBackwards(row.schemaVersion(), tableId(), txId)
                        .thenCompose(validationResult -> {
                            if (validationResult.isSuccessful()) {
                                return completedFuture(row);
                            } else {
                                throw new IncompatibleSchemaException("Operation failed because schema "
                                        + validationResult.fromSchemaVersion() + " is not backward-compatible with "
                                        + validationResult.toSchemaVersion() + " for table " + validationResult.failedTableId());
                            }
                        });
            }

            return CompletableFuture.allOf(futs).thenApply((unused) -> rows);
        });
    }

    /**
     * Processes single entry request for read only transaction.
     *
     * @param request Read only single entry request.
     * @param isPrimary Whether the given replica is primary.
     * @return Result future.
     */
    private CompletableFuture<BinaryRow> processReadOnlySingleEntryAction(ReadOnlySingleRowReplicaRequest request, Boolean isPrimary) {
        BinaryRow searchRow = request.binaryRow();
        HybridTimestamp readTimestamp = request.readTimestamp();

        if (request.requestType() != RequestType.RO_GET) {
            throw new IgniteInternalException(Replicator.REPLICA_COMMON_ERR,
                    format("Unknown single request [actionType={}]", request.requestType()));
        }

        CompletableFuture<Void> safeReadFuture = isPrimaryInTimestamp(isPrimary, readTimestamp) ? completedFuture(null)
                : safeTime.waitFor(request.readTimestamp());

        return safeReadFuture.thenCompose(unused -> resolveRowByPkForReadOnly(binaryTuple(searchRow), readTimestamp));
    }

    /**
     * Checks that the node is primary and {@code timestamp} is already passed in the reference system of the current node.
     *
     * @param isPrimary True if the node is primary, false otherwise.
     * @param timestamp Timestamp to check.
     * @return True if the timestamp is already passed in the reference system of the current node and node is primary, false otherwise.
     */
    private boolean isPrimaryInTimestamp(Boolean isPrimary, HybridTimestamp timestamp) {
        return isPrimary && hybridClock.now().compareTo(timestamp) > 0;
    }

    /**
     * Processes multiple entries request for read only transaction.
     *
     * @param request Read only multiple entries request.
     * @param isPrimary Whether the given replica is primary.
     * @return Result future.
     */
    private CompletableFuture<List<BinaryRow>> processReadOnlyMultiEntryAction(
            ReadOnlyMultiRowReplicaRequest request,
            Boolean isPrimary
    ) {
        Collection<BinaryRow> searchRows = request.binaryRows();
        HybridTimestamp readTimestamp = request.readTimestamp();

        if (request.requestType() != RequestType.RO_GET_ALL) {
            throw new IgniteInternalException(Replicator.REPLICA_COMMON_ERR,
                    format("Unknown single request [actionType={}]", request.requestType()));
        }

        CompletableFuture<Void> safeReadFuture = isPrimaryInTimestamp(isPrimary, readTimestamp) ? completedFuture(null)
                : safeTime.waitFor(request.readTimestamp());

        return safeReadFuture.thenCompose(unused -> {
            var resolutionFuts = new ArrayList<CompletableFuture<BinaryRow>>(searchRows.size());

            for (BinaryRow searchRow : searchRows) {
                CompletableFuture<BinaryRow> fut = resolveRowByPkForReadOnly(binaryTuple(searchRow), readTimestamp);

                resolutionFuts.add(fut);
            }

            return allOf(resolutionFuts.toArray(new CompletableFuture[0])).thenApply(unused1 -> {
                var result = new ArrayList<BinaryRow>(resolutionFuts.size());

                for (CompletableFuture<BinaryRow> resolutionFut : resolutionFuts) {
                    BinaryRow resolvedReadResult = resolutionFut.join();

                    result.add(resolvedReadResult);
                }

                return result;
            });
        });
    }

    /**
     * Handler to process {@link ReplicaSafeTimeSyncRequest}.
     *
     * @param request Request.
     * @param isPrimary Whether is primary replica.
     * @return Future.
     */
    private CompletableFuture<Void> processReplicaSafeTimeSyncRequest(ReplicaSafeTimeSyncRequest request, Boolean isPrimary) {
        requireNonNull(isPrimary);

        if (!isPrimary) {
            return completedFuture(null);
        }

        return raftClient.run(REPLICA_MESSAGES_FACTORY.safeTimeSyncCommand().safeTimeLong(hybridClock.nowLong()).build());
    }

    /**
     * Close all cursors connected with a transaction.
     *
     * @param txId Transaction id.
     * @throws Exception When an issue happens on cursor closing.
     */
    private void closeAllTransactionCursors(UUID txId) {
        var lowCursorId = new IgniteUuid(txId, Long.MIN_VALUE);
        var upperCursorId = new IgniteUuid(txId, Long.MAX_VALUE);

        Map<IgniteUuid, ? extends Cursor<?>> txCursors = cursors.subMap(lowCursorId, true, upperCursorId, true);

        ReplicationException ex = null;

        for (AutoCloseable cursor : txCursors.values()) {
            try {
                cursor.close();
            } catch (Exception e) {
                if (ex == null) {
                    ex = new ReplicationException(Replicator.REPLICA_COMMON_ERR,
                            format("Close cursor exception [replicaGrpId={}, msg={}]", replicationGroupId,
                                    e.getMessage()), e);
                } else {
                    ex.addSuppressed(e);
                }
            }
        }

        txCursors.clear();

        if (ex != null) {
            throw ex;
        }
    }

    /**
     * Processes scan close request.
     *
     * @param request Scan close request operation.
     */
    private void processScanCloseAction(ReadWriteScanCloseReplicaRequest request) {
        UUID txId = request.transactionId();

        IgniteUuid cursorId = new IgniteUuid(txId, request.scanId());

        Cursor<?> cursor = cursors.remove(cursorId);

        if (cursor != null) {
            try {
                cursor.close();
            } catch (Exception e) {
                throw new ReplicationException(Replicator.REPLICA_COMMON_ERR,
                        format("Close cursor exception [replicaGrpId={}, msg={}]", replicationGroupId,
                                e.getMessage()), e);
            }
        }
    }

    /**
     * Processes scan retrieve batch request.
     *
     * @param request Scan retrieve batch request operation.
     * @return Listener response.
     */
    private CompletableFuture<List<BinaryRow>> processScanRetrieveBatchAction(
            ReadWriteScanRetrieveBatchReplicaRequest request,
            String txCoordinatorId
    ) {
        if (request.indexToUse() != null) {
            TableSchemaAwareIndexStorage indexStorage = secondaryIndexStorages.get().get(request.indexToUse());

            if (indexStorage == null) {
                throw new AssertionError("Index not found: uuid=" + request.indexToUse());
            }

            if (request.exactKey() != null) {
                assert request.lowerBoundPrefix() == null && request.upperBoundPrefix() == null : "Index lookup doesn't allow bounds.";

                return lookupIndex(request, indexStorage.storage());
            }

            assert indexStorage.storage() instanceof SortedIndexStorage;

            return scanSortedIndex(request, indexStorage);
        }

        UUID txId = request.transactionId();
        int batchCount = request.batchSize();

        IgniteUuid cursorId = new IgniteUuid(txId, request.scanId());

        return lockManager.acquire(txId, new LockKey(tableId()), LockMode.S).thenCompose(tblLock ->
                retrieveExactEntriesUntilCursorEmpty(txId, cursorId, batchCount));
    }

    /**
     * Lookup sorted index in RO tx.
     *
     * @param request Index scan request.
     * @param schemaAwareIndexStorage Index storage.
     * @return Operation future.
     */
    private CompletableFuture<List<BinaryRow>> lookupIndex(
            ReadOnlyScanRetrieveBatchReplicaRequest request,
            TableSchemaAwareIndexStorage schemaAwareIndexStorage
    ) {
        IndexStorage indexStorage = schemaAwareIndexStorage.storage();

        int batchCount = request.batchSize();
        HybridTimestamp timestamp = request.readTimestamp();

        IgniteUuid cursorId = new IgniteUuid(request.transactionId(), request.scanId());

        BinaryTuple key = request.exactKey().asBinaryTuple();

        Cursor<RowId> cursor = (Cursor<RowId>) cursors.computeIfAbsent(cursorId,
                id -> indexStorage.get(key));

        var result = new ArrayList<BinaryRow>(batchCount);

        Cursor<IndexRow> indexRowCursor = CursorUtils.map(cursor, rowId -> new IndexRowImpl(key, rowId));

        return continueReadOnlyIndexScan(schemaAwareIndexStorage, indexRowCursor, timestamp, batchCount, result)
                .thenCompose(ignore -> completedFuture(result));
    }

    private CompletableFuture<List<BinaryRow>> lookupIndex(
            ReadWriteScanRetrieveBatchReplicaRequest request,
            IndexStorage indexStorage
    ) {
        UUID txId = request.transactionId();
        int batchCount = request.batchSize();

        IgniteUuid cursorId = new IgniteUuid(txId, request.scanId());

        Integer indexId = request.indexToUse();

        BinaryTuple exactKey = request.exactKey().asBinaryTuple();

        return lockManager.acquire(txId, new LockKey(indexId), LockMode.IS).thenCompose(idxLock -> { // Index IS lock
            return lockManager.acquire(txId, new LockKey(tableId()), LockMode.IS).thenCompose(tblLock -> { // Table IS lock
                return lockManager.acquire(txId, new LockKey(indexId, exactKey.byteBuffer()), LockMode.S)
                        .thenCompose(indRowLock -> { // Hash index bucket S lock
                            Cursor<RowId> cursor = (Cursor<RowId>) cursors.computeIfAbsent(cursorId, id -> indexStorage.get(exactKey));

                            var result = new ArrayList<BinaryRow>(batchCount);

                            return continueIndexLookup(txId, cursor, batchCount, result)
                                    .thenApply(ignore -> result);
                        });
            });
        });
    }

    /**
     * Scans sorted index in RW tx.
     *
     * @param request Index scan request.
     * @param schemaAwareIndexStorage Sorted index storage.
     * @return Operation future.
     */
    private CompletableFuture<List<BinaryRow>> scanSortedIndex(
            ReadWriteScanRetrieveBatchReplicaRequest request,
            TableSchemaAwareIndexStorage schemaAwareIndexStorage
    ) {
        var indexStorage = (SortedIndexStorage) schemaAwareIndexStorage.storage();

        UUID txId = request.transactionId();
        int batchCount = request.batchSize();

        IgniteUuid cursorId = new IgniteUuid(txId, request.scanId());

        Integer indexId = request.indexToUse();

        BinaryTupleMessage lowerBoundMessage = request.lowerBoundPrefix();
        BinaryTupleMessage upperBoundMessage = request.upperBoundPrefix();

        BinaryTuplePrefix lowerBound = lowerBoundMessage == null ? null : lowerBoundMessage.asBinaryTuplePrefix();
        BinaryTuplePrefix upperBound = upperBoundMessage == null ? null : upperBoundMessage.asBinaryTuplePrefix();

        int flags = request.flags();

        return lockManager.acquire(txId, new LockKey(indexId), LockMode.IS).thenCompose(idxLock -> { // Index IS lock
            return lockManager.acquire(txId, new LockKey(tableId()), LockMode.IS).thenCompose(tblLock -> { // Table IS lock
                var comparator = new BinaryTupleComparator(indexStorage.indexDescriptor().columns());

                Predicate<IndexRow> isUpperBoundAchieved = indexRow -> {
                    if (indexRow == null) {
                        return true;
                    }

                    if (upperBound == null) {
                        return false;
                    }

                    ByteBuffer buffer = upperBound.byteBuffer();

                    if ((flags & SortedIndexStorage.LESS_OR_EQUAL) != 0) {
                        byte boundFlags = buffer.get(0);

                        buffer.put(0, (byte) (boundFlags | BinaryTupleCommon.EQUALITY_FLAG));
                    }

                    return comparator.compare(indexRow.indexColumns().byteBuffer(), buffer) >= 0;
                };

                Cursor<IndexRow> cursor = (Cursor<IndexRow>) cursors.computeIfAbsent(cursorId,
                        id -> indexStorage.scan(
                                lowerBound,
                                // We have to handle upperBound on a level of replication listener,
                                // for correctness of taking of a range lock.
                                null,
                                flags
                        ));

                SortedIndexLocker indexLocker = (SortedIndexLocker) indexesLockers.get().get(indexId);

                var result = new ArrayList<BinaryRow>(batchCount);

                return continueIndexScan(txId, schemaAwareIndexStorage, indexLocker, cursor, batchCount, result, isUpperBoundAchieved)
                        .thenApply(ignore -> result);
            });
        });
    }

    /**
     * Scans sorted index in RO tx.
     *
     * @param request Index scan request.
     * @param schemaAwareIndexStorage Sorted index storage.
     * @return Operation future.
     */
    private CompletableFuture<List<BinaryRow>> scanSortedIndex(
            ReadOnlyScanRetrieveBatchReplicaRequest request,
            TableSchemaAwareIndexStorage schemaAwareIndexStorage
    ) {
        var indexStorage = (SortedIndexStorage) schemaAwareIndexStorage.storage();

        UUID txId = request.transactionId();
        int batchCount = request.batchSize();
        HybridTimestamp timestamp = request.readTimestamp();

        IgniteUuid cursorId = new IgniteUuid(txId, request.scanId());

        BinaryTupleMessage lowerBoundMessage = request.lowerBoundPrefix();
        BinaryTupleMessage upperBoundMessage = request.upperBoundPrefix();

        BinaryTuplePrefix lowerBound = lowerBoundMessage == null ? null : lowerBoundMessage.asBinaryTuplePrefix();
        BinaryTuplePrefix upperBound = upperBoundMessage == null ? null : upperBoundMessage.asBinaryTuplePrefix();

        int flags = request.flags();

        Cursor<IndexRow> cursor = (Cursor<IndexRow>) cursors.computeIfAbsent(cursorId,
                id -> indexStorage.scan(
                        lowerBound,
                        upperBound,
                        flags
                ));

        var result = new ArrayList<BinaryRow>(batchCount);

        return continueReadOnlyIndexScan(schemaAwareIndexStorage, cursor, timestamp, batchCount, result)
                .thenApply(ignore -> result);
    }

    private CompletableFuture<Void> continueReadOnlyIndexScan(
            TableSchemaAwareIndexStorage schemaAwareIndexStorage,
            Cursor<IndexRow> cursor,
            HybridTimestamp timestamp,
            int batchSize,
            List<BinaryRow> result
    ) {
        if (result.size() >= batchSize || !cursor.hasNext()) {
            return completedFuture(null);
        }

        IndexRow indexRow = cursor.next();

        RowId rowId = indexRow.rowId();

        return resolvePlainReadResult(rowId, null, timestamp).thenComposeAsync(resolvedReadResult -> {
            if (resolvedReadResult != null && indexRowMatches(indexRow, resolvedReadResult, schemaAwareIndexStorage)) {
                result.add(resolvedReadResult);
            }

            return continueReadOnlyIndexScan(schemaAwareIndexStorage, cursor, timestamp, batchSize, result);
        }, scanRequestExecutor);
    }

    /**
     * Index scan loop. Retrieves next row from index, takes locks, fetches associated data row and collects to the result.
     *
     * @param txId Transaction id.
     * @param schemaAwareIndexStorage Index storage.
     * @param indexLocker Index locker.
     * @param indexCursor Index cursor.
     * @param batchSize Batch size.
     * @param result Result collection.
     * @param isUpperBoundAchieved Function to stop on upper bound.
     * @return Future.
     */
    private CompletableFuture<Void> continueIndexScan(
            UUID txId,
            TableSchemaAwareIndexStorage schemaAwareIndexStorage,
            SortedIndexLocker indexLocker,
            Cursor<IndexRow> indexCursor,
            int batchSize,
            List<BinaryRow> result,
            Predicate<IndexRow> isUpperBoundAchieved
    ) {
        if (result.size() == batchSize) { // Batch is full, exit loop.
            return completedFuture(null);
        }

        return indexLocker.locksForScan(txId, indexCursor)
                .thenCompose(currentRow -> { // Index row S lock
                    if (isUpperBoundAchieved.test(currentRow)) {
                        return completedFuture(null); // End of range reached. Exit loop.
                    }

                    RowId rowId = currentRow.rowId();

                    return lockManager.acquire(txId, new LockKey(tableId(), rowId), LockMode.S)
                            .thenComposeAsync(rowLock -> { // Table row S lock
                                return resolvePlainReadResult(rowId, txId).thenCompose(resolvedReadResult -> {
                                    if (resolvedReadResult != null) {
                                        if (indexRowMatches(currentRow, resolvedReadResult, schemaAwareIndexStorage)) {
                                            result.add(resolvedReadResult);
                                        }
                                    }

                                    // Proceed scan.
                                    return continueIndexScan(
                                            txId,
                                            schemaAwareIndexStorage,
                                            indexLocker,
                                            indexCursor,
                                            batchSize,
                                            result,
                                            isUpperBoundAchieved
                                    );
                                });
                            }, scanRequestExecutor);
                });
    }

    /**
     * Checks whether passed index row corresponds to the binary row.
     *
     * @param indexRow Index row, read from index storage.
     * @param binaryRow Binary row, read from MV storage.
     * @param schemaAwareIndexStorage Schema aware index storage, to resolve values of indexed columns in a binary row.
     * @return {@code true} if index row matches the binary row, {@code false} otherwise.
     */
    private static boolean indexRowMatches(IndexRow indexRow, BinaryRow binaryRow, TableSchemaAwareIndexStorage schemaAwareIndexStorage) {
        BinaryTuple actualIndexRow = schemaAwareIndexStorage.indexRowResolver().extractColumns(binaryRow);

        return indexRow.indexColumns().byteBuffer().equals(actualIndexRow.byteBuffer());
    }

    private CompletableFuture<Void> continueIndexLookup(
            UUID txId,
            Cursor<RowId> indexCursor,
            int batchSize,
            List<BinaryRow> result
    ) {
        if (result.size() >= batchSize || !indexCursor.hasNext()) {
            return completedFuture(null);
        }

        RowId rowId = indexCursor.next();

        return lockManager.acquire(txId, new LockKey(tableId(), rowId), LockMode.S)
                .thenComposeAsync(rowLock -> { // Table row S lock
                    return resolvePlainReadResult(rowId, txId).thenCompose(resolvedReadResult -> {
                        if (resolvedReadResult != null) {
                            result.add(resolvedReadResult);
                        }

                        // Proceed lookup.
                        return continueIndexLookup(txId, indexCursor, batchSize, result);
                    });
                }, scanRequestExecutor);
    }

    /**
     * Resolves a result received from a direct storage read.
     *
     * @param rowId Row id to resolve.
     * @param txId Transaction id is used for RW only.
     * @param timestamp Read timestamp.
     * @return Future finishes with the resolved binary row.
     */
    private CompletableFuture<BinaryRow> resolvePlainReadResult(RowId rowId, @Nullable UUID txId, @Nullable HybridTimestamp timestamp) {
        ReadResult readResult = mvDataStorage.read(rowId, timestamp == null ? HybridTimestamp.MAX_VALUE : timestamp);

        return resolveReadResult(readResult, txId, timestamp, () -> {
            if (readResult.newestCommitTimestamp() == null) {
                return null;
            }

            ReadResult committedReadResult = mvDataStorage.read(rowId, readResult.newestCommitTimestamp());

            assert !committedReadResult.isWriteIntent() :
                    "The result is not committed [rowId=" + rowId + ", timestamp="
                            + readResult.newestCommitTimestamp() + ']';

            return committedReadResult.binaryRow();
        });
    }

    /**
     * Resolves a result received from a direct storage read. Use it for RW.
     *
     * @param rowId Row id.
     * @param txId Transaction id.
     * @return Future finishes with the resolved binary row.
     */
    private CompletableFuture<BinaryRow> resolvePlainReadResult(RowId rowId, UUID txId) {
        return resolvePlainReadResult(rowId, txId, null).thenCompose(row -> {
            if (row == null) {
                return completedFuture(null);
            }

            return schemaCompatValidator.validateBackwards(row.schemaVersion(), tableId(), txId)
                    .thenApply(validationResult -> {
                        if (validationResult.isSuccessful()) {
                            return row;
                        } else {
                            throw new IncompatibleSchemaException("Operation failed because schema "
                                    + validationResult.fromSchemaVersion() + " is not backward-compatible with "
                                    + validationResult.toSchemaVersion() + " for table " + validationResult.failedTableId());
                        }
                    });
        });
    }

    private CompletableFuture<Void> continueReadOnlyIndexLookup(
            Cursor<RowId> indexCursor,
            HybridTimestamp timestamp,
            int batchSize,
            List<BinaryRow> result
    ) {
        if (result.size() >= batchSize || !indexCursor.hasNext()) {
            return completedFuture(null);
        }

        RowId rowId = indexCursor.next();

        return resolvePlainReadResult(rowId, null, timestamp).thenComposeAsync(resolvedReadResult -> {
            if (resolvedReadResult != null) {
                result.add(resolvedReadResult);
            }

            return continueReadOnlyIndexLookup(indexCursor, timestamp, batchSize, result);
        }, scanRequestExecutor);
    }

    /**
     * Processes transaction finish request.
     * <ol>
     *     <li>Get commit timestamp from finish replica request.</li>
     *     <li>If attempting a commit, validate commit (and, if not valid, switch to abort)</li>
     *     <li>Run specific raft {@code FinishTxCommand} command, that will apply txn state to corresponding txStateStorage.</li>
     *     <li>Send cleanup requests to all enlisted primary replicas.</li>
     * </ol>
     *
     * @param request Transaction finish request.
     * @param txCoordinatorId Transaction coordinator id.
     * @return future result of the operation.
     */
    // TODO: need to properly handle primary replica changes https://issues.apache.org/jira/browse/IGNITE-17615
    private CompletableFuture<Void> processTxFinishAction(TxFinishReplicaRequest request, String txCoordinatorId) {
        List<TablePartitionId> aggregatedGroupIds = request.groups().values().stream()
                .flatMap(List::stream)
                .map(IgniteBiTuple::get1)
                .collect(toList());

        UUID txId = request.txId();

        if (request.commit()) {
            return schemaCompatValidator.validateForward(txId, aggregatedGroupIds, request.commitTimestamp())
                    .thenCompose(validationResult -> {
                        return finishAndCleanup(request, validationResult.isSuccessful(), aggregatedGroupIds, txId, txCoordinatorId)
                                .thenAccept(unused -> throwIfSchemaValidationOnCommitFailed(validationResult));
                    });
        } else {
            // Aborting.
            return finishAndCleanup(request, false, aggregatedGroupIds, txId, txCoordinatorId);
        }
    }

    private static void throwIfSchemaValidationOnCommitFailed(CompatValidationResult validationResult) {
        if (!validationResult.isSuccessful()) {
            throw new IncompatibleSchemaAbortException("Commit failed because schema "
                    + validationResult.fromSchemaVersion() + " is not forward-compatible with "
                    + validationResult.toSchemaVersion() + " for table " + validationResult.failedTableId());
        }
    }

    private CompletableFuture<Void> finishAndCleanup(
            TxFinishReplicaRequest request,
            boolean commit,
            List<TablePartitionId> aggregatedGroupIds,
            UUID txId,
            String txCoordinatorId
    ) {
        CompletableFuture<?> changeStateFuture = finishTransaction(aggregatedGroupIds, txId, commit, txCoordinatorId);

        // TODO: https://issues.apache.org/jira/browse/IGNITE-17578 Cleanup process should be asynchronous.
        CompletableFuture<?>[] cleanupFutures = new CompletableFuture[request.groups().size()];
        AtomicInteger cleanupFuturesCnt = new AtomicInteger(0);

        request.groups().forEach(
                (recipientNode, tablePartitionIds) ->
                        cleanupFutures[cleanupFuturesCnt.getAndIncrement()] = changeStateFuture.thenCompose(ignored ->
                                txManager.cleanup(
                                        recipientNode,
                                        tablePartitionIds,
                                        txId,
                                        commit,
                                        request.commitTimestamp()
                                )
                        )
        );

        return allOf(cleanupFutures);
    }

    /**
     * Finishes a transaction.
     *
     * @param aggregatedGroupIds Partition identifies which are enlisted in the transaction.
     * @param txId Transaction id.
     * @param commit True is the transaction is committed, false otherwise.
     * @param txCoordinatorId Transaction coordinator id.
     * @return Future to wait of the finish.
     */
    private CompletableFuture<Object> finishTransaction(
            List<TablePartitionId> aggregatedGroupIds,
            UUID txId,
            boolean commit,
            String txCoordinatorId
    ) {
        // TODO: IGNITE-20034 Timestamp from request is not using until the issue has not been fixed (request.commitTimestamp())
        var fut = new CompletableFuture<TxMeta>();

        txTimestampUpdateMap.put(txId, fut);

        HybridTimestamp currentTimestamp = hybridClock.now();
        HybridTimestamp commitTimestamp = commit ? currentTimestamp : null;

        return catalogVersionFor(currentTimestamp)
                .thenApply(catalogVersion -> {
                    FinishTxCommandBuilder finishTxCmdBldr = MSG_FACTORY.finishTxCommand()
                            .txId(txId)
                            .commit(commit)
                            .safeTimeLong(currentTimestamp.longValue())
                            .txCoordinatorId(txCoordinatorId)
                            .requiredCatalogVersion(catalogVersion)
                            .tablePartitionIds(
                                    aggregatedGroupIds.stream()
                                            .map(PartitionReplicaListener::tablePartitionId)
                                            .collect(toList())
                            );

                    if (commit) {
                        finishTxCmdBldr.commitTimestampLong(commitTimestamp.longValue());
                    }

                    return finishTxCmdBldr.build();
                })
                .thenCompose(raftClient::run)
                .whenComplete((o, throwable) -> {
                    TxState txState = commit ? COMMITED : ABORTED;

                    fut.complete(new TxMeta(txState, aggregatedGroupIds, commitTimestamp));

                    markFinished(txId, txState, commitTimestamp);

                    txTimestampUpdateMap.remove(txId);
                });
    }


    /**
     * Processes transaction cleanup request:
     * <ol>
     *     <li>Run specific raft {@code TxCleanupCommand} command, that will convert all pending entries(writeIntents)
     *     to either regular values({@link TxState#COMMITED}) or removing them ({@link TxState#ABORTED}).</li>
     *     <li>Release all locks that were held on local Replica by given transaction.</li>
     * </ol>
     * This operation is idempotent, so it's safe to retry it.
     *
     * @param request Transaction cleanup request.
     * @return CompletableFuture of void.
     */
    // TODO: need to properly handle primary replica changes https://issues.apache.org/jira/browse/IGNITE-17615
    private CompletableFuture<Void> processTxCleanupAction(TxCleanupReplicaRequest request) {
        try {
            closeAllTransactionCursors(request.txId());
        } catch (Exception e) {
            return failedFuture(e);
        }

        TxState txState = request.commit() ? COMMITED : ABORTED;

        markFinished(request.txId(), txState, request.commitTimestamp());

        List<CompletableFuture<?>> txUpdateFutures = new ArrayList<>();
        List<CompletableFuture<?>> txReadFutures = new ArrayList<>();

        // TODO https://issues.apache.org/jira/browse/IGNITE-18617
        txCleanupReadyFutures.compute(request.txId(), (id, txOps) -> {
            if (txOps == null) {
                txOps = new TxCleanupReadyFutureList();
            }

            txOps.futures.forEach((opType, futures) -> {
                if (opType == RequestType.RW_GET || opType == RequestType.RW_GET_ALL || opType == RequestType.RW_SCAN) {
                    txReadFutures.addAll(futures);
                } else {
                    txUpdateFutures.addAll(futures);
                }
            });

            txOps.futures.clear();

            txOps.state = txState;

            return txOps;
        });

        if (txUpdateFutures.isEmpty()) {
            if (!txReadFutures.isEmpty()) {
                allOffFuturesExceptionIgnored(txReadFutures, request)
                        .thenRun(() -> releaseTxLocks(request.txId()));
            }

            return completedFuture(null);
        }

        return allOffFuturesExceptionIgnored(txUpdateFutures, request).thenCompose(v -> {
            long commandTimestamp = hybridClock.nowLong();

            return catalogVersionFor(hybridTimestamp(commandTimestamp))
                    .thenCompose(catalogVersion -> {
                        TxCleanupCommand txCleanupCmd = MSG_FACTORY.txCleanupCommand()
                                .txId(request.txId())
                                .commit(request.commit())
                                .commitTimestampLong(request.commitTimestampLong())
                                .safeTimeLong(commandTimestamp)
                                .txCoordinatorId(getTxCoordinatorId(request.txId()))
                                .requiredCatalogVersion(catalogVersion)
                                .build();

                        cleanupLocally(request.txId(), request.commit(), request.commitTimestamp());

                        return raftClient
                                .run(txCleanupCmd)
                                .thenCompose(ignored -> allOffFuturesExceptionIgnored(txReadFutures, request)
                                        .thenRun(() -> releaseTxLocks(request.txId())));
                    });
        });
    }

    private String getTxCoordinatorId(UUID txId) {
        TxStateMeta meta = txManager.stateMeta(txId);

        assert meta != null : "Trying to cleanup a transaction that was not enlisted, txId=" + txId;

        return meta.txCoordinatorId();
    }

    /**
     * Creates a future that waits all transaction operations are completed.
     *
     * @param txFutures Transaction operation futures.
     * @param request Cleanup request.
     * @return The future completes when all futures in passed list are completed.
     */
    private static CompletableFuture<Void> allOffFuturesExceptionIgnored(List<CompletableFuture<?>> txFutures,
            TxCleanupReplicaRequest request) {
        return allOf(txFutures.toArray(new CompletableFuture<?>[0]))
                .exceptionally(e -> {
                    assert !request.commit() :
                            "Transaction is committing, but an operation has completed with exception [txId=" + request.txId()
                                    + ", err=" + e.getMessage() + ']';

                    return null;
                });
    }

    private void releaseTxLocks(UUID txId) {
        lockManager.locks(txId).forEachRemaining(lockManager::release);
    }

    /**
     * Finds the row and its identifier by given pk search row.
     *
     * @param pk Binary Tuple representing a primary key.
     * @param txId An identifier of the transaction regarding which we need to resolve the given row.
     * @param action An action to perform on a resolved row.
     * @param <T> A type of the value returned by action.
     * @return A future object representing the result of the given action.
     */
    private <T> CompletableFuture<T> resolveRowByPk(
            BinaryTuple pk,
            UUID txId,
            BiFunction<@Nullable RowId, @Nullable BinaryRow, CompletableFuture<T>> action
    ) {
        IndexLocker pkLocker = indexesLockers.get().get(pkIndexStorage.get().id());

        assert pkLocker != null;

        return pkLocker.locksForLookupByKey(txId, pk)
                .thenCompose(ignored -> {

                    boolean cursorClosureSetUp = false;
                    Cursor<RowId> cursor = null;

                    try {
                        cursor = getFromPkIndex(pk);

                        Cursor<RowId> finalCursor = cursor;
                        CompletableFuture<T> resolvingFuture = continueResolvingByPk(cursor, txId, action)
                                .whenComplete((res, ex) -> finalCursor.close());

                        cursorClosureSetUp = true;

                        return resolvingFuture;
                    } finally {
                        if (!cursorClosureSetUp && cursor != null) {
                            cursor.close();
                        }
                    }
                });
    }

    private <T> CompletableFuture<T> continueResolvingByPk(
            Cursor<RowId> cursor,
            UUID txId,
            BiFunction<@Nullable RowId, @Nullable BinaryRow, CompletableFuture<T>> action
    ) {
        if (!cursor.hasNext()) {
            return action.apply(null, null);
        }

        RowId rowId = cursor.next();

        return resolvePlainReadResult(rowId, txId).thenCompose(row -> {
            if (row != null) {
                return action.apply(rowId, row);
            } else {
                return continueResolvingByPk(cursor, txId, action);
            }
        });

    }

    /**
     * Appends an operation to prevent the race between commit/rollback and the operation execution.
     *
     * @param txId Transaction id.
     * @param cmdType Command type.
     * @param full {@code True} if a full transaction and can be immediately committed.
     * @param op Operation closure.
     * @param <T> Type of execution result.
     * @return A future object representing the result of the given operation.
     */
    private <T> CompletableFuture<T> appendTxCommand(UUID txId, RequestType cmdType, boolean full, Supplier<CompletableFuture<T>> op) {
        var fut = new CompletableFuture<T>();

        if (!full) {
            txCleanupReadyFutures.compute(txId, (id, txOps) -> {
                if (txOps == null) {
                    txOps = new TxCleanupReadyFutureList();
                }

                if (txOps.state == ABORTED || txOps.state == COMMITED) {
                    fut.completeExceptionally(
                            new TransactionException(TX_FAILED_READ_WRITE_OPERATION_ERR, "Transaction is already finished."));
                } else {
                    txOps.futures.computeIfAbsent(cmdType, type -> new ArrayList<>()).add(fut);
                }

                return txOps;
            });
        }

        if (!fut.isDone()) {
            op.get().whenComplete((v, th) -> {
                if (full) { // Fast unlock.
                    releaseTxLocks(txId);
                }

                if (th != null) {
                    fut.completeExceptionally(th);
                } else {
                    fut.complete(v);
                }
            });
        }

        return fut;
    }

    /**
     * Finds the row and its identifier by given pk search row.
     *
     * @param pk Binary Tuple bytes representing a primary key.
     * @param ts A timestamp regarding which we need to resolve the given row.
     * @return Result of the given action.
     */
    private CompletableFuture<BinaryRow> resolveRowByPkForReadOnly(BinaryTuple pk, HybridTimestamp ts) {
        try (Cursor<RowId> cursor = getFromPkIndex(pk)) {
            List<ReadResult> candidates = new ArrayList<>();

            for (RowId rowId : cursor) {
                ReadResult readResult = mvDataStorage.read(rowId, ts);

                if (!readResult.isEmpty() || readResult.isWriteIntent()) {
                    candidates.add(readResult);
                }
            }

            if (candidates.isEmpty()) {
                return completedFuture(null);
            }

            // TODO https://issues.apache.org/jira/browse/IGNITE-18767 scan of multiple write intents should not be needed
            List<ReadResult> writeIntents = filter(candidates, ReadResult::isWriteIntent);

            if (!writeIntents.isEmpty()) {
                ReadResult writeIntent = writeIntents.get(0);

                // Assume that all write intents for the same key belong to the same transaction, as the key should be exclusively locked.
                // This means that we can just resolve the state of this transaction.
                checkWriteIntentsBelongSameTx(writeIntents);

                return resolveTxState(
                        new TablePartitionId(writeIntent.commitTableId(), writeIntent.commitPartitionId()),
                        writeIntent.transactionId(),
                        ts)
                        .thenApply(readLastCommitted -> {
                            if (readLastCommitted) {
                                for (ReadResult wi : writeIntents) {
                                    HybridTimestamp newestCommitTimestamp = wi.newestCommitTimestamp();

                                    if (newestCommitTimestamp == null) {
                                        continue;
                                    }

                                    ReadResult committedReadResult = mvDataStorage.read(wi.rowId(), newestCommitTimestamp);

                                    assert !committedReadResult.isWriteIntent() :
                                            "The result is not committed [rowId=" + wi.rowId() + ", timestamp="
                                                    + newestCommitTimestamp + ']';

                                    return committedReadResult.binaryRow();
                                }

                                return findAny(candidates, c -> !c.isWriteIntent() && !c.isEmpty()).map(ReadResult::binaryRow)
                                        .orElse(null);
                            } else {
                                return findAny(writeIntents, wi -> !wi.isEmpty()).map(ReadResult::binaryRow)
                                        .orElse(null);
                            }
                        });
            } else {
                BinaryRow result = findAny(candidates, r -> !r.isEmpty()).map(ReadResult::binaryRow)
                        .orElse(null);

                return completedFuture(result);
            }
        } catch (Exception e) {
            throw new IgniteInternalException(Replicator.REPLICA_COMMON_ERR,
                    format("Unable to close cursor [tableId={}]", tableId()), e);
        }
    }

    /**
     * Check that all given write intents belong to the same transaction.
     *
     * @param writeIntents Write intents.
     */
    private static void checkWriteIntentsBelongSameTx(Collection<ReadResult> writeIntents) {
        ReadResult writeIntent = findAny(writeIntents).orElseThrow();

        for (ReadResult wi : writeIntents) {
            assert Objects.equals(wi.transactionId(), writeIntent.transactionId())
                    : "Unexpected write intent, tx1=" + writeIntent.transactionId() + ", tx2=" + wi.transactionId();

            assert Objects.equals(wi.commitTableId(), writeIntent.commitTableId())
                    : "Unexpected write intent, commitTableId1=" + writeIntent.commitTableId() + ", commitTableId2=" + wi.commitTableId();

            assert wi.commitPartitionId() == writeIntent.commitPartitionId()
                    : "Unexpected write intent, commitPartitionId1=" + writeIntent.commitPartitionId()
                    + ", commitPartitionId2=" + wi.commitPartitionId();
        }
    }

    /**
     * Tests row values for equality.
     *
     * @param row Row.
     * @param row2 Row.
     * @return {@code true} if rows are equal.
     */
    private boolean equalValues(BinaryRow row, BinaryRow row2) {
        return row.tupleSlice().compareTo(row2.tupleSlice()) == 0;
    }

    /**
     * Precesses multi request.
     *
     * @param request Multi request operation.
     * @param txCoordinatorId Transaction coordinator id.
     * @return Listener response.
     */
    private CompletableFuture<Object> processMultiEntryAction(ReadWriteMultiRowReplicaRequest request, String txCoordinatorId) {
        UUID txId = request.transactionId();
        TablePartitionId committedPartitionId = request.commitPartitionId();

        assert committedPartitionId != null || request.requestType() == RequestType.RW_GET_ALL
                : "Commit partition is null [type=" + request.requestType() + ']';

        switch (request.requestType()) {
            case RW_GET_ALL: {
                CompletableFuture<BinaryRow>[] rowFuts = new CompletableFuture[request.binaryRows().size()];

                int i = 0;

                for (BinaryRow searchRow : request.binaryRows()) {
                    rowFuts[i++] = resolveRowByPk(binaryTuple(searchRow), txId, (rowId, row) -> {
                        if (rowId == null) {
                            return completedFuture(null);
                        }

                        return takeLocksForGet(rowId, txId)
                                .thenApply(ignored -> row);
                    });
                }

                return allOf(rowFuts)
                        .thenCompose(ignored -> {
                            var result = new ArrayList<BinaryRow>(request.binaryRows().size());

                            for (int idx = 0; idx < request.binaryRows().size(); idx++) {
                                result.add(rowFuts[idx].join());
                            }

                            return completedFuture(result);
                        });
            }
            case RW_DELETE_ALL: {
                CompletableFuture<RowId>[] rowIdLockFuts = new CompletableFuture[request.binaryRows().size()];

                int i = 0;

                for (BinaryRow searchRow : request.binaryRows()) {
                    rowIdLockFuts[i++] = resolveRowByPk(binaryTuple(searchRow), txId, (rowId, row) -> {
                        if (rowId == null) {
                            return completedFuture(null);
                        }

                        return takeLocksForDelete(row, rowId, txId);
                    });
                }

                return allOf(rowIdLockFuts).thenCompose(ignore -> {
                    Map<UUID, BinaryRowMessage> rowIdsToDelete = new HashMap<>();
                    Collection<BinaryRow> result = new ArrayList<>();

                    int futNum = 0;

                    for (BinaryRow row : request.binaryRows()) {
                        RowId lockedRowId = rowIdLockFuts[futNum++].join();

                        if (lockedRowId != null) {
                            rowIdsToDelete.put(lockedRowId.uuid(), null);
                        } else {
                            result.add(row);
                        }
                    }

                    if (rowIdsToDelete.isEmpty()) {
                        return completedFuture(result);
                    }

                    return updateAllCommand(request, rowIdsToDelete, txCoordinatorId)
                            .thenCompose(this::applyUpdateAllCommand)
                            .thenApply(ignored -> result);
                });
            }
            case RW_DELETE_EXACT_ALL: {
                CompletableFuture<RowId>[] deleteExactLockFuts = new CompletableFuture[request.binaryRows().size()];

                int i = 0;

                for (BinaryRow searchRow : request.binaryRows()) {
                    deleteExactLockFuts[i++] = resolveRowByPk(extractPk(searchRow), txId, (rowId, row) -> {
                        if (rowId == null) {
                            return completedFuture(null);
                        }

                        return takeLocksForDeleteExact(searchRow, rowId, row, txId);
                    });
                }

                return allOf(deleteExactLockFuts).thenCompose(ignore -> {
                    Map<UUID, BinaryRowMessage> rowIdsToDelete = new HashMap<>();
                    Collection<BinaryRow> result = new ArrayList<>();

                    int futNum = 0;

                    for (BinaryRow row : request.binaryRows()) {
                        RowId lockedRowId = deleteExactLockFuts[futNum++].join();

                        if (lockedRowId != null) {
                            rowIdsToDelete.put(lockedRowId.uuid(), null);
                        } else {
                            result.add(row);
                        }
                    }

                    CompletableFuture<Object> raftFut = rowIdsToDelete.isEmpty() ? completedFuture(null)
                            : updateAllCommand(request, rowIdsToDelete, txCoordinatorId)
                                                        .thenCompose(this::applyUpdateAllCommand);

                    return raftFut.thenApply(ignored -> result);
                });
            }
            case RW_INSERT_ALL: {
                List<BinaryRow> rows = request.binaryRows();

                List<BinaryTuple> pks = new ArrayList<>(rows.size());

                CompletableFuture<RowId>[] pkReadLockFuts = new CompletableFuture[rows.size()];

                for (int i = 0; i < rows.size(); i++) {
                    BinaryTuple pk = extractPk(rows.get(i));

                    pks.add(pk);

                    pkReadLockFuts[i] = resolveRowByPk(pk, txId, (rowId, row) -> completedFuture(rowId));
                }

                return allOf(pkReadLockFuts).thenCompose(ignore -> {
                    Collection<BinaryRow> result = new ArrayList<>();
                    Map<RowId, BinaryRow> rowsToInsert = new HashMap<>();
                    Set<ByteBuffer> uniqueKeys = new HashSet<>();

                    for (int i = 0; i < rows.size(); i++) {
                        BinaryRow row = rows.get(i);
                        RowId lockedRow = pkReadLockFuts[i].join();

                        if (lockedRow != null) {
                            result.add(row);
                        } else {
                            if (uniqueKeys.add(pks.get(i).byteBuffer())) {
                                rowsToInsert.put(new RowId(partId(), UUID.randomUUID()), row);
                            } else {
                                result.add(row);
                            }
                        }
                    }

                    if (rowsToInsert.isEmpty()) {
                        return completedFuture(result);
                    }

                    CompletableFuture<IgniteBiTuple<RowId, Collection<Lock>>>[] insertLockFuts = new CompletableFuture[rowsToInsert.size()];

                    int idx = 0;

                    for (Map.Entry<RowId, BinaryRow> entry : rowsToInsert.entrySet()) {
                        insertLockFuts[idx++] = takeLocksForInsert(entry.getValue(), entry.getKey(), txId);
                    }

                    Map<UUID, BinaryRowMessage> convertedMap = rowsToInsert.entrySet().stream()
                            .collect(Collectors.toMap(
                                    e -> e.getKey().uuid(),
                                    e -> MSG_FACTORY.binaryRowMessage()
                                            .binaryTuple(e.getValue().tupleSlice())
                                            .schemaVersion(e.getValue().schemaVersion())
                                            .build()
                            ));

                    return allOf(insertLockFuts)
                            .thenCompose(ignored -> updateAllCommand(request, convertedMap, txCoordinatorId))
                            .thenCompose(this::applyUpdateAllCommand)
                            .thenApply(ignored -> {
                                // Release short term locks.
                                for (CompletableFuture<IgniteBiTuple<RowId, Collection<Lock>>> insertLockFut : insertLockFuts) {
                                    insertLockFut.join().get2()
                                            .forEach(lock -> lockManager.release(lock.txId(), lock.lockKey(), lock.lockMode()));
                                }

                                return result;
                            });
                });
            }
            case RW_UPSERT_ALL: {
                CompletableFuture<IgniteBiTuple<RowId, Collection<Lock>>>[] rowIdFuts = new CompletableFuture[request.binaryRows().size()];

                int i = 0;

                for (BinaryRow searchRow : request.binaryRows()) {
                    rowIdFuts[i++] = resolveRowByPk(extractPk(searchRow), txId, (rowId, row) -> {
                        boolean insert = rowId == null;

                        RowId rowId0 = insert ? new RowId(partId(), UUID.randomUUID()) : rowId;

                        return insert
                                ? takeLocksForInsert(searchRow, rowId0, txId)
                                : takeLocksForUpdate(searchRow, rowId0, txId);
                    });
                }

                return allOf(rowIdFuts).thenCompose(ignore -> {
                    Map<UUID, BinaryRowMessage> rowsToUpdate = IgniteUtils.newHashMap(request.binaryRowMessages().size());

                    int futNum = 0;

                    for (BinaryRowMessage row : request.binaryRowMessages()) {
                        RowId lockedRow = rowIdFuts[futNum++].join().get1();

                        rowsToUpdate.put(lockedRow.uuid(), row);
                    }

                    if (rowsToUpdate.isEmpty()) {
                        return completedFuture(null);
                    }

                    return updateAllCommand(request, rowsToUpdate, txCoordinatorId)
                            .thenCompose(this::applyUpdateAllCommand)
                            .thenApply(ignored -> {
                                // Release short term locks.
                                for (CompletableFuture<IgniteBiTuple<RowId, Collection<Lock>>> rowIdFut : rowIdFuts) {
                                    rowIdFut.join().get2()
                                            .forEach(lock -> lockManager.release(lock.txId(), lock.lockKey(), lock.lockMode()));
                                }

                                return null;
                            });
                });
            }
            default: {
                throw new IgniteInternalException(Replicator.REPLICA_COMMON_ERR,
                        format("Unknown multi request [actionType={}]", request.requestType()));
            }
        }
    }

    /**
     * Executes a command and handles exceptions. A result future can be finished with exception by following rules:
     * <ul>
     *     <li>If RAFT command cannot finish due to timeout, the future finished with {@link ReplicationTimeoutException}.</li>
     *     <li>If RAFT command finish with a runtime exception, the exception is moved to the result future.</li>
     *     <li>If RAFT command finish with any other exception, the future finished with {@link ReplicationException}.
     *     The original exception is set as cause.</li>
     * </ul>
     *
     * @param cmd Raft command.
     * @return Raft future.
     */
    private CompletableFuture<Object> applyCmdWithExceptionHandling(Command cmd) {
        return raftClient.run(cmd).exceptionally(throwable -> {
            if (throwable instanceof TimeoutException) {
                throw new ReplicationTimeoutException(replicationGroupId);
            } else if (throwable instanceof RuntimeException) {
                throw (RuntimeException) throwable;
            } else {
                throw new ReplicationException(replicationGroupId, throwable);
            }
        });
    }

    /**
     * Executes an Update command.
     *
     * @param cmd Update command.
     * @return Raft future, see {@link #applyCmdWithExceptionHandling(Command)}.
     */
    private CompletableFuture<Object> applyUpdateCommand(UpdateCommand cmd) {
        if (!cmd.full()) {
            storageUpdateHandler.handleUpdate(
                    cmd.txId(),
                    cmd.rowUuid(),
                    cmd.tablePartitionId().asTablePartitionId(),
                    cmd.row(),
                    rowId -> txsPendingRowIds.compute(cmd.txId(), (k, v) -> {
                        if (v == null) {
                            v = new TreeSet<>();
                        }

                        v.add(rowId);

                        return v;
                    }),
                    null);

            // TODO: https://issues.apache.org/jira/browse/IGNITE-20124 tmp
            updateTrackerIgnoringTrackerClosedException(safeTime, cmd.safeTime());
        }

        return applyCmdWithExceptionHandling(cmd).thenApply(res -> {
            // Try to avoid double write if an entry is already replicated.
            if (cmd.full() && cmd.safeTime().compareTo(safeTime.current()) > 0) {
                storageUpdateHandler.handleUpdate(
                        cmd.txId(),
                        cmd.rowUuid(),
                        cmd.tablePartitionId().asTablePartitionId(),
                        cmd.row(),
                        null,
                        cmd.safeTime());

                // TODO: https://issues.apache.org/jira/browse/IGNITE-20124 tmp
                updateTrackerIgnoringTrackerClosedException(safeTime, cmd.safeTime());
            }

            return res;
        });
    }

    /**
     * Executes an UpdateAll command.
     *
     * @param cmd UpdateAll command.
     * @return Raft future, see {@link #applyCmdWithExceptionHandling(Command)}.
     */
    private CompletableFuture<Object> applyUpdateAllCommand(UpdateAllCommand cmd) {
        if (!cmd.full()) {
            storageUpdateHandler.handleUpdateAll(
                    cmd.txId(),
                    cmd.rowsToUpdate(),
                    cmd.tablePartitionId().asTablePartitionId(),
                    rowIds -> txsPendingRowIds.compute(cmd.txId(), (k, v) -> {
                        if (v == null) {
                            v = new TreeSet<>();
                        }

                        v.addAll(rowIds);

                        return v;
                    }),
                    null);

            // TODO: https://issues.apache.org/jira/browse/IGNITE-20124 tmp
            updateTrackerIgnoringTrackerClosedException(safeTime, cmd.safeTime());
        }

        return applyCmdWithExceptionHandling(cmd).thenApply(res -> {
            if (cmd.full() && cmd.safeTime().compareTo(safeTime.current()) > 0) {
                storageUpdateHandler.handleUpdateAll(
                        cmd.txId(),
                        cmd.rowsToUpdate(),
                        cmd.tablePartitionId().asTablePartitionId(),
                        null,
                        cmd.safeTime());

                // TODO: https://issues.apache.org/jira/browse/IGNITE-20124 tmp
                updateTrackerIgnoringTrackerClosedException(safeTime, cmd.safeTime());
            }

            return res;
        });
    }

    /**
     * Precesses single request.
     *
     * @param request Single request operation.
     * @param txCoordinatorId Transaction coordinator id.
     * @return Listener response.
     */
    private CompletableFuture<Object> processSingleEntryAction(ReadWriteSingleRowReplicaRequest request, String txCoordinatorId) {
        UUID txId = request.transactionId();
        BinaryRow searchRow = request.binaryRow();
        TablePartitionId commitPartitionId = request.commitPartitionId();

        assert commitPartitionId != null || request.requestType() == RequestType.RW_GET :
                "Commit partition is null [type=" + request.requestType() + ']';

        switch (request.requestType()) {
            case RW_GET: {
                return resolveRowByPk(binaryTuple(searchRow), txId, (rowId, row) -> {
                    if (rowId == null) {
                        return completedFuture(null);
                    }

                    return takeLocksForGet(rowId, txId)
                            .thenApply(ignored -> row);
                });
            }
            case RW_DELETE: {
                return resolveRowByPk(binaryTuple(searchRow), txId, (rowId, row) -> {
                    if (rowId == null) {
                        return completedFuture(false);
                    }

                    return takeLocksForDelete(row, rowId, txId)
                            .thenCompose(ignored -> updateCommand(request, rowId.uuid(), null, txCoordinatorId))
                            .thenCompose(this::applyUpdateCommand)
                            .thenApply(ignored -> true);
                });
            }
            case RW_GET_AND_DELETE: {
                return resolveRowByPk(binaryTuple(searchRow), txId, (rowId, row) -> {
                    if (rowId == null) {
                        return completedFuture(null);
                    }

                    return takeLocksForDelete(row, rowId, txId)
                            .thenCompose(ignored -> updateCommand(request, rowId.uuid(), null, txCoordinatorId))
                            .thenCompose(this::applyUpdateCommand)
                            .thenApply(ignored -> row);
                });
            }
            case RW_DELETE_EXACT: {
                return resolveRowByPk(extractPk(searchRow), txId, (rowId, row) -> {
                    if (rowId == null) {
                        return completedFuture(false);
                    }

                    return takeLocksForDeleteExact(searchRow, rowId, row, txId)
                            .thenCompose(validatedRowId -> {
                                if (validatedRowId == null) {
                                    return completedFuture(false);
                                }

                                return updateCommand(request, validatedRowId.uuid(), null, txCoordinatorId)
                                        .thenCompose(this::applyUpdateCommand)
                                        .thenApply(ignored -> true);
                            });
                });
            }
            case RW_INSERT: {
                return resolveRowByPk(extractPk(searchRow), txId, (rowId, row) -> {
                    if (rowId != null) {
                        return completedFuture(false);
                    }

                    RowId rowId0 = new RowId(partId(), UUID.randomUUID());

                    return takeLocksForInsert(searchRow, rowId0, txId)
                            .thenCompose(rowIdLock -> updateCommand(request, rowId0.uuid(), searchRow, txCoordinatorId)
                                    .thenCompose(this::applyUpdateCommand)
                                    .thenApply(ignored -> rowIdLock))
                            .thenApply(rowIdLock -> {
                                // Release short term locks.
                                rowIdLock.get2().forEach(lock -> lockManager.release(lock.txId(), lock.lockKey(), lock.lockMode()));

                                return true;
                            });
                });
            }
            case RW_UPSERT: {
                return resolveRowByPk(extractPk(searchRow), txId, (rowId, row) -> {
                    boolean insert = rowId == null;

                    RowId rowId0 = insert ? new RowId(partId(), UUID.randomUUID()) : rowId;

                    CompletableFuture<IgniteBiTuple<RowId, Collection<Lock>>> lockFut = insert
                            ? takeLocksForInsert(searchRow, rowId0, txId)
                            : takeLocksForUpdate(searchRow, rowId0, txId);

                    return lockFut
                            .thenCompose(rowIdLock -> updateCommand(request, rowId0.uuid(), searchRow, txCoordinatorId)
                                    .thenCompose(this::applyUpdateCommand)
                                    .thenApply(ignored -> rowIdLock))
                            .thenApply(rowIdLock -> {
                                // Release short term locks.
                                rowIdLock.get2().forEach(lock -> lockManager.release(lock.txId(), lock.lockKey(), lock.lockMode()));

                                return null;
                            });
                });
            }
            case RW_GET_AND_UPSERT: {
                return resolveRowByPk(extractPk(searchRow), txId, (rowId, row) -> {
                    boolean insert = rowId == null;

                    RowId rowId0 = insert ? new RowId(partId(), UUID.randomUUID()) : rowId;

                    CompletableFuture<IgniteBiTuple<RowId, Collection<Lock>>> lockFut = insert
                            ? takeLocksForInsert(searchRow, rowId0, txId)
                            : takeLocksForUpdate(searchRow, rowId0, txId);

                    return lockFut
                            .thenCompose(rowIdLock -> updateCommand(request, rowId0.uuid(), searchRow, txCoordinatorId)
                                    .thenCompose(this::applyUpdateCommand)
                                    .thenApply(ignored -> rowIdLock))
                            .thenApply(rowIdLock -> {
                                // Release short term locks.
                                rowIdLock.get2().forEach(lock -> lockManager.release(lock.txId(), lock.lockKey(), lock.lockMode()));

                                return row;
                            });
                });
            }
            case RW_GET_AND_REPLACE: {
                return resolveRowByPk(extractPk(searchRow), txId, (rowId, row) -> {
                    if (rowId == null) {
                        return completedFuture(null);
                    }

                    return takeLocksForUpdate(searchRow, rowId, txId)
                            .thenCompose(rowIdLock -> updateCommand(request, rowId.uuid(), searchRow, txCoordinatorId)
                                    .thenCompose(this::applyUpdateCommand)
                                    .thenApply(ignored -> rowIdLock))
                            .thenApply(rowIdLock -> {
                                // Release short term locks.
                                rowIdLock.get2().forEach(lock -> lockManager.release(lock.txId(), lock.lockKey(), lock.lockMode()));

                                return row;
                            });
                });
            }
            case RW_REPLACE_IF_EXIST: {
                return resolveRowByPk(extractPk(searchRow), txId, (rowId, row) -> {
                    if (rowId == null) {
                        return completedFuture(false);
                    }

                    return takeLocksForUpdate(searchRow, rowId, txId)
                            .thenCompose(rowLock -> updateCommand(request, rowId.uuid(), searchRow, txCoordinatorId)
                                    .thenCompose(this::applyUpdateCommand)
                                    .thenApply(ignored -> rowLock))
                            .thenApply(rowIdLock -> {
                                // Release short term locks.
                                rowIdLock.get2().forEach(lock -> lockManager.release(lock.txId(), lock.lockKey(), lock.lockMode()));

                                return true;
                            });
                });
            }
            default: {
                throw new IgniteInternalException(Replicator.REPLICA_COMMON_ERR,
                        format("Unknown single request [actionType={}]", request.requestType()));
            }
        }
    }

    private BinaryTuple binaryTuple(BinaryRow row) {
        return pkIndexStorage.get().indexRowResolver().extractColumnsFromKeyOnlyRow(row);
    }

    private BinaryTuple extractPk(BinaryRow row) {
        return pkIndexStorage.get().indexRowResolver().extractColumns(row);
    }

    private Cursor<RowId> getFromPkIndex(BinaryTuple key) {
        return pkIndexStorage.get().storage().get(key);
    }

    /**
     * Takes all required locks on a key, before upserting.
     *
     * @param txId Transaction id.
     * @return Future completes with tuple {@link RowId} and collection of {@link Lock}.
     */
    private CompletableFuture<IgniteBiTuple<RowId, Collection<Lock>>> takeLocksForUpdate(BinaryRow binaryRow, RowId rowId, UUID txId) {
        return lockManager.acquire(txId, new LockKey(tableId()), LockMode.IX)
                .thenCompose(ignored -> lockManager.acquire(txId, new LockKey(tableId(), rowId), LockMode.X))
                .thenCompose(ignored -> takePutLockOnIndexes(binaryRow, rowId, txId))
                .thenApply(shortTermLocks -> new IgniteBiTuple<>(rowId, shortTermLocks));
    }

    /**
     * Takes all required locks on a key, before inserting the value.
     *
     * @param binaryRow Table row.
     * @param txId Transaction id.
     * @return Future completes with tuple {@link RowId} and collection of {@link Lock}.
     */
    private CompletableFuture<IgniteBiTuple<RowId, Collection<Lock>>> takeLocksForInsert(BinaryRow binaryRow, RowId rowId, UUID txId) {
        return lockManager.acquire(txId, new LockKey(tableId()), LockMode.IX) // IX lock on table
                .thenCompose(ignored -> takePutLockOnIndexes(binaryRow, rowId, txId))
                .thenApply(shortTermLocks -> new IgniteBiTuple<>(rowId, shortTermLocks));
    }

    private CompletableFuture<Collection<Lock>> takePutLockOnIndexes(BinaryRow binaryRow, RowId rowId, UUID txId) {
        Collection<IndexLocker> indexes = indexesLockers.get().values();

        if (nullOrEmpty(indexes)) {
            return completedFuture(Collections.emptyList());
        }

        CompletableFuture<Lock>[] locks = new CompletableFuture[indexes.size()];
        int idx = 0;

        for (IndexLocker locker : indexes) {
            locks[idx++] = locker.locksForInsert(txId, binaryRow, rowId);
        }

        return allOf(locks).thenApply(unused -> {
            var shortTermLocks = new ArrayList<Lock>();

            for (CompletableFuture<Lock> lockFut : locks) {
                Lock shortTermLock = lockFut.join();

                if (shortTermLock != null) {
                    shortTermLocks.add(shortTermLock);
                }
            }

            return shortTermLocks;
        });
    }

    private CompletableFuture<?> takeRemoveLockOnIndexes(BinaryRow binaryRow, RowId rowId, UUID txId) {
        Collection<IndexLocker> indexes = indexesLockers.get().values();

        if (nullOrEmpty(indexes)) {
            return completedFuture(null);
        }

        CompletableFuture<?>[] locks = new CompletableFuture[indexes.size()];
        int idx = 0;

        for (IndexLocker locker : indexes) {
            locks[idx++] = locker.locksForRemove(txId, binaryRow, rowId);
        }

        return allOf(locks);
    }

    /**
     * Takes all required locks on a key, before deleting the value.
     *
     * @param txId Transaction id.
     * @return Future completes with {@link RowId} or {@code null} if there is no value for remove.
     */
    private CompletableFuture<RowId> takeLocksForDeleteExact(BinaryRow expectedRow, RowId rowId, BinaryRow actualRow, UUID txId) {
        return lockManager.acquire(txId, new LockKey(tableId()), LockMode.IX) // IX lock on table
                .thenCompose(ignored -> lockManager.acquire(txId, new LockKey(tableId(), rowId), LockMode.S)) // S lock on RowId
                .thenCompose(ignored -> {
                    if (equalValues(actualRow, expectedRow)) {
                        return lockManager.acquire(txId, new LockKey(tableId(), rowId), LockMode.X) // X lock on RowId
                                .thenCompose(ignored0 -> takeRemoveLockOnIndexes(actualRow, rowId, txId))
                                .thenApply(exclusiveRowLock -> rowId);
                    }

                    return completedFuture(null);
                });
    }

    /**
     * Takes all required locks on a key, before deleting the value.
     *
     * @param txId Transaction id.
     * @return Future completes with {@link RowId} or {@code null} if there is no value for the key.
     */
    private CompletableFuture<RowId> takeLocksForDelete(BinaryRow binaryRow, RowId rowId, UUID txId) {
        return lockManager.acquire(txId, new LockKey(tableId()), LockMode.IX) // IX lock on table
                .thenCompose(ignored -> lockManager.acquire(txId, new LockKey(tableId(), rowId), LockMode.X)) // X lock on RowId
                .thenCompose(ignored -> takeRemoveLockOnIndexes(binaryRow, rowId, txId))
                .thenApply(ignored -> rowId);
    }

    /**
     * Takes all required locks on a key, before getting the value.
     *
     * @param txId Transaction id.
     * @return Future completes with {@link RowId} or {@code null} if there is no value for the key.
     */
    private CompletableFuture<RowId> takeLocksForGet(RowId rowId, UUID txId) {
        return lockManager.acquire(txId, new LockKey(tableId()), LockMode.IS) // IS lock on table
                .thenCompose(tblLock -> lockManager.acquire(txId, new LockKey(tableId(), rowId), LockMode.S)) // S lock on RowId
                .thenApply(ignored -> rowId);
    }

    /**
     * Precesses two actions.
     *
     * @param request Two actions operation request.
     * @txCoordinatorId Transaction coordinator id.
     * @return Listener response.
     */
    private CompletableFuture<Boolean> processTwoEntriesAction(ReadWriteSwapRowReplicaRequest request, String txCoordinatorId) {
        BinaryRow newRow = request.binaryRow();
        BinaryRow expectedRow = request.oldBinaryRow();
        TablePartitionId commitPartitionId = request.commitPartitionId();

        assert commitPartitionId != null : "Commit partition is null [type=" + request.requestType() + ']';

        UUID txId = request.transactionId();

        if (request.requestType() == RequestType.RW_REPLACE) {
            return resolveRowByPk(extractPk(newRow), txId, (rowId, row) -> {
                if (rowId == null) {
                    return completedFuture(false);
                }

                return takeLocksForReplace(expectedRow, row, newRow, rowId, txId)
                        .thenCompose(validatedRowId -> {
                            if (validatedRowId == null) {
                                return completedFuture(false);
                            }

                            return updateCommand(commitPartitionId, validatedRowId.get1().uuid(), newRow, txId, request.full(),
                                        txCoordinatorId
                                    )
                                    .thenCompose(this::applyUpdateCommand)
                                    .thenApply(ignored -> validatedRowId)
                                    .thenApply(rowIdLock -> {
                                        // Release short term locks.
                                        rowIdLock.get2().forEach(lock -> lockManager.release(lock.txId(), lock.lockKey(), lock.lockMode()));

                                        return true;
                                    });
                        });
            });
        }

        throw new IgniteInternalException(Replicator.REPLICA_COMMON_ERR,
                format("Unknown two actions operation [actionType={}]", request.requestType()));
    }

    /**
     * Takes all required locks on a key, before updating the value.
     *
     * @param txId Transaction id.
     * @return Future completes with tuple {@link RowId} and collection of {@link Lock} or {@code null} if there is no suitable row.
     */
    private CompletableFuture<IgniteBiTuple<RowId, Collection<Lock>>> takeLocksForReplace(BinaryRow expectedRow, BinaryRow oldRow,
            BinaryRow newRow, RowId rowId, UUID txId) {
        return lockManager.acquire(txId, new LockKey(tableId()), LockMode.IX)
                .thenCompose(ignored -> lockManager.acquire(txId, new LockKey(tableId(), rowId), LockMode.S))
                .thenCompose(ignored -> {
                    if (oldRow != null && equalValues(oldRow, expectedRow)) {
                        return lockManager.acquire(txId, new LockKey(tableId(), rowId), LockMode.X) // X lock on RowId
                                .thenCompose(ignored1 -> takePutLockOnIndexes(newRow, rowId, txId))
                                .thenApply(shortTermLocks -> new IgniteBiTuple<>(rowId, shortTermLocks));
                    }

                    return completedFuture(null);
                });
    }

    /**
     * Ensure that the primary replica was not changed.
     *
     * @param request Replica request.
     * @return Future. The result is not null only for {@link ReadOnlyReplicaRequest}. If {@code true}, then replica is primary.
     */
    private CompletableFuture<Boolean> ensureReplicaIsPrimary(ReplicaRequest request) {
        Long expectedTerm;

        if (request instanceof ReadWriteReplicaRequest) {
            expectedTerm = ((ReadWriteReplicaRequest) request).term();

            assert expectedTerm != null;
        } else if (request instanceof TxFinishReplicaRequest) {
            expectedTerm = ((TxFinishReplicaRequest) request).term();

            assert expectedTerm != null;
        } else if (request instanceof TxCleanupReplicaRequest) {
            expectedTerm = ((TxCleanupReplicaRequest) request).term();

            assert expectedTerm != null;
        } else {
            expectedTerm = null;
        }

        if (expectedTerm != null) {
            return placementDriver.getPrimaryReplica(replicationGroupId, hybridClock.now().addPhysicalTime(HybridTimestamp.CLOCK_SKEW))
                    .thenCompose(primaryReplica -> {
                                long currentEnlistmentConsistencyToken = primaryReplica.getStartTime().longValue();

                                if (expectedTerm.equals(currentEnlistmentConsistencyToken)) {
                                    // TODO: sanpwc check exp time and now and throw something if not matched.
                                    return completedFuture(null);
                                } else {
                                    return failedFuture(new PrimaryReplicaMissException(expectedTerm, currentEnlistmentConsistencyToken));
                                }
                            }
                    );
            // TODO: sanpwc that should be reworked.
        } else if (request instanceof ReadOnlyReplicaRequest || request instanceof ReplicaSafeTimeSyncRequest) {
            return placementDriver.getPrimaryReplica(replicationGroupId, hybridClock.now().addPhysicalTime(HybridTimestamp.CLOCK_SKEW))
                    .thenApply(primaryReplica -> (primaryReplica != null && isLocalPeer(primaryReplica.getLeaseholder())));
        } else {
            return completedFuture(null);
        }
    }

    /**
     * Resolves read result to the corresponding binary row. Following rules are used for read result resolution:
     * <ol>
     *     <li>If timestamp is null (RW request), assert that retrieved tx id matches proposed one or that retrieved tx id is null
     *     and return binary row. Currently it's only possible to retrieve write intents if they belong to the same transaction,
     *     locks prevent reading write intents created by others.</li>
     *     <li>If timestamp is not null (RO request), perform write intent resolution if given readResult is a write intent itself
     *     or return binary row otherwise.</li>
     * </ol>
     *
     * @param readResult Read result to resolve.
     * @param txId Nullable transaction id, should be provided if resolution is performed within the context of RW transaction.
     * @param timestamp Timestamp is used in RO transaction only.
     * @param lastCommitted Action to get the latest committed row.
     * @return Future to resolved binary row.
     */
    private CompletableFuture<BinaryRow> resolveReadResult(
            ReadResult readResult,
            @Nullable UUID txId,
            @Nullable HybridTimestamp timestamp,
            Supplier<BinaryRow> lastCommitted
    ) {
        if (readResult == null) {
            return completedFuture(null);
        } else if (!readResult.isWriteIntent()) {
            return completedFuture(readResult.binaryRow());
        } else {
            // RW resolution.
            if (timestamp == null) {
                UUID retrievedResultTxId = readResult.transactionId();

                if (txId.equals(retrievedResultTxId)) {
                    // Same transaction - return retrieved value. It may be both writeIntent or regular value.
                    return completedFuture(readResult.binaryRow());
                }
            }

            return resolveWriteIntentAsync(readResult, timestamp, lastCommitted);
        }
    }

    /**
     * Resolves a read result to the matched row. If the result does not match any row, the method returns a future to {@code null}.
     *
     * @param readResult Read result.
     * @param timestamp Timestamp.
     * @param lastCommitted Action to get a last committed row.
     * @return Result future.
     */
    private CompletableFuture<BinaryRow> resolveWriteIntentAsync(
            ReadResult readResult,
            HybridTimestamp timestamp,
            Supplier<BinaryRow> lastCommitted
    ) {
        return resolveTxState(
                new TablePartitionId(readResult.commitTableId(), readResult.commitPartitionId()),
                readResult.transactionId(),
                timestamp
        ).thenApply(readLastCommitted -> {
            if (readLastCommitted) {
                return lastCommitted.get();
            } else {
                return readResult.binaryRow();
            }
        });
    }

    /**
     * Resolve the actual tx state.
     *
     * @param commitGrpId Commit partition id.
     * @param txId Transaction id.
     * @param timestamp Timestamp.
     * @return The future completes with true when the transaction is not completed yet and false otherwise.
     */
    private CompletableFuture<Boolean> resolveTxState(
            TablePartitionId commitGrpId,
            UUID txId,
            HybridTimestamp timestamp
    ) {
        boolean readLatest = timestamp == null;

        return transactionStateResolver.sendMetaRequest(commitGrpId, FACTORY.txStateReplicaRequest()
                        .groupId(commitGrpId)
                        .readTimestampLong((readLatest ? HybridTimestamp.MIN_VALUE : timestamp).longValue())
                        .txId(txId)
                        .build())
                .thenApply(txMeta -> {
                    if (txMeta == null) {
                        return true;
                    } else if (txMeta.txState() == COMMITED) {
                        return !readLatest && txMeta.commitTimestamp().compareTo(timestamp) > 0;
                    } else {
                        assert txMeta.txState() == ABORTED : "Unexpected transaction state [state=" + txMeta.txState() + ']';

                        return true;
                    }
                });
    }

    private CompletableFuture<UpdateCommand> updateCommand(
            ReadWriteSingleRowReplicaRequest request,
            UUID rowUuid,
            @Nullable BinaryRow row,
            String txCoordinatorId
    ) {
        return updateCommand(request.commitPartitionId(), rowUuid, row, request.transactionId(), request.full(), txCoordinatorId);
    }

    /**
     * Method to construct {@link UpdateCommand} object.
     *
     * @param tablePartId {@link TablePartitionId} object to construct {@link UpdateCommand} object with.
     * @param rowUuid Row UUID.
     * @param row Row.
     * @param txId Transaction ID.
     * @param full {@code True} if this is a full transaction.
     * @param txCoordinatorId Transaction coordinator id.
     * @return Constructed {@link UpdateCommand} object.
     */
    private CompletableFuture<UpdateCommand> updateCommand(
            TablePartitionId tablePartId,
            UUID rowUuid,
            @Nullable BinaryRow row,
            UUID txId,
            boolean full,
            String txCoordinatorId
    ) {
        long commandTimestamp = hybridClock.nowLong();

        return catalogVersionFor(hybridTimestamp(commandTimestamp))
                .thenApply(catalogVersion -> {
                    UpdateCommandBuilder bldr = MSG_FACTORY.updateCommand()
                            .tablePartitionId(tablePartitionId(tablePartId))
                            .rowUuid(rowUuid)
                            .txId(txId)
                            .full(full)
                            .safeTimeLong(commandTimestamp)
                            .txCoordinatorId(txCoordinatorId)
                            .requiredCatalogVersion(catalogVersion);

                    if (row != null) {
                        BinaryRowMessage rowMessage = MSG_FACTORY.binaryRowMessage()
                                .binaryTuple(row.tupleSlice())
                                .schemaVersion(row.schemaVersion())
                                .build();

                        bldr.rowMessage(rowMessage);
                    }

                    return bldr.build();
                });
    }

    private CompletableFuture<Integer> catalogVersionFor(HybridTimestamp ts) {
        return schemaSyncService.waitForMetadataCompleteness(ts)
                .thenApply(unused -> catalogService.activeCatalogVersion(ts.longValue()));
    }

    /**
     * Method to construct {@link UpdateAllCommand} object.
     *
     * @param request A read/write multi-row request from which to construct.
     * @param rowsToUpdate All {@link BinaryRow}s represented as {@link ByteBuffer}s to be updated.
     * @param txCoordinatorId Transaction coordinator id.
     * @return Constructed {@link UpdateAllCommand} object.
     */
    private CompletableFuture<UpdateAllCommand> updateAllCommand(
            ReadWriteMultiRowReplicaRequest request,
            Map<UUID, BinaryRowMessage> rowsToUpdate,
            String txCoordinatorId
    ) {
        long commandTimestamp = hybridClock.nowLong();

        return catalogVersionFor(hybridTimestamp(commandTimestamp))
                .thenApply(catalogVersion -> MSG_FACTORY.updateAllCommand()
                        .tablePartitionId(tablePartitionId(request.commitPartitionId()))
                        .rowsToUpdate(rowsToUpdate)
                        .txId(request.transactionId())
                        .safeTimeLong(commandTimestamp)
                        .full(request.full())
                        .txCoordinatorId(txCoordinatorId)
                        .requiredCatalogVersion(catalogVersion)
                        .build()
                );
    }

    /**
     * Method to convert from {@link TablePartitionId} object to command-based {@link TablePartitionIdMessage} object.
     *
     * @param tablePartId {@link TablePartitionId} object to convert to {@link TablePartitionIdMessage}.
     * @return {@link TablePartitionIdMessage} object converted from argument.
     */
    public static TablePartitionIdMessage tablePartitionId(TablePartitionId tablePartId) {
        return MSG_FACTORY.tablePartitionIdMessage()
                .tableId(tablePartId.tableId())
                .partitionId(tablePartId.partitionId())
                .build();
    }

    /**
     * Class that stores a list of futures for operations that has happened in a specific transaction. Also, the class has a property
     * {@code state} that represents a transaction state.
     */
    private static class TxCleanupReadyFutureList {
        /**
         * Operation type is mapped operation futures.
         */
        final Map<RequestType, List<CompletableFuture<?>>> futures = new EnumMap<>(RequestType.class);

        /**
         * Transaction state. {@code TxState#ABORTED} and {@code TxState#COMMITED} match the final transaction states. If the property is
         * {@code null} the transaction is in pending state.
         */
        TxState state;
    }

    @Override
    public void onBecomePrimary(ClusterNode clusterNode) {
        inBusyLock(() -> {
            if (clusterNode.equals(localNode)) {
                if (primary) {
                    // Current replica has already become the primary, we do not need to do anything.
                    return;
                }

                primary = true;

                startBuildIndexes();
            } else {
                if (!primary) {
                    // Current replica was not the primary replica, we do not need to do anything.
                    return;
                }

                primary = false;

                stopBuildIndexes();
            }
        });
    }

    @Override
    public void onShutdown() {
        if (!stopGuard.compareAndSet(false, true)) {
            return;
        }

        busyLock.block();

        stopBuildIndexes();
    }

    private void registerIndexesListener() {
        // TODO: IGNITE-19498 Might need to listen to something else
        ConfigurationNamedListListener<TableIndexView> listener = new ConfigurationNamedListListener<>() {
            @Override
            public CompletableFuture<?> onCreate(ConfigurationNotificationEvent<TableIndexView> ctx) {
                inBusyLock(() -> {
                    TableIndexView indexView = ctx.newValue();

                    if (tableId() != indexView.tableId()) {
                        return;
                    }

                    TableView tableView = findTableView(ctx.newValue(TablesView.class), tableId());

                    assert tableView != null : tableId();

                    CatalogTableDescriptor catalogTableDescriptor = toTableDescriptor(tableView);
                    CatalogIndexDescriptor catalogIndexDescriptor = toIndexDescriptor(indexView);

                    startBuildIndex(StorageIndexDescriptor.create(catalogTableDescriptor, catalogIndexDescriptor));
                });

                return completedFuture(null);
            }

            @Override
            public CompletableFuture<?> onRename(ConfigurationNotificationEvent<TableIndexView> ctx) {
                return failedFuture(new UnsupportedOperationException());
            }

            @Override
            public CompletableFuture<?> onDelete(ConfigurationNotificationEvent<TableIndexView> ctx) {
                inBusyLock(() -> {
                    TableIndexView tableIndexView = ctx.oldValue();

                    if (tableId() == tableIndexView.tableId()) {
                        indexBuilder.stopBuildIndex(tableId(), partId(), tableIndexView.id());
                    }
                });

                return completedFuture(null);
            }

            @Override
            public CompletableFuture<?> onUpdate(ConfigurationNotificationEvent<TableIndexView> ctx) {
                return failedFuture(new UnsupportedOperationException());
            }
        };

        boolean casResult = indexesConfigurationListener.compareAndSet(null, listener);

        assert casResult : replicationGroupId;

        tablesConfig.indexes().listenElements(listener);
    }

    private void startBuildIndex(StorageIndexDescriptor indexDescriptor) {
        // TODO: IGNITE-19112 We only need to create the index storage once
        IndexStorage indexStorage = mvTableStorage.getOrCreateIndex(partId(), indexDescriptor);

        indexBuilder.startBuildIndex(tableId(), partId(), indexDescriptor.id(), indexStorage, mvDataStorage, raftClient);
    }

    private int partId() {
        return replicationGroupId.partitionId();
    }

    private int tableId() {
        return replicationGroupId.tableId();
    }

    private boolean isLocalPeer(String nodeName) {
        return localNode.name().equals(nodeName);
    }

    private void inBusyLock(Runnable runnable) {
        if (!busyLock.enterBusy()) {
            return;
        }

        try {
            runnable.run();
        } finally {
            busyLock.leaveBusy();
        }
    }

    private void startBuildIndexes() {
        registerIndexesListener();

        // Let's try to build an index for the previously created indexes for the table.
        TablesView tablesView = tablesConfig.value();

        for (TableIndexView indexView : tablesView.indexes()) {
            if (indexView.tableId() != tableId()) {
                continue;
            }

            TableView tableView = findTableView(tablesView, tableId());

            assert tableView != null : tableId();

            CatalogTableDescriptor catalogTableDescriptor = toTableDescriptor(tableView);
            CatalogIndexDescriptor catalogIndexDescriptor = toIndexDescriptor(indexView);

            startBuildIndex(StorageIndexDescriptor.create(catalogTableDescriptor, catalogIndexDescriptor));
        }
    }

    private void stopBuildIndexes() {
        ConfigurationNamedListListener<TableIndexView> listener = indexesConfigurationListener.getAndSet(null);

        if (listener != null) {
            tablesConfig.indexes().stopListenElements(listener);
        }

        indexBuilder.stopBuildIndexes(tableId(), partId());
    }

    private void cleanupLocally(UUID txId, boolean commit, HybridTimestamp commitTimestamp) {
        Set<RowId> pendingRowIds = txsPendingRowIds.getOrDefault(txId, EMPTY_SET);

        if (commit) {
            mvDataStorage.runConsistently(locker -> {
                pendingRowIds.forEach(locker::lock);

                pendingRowIds.forEach(rowId -> mvDataStorage.commitWrite(rowId, commitTimestamp));

                txsPendingRowIds.remove(txId);

                return null;
            });
        } else {
            storageUpdateHandler.handleTransactionAbortion(pendingRowIds, () -> {
                // on application callback
                txsPendingRowIds.remove(txId);
            });
        }
    }

<<<<<<< HEAD
    // TODO: https://issues.apache.org/jira/browse/IGNITE-20124 tmp
    private static <T extends Comparable<T>> void updateTrackerIgnoringTrackerClosedException(
            PendingComparableValuesTracker<T, Void> tracker,
            T newValue
    ) {
        try {
            tracker.update(newValue, null);
        } catch (TrackerClosedException ignored) {
            // No-op.
        }
=======
    /**
     * Marks the transaction as finished in local tx state map.
     *
     * @param txId Transaction id.
     * @param txState Transaction state, must be either {@link TxState#COMMITED} or {@link TxState#ABORTED}.
     * @param commitTimestamp Commit timestamp.
     */
    private void markFinished(UUID txId, TxState txState, @Nullable HybridTimestamp commitTimestamp) {
        assert txState == COMMITED || txState == ABORTED : "Unexpected state, txId=" + txId + ", txState=" + txState;

        txManager.updateTxMeta(txId, old -> old == null
                ? null
                : new TxStateMeta(txState, old.txCoordinatorId(), txState == COMMITED ? commitTimestamp : null));
>>>>>>> 91dbe869
    }
}<|MERGE_RESOLUTION|>--- conflicted
+++ resolved
@@ -304,14 +304,10 @@
             ClusterNode localNode,
             MvTableStorage mvTableStorage,
             IndexBuilder indexBuilder,
-<<<<<<< HEAD
+            SchemaSyncService schemaSyncService,
+            CatalogService catalogService,
             TablesConfiguration tablesConfig,
             PlacementDriver placementDriver
-=======
-            SchemaSyncService schemaSyncService,
-            CatalogService catalogService,
-            TablesConfiguration tablesConfig
->>>>>>> 91dbe869
     ) {
         this.mvDataStorage = mvDataStorage;
         this.raftClient = raftClient;
@@ -2763,7 +2759,21 @@
         }
     }
 
-<<<<<<< HEAD
+    /**
+     * Marks the transaction as finished in local tx state map.
+     *
+     * @param txId Transaction id.
+     * @param txState Transaction state, must be either {@link TxState#COMMITED} or {@link TxState#ABORTED}.
+     * @param commitTimestamp Commit timestamp.
+     */
+    private void markFinished(UUID txId, TxState txState, @Nullable HybridTimestamp commitTimestamp) {
+        assert txState == COMMITED || txState == ABORTED : "Unexpected state, txId=" + txId + ", txState=" + txState;
+
+        txManager.updateTxMeta(txId, old -> old == null
+                ? null
+                : new TxStateMeta(txState, old.txCoordinatorId(), txState == COMMITED ? commitTimestamp : null));
+    }
+
     // TODO: https://issues.apache.org/jira/browse/IGNITE-20124 tmp
     private static <T extends Comparable<T>> void updateTrackerIgnoringTrackerClosedException(
             PendingComparableValuesTracker<T, Void> tracker,
@@ -2774,20 +2784,5 @@
         } catch (TrackerClosedException ignored) {
             // No-op.
         }
-=======
-    /**
-     * Marks the transaction as finished in local tx state map.
-     *
-     * @param txId Transaction id.
-     * @param txState Transaction state, must be either {@link TxState#COMMITED} or {@link TxState#ABORTED}.
-     * @param commitTimestamp Commit timestamp.
-     */
-    private void markFinished(UUID txId, TxState txState, @Nullable HybridTimestamp commitTimestamp) {
-        assert txState == COMMITED || txState == ABORTED : "Unexpected state, txId=" + txId + ", txState=" + txState;
-
-        txManager.updateTxMeta(txId, old -> old == null
-                ? null
-                : new TxStateMeta(txState, old.txCoordinatorId(), txState == COMMITED ? commitTimestamp : null));
->>>>>>> 91dbe869
     }
 }