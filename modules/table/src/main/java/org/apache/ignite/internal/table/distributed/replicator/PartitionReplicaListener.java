--- conflicted
+++ resolved
@@ -650,7 +650,6 @@
                                 ExceptionUtils.sneakyThrow(err);
                             }
 
-<<<<<<< HEAD
                             return rows;
                         });
             } else if (request instanceof ReadWriteScanCloseReplicaRequest) {
@@ -672,37 +671,13 @@
             } else if (request instanceof BuildIndexReplicaRequest) {
                 return raftClient.run(toBuildIndexCommand((BuildIndexReplicaRequest) request));
             } else if (request instanceof ReadOnlyDirectSingleRowReplicaRequest) {
-                return processReadOnlyDirectSingleEntryAction((ReadOnlyDirectSingleRowReplicaRequest) request, opStartTimestamp);
+                return processReadOnlyDirectSingleEntryAction((ReadOnlyDirectSingleRowReplicaRequest) request, opStartTsIfDirectRo);
             } else if (request instanceof ReadOnlyDirectMultiRowReplicaRequest) {
-                return processReadOnlyDirectMultiEntryAction((ReadOnlyDirectMultiRowReplicaRequest) request, opStartTimestamp);
+                return processReadOnlyDirectMultiEntryAction((ReadOnlyDirectMultiRowReplicaRequest) request, opStartTsIfDirectRo);
             } else {
                 throw new UnsupportedReplicaRequestException(request.getClass());
             }
         });
-=======
-            return completedFuture(null);
-        } else if (request instanceof TxFinishReplicaRequest) {
-            return processTxFinishAction((TxFinishReplicaRequest) request, senderId);
-        } else if (request instanceof TxCleanupReplicaRequest) {
-            return processTxCleanupAction((TxCleanupReplicaRequest) request);
-        } else if (request instanceof ReadOnlySingleRowPkReplicaRequest) {
-            return processReadOnlySingleEntryAction((ReadOnlySingleRowPkReplicaRequest) request, isPrimary);
-        } else if (request instanceof ReadOnlyMultiRowPkReplicaRequest) {
-            return processReadOnlyMultiEntryAction((ReadOnlyMultiRowPkReplicaRequest) request, isPrimary);
-        } else if (request instanceof ReadOnlyScanRetrieveBatchReplicaRequest) {
-            return processReadOnlyScanRetrieveBatchAction((ReadOnlyScanRetrieveBatchReplicaRequest) request, isPrimary);
-        } else if (request instanceof ReplicaSafeTimeSyncRequest) {
-            return processReplicaSafeTimeSyncRequest((ReplicaSafeTimeSyncRequest) request, isPrimary);
-        } else if (request instanceof BuildIndexReplicaRequest) {
-            return raftClient.run(toBuildIndexCommand((BuildIndexReplicaRequest) request));
-        } else if (request instanceof ReadOnlyDirectSingleRowReplicaRequest) {
-            return processReadOnlyDirectSingleEntryAction((ReadOnlyDirectSingleRowReplicaRequest) request, opStartTsIfDirectRo);
-        } else if (request instanceof ReadOnlyDirectMultiRowReplicaRequest) {
-            return processReadOnlyDirectMultiEntryAction((ReadOnlyDirectMultiRowReplicaRequest) request, opStartTsIfDirectRo);
-        } else {
-            throw new UnsupportedReplicaRequestException(request.getClass());
-        }
->>>>>>> 96a2160f
     }
 
     /**
@@ -2437,7 +2412,7 @@
                                     cmd.txId(),
                                     cmd.rowUuid(),
                                     cmd.tablePartitionId().asTablePartitionId(),
-                                    cmd.row(),
+                                    cmd.rowToUpdate(),
                                     true,
                                     null,
                                     null,
@@ -2462,14 +2437,8 @@
                                 cmd.txId(),
                                 cmd.rowUuid(),
                                 cmd.tablePartitionId().asTablePartitionId(),
-<<<<<<< HEAD
-                                cmd.row(),
+                                cmd.rowToUpdate(),
                                 false,
-=======
-                                cmd.rowToUpdate(),
-                                true,
-                                null,
->>>>>>> 96a2160f
                                 null,
                                 cmd.safeTime(),
                                 null);
@@ -2477,33 +2446,6 @@
                         return null;
                     });
                 }
-<<<<<<< HEAD
-=======
-
-                return completedFuture(fut);
-            } else {
-                return applyCmdWithExceptionHandling(cmd).thenApply(res -> {
-                    // This check guaranties the result will never be lost. Currently always null.
-                    assert res == null : "Replication result is lost";
-
-                    // TODO: https://issues.apache.org/jira/browse/IGNITE-20124 Temporary code below
-                    // Try to avoid double write if an entry is already replicated.
-                    // In case of full (1PC) commit double update is only a matter of optimisation and not correctness, because
-                    // there's no other transaction that can rewrite given key because of locks and same transaction re-write isn't possible
-                    // just because there's only one operation in 1PC.
-                    storageUpdateHandler.handleUpdate(
-                            cmd.txId(),
-                            cmd.rowUuid(),
-                            cmd.tablePartitionId().asTablePartitionId(),
-                            cmd.rowToUpdate(),
-                            false,
-                            null,
-                            cmd.safeTime(),
-                            null);
-
-                    return null;
-                });
->>>>>>> 96a2160f
             }
         });
     }
