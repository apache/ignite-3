/*
 * Licensed to the Apache Software Foundation (ASF) under one or more
 * contributor license agreements. See the NOTICE file distributed with
 * this work for additional information regarding copyright ownership.
 * The ASF licenses this file to You under the Apache License, Version 2.0
 * (the "License"); you may not use this file except in compliance with
 * the License. You may obtain a copy of the License at
 *
 *      http://www.apache.org/licenses/LICENSE-2.0
 *
 * Unless required by applicable law or agreed to in writing, software
 * distributed under the License is distributed on an "AS IS" BASIS,
 * WITHOUT WARRANTIES OR CONDITIONS OF ANY KIND, either express or implied.
 * See the License for the specific language governing permissions and
 * limitations under the License.
 */

package org.apache.ignite.internal.table.distributed.replicator;

import static java.util.Collections.emptyList;
import static java.util.Collections.emptyMap;
import static java.util.Objects.requireNonNull;
import static java.util.concurrent.CompletableFuture.allOf;
import static java.util.concurrent.CompletableFuture.completedFuture;
import static java.util.concurrent.CompletableFuture.failedFuture;
import static java.util.concurrent.TimeUnit.SECONDS;
import static java.util.stream.Collectors.toList;
import static java.util.stream.Collectors.toMap;
import static org.apache.ignite.internal.hlc.HybridTimestamp.hybridTimestamp;
import static org.apache.ignite.internal.lang.IgniteStringFormatter.format;
import static org.apache.ignite.internal.tx.TxState.ABANDONED;
import static org.apache.ignite.internal.tx.TxState.ABORTED;
import static org.apache.ignite.internal.tx.TxState.COMMITED;
import static org.apache.ignite.internal.tx.TxState.PENDING;
import static org.apache.ignite.internal.tx.TxState.isFinalState;
import static org.apache.ignite.internal.util.CollectionUtils.nullOrEmpty;
import static org.apache.ignite.internal.util.ExceptionUtils.withCause;
import static org.apache.ignite.internal.util.IgniteUtils.findAny;
import static org.apache.ignite.internal.util.IgniteUtils.findFirst;
import static org.apache.ignite.internal.util.IgniteUtils.inBusyLock;
import static org.apache.ignite.internal.util.IgniteUtils.inBusyLockAsync;
import static org.apache.ignite.lang.ErrorGroups.Replicator.REPLICA_UNAVAILABLE_ERR;
import static org.apache.ignite.lang.ErrorGroups.Transactions.TX_FAILED_READ_WRITE_OPERATION_ERR;

import java.nio.ByteBuffer;
import java.util.ArrayList;
import java.util.Collection;
import java.util.EnumMap;
import java.util.HashMap;
import java.util.HashSet;
import java.util.List;
import java.util.Map;
import java.util.Map.Entry;
import java.util.Objects;
import java.util.Set;
import java.util.UUID;
import java.util.concurrent.CompletableFuture;
import java.util.concurrent.ConcurrentHashMap;
import java.util.concurrent.ConcurrentMap;
import java.util.concurrent.ConcurrentNavigableMap;
import java.util.concurrent.ConcurrentSkipListMap;
import java.util.concurrent.Executor;
import java.util.concurrent.TimeoutException;
import java.util.concurrent.atomic.AtomicBoolean;
import java.util.function.Function;
import java.util.function.Predicate;
import java.util.function.Supplier;
import org.apache.ignite.internal.binarytuple.BinaryTupleCommon;
import org.apache.ignite.internal.catalog.CatalogService;
import org.apache.ignite.internal.catalog.descriptors.CatalogTableDescriptor;
import org.apache.ignite.internal.hlc.HybridClock;
import org.apache.ignite.internal.hlc.HybridTimestamp;
import org.apache.ignite.internal.lang.IgniteBiTuple;
import org.apache.ignite.internal.lang.IgniteInternalException;
import org.apache.ignite.internal.lang.IgniteTriFunction;
import org.apache.ignite.internal.lang.IgniteUuid;
import org.apache.ignite.internal.logger.IgniteLogger;
import org.apache.ignite.internal.logger.Loggers;
import org.apache.ignite.internal.placementdriver.PlacementDriver;
import org.apache.ignite.internal.placementdriver.event.PrimaryReplicaEvent;
import org.apache.ignite.internal.raft.Command;
import org.apache.ignite.internal.raft.service.RaftGroupService;
import org.apache.ignite.internal.replicator.ReplicaResult;
import org.apache.ignite.internal.replicator.TablePartitionId;
import org.apache.ignite.internal.replicator.exception.PrimaryReplicaMissException;
import org.apache.ignite.internal.replicator.exception.ReplicationException;
import org.apache.ignite.internal.replicator.exception.ReplicationTimeoutException;
import org.apache.ignite.internal.replicator.exception.UnsupportedReplicaRequestException;
import org.apache.ignite.internal.replicator.listener.ReplicaListener;
import org.apache.ignite.internal.replicator.message.ReadOnlyDirectReplicaRequest;
import org.apache.ignite.internal.replicator.message.ReplicaMessagesFactory;
import org.apache.ignite.internal.replicator.message.ReplicaRequest;
import org.apache.ignite.internal.replicator.message.ReplicaSafeTimeSyncRequest;
import org.apache.ignite.internal.schema.BinaryRow;
import org.apache.ignite.internal.schema.BinaryTuple;
import org.apache.ignite.internal.schema.BinaryTuplePrefix;
import org.apache.ignite.internal.schema.NullBinaryRow;
import org.apache.ignite.internal.storage.MvPartitionStorage;
import org.apache.ignite.internal.storage.PartitionTimestampCursor;
import org.apache.ignite.internal.storage.ReadResult;
import org.apache.ignite.internal.storage.RowId;
import org.apache.ignite.internal.storage.index.BinaryTupleComparator;
import org.apache.ignite.internal.storage.index.IndexRow;
import org.apache.ignite.internal.storage.index.IndexRowImpl;
import org.apache.ignite.internal.storage.index.IndexStorage;
import org.apache.ignite.internal.storage.index.SortedIndexStorage;
import org.apache.ignite.internal.table.distributed.IndexLocker;
import org.apache.ignite.internal.table.distributed.SortedIndexLocker;
import org.apache.ignite.internal.table.distributed.StorageUpdateHandler;
import org.apache.ignite.internal.table.distributed.TableMessagesFactory;
import org.apache.ignite.internal.table.distributed.TableSchemaAwareIndexStorage;
import org.apache.ignite.internal.table.distributed.command.BuildIndexCommand;
import org.apache.ignite.internal.table.distributed.command.FinishTxCommandBuilder;
import org.apache.ignite.internal.table.distributed.command.TablePartitionIdMessage;
import org.apache.ignite.internal.table.distributed.command.TxCleanupCommand;
import org.apache.ignite.internal.table.distributed.command.UpdateAllCommand;
import org.apache.ignite.internal.table.distributed.command.UpdateCommand;
import org.apache.ignite.internal.table.distributed.command.UpdateCommandBuilder;
import org.apache.ignite.internal.table.distributed.replication.request.BinaryRowMessage;
import org.apache.ignite.internal.table.distributed.replication.request.BinaryTupleMessage;
import org.apache.ignite.internal.table.distributed.replication.request.BuildIndexReplicaRequest;
import org.apache.ignite.internal.table.distributed.replication.request.CommittableTxRequest;
import org.apache.ignite.internal.table.distributed.replication.request.ReadOnlyDirectMultiRowReplicaRequest;
import org.apache.ignite.internal.table.distributed.replication.request.ReadOnlyDirectSingleRowReplicaRequest;
import org.apache.ignite.internal.table.distributed.replication.request.ReadOnlyMultiRowPkReplicaRequest;
import org.apache.ignite.internal.table.distributed.replication.request.ReadOnlyReplicaRequest;
import org.apache.ignite.internal.table.distributed.replication.request.ReadOnlyScanRetrieveBatchReplicaRequest;
import org.apache.ignite.internal.table.distributed.replication.request.ReadOnlySingleRowPkReplicaRequest;
import org.apache.ignite.internal.table.distributed.replication.request.ReadWriteMultiRowPkReplicaRequest;
import org.apache.ignite.internal.table.distributed.replication.request.ReadWriteMultiRowReplicaRequest;
import org.apache.ignite.internal.table.distributed.replication.request.ReadWriteReplicaRequest;
import org.apache.ignite.internal.table.distributed.replication.request.ReadWriteScanCloseReplicaRequest;
import org.apache.ignite.internal.table.distributed.replication.request.ReadWriteScanRetrieveBatchReplicaRequest;
import org.apache.ignite.internal.table.distributed.replication.request.ReadWriteSingleRowPkReplicaRequest;
import org.apache.ignite.internal.table.distributed.replication.request.ReadWriteSingleRowReplicaRequest;
import org.apache.ignite.internal.table.distributed.replication.request.ReadWriteSwapRowReplicaRequest;
import org.apache.ignite.internal.table.distributed.replicator.action.RequestType;
import org.apache.ignite.internal.table.distributed.schema.SchemaSyncService;
import org.apache.ignite.internal.table.distributed.schema.Schemas;
import org.apache.ignite.internal.tx.Lock;
import org.apache.ignite.internal.tx.LockKey;
import org.apache.ignite.internal.tx.LockManager;
import org.apache.ignite.internal.tx.LockMode;
import org.apache.ignite.internal.tx.TransactionAbandonedException;
import org.apache.ignite.internal.tx.TransactionIds;
import org.apache.ignite.internal.tx.TransactionMeta;
import org.apache.ignite.internal.tx.TxManager;
import org.apache.ignite.internal.tx.TxState;
import org.apache.ignite.internal.tx.TxStateMeta;
import org.apache.ignite.internal.tx.message.TxCleanupReplicaRequest;
import org.apache.ignite.internal.tx.message.TxFinishReplicaRequest;
import org.apache.ignite.internal.tx.message.TxStateCommitPartitionRequest;
import org.apache.ignite.internal.tx.storage.state.TxStateStorage;
import org.apache.ignite.internal.util.Cursor;
import org.apache.ignite.internal.util.CursorUtils;
import org.apache.ignite.internal.util.ExceptionUtils;
import org.apache.ignite.internal.util.IgniteSpinBusyLock;
import org.apache.ignite.internal.util.IgniteUtils;
import org.apache.ignite.internal.util.Lazy;
import org.apache.ignite.internal.util.PendingComparableValuesTracker;
import org.apache.ignite.internal.util.TrackerClosedException;
import org.apache.ignite.lang.ErrorGroups.Replicator;
import org.apache.ignite.network.ClusterNode;
import org.apache.ignite.tx.TransactionException;
import org.jetbrains.annotations.Nullable;

/** Partition replication listener. */
public class PartitionReplicaListener implements ReplicaListener {
    /** Logger. */
    private static final IgniteLogger LOG = Loggers.forClass(PartitionReplicaListener.class);

    private static final int AWAIT_PRIMARY_REPLICA_TIMEOUT = 10;

    private static final int ATTEMPTS_TO_CLEANUP_REPLICA = 5;

    private static final CompletableFuture<?> COMPLETED_EMPTY = completedFuture(null);

    /** Factory to create RAFT command messages. */
    private static final TableMessagesFactory MSG_FACTORY = new TableMessagesFactory();

    /** Factory for creating replica command messages. */
    private static final ReplicaMessagesFactory REPLICA_MESSAGES_FACTORY = new ReplicaMessagesFactory();

    /** Replication group id. */
    private final TablePartitionId replicationGroupId;

    /** Primary key index. */
    private final Lazy<TableSchemaAwareIndexStorage> pkIndexStorage;

    /** Secondary indices. */
    private final Supplier<Map<Integer, TableSchemaAwareIndexStorage>> secondaryIndexStorages;

    /** Versioned partition storage. */
    private final MvPartitionStorage mvDataStorage;

    /** Raft client. */
    private final RaftGroupService raftClient;

    /** Tx manager. */
    private final TxManager txManager;

    /** Lock manager. */
    private final LockManager lockManager;

    /** Handler that processes updates writing them to storage. */
    private final StorageUpdateHandler storageUpdateHandler;

    /**
     * Cursors map. The key of the map is internal Ignite uuid which consists of a transaction id ({@link UUID}) and a cursor id
     * ({@link Long}).
     */
    private final ConcurrentNavigableMap<IgniteUuid, Cursor<?>> cursors;

    /** Tx state storage. */
    private final TxStateStorage txStateStorage;

    /** Hybrid clock. */
    private final HybridClock hybridClock;

    /** Safe time. */
    private final PendingComparableValuesTracker<HybridTimestamp, Void> safeTime;

    /** Transaction state resolver. */
    private final TransactionStateResolver transactionStateResolver;

    /** Runs async scan tasks for effective tail recursion execution (avoid deep recursive calls). */
    private final Executor scanRequestExecutor;

    private final Supplier<Map<Integer, IndexLocker>> indexesLockers;

    private final ConcurrentMap<UUID, TxCleanupReadyFutureList> txCleanupReadyFutures = new ConcurrentHashMap<>();

    /** Cleanup futures. */
    private final ConcurrentHashMap<RowId, CompletableFuture<?>> rowCleanupMap = new ConcurrentHashMap<>();

    private final SchemaCompatValidator schemaCompatValidator;

    /** Instance of the local node. */
    private final ClusterNode localNode;

    private final SchemaSyncService schemaSyncService;

    private final CatalogService catalogService;

    /** Busy lock to stop synchronously. */
    private final IgniteSpinBusyLock busyLock = new IgniteSpinBusyLock();

    /** Prevents double stopping. */
    private final AtomicBoolean stopGuard = new AtomicBoolean();

    /** Placement driver. */
    private final PlacementDriver placementDriver;

    /**
     * Mutex for command processing linearization.
     * Some actions like update or updateAll require strict ordering within their application to storage on all nodes in replication group.
     * Given ordering should match corresponding command's safeTime.
     */
    private final Object commandProcessingLinearizationMutex = new Object();

    /**
     * The constructor.
     *
     * @param mvDataStorage Data storage.
     * @param raftClient Raft client.
     * @param txManager Transaction manager.
     * @param lockManager Lock manager.
     * @param partId Partition id.
     * @param tableId Table id.
     * @param indexesLockers Index lock helper objects.
     * @param pkIndexStorage Pk index storage.
     * @param secondaryIndexStorages Secondary index storages.
     * @param hybridClock Hybrid clock.
     * @param safeTime Safe time clock.
     * @param txStateStorage Transaction state storage.
     * @param transactionStateResolver Transaction state resolver.
     * @param storageUpdateHandler Handler that processes updates writing them to storage.
     * @param localNode Instance of the local node.
     * @param catalogService Catalog service.
     * @param placementDriver Placement driver.
     */
    public PartitionReplicaListener(
            MvPartitionStorage mvDataStorage,
            RaftGroupService raftClient,
            TxManager txManager,
            LockManager lockManager,
            Executor scanRequestExecutor,
            int partId,
            int tableId,
            Supplier<Map<Integer, IndexLocker>> indexesLockers,
            Lazy<TableSchemaAwareIndexStorage> pkIndexStorage,
            Supplier<Map<Integer, TableSchemaAwareIndexStorage>> secondaryIndexStorages,
            HybridClock hybridClock,
            PendingComparableValuesTracker<HybridTimestamp, Void> safeTime,
            TxStateStorage txStateStorage,
            TransactionStateResolver transactionStateResolver,
            StorageUpdateHandler storageUpdateHandler,
            Schemas schemas,
            ClusterNode localNode,
            SchemaSyncService schemaSyncService,
            CatalogService catalogService,
            PlacementDriver placementDriver
    ) {
        this.mvDataStorage = mvDataStorage;
        this.raftClient = raftClient;
        this.txManager = txManager;
        this.lockManager = lockManager;
        this.scanRequestExecutor = scanRequestExecutor;
        this.indexesLockers = indexesLockers;
        this.pkIndexStorage = pkIndexStorage;
        this.secondaryIndexStorages = secondaryIndexStorages;
        this.hybridClock = hybridClock;
        this.safeTime = safeTime;
        this.txStateStorage = txStateStorage;
        this.transactionStateResolver = transactionStateResolver;
        this.storageUpdateHandler = storageUpdateHandler;
        this.localNode = localNode;
        this.schemaSyncService = schemaSyncService;
        this.catalogService = catalogService;
        this.placementDriver = placementDriver;

        this.replicationGroupId = new TablePartitionId(tableId, partId);

        cursors = new ConcurrentSkipListMap<>(IgniteUuid.globalOrderComparator());

        schemaCompatValidator = new SchemaCompatValidator(schemas, catalogService);

        placementDriver.listen(PrimaryReplicaEvent.PRIMARY_REPLICA_EXPIRED, (evt, e) -> {
            if (!localNode.name().equals(evt.leaseholder())) {
                return completedFuture(false);
            }

            LOG.info("Primary replica expired [grp={}]", replicationGroupId);

            ArrayList<CompletableFuture<?>> futs = new ArrayList<>();

            for (UUID txId : txCleanupReadyFutures.keySet()) {
                txCleanupReadyFutures.compute(txId, (id, txOps) -> {
                    if (txOps == null || isFinalState(txOps.state)) {
                        return null;
                    }

                    if (!txOps.futures.isEmpty()) {
                        CompletableFuture<?>[] txFuts = txOps.futures.values().stream()
                                .flatMap(Collection::stream)
                                .toArray(CompletableFuture[]::new);

                        futs.add(allOf(txFuts).whenComplete((unused, throwable) -> releaseTxLocks(txId)));
                    }

                    return txOps;
                });
            }

            return allOf(futs.toArray(CompletableFuture[]::new)).thenApply(unused -> false);
        });
    }

    @Override
    public CompletableFuture<ReplicaResult> invoke(ReplicaRequest request, String senderId) {
        if (request instanceof TxStateCommitPartitionRequest) {
            return processTxStateCommitPartitionRequest((TxStateCommitPartitionRequest) request).thenApply(
                    res -> new ReplicaResult(res, null));
        }

        return ensureReplicaIsPrimary(request).thenCompose(isPrimary -> processRequest(request, isPrimary, senderId)).thenApply(res -> {
            if (res instanceof ReplicaResult) {
                return (ReplicaResult) res;
            } else {
                return new ReplicaResult(res, null);
            }
        });
    }

    private CompletableFuture<?> processRequest(ReplicaRequest request, @Nullable Boolean isPrimary, String senderId) {
        if (request instanceof CommittableTxRequest) {
            var req = (CommittableTxRequest) request;

            // Saving state is not needed for full transactions.
            if (!req.full()) {
                txManager.updateTxMeta(req.transactionId(), old -> new TxStateMeta(PENDING, senderId, null));
            }
        }

        CompletableFuture<Void> waitForSchemas = waitForSchemasBeforeReading(request);

        return waitForSchemas.thenCompose(unused -> processOperationRequest(request, isPrimary, senderId));
    }

    /**
     * Makes sure that we have schemas corresponding to the moment of tx start; this makes PK extraction safe WRT
     * {@link org.apache.ignite.internal.schema.SchemaRegistry#schema(int)}.
     *
     * @param request Request that's being processed.
     */
    private CompletableFuture<Void> waitForSchemasBeforeReading(ReplicaRequest request) {
        // TODO: IGNITE-20106 - validate that input rows schema version matches the tx-bound schema version.

        HybridTimestamp tsToWaitForSchemas;

        if (request instanceof ReadWriteReplicaRequest) {
            tsToWaitForSchemas = TransactionIds.beginTimestamp(((ReadWriteReplicaRequest) request).transactionId());
        } else if (request instanceof ReadOnlyReplicaRequest) {
            tsToWaitForSchemas = ((ReadOnlyReplicaRequest) request).readTimestamp();
        } else {
            tsToWaitForSchemas = null;
        }

        return tsToWaitForSchemas == null ? completedFuture(null) : schemaSyncService.waitForMetadataCompleteness(tsToWaitForSchemas);
    }

    private CompletableFuture<?> processOperationRequest(ReplicaRequest request, @Nullable Boolean isPrimary, String senderId) {
        if (request instanceof ReadWriteSingleRowReplicaRequest) {
            var req = (ReadWriteSingleRowReplicaRequest) request;

            return appendTxCommand(req.transactionId(), req.requestType(), req.full(), () -> processSingleEntryAction(req, senderId));
        } else if (request instanceof ReadWriteSingleRowPkReplicaRequest) {
            var req = (ReadWriteSingleRowPkReplicaRequest) request;

            return appendTxCommand(req.transactionId(), req.requestType(), req.full(), () -> processSingleEntryAction(req, senderId));
        } else if (request instanceof ReadWriteMultiRowReplicaRequest) {
            var req = (ReadWriteMultiRowReplicaRequest) request;

            return appendTxCommand(req.transactionId(), req.requestType(), req.full(), () -> processMultiEntryAction(req, senderId));
        } else if (request instanceof ReadWriteMultiRowPkReplicaRequest) {
            var req = (ReadWriteMultiRowPkReplicaRequest) request;

            return appendTxCommand(req.transactionId(), req.requestType(), req.full(), () -> processMultiEntryAction(req, senderId));
        } else if (request instanceof ReadWriteSwapRowReplicaRequest) {
            var req = (ReadWriteSwapRowReplicaRequest) request;

            return appendTxCommand(req.transactionId(), req.requestType(), req.full(), () -> processTwoEntriesAction(req, senderId));
        } else if (request instanceof ReadWriteScanRetrieveBatchReplicaRequest) {
            var req = (ReadWriteScanRetrieveBatchReplicaRequest) request;

            // Implicit RW scan can be committed locally on a last batch or error.
            return appendTxCommand(req.transactionId(), RequestType.RW_SCAN, false, () -> processScanRetrieveBatchAction(req, senderId))
                    .thenCompose(rows -> {
                        if (allElementsAreNull(rows)) {
                            return completedFuture(rows);
                        } else {
                            return validateAtTimestamp(req.transactionId())
                                    .thenApply(ignored -> rows);
                        }
                    })
                    .handle((rows, err) -> {
                        if (req.full() && (err != null || rows.size() < req.batchSize())) {
                            releaseTxLocks(req.transactionId());
                        }

                        if (err != null) {
                            ExceptionUtils.sneakyThrow(err);
                        }

                        return rows;
                    });
        } else if (request instanceof ReadWriteScanCloseReplicaRequest) {
            processScanCloseAction((ReadWriteScanCloseReplicaRequest) request);

            return completedFuture(null);
        } else if (request instanceof TxFinishReplicaRequest) {
            return processTxFinishAction((TxFinishReplicaRequest) request, senderId);
        } else if (request instanceof TxCleanupReplicaRequest) {
            return processTxCleanupAction((TxCleanupReplicaRequest) request);
        } else if (request instanceof ReadOnlySingleRowPkReplicaRequest) {
            return processReadOnlySingleEntryAction((ReadOnlySingleRowPkReplicaRequest) request, isPrimary);
        } else if (request instanceof ReadOnlyMultiRowPkReplicaRequest) {
            return processReadOnlyMultiEntryAction((ReadOnlyMultiRowPkReplicaRequest) request, isPrimary);
        } else if (request instanceof ReadOnlyScanRetrieveBatchReplicaRequest) {
            return processReadOnlyScanRetrieveBatchAction((ReadOnlyScanRetrieveBatchReplicaRequest) request, isPrimary);
        } else if (request instanceof ReplicaSafeTimeSyncRequest) {
            return processReplicaSafeTimeSyncRequest((ReplicaSafeTimeSyncRequest) request, isPrimary);
        } else if (request instanceof BuildIndexReplicaRequest) {
            return raftClient.run(toBuildIndexCommand((BuildIndexReplicaRequest) request));
        } else if (request instanceof ReadOnlyDirectSingleRowReplicaRequest) {
            return processReadOnlyDirectSingleEntryAction((ReadOnlyDirectSingleRowReplicaRequest) request);
        } else if (request instanceof ReadOnlyDirectMultiRowReplicaRequest) {
            return processReadOnlyDirectMultiEntryAction((ReadOnlyDirectMultiRowReplicaRequest) request);
        } else {
            throw new UnsupportedReplicaRequestException(request.getClass());
        }
    }

    /**
     * Processes a transaction state request.
     *
     * @param request Transaction state request.
     * @return Result future.
     */
    private CompletableFuture<LeaderOrTxState> processTxStateCommitPartitionRequest(TxStateCommitPartitionRequest request) {
        return placementDriver.getPrimaryReplica(replicationGroupId, hybridClock.now())
                .thenCompose(primaryReplica -> {
                    if (primaryReplica == null) {
                        return failedFuture(new PrimaryReplicaMissException(localNode.name(), null));
                    }

                    if (isLocalPeer(primaryReplica.getLeaseholder())) {
                        TransactionMeta txMeta = txManager.stateMeta(request.txId());

                        if (txMeta == null) {
                            txMeta = txStateStorage.get(request.txId());
                        }

                        return completedFuture(new LeaderOrTxState(null, txMeta));
                    } else {
                        return completedFuture(new LeaderOrTxState(primaryReplica.getLeaseholder(), null));
                    }
                });
    }

    /**
     * Processes retrieve batch for read only transaction.
     *
     * @param request Read only retrieve batch request.
     * @param isPrimary Whether the given replica is primary.
     * @return Result future.
     */
    private CompletableFuture<List<BinaryRow>> processReadOnlyScanRetrieveBatchAction(
            ReadOnlyScanRetrieveBatchReplicaRequest request,
            Boolean isPrimary
    ) {
        requireNonNull(isPrimary);

        UUID txId = request.transactionId();
        int batchCount = request.batchSize();
        HybridTimestamp readTimestamp = request.readTimestamp();

        IgniteUuid cursorId = new IgniteUuid(txId, request.scanId());

        CompletableFuture<Void> safeReadFuture = isPrimaryInTimestamp(isPrimary, readTimestamp) ? completedFuture(null)
                : safeTime.waitFor(readTimestamp);

        if (request.indexToUse() != null) {
            TableSchemaAwareIndexStorage indexStorage = secondaryIndexStorages.get().get(request.indexToUse());

            if (indexStorage == null) {
                throw new AssertionError("Index not found: uuid=" + request.indexToUse());
            }

            if (request.exactKey() != null) {
                assert request.lowerBoundPrefix() == null && request.upperBoundPrefix() == null : "Index lookup doesn't allow bounds.";

                return safeReadFuture.thenCompose(unused -> lookupIndex(request, indexStorage));
            }

            assert indexStorage.storage() instanceof SortedIndexStorage;

            return safeReadFuture.thenCompose(unused -> scanSortedIndex(request, indexStorage));
        }

        return safeReadFuture.thenCompose(unused -> retrieveExactEntriesUntilCursorEmpty(txId, readTimestamp, cursorId, batchCount));
    }

    /**
     * Extracts exact amount of entries, or less if cursor is become empty, from a cursor on the specific time.
     *
     * @param txId Transaction id is used for RW only.
     * @param readTimestamp Timestamp of the moment when that moment when the data will be extracted.
     * @param cursorId Cursor id.
     * @param count Amount of entries which sill be extracted.
     * @return Result future.
     */
    private CompletableFuture<List<BinaryRow>> retrieveExactEntriesUntilCursorEmpty(
            UUID txId,
            @Nullable HybridTimestamp readTimestamp,
            IgniteUuid cursorId,
            int count
    ) {
        @SuppressWarnings("resource") PartitionTimestampCursor cursor = (PartitionTimestampCursor) cursors.computeIfAbsent(cursorId,
                id -> mvDataStorage.scan(readTimestamp == null ? HybridTimestamp.MAX_VALUE : readTimestamp));

        var resolutionFuts = new ArrayList<CompletableFuture<TimedBinaryRow>>(count);

        while (resolutionFuts.size() < count && cursor.hasNext()) {
            ReadResult readResult = cursor.next();
            HybridTimestamp newestCommitTimestamp = readResult.newestCommitTimestamp();

            TimedBinaryRow candidate;
            if (newestCommitTimestamp == null || !readResult.isWriteIntent()) {
                candidate = null;
            } else {
                BinaryRow committedRow = cursor.committed(newestCommitTimestamp);

                candidate = committedRow == null ? null : new TimedBinaryRow(committedRow, newestCommitTimestamp);
            }

            resolutionFuts.add(resolveReadResult(readResult, txId, readTimestamp, () -> candidate));
        }

        return allOf(resolutionFuts.toArray(new CompletableFuture[0])).thenCompose(unused -> {
            var rows = new ArrayList<BinaryRow>(count);

            for (CompletableFuture<TimedBinaryRow> resolutionFut : resolutionFuts) {
                TimedBinaryRow resolvedReadResult = resolutionFut.join();

                if (resolvedReadResult != null && resolvedReadResult.binaryRow() != null) {
                    rows.add(resolvedReadResult.binaryRow());
                }
            }

            if (rows.size() < count && cursor.hasNext()) {
                return retrieveExactEntriesUntilCursorEmpty(txId, readTimestamp, cursorId, count - rows.size()).thenApply(binaryRows -> {
                    rows.addAll(binaryRows);

                    return rows;
                });
            } else {
                return completedFuture(rows);
            }
        });
    }

    /**
     * Extracts exact amount of entries, or less if cursor is become empty, from a cursor on the specific time. Use it for RW.
     *
     * @param txId Transaction id.
     * @param cursorId Cursor id.
     * @return Future finishes with the resolved binary row.
     */
    private CompletableFuture<List<BinaryRow>> retrieveExactEntriesUntilCursorEmpty(UUID txId, IgniteUuid cursorId, int count) {
        return retrieveExactEntriesUntilCursorEmpty(txId, null, cursorId, count).thenCompose(rows -> {
            if (nullOrEmpty(rows)) {
                return completedFuture(emptyList());
            }

            CompletableFuture<?>[] futs = new CompletableFuture[rows.size()];

            for (int i = 0; i < rows.size(); i++) {
                BinaryRow row = rows.get(i);

                futs[i] = schemaCompatValidator.validateBackwards(row.schemaVersion(), tableId(), txId)
                        .thenCompose(validationResult -> {
                            if (validationResult.isSuccessful()) {
                                return completedFuture(row);
                            } else {
                                throw new IncompatibleSchemaException("Operation failed because schema "
                                        + validationResult.fromSchemaVersion() + " is not backward-compatible with "
                                        + validationResult.toSchemaVersion() + " for table " + validationResult.failedTableId());
                            }
                        });
            }

            return allOf(futs).thenApply((unused) -> rows);
        });
    }

    /**
     * Processes single entry request for read only transaction.
     *
     * @param request Read only single entry request.
     * @param isPrimary Whether the given replica is primary.
     * @return Result future.
     */
    private CompletableFuture<BinaryRow> processReadOnlySingleEntryAction(ReadOnlySingleRowPkReplicaRequest request, Boolean isPrimary) {
        BinaryTuple primaryKey = resolvePk(request.primaryKey());
        HybridTimestamp readTimestamp = request.readTimestamp();

        if (request.requestType() != RequestType.RO_GET) {
            throw new IgniteInternalException(Replicator.REPLICA_COMMON_ERR,
                    format("Unknown single request [actionType={}]", request.requestType()));
        }

        CompletableFuture<Void> safeReadFuture = isPrimaryInTimestamp(isPrimary, readTimestamp) ? completedFuture(null)
                : safeTime.waitFor(request.readTimestamp());

        return safeReadFuture.thenCompose(unused -> resolveRowByPkForReadOnly(primaryKey, readTimestamp));
    }

    /**
     * Checks that the node is primary and {@code timestamp} is already passed in the reference system of the current node.
     *
     * @param isPrimary True if the node is primary, false otherwise.
     * @param timestamp Timestamp to check.
     * @return True if the timestamp is already passed in the reference system of the current node and node is primary, false otherwise.
     */
    private boolean isPrimaryInTimestamp(Boolean isPrimary, HybridTimestamp timestamp) {
        return isPrimary && hybridClock.now().compareTo(timestamp) > 0;
    }

    /**
     * Processes multiple entries request for read only transaction.
     *
     * @param request Read only multiple entries request.
     * @param isPrimary Whether the given replica is primary.
     * @return Result future.
     */
    private CompletableFuture<List<BinaryRow>> processReadOnlyMultiEntryAction(
            ReadOnlyMultiRowPkReplicaRequest request,
            Boolean isPrimary
    ) {
        List<BinaryTuple> primaryKeys = resolvePks(request.primaryKeys());
        HybridTimestamp readTimestamp = request.readTimestamp();

        if (request.requestType() != RequestType.RO_GET_ALL) {
            throw new IgniteInternalException(Replicator.REPLICA_COMMON_ERR,
                    format("Unknown single request [actionType={}]", request.requestType()));
        }

        CompletableFuture<Void> safeReadFuture = isPrimaryInTimestamp(isPrimary, readTimestamp) ? completedFuture(null)
                : safeTime.waitFor(request.readTimestamp());

        return safeReadFuture.thenCompose(unused -> {
            CompletableFuture<BinaryRow>[] resolutionFuts = new CompletableFuture[primaryKeys.size()];

            for (int i = 0; i < primaryKeys.size(); i++) {
                resolutionFuts[i] = resolveRowByPkForReadOnly(primaryKeys.get(i), readTimestamp);
            }

            return allOf(resolutionFuts).thenApply(unused1 -> {
                var result = new ArrayList<BinaryRow>(resolutionFuts.length);

                for (CompletableFuture<BinaryRow> resolutionFut : resolutionFuts) {
                    BinaryRow resolvedReadResult = resolutionFut.join();

                    result.add(resolvedReadResult);
                }

                return result;
            });
        });
    }

    /**
     * Handler to process {@link ReplicaSafeTimeSyncRequest}.
     *
     * @param request Request.
     * @param isPrimary Whether is primary replica.
     * @return Future.
     */
    private CompletableFuture<Void> processReplicaSafeTimeSyncRequest(ReplicaSafeTimeSyncRequest request, Boolean isPrimary) {
        requireNonNull(isPrimary);

        if (!isPrimary) {
            return completedFuture(null);
        }

        synchronized (commandProcessingLinearizationMutex) {
            return raftClient.run(REPLICA_MESSAGES_FACTORY.safeTimeSyncCommand().safeTimeLong(hybridClock.nowLong()).build());
        }
    }

    /**
     * Close all cursors connected with a transaction.
     *
     * @param txId Transaction id.
     * @throws Exception When an issue happens on cursor closing.
     */
    private void closeAllTransactionCursors(UUID txId) {
        var lowCursorId = new IgniteUuid(txId, Long.MIN_VALUE);
        var upperCursorId = new IgniteUuid(txId, Long.MAX_VALUE);

        Map<IgniteUuid, ? extends Cursor<?>> txCursors = cursors.subMap(lowCursorId, true, upperCursorId, true);

        ReplicationException ex = null;

        for (AutoCloseable cursor : txCursors.values()) {
            try {
                cursor.close();
            } catch (Exception e) {
                if (ex == null) {
                    ex = new ReplicationException(Replicator.REPLICA_COMMON_ERR,
                            format("Close cursor exception [replicaGrpId={}, msg={}]", replicationGroupId,
                                    e.getMessage()), e);
                } else {
                    ex.addSuppressed(e);
                }
            }
        }

        txCursors.clear();

        if (ex != null) {
            throw ex;
        }
    }

    /**
     * Processes scan close request.
     *
     * @param request Scan close request operation.
     */
    private void processScanCloseAction(ReadWriteScanCloseReplicaRequest request) {
        UUID txId = request.transactionId();

        IgniteUuid cursorId = new IgniteUuid(txId, request.scanId());

        Cursor<?> cursor = cursors.remove(cursorId);

        if (cursor != null) {
            try {
                cursor.close();
            } catch (Exception e) {
                throw new ReplicationException(Replicator.REPLICA_COMMON_ERR,
                        format("Close cursor exception [replicaGrpId={}, msg={}]", replicationGroupId,
                                e.getMessage()), e);
            }
        }
    }

    /**
     * Processes scan retrieve batch request.
     *
     * @param request Scan retrieve batch request operation.
     * @return Listener response.
     */
    private CompletableFuture<List<BinaryRow>> processScanRetrieveBatchAction(
            ReadWriteScanRetrieveBatchReplicaRequest request,
            String txCoordinatorId
    ) {
        if (request.indexToUse() != null) {
            TableSchemaAwareIndexStorage indexStorage = secondaryIndexStorages.get().get(request.indexToUse());

            if (indexStorage == null) {
                throw new AssertionError("Index not found: uuid=" + request.indexToUse());
            }

            if (request.exactKey() != null) {
                assert request.lowerBoundPrefix() == null && request.upperBoundPrefix() == null : "Index lookup doesn't allow bounds.";

                return lookupIndex(request, indexStorage.storage());
            }

            assert indexStorage.storage() instanceof SortedIndexStorage;

            return scanSortedIndex(request, indexStorage);
        }

        UUID txId = request.transactionId();
        int batchCount = request.batchSize();

        IgniteUuid cursorId = new IgniteUuid(txId, request.scanId());

        return lockManager.acquire(txId, new LockKey(tableId()), LockMode.S)
                .thenCompose(tblLock -> retrieveExactEntriesUntilCursorEmpty(txId, cursorId, batchCount));
    }

    /**
     * Lookup sorted index in RO tx.
     *
     * @param request Index scan request.
     * @param schemaAwareIndexStorage Index storage.
     * @return Operation future.
     */
    private CompletableFuture<List<BinaryRow>> lookupIndex(
            ReadOnlyScanRetrieveBatchReplicaRequest request,
            TableSchemaAwareIndexStorage schemaAwareIndexStorage
    ) {
        IndexStorage indexStorage = schemaAwareIndexStorage.storage();

        int batchCount = request.batchSize();
        HybridTimestamp timestamp = request.readTimestamp();

        IgniteUuid cursorId = new IgniteUuid(request.transactionId(), request.scanId());

        BinaryTuple key = request.exactKey().asBinaryTuple();

        Cursor<RowId> cursor = (Cursor<RowId>) cursors.computeIfAbsent(cursorId,
                id -> indexStorage.get(key));

        var result = new ArrayList<BinaryRow>(batchCount);

        Cursor<IndexRow> indexRowCursor = CursorUtils.map(cursor, rowId -> new IndexRowImpl(key, rowId));

        return continueReadOnlyIndexScan(schemaAwareIndexStorage, indexRowCursor, timestamp, batchCount, result)
                .thenCompose(ignore -> completedFuture(result));
    }

    private CompletableFuture<List<BinaryRow>> lookupIndex(
            ReadWriteScanRetrieveBatchReplicaRequest request,
            IndexStorage indexStorage
    ) {
        UUID txId = request.transactionId();
        int batchCount = request.batchSize();

        IgniteUuid cursorId = new IgniteUuid(txId, request.scanId());

        Integer indexId = request.indexToUse();

        BinaryTuple exactKey = request.exactKey().asBinaryTuple();

        return lockManager.acquire(txId, new LockKey(indexId), LockMode.IS).thenCompose(idxLock -> { // Index IS lock
            return lockManager.acquire(txId, new LockKey(tableId()), LockMode.IS).thenCompose(tblLock -> { // Table IS lock
                return lockManager.acquire(txId, new LockKey(indexId, exactKey.byteBuffer()), LockMode.S)
                        .thenCompose(indRowLock -> { // Hash index bucket S lock
                            Cursor<RowId> cursor = (Cursor<RowId>) cursors.computeIfAbsent(cursorId, id -> indexStorage.get(exactKey));

                            var result = new ArrayList<BinaryRow>(batchCount);

                            return continueIndexLookup(txId, cursor, batchCount, result)
                                    .thenApply(ignore -> result);
                        });
            });
        });
    }

    /**
     * Scans sorted index in RW tx.
     *
     * @param request Index scan request.
     * @param schemaAwareIndexStorage Sorted index storage.
     * @return Operation future.
     */
    private CompletableFuture<List<BinaryRow>> scanSortedIndex(
            ReadWriteScanRetrieveBatchReplicaRequest request,
            TableSchemaAwareIndexStorage schemaAwareIndexStorage
    ) {
        var indexStorage = (SortedIndexStorage) schemaAwareIndexStorage.storage();

        UUID txId = request.transactionId();
        int batchCount = request.batchSize();

        IgniteUuid cursorId = new IgniteUuid(txId, request.scanId());

        Integer indexId = request.indexToUse();

        BinaryTupleMessage lowerBoundMessage = request.lowerBoundPrefix();
        BinaryTupleMessage upperBoundMessage = request.upperBoundPrefix();

        BinaryTuplePrefix lowerBound = lowerBoundMessage == null ? null : lowerBoundMessage.asBinaryTuplePrefix();
        BinaryTuplePrefix upperBound = upperBoundMessage == null ? null : upperBoundMessage.asBinaryTuplePrefix();

        int flags = request.flags();

        return lockManager.acquire(txId, new LockKey(indexId), LockMode.IS).thenCompose(idxLock -> { // Index IS lock
            return lockManager.acquire(txId, new LockKey(tableId()), LockMode.IS).thenCompose(tblLock -> { // Table IS lock
                var comparator = new BinaryTupleComparator(indexStorage.indexDescriptor().columns());

                Predicate<IndexRow> isUpperBoundAchieved = indexRow -> {
                    if (indexRow == null) {
                        return true;
                    }

                    if (upperBound == null) {
                        return false;
                    }

                    ByteBuffer buffer = upperBound.byteBuffer();

                    if ((flags & SortedIndexStorage.LESS_OR_EQUAL) != 0) {
                        byte boundFlags = buffer.get(0);

                        buffer.put(0, (byte) (boundFlags | BinaryTupleCommon.EQUALITY_FLAG));
                    }

                    return comparator.compare(indexRow.indexColumns().byteBuffer(), buffer) >= 0;
                };

                Cursor<IndexRow> cursor = (Cursor<IndexRow>) cursors.computeIfAbsent(cursorId,
                        id -> indexStorage.scan(
                                lowerBound,
                                // We have to handle upperBound on a level of replication listener,
                                // for correctness of taking of a range lock.
                                null,
                                flags
                        ));

                SortedIndexLocker indexLocker = (SortedIndexLocker) indexesLockers.get().get(indexId);

                var result = new ArrayList<BinaryRow>(batchCount);

                return continueIndexScan(txId, schemaAwareIndexStorage, indexLocker, cursor, batchCount, result, isUpperBoundAchieved)
                        .thenApply(ignore -> result);
            });
        });
    }

    /**
     * Scans sorted index in RO tx.
     *
     * @param request Index scan request.
     * @param schemaAwareIndexStorage Sorted index storage.
     * @return Operation future.
     */
    private CompletableFuture<List<BinaryRow>> scanSortedIndex(
            ReadOnlyScanRetrieveBatchReplicaRequest request,
            TableSchemaAwareIndexStorage schemaAwareIndexStorage
    ) {
        var indexStorage = (SortedIndexStorage) schemaAwareIndexStorage.storage();

        UUID txId = request.transactionId();
        int batchCount = request.batchSize();
        HybridTimestamp timestamp = request.readTimestamp();

        IgniteUuid cursorId = new IgniteUuid(txId, request.scanId());

        BinaryTupleMessage lowerBoundMessage = request.lowerBoundPrefix();
        BinaryTupleMessage upperBoundMessage = request.upperBoundPrefix();

        BinaryTuplePrefix lowerBound = lowerBoundMessage == null ? null : lowerBoundMessage.asBinaryTuplePrefix();
        BinaryTuplePrefix upperBound = upperBoundMessage == null ? null : upperBoundMessage.asBinaryTuplePrefix();

        int flags = request.flags();

        Cursor<IndexRow> cursor = (Cursor<IndexRow>) cursors.computeIfAbsent(cursorId,
                id -> indexStorage.scan(
                        lowerBound,
                        upperBound,
                        flags
                ));

        var result = new ArrayList<BinaryRow>(batchCount);

        return continueReadOnlyIndexScan(schemaAwareIndexStorage, cursor, timestamp, batchCount, result)
                .thenApply(ignore -> result);
    }

    private CompletableFuture<Void> continueReadOnlyIndexScan(
            TableSchemaAwareIndexStorage schemaAwareIndexStorage,
            Cursor<IndexRow> cursor,
            HybridTimestamp timestamp,
            int batchSize,
            List<BinaryRow> result
    ) {
        if (result.size() >= batchSize || !cursor.hasNext()) {
            return completedFuture(null);
        }

        IndexRow indexRow = cursor.next();

        RowId rowId = indexRow.rowId();

        return resolvePlainReadResult(rowId, null, timestamp).thenComposeAsync(resolvedReadResult -> {
            if (resolvedReadResult != null
                    && resolvedReadResult.binaryRow() != null
                    && indexRowMatches(indexRow, resolvedReadResult.binaryRow(), schemaAwareIndexStorage)) {
                result.add(resolvedReadResult.binaryRow());
            }

            return continueReadOnlyIndexScan(schemaAwareIndexStorage, cursor, timestamp, batchSize, result);
        }, scanRequestExecutor);
    }

    /**
     * Index scan loop. Retrieves next row from index, takes locks, fetches associated data row and collects to the result.
     *
     * @param txId Transaction id.
     * @param schemaAwareIndexStorage Index storage.
     * @param indexLocker Index locker.
     * @param indexCursor Index cursor.
     * @param batchSize Batch size.
     * @param result Result collection.
     * @param isUpperBoundAchieved Function to stop on upper bound.
     * @return Future.
     */
    private CompletableFuture<Void> continueIndexScan(
            UUID txId,
            TableSchemaAwareIndexStorage schemaAwareIndexStorage,
            SortedIndexLocker indexLocker,
            Cursor<IndexRow> indexCursor,
            int batchSize,
            List<BinaryRow> result,
            Predicate<IndexRow> isUpperBoundAchieved
    ) {
        if (result.size() == batchSize) { // Batch is full, exit loop.
            return completedFuture(null);
        }

        return indexLocker.locksForScan(txId, indexCursor)
                .thenCompose(currentRow -> { // Index row S lock
                    if (isUpperBoundAchieved.test(currentRow)) {
                        return completedFuture(null); // End of range reached. Exit loop.
                    }

                    RowId rowId = currentRow.rowId();

                    return lockManager.acquire(txId, new LockKey(tableId(), rowId), LockMode.S)
                            .thenComposeAsync(rowLock -> { // Table row S lock
                                return resolvePlainReadResult(rowId, txId).thenCompose(resolvedReadResult -> {
                                    if (resolvedReadResult != null
                                            && resolvedReadResult.binaryRow() != null
                                            && indexRowMatches(currentRow, resolvedReadResult.binaryRow(), schemaAwareIndexStorage)) {
                                        result.add(resolvedReadResult.binaryRow());
                                    }

                                    // Proceed scan.
                                    return continueIndexScan(
                                            txId,
                                            schemaAwareIndexStorage,
                                            indexLocker,
                                            indexCursor,
                                            batchSize,
                                            result,
                                            isUpperBoundAchieved
                                    );
                                });
                            }, scanRequestExecutor);
                });
    }

    /**
     * Checks whether passed index row corresponds to the binary row.
     *
     * @param indexRow Index row, read from index storage.
     * @param binaryRow Binary row, read from MV storage.
     * @param schemaAwareIndexStorage Schema aware index storage, to resolve values of indexed columns in a binary row.
     * @return {@code true} if index row matches the binary row, {@code false} otherwise.
     */
    private static boolean indexRowMatches(IndexRow indexRow, BinaryRow binaryRow, TableSchemaAwareIndexStorage schemaAwareIndexStorage) {
        BinaryTuple actualIndexRow = schemaAwareIndexStorage.indexRowResolver().extractColumns(binaryRow);

        return indexRow.indexColumns().byteBuffer().equals(actualIndexRow.byteBuffer());
    }

    private CompletableFuture<Void> continueIndexLookup(
            UUID txId,
            Cursor<RowId> indexCursor,
            int batchSize,
            List<BinaryRow> result
    ) {
        if (result.size() >= batchSize || !indexCursor.hasNext()) {
            return completedFuture(null);
        }

        RowId rowId = indexCursor.next();

        return lockManager.acquire(txId, new LockKey(tableId(), rowId), LockMode.S)
                .thenComposeAsync(rowLock -> { // Table row S lock
                    return resolvePlainReadResult(rowId, txId).thenCompose(resolvedReadResult -> {
                        if (resolvedReadResult != null && resolvedReadResult.binaryRow() != null) {
                            result.add(resolvedReadResult.binaryRow());
                        }

                        // Proceed lookup.
                        return continueIndexLookup(txId, indexCursor, batchSize, result);
                    });
                }, scanRequestExecutor);
    }

    /**
     * Resolves a result received from a direct storage read.
     *
     * @param rowId Row id to resolve.
     * @param txId Transaction id is used for RW only.
     * @param timestamp Read timestamp.
     * @return Future finishes with the resolved binary row.
     */
    private CompletableFuture<@Nullable TimedBinaryRow> resolvePlainReadResult(
            RowId rowId,
            @Nullable UUID txId,
            @Nullable HybridTimestamp timestamp
    ) {
        ReadResult readResult = mvDataStorage.read(rowId, timestamp == null ? HybridTimestamp.MAX_VALUE : timestamp);

        return resolveReadResult(readResult, txId, timestamp, () -> {
            if (readResult.newestCommitTimestamp() == null) {
                return null;
            }

            ReadResult committedReadResult = mvDataStorage.read(rowId, readResult.newestCommitTimestamp());

            assert !committedReadResult.isWriteIntent() :
                    "The result is not committed [rowId=" + rowId + ", timestamp="
                            + readResult.newestCommitTimestamp() + ']';

            return new TimedBinaryRow(committedReadResult.binaryRow(), committedReadResult.commitTimestamp());
        });
    }

    /**
     * Resolves a result received from a direct storage read. Use it for RW.
     *
     * @param rowId Row id.
     * @param txId Transaction id.
     * @return Future finishes with the resolved binary row.
     */
    private CompletableFuture<@Nullable TimedBinaryRow> resolvePlainReadResult(RowId rowId, UUID txId) {
        return resolvePlainReadResult(rowId, txId, null).thenCompose(row -> {
            if (row == null || row.binaryRow() == null) {
                return completedFuture(null);
            }

            return schemaCompatValidator.validateBackwards(row.binaryRow().schemaVersion(), tableId(), txId)
                    .thenApply(validationResult -> {
                        if (validationResult.isSuccessful()) {
                            return row;
                        } else {
                            throw new IncompatibleSchemaException("Operation failed because schema "
                                    + validationResult.fromSchemaVersion() + " is not backward-compatible with "
                                    + validationResult.toSchemaVersion() + " for table " + validationResult.failedTableId());
                        }
                    });
        });
    }

    /**
     * Processes transaction finish request.
     * <ol>
     *     <li>Get commit timestamp from finish replica request.</li>
     *     <li>If attempting a commit, validate commit (and, if not valid, switch to abort)</li>
     *     <li>Run specific raft {@code FinishTxCommand} command, that will apply txn state to corresponding txStateStorage.</li>
     *     <li>Send cleanup requests to all enlisted primary replicas.</li>
     * </ol>
     *
     * @param request Transaction finish request.
     * @param txCoordinatorId Transaction coordinator id.
     * @return future result of the operation.
     */
    // TODO: need to properly handle primary replica changes https://issues.apache.org/jira/browse/IGNITE-17615
    private CompletableFuture<Void> processTxFinishAction(TxFinishReplicaRequest request, String txCoordinatorId) {
        // TODO: https://issues.apache.org/jira/browse/IGNITE-19170 Use ZonePartitionIdMessage and remove cast
        Collection<TablePartitionId> enlistedGroups = (Collection<TablePartitionId>) (Collection<?>) request.groups();

        UUID txId = request.txId();

        if (request.commit()) {
            HybridTimestamp commitTimestamp = request.commitTimestamp();

            return schemaCompatValidator.validateForward(txId, enlistedGroups, commitTimestamp)
                    .thenCompose(validationResult ->
                            finishAndCleanup(enlistedGroups, validationResult.isSuccessful(), commitTimestamp, txId, txCoordinatorId)
                                    .thenAccept(unused -> throwIfSchemaValidationOnCommitFailed(validationResult)));
        } else {
            // Aborting.
            return finishAndCleanup(enlistedGroups, false, null, txId, txCoordinatorId);
        }
    }

    private static void throwIfSchemaValidationOnCommitFailed(CompatValidationResult validationResult) {
        if (!validationResult.isSuccessful()) {
            throw new IncompatibleSchemaAbortException("Commit failed because schema "
                    + validationResult.fromSchemaVersion() + " is not forward-compatible with "
                    + validationResult.toSchemaVersion() + " for table " + validationResult.failedTableId());
        }
    }

    private CompletableFuture<Void> finishAndCleanup(
            Collection<TablePartitionId> enlistedPartitions,
            boolean commit,
            @Nullable HybridTimestamp commitTimestamp,
            UUID txId,
            String txCoordinatorId
    ) {
        CompletableFuture<?> changeStateFuture = finishTransaction(enlistedPartitions, txId, commit, commitTimestamp, txCoordinatorId);

        CompletableFuture<?>[] futures = enlistedPartitions.stream()
                .map(partitionId -> changeStateFuture.thenCompose(ignored ->
                        cleanupWithRetry(commit, commitTimestamp, txId, partitionId, ATTEMPTS_TO_CLEANUP_REPLICA)))
                .toArray(size -> new CompletableFuture<?>[size]);

        return allOf(futures);
    }

    private CompletableFuture<Void> cleanupWithRetry(
            boolean commit,
            @Nullable HybridTimestamp commitTimestamp,
            UUID txId,
            TablePartitionId partitionId,
            int attempts) {
        HybridTimestamp now = hybridClock.now();

        return findPrimaryReplica(partitionId, now)
                .thenCompose(leaseHolder ->
                        cleanupWithRetryOnReplica(commit, commitTimestamp, txId, partitionId, leaseHolder, attempts));
    }


    private CompletableFuture<Void> cleanupWithRetryOnReplica(
            boolean commit,
            @Nullable HybridTimestamp commitTimestamp,
            UUID txId,
            TablePartitionId partitionId,
            String primaryConsistentId,
            int attempts) {
        return txManager.cleanup(primaryConsistentId, partitionId, txId, commit, commitTimestamp)
                .handle((res, ex) -> {
                    if (ex != null) {
                        LOG.warn("Failed to perform cleanup on Tx {}." + (attempts > 0 ? " The operation will be retried." : ""), txId, ex);

                        if (attempts > 0) {
                            return cleanupWithRetry(commit, commitTimestamp, txId, partitionId, attempts - 1);
                        }

                        return CompletableFuture.<Void>failedFuture(ex);
                    }

                    return CompletableFuture.<Void>completedFuture(null);
                })
                .thenCompose(Function.identity());
    }

    private CompletableFuture<String> findPrimaryReplica(TablePartitionId partitionId, HybridTimestamp now) {
        return placementDriver.awaitPrimaryReplica(partitionId, now, AWAIT_PRIMARY_REPLICA_TIMEOUT, SECONDS)
                .handle((primaryReplica, e) -> {
                    if (e != null) {
                        LOG.error("Failed to retrieve primary replica for partition {}", partitionId, e);

                        throw withCause(TransactionException::new, REPLICA_UNAVAILABLE_ERR,
                                "Failed to get the primary replica"
                                        + " [tablePartitionId=" + partitionId + ", awaitTimestamp=" + now + ']', e);
                    }

                    return primaryReplica.getLeaseholder();
                });
    }

    /**
     * Finishes a transaction. This operation is idempotent.
     *
     * @param aggregatedGroupIds Partition identifies which are enlisted in the transaction.
     * @param txId Transaction id.
     * @param commit True is the transaction is committed, false otherwise.
     * @param commitTimestamp Commit timestamp, if applicable.
     * @param txCoordinatorId Transaction coordinator id.
     * @return Future to wait of the finish.
     */
    private CompletableFuture<Object> finishTransaction(
            Collection<TablePartitionId> aggregatedGroupIds,
            UUID txId,
            boolean commit,
            @Nullable HybridTimestamp commitTimestamp,
            String txCoordinatorId
    ) {
        HybridTimestamp currentTimestamp = hybridClock.now();

        return reliableCatalogVersionFor(currentTimestamp)
                .thenCompose(catalogVersion -> {
                    synchronized (commandProcessingLinearizationMutex) {
                        FinishTxCommandBuilder finishTxCmdBldr = MSG_FACTORY.finishTxCommand()
                                .txId(txId)
                                .commit(commit)
                                .safeTimeLong(hybridClock.nowLong())
                                .txCoordinatorId(txCoordinatorId)
                                .requiredCatalogVersion(catalogVersion)
                                .tablePartitionIds(
                                        aggregatedGroupIds.stream()
                                                .map(PartitionReplicaListener::tablePartitionId)
                                                .collect(toList())
                                );

                        if (commit) {
                            finishTxCmdBldr.commitTimestampLong(commitTimestamp.longValue());
                        }

                        return raftClient.run(finishTxCmdBldr.build());
                    }
                })
                .whenComplete((o, throwable) -> {
                    TxState txState = commit ? COMMITED : ABORTED;

                    markFinished(txId, txState, commitTimestamp);
                });
    }


    /**
     * Processes transaction cleanup request:
     * <ol>
     *     <li>Waits for finishing of local transactional operations;</li>
     *     <li>Runs asynchronously the specific raft {@code TxCleanupCommand} command, that will convert all pending entries(writeIntents)
     *     to either regular values({@link TxState#COMMITED}) or removing them ({@link TxState#ABORTED});</li>
     *     <li>Releases all locks that were held on local Replica by given transaction.</li>
     * </ol>
     * This operation is idempotent, so it's safe to retry it.
     *
     * @param request Transaction cleanup request.
     * @return CompletableFuture of void.
     */
    // TODO: need to properly handle primary replica changes https://issues.apache.org/jira/browse/IGNITE-17615
    private CompletableFuture<Void> processTxCleanupAction(TxCleanupReplicaRequest request) {
        try {
            closeAllTransactionCursors(request.txId());
        } catch (Exception e) {
            return failedFuture(e);
        }

        TxState txState = request.commit() ? COMMITED : ABORTED;

        markFinished(request.txId(), txState, request.commitTimestamp());

        List<CompletableFuture<?>> txUpdateFutures = new ArrayList<>();
        List<CompletableFuture<?>> txReadFutures = new ArrayList<>();

        // TODO https://issues.apache.org/jira/browse/IGNITE-18617
        txCleanupReadyFutures.compute(request.txId(), (id, txOps) -> {
            if (txOps == null) {
                txOps = new TxCleanupReadyFutureList();
            }

            txOps.futures.forEach((opType, futures) -> {
                if (opType.isRwRead()) {
                    txReadFutures.addAll(futures);
                } else {
                    txUpdateFutures.addAll(futures);
                }
            });

            txOps.futures.clear();

            txOps.state = txState;

            return txOps;
        });

        if (txUpdateFutures.isEmpty()) {
            if (!txReadFutures.isEmpty()) {
                return allOffFuturesExceptionIgnored(txReadFutures, request)
                        .thenRun(() -> releaseTxLocks(request.txId()));
            }

            return completedFuture(null);
        }

        return allOffFuturesExceptionIgnored(txUpdateFutures, request).thenCompose(v -> {
            long commandTimestamp = hybridClock.nowLong();

            return reliableCatalogVersionFor(hybridTimestamp(commandTimestamp))
                    .thenCompose(catalogVersion -> {
                        synchronized (commandProcessingLinearizationMutex) {
                            TxCleanupCommand txCleanupCmd = MSG_FACTORY.txCleanupCommand()
                                    .txId(request.txId())
                                    .commit(request.commit())
                                    .commitTimestampLong(request.commitTimestampLong())
                                    .safeTimeLong(hybridClock.nowLong())
                                    .txCoordinatorId(getTxCoordinatorId(request.txId()))
                                    .requiredCatalogVersion(catalogVersion)
                                    .build();

                            storageUpdateHandler.handleTransactionCleanup(request.txId(), request.commit(), request.commitTimestamp());

                            raftClient.run(txCleanupCmd)
                                    .exceptionally(e -> {
                                        LOG.warn("Failed to complete transaction cleanup command [txId=" + request.txId() + ']', e);

                                        return completedFuture(null);
                                    });
                        }

                        return allOffFuturesExceptionIgnored(txReadFutures, request)
                                .thenRun(() -> releaseTxLocks(request.txId()));
                    });
        });
    }

    private String getTxCoordinatorId(UUID txId) {
        TxStateMeta meta = txManager.stateMeta(txId);

        assert meta != null : "Trying to cleanup a transaction that was not enlisted, txId=" + txId;

        return meta.txCoordinatorId();
    }

    /**
     * Creates a future that waits all transaction operations are completed.
     *
     * @param txFutures Transaction operation futures.
     * @param request Cleanup request.
     * @return The future completes when all futures in passed list are completed.
     */
    private static CompletableFuture<Void> allOffFuturesExceptionIgnored(List<CompletableFuture<?>> txFutures,
            TxCleanupReplicaRequest request) {
        return allOf(txFutures.toArray(new CompletableFuture<?>[0]))
                .exceptionally(e -> {
                    assert !request.commit() :
                            "Transaction is committing, but an operation has completed with exception [txId=" + request.txId()
                                    + ", err=" + e.getMessage() + ']';

                    return null;
                });
    }

    private void releaseTxLocks(UUID txId) {
        lockManager.locks(txId).forEachRemaining(lockManager::release);
    }

    /**
     * Finds the row and its identifier by given pk search row.
     *
     * @param pk Binary Tuple representing a primary key.
     * @param txId An identifier of the transaction regarding which we need to resolve the given row.
     * @param action An action to perform on a resolved row.
     * @param <T> A type of the value returned by action.
     * @return A future object representing the result of the given action.
     */
    private <T> CompletableFuture<T> resolveRowByPk(
            BinaryTuple pk,
            UUID txId,
            IgniteTriFunction<@Nullable RowId, @Nullable BinaryRow, @Nullable HybridTimestamp, CompletableFuture<T>> action
    ) {
        IndexLocker pkLocker = indexesLockers.get().get(pkIndexStorage.get().id());

        assert pkLocker != null;

        return pkLocker.locksForLookupByKey(txId, pk)
                .thenCompose(ignored -> {

                    boolean cursorClosureSetUp = false;
                    Cursor<RowId> cursor = null;

                    try {
                        cursor = getFromPkIndex(pk);

                        Cursor<RowId> finalCursor = cursor;
                        CompletableFuture<T> resolvingFuture = continueResolvingByPk(cursor, txId, action)
                                .whenComplete((res, ex) -> finalCursor.close());

                        cursorClosureSetUp = true;

                        return resolvingFuture;
                    } finally {
                        if (!cursorClosureSetUp && cursor != null) {
                            cursor.close();
                        }
                    }
                });
    }

    private <T> CompletableFuture<T> continueResolvingByPk(
            Cursor<RowId> cursor,
            UUID txId,
            IgniteTriFunction<@Nullable RowId, @Nullable BinaryRow, @Nullable HybridTimestamp, CompletableFuture<T>> action
    ) {
        if (!cursor.hasNext()) {
            return action.apply(null, null, null);
        }

        RowId rowId = cursor.next();

        return resolvePlainReadResult(rowId, txId).thenCompose(row -> {
            if (row != null && row.binaryRow() != null) {
                return action.apply(rowId, row.binaryRow(), row.commitTimestamp());
            } else {
                return continueResolvingByPk(cursor, txId, action);
            }
        });
    }

    /**
     * Appends an operation to prevent the race between commit/rollback and the operation execution.
     *
     * @param txId Transaction id.
     * @param cmdType Command type.
     * @param full {@code True} if a full transaction and can be immediately committed.
     * @param op Operation closure.
     * @return A future object representing the result of the given operation.
     */
    private <T> CompletableFuture<T> appendTxCommand(UUID txId, RequestType cmdType, boolean full, Supplier<CompletableFuture<T>> op) {
        if (full) {
            return op.get().whenComplete((v, th) -> {
                // Fast unlock.
                releaseTxLocks(txId);
            });
        }

        var cleanupReadyFut = new CompletableFuture<Void>();

        txCleanupReadyFutures.compute(txId, (id, txOps) -> {
            if (txOps == null) {
                txOps = new TxCleanupReadyFutureList();
            }

            if (isFinalState(txOps.state)) {
                cleanupReadyFut.completeExceptionally(new Exception());
            } else {
                txOps.futures.computeIfAbsent(cmdType, type -> new ArrayList<>()).add(cleanupReadyFut);
            }

            return txOps;
        });

        if (cleanupReadyFut.isCompletedExceptionally()) {
            return failedFuture(new TransactionException(TX_FAILED_READ_WRITE_OPERATION_ERR, "Transaction is already finished."));
        }

        CompletableFuture<T> fut = op.get();

        fut.whenComplete((v, th) -> {
            if (th != null) {
                cleanupReadyFut.completeExceptionally(th);
            } else {
                if (v instanceof ReplicaResult) {
                    ReplicaResult res = (ReplicaResult) v;

                    if (res.replicationFuture() != null) {
                        res.replicationFuture().whenComplete((v0, th0) -> {
                            if (th0 != null) {
                                cleanupReadyFut.completeExceptionally(th0);
                            } else {
                                cleanupReadyFut.complete(null);
                            }
                        });
                    } else {
                        cleanupReadyFut.complete(null);
                    }
                } else {
                    cleanupReadyFut.complete(null);
                }
            }
        });

        return fut;
    }

    /**
     * Finds the row and its identifier by given pk search row.
     *
     * @param pk Binary Tuple bytes representing a primary key.
     * @param ts A timestamp regarding which we need to resolve the given row.
     * @return Result of the given action.
     */
    private CompletableFuture<@Nullable BinaryRow> resolveRowByPkForReadOnly(BinaryTuple pk, HybridTimestamp ts) {
        // Indexes store values associated with different versions of one entry.
        // It's possible to have multiple entries for a particular search key
        // only if we insert, delete and again insert an entry with the same indexed fields.
        // It means that there exists one and only one non-empty readResult for any read timestamp for the given key.
        // Which in turn means that if we have found non empty readResult during PK index iteration
        // we can proceed with readResult resolution and stop the iteration.
        try (Cursor<RowId> cursor = getFromPkIndex(pk)) {
            // TODO https://issues.apache.org/jira/browse/IGNITE-18767 scan of multiple write intents should not be needed
            List<ReadResult> writeIntents = new ArrayList<>();
            List<ReadResult> regularEntries = new ArrayList<>();

            for (RowId rowId : cursor) {
                ReadResult readResult = mvDataStorage.read(rowId, ts);

                if (readResult.isWriteIntent()) {
                    writeIntents.add(readResult);
                } else if (!readResult.isEmpty()) {
                    regularEntries.add(readResult);
                }
            }

            // Nothing found in the storage, return null.
            if (writeIntents.isEmpty() && regularEntries.isEmpty()) {
                return completedFuture(null);
            }

            if (writeIntents.isEmpty()) {
                // No write intents, then return the committed value. We already know that regularEntries is not empty.
                return completedFuture(regularEntries.get(0).binaryRow());
            } else {
                ReadResult writeIntent = writeIntents.get(0);

                // Assume that all write intents for the same key belong to the same transaction, as the key should be exclusively locked.
                // This means that we can just resolve the state of this transaction.
                checkWriteIntentsBelongSameTx(writeIntents);

                return inBusyLockAsync(busyLock, () ->
                        resolveWriteIntentReadability(writeIntent, ts)
                                .thenApply(writeIntentReadable ->
                                        inBusyLock(busyLock, () -> {
                                            if (writeIntentReadable) {
                                                return findAny(writeIntents, wi -> !wi.isEmpty()).map(ReadResult::binaryRow).orElse(null);
                                            } else {
                                                for (ReadResult wi : writeIntents) {
                                                    HybridTimestamp newestCommitTimestamp = wi.newestCommitTimestamp();

                                                    if (newestCommitTimestamp == null) {
                                                        continue;
                                                    }

                                                    ReadResult committedReadResult = mvDataStorage.read(wi.rowId(), newestCommitTimestamp);

                                                    assert !committedReadResult.isWriteIntent() :
                                                            "The result is not committed [rowId=" + wi.rowId() + ", timestamp="
                                                                    + newestCommitTimestamp + ']';

                                                    return committedReadResult.binaryRow();
                                                }

                                                // No suitable value found in write intents, read the committed value (if exists)
                                                return findFirst(regularEntries).map(ReadResult::binaryRow).orElse(null);
                                            }
                                        }))
                );
            }
        } catch (Exception e) {
            throw new IgniteInternalException(Replicator.REPLICA_COMMON_ERR,
                    format("Unable to close cursor [tableId={}]", tableId()), e);
        }
    }

    /**
     * Check that all given write intents belong to the same transaction.
     *
     * @param writeIntents Write intents.
     */
    private static void checkWriteIntentsBelongSameTx(Collection<ReadResult> writeIntents) {
        ReadResult writeIntent = findAny(writeIntents).orElseThrow();

        for (ReadResult wi : writeIntents) {
            assert Objects.equals(wi.transactionId(), writeIntent.transactionId())
                    : "Unexpected write intent, tx1=" + writeIntent.transactionId() + ", tx2=" + wi.transactionId();

            assert Objects.equals(wi.commitTableId(), writeIntent.commitTableId())
                    : "Unexpected write intent, commitTableId1=" + writeIntent.commitTableId() + ", commitTableId2=" + wi.commitTableId();

            assert wi.commitPartitionId() == writeIntent.commitPartitionId()
                    : "Unexpected write intent, commitPartitionId1=" + writeIntent.commitPartitionId()
                    + ", commitPartitionId2=" + wi.commitPartitionId();
        }
    }

    /**
     * Tests row values for equality.
     *
     * @param row Row.
     * @param row2 Row.
     * @return {@code true} if rows are equal.
     */
    private static boolean equalValues(BinaryRow row, BinaryRow row2) {
        return row.tupleSlice().compareTo(row2.tupleSlice()) == 0;
    }

    /**
     * Processes multiple entries direct request for read only transaction.
     *
     * @param request Read only multiple entries request.
     * @return Result future.
     */
    private CompletableFuture<List<BinaryRow>> processReadOnlyDirectMultiEntryAction(
            ReadOnlyDirectMultiRowReplicaRequest request
    ) {
        List<BinaryTuple> primaryKeys = resolvePks(request.primaryKeys());
        HybridTimestamp readTimestamp = hybridClock.now();

        if (request.requestType() != RequestType.RO_GET_ALL) {
            throw new IgniteInternalException(Replicator.REPLICA_COMMON_ERR,
                    format("Unknown single request [actionType={}]", request.requestType()));
        }

        var resolutionFuts = new ArrayList<CompletableFuture<BinaryRow>>(primaryKeys.size());

        for (BinaryTuple primaryKey : primaryKeys) {
            CompletableFuture<BinaryRow> fut = resolveRowByPkForReadOnly(primaryKey, readTimestamp);

            resolutionFuts.add(fut);
        }

        return allOf(resolutionFuts.toArray(new CompletableFuture[0])).thenApply(unused1 -> {
            var result = new ArrayList<BinaryRow>(resolutionFuts.size());

            for (CompletableFuture<BinaryRow> resolutionFut : resolutionFuts) {
                BinaryRow resolvedReadResult = resolutionFut.join();

                result.add(resolvedReadResult);
            }

            return result;
        });
    }

    /**
     * Precesses multi request.
     *
     * @param request Multi request operation.
     * @param txCoordinatorId Transaction coordinator id.
     * @return Listener response.
     */
    private CompletableFuture<ReplicaResult> processMultiEntryAction(ReadWriteMultiRowReplicaRequest request, String txCoordinatorId) {
        UUID txId = request.transactionId();
        TablePartitionId committedPartitionId = request.commitPartitionId().asTablePartitionId();
        List<BinaryRow> searchRows = request.binaryRows();

        assert committedPartitionId != null : "Commit partition is null [type=" + request.requestType() + ']';

        switch (request.requestType()) {
            case RW_DELETE_EXACT_ALL: {
                CompletableFuture<RowId>[] deleteExactLockFuts = new CompletableFuture[searchRows.size()];

                Map<UUID, HybridTimestamp> lastCommitTimes = new HashMap<>();

                for (int i = 0; i < searchRows.size(); i++) {
                    BinaryRow searchRow = searchRows.get(i);

                    deleteExactLockFuts[i] = resolveRowByPk(extractPk(searchRow), txId, (rowId, row, lastCommitTime) -> {
                        if (rowId == null) {
                            return completedFuture(null);
                        }

                        if (lastCommitTime != null) {
                            lastCommitTimes.put(rowId.uuid(), lastCommitTime);
                        }

                        return takeLocksForDeleteExact(searchRow, rowId, row, txId);
                    });
                }

                return allOf(deleteExactLockFuts).thenCompose(ignore -> {
                    Map<UUID, BinaryRowMessage> rowIdsToDelete = new HashMap<>();
                    // TODO:IGNITE-20669 Replace the result to BitSet.
                    Collection<BinaryRow> result = new ArrayList<>();
                    List<RowId> rows = new ArrayList<>();

                    for (int i = 0; i < searchRows.size(); i++) {
                        RowId lockedRowId = deleteExactLockFuts[i].join();

                        if (lockedRowId != null) {
                            rowIdsToDelete.put(lockedRowId.uuid(), null);

<<<<<<< HEAD
                            rows.add(lockedRowId);
=======
                            result.add(new NullBinaryRow());
>>>>>>> 9fcd100d
                        } else {
                            result.add(null);
                        }
                    }

                    if (rowIdsToDelete.isEmpty()) {
                        return completedFuture(new ReplicaResult(result, null));
                    }

                    return validateOperationAgainstSchema(request.transactionId())
                            .thenCompose(catalogVersion -> checkCleanup(rows, catalogVersion))
                            .thenCompose(
                                    catalogVersion -> applyUpdateAllCommand(
                                            request,
                                            rowIdsToDelete,
                                            lastCommitTimes,
                                            txCoordinatorId,
                                            catalogVersion
                                    )
                            )
                            .thenApply(res -> new ReplicaResult(result, res));
                });
            }
            case RW_INSERT_ALL: {
                List<BinaryTuple> pks = new ArrayList<>(searchRows.size());

                CompletableFuture<RowId>[] pkReadLockFuts = new CompletableFuture[searchRows.size()];

                for (int i = 0; i < searchRows.size(); i++) {
                    BinaryTuple pk = extractPk(searchRows.get(i));

                    pks.add(pk);

                    pkReadLockFuts[i] = resolveRowByPk(pk, txId, (rowId, row, lastCommitTime) -> completedFuture(rowId));
                }

                return allOf(pkReadLockFuts).thenCompose(ignore -> {
                    // TODO:IGNITE-20669 Replace the result to BitSet.
                    Collection<BinaryRow> result = new ArrayList<>();
                    Map<RowId, BinaryRow> rowsToInsert = new HashMap<>();
                    Set<ByteBuffer> uniqueKeys = new HashSet<>();

                    for (int i = 0; i < searchRows.size(); i++) {
                        BinaryRow row = searchRows.get(i);
                        RowId lockedRow = pkReadLockFuts[i].join();

                        if (lockedRow == null && uniqueKeys.add(pks.get(i).byteBuffer())) {
                            rowsToInsert.put(new RowId(partId(), UUID.randomUUID()), row);

                            result.add(new NullBinaryRow());
                        } else {
                            result.add(null);
                        }
                    }

                    if (rowsToInsert.isEmpty()) {
                        return completedFuture(new ReplicaResult(result, null));
                    }

                    CompletableFuture<IgniteBiTuple<RowId, Collection<Lock>>>[] insertLockFuts = new CompletableFuture[rowsToInsert.size()];

                    int idx = 0;

                    for (Map.Entry<RowId, BinaryRow> entry : rowsToInsert.entrySet()) {
                        insertLockFuts[idx++] = takeLocksForInsert(entry.getValue(), entry.getKey(), txId);
                    }

                    Map<UUID, BinaryRowMessage> convertedMap = rowsToInsert.entrySet().stream()
                            .collect(toMap(
                                    e -> e.getKey().uuid(),
                                    e -> MSG_FACTORY.binaryRowMessage()
                                            .binaryTuple(e.getValue().tupleSlice())
                                            .schemaVersion(e.getValue().schemaVersion())
                                            .build()
                            ));

                    return allOf(insertLockFuts)
                            .thenCompose(ignored ->
                                    // We are inserting completely new rows - no need to cleanup anything in this case, hence empty times.
                                    validateOperationAgainstSchema(request.transactionId())
                            )
                            .thenCompose(catalogVersion -> applyUpdateAllCommand(
                                            request,
                                            convertedMap,
                                            emptyMap(),
                                            txCoordinatorId,
                                            catalogVersion
                                    )
                            )
                            .thenApply(res -> {
                                // Release short term locks.
                                for (CompletableFuture<IgniteBiTuple<RowId, Collection<Lock>>> insertLockFut : insertLockFuts) {
                                    insertLockFut.join().get2()
                                            .forEach(lock -> lockManager.release(lock.txId(), lock.lockKey(), lock.lockMode()));
                                }

                                return new ReplicaResult(result, res);
                            });
                });
            }
            case RW_UPSERT_ALL: {
                CompletableFuture<IgniteBiTuple<RowId, Collection<Lock>>>[] rowIdFuts = new CompletableFuture[searchRows.size()];

                Map<UUID, HybridTimestamp> lastCommitTimes = new HashMap<>();

                for (int i = 0; i < searchRows.size(); i++) {
                    BinaryRow searchRow = searchRows.get(i);

                    rowIdFuts[i] = resolveRowByPk(extractPk(searchRow), txId, (rowId, row, lastCommitTime) -> {
                        boolean insert = rowId == null;

                        RowId rowId0 = insert ? new RowId(partId(), UUID.randomUUID()) : rowId;

                        if (lastCommitTime != null) {
                            lastCommitTimes.put(rowId.uuid(), lastCommitTime);
                        }

                        return insert
                                ? takeLocksForInsert(searchRow, rowId0, txId)
                                : takeLocksForUpdate(searchRow, rowId0, txId);
                    });
                }

                return allOf(rowIdFuts).thenCompose(ignore -> {
                    List<BinaryRowMessage> searchRowMessages = request.binaryRowMessages();
                    Map<UUID, BinaryRowMessage> rowsToUpdate = IgniteUtils.newHashMap(searchRowMessages.size());
                    List<RowId> rows = new ArrayList<>();

                    for (int i = 0; i < searchRowMessages.size(); i++) {
                        RowId lockedRow = rowIdFuts[i].join().get1();

                        rowsToUpdate.put(lockedRow.uuid(), searchRowMessages.get(i));

                        rows.add(lockedRow);
                    }

                    if (rowsToUpdate.isEmpty()) {
                        return completedFuture(new ReplicaResult(null, null));
                    }

                    return validateOperationAgainstSchema(request.transactionId())
                            .thenCompose(catalogVersion -> checkCleanup(rows, catalogVersion))
                            .thenCompose(
                                    catalogVersion -> applyUpdateAllCommand(
                                            request,
                                            rowsToUpdate,
                                            lastCommitTimes,
                                            txCoordinatorId,
                                            catalogVersion
                                    )
                            )
                            .thenApply(res -> {
                                // Release short term locks.
                                for (CompletableFuture<IgniteBiTuple<RowId, Collection<Lock>>> rowIdFut : rowIdFuts) {
                                    rowIdFut.join().get2()
                                            .forEach(lock -> lockManager.release(lock.txId(), lock.lockKey(), lock.lockMode()));
                                }

                                return new ReplicaResult(null, res);
                            });
                });
            }
            default: {
                throw new IgniteInternalException(Replicator.REPLICA_COMMON_ERR,
                        format("Unknown multi request [actionType={}]", request.requestType()));
            }
        }
    }

    /**
     * Precesses multi request.
     *
     * @param request Multi request operation.
     * @param txCoordinatorId Transaction coordinator id.
     * @return Listener response.
     */
    private CompletableFuture<?> processMultiEntryAction(ReadWriteMultiRowPkReplicaRequest request, String txCoordinatorId) {
        UUID txId = request.transactionId();
        TablePartitionId committedPartitionId = request.commitPartitionId().asTablePartitionId();
        List<BinaryTuple> primaryKeys = resolvePks(request.primaryKeys());

        assert committedPartitionId != null || request.requestType() == RequestType.RW_GET_ALL
                : "Commit partition is null [type=" + request.requestType() + ']';

        switch (request.requestType()) {
            case RW_GET_ALL: {
                CompletableFuture<BinaryRow>[] rowFuts = new CompletableFuture[primaryKeys.size()];

                for (int i = 0; i < primaryKeys.size(); i++) {
                    rowFuts[i] = resolveRowByPk(primaryKeys.get(i), txId, (rowId, row, lastCommitTime) -> {
                        if (rowId == null) {
                            return completedFuture(null);
                        }

                        return takeLocksForGet(rowId, txId)
                                .thenApply(ignored -> row);
                    });
                }

                return allOf(rowFuts)
                        .thenCompose(ignored -> {
                            var result = new ArrayList<BinaryRow>(primaryKeys.size());

                            for (CompletableFuture<BinaryRow> rowFut : rowFuts) {
                                result.add(rowFut.join());
                            }

                            if (allElementsAreNull(result)) {
                                return completedFuture(result);
                            }

                            return validateAtTimestamp(txId)
                                    .thenApply(unused -> new ReplicaResult(result, null));
                        });
            }
            case RW_DELETE_ALL: {
                CompletableFuture<RowId>[] rowIdLockFuts = new CompletableFuture[primaryKeys.size()];

                Map<UUID, HybridTimestamp> lastCommitTimes = new HashMap<>();

                for (int i = 0; i < primaryKeys.size(); i++) {
                    rowIdLockFuts[i] = resolveRowByPk(primaryKeys.get(i), txId, (rowId, row, lastCommitTime) -> {
                        if (rowId == null) {
                            return completedFuture(null);
                        }

                        if (lastCommitTime != null) {
                            lastCommitTimes.put(rowId.uuid(), lastCommitTime);
                        }

                        return takeLocksForDelete(row, rowId, txId);
                    });
                }

                return allOf(rowIdLockFuts).thenCompose(ignore -> {
                    Map<UUID, BinaryRowMessage> rowIdsToDelete = new HashMap<>();
                    // TODO:IGNITE-20669 Replace the result to BitSet.
                    Collection<BinaryRow> result = new ArrayList<>();
                    List<RowId> rows = new ArrayList<>();

                    for (CompletableFuture<RowId> lockFut : rowIdLockFuts) {
                        RowId lockedRowId = lockFut.join();

                        if (lockedRowId != null) {
                            rowIdsToDelete.put(lockedRowId.uuid(), null);

                            rows.add(lockedRowId);

                            result.add(new NullBinaryRow());
                        } else {
                            result.add(null);
                        }
                    }

                    if (rowIdsToDelete.isEmpty()) {
                        return completedFuture(new ReplicaResult(result, null));
                    }

                    return validateOperationAgainstSchema(request.transactionId())
                            .thenCompose(catalogVersion -> checkCleanup(rows, catalogVersion))
                            .thenCompose(
                                    catalogVersion -> applyUpdateAllCommand(
                                            rowIdsToDelete,
                                            lastCommitTimes,
                                            request.commitPartitionId(),
                                            request.transactionId(),
                                            request.full(),
                                            txCoordinatorId,
                                            catalogVersion,
                                            request.skipDelayedAck()
                                    )
                            )
                            .thenApply(res -> new ReplicaResult(result, res));
                });
            }
            default: {
                throw new IgniteInternalException(Replicator.REPLICA_COMMON_ERR,
                        format("Unknown multi request [actionType={}]", request.requestType()));
            }
        }
    }

    private static <T> boolean allElementsAreNull(List<T> list) {
        for (T element : list) {
            if (element != null) {
                return false;
            }
        }

        return true;
    }

    /**
     * Executes a command and handles exceptions. A result future can be finished with exception by following rules:
     * <ul>
     *     <li>If RAFT command cannot finish due to timeout, the future finished with {@link ReplicationTimeoutException}.</li>
     *     <li>If RAFT command finish with a runtime exception, the exception is moved to the result future.</li>
     *     <li>If RAFT command finish with any other exception, the future finished with {@link ReplicationException}.
     *     The original exception is set as cause.</li>
     * </ul>
     *
     * @param cmd Raft command.
     * @return Raft future.
     */
    private CompletableFuture<Object> applyCmdWithExceptionHandling(Command cmd) {
        return raftClient.run(cmd).exceptionally(throwable -> {
            if (throwable instanceof TimeoutException) {
                throw new ReplicationTimeoutException(replicationGroupId);
            } else if (throwable instanceof RuntimeException) {
                throw (RuntimeException) throwable;
            } else {
                throw new ReplicationException(replicationGroupId, throwable);
            }
        });
    }

    /**
     * Executes an Update command.
     *
     * @param tablePartId {@link TablePartitionId} object.
     * @param rowUuid Row UUID.
     * @param row Row.
     * @param lastCommitTimestamp The timestamp of the last committed entry for the row.
     * @param txId Transaction ID.
     * @param full {@code True} if this is a full transaction.
     * @param txCoordinatorId Transaction coordinator id.
     * @param catalogVersion Validated catalog version associated with given operation.
     * @return A local update ready future, possibly having a nested replication future as a result for delayed ack purpose.
     */
    private CompletableFuture<CompletableFuture<?>> applyUpdateCommand(
            TablePartitionId tablePartId,
            UUID rowUuid,
            @Nullable BinaryRow row,
            @Nullable HybridTimestamp lastCommitTimestamp,
            UUID txId,
            boolean full,
            String txCoordinatorId,
            int catalogVersion
    ) {
        synchronized (commandProcessingLinearizationMutex) {
            UpdateCommand cmd = updateCommand(
                    tablePartId,
                    rowUuid,
                    row,
                    lastCommitTimestamp,
                    txId,
                    full,
                    txCoordinatorId,
                    hybridClock.now(),
                    catalogVersion
            );

            if (!cmd.full()) {
                CompletableFuture<UUID> fut = applyCmdWithExceptionHandling(cmd).thenApply(res -> {
                    // This check guaranties the result will never be lost. Currently always null.
                    assert res == null : "Replication result is lost";

                    // Set context for delayed response.
                    return cmd.txId();
                });

                // TODO: https://issues.apache.org/jira/browse/IGNITE-20124 Temporary code below
                synchronized (safeTime) {
                    if (cmd.safeTime().compareTo(safeTime.current()) > 0) {
                        storageUpdateHandler.handleUpdate(
                                cmd.txId(),
                                cmd.rowUuid(),
                                cmd.tablePartitionId().asTablePartitionId(),
                                cmd.row(),
                                true,
                                null,
                                null,
                                null);

                        updateTrackerIgnoringTrackerClosedException(safeTime, cmd.safeTime());
                    }
                }

                return completedFuture(fut);
            } else {
                return applyCmdWithExceptionHandling(cmd).thenApply(res -> {
                    // This check guaranties the result will never be lost. Currently always null.
                    assert res == null : "Replication result is lost";

                    // TODO: https://issues.apache.org/jira/browse/IGNITE-20124 Temporary code below
                    // Try to avoid double write if an entry is already replicated.
                    // In case of full (1PC) commit double update is only a matter of optimisation and not correctness, because
                    // there's no other transaction that can rewrite given key because of locks and same transaction re-write isn't possible
                    // just because there's only one operation in 1PC.
                    storageUpdateHandler.handleUpdate(
                            cmd.txId(),
                            cmd.rowUuid(),
                            cmd.tablePartitionId().asTablePartitionId(),
                            cmd.row(),
                            false,
                            null,
                            cmd.safeTime(),
                            null);

                    return null;
                });
            }
        }
    }

    /**
     * Executes an Update command.
     *
     * @param request Read write single row replica request.
     * @param rowUuid Row UUID.
     * @param row Row.
     * @param lastCommitTimestamp The timestamp of the last committed entry for the row.
     * @param txCoordinatorId Transaction coordinator id.
     * @param catalogVersion Validated catalog version associated with given operation.
     * @return A local update ready future, possibly having a nested replication future as a result for delayed ack purpose.
     */
    private CompletableFuture<CompletableFuture<?>> applyUpdateCommand(
            ReadWriteSingleRowReplicaRequest request,
            UUID rowUuid,
            @Nullable BinaryRow row,
            @Nullable HybridTimestamp lastCommitTimestamp,
            String txCoordinatorId,
            int catalogVersion
    ) {
        return applyUpdateCommand(
                request.commitPartitionId().asTablePartitionId(),
                rowUuid,
                row,
                lastCommitTimestamp,
                request.transactionId(),
                request.full(),
                txCoordinatorId,
                catalogVersion
        );
    }

    /**
     * Executes an UpdateAll command.
     *
     * @param rowsToUpdate All {@link BinaryRow}s represented as {@link ByteBuffer}s to be updated.
     * @param lastCommitTimes All timestamps of the last committed entries for each row.
     * @param commitPartitionId Partition ID that these rows belong to.
     * @param transactionId Transaction ID.
     * @param full {@code true} if this is a single-command transaction.
     * @param txCoordinatorId Transaction coordinator id.
     * @param catalogVersion Validated catalog version associated with given operation.
     * @param skipDelayedAck {@code true} to disable the delayed ack optimization.
     * @return Raft future, see {@link #applyCmdWithExceptionHandling(Command)}.
     */
    private CompletableFuture<CompletableFuture<?>> applyUpdateAllCommand(
            Map<UUID, BinaryRowMessage> rowsToUpdate,
            Map<UUID, HybridTimestamp> lastCommitTimes,
            TablePartitionIdMessage commitPartitionId,
            UUID transactionId,
            boolean full,
            String txCoordinatorId,
            int catalogVersion,
            boolean skipDelayedAck
    ) {
        synchronized (commandProcessingLinearizationMutex) {
            UpdateAllCommand cmd = updateAllCommand(
                    rowsToUpdate,
                    lastCommitTimes,
                    commitPartitionId,
                    transactionId,
                    hybridClock.now(),
                    full,
                    txCoordinatorId,
                    catalogVersion
            );

            if (!cmd.full()) {
                if (skipDelayedAck) {
                    // TODO: https://issues.apache.org/jira/browse/IGNITE-20124 Temporary code below
                    synchronized (safeTime) {
                        if (cmd.safeTime().compareTo(safeTime.current()) > 0) {
                            storageUpdateHandler.handleUpdateAll(
                                    cmd.txId(),
                                    cmd.rowsToUpdate(),
                                    cmd.tablePartitionId().asTablePartitionId(),
                                    true,
                                    null,
                                    null,
                                    emptyMap());

                            updateTrackerIgnoringTrackerClosedException(safeTime, cmd.safeTime());
                        }
                    }

                    return applyCmdWithExceptionHandling(cmd).thenApply(res -> null);
                } else {
                    CompletableFuture<Object> fut = applyCmdWithExceptionHandling(cmd).thenApply(res -> {
                        // Currently result is always null on a successfull execution of a replication command.
                        // This check guaranties the result will never be lost.
                        assert res == null : "Replication result is lost";

                        // Set context for delayed response.
                        return cmd.txId();
                    });

                    // TODO: https://issues.apache.org/jira/browse/IGNITE-20124 Temporary code below
                    synchronized (safeTime) {
                        if (cmd.safeTime().compareTo(safeTime.current()) > 0) {
                            storageUpdateHandler.handleUpdateAll(
                                    cmd.txId(),
                                    cmd.rowsToUpdate(),
                                    cmd.tablePartitionId().asTablePartitionId(),
                                    true,
                                    null,
                                    null,
                                    emptyMap());

                            updateTrackerIgnoringTrackerClosedException(safeTime, cmd.safeTime());
                        }
                    }

                    return completedFuture(fut);
                }
            } else {
                return applyCmdWithExceptionHandling(cmd).thenApply(res -> {
                    assert res == null : "Replication result is lost";

                    // TODO: https://issues.apache.org/jira/browse/IGNITE-20124 Temporary code below
                    // In case of full (1PC) commit double update is only a matter of optimisation and not correctness, because
                    // there's no other transaction that can rewrite given key because of locks and same transaction re-write isn't possible
                    // just because there's only one operation in 1PC.
                    storageUpdateHandler.handleUpdateAll(
                            cmd.txId(),
                            cmd.rowsToUpdate(),
                            cmd.tablePartitionId().asTablePartitionId(),
                            false,
                            null,
                            cmd.safeTime(),
                            emptyMap());

                    return null;
                });
            }
        }
    }

    /**
     * Executes an UpdateAll command.
     *
     * @param request Read write multi rows replica request.
     * @param rowsToUpdate All {@link BinaryRow}s represented as {@link ByteBuffer}s to be updated.
     * @param lastCommitTimes All timestamps of the last committed entries for each row.
     * @param txCoordinatorId Transaction coordinator id.
     * @param catalogVersion Validated catalog version associated with given operation.
     * @return Raft future, see {@link #applyCmdWithExceptionHandling(Command)}.
     */
    private CompletableFuture<CompletableFuture<?>> applyUpdateAllCommand(
            ReadWriteMultiRowReplicaRequest request,
            Map<UUID, BinaryRowMessage> rowsToUpdate,
            Map<UUID, HybridTimestamp> lastCommitTimes,
            String txCoordinatorId,
            int catalogVersion
    ) {
        return applyUpdateAllCommand(
                rowsToUpdate,
                lastCommitTimes,
                request.commitPartitionId(),
                request.transactionId(),
                request.full(),
                txCoordinatorId,
                catalogVersion,
                request.skipDelayedAck()
        );
    }

    /**
     * Processes single entry direct request for read only transaction.
     *
     * @param request Read only single entry request.
     * @return Result future.
     */
    private CompletableFuture<BinaryRow> processReadOnlyDirectSingleEntryAction(ReadOnlyDirectSingleRowReplicaRequest request) {
        BinaryTuple primaryKey = resolvePk(request.primaryKey());
        HybridTimestamp readTimestamp = hybridClock.now();

        if (request.requestType() != RequestType.RO_GET) {
            throw new IgniteInternalException(Replicator.REPLICA_COMMON_ERR,
                    format("Unknown single request [actionType={}]", request.requestType()));
        }

        return resolveRowByPkForReadOnly(primaryKey, readTimestamp);
    }

    /**
     * Precesses single request.
     *
     * @param request Single request operation.
     * @param txCoordinatorId Transaction coordinator id.
     * @return Listener response.
     */
    private CompletableFuture<ReplicaResult> processSingleEntryAction(ReadWriteSingleRowReplicaRequest request, String txCoordinatorId) {
        UUID txId = request.transactionId();
        BinaryRow searchRow = request.binaryRow();
        TablePartitionId commitPartitionId = request.commitPartitionId().asTablePartitionId();

        assert commitPartitionId != null : "Commit partition is null [type=" + request.requestType() + ']';

        switch (request.requestType()) {
            case RW_DELETE_EXACT: {
                return resolveRowByPk(extractPk(searchRow), txId, (rowId, row, lastCommitTime) -> {
                    if (rowId == null) {
                        return completedFuture(new ReplicaResult(false, null));
                    }

                    return takeLocksForDeleteExact(searchRow, rowId, row, txId)
                            .thenCompose(validatedRowId -> {
                                if (validatedRowId == null) {
                                    return completedFuture(new ReplicaResult(false, request.full() ? null : completedFuture(null)));
                                }

                                return validateOperationAgainstSchema(request.transactionId())
                                        .thenCompose(catalogVersion -> checkCleanup(validatedRowId, catalogVersion))
                                        .thenCompose(
                                                catalogVersion -> applyUpdateCommand(
                                                        request,
                                                        validatedRowId.uuid(),
                                                        null,
                                                        lastCommitTime,
                                                        txCoordinatorId,
                                                        catalogVersion
                                                )
                                        )
                                        .thenApply(res -> new ReplicaResult(true, res));
                            });
                });
            }
            case RW_INSERT: {
                return resolveRowByPk(extractPk(searchRow), txId, (rowId, row, lastCommitTime) -> {
                    if (rowId != null) {
                        return completedFuture(new ReplicaResult(false, null));
                    }

                    RowId rowId0 = new RowId(partId(), UUID.randomUUID());

                    return takeLocksForInsert(searchRow, rowId0, txId)
                            .thenCompose(rowIdLock -> validateOperationAgainstSchema(request.transactionId())
                                    .thenCompose(
                                            catalogVersion -> applyUpdateCommand(
                                                    request,
                                                    rowId0.uuid(),
                                                    searchRow,
                                                    lastCommitTime,
                                                    txCoordinatorId,
                                                    catalogVersion
                                            )
                                    )
                                    .thenApply(res -> new IgniteBiTuple<>(res, rowIdLock)))
                            .thenApply(tuple -> {
                                // Release short term locks.
                                tuple.get2().get2().forEach(lock -> lockManager.release(lock.txId(), lock.lockKey(), lock.lockMode()));

                                return new ReplicaResult(true, tuple.get1());
                            });
                });
            }
            case RW_UPSERT: {
                return resolveRowByPk(extractPk(searchRow), txId, (rowId, row, lastCommitTime) -> {
                    boolean insert = rowId == null;

                    RowId rowId0 = insert ? new RowId(partId(), UUID.randomUUID()) : rowId;

                    CompletableFuture<IgniteBiTuple<RowId, Collection<Lock>>> lockFut = insert
                            ? takeLocksForInsert(searchRow, rowId0, txId)
                            : takeLocksForUpdate(searchRow, rowId0, txId);

                    return lockFut
                            .thenCompose(rowIdLock -> validateOperationAgainstSchema(request.transactionId())
                                    .thenCompose(catalogVersion -> checkCleanup(rowId, catalogVersion))
                                    .thenCompose(
                                            catalogVersion -> applyUpdateCommand(
                                                    request,
                                                    rowId0.uuid(),
                                                    searchRow,
                                                    lastCommitTime,
                                                    txCoordinatorId,
                                                    catalogVersion
                                            )
                                    )
                                    .thenApply(res -> new IgniteBiTuple<>(res, rowIdLock)))
                            .thenApply(tuple -> {
                                // Release short term locks.
                                tuple.get2().get2().forEach(lock -> lockManager.release(lock.txId(), lock.lockKey(), lock.lockMode()));

                                return new ReplicaResult(null, tuple.get1());
                            });
                });
            }
            case RW_GET_AND_UPSERT: {
                return resolveRowByPk(extractPk(searchRow), txId, (rowId, row, lastCommitTime) -> {
                    boolean insert = rowId == null;

                    RowId rowId0 = insert ? new RowId(partId(), UUID.randomUUID()) : rowId;

                    CompletableFuture<IgniteBiTuple<RowId, Collection<Lock>>> lockFut = insert
                            ? takeLocksForInsert(searchRow, rowId0, txId)
                            : takeLocksForUpdate(searchRow, rowId0, txId);

                    return lockFut
                            .thenCompose(rowIdLock -> validateOperationAgainstSchema(request.transactionId())
                                    .thenCompose(catalogVersion -> checkCleanup(rowId, catalogVersion))
                                    .thenCompose(
                                            catalogVersion -> applyUpdateCommand(
                                                    request,
                                                    rowId0.uuid(),
                                                    searchRow,
                                                    lastCommitTime,
                                                    txCoordinatorId,
                                                    catalogVersion
                                            )
                                    )
                                    .thenApply(res -> new IgniteBiTuple<>(res, rowIdLock)))
                            .thenApply(tuple -> {
                                // Release short term locks.
                                tuple.get2().get2().forEach(lock -> lockManager.release(lock.txId(), lock.lockKey(), lock.lockMode()));

                                return new ReplicaResult(row, tuple.get1());
                            });
                });
            }
            case RW_GET_AND_REPLACE: {
                return resolveRowByPk(extractPk(searchRow), txId, (rowId, row, lastCommitTime) -> {
                    if (rowId == null) {
                        return completedFuture(new ReplicaResult(null, null));
                    }

                    return takeLocksForUpdate(searchRow, rowId, txId)
                            .thenCompose(rowIdLock -> validateOperationAgainstSchema(request.transactionId())
                                    .thenCompose(catalogVersion -> checkCleanup(rowId, catalogVersion))
                                    .thenCompose(
                                            catalogVersion -> applyUpdateCommand(
                                                    request,
                                                    rowId.uuid(),
                                                    searchRow,
                                                    lastCommitTime,
                                                    txCoordinatorId,
                                                    catalogVersion
                                            )
                                    )
                                    .thenApply(res -> new IgniteBiTuple<>(res, rowIdLock)))
                            .thenApply(tuple -> {
                                // Release short term locks.
                                tuple.get2().get2().forEach(lock -> lockManager.release(lock.txId(), lock.lockKey(), lock.lockMode()));

                                return new ReplicaResult(row, tuple.get1());
                            });
                });
            }
            case RW_REPLACE_IF_EXIST: {
                return resolveRowByPk(extractPk(searchRow), txId, (rowId, row, lastCommitTime) -> {
                    if (rowId == null) {
                        return completedFuture(new ReplicaResult(false, null));
                    }

                    return takeLocksForUpdate(searchRow, rowId, txId)
                            .thenCompose(rowIdLock -> validateOperationAgainstSchema(request.transactionId())
                                    .thenCompose(catalogVersion -> checkCleanup(rowId, catalogVersion))
                                    .thenCompose(
                                            catalogVersion -> applyUpdateCommand(
                                                    request,
                                                    rowId.uuid(),
                                                    searchRow,
                                                    lastCommitTime,
                                                    txCoordinatorId,
                                                    catalogVersion
                                            )
                                    )
                                    .thenApply(res -> new IgniteBiTuple<>(res, rowIdLock)))
                            .thenApply(tuple -> {
                                // Release short term locks.
                                tuple.get2().get2().forEach(lock -> lockManager.release(lock.txId(), lock.lockKey(), lock.lockMode()));

                                return new ReplicaResult(true, tuple.get1());
                            });
                });
            }
            default: {
                throw new IgniteInternalException(Replicator.REPLICA_COMMON_ERR,
                        format("Unknown single request [actionType={}]", request.requestType()));
            }
        }
    }

    /**
     * Precesses single request.
     *
     * @param request Single request operation.
     * @param txCoordinatorId Transaction coordinator id.
     * @return Listener response.
     */
    private CompletableFuture<ReplicaResult> processSingleEntryAction(ReadWriteSingleRowPkReplicaRequest request, String txCoordinatorId) {
        UUID txId = request.transactionId();
        BinaryTuple primaryKey = resolvePk(request.primaryKey());
        TablePartitionId commitPartitionId = request.commitPartitionId().asTablePartitionId();

        assert commitPartitionId != null || request.requestType() == RequestType.RW_GET :
                "Commit partition is null [type=" + request.requestType() + ']';

        switch (request.requestType()) {
            case RW_GET: {
                return resolveRowByPk(primaryKey, txId, (rowId, row, lastCommitTime) -> {
                    if (rowId == null) {
                        return completedFuture(null);
                    }

                    return takeLocksForGet(rowId, txId)
                            .thenCompose(ignored -> validateAtTimestamp(txId))
                            .thenApply(ignored -> new ReplicaResult(row, null));
                });
            }
            case RW_DELETE: {
                return resolveRowByPk(primaryKey, txId, (rowId, row, lastCommitTime) -> {
                    if (rowId == null) {
                        return completedFuture(new ReplicaResult(false, null));
                    }

                    return takeLocksForDelete(row, rowId, txId)
                            .thenCompose(rowLock -> validateOperationAgainstSchema(request.transactionId()))
                            .thenCompose(catalogVersion -> checkCleanup(rowId, catalogVersion))
                            .thenCompose(
                                    catalogVersion -> applyUpdateCommand(
                                            request.commitPartitionId().asTablePartitionId(),
                                            rowId.uuid(),
                                            null,
                                            lastCommitTime,
                                            request.transactionId(),
                                            request.full(),
                                            txCoordinatorId,
                                            catalogVersion
                                    )
                            )
                            .thenApply(res -> new ReplicaResult(true, res));
                });
            }
            case RW_GET_AND_DELETE: {
                return resolveRowByPk(primaryKey, txId, (rowId, row, lastCommitTime) -> {
                    if (rowId == null) {
                        return completedFuture(null);
                    }

                    return takeLocksForDelete(row, rowId, txId)
                            .thenCompose(ignored -> validateOperationAgainstSchema(request.transactionId()))
                            .thenCompose(catalogVersion -> checkCleanup(rowId, catalogVersion))
                            .thenCompose(
                                    catalogVersion -> applyUpdateCommand(
                                            request.commitPartitionId().asTablePartitionId(),
                                            rowId.uuid(),
                                            null,
                                            lastCommitTime,
                                            request.transactionId(),
                                            request.full(),
                                            txCoordinatorId,
                                            catalogVersion
                                    )
                            )
                            .thenApply(res -> new ReplicaResult(row, res));
                });
            }
            default: {
                throw new IgniteInternalException(Replicator.REPLICA_COMMON_ERR,
                        format("Unknown single request [actionType={}]", request.requestType()));
            }
        }
    }

    private <T> CompletableFuture<T> checkCleanup(@Nullable RowId rowId, T result) {
        return (rowId == null ? COMPLETED_EMPTY : rowCleanupMap.getOrDefault(rowId, COMPLETED_EMPTY))
                .thenApply(ignored -> result);
    }

    private <T> CompletableFuture<T> checkCleanup(Collection<RowId> rowIds, T result) {
        return allOf(rowIds.stream()
                .map(rowCleanupMap::get)
                .filter(Objects::nonNull)
                .toArray(CompletableFuture[]::new))
                .thenApply(unused -> result);
    }

    /**
     * Extracts a binary tuple corresponding to a part of the row comprised of PK columns.
     *
     * <p>This method must ONLY be invoked when we're sure that a schema version equal to {@code row.schemaVersion()}
     * is already available on this node (see {@link SchemaSyncService}).
     *
     * @param row Row for which to do extraction.
     */
    private BinaryTuple extractPk(BinaryRow row) {
        return pkIndexStorage.get().indexRowResolver().extractColumns(row);
    }

    private BinaryTuple resolvePk(ByteBuffer bytes) {
        return pkIndexStorage.get().resolve(bytes);
    }

    private List<BinaryTuple> resolvePks(List<ByteBuffer> bytesList) {
        var pks = new ArrayList<BinaryTuple>(bytesList.size());

        for (ByteBuffer bytes : bytesList) {
            pks.add(resolvePk(bytes));
        }

        return pks;
    }

    private Cursor<RowId> getFromPkIndex(BinaryTuple key) {
        return pkIndexStorage.get().storage().get(key);
    }

    /**
     * Takes all required locks on a key, before upserting.
     *
     * @param txId Transaction id.
     * @return Future completes with tuple {@link RowId} and collection of {@link Lock}.
     */
    private CompletableFuture<IgniteBiTuple<RowId, Collection<Lock>>> takeLocksForUpdate(BinaryRow binaryRow, RowId rowId, UUID txId) {
        return lockManager.acquire(txId, new LockKey(tableId()), LockMode.IX)
                .thenCompose(ignored -> lockManager.acquire(txId, new LockKey(tableId(), rowId), LockMode.X))
                .thenCompose(ignored -> takePutLockOnIndexes(binaryRow, rowId, txId))
                .thenApply(shortTermLocks -> new IgniteBiTuple<>(rowId, shortTermLocks));
    }

    /**
     * Takes all required locks on a key, before inserting the value.
     *
     * @param binaryRow Table row.
     * @param txId Transaction id.
     * @return Future completes with tuple {@link RowId} and collection of {@link Lock}.
     */
    private CompletableFuture<IgniteBiTuple<RowId, Collection<Lock>>> takeLocksForInsert(BinaryRow binaryRow, RowId rowId, UUID txId) {
        return lockManager.acquire(txId, new LockKey(tableId()), LockMode.IX) // IX lock on table
                .thenCompose(ignored -> takePutLockOnIndexes(binaryRow, rowId, txId))
                .thenApply(shortTermLocks -> new IgniteBiTuple<>(rowId, shortTermLocks));
    }

    private CompletableFuture<Collection<Lock>> takePutLockOnIndexes(BinaryRow binaryRow, RowId rowId, UUID txId) {
        Collection<IndexLocker> indexes = indexesLockers.get().values();

        if (nullOrEmpty(indexes)) {
            return completedFuture(emptyList());
        }

        CompletableFuture<Lock>[] locks = new CompletableFuture[indexes.size()];
        int idx = 0;

        for (IndexLocker locker : indexes) {
            locks[idx++] = locker.locksForInsert(txId, binaryRow, rowId);
        }

        return allOf(locks).thenApply(unused -> {
            var shortTermLocks = new ArrayList<Lock>();

            for (CompletableFuture<Lock> lockFut : locks) {
                Lock shortTermLock = lockFut.join();

                if (shortTermLock != null) {
                    shortTermLocks.add(shortTermLock);
                }
            }

            return shortTermLocks;
        });
    }

    private CompletableFuture<?> takeRemoveLockOnIndexes(BinaryRow binaryRow, RowId rowId, UUID txId) {
        Collection<IndexLocker> indexes = indexesLockers.get().values();

        if (nullOrEmpty(indexes)) {
            return completedFuture(null);
        }

        CompletableFuture<?>[] locks = new CompletableFuture[indexes.size()];
        int idx = 0;

        for (IndexLocker locker : indexes) {
            locks[idx++] = locker.locksForRemove(txId, binaryRow, rowId);
        }

        return allOf(locks);
    }

    /**
     * Takes all required locks on a key, before deleting the value.
     *
     * @param txId Transaction id.
     * @return Future completes with {@link RowId} or {@code null} if there is no value for remove.
     */
    private CompletableFuture<RowId> takeLocksForDeleteExact(BinaryRow expectedRow, RowId rowId, BinaryRow actualRow, UUID txId) {
        return lockManager.acquire(txId, new LockKey(tableId()), LockMode.IX) // IX lock on table
                .thenCompose(ignored -> lockManager.acquire(txId, new LockKey(tableId(), rowId), LockMode.S)) // S lock on RowId
                .thenCompose(ignored -> {
                    if (equalValues(actualRow, expectedRow)) {
                        return lockManager.acquire(txId, new LockKey(tableId(), rowId), LockMode.X) // X lock on RowId
                                .thenCompose(ignored0 -> takeRemoveLockOnIndexes(actualRow, rowId, txId))
                                .thenApply(exclusiveRowLock -> rowId);
                    }

                    return completedFuture(null);
                });
    }

    /**
     * Takes all required locks on a key, before deleting the value.
     *
     * @param txId Transaction id.
     * @return Future completes with {@link RowId} or {@code null} if there is no value for the key.
     */
    private CompletableFuture<RowId> takeLocksForDelete(BinaryRow binaryRow, RowId rowId, UUID txId) {
        return lockManager.acquire(txId, new LockKey(tableId()), LockMode.IX) // IX lock on table
                .thenCompose(ignored -> lockManager.acquire(txId, new LockKey(tableId(), rowId), LockMode.X)) // X lock on RowId
                .thenCompose(ignored -> takeRemoveLockOnIndexes(binaryRow, rowId, txId))
                .thenApply(ignored -> rowId);
    }

    /**
     * Takes all required locks on a key, before getting the value.
     *
     * @param txId Transaction id.
     * @return Future completes with {@link RowId} or {@code null} if there is no value for the key.
     */
    private CompletableFuture<RowId> takeLocksForGet(RowId rowId, UUID txId) {
        return lockManager.acquire(txId, new LockKey(tableId()), LockMode.IS) // IS lock on table
                .thenCompose(tblLock -> lockManager.acquire(txId, new LockKey(tableId(), rowId), LockMode.S)) // S lock on RowId
                .thenApply(ignored -> rowId);
    }

    /**
     * Precesses two actions.
     *
     * @param request Two actions operation request.
     * @param txCoordinatorId Transaction coordinator id.
     * @return Listener response.
     */
    private CompletableFuture<ReplicaResult> processTwoEntriesAction(
            ReadWriteSwapRowReplicaRequest request,
            String txCoordinatorId
    ) {
        BinaryRow newRow = request.binaryRow();
        BinaryRow expectedRow = request.oldBinaryRow();
        TablePartitionIdMessage commitPartitionId = request.commitPartitionId();

        assert commitPartitionId != null : "Commit partition is null [type=" + request.requestType() + ']';

        UUID txId = request.transactionId();

        if (request.requestType() == RequestType.RW_REPLACE) {
            return resolveRowByPk(extractPk(newRow), txId, (rowId, row, lastCommitTime) -> {
                if (rowId == null) {
                    return completedFuture(new ReplicaResult(false, null));
                }

                return takeLocksForReplace(expectedRow, row, newRow, rowId, txId)
                        .thenCompose(rowIdLock -> {
                            if (rowIdLock == null) {
                                return completedFuture(new ReplicaResult(false, null));
                            }

                            return validateOperationAgainstSchema(txId)
                                    .thenCompose(catalogVersion -> checkCleanup(rowIdLock.get1(), catalogVersion))
                                    .thenCompose(
                                            catalogVersion -> applyUpdateCommand(
                                                    commitPartitionId.asTablePartitionId(),
                                                    rowIdLock.get1().uuid(),
                                                    newRow,
                                                    lastCommitTime,
                                                    txId,
                                                    request.full(),
                                                    txCoordinatorId,
                                                    catalogVersion
                                            )
                                    )
                                    .thenApply(res -> new IgniteBiTuple<>(res, rowIdLock))
                                    .thenApply(tuple -> {
                                        // Release short term locks.
                                        tuple.get2().get2()
                                                .forEach(lock -> lockManager.release(lock.txId(), lock.lockKey(), lock.lockMode()));

                                        return new ReplicaResult(true, tuple.get1());
                                    });
                        });
            });
        }

        throw new IgniteInternalException(Replicator.REPLICA_COMMON_ERR,
                format("Unknown two actions operation [actionType={}]", request.requestType()));
    }

    /**
     * Takes all required locks on a key, before updating the value.
     *
     * @param txId Transaction id.
     * @return Future completes with tuple {@link RowId} and collection of {@link Lock} or {@code null} if there is no suitable row.
     */
    private CompletableFuture<IgniteBiTuple<RowId, Collection<Lock>>> takeLocksForReplace(BinaryRow expectedRow, @Nullable BinaryRow oldRow,
            BinaryRow newRow, RowId rowId, UUID txId) {
        return lockManager.acquire(txId, new LockKey(tableId()), LockMode.IX)
                .thenCompose(ignored -> lockManager.acquire(txId, new LockKey(tableId(), rowId), LockMode.S))
                .thenCompose(ignored -> {
                    if (oldRow != null && equalValues(oldRow, expectedRow)) {
                        return lockManager.acquire(txId, new LockKey(tableId(), rowId), LockMode.X) // X lock on RowId
                                .thenCompose(ignored1 -> takePutLockOnIndexes(newRow, rowId, txId))
                                .thenApply(shortTermLocks -> new IgniteBiTuple<>(rowId, shortTermLocks));
                    }

                    return completedFuture(null);
                });
    }

    /**
     * Ensure that the primary replica was not changed.
     *
     * @param request Replica request.
     * @return Future. The result is not {@code null} only for {@link ReadOnlyReplicaRequest}. If {@code true}, then replica is primary.
     */
    private CompletableFuture<Boolean> ensureReplicaIsPrimary(ReplicaRequest request) {
        Long expectedTerm;

        if (request instanceof ReadWriteReplicaRequest) {
            expectedTerm = ((ReadWriteReplicaRequest) request).term();

            assert expectedTerm != null;
        } else if (request instanceof TxFinishReplicaRequest) {
            expectedTerm = ((TxFinishReplicaRequest) request).term();

            assert expectedTerm != null;
        } else if (request instanceof ReadOnlyDirectReplicaRequest) {
            expectedTerm = ((ReadOnlyDirectReplicaRequest) request).enlistmentConsistencyToken();

            assert expectedTerm != null;
        } else {
            expectedTerm = null;
        }

        HybridTimestamp now = hybridClock.now();

        if (expectedTerm != null) {
            return placementDriver.getPrimaryReplica(replicationGroupId, now)
                    .thenCompose(primaryReplica -> {
                                if (primaryReplica == null) {
                                    return failedFuture(new PrimaryReplicaMissException(localNode.name(), null));
                                }

                                long currentEnlistmentConsistencyToken = primaryReplica.getStartTime().longValue();

                                if (expectedTerm.equals(currentEnlistmentConsistencyToken)) {
                                    if (primaryReplica.getExpirationTime().before(now)) {
                                        // TODO: https://issues.apache.org/jira/browse/IGNITE-20377
                                        return failedFuture(
                                                new PrimaryReplicaMissException(expectedTerm, currentEnlistmentConsistencyToken));
                                    } else {
                                        return completedFuture(null);
                                    }
                                } else {
                                    return failedFuture(new PrimaryReplicaMissException(expectedTerm, currentEnlistmentConsistencyToken));
                                }
                            }
                    );
        } else if (request instanceof ReadOnlyReplicaRequest || request instanceof ReplicaSafeTimeSyncRequest) {
            return placementDriver.getPrimaryReplica(replicationGroupId, now)
                    .thenApply(primaryReplica -> (primaryReplica != null && isLocalPeer(primaryReplica.getLeaseholder())));
        } else if (request instanceof BuildIndexReplicaRequest) {
            return placementDriver.awaitPrimaryReplica(replicationGroupId, now, AWAIT_PRIMARY_REPLICA_TIMEOUT, SECONDS)
                    .thenCompose(replicaMeta -> {
                        if (isLocalPeer(replicaMeta.getLeaseholder())) {
                            return completedFuture(null);
                        } else {
                            return failedFuture(new PrimaryReplicaMissException(localNode.name(), replicaMeta.getLeaseholder()));
                        }
                    });
        } else {
            return completedFuture(null);
        }
    }

    /**
     * Resolves read result to the corresponding binary row. Following rules are used for read result resolution:
     * <ol>
     *     <li>If timestamp is null (RW request), assert that retrieved tx id matches proposed one or that retrieved tx id is null
     *     and return binary row. Currently it's only possible to retrieve write intents if they belong to the same transaction,
     *     locks prevent reading write intents created by others.</li>
     *     <li>If timestamp is not null (RO request), perform write intent resolution if given readResult is a write intent itself
     *     or return binary row otherwise.</li>
     * </ol>
     *
     * @param readResult Read result to resolve.
     * @param txId Nullable transaction id, should be provided if resolution is performed within the context of RW transaction.
     * @param timestamp Timestamp is used in RO transaction only.
     * @param lastCommitted Action to get the latest committed row.
     * @return Future to resolved binary row.
     */
    private CompletableFuture<@Nullable TimedBinaryRow> resolveReadResult(
            ReadResult readResult,
            @Nullable UUID txId,
            @Nullable HybridTimestamp timestamp,
            Supplier<@Nullable TimedBinaryRow> lastCommitted
    ) {
        if (readResult == null) {
            return completedFuture(null);
        } else if (!readResult.isWriteIntent()) {
            return completedFuture(new TimedBinaryRow(readResult.binaryRow(), readResult.commitTimestamp()));
        } else {
            // RW write intent resolution.
            if (timestamp == null) {
                UUID retrievedResultTxId = readResult.transactionId();

                if (txId.equals(retrievedResultTxId)) {
                    // Same transaction - return the retrieved value. It may be either a writeIntent or a regular value.
                    return completedFuture(new TimedBinaryRow(readResult.binaryRow()));
                }
            }

            return resolveWriteIntentAsync(readResult, timestamp, lastCommitted);
        }
    }

    /**
     * Resolves a read result to the matched row. If the result does not match any row, the method returns a future to {@code null}.
     *
     * @param readResult Read result.
     * @param timestamp Timestamp.
     * @param lastCommitted Action to get a last committed row.
     * @return Result future.
     */
    private CompletableFuture<@Nullable TimedBinaryRow> resolveWriteIntentAsync(
            ReadResult readResult,
            @Nullable HybridTimestamp timestamp,
            Supplier<@Nullable TimedBinaryRow> lastCommitted
    ) {
        return inBusyLockAsync(busyLock, () ->
                resolveWriteIntentReadability(readResult, timestamp)
                        .thenApply(writeIntentReadable ->
                                inBusyLock(busyLock, () -> {
                                            if (writeIntentReadable) {
                                                // Even though this readResult is still a write intent entry in the storage
                                                // (therefore it contains txId), we already know it relates to a committed transaction
                                                // and will be cleaned up by an asynchronous task
                                                // started in scheduleTransactionRowAsyncCleanup().
                                                // So it's safe to assume that that this is the latest committed entry.
                                                HybridTimestamp commitTimestamp =
                                                        txManager.stateMeta(readResult.transactionId()).commitTimestamp();

                                                return new TimedBinaryRow(readResult.binaryRow(), commitTimestamp);
                                            }

                                            return lastCommitted.get();
                                        }
                                )
                        )
        );
    }

    /**
     * Schedules an async cleanup action for the given write intent.
     *
     * @param txId Transaction id.
     * @param rowId Id of a row that we want to clean up.
     * @param meta Resolved transaction state.
     */
    private void scheduleTransactionRowAsyncCleanup(UUID txId, RowId rowId, TransactionMeta meta) {
        TxState txState = meta.txState();

        assert isFinalState(txState) : "Unexpected state [txId=" + txId + ", txState=" + txState + ']';

        HybridTimestamp commitTimestamp = meta.commitTimestamp();

        // Add the resolved row to the set of write intents the transaction created.
        // If the volatile state was lost on restart, we'll have a single item in that set,
        // otherwise the set already contains this value.
        storageUpdateHandler.handleWriteIntentRead(txId, rowId);

        // If the volatile state was lost and we no longer know which rows were affected by this transaction,
        // it is possible that two concurrent RO transactions start resolving write intents for different rows
        // but created by the same transaction.

        // Both normal cleanup and single row cleanup are using txsPendingRowIds map to store write intents.
        // So we don't need a separate method to handle single row case.
        CompletableFuture<?> future = rowCleanupMap.compute(rowId, (k, v) -> {
            CompletableFuture<Void> rowCleanup = txManager.executeCleanupAsync(() ->
                    inBusyLock(busyLock, () -> storageUpdateHandler.handleTransactionCleanup(txId, txState == COMMITED, commitTimestamp))
            ).exceptionally(e -> {
                LOG.warn("Failed to complete transaction cleanup command [txId=" + txId + ']', e);

                return null;
            });

            return v != null ? v.thenCompose(ignored -> rowCleanup) : rowCleanup;
        });

        future.whenComplete((v, e) -> rowCleanupMap.remove(rowId));
    }

    /**
     * Check whether we can read from the provided write intent.
     *
     * @param writeIntent Write intent to resolve.
     * @param timestamp Timestamp.
     * @return The future completes with {@code true} when the transaction is committed and commit time <= read time, {@code false}
     *         otherwise (whe the transaction is either in progress, or aborted, or committed and commit time > read time).
     */
    private CompletableFuture<Boolean> resolveWriteIntentReadability(ReadResult writeIntent, @Nullable HybridTimestamp timestamp) {
        UUID txId = writeIntent.transactionId();

        return transactionStateResolver.resolveTxState(
                        txId,
                        new TablePartitionId(writeIntent.commitTableId(), writeIntent.commitPartitionId()),
                        timestamp)
                .thenApply(transactionMeta -> {
                    if (isFinalState(transactionMeta.txState())) {
                        scheduleTransactionRowAsyncCleanup(txId, writeIntent.rowId(), transactionMeta);
                    }

                    return canReadFromWriteIntent(txId, transactionMeta, timestamp);
                });
    }

    /**
     * Check whether we can read write intents created by this transaction.
     *
     * @param txId Transaction id.
     * @param txMeta Transaction metainfo.
     * @param timestamp Read timestamp.
     * @return {@code true} if we can read from entries created in this transaction (when the transaction was committed and commit time <=
     *         read time).
     */
    private static Boolean canReadFromWriteIntent(UUID txId, @Nullable TransactionMeta txMeta, @Nullable HybridTimestamp timestamp) {
        if (txMeta == null || txMeta.txState() == ABANDONED) {
            // TODO https://issues.apache.org/jira/browse/IGNITE-20427 make the null value returned from commit partition
            // TODO more determined
            throw new TransactionAbandonedException(txId, txMeta);
        }
        if (txMeta.txState() == COMMITED) {
            boolean readLatest = timestamp == null;

            return readLatest || txMeta.commitTimestamp().compareTo(timestamp) <= 0;
        }
        return false;
    }

    private CompletableFuture<Void> validateAtTimestamp(UUID txId) {
        HybridTimestamp operationTimestamp = hybridClock.now();

        return schemaSyncService.waitForMetadataCompleteness(operationTimestamp)
                .thenApply(unused -> {
                    failIfSchemaChangedSinceTxStart(txId, operationTimestamp);

                    return null;
                });
    }

    /**
     * Chooses operation timestamp and makes schema related validations. The operation timestamp is only used for validation,
     * it is NOT sent as safeTime timestamp.
     *
     * @param txId Transaction ID.
     * @return Future that will complete with catalog version associated with given operation though the operation timestamp.
     */
    private CompletableFuture<Integer> validateOperationAgainstSchema(UUID txId) {
        HybridTimestamp operationTimestamp = hybridClock.now();

        return reliableCatalogVersionFor(operationTimestamp)
                .thenApply(catalogVersion -> {
                    failIfSchemaChangedSinceTxStart(txId, operationTimestamp);

                    return catalogVersion;
                });
    }

    private static UpdateCommand updateCommand(
            TablePartitionId tablePartId,
            UUID rowUuid,
            @Nullable BinaryRow row,
            @Nullable HybridTimestamp lastCommitTimestamp,
            UUID txId,
            boolean full,
            String txCoordinatorId,
            HybridTimestamp safeTimeTimestamp,
            int catalogVersion
    ) {
        UpdateCommandBuilder bldr = MSG_FACTORY.updateCommand()
                .tablePartitionId(tablePartitionId(tablePartId))
                .rowUuid(rowUuid)
                .txId(txId)
                .full(full)
                .safeTimeLong(safeTimeTimestamp.longValue())
                .txCoordinatorId(txCoordinatorId)
                .requiredCatalogVersion(catalogVersion);

        if (lastCommitTimestamp != null) {
            bldr.lastCommitTimestampLong(lastCommitTimestamp.longValue());
        }

        if (row != null) {
            BinaryRowMessage rowMessage = MSG_FACTORY.binaryRowMessage()
                    .binaryTuple(row.tupleSlice())
                    .schemaVersion(row.schemaVersion())
                    .build();

            bldr.rowMessage(rowMessage);
        }

        return bldr.build();
    }

    private static UpdateAllCommand updateAllCommand(
            Map<UUID, BinaryRowMessage> rowsToUpdate,
            Map<UUID, HybridTimestamp> lastCommitTimes,
            TablePartitionIdMessage commitPartitionId,
            UUID transactionId,
            HybridTimestamp safeTimeTimestamp,
            boolean full,
            String txCoordinatorId,
            int catalogVersion
    ) {
        return MSG_FACTORY.updateAllCommand()
                .tablePartitionId(commitPartitionId)
                .rowsToUpdate(rowsToUpdate)
                .txId(transactionId)
                .safeTimeLong(safeTimeTimestamp.longValue())
                .full(full)
                .txCoordinatorId(txCoordinatorId)
                .requiredCatalogVersion(catalogVersion)
                .lastCommitTimestampsLong(
                        // Also make sure lastCommitTimes contains only those entries that match rowsToUpdate.
                        lastCommitTimes.entrySet().stream()
                                .filter(entry -> rowsToUpdate.containsKey(entry.getKey()))
                                .collect(toMap(Entry::getKey, entry -> entry.getValue().longValue()))
                )
                .build();
    }

    private void failIfSchemaChangedSinceTxStart(UUID txId, HybridTimestamp operationTimestamp) {
        schemaCompatValidator.failIfSchemaChangedAfterTxStart(txId, operationTimestamp, tableId());
    }

    private CompletableFuture<Integer> reliableCatalogVersionFor(HybridTimestamp ts) {
        return schemaSyncService.waitForMetadataCompleteness(ts)
                .thenApply(unused -> catalogService.activeCatalogVersion(ts.longValue()));
    }

    /**
     * Method to convert from {@link TablePartitionId} object to command-based {@link TablePartitionIdMessage} object.
     *
     * @param tablePartId {@link TablePartitionId} object to convert to {@link TablePartitionIdMessage}.
     * @return {@link TablePartitionIdMessage} object converted from argument.
     */
    public static TablePartitionIdMessage tablePartitionId(TablePartitionId tablePartId) {
        return MSG_FACTORY.tablePartitionIdMessage()
                .tableId(tablePartId.tableId())
                .partitionId(tablePartId.partitionId())
                .build();
    }

    /**
     * Class that stores a list of futures for operations that has happened in a specific transaction. Also, the class has a property
     * {@code state} that represents a transaction state.
     */
    private static class TxCleanupReadyFutureList {
        /**
         * Operation type is mapped operation futures.
         */
        final Map<RequestType, List<CompletableFuture<?>>> futures = new EnumMap<>(RequestType.class);

        /**
         * Transaction state. {@code TxState#ABORTED} and {@code TxState#COMMITED} match the final transaction states.
         */
        TxState state = PENDING;
    }

    @Override
    public void onShutdown() {
        if (!stopGuard.compareAndSet(false, true)) {
            return;
        }

        busyLock.block();
    }

    private int partId() {
        return replicationGroupId.partitionId();
    }

    private int tableId() {
        return replicationGroupId.tableId();
    }

    private boolean isLocalPeer(String nodeName) {
        return localNode.name().equals(nodeName);
    }

    /**
     * Marks the transaction as finished in local tx state map.
     *
     * @param txId Transaction id.
     * @param txState Transaction state, must be either {@link TxState#COMMITED} or {@link TxState#ABORTED}.
     * @param commitTimestamp Commit timestamp.
     */
    private void markFinished(UUID txId, TxState txState, @Nullable HybridTimestamp commitTimestamp) {
        assert isFinalState(txState) : "Unexpected state [txId=" + txId + ", txState=" + txState + ']';

        txManager.updateTxMeta(txId, old -> old == null
                ? null
                : new TxStateMeta(txState, old.txCoordinatorId(), txState == COMMITED ? commitTimestamp : null));
    }

    // TODO: https://issues.apache.org/jira/browse/IGNITE-20124 Temporary code below
    private static <T extends Comparable<T>> void updateTrackerIgnoringTrackerClosedException(
            PendingComparableValuesTracker<T, Void> tracker,
            T newValue
    ) {
        try {
            tracker.update(newValue, null);
        } catch (TrackerClosedException ignored) {
            // No-op.
        }
    }

    private CatalogTableDescriptor getTableDescriptor(int tableId, int catalogVersion) {
        CatalogTableDescriptor tableDescriptor = catalogService.table(tableId, catalogVersion);

        assert tableDescriptor != null : "tableId=" + tableId + ", catalogVersion=" + catalogVersion;

        return tableDescriptor;
    }

    private static BuildIndexCommand toBuildIndexCommand(BuildIndexReplicaRequest request) {
        return MSG_FACTORY.buildIndexCommand()
                .indexId(request.indexId())
                .rowIds(request.rowIds())
                .finish(request.finish())
                .build();
    }
}<|MERGE_RESOLUTION|>--- conflicted
+++ resolved
@@ -1787,11 +1787,9 @@
                         if (lockedRowId != null) {
                             rowIdsToDelete.put(lockedRowId.uuid(), null);
 
-<<<<<<< HEAD
+                            result.add(new NullBinaryRow());
+
                             rows.add(lockedRowId);
-=======
-                            result.add(new NullBinaryRow());
->>>>>>> 9fcd100d
                         } else {
                             result.add(null);
                         }
