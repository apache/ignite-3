--- conflicted
+++ resolved
@@ -1150,36 +1150,24 @@
                 }
             }
 
-<<<<<<< HEAD
             if (candidates.isEmpty()) {
                 return completedFuture(null);
             }
-=======
-                    if (newestCommitTimestamp == null) {
-                        return null;
-                    }
->>>>>>> 397abf2d
 
             List<ReadResult> writeIntents = filter(candidates, ReadResult::isWriteIntent);
 
             if (!writeIntents.isEmpty()) {
                 ReadResult writeIntent = writeIntents.get(0);
 
-<<<<<<< HEAD
                 // Assume that all write intents for the same key belong to the same transaction, as the key should be exclusively locked.
                 // This means that we can just resolve the state of this transaction.
                 checkWriteIntentsBelongSameTx(writeIntents);
-=======
-                    return committedReadResult.binaryRow();
-                });
-            }
->>>>>>> 397abf2d
 
                 return resolveTxState(
                                 new TablePartitionId(writeIntent.commitTableId(), writeIntent.commitPartitionId()),
                                 writeIntent.transactionId(),
                                 ts)
-                        .thenCompose(readLastCommitted -> {
+                        .thenApply(readLastCommitted -> {
                             if (readLastCommitted) {
                                 for (ReadResult wi : writeIntents) {
                                     HybridTimestamp newestCommitTimestamp = wi.newestCommitTimestamp();
@@ -1194,18 +1182,20 @@
                                             "The result is not committed [rowId=" + wi.rowId() + ", timestamp="
                                                     + newestCommitTimestamp + ']';
 
-                                    return toBinaryRow(committedReadResult.tableRow());
+                                    return committedReadResult.binaryRow();
                                 }
                             } else {
-                                return findAny(filter(writeIntents, wi -> !wi.isEmpty())).map(r -> toBinaryRow(r.tableRow()))
-                                        .orElse(completedFuture(null));
+                                return findAny(filter(writeIntents, wi -> !wi.isEmpty())).map(ReadResult::binaryRow)
+                                        .orElse(null);
                             }
 
-                            return completedFuture(null);
+                            return null;
                         });
             } else {
-                return findAny(filter(candidates, r -> !r.isEmpty())).map(r -> toBinaryRow(r.tableRow()))
-                        .orElse(completedFuture(null));
+                BinaryRow result = findAny(filter(candidates, r -> !r.isEmpty())).map(ReadResult::binaryRow)
+                        .orElse(null);
+
+                return completedFuture(result);
             }
         } catch (Exception e) {
             throw new IgniteInternalException(Replicator.REPLICA_COMMON_ERR,
@@ -2009,7 +1999,7 @@
             @Nullable Supplier<BinaryRow> lastCommitted
     ) {
         if (readResult == null) {
-            return null;
+            return completedFuture(null);
         } else {
             if (txId != null) {
                 // RW request.
@@ -2052,11 +2042,11 @@
                         new TablePartitionId(readResult.commitTableId(), readResult.commitPartitionId()),
                         readResult.transactionId(),
                         timestamp)
-                .thenCompose(readLastCommitted -> {
+                .thenApply(readLastCommitted -> {
                     if (readLastCommitted) {
                         return lastCommitted.get();
                     } else {
-                        return toBinaryRow(readResult.tableRow());
+                        return readResult.binaryRow();
                     }
                 });
     }
@@ -2081,7 +2071,6 @@
                         .build())
                 .thenApply(txMeta -> {
                     if (txMeta == null) {
-<<<<<<< HEAD
                         return true;
                     } else if (txMeta.txState() == TxState.COMMITED) {
                         if (txMeta.commitTimestamp().compareTo(timestamp) <= 0) {
@@ -2089,11 +2078,6 @@
                         } else {
                             return true;
                         }
-=======
-                        return lastCommitted.get();
-                    } else if (txMeta.txState() == TxState.COMMITED && txMeta.commitTimestamp().compareTo(timestamp) <= 0) {
-                        return readResult.binaryRow();
->>>>>>> 397abf2d
                     } else {
                         assert txMeta.txState() == TxState.ABORTED : "Unexpected transaction state [state=" + txMeta.txState() + ']';
 
