/*
 * Licensed to the Apache Software Foundation (ASF) under one or more
 * contributor license agreements. See the NOTICE file distributed with
 * this work for additional information regarding copyright ownership.
 * The ASF licenses this file to You under the Apache License, Version 2.0
 * (the "License"); you may not use this file except in compliance with
 * the License. You may obtain a copy of the License at
 *
 *      http://www.apache.org/licenses/LICENSE-2.0
 *
 * Unless required by applicable law or agreed to in writing, software
 * distributed under the License is distributed on an "AS IS" BASIS,
 * WITHOUT WARRANTIES OR CONDITIONS OF ANY KIND, either express or implied.
 * See the License for the specific language governing permissions and
 * limitations under the License.
 */

package org.apache.ignite.internal.table.distributed.replicator;

import static java.util.Objects.requireNonNull;
import static java.util.concurrent.CompletableFuture.allOf;
import static java.util.concurrent.CompletableFuture.completedFuture;
import static java.util.concurrent.CompletableFuture.failedFuture;
import static java.util.stream.Collectors.toMap;
import static org.apache.ignite.internal.hlc.HybridTimestamp.hybridTimestamp;
import static org.apache.ignite.internal.hlc.HybridTimestamp.hybridTimestampToLong;
import static org.apache.ignite.internal.lang.IgniteStringFormatter.format;
import static org.apache.ignite.internal.table.distributed.TableUtils.findStartBuildingIndexCatalogVersion;
import static org.apache.ignite.internal.table.distributed.replicator.RemoteResourceIds.cursorId;
import static org.apache.ignite.internal.table.distributed.replicator.ReplicatorUtils.beginRwTxTs;
import static org.apache.ignite.internal.table.distributed.replicator.ReplicatorUtils.latestIndexDescriptorInBuildingStatus;
import static org.apache.ignite.internal.table.distributed.replicator.ReplicatorUtils.rwTxActiveCatalogVersion;
import static org.apache.ignite.internal.tracing.TracingManager.span;
import static org.apache.ignite.internal.tx.TransactionIds.beginTimestamp;
import static org.apache.ignite.internal.tx.TxState.ABANDONED;
import static org.apache.ignite.internal.tx.TxState.ABORTED;
import static org.apache.ignite.internal.tx.TxState.COMMITTED;
import static org.apache.ignite.internal.tx.TxState.FINISHING;
import static org.apache.ignite.internal.tx.TxState.PENDING;
import static org.apache.ignite.internal.tx.TxState.isFinalState;
import static org.apache.ignite.internal.util.CollectionUtils.nullOrEmpty;
import static org.apache.ignite.internal.util.CompletableFutures.emptyCollectionCompletedFuture;
import static org.apache.ignite.internal.util.CompletableFutures.emptyListCompletedFuture;
import static org.apache.ignite.internal.util.CompletableFutures.falseCompletedFuture;
import static org.apache.ignite.internal.util.CompletableFutures.nullCompletedFuture;
import static org.apache.ignite.internal.util.CompletableFutures.trueCompletedFuture;
import static org.apache.ignite.internal.util.IgniteUtils.findAny;
import static org.apache.ignite.internal.util.IgniteUtils.findFirst;
import static org.apache.ignite.internal.util.IgniteUtils.inBusyLock;
import static org.apache.ignite.internal.util.IgniteUtils.inBusyLockAsync;
import static org.apache.ignite.lang.ErrorGroups.Replicator.CURSOR_CLOSE_ERR;
import static org.apache.ignite.lang.ErrorGroups.Transactions.TX_ALREADY_FINISHED_ERR;
import static org.apache.ignite.lang.ErrorGroups.Transactions.TX_COMMIT_ERR;
import static org.apache.ignite.lang.ErrorGroups.Transactions.TX_ROLLBACK_ERR;

import java.nio.ByteBuffer;
import java.util.ArrayList;
import java.util.BitSet;
import java.util.Collection;
import java.util.EnumMap;
import java.util.HashMap;
import java.util.HashSet;
import java.util.List;
import java.util.Map;
import java.util.Objects;
import java.util.Set;
import java.util.UUID;
import java.util.concurrent.CompletableFuture;
import java.util.concurrent.ConcurrentHashMap;
import java.util.concurrent.ConcurrentMap;
import java.util.concurrent.Executor;
import java.util.concurrent.TimeoutException;
import java.util.concurrent.atomic.AtomicBoolean;
import java.util.function.Function;
import java.util.function.Predicate;
import java.util.function.Supplier;
import org.apache.ignite.internal.binarytuple.BinaryTupleCommon;
import org.apache.ignite.internal.catalog.Catalog;
import org.apache.ignite.internal.catalog.CatalogService;
import org.apache.ignite.internal.catalog.descriptors.CatalogIndexDescriptor;
import org.apache.ignite.internal.catalog.descriptors.CatalogTableDescriptor;
import org.apache.ignite.internal.catalog.events.CatalogEvent;
import org.apache.ignite.internal.catalog.events.CatalogEventParameters;
import org.apache.ignite.internal.catalog.events.StartBuildingIndexEventParameters;
import org.apache.ignite.internal.event.EventListener;
import org.apache.ignite.internal.hlc.ClockService;
import org.apache.ignite.internal.hlc.HybridTimestamp;
import org.apache.ignite.internal.lang.IgniteBiTuple;
import org.apache.ignite.internal.lang.IgniteInternalException;
import org.apache.ignite.internal.lang.IgniteTriFunction;
import org.apache.ignite.internal.lang.SafeTimeReorderException;
import org.apache.ignite.internal.logger.IgniteLogger;
import org.apache.ignite.internal.logger.Loggers;
import org.apache.ignite.internal.placementdriver.PlacementDriver;
import org.apache.ignite.internal.raft.Command;
import org.apache.ignite.internal.raft.service.RaftCommandRunner;
import org.apache.ignite.internal.replicator.ReplicaResult;
import org.apache.ignite.internal.replicator.TablePartitionId;
import org.apache.ignite.internal.replicator.command.SafeTimePropagatingCommand;
import org.apache.ignite.internal.replicator.exception.PrimaryReplicaMissException;
import org.apache.ignite.internal.replicator.exception.ReplicationException;
import org.apache.ignite.internal.replicator.exception.ReplicationMaxRetriesExceededException;
import org.apache.ignite.internal.replicator.exception.ReplicationTimeoutException;
import org.apache.ignite.internal.replicator.exception.UnsupportedReplicaRequestException;
import org.apache.ignite.internal.replicator.listener.ReplicaListener;
import org.apache.ignite.internal.replicator.message.PrimaryReplicaRequest;
import org.apache.ignite.internal.replicator.message.ReadOnlyDirectReplicaRequest;
import org.apache.ignite.internal.replicator.message.ReplicaMessagesFactory;
import org.apache.ignite.internal.replicator.message.ReplicaRequest;
import org.apache.ignite.internal.replicator.message.ReplicaSafeTimeSyncRequest;
import org.apache.ignite.internal.replicator.message.SchemaVersionAwareReplicaRequest;
import org.apache.ignite.internal.schema.BinaryRow;
import org.apache.ignite.internal.schema.BinaryRowUpgrader;
import org.apache.ignite.internal.schema.BinaryTuple;
import org.apache.ignite.internal.schema.BinaryTuplePrefix;
import org.apache.ignite.internal.schema.NullBinaryRow;
import org.apache.ignite.internal.schema.SchemaRegistry;
import org.apache.ignite.internal.storage.MvPartitionStorage;
import org.apache.ignite.internal.storage.PartitionTimestampCursor;
import org.apache.ignite.internal.storage.ReadResult;
import org.apache.ignite.internal.storage.RowId;
import org.apache.ignite.internal.storage.index.BinaryTupleComparator;
import org.apache.ignite.internal.storage.index.IndexRow;
import org.apache.ignite.internal.storage.index.IndexRowImpl;
import org.apache.ignite.internal.storage.index.IndexStorage;
import org.apache.ignite.internal.storage.index.SortedIndexStorage;
import org.apache.ignite.internal.table.distributed.IndexLocker;
import org.apache.ignite.internal.table.distributed.SortedIndexLocker;
import org.apache.ignite.internal.table.distributed.StorageUpdateHandler;
import org.apache.ignite.internal.table.distributed.TableMessagesFactory;
import org.apache.ignite.internal.table.distributed.TableSchemaAwareIndexStorage;
import org.apache.ignite.internal.table.distributed.TableUtils;
import org.apache.ignite.internal.table.distributed.command.BuildIndexCommand;
import org.apache.ignite.internal.table.distributed.command.FinishTxCommandBuilder;
import org.apache.ignite.internal.table.distributed.command.TablePartitionIdMessage;
import org.apache.ignite.internal.table.distributed.command.TimedBinaryRowMessage;
import org.apache.ignite.internal.table.distributed.command.TimedBinaryRowMessageBuilder;
import org.apache.ignite.internal.table.distributed.command.UpdateAllCommand;
import org.apache.ignite.internal.table.distributed.command.UpdateCommand;
import org.apache.ignite.internal.table.distributed.command.UpdateCommandBuilder;
import org.apache.ignite.internal.table.distributed.command.WriteIntentSwitchCommand;
import org.apache.ignite.internal.table.distributed.raft.UnexpectedTransactionStateException;
import org.apache.ignite.internal.table.distributed.replication.request.BinaryRowMessage;
import org.apache.ignite.internal.table.distributed.replication.request.BinaryTupleMessage;
import org.apache.ignite.internal.table.distributed.replication.request.BuildIndexReplicaRequest;
import org.apache.ignite.internal.table.distributed.replication.request.ReadOnlyDirectMultiRowReplicaRequest;
import org.apache.ignite.internal.table.distributed.replication.request.ReadOnlyDirectSingleRowReplicaRequest;
import org.apache.ignite.internal.table.distributed.replication.request.ReadOnlyMultiRowPkReplicaRequest;
import org.apache.ignite.internal.table.distributed.replication.request.ReadOnlyReplicaRequest;
import org.apache.ignite.internal.table.distributed.replication.request.ReadOnlyScanRetrieveBatchReplicaRequest;
import org.apache.ignite.internal.table.distributed.replication.request.ReadOnlySingleRowPkReplicaRequest;
import org.apache.ignite.internal.table.distributed.replication.request.ReadWriteMultiRowPkReplicaRequest;
import org.apache.ignite.internal.table.distributed.replication.request.ReadWriteMultiRowReplicaRequest;
import org.apache.ignite.internal.table.distributed.replication.request.ReadWriteReplicaRequest;
import org.apache.ignite.internal.table.distributed.replication.request.ReadWriteScanRetrieveBatchReplicaRequest;
import org.apache.ignite.internal.table.distributed.replication.request.ReadWriteSingleRowPkReplicaRequest;
import org.apache.ignite.internal.table.distributed.replication.request.ReadWriteSingleRowReplicaRequest;
import org.apache.ignite.internal.table.distributed.replication.request.ReadWriteSwapRowReplicaRequest;
import org.apache.ignite.internal.table.distributed.replication.request.ScanCloseReplicaRequest;
import org.apache.ignite.internal.table.distributed.replicator.action.RequestType;
import org.apache.ignite.internal.table.distributed.schema.SchemaSyncService;
import org.apache.ignite.internal.table.distributed.schema.ValidationSchemasSource;
import org.apache.ignite.internal.tracing.TraceSpan;
import org.apache.ignite.internal.tx.HybridTimestampTracker;
import org.apache.ignite.internal.tx.Lock;
import org.apache.ignite.internal.tx.LockKey;
import org.apache.ignite.internal.tx.LockManager;
import org.apache.ignite.internal.tx.LockMode;
import org.apache.ignite.internal.tx.MismatchingTransactionOutcomeException;
import org.apache.ignite.internal.tx.TransactionMeta;
import org.apache.ignite.internal.tx.TransactionResult;
import org.apache.ignite.internal.tx.TxManager;
import org.apache.ignite.internal.tx.TxMeta;
import org.apache.ignite.internal.tx.TxState;
import org.apache.ignite.internal.tx.TxStateMeta;
import org.apache.ignite.internal.tx.TxStateMetaFinishing;
import org.apache.ignite.internal.tx.UpdateCommandResult;
import org.apache.ignite.internal.tx.impl.FullyQualifiedResourceId;
import org.apache.ignite.internal.tx.impl.RemotelyTriggeredResourceRegistry;
import org.apache.ignite.internal.tx.message.TxCleanupRecoveryRequest;
import org.apache.ignite.internal.tx.message.TxFinishReplicaRequest;
import org.apache.ignite.internal.tx.message.TxRecoveryMessage;
import org.apache.ignite.internal.tx.message.TxStateCommitPartitionRequest;
import org.apache.ignite.internal.tx.message.WriteIntentSwitchReplicaRequest;
import org.apache.ignite.internal.tx.message.WriteIntentSwitchReplicatedInfo;
import org.apache.ignite.internal.tx.storage.state.TxStateStorage;
import org.apache.ignite.internal.util.CompletableFutures;
import org.apache.ignite.internal.util.Cursor;
import org.apache.ignite.internal.util.CursorUtils;
import org.apache.ignite.internal.util.ExceptionUtils;
import org.apache.ignite.internal.util.IgniteSpinBusyLock;
import org.apache.ignite.internal.util.IgniteUtils;
import org.apache.ignite.internal.util.Lazy;
import org.apache.ignite.internal.util.PendingComparableValuesTracker;
import org.apache.ignite.internal.util.TrackerClosedException;
import org.apache.ignite.lang.ErrorGroups.Replicator;
import org.apache.ignite.lang.IgniteException;
import org.apache.ignite.network.ClusterNode;
import org.apache.ignite.network.ClusterNodeResolver;
import org.apache.ignite.tx.TransactionException;
import org.jetbrains.annotations.Nullable;

/** Partition replication listener. */
public class PartitionReplicaListener implements ReplicaListener {
    /**
     * NB: this listener makes writes to the underlying MV partition storage without taking the partition snapshots read lock.
     * This causes the RAFT snapshots transferred to a follower being slightly inconsistent for a limited amount of time.
     *
     * <p>A RAFT snapshot of a partition consists of MV data, TX state data and metadata (which includes RAFT applied index).
     * Here, the 'slight' inconsistency is that MV data might be ahead of the snapshot meta (namely, RAFT applied index) and TX state data.
     *
     * <p>This listener by its nature cannot advance RAFT applied index (as it works out of the RAFT framework). This alone makes
     * the partition 'slightly inconsistent' in the same way as defined above. So, if we solve this inconsistency,
     * we don't need to take the partition snapshots read lock as well.
     *
     * <p>The inconsistency does not cause any real problems because it is further resolved.
     * <ul>
     *     <li>If the follower with a 'slightly' inconsistent partition state becomes a primary replica, this requires it to apply
     *     whole available RAFT log from the leader before actually becoming a primary; this application will remove the inconsistency</li>
     *     <li>If a node with this inconsistency is going to become a primary, and it's already the leader, then the above will not help.
     *     But write intent resolution procedure will close the gap.</li>
     *     <li>2 items above solve the inconsistency for RW transactions</li>
     *     <li>For RO reading from such a 'slightly inconsistent' partition, write intent resolution closes the gap as well.</li>
     * </ul>
     */
    @SuppressWarnings("unused") // We use it as a placeholder of a documentation which can be linked using # and @see.
    private static final Object INTERNAL_DOC_PLACEHOLDER = null;

    /** Logger. */
    private static final IgniteLogger LOG = Loggers.forClass(PartitionReplicaListener.class);

    /** Factory to create RAFT command messages. */
    private static final TableMessagesFactory MSG_FACTORY = new TableMessagesFactory();

    /** Factory for creating replica command messages. */
    private static final ReplicaMessagesFactory REPLICA_MESSAGES_FACTORY = new ReplicaMessagesFactory();

    /** Replication retries limit. */
    private static final int MAX_RETIES_ON_SAFE_TIME_REORDERING = 1000;

    /** Replication group id. */
    private final TablePartitionId replicationGroupId;

    /** Primary key index. */
    private final Lazy<TableSchemaAwareIndexStorage> pkIndexStorage;

    /** Secondary indices. */
    private final Supplier<Map<Integer, TableSchemaAwareIndexStorage>> secondaryIndexStorages;

    /** Versioned partition storage. */
    private final MvPartitionStorage mvDataStorage;

    /** Raft client. */
    private final RaftCommandRunner raftClient;

    /** Tx manager. */
    private final TxManager txManager;

    /** Lock manager. */
    private final LockManager lockManager;

    /** Handler that processes updates writing them to storage. */
    private final StorageUpdateHandler storageUpdateHandler;

    /** Resources registry. */
    private final RemotelyTriggeredResourceRegistry remotelyTriggeredResourceRegistry;

    /** Tx state storage. */
    private final TxStateStorage txStateStorage;

    /** Clock service. */
    private final ClockService clockService;

    /** Safe time. */
    private final PendingComparableValuesTracker<HybridTimestamp, Void> safeTime;

    /** Transaction state resolver. */
    private final TransactionStateResolver transactionStateResolver;

    /** Runs async scan tasks for effective tail recursion execution (avoid deep recursive calls). */
    private final Executor scanRequestExecutor;

    private final Supplier<Map<Integer, IndexLocker>> indexesLockers;

    private final ConcurrentMap<UUID, TxCleanupReadyFutureList> txCleanupReadyFutures = new ConcurrentHashMap<>();

    /** Cleanup futures. */
    private final ConcurrentHashMap<RowId, CompletableFuture<?>> rowCleanupMap = new ConcurrentHashMap<>();

    private final SchemaCompatibilityValidator schemaCompatValidator;

    /** Instance of the local node. */
    private final ClusterNode localNode;

    private final SchemaSyncService schemaSyncService;

    private final CatalogService catalogService;

    /** Busy lock to stop synchronously. */
    private final IgniteSpinBusyLock busyLock = new IgniteSpinBusyLock();

    /** Prevents double stopping. */
    private final AtomicBoolean stopGuard = new AtomicBoolean();

    /** Placement driver. */
    private final PlacementDriver placementDriver;

    /**
     * Mutex for command processing linearization.
     * Some actions like update or updateAll require strict ordering within their application to storage on all nodes in replication group.
     * Given ordering should match corresponding command's safeTime.
     */
    private final Object commandProcessingLinearizationMutex = new Object();

    private final ClusterNodeResolver clusterNodeResolver;

    /** Read-write transaction operation tracker for building indexes. */
    private final IndexBuilderTxRwOperationTracker txRwOperationTracker = new IndexBuilderTxRwOperationTracker();

    /** Listener for {@link CatalogEvent#INDEX_BUILDING}. */
    private final EventListener<CatalogEventParameters> indexBuildingCatalogEventListener = this::onIndexBuilding;

    private final SchemaRegistry schemaRegistry;

    /**
     * The constructor.
     *
     * @param mvDataStorage Data storage.
     * @param raftClient Raft client.
     * @param txManager Transaction manager.
     * @param lockManager Lock manager.
     * @param partId Partition id.
     * @param tableId Table id.
     * @param indexesLockers Index lock helper objects.
     * @param pkIndexStorage Pk index storage.
     * @param secondaryIndexStorages Secondary index storages.
     * @param clockService Clock service.
     * @param safeTime Safe time clock.
     * @param txStateStorage Transaction state storage.
     * @param transactionStateResolver Transaction state resolver.
     * @param storageUpdateHandler Handler that processes updates writing them to storage.
     * @param localNode Instance of the local node.
     * @param catalogService Catalog service.
     * @param placementDriver Placement driver.
     * @param clusterNodeResolver Node resolver.
     * @param remotelyTriggeredResourceRegistry Resource registry.
     */
    public PartitionReplicaListener(
            MvPartitionStorage mvDataStorage,
            RaftCommandRunner raftClient,
            TxManager txManager,
            LockManager lockManager,
            Executor scanRequestExecutor,
            int partId,
            int tableId,
            Supplier<Map<Integer, IndexLocker>> indexesLockers,
            Lazy<TableSchemaAwareIndexStorage> pkIndexStorage,
            Supplier<Map<Integer, TableSchemaAwareIndexStorage>> secondaryIndexStorages,
            ClockService clockService,
            PendingComparableValuesTracker<HybridTimestamp, Void> safeTime,
            TxStateStorage txStateStorage,
            TransactionStateResolver transactionStateResolver,
            StorageUpdateHandler storageUpdateHandler,
            ValidationSchemasSource validationSchemasSource,
            ClusterNode localNode,
            SchemaSyncService schemaSyncService,
            CatalogService catalogService,
            PlacementDriver placementDriver,
            ClusterNodeResolver clusterNodeResolver,
            RemotelyTriggeredResourceRegistry remotelyTriggeredResourceRegistry,
            SchemaRegistry schemaRegistry
    ) {
        this.mvDataStorage = mvDataStorage;
        this.raftClient = raftClient;
        this.txManager = txManager;
        this.lockManager = lockManager;
        this.scanRequestExecutor = scanRequestExecutor;
        this.indexesLockers = indexesLockers;
        this.pkIndexStorage = pkIndexStorage;
        this.secondaryIndexStorages = secondaryIndexStorages;
        this.clockService = clockService;
        this.safeTime = safeTime;
        this.txStateStorage = txStateStorage;
        this.transactionStateResolver = transactionStateResolver;
        this.storageUpdateHandler = storageUpdateHandler;
        this.localNode = localNode;
        this.schemaSyncService = schemaSyncService;
        this.catalogService = catalogService;
        this.placementDriver = placementDriver;
        this.clusterNodeResolver = clusterNodeResolver;
        this.remotelyTriggeredResourceRegistry = remotelyTriggeredResourceRegistry;
        this.schemaRegistry = schemaRegistry;

        this.replicationGroupId = new TablePartitionId(tableId, partId);

        schemaCompatValidator = new SchemaCompatibilityValidator(validationSchemasSource, catalogService, schemaSyncService);

        prepareIndexBuilderTxRwOperationTracker();
    }

    private void runPersistentStorageScan() {
        int committedCount = 0;
        int abortedCount = 0;

        try (Cursor<IgniteBiTuple<UUID, TxMeta>> txs = txStateStorage.scan()) {
            for (IgniteBiTuple<UUID, TxMeta> tx : txs) {
                UUID txId = tx.getKey();
                TxMeta txMeta = tx.getValue();

                assert !txMeta.enlistedPartitions().isEmpty();

                assert isFinalState(txMeta.txState()) : "Unexpected state [txId=" + txId + ", state=" + txMeta.txState() + "].";

                if (txMeta.txState() == COMMITTED) {
                    committedCount++;
                } else {
                    abortedCount++;
                }

                txManager.cleanup(
                        txMeta.enlistedPartitions(),
                        txMeta.txState() == COMMITTED,
                        txMeta.commitTimestamp(),
                        txId
                ).exceptionally(throwable -> {
                    LOG.warn("Failed to cleanup transaction [txId={}].", throwable, txId);

                    return null;
                });
            }
        } catch (IgniteInternalException e) {
            LOG.warn("Failed to scan transaction state storage [commitPartition={}].", e, replicationGroupId);
        }

        LOG.debug("Persistent storage scan finished [committed={}, aborted={}].", committedCount, abortedCount);
    }

    @Override
    public CompletableFuture<ReplicaResult> invoke(ReplicaRequest request, String senderId) {
        return ensureReplicaIsPrimary(request)
                .thenCompose(res -> processRequest(request, res.get1(), senderId, res.get2()))
                .thenApply(res -> {
                    if (res instanceof ReplicaResult) {
                        return (ReplicaResult) res;
                    } else {
                        return new ReplicaResult(res, null);
                    }
                });
    }

    private CompletableFuture<?> processRequest(ReplicaRequest request, @Nullable Boolean isPrimary, String senderId,
            @Nullable Long leaseStartTime) {
        if (request instanceof SchemaVersionAwareReplicaRequest) {
            assert ((SchemaVersionAwareReplicaRequest) request).schemaVersion() > 0 : "No schema version passed?";
        }

        if (request instanceof ReadWriteReplicaRequest) {
            var req = (ReadWriteReplicaRequest) request;

            // Saving state is not needed for full transactions.
            if (!req.full()) {
                txManager.updateTxMeta(req.transactionId(), old -> new TxStateMeta(
                        PENDING,
                        req.coordinatorId(),
                        req.commitPartitionId().asTablePartitionId(),
                        null
                ));
            }
        }

        if (request instanceof TxRecoveryMessage) {
            return processTxRecoveryMessage((TxRecoveryMessage) request, senderId);
        }

        if (request instanceof TxCleanupRecoveryRequest) {
            return processCleanupRecoveryMessage((TxCleanupRecoveryRequest) request);
        }

        HybridTimestamp opTsIfDirectRo = (request instanceof ReadOnlyDirectReplicaRequest) ? clockService.now() : null;

        return validateTableExistence(request, opTsIfDirectRo)
                .thenCompose(unused -> validateSchemaMatch(request, opTsIfDirectRo))
                .thenCompose(unused -> waitForSchemasBeforeReading(request, opTsIfDirectRo))
                .thenCompose(unused ->
                        processOperationRequestWithTxRwCounter(senderId, request, isPrimary, opTsIfDirectRo, leaseStartTime));
    }

    private CompletableFuture<Void> processCleanupRecoveryMessage(TxCleanupRecoveryRequest request) {
        runPersistentStorageScan();

        return nullCompletedFuture();
    }

    /**
     * Processes transaction recovery request on a commit partition.
     *
     * @param request Tx recovery request.
     * @return The future is complete when the transaction state is finalized.
     */
    private CompletableFuture<Void> processTxRecoveryMessage(TxRecoveryMessage request, String senderId) {
        UUID txId = request.txId();

        TxMeta txMeta = txStateStorage.get(txId);

        // Check whether a transaction has already been finished.
        if (txMeta != null && isFinalState(txMeta.txState())) {
            return runCleanupOnNode(txId, senderId);
        }

        LOG.info("Orphan transaction has to be aborted [tx={}, meta={}].", txId, txMeta);

        return triggerTxRecovery(txId, senderId);
    }

    /**
     * Run cleanup on a node.
     *
     * @param txId Transaction id.
     * @param nodeId Node id (inconsistent).
     */
    private CompletableFuture<Void> runCleanupOnNode(UUID txId, String nodeId) {
        // Get node id of the sender to send back cleanup requests.
        String nodeConsistentId = clusterNodeResolver.getConsistentIdById(nodeId);

        return nodeConsistentId == null ? nullCompletedFuture() : txManager.cleanup(nodeConsistentId, txId);
    }

    /**
     * Abort the abandoned transaction.
     *
     * @param txId Transaction id.
     * @param senderId Sender inconsistent id.
     */
    private CompletableFuture<Void> triggerTxRecovery(UUID txId, String senderId) {
        // If the transaction state is pending, then the transaction should be rolled back,
        // meaning that the state is changed to aborted and a corresponding cleanup request
        // is sent in a common durable manner to a partition that have initiated recovery.
        return txManager.finish(
                        new HybridTimestampTracker(),
                        replicationGroupId,
                        false,
                        // term is not required for the rollback.
                        Map.of(replicationGroupId, new IgniteBiTuple<>(clusterNodeResolver.getById(senderId), 0L)),
                        txId
                )
                .whenComplete((v, ex) -> runCleanupOnNode(txId, senderId));
    }

    /**
     * Validates that the table exists at a timestamp corresponding to the request operation.
     *
     * <ul>
     *     <li>For a read/write in an RW transaction, it's 'now'</li>
     *     <li>For an RO read (with readTimestamp), it's readTimestamp (matches readTimestamp in the transaction)</li>
     *     <li>For a direct read in an RO implicit transaction, it's the timestamp chosen (as 'now') to process the request</li>
     * </ul>
     *
     * <p>For other requests, the validation is skipped.
     *
     * @param request Replica request corresponding to the operation.
     * @param opTsIfDirectRo Operation timestamp for a direct RO, {@code null} otherwise.
     * @return Future completed when the validation is finished.
     */
    private CompletableFuture<Void> validateTableExistence(ReplicaRequest request, @Nullable HybridTimestamp opTsIfDirectRo) {
        HybridTimestamp opStartTs;

        if (request instanceof ScanCloseReplicaRequest) {
            // We don't need to validate close request for table existence.
            opStartTs = null;
        } else if (request instanceof ReadWriteReplicaRequest) {
            opStartTs = clockService.now();
        } else if (request instanceof ReadOnlyReplicaRequest) {
            opStartTs = ((ReadOnlyReplicaRequest) request).readTimestamp();
        } else if (request instanceof ReadOnlyDirectReplicaRequest) {
            assert opTsIfDirectRo != null;

            opStartTs = opTsIfDirectRo;
        } else {
            opStartTs = null;
        }

        if (opStartTs == null) {
            return nullCompletedFuture();
        }

        return schemaSyncService.waitForMetadataCompleteness(opStartTs)
                .thenRun(() -> schemaCompatValidator.failIfTableDoesNotExistAt(opStartTs, tableId()));
    }

    /**
     * Makes sure that {@link SchemaVersionAwareReplicaRequest#schemaVersion()} sent in a request matches table schema version
     * corresponding to the operation.
     *
     * @param request Replica request corresponding to the operation.
     * @param opTsIfDirectRo Operation timestamp for a direct RO, {@code null} otherwise.
     * @return Future completed when the validation is finished.
     */
    private CompletableFuture<Void> validateSchemaMatch(ReplicaRequest request, @Nullable HybridTimestamp opTsIfDirectRo) {
        if (!(request instanceof SchemaVersionAwareReplicaRequest)) {
            return nullCompletedFuture();
        }

        HybridTimestamp tsToWaitForSchema = getTxStartTimestamp(request);
        if (tsToWaitForSchema == null) {
            tsToWaitForSchema = opTsIfDirectRo;
        }

        if (tsToWaitForSchema == null) {
            return nullCompletedFuture();
        }

        HybridTimestamp finalTsToWaitForSchema = tsToWaitForSchema;
        return schemaSyncService.waitForMetadataCompleteness(finalTsToWaitForSchema)
                .thenRun(() -> {
                    SchemaVersionAwareReplicaRequest versionAwareRequest = (SchemaVersionAwareReplicaRequest) request;

                    schemaCompatValidator.failIfRequestSchemaDiffersFromTxTs(
                            finalTsToWaitForSchema,
                            versionAwareRequest.schemaVersion(),
                            tableId()
                    );
                });
    }

    /**
     * Makes sure that we have schemas corresponding to the moment of tx start; this makes PK extraction safe WRT
     * {@link SchemaRegistry#schema(int)}.
     *
     * @param request Replica request corresponding to the operation.
     * @param opTsIfDirectRo Operation timestamp for a direct RO, {@code null} otherwise.
     * @return Future completed when the validation is finished.
     */
    private CompletableFuture<Void> waitForSchemasBeforeReading(ReplicaRequest request, @Nullable HybridTimestamp opTsIfDirectRo) {
        HybridTimestamp tsToWaitForSchema = getTxStartTimestamp(request);
        if (tsToWaitForSchema == null) {
            tsToWaitForSchema = opTsIfDirectRo;
        }

        return tsToWaitForSchema == null ? nullCompletedFuture() : schemaSyncService.waitForMetadataCompleteness(tsToWaitForSchema);
    }

    /**
     * Returns timestamp of transaction start (for RW/timestamped RO requests) or @{code null} for other requests.
     *
     * @param request Replica request corresponding to the operation.
     */
    private static @Nullable HybridTimestamp getTxStartTimestamp(ReplicaRequest request) {
        HybridTimestamp txStartTimestamp;

        if (request instanceof ReadWriteReplicaRequest) {
            txStartTimestamp = beginRwTxTs((ReadWriteReplicaRequest) request);
        } else if (request instanceof ReadOnlyReplicaRequest) {
            txStartTimestamp = ((ReadOnlyReplicaRequest) request).readTimestamp();
        } else {
            txStartTimestamp = null;
        }
        return txStartTimestamp;
    }

    /**
     * Process operation request.
     *
     * @param senderId Sender id.
     * @param request Request.
     * @param isPrimary Whether the current replica is primary.
     * @param opStartTsIfDirectRo Start timestamp in case of direct RO tx.
     * @param lst Lease start time of the current lease that was active at the moment of the start of request processing,
     *     in the case of {@link PrimaryReplicaRequest}, otherwise should be {@code null}.
     * @return Future.
     */
    private CompletableFuture<?> processOperationRequest(
            String senderId,
            ReplicaRequest request,
            @Nullable Boolean isPrimary,
            @Nullable HybridTimestamp opStartTsIfDirectRo,
            @Nullable Long lst
    ) {
        return span("PartitionReplicaListener.processOperationRequest", (span) -> {
            if (request instanceof ReadWriteSingleRowReplicaRequest) {
                var req = (ReadWriteSingleRowReplicaRequest) request;

                var opId = new OperationId(senderId, req.timestampLong());

                return appendTxCommand(req.transactionId(), opId, req.requestType(), req.full(), () -> processSingleEntryAction(req, lst));
            } else if (request instanceof ReadWriteSingleRowPkReplicaRequest) {
                var req = (ReadWriteSingleRowPkReplicaRequest) request;

                var opId = new OperationId(senderId, req.timestampLong());

                return appendTxCommand(req.transactionId(), opId, req.requestType(), req.full(), () -> processSingleEntryAction(req, lst));
            } else if (request instanceof ReadWriteMultiRowReplicaRequest) {
                var req = (ReadWriteMultiRowReplicaRequest) request;

                var opId = new OperationId(senderId, req.timestampLong());

                return appendTxCommand(req.transactionId(), opId, req.requestType(), req.full(), () -> processMultiEntryAction(req, lst));
            } else if (request instanceof ReadWriteMultiRowPkReplicaRequest) {
                var req = (ReadWriteMultiRowPkReplicaRequest) request;

                var opId = new OperationId(senderId, req.timestampLong());

                return appendTxCommand(req.transactionId(), opId, req.requestType(), req.full(), () -> processMultiEntryAction(req, lst));
            } else if (request instanceof ReadWriteSwapRowReplicaRequest) {
                var req = (ReadWriteSwapRowReplicaRequest) request;

                var opId = new OperationId(senderId, req.timestampLong());

                return appendTxCommand(req.transactionId(), opId, req.requestType(), req.full(), () -> processTwoEntriesAction(req, lst));
            } else if (request instanceof ReadWriteScanRetrieveBatchReplicaRequest) {
                var req = (ReadWriteScanRetrieveBatchReplicaRequest) request;

                // Scan's request.full() has a slightly different semantics than the same field in other requests - it identifies
                // an implicit transaction. Please note that request.full() is always false in the following `appendTxCommand`.
                // We treat SCAN as 2pc and only switch to a 1pc mode if all table rows fit in the bucket and the transaction is implicit.
                // See `req.full() && (err != null || rows.size() < req.batchSize())` condition.
                // If they don't fit the bucket, the transaction is treated as 2pc.
                txManager.updateTxMeta(req.transactionId(), old -> new TxStateMeta(
                        PENDING,
                        req.coordinatorId(),
                        req.commitPartitionId().asTablePartitionId(),
                        null
                ));

                var opId = new OperationId(senderId, req.timestampLong());

                // Implicit RW scan can be committed locally on a last batch or error.
                return appendTxCommand(req.transactionId(), opId, RequestType.RW_SCAN, false, () -> processScanRetrieveBatchAction(req))
                        .thenCompose(rows -> {
                            if (allElementsAreNull(rows)) {
                                return completedFuture(rows);
                            } else {
                                return validateRwReadAgainstSchemaAfterTakingLocks(req.transactionId())
                                        .thenApply(ignored -> rows);
                            }
                        })
                        .handle((rows, err) -> {
                            if (req.full() && (err != null || rows.size() < req.batchSize())) {
                                releaseTxLocks(req.transactionId());
                            }

                            if (err != null) {
                                ExceptionUtils.sneakyThrow(err);
                            }

                            return rows;
                        });
            } else if (request instanceof ScanCloseReplicaRequest) {
                processScanCloseAction((ScanCloseReplicaRequest) request);

                return nullCompletedFuture();
            } else if (request instanceof TxFinishReplicaRequest) {
                return processTxFinishAction((TxFinishReplicaRequest) request);
            } else if (request instanceof WriteIntentSwitchReplicaRequest) {
                return processWriteIntentSwitchAction((WriteIntentSwitchReplicaRequest) request);
            } else if (request instanceof ReadOnlySingleRowPkReplicaRequest) {
                return processReadOnlySingleEntryAction((ReadOnlySingleRowPkReplicaRequest) request, isPrimary);
            } else if (request instanceof ReadOnlyMultiRowPkReplicaRequest) {
                return processReadOnlyMultiEntryAction((ReadOnlyMultiRowPkReplicaRequest) request, isPrimary);
            } else if (request instanceof ReadOnlyScanRetrieveBatchReplicaRequest) {
                return processReadOnlyScanRetrieveBatchAction((ReadOnlyScanRetrieveBatchReplicaRequest) request, isPrimary);
            } else if (request instanceof ReplicaSafeTimeSyncRequest) {
                return processReplicaSafeTimeSyncRequest((ReplicaSafeTimeSyncRequest) request, isPrimary);
            } else if (request instanceof BuildIndexReplicaRequest) {
                return processBuildIndexReplicaRequest((BuildIndexReplicaRequest) request);
            } else if (request instanceof ReadOnlyDirectSingleRowReplicaRequest) {
                return processReadOnlyDirectSingleEntryAction((ReadOnlyDirectSingleRowReplicaRequest) request, opStartTsIfDirectRo);
            } else if (request instanceof ReadOnlyDirectMultiRowReplicaRequest) {
                return processReadOnlyDirectMultiEntryAction((ReadOnlyDirectMultiRowReplicaRequest) request, opStartTsIfDirectRo);
            } else if (request instanceof TxStateCommitPartitionRequest) {
                return processTxStateCommitPartitionRequest((TxStateCommitPartitionRequest) request);
            } else {
                throw new UnsupportedReplicaRequestException(request.getClass());
            }
        });
    }

    /**
     * Processes a transaction state request.
     *
     * @param request Transaction state request.
     * @return Result future.
     */
    private CompletableFuture<TransactionMeta> processTxStateCommitPartitionRequest(TxStateCommitPartitionRequest request) {
        return placementDriver.getPrimaryReplica(replicationGroupId, clockService.now())
                .thenCompose(replicaMeta -> {
                    if (replicaMeta == null || replicaMeta.getLeaseholder() == null) {
                        return failedFuture(
                                new PrimaryReplicaMissException(
                                        localNode.name(),
                                        null,
                                        localNode.id(),
                                        null,
                                        null,
                                        null,
                                        null
                                )
                        );
                    }

                    if (!isLocalPeer(replicaMeta.getLeaseholderId())) {
                        return failedFuture(
                                new PrimaryReplicaMissException(
                                        localNode.name(),
                                        replicaMeta.getLeaseholder(),
                                        localNode.id(),
                                        replicaMeta.getLeaseholderId(),
                                        null,
                                        null,
                                        null
                                )
                        );
                    }

                    UUID txId = request.txId();

                    TxStateMeta txMeta = txManager.stateMeta(txId);

                    if (txMeta != null && txMeta.txState() == FINISHING) {
                        assert txMeta instanceof TxStateMetaFinishing : txMeta;

                        return ((TxStateMetaFinishing) txMeta).txFinishFuture();
                    } else if (txMeta == null || !isFinalState(txMeta.txState())) {
                        // Try to trigger recovery, if needed. If the transaction will be aborted, the proper ABORTED state will be sent
                        // in response.
                        return triggerTxRecoveryOnTxStateResolutionIfNeeded(txId, txMeta);
                    } else {
                        return completedFuture(txMeta);
                    }
                });
    }

    /**
     * Checks whether tx recovery is needed with given tx meta and triggers it of needed.
     *
     * @param txId Transaction id.
     * @param txStateMeta Transaction meta.
     * @return Tx recovery future, or completed future if the recovery isn't needed, or failed future if the recovery is not possible.
     */
    private CompletableFuture<TransactionMeta> triggerTxRecoveryOnTxStateResolutionIfNeeded(
            UUID txId,
            @Nullable TxStateMeta txStateMeta
    ) {
        // The state is either null or PENDING or ABANDONED, other states have been filtered out previously.
        assert txStateMeta == null || txStateMeta.txState() == PENDING || txStateMeta.txState() == ABANDONED
                : "Unexpected transaction state: " + txStateMeta;

        TxMeta txMeta = txStateStorage.get(txId);

        if (txMeta == null) {
            // This means the transaction is pending and we should trigger the recovery if there is no tx coordinator in topology.
            if (txStateMeta == null
                    || txStateMeta.txState() == ABANDONED
                    || txStateMeta.txCoordinatorId() == null
                    || clusterNodeResolver.getById(txStateMeta.txCoordinatorId()) == null) {
                // This means that primary replica for commit partition has changed, since the local node doesn't have the volatile tx
                // state; and there is no final tx state in txStateStorage, or the tx coordinator left the cluster. But we can assume
                // that as the coordinator (or information about it) is missing, there is  no need to wait a finish request from
                // tx coordinator, the transaction can't be committed at all.
                return triggerTxRecovery(txId, localNode.id())
                        .handle((v, ex) ->
                                CompletableFuture.<TransactionMeta>completedFuture(txManager.stateMeta(txId)))
                        .thenCompose(v -> v);
            } else {
                assert txStateMeta != null && txStateMeta.txState() == PENDING : "Unexpected transaction state: " + txStateMeta;

                return completedFuture(txStateMeta);
            }
        } else {
            // Recovery is not needed.
            assert isFinalState(txMeta.txState()) : "Unexpected transaction state: " + txMeta;

            return completedFuture(txMeta);
        }
    }

    /**
     * Processes retrieve batch for read only transaction.
     *
     * @param request Read only retrieve batch request.
     * @param isPrimary Whether the given replica is primary.
     * @return Result future.
     */
    private CompletableFuture<List<BinaryRow>> processReadOnlyScanRetrieveBatchAction(
            ReadOnlyScanRetrieveBatchReplicaRequest request,
            Boolean isPrimary
    ) {
        requireNonNull(isPrimary);

        UUID txId = request.transactionId();
        int batchCount = request.batchSize();
        HybridTimestamp readTimestamp = request.readTimestamp();

        FullyQualifiedResourceId cursorId = cursorId(txId, request.scanId());

        CompletableFuture<Void> safeReadFuture = isPrimaryInTimestamp(isPrimary, readTimestamp) ? nullCompletedFuture()
                : safeTime.waitFor(readTimestamp);

        if (request.indexToUse() != null) {
            TableSchemaAwareIndexStorage indexStorage = secondaryIndexStorages.get().get(request.indexToUse());

            if (indexStorage == null) {
                throw new AssertionError("Index not found: uuid=" + request.indexToUse());
            }

            if (request.exactKey() != null) {
                assert request.lowerBoundPrefix() == null && request.upperBoundPrefix() == null : "Index lookup doesn't allow bounds.";

                return safeReadFuture.thenCompose(unused -> lookupIndex(request, indexStorage));
            }

            assert indexStorage.storage() instanceof SortedIndexStorage;

            return safeReadFuture.thenCompose(unused -> scanSortedIndex(request, indexStorage));
        }

        return safeReadFuture
                .thenCompose(
                        unused -> retrieveExactEntriesUntilCursorEmpty(txId, request.coordinatorId(), readTimestamp, cursorId, batchCount)
                );
    }

    /**
     * Extracts exact amount of entries, or less if cursor is become empty, from a cursor on the specific time.
     *
     * @param txId Transaction id is used for RW only.
     * @param txCoordinatorId Transaction coordinator id.
     * @param readTimestamp Timestamp of the moment when that moment when the data will be extracted.
     * @param cursorId Cursor id.
     * @param count Amount of entries which sill be extracted.
     * @return Result future.
     */
    private CompletableFuture<List<BinaryRow>> retrieveExactEntriesUntilCursorEmpty(
            UUID txId,
            String txCoordinatorId,
            @Nullable HybridTimestamp readTimestamp,
            FullyQualifiedResourceId cursorId,
            int count
    ) {
        PartitionTimestampCursor cursor =
                remotelyTriggeredResourceRegistry.<CursorResource>register(
                        cursorId,
                        txCoordinatorId,
                        () -> new CursorResource(
                                mvDataStorage.scan(readTimestamp == null ? HybridTimestamp.MAX_VALUE : readTimestamp)
                        )
                ).cursor();

        var resolutionFuts = new ArrayList<CompletableFuture<TimedBinaryRow>>(count);

        while (resolutionFuts.size() < count && cursor.hasNext()) {
            ReadResult readResult = cursor.next();
            HybridTimestamp newestCommitTimestamp = readResult.newestCommitTimestamp();

            TimedBinaryRow candidate;
            if (newestCommitTimestamp == null || !readResult.isWriteIntent()) {
                candidate = null;
            } else {
                BinaryRow committedRow = cursor.committed(newestCommitTimestamp);

                candidate = committedRow == null ? null : new TimedBinaryRow(committedRow, newestCommitTimestamp);
            }

            resolutionFuts.add(resolveReadResult(readResult, txId, readTimestamp, () -> candidate));
        }

        return allOf(resolutionFuts.toArray(new CompletableFuture[0])).thenCompose(unused -> {
            var rows = new ArrayList<BinaryRow>(count);

            for (CompletableFuture<TimedBinaryRow> resolutionFut : resolutionFuts) {
                TimedBinaryRow resolvedReadResult = resolutionFut.join();

                if (resolvedReadResult != null && resolvedReadResult.binaryRow() != null) {
                    rows.add(resolvedReadResult.binaryRow());
                }
            }

            if (rows.size() < count && cursor.hasNext()) {
                return retrieveExactEntriesUntilCursorEmpty(txId, txCoordinatorId, readTimestamp, cursorId, count - rows.size())
                        .thenApply(binaryRows -> {
                            rows.addAll(binaryRows);

                            return rows;
                        });
            } else {
                return completedFuture(closeCursorIfBatchNotFull(rows, count, cursorId));
            }
        });
    }

    /**
     * Extracts exact amount of entries, or less if cursor is become empty, from a cursor on the specific time. Use it for RW.
     *
     * @param txId Transaction id.
     * @param cursorId Cursor id.
     * @return Future finishes with the resolved binary row.
     */
    private CompletableFuture<List<BinaryRow>> retrieveExactEntriesUntilCursorEmpty(
            UUID txId,
            String txCoordinatorId,
            FullyQualifiedResourceId cursorId,
            int count
    ) {
        return retrieveExactEntriesUntilCursorEmpty(txId, txCoordinatorId, null, cursorId, count).thenCompose(rows -> {
            if (nullOrEmpty(rows)) {
                return emptyListCompletedFuture();
            }

            CompletableFuture<?>[] futs = new CompletableFuture[rows.size()];

            for (int i = 0; i < rows.size(); i++) {
                BinaryRow row = rows.get(i);

                futs[i] = schemaCompatValidator.validateBackwards(row.schemaVersion(), tableId(), txId)
                        .thenCompose(validationResult -> {
                            if (validationResult.isSuccessful()) {
                                return completedFuture(row);
                            } else {
                                throw new IncompatibleSchemaException("Operation failed because schema "
                                        + validationResult.fromSchemaVersion() + " is not backward-compatible with "
                                        + validationResult.toSchemaVersion() + " for table " + validationResult.failedTableId());
                            }
                        });
            }

            return allOf(futs).thenApply((unused) -> rows);
        });
    }

    /**
     * Processes single entry request for read only transaction.
     *
     * @param request Read only single entry request.
     * @param isPrimary Whether the given replica is primary.
     * @return Result future.
     */
    private CompletableFuture<BinaryRow> processReadOnlySingleEntryAction(ReadOnlySingleRowPkReplicaRequest request, Boolean isPrimary) {
        BinaryTuple primaryKey = resolvePk(request.primaryKey());
        HybridTimestamp readTimestamp = request.readTimestamp();

        if (request.requestType() != RequestType.RO_GET) {
            throw new IgniteInternalException(Replicator.REPLICA_COMMON_ERR,
                    format("Unknown single request [actionType={}]", request.requestType()));
        }

        CompletableFuture<Void> safeReadFuture = span("safeReadFuture", (span) -> isPrimaryInTimestamp(isPrimary, readTimestamp)
                ? nullCompletedFuture() : safeTime.waitFor(request.readTimestamp()));

        return safeReadFuture.thenCompose(unused -> resolveRowByPkForReadOnly(primaryKey, readTimestamp));
    }

    /**
     * Checks that the node is primary and {@code timestamp} is already passed in the reference system of the current node.
     *
     * @param isPrimary True if the node is primary, false otherwise.
     * @param timestamp Timestamp to check.
     * @return True if the timestamp is already passed in the reference system of the current node and node is primary, false otherwise.
     */
    private boolean isPrimaryInTimestamp(Boolean isPrimary, HybridTimestamp timestamp) {
        return isPrimary && clockService.now().compareTo(timestamp) > 0;
    }

    /**
     * Processes multiple entries request for read only transaction.
     *
     * @param request Read only multiple entries request.
     * @param isPrimary Whether the given replica is primary.
     * @return Result future.
     */
    private CompletableFuture<List<BinaryRow>> processReadOnlyMultiEntryAction(
            ReadOnlyMultiRowPkReplicaRequest request,
            Boolean isPrimary
    ) {
        List<BinaryTuple> primaryKeys = resolvePks(request.primaryKeys());
        HybridTimestamp readTimestamp = request.readTimestamp();

        if (request.requestType() != RequestType.RO_GET_ALL) {
            throw new IgniteInternalException(Replicator.REPLICA_COMMON_ERR,
                    format("Unknown single request [actionType={}]", request.requestType()));
        }

        CompletableFuture<Void> safeReadFuture = isPrimaryInTimestamp(isPrimary, readTimestamp) ? nullCompletedFuture()
                : safeTime.waitFor(request.readTimestamp());

        return safeReadFuture.thenCompose(unused -> {
            CompletableFuture<BinaryRow>[] resolutionFuts = new CompletableFuture[primaryKeys.size()];

            for (int i = 0; i < primaryKeys.size(); i++) {
                resolutionFuts[i] = resolveRowByPkForReadOnly(primaryKeys.get(i), readTimestamp);
            }

            return CompletableFutures.allOf(resolutionFuts);
        });
    }

    /**
     * Handler to process {@link ReplicaSafeTimeSyncRequest}.
     *
     * @param request Request.
     * @param isPrimary Whether is primary replica.
     * @return Future.
     */
    private CompletableFuture<Void> processReplicaSafeTimeSyncRequest(ReplicaSafeTimeSyncRequest request, Boolean isPrimary) {
        requireNonNull(isPrimary);

        if (!isPrimary) {
            return nullCompletedFuture();
        }

        CompletableFuture<Object> resultFuture = new CompletableFuture<>();

        applyCmdWithRetryOnSafeTimeReorderException(
                REPLICA_MESSAGES_FACTORY.safeTimeSyncCommand().safeTimeLong(clockService.nowLong()).build(),
                resultFuture
        );

        return resultFuture.thenApply(res -> null);
    }

    /**
     * Processes scan close request.
     *
     * @param request Scan close request operation.
     */
    private void processScanCloseAction(ScanCloseReplicaRequest request) {
        UUID txId = request.transactionId();

        FullyQualifiedResourceId cursorId = cursorId(txId, request.scanId());

        try {
            remotelyTriggeredResourceRegistry.close(cursorId);
        } catch (IgniteException e) {
            throw wrapCursorCloseException(e);
        }
    }

    /**
     * Closes a cursor if the batch is not fully retrieved.
     *
     * @param batchSize Requested batch size.
     * @param rows List of retrieved rows.
     * @param cursorId Cursor id.
     */
    private ArrayList<BinaryRow> closeCursorIfBatchNotFull(ArrayList<BinaryRow> rows, int batchSize, FullyQualifiedResourceId cursorId) {
        if (rows.size() < batchSize) {
            try {
                remotelyTriggeredResourceRegistry.close(cursorId);
            } catch (IgniteException e) {
                throw wrapCursorCloseException(e);
            }
        }

        return rows;
    }

    private ReplicationException wrapCursorCloseException(IgniteException e) {
        return new ReplicationException(CURSOR_CLOSE_ERR,
                format("Close cursor exception [replicaGrpId={}, msg={}]", replicationGroupId, e.getMessage()), e);
    }

    /**
     * Processes scan retrieve batch request.
     *
     * @param request Scan retrieve batch request operation.
     * @return Listener response.
     */
    private CompletableFuture<List<BinaryRow>> processScanRetrieveBatchAction(ReadWriteScanRetrieveBatchReplicaRequest request) {
        if (request.indexToUse() != null) {
            TableSchemaAwareIndexStorage indexStorage = secondaryIndexStorages.get().get(request.indexToUse());

            if (indexStorage == null) {
                throw new AssertionError("Index not found: uuid=" + request.indexToUse());
            }

            if (request.exactKey() != null) {
                assert request.lowerBoundPrefix() == null && request.upperBoundPrefix() == null : "Index lookup doesn't allow bounds.";

                return lookupIndex(request, indexStorage.storage(), request.coordinatorId());
            }

            assert indexStorage.storage() instanceof SortedIndexStorage;

            return scanSortedIndex(request, indexStorage);
        }

        UUID txId = request.transactionId();
        int batchCount = request.batchSize();

        FullyQualifiedResourceId cursorId = cursorId(txId, request.scanId());

        return lockManager.acquire(txId, new LockKey(tableId()), LockMode.S)
                .thenCompose(tblLock -> retrieveExactEntriesUntilCursorEmpty(txId, request.coordinatorId(), cursorId, batchCount));
    }

    /**
     * Lookup sorted index in RO tx.
     *
     * @param request Index scan request.
     * @param schemaAwareIndexStorage Index storage.
     * @return Operation future.
     */
    private CompletableFuture<List<BinaryRow>> lookupIndex(
            ReadOnlyScanRetrieveBatchReplicaRequest request,
            TableSchemaAwareIndexStorage schemaAwareIndexStorage
    ) {
        IndexStorage indexStorage = schemaAwareIndexStorage.storage();

        FullyQualifiedResourceId cursorId = cursorId(request.transactionId(), request.scanId());

        BinaryTuple key = request.exactKey().asBinaryTuple();

        Cursor<RowId> cursor = remotelyTriggeredResourceRegistry.<CursorResource>register(
                cursorId,
                request.coordinatorId(),
                () -> new CursorResource(indexStorage.get(key))
        ).cursor();

        Cursor<IndexRow> indexRowCursor = CursorUtils.map(cursor, rowId -> new IndexRowImpl(key, rowId));

        int batchCount = request.batchSize();

        var result = new ArrayList<BinaryRow>(batchCount);

        HybridTimestamp readTimestamp = request.readTimestamp();

        return continueReadOnlyIndexScan(
                schemaAwareIndexStorage,
                indexRowCursor,
                readTimestamp,
                batchCount,
                result,
                tableVersionByTs(readTimestamp)
        ).thenApply(ignore -> closeCursorIfBatchNotFull(result, batchCount, cursorId));
    }

    private CompletableFuture<List<BinaryRow>> lookupIndex(
            ReadWriteScanRetrieveBatchReplicaRequest request,
            IndexStorage indexStorage,
            String txCoordinatorId
    ) {
        UUID txId = request.transactionId();
        int batchCount = request.batchSize();

        FullyQualifiedResourceId cursorId = cursorId(txId, request.scanId());

        Integer indexId = request.indexToUse();

        BinaryTuple exactKey = request.exactKey().asBinaryTuple();

        return lockManager.acquire(txId, new LockKey(indexId), LockMode.IS).thenCompose(idxLock -> { // Index IS lock
            return lockManager.acquire(txId, new LockKey(tableId()), LockMode.IS) // Table IS lock
                    .thenCompose(tblLock -> {
                        return lockManager.acquire(txId, new LockKey(indexId, exactKey.byteBuffer()), LockMode.S)
                                .thenCompose(indRowLock -> { // Hash index bucket S lock

                                    Cursor<RowId> cursor = remotelyTriggeredResourceRegistry.<CursorResource>register(
                                            cursorId,
                                            txCoordinatorId,
                                            () -> new CursorResource(indexStorage.get(exactKey))
                                    ).cursor();

                                    var result = new ArrayList<BinaryRow>(batchCount);

                                    return continueIndexLookup(txId, cursor, batchCount, result)
                                            .thenApply(ignore -> closeCursorIfBatchNotFull(result, batchCount, cursorId));
                                });
                    });
        });
    }

    /**
     * Scans sorted index in RW tx.
     *
     * @param request Index scan request.
     * @param schemaAwareIndexStorage Sorted index storage.
     * @return Operation future.
     */
    private CompletableFuture<List<BinaryRow>> scanSortedIndex(
            ReadWriteScanRetrieveBatchReplicaRequest request,
            TableSchemaAwareIndexStorage schemaAwareIndexStorage
    ) {
        var indexStorage = (SortedIndexStorage) schemaAwareIndexStorage.storage();

        UUID txId = request.transactionId();

        FullyQualifiedResourceId cursorId = cursorId(txId, request.scanId());

        Integer indexId = request.indexToUse();

        BinaryTupleMessage lowerBoundMessage = request.lowerBoundPrefix();
        BinaryTupleMessage upperBoundMessage = request.upperBoundPrefix();

        BinaryTuplePrefix lowerBound = lowerBoundMessage == null ? null : lowerBoundMessage.asBinaryTuplePrefix();
        BinaryTuplePrefix upperBound = upperBoundMessage == null ? null : upperBoundMessage.asBinaryTuplePrefix();

        int flags = request.flags();

        return lockManager.acquire(txId, new LockKey(indexId), LockMode.IS).thenCompose(idxLock -> { // Index IS lock
            return lockManager.acquire(txId, new LockKey(tableId()), LockMode.IS) // Table IS lock
                    .thenCompose(tblLock -> {
                        var comparator = new BinaryTupleComparator(indexStorage.indexDescriptor().columns());

                        Predicate<IndexRow> isUpperBoundAchieved = indexRow -> {
                            if (indexRow == null) {
                                return true;
                            }

                            if (upperBound == null) {
                                return false;
                            }

                            ByteBuffer buffer = upperBound.byteBuffer();

                            if ((flags & SortedIndexStorage.LESS_OR_EQUAL) != 0) {
                                byte boundFlags = buffer.get(0);

                                buffer.put(0, (byte) (boundFlags | BinaryTupleCommon.EQUALITY_FLAG));
                            }

                            return comparator.compare(indexRow.indexColumns().byteBuffer(), buffer) >= 0;
                        };

                        Cursor<IndexRow> cursor = remotelyTriggeredResourceRegistry.<CursorResource>register(
                                cursorId,
                                request.coordinatorId(),
                                () -> new CursorResource(indexStorage.scan(
                                        lowerBound,
                                        // We have to handle upperBound on a level of replication listener,
                                        // for correctness of taking of a range lock.
                                        null,
                                        flags
                                ))
                        ).cursor();

                        SortedIndexLocker indexLocker = (SortedIndexLocker) indexesLockers.get().get(indexId);

                        int batchCount = request.batchSize();

                        var result = new ArrayList<BinaryRow>(batchCount);

                        return continueIndexScan(
                                txId,
                                schemaAwareIndexStorage,
                                indexLocker,
                                cursor,
                                batchCount,
                                result,
                                isUpperBoundAchieved,
                                tableVersionByTs(beginTimestamp(txId))
                        ).thenApply(ignore -> closeCursorIfBatchNotFull(result, batchCount, cursorId));
                    });
        });
    }

    /**
     * Scans sorted index in RO tx.
     *
     * @param request Index scan request.
     * @param schemaAwareIndexStorage Sorted index storage.
     * @return Operation future.
     */
    private CompletableFuture<List<BinaryRow>> scanSortedIndex(
            ReadOnlyScanRetrieveBatchReplicaRequest request,
            TableSchemaAwareIndexStorage schemaAwareIndexStorage
    ) {
        var indexStorage = (SortedIndexStorage) schemaAwareIndexStorage.storage();

        FullyQualifiedResourceId cursorId = cursorId(request.transactionId(), request.scanId());

        BinaryTupleMessage lowerBoundMessage = request.lowerBoundPrefix();
        BinaryTupleMessage upperBoundMessage = request.upperBoundPrefix();

        BinaryTuplePrefix lowerBound = lowerBoundMessage == null ? null : lowerBoundMessage.asBinaryTuplePrefix();
        BinaryTuplePrefix upperBound = upperBoundMessage == null ? null : upperBoundMessage.asBinaryTuplePrefix();

        int flags = request.flags();

        Cursor<IndexRow> cursor = remotelyTriggeredResourceRegistry.<CursorResource>register(cursorId, request.coordinatorId(),
                () -> new CursorResource(indexStorage.readOnlyScan(
                        lowerBound,
                        upperBound,
                        flags
                ))).cursor();

        int batchCount = request.batchSize();

        var result = new ArrayList<BinaryRow>(batchCount);

        HybridTimestamp readTimestamp = request.readTimestamp();

        return continueReadOnlyIndexScan(
                schemaAwareIndexStorage,
                cursor,
                readTimestamp,
                batchCount,
                result,
                tableVersionByTs(readTimestamp)
        ).thenApply(ignore -> closeCursorIfBatchNotFull(result, batchCount, cursorId));
    }

    private CompletableFuture<Void> continueReadOnlyIndexScan(
            TableSchemaAwareIndexStorage schemaAwareIndexStorage,
            Cursor<IndexRow> cursor,
            HybridTimestamp readTimestamp,
            int batchSize,
            List<BinaryRow> result,
            int tableVersion
    ) {
        if (result.size() >= batchSize || !cursor.hasNext()) {
            return nullCompletedFuture();
        }

        IndexRow indexRow = cursor.next();

        RowId rowId = indexRow.rowId();

        return resolvePlainReadResult(rowId, null, readTimestamp).thenComposeAsync(resolvedReadResult -> {
            BinaryRow binaryRow = upgrade(binaryRow(resolvedReadResult), tableVersion);

            if (binaryRow != null && indexRowMatches(indexRow, binaryRow, schemaAwareIndexStorage)) {
                result.add(binaryRow);
            }

            return continueReadOnlyIndexScan(schemaAwareIndexStorage, cursor, readTimestamp, batchSize, result, tableVersion);
        }, scanRequestExecutor);
    }

    /**
     * Index scan loop. Retrieves next row from index, takes locks, fetches associated data row and collects to the result.
     *
     * @param txId Transaction id.
     * @param schemaAwareIndexStorage Index storage.
     * @param indexLocker Index locker.
     * @param indexCursor Index cursor.
     * @param batchSize Batch size.
     * @param result Result collection.
     * @param isUpperBoundAchieved Function to stop on upper bound.
     * @param tableVersion Table schema version at begin timestamp.
     * @return Future.
     */
    private CompletableFuture<Void> continueIndexScan(
            UUID txId,
            TableSchemaAwareIndexStorage schemaAwareIndexStorage,
            SortedIndexLocker indexLocker,
            Cursor<IndexRow> indexCursor,
            int batchSize,
            List<BinaryRow> result,
            Predicate<IndexRow> isUpperBoundAchieved,
            int tableVersion
    ) {
        if (result.size() == batchSize) { // Batch is full, exit loop.
            return nullCompletedFuture();
        }

        return indexLocker.locksForScan(txId, indexCursor)
                .thenCompose(currentRow -> { // Index row S lock
                    if (isUpperBoundAchieved.test(currentRow)) {
                        return nullCompletedFuture(); // End of range reached. Exit loop.
                    }

                    RowId rowId = currentRow.rowId();

                    return lockManager.acquire(txId, new LockKey(tableId(), rowId), LockMode.S)
                            .thenComposeAsync(rowLock -> { // Table row S lock
                                return resolvePlainReadResult(rowId, txId).thenCompose(resolvedReadResult -> {
                                    BinaryRow binaryRow = upgrade(binaryRow(resolvedReadResult), tableVersion);

                                    if (binaryRow != null && indexRowMatches(currentRow, binaryRow, schemaAwareIndexStorage)) {
                                        result.add(resolvedReadResult.binaryRow());
                                    }

                                    // Proceed scan.
                                    return continueIndexScan(
                                            txId,
                                            schemaAwareIndexStorage,
                                            indexLocker,
                                            indexCursor,
                                            batchSize,
                                            result,
                                            isUpperBoundAchieved,
                                            tableVersion
                                    );
                                });
                            }, scanRequestExecutor);
                });
    }

    /**
     * Checks whether passed index row corresponds to the binary row.
     *
     * @param indexRow Index row, read from index storage.
     * @param binaryRow Binary row, read from MV storage.
     * @param schemaAwareIndexStorage Schema aware index storage, to resolve values of indexed columns in a binary row.
     * @return {@code true} if index row matches the binary row, {@code false} otherwise.
     */
    private static boolean indexRowMatches(IndexRow indexRow, BinaryRow binaryRow, TableSchemaAwareIndexStorage schemaAwareIndexStorage) {
        BinaryTuple actualIndexRow = schemaAwareIndexStorage.indexRowResolver().extractColumns(binaryRow);

        return indexRow.indexColumns().byteBuffer().equals(actualIndexRow.byteBuffer());
    }

    private CompletableFuture<Void> continueIndexLookup(
            UUID txId,
            Cursor<RowId> indexCursor,
            int batchSize,
            List<BinaryRow> result
    ) {
        if (result.size() >= batchSize || !indexCursor.hasNext()) {
            return nullCompletedFuture();
        }

        RowId rowId = indexCursor.next();

        return lockManager.acquire(txId, new LockKey(tableId(), rowId), LockMode.S)
                .thenComposeAsync(rowLock -> { // Table row S lock
                    return resolvePlainReadResult(rowId, txId).thenCompose(resolvedReadResult -> {
                        if (resolvedReadResult != null && resolvedReadResult.binaryRow() != null) {
                            result.add(resolvedReadResult.binaryRow());
                        }

                        // Proceed lookup.
                        return continueIndexLookup(txId, indexCursor, batchSize, result);
                    });
                }, scanRequestExecutor);
    }

    /**
     * Resolves a result received from a direct storage read.
     *
     * @param rowId Row id to resolve.
     * @param txId Transaction id is used for RW only.
     * @param timestamp Read timestamp.
     * @return Future finishes with the resolved binary row.
     */
    private CompletableFuture<@Nullable TimedBinaryRow> resolvePlainReadResult(
            RowId rowId,
            @Nullable UUID txId,
            @Nullable HybridTimestamp timestamp
    ) {
        ReadResult readResult = mvDataStorage.read(rowId, timestamp == null ? HybridTimestamp.MAX_VALUE : timestamp);

        return resolveReadResult(readResult, txId, timestamp, () -> {
            if (readResult.newestCommitTimestamp() == null) {
                return null;
            }

            ReadResult committedReadResult = mvDataStorage.read(rowId, readResult.newestCommitTimestamp());

            assert !committedReadResult.isWriteIntent() :
                    "The result is not committed [rowId=" + rowId + ", timestamp="
                            + readResult.newestCommitTimestamp() + ']';

            return new TimedBinaryRow(committedReadResult.binaryRow(), committedReadResult.commitTimestamp());
        });
    }

    /**
     * Resolves a result received from a direct storage read. Use it for RW.
     *
     * @param rowId Row id.
     * @param txId Transaction id.
     * @return Future finishes with the resolved binary row.
     */
    private CompletableFuture<@Nullable TimedBinaryRow> resolvePlainReadResult(RowId rowId, UUID txId) {
        return resolvePlainReadResult(rowId, txId, null).thenCompose(row -> {
            if (row == null || row.binaryRow() == null) {
                return nullCompletedFuture();
            }

            return schemaCompatValidator.validateBackwards(row.binaryRow().schemaVersion(), tableId(), txId)
                    .thenApply(validationResult -> {
                        if (validationResult.isSuccessful()) {
                            return row;
                        } else {
                            throw new IncompatibleSchemaException("Operation failed because schema "
                                    + validationResult.fromSchemaVersion() + " is not backward-compatible with "
                                    + validationResult.toSchemaVersion() + " for table " + validationResult.failedTableId());
                        }
                    });
        });
    }

    /**
     * Processes transaction finish request.
     * <ol>
     *     <li>Get commit timestamp from finish replica request.</li>
     *     <li>If attempting a commit, validate commit (and, if not valid, switch to abort)</li>
     *     <li>Run specific raft {@code FinishTxCommand} command, that will apply txn state to corresponding txStateStorage.</li>
     *     <li>Send cleanup requests to all enlisted primary replicas.</li>
     * </ol>
     *
     * @param request Transaction finish request.
     * @return future result of the operation.
     */
    private CompletableFuture<TransactionResult> processTxFinishAction(TxFinishReplicaRequest request) {
        return span("PartitionReplicaListener.processTxFinishAction", (span) -> {
            span.addAttribute("req", request::toString);

            // TODO: https://issues.apache.org/jira/browse/IGNITE-19170 Use ZonePartitionIdMessage and remove cast
            Map<TablePartitionId, String> enlistedGroups = (Map<TablePartitionId, String>) (Map<?, ?>) request.groups();

            UUID txId = request.txId();

            if (request.commit()) {
                HybridTimestamp commitTimestamp = request.commitTimestamp();

                return schemaCompatValidator.validateCommit(txId, enlistedGroups.keySet(), commitTimestamp)
                        .thenCompose(validationResult ->
                                finishAndCleanup(
                                        enlistedGroups,
                                        validationResult.isSuccessful(),
                                        validationResult.isSuccessful() ? commitTimestamp : null,
                                        txId

                                ).thenApply(txResult -> {
                                    throwIfSchemaValidationOnCommitFailed(validationResult, txResult);
                                    return txResult;
                                }));
            } else {
                // Aborting.
                return finishAndCleanup(enlistedGroups, false, null, txId);
            }
        });
    }

    private static void throwIfSchemaValidationOnCommitFailed(CompatValidationResult validationResult, TransactionResult txResult) {
        if (!validationResult.isSuccessful()) {
            if (validationResult.isTableDropped()) {
                // TODO: IGNITE-20966 - improve error message.
                throw new MismatchingTransactionOutcomeException(
                        format("Commit failed because a table was already dropped [tableId={}]", validationResult.failedTableId()),
                        txResult
                );
            } else {
                // TODO: IGNITE-20966 - improve error message.
                throw new MismatchingTransactionOutcomeException(
                        "Commit failed because schema "
                                + validationResult.fromSchemaVersion() + " is not forward-compatible with "
                                + validationResult.toSchemaVersion() + " for table " + validationResult.failedTableId(),
                        txResult
                );
            }
        }
    }

    private CompletableFuture<TransactionResult> finishAndCleanup(
            Map<TablePartitionId, String> enlistedPartitions,
            boolean commit,
            @Nullable HybridTimestamp commitTimestamp,
            UUID txId
    ) {
        return span("PartitionReplicaListener.finishAndCleanup", (span) -> {
            // Read TX state from the storage, we will need this state to check if the locks are released.
            // Since this state is written only on the transaction finish (see PartitionListener.handleFinishTxCommand),
            // the value of txMeta can be either null or COMMITTED/ABORTED. No other values is expected.
            TxMeta txMeta = txStateStorage.get(txId);

            // Check whether a transaction has already been finished.
            boolean transactionAlreadyFinished = txMeta != null && isFinalState(txMeta.txState());

            if (transactionAlreadyFinished) {
                // - The Coordinator calls use same tx state over retries, both abort and commit are possible.
                // - Server side recovery may only change tx state to aborted.
                // - The Coordinator itself should prevent user calls with different proposed state to the one,
                //   that was already triggered (e.g. the client side -> txCoordinator.commitAsync(); txCoordinator.rollbackAsync()).
                // - A coordinator might send a commit, then die, but the commit message might still arrive at the commit partition primary.
                //   If it arrived with a delay, another node might come across a write intent/lock from that tx
                //   and realize that the coordinator is no longer available and start tx recovery.
                //   The original commit message might arrive later than the recovery one,
                //   hence a 'commit over rollback' case.
                // The possible states that a 'commit' is allowed to see:
                // - null (if it's the first change state attempt)
                // - committed (if it was already updated in the previous attempt)
                // - aborted (if it was aborted by the initiate recovery logic,
                //   though this is a very unlikely case because initiate recovery will only roll back the tx if coordinator is dead).
                //
                // Within 'roll back' it's allowed to see:
                // - null (if it's the first change state attempt)
                // - aborted  (if it was already updated in the previous attempt or the result of a concurrent recovery)
                // - commit (if initiate recovery has started, but a delayed message from the coordinator finally arrived and executed
                //      earlier).

                // Let the client know a transaction has finished with a different outcome.
                if (commit != (txMeta.txState() == COMMITTED)) {
                    LOG.error("Failed to finish a transaction that is already finished [txId={}, expectedState={}, actualState={}].",
                            txId,
                            commit ? COMMITTED : ABORTED,
                            txMeta.txState()
                    );

                    throw new MismatchingTransactionOutcomeException(
                            "Failed to change the outcome of a finished transaction [txId=" + txId + ", txState=" + txMeta.txState() + "].",
                            new TransactionResult(txMeta.txState(), txMeta.commitTimestamp())
                    );
                }

                return completedFuture(new TransactionResult(txMeta.txState(), txMeta.commitTimestamp()));
            }

            return finishTransaction(enlistedPartitions.keySet(), txId, commit, commitTimestamp)
                    .thenCompose(txResult ->
                            txManager.cleanup(enlistedPartitions, commit, commitTimestamp, txId)
                                    .thenApply(v -> txResult)
                    );
        });
    }

    /**
     * Finishes a transaction. This operation is idempotent.
     *
     * @param partitionIds Collection of enlisted partition groups.
     * @param txId Transaction id.
     * @param commit True is the transaction is committed, false otherwise.
     * @param commitTimestamp Commit timestamp, if applicable.
     * @return Future to wait of the finish.
     */
    private CompletableFuture<TransactionResult> finishTransaction(
            Collection<TablePartitionId> partitionIds,
            UUID txId,
            boolean commit,
            @Nullable HybridTimestamp commitTimestamp
    ) {
        assert !(commit && commitTimestamp == null) : "Cannot commit without the timestamp.";

        return span("PartitionReplicaListener.finishTransaction", (span) -> {
            HybridTimestamp tsForCatalogVersion = commit ? commitTimestamp : clockService.now();

            return reliableCatalogVersionFor(tsForCatalogVersion)
                    .thenCompose(catalogVersion -> applyFinishCommand(
                                txId,
                                commit,
                                commitTimestamp,
                                catalogVersion,
                                toPartitionIdMessage(partitionIds)
                        )
                )
                .handle((txOutcome, ex) -> {
                    if (ex != null) {
                        // RAFT 'finish' command failed because the state has already been written by someone else.
                        // In that case we throw a corresponding exception.
                        if (ex instanceof UnexpectedTransactionStateException) {
                            UnexpectedTransactionStateException utse = (UnexpectedTransactionStateException) ex;
                            TransactionResult result = utse.transactionResult();

                            markFinished(txId, result.transactionState(), result.commitTimestamp());

                            throw new MismatchingTransactionOutcomeException(utse.getMessage(), utse.transactionResult());
                        }
                        // Otherwise we convert from the internal exception to the client one.
                        throw new TransactionException(commit ? TX_COMMIT_ERR : TX_ROLLBACK_ERR, ex);
                    }

                    TransactionResult result = (TransactionResult) txOutcome;

                    markFinished(txId, result.transactionState(), result.commitTimestamp());

                    return result;
                });
        });
    }

    private static List<TablePartitionIdMessage> toPartitionIdMessage(Collection<TablePartitionId> partitionIds) {
        List<TablePartitionIdMessage> list = new ArrayList<>(partitionIds.size());

        for (TablePartitionId partitionId : partitionIds) {
            list.add(tablePartitionId(partitionId));
        }

        return list;
    }

    private CompletableFuture<Object> applyFinishCommand(
            UUID transactionId,
            boolean commit,
            HybridTimestamp commitTimestamp,
            int catalogVersion,
            List<TablePartitionIdMessage> partitionIds
    ) {
        synchronized (commandProcessingLinearizationMutex) {
            FinishTxCommandBuilder finishTxCmdBldr = MSG_FACTORY.finishTxCommand()
                    .txId(transactionId)
                    .commit(commit)
                    .safeTimeLong(clockService.nowLong())
                    .requiredCatalogVersion(catalogVersion)
                    .partitionIds(partitionIds);

            if (commit) {
                finishTxCmdBldr.commitTimestampLong(commitTimestamp.longValue());
            }
            CompletableFuture<Object> resultFuture = new CompletableFuture<>();

            applyCmdWithRetryOnSafeTimeReorderException(finishTxCmdBldr.build(), resultFuture);

            return resultFuture;
        }
    }

    /**
     * Processes transaction cleanup request:
     * <ol>
     *     <li>Waits for finishing of local transactional operations;</li>
     *     <li>Runs asynchronously the specific raft {@code TxCleanupCommand} command, that will convert all pending entries(writeIntents)
     *     to either regular values({@link TxState#COMMITTED}) or removing them ({@link TxState#ABORTED});</li>
     *     <li>Releases all locks that were held on local Replica by given transaction.</li>
     * </ol>
     * This operation is idempotent, so it's safe to retry it.
     *
     * @param request Transaction cleanup request.
     * @return CompletableFuture of ReplicaResult.
     */
    private CompletableFuture<ReplicaResult> processWriteIntentSwitchAction(WriteIntentSwitchReplicaRequest request) {
        markFinished(request.txId(), request.commit() ? COMMITTED : ABORTED, request.commitTimestamp());

        return awaitCleanupReadyFutures(request.txId(), request.commit())
                .thenCompose(res -> {
                    if (res.hadUpdateFutures()) {
                        HybridTimestamp commandTimestamp = clockService.now();

                        return reliableCatalogVersionFor(commandTimestamp)
                                .thenApply(catalogVersion -> {
                                    CompletableFuture<WriteIntentSwitchReplicatedInfo> commandReplicatedFuture =
                                            applyWriteIntentSwitchCommand(
                                                    request.txId(),
                                                    request.commit(),
                                                    request.commitTimestamp(),
                                                    request.commitTimestampLong(),
                                                    catalogVersion
                                            );

                                    return new ReplicaResult(null, commandReplicatedFuture);
                                });
                    } else {
                        return completedFuture(
                                new ReplicaResult(new WriteIntentSwitchReplicatedInfo(request.txId(), replicationGroupId), null)
                        );
                    }
                });
    }

    private CompletableFuture<FuturesCleanupResult> awaitCleanupReadyFutures(UUID txId, boolean commit) {
        List<CompletableFuture<?>> txUpdateFutures = new ArrayList<>();
        List<CompletableFuture<?>> txReadFutures = new ArrayList<>();

        txCleanupReadyFutures.compute(txId, (id, txOps) -> {
            if (txOps == null) {
                return null;
            }

            txOps.futures.forEach((opType, futures) -> {
                if (opType.isRwRead()) {
                    txReadFutures.addAll(futures.values());
                } else {
                    txUpdateFutures.addAll(futures.values());
                }
            });

            txOps.futures.clear();

            return null;
        });

        return allOfFuturesExceptionIgnored(txUpdateFutures, commit, txId)
                .thenCompose(v -> allOfFuturesExceptionIgnored(txReadFutures, commit, txId))
                .thenApply(v -> new FuturesCleanupResult(!txReadFutures.isEmpty(), !txUpdateFutures.isEmpty()));
    }

    private CompletableFuture<WriteIntentSwitchReplicatedInfo> applyWriteIntentSwitchCommand(
            UUID transactionId,
            boolean commit,
            HybridTimestamp commitTimestamp,
            long commitTimestampLong,
            int catalogVersion
    ) {
        WriteIntentSwitchCommand wiSwitchCmd = MSG_FACTORY.writeIntentSwitchCommand()
                .txId(transactionId)
                .commit(commit)
                .commitTimestampLong(commitTimestampLong)
                .safeTimeLong(clockService.nowLong())
                .requiredCatalogVersion(catalogVersion)
                .build();

        storageUpdateHandler.switchWriteIntents(
                transactionId,
                commit,
                commitTimestamp,
                indexIdsAtRwTxBeginTs(transactionId)
        );

        CompletableFuture<Object> resultFuture = new CompletableFuture<>();

        applyCmdWithRetryOnSafeTimeReorderException(wiSwitchCmd, resultFuture);

        return resultFuture
                .exceptionally(e -> {
                    LOG.warn("Failed to complete transaction cleanup command [txId=" + transactionId + ']', e);

                    return nullCompletedFuture();
                })
                .thenApply(res -> new WriteIntentSwitchReplicatedInfo(transactionId, replicationGroupId));
    }

    /**
     * Creates a future that waits all transaction operations are completed.
     *
     * @param txFutures Transaction operation futures.
     * @param commit If {@code true} this is a commit otherwise a rollback.
     * @param txId Transaction id.
     * @return The future completes when all futures in passed list are completed.
     */
    private static CompletableFuture<Void> allOfFuturesExceptionIgnored(List<CompletableFuture<?>> txFutures, boolean commit, UUID txId) {
        return allOf(txFutures.toArray(new CompletableFuture<?>[0]))
                .exceptionally(e -> {
                    assert !commit :
                            "Transaction is committing, but an operation has completed with exception [txId=" + txId
                                    + ", err=" + e.getMessage() + ']';

                    return null;
                });
    }

    private void releaseTxLocks(UUID txId) {
        span("PartitionReplicaListener.releaseTxLocks", (span) -> {
            lockManager.releaseAll(txId);
        });
    }

    /**
     * Finds the row and its identifier by given pk search row.
     *
     * @param pk Binary Tuple representing a primary key.
     * @param txId An identifier of the transaction regarding which we need to resolve the given row.
     * @param action An action to perform on a resolved row.
     * @param <T> A type of the value returned by action.
     * @return A future object representing the result of the given action.
     */
    private <T> CompletableFuture<T> resolveRowByPk(
            BinaryTuple pk,
            UUID txId,
            IgniteTriFunction<@Nullable RowId, @Nullable BinaryRow, @Nullable HybridTimestamp, CompletableFuture<T>> action
    ) {
        IndexLocker pkLocker = indexesLockers.get().get(pkIndexStorage.get().id());

        assert pkLocker != null;

        return span("PartitionReplicaListener.resolveRowByPk", (span) -> {
            return pkLocker.locksForLookupByKey(txId, pk)
                    .thenCompose(ignored -> {

                        boolean cursorClosureSetUp = false;
                        Cursor<RowId> cursor = null;

                        try {
                            cursor = getFromPkIndex(pk);

                            Cursor<RowId> finalCursor = cursor;
                            CompletableFuture<T> resolvingFuture = continueResolvingByPk(cursor, txId, action)
                                    .whenComplete((res, ex) -> finalCursor.close());

                            cursorClosureSetUp = true;

                            return resolvingFuture;
                        } finally {
                            if (!cursorClosureSetUp && cursor != null) {
                                cursor.close();
                            }
                        }
                    });
        });
    }

    private <T> CompletableFuture<T> continueResolvingByPk(
            Cursor<RowId> cursor,
            UUID txId,
            IgniteTriFunction<@Nullable RowId, @Nullable BinaryRow, @Nullable HybridTimestamp, CompletableFuture<T>> action
    ) {
        if (!cursor.hasNext()) {
            return action.apply(null, null, null);
        }

        RowId rowId = cursor.next();

        return resolvePlainReadResult(rowId, txId).thenCompose(row -> {
            if (row != null && row.binaryRow() != null) {
                return action.apply(rowId, row.binaryRow(), row.commitTimestamp());
            } else {
                return continueResolvingByPk(cursor, txId, action);
            }
        });
    }

    /**
     * Appends an operation to prevent the race between commit/rollback and the operation execution.
     *
     * @param txId Transaction id.
     * @param opId Operation id.
     * @param cmdType Command type.
     * @param full {@code True} if a full transaction and can be immediately committed.
     * @param op Operation closure.
     * @return A future object representing the result of the given operation.
     */
    private <T> CompletableFuture<T> appendTxCommand(
            UUID txId,
            OperationId opId,
            RequestType cmdType,
            boolean full,
            Supplier<CompletableFuture<T>> op
    ) {
<<<<<<< HEAD
        return span("PartitionReplicaListener.appendTxCommand", (span) -> {
            if (full) {
                return op.get().whenComplete((v, th) -> {
                    // Fast unlock.
                    releaseTxLocks(txId);
                });
=======
        if (full) {
            return op.get().whenComplete((v, th) -> {
                // Fast unlock.
                releaseTxLocks(txId);
            });
        }

        var cleanupReadyFut = new CompletableFuture<Void>();

        txCleanupReadyFutures.compute(txId, (id, txOps) -> {
            // First check whether the transaction has already been finished.
            // And complete cleanupReadyFut with exception if it is the case.
            TxStateMeta txStateMeta = txManager.stateMeta(txId);

            if (txStateMeta == null || isFinalState(txStateMeta.txState()) || txStateMeta.txState() == FINISHING) {
                cleanupReadyFut.completeExceptionally(new Exception());

                return txOps;
>>>>>>> 8737d928
            }

            var cleanupReadyFut = new CompletableFuture<Void>();

            txCleanupReadyFutures.compute(txId, (id, txOps) -> {
                // First check whether the transaction has already been finished.
                // And complete cleanupReadyFut with exception if it is the case.
                TxStateMeta txStateMeta = txManager.stateMeta(txId);

                if (txStateMeta == null || isFinalState(txStateMeta.txState())) {
                    cleanupReadyFut.completeExceptionally(new Exception());
                    return txOps;
                }

                // Otherwise collect cleanupReadyFut in the transaction's futures.
                if (txOps == null) {
                    txOps = new TxCleanupReadyFutureList();
                }
                txOps.futures.computeIfAbsent(cmdType, type -> new HashMap<>()).put(opId, cleanupReadyFut);

                return txOps;
            });

            if (cleanupReadyFut.isCompletedExceptionally()) {
                TxStateMeta txStateMeta = txManager.stateMeta(txId);

                TxState txState = txStateMeta == null ? null : txStateMeta.txState();

                return failedFuture(new TransactionException(
                        TX_ALREADY_FINISHED_ERR,
                        "Transaction is already finished txId=[" + txId + ", txState=" + txState + "]."));
            }

            CompletableFuture<T> fut = op.get();

            fut.whenComplete((v, th) -> {
                if (th != null) {
                    cleanupReadyFut.completeExceptionally(th);
                } else {
                    if (v instanceof ReplicaResult) {
                        ReplicaResult res = (ReplicaResult) v;

                        if (res.replicationFuture() != null) {
                            res.replicationFuture().whenComplete((v0, th0) -> {
                                if (th0 != null) {
                                    cleanupReadyFut.completeExceptionally(th0);
                                } else {
                                    cleanupReadyFut.complete(null);
                                }
                            });
                        } else {
                            cleanupReadyFut.complete(null);
                        }
                    } else {
                        cleanupReadyFut.complete(null);
                    }
                }
            });

            return fut;
        });
    }

    /**
     * Finds the row and its identifier by given pk search row.
     *
     * @param pk Binary Tuple bytes representing a primary key.
     * @param ts A timestamp regarding which we need to resolve the given row.
     * @return Result of the given action.
     */
    private CompletableFuture<@Nullable BinaryRow> resolveRowByPkForReadOnly(BinaryTuple pk, HybridTimestamp ts) {
        return span("PartitionReplicaListener.resolveRowByPkForReadOnly", (span) -> {
            // Indexes store values associated with different versions of one entry.
            // It's possible to have multiple entries for a particular search key
            // only if we insert, delete and again insert an entry with the same indexed fields.
            // It means that there exists one and only one non-empty readResult for any read timestamp for the given key.
            // Which in turn means that if we have found non empty readResult during PK index iteration
            // we can proceed with readResult resolution and stop the iteration.
            try (Cursor<RowId> cursor = getFromPkIndex(pk)) {
                // TODO https://issues.apache.org/jira/browse/IGNITE-18767 scan of multiple write intents should not be needed
                List<ReadResult> writeIntents = new ArrayList<>();
                List<ReadResult> regularEntries = new ArrayList<>();

                for (RowId rowId : cursor) {
                    ReadResult readResult = mvDataStorage.read(rowId, ts);

                    if (readResult.isWriteIntent()) {
                        writeIntents.add(readResult);
                    } else if (!readResult.isEmpty()) {
                        regularEntries.add(readResult);
                    }
                }

                // Nothing found in the storage, return null.
                if (writeIntents.isEmpty() && regularEntries.isEmpty()) {
                    return nullCompletedFuture();
                }

                if (writeIntents.isEmpty()) {
                    // No write intents, then return the committed value. We already know that regularEntries is not empty.
                    return completedFuture(regularEntries.get(0).binaryRow());
                } else {
                    ReadResult writeIntent = writeIntents.get(0);

                    // Assume that all write intents for the same key belong to the same transaction, as the key should be exclusively
                    // locked. This means that we can just resolve the state of this transaction.
                    checkWriteIntentsBelongSameTx(writeIntents);

                    return inBusyLockAsync(busyLock, () ->
                            resolveWriteIntentReadability(writeIntent, ts)
                                    .thenApply(writeIntentReadable ->
                                            inBusyLock(busyLock, () -> {
                                                if (writeIntentReadable) {
                                                    return findAny(writeIntents, wi -> !wi.isEmpty()).map(ReadResult::binaryRow)
                                                            .orElse(null);
                                                } else {
                                                    for (ReadResult wi : writeIntents) {
                                                        HybridTimestamp newestCommitTimestamp = wi.newestCommitTimestamp();

                                                        if (newestCommitTimestamp == null) {
                                                            continue;
                                                        }

                                                        ReadResult committedReadResult =
                                                                mvDataStorage.read(wi.rowId(), newestCommitTimestamp);

                                                        assert !committedReadResult.isWriteIntent() :
                                                                "The result is not committed [rowId=" + wi.rowId() + ", timestamp="
                                                                        + newestCommitTimestamp + ']';

                                                        return committedReadResult.binaryRow();
                                                    }

                                                    // No suitable value found in write intents, read the committed value (if exists)
                                                    return findFirst(regularEntries).map(ReadResult::binaryRow).orElse(null);
                                                }
                                            }))
                    );
                }
            } catch (Exception e) {
                throw new IgniteInternalException(Replicator.REPLICA_COMMON_ERR,
                        format("Unable to close cursor [tableId={}]", tableId()), e);
            }
        });
    }

    /**
     * Check that all given write intents belong to the same transaction.
     *
     * @param writeIntents Write intents.
     */
    private static void checkWriteIntentsBelongSameTx(Collection<ReadResult> writeIntents) {
        ReadResult writeIntent = findAny(writeIntents).orElseThrow();

        for (ReadResult wi : writeIntents) {
            assert Objects.equals(wi.transactionId(), writeIntent.transactionId())
                    : "Unexpected write intent, tx1=" + writeIntent.transactionId() + ", tx2=" + wi.transactionId();

            assert Objects.equals(wi.commitTableId(), writeIntent.commitTableId())
                    : "Unexpected write intent, commitTableId1=" + writeIntent.commitTableId() + ", commitTableId2=" + wi.commitTableId();

            assert wi.commitPartitionId() == writeIntent.commitPartitionId()
                    : "Unexpected write intent, commitPartitionId1=" + writeIntent.commitPartitionId()
                    + ", commitPartitionId2=" + wi.commitPartitionId();
        }
    }

    /**
     * Tests row values for equality.
     *
     * @param row Row.
     * @param row2 Row.
     * @return {@code true} if rows are equal.
     */
    private static boolean equalValues(BinaryRow row, BinaryRow row2) {
        return row.tupleSlice().compareTo(row2.tupleSlice()) == 0;
    }

    /**
     * Processes multiple entries direct request for read only transaction.
     *
     * @param request Read only multiple entries request.
     * @param opStartTimestamp Moment when the operation processing was started in this class.
     * @return Result future.
     */
    private CompletableFuture<List<BinaryRow>> processReadOnlyDirectMultiEntryAction(
            ReadOnlyDirectMultiRowReplicaRequest request,
            HybridTimestamp opStartTimestamp) {
        List<BinaryTuple> primaryKeys = resolvePks(request.primaryKeys());
        HybridTimestamp readTimestamp = opStartTimestamp;

        if (request.requestType() != RequestType.RO_GET_ALL) {
            throw new IgniteInternalException(Replicator.REPLICA_COMMON_ERR,
                    format("Unknown single request [actionType={}]", request.requestType()));
        }

        CompletableFuture<BinaryRow>[] resolutionFuts = new CompletableFuture[primaryKeys.size()];

        for (int i = 0; i < primaryKeys.size(); i++) {
            resolutionFuts[i] = resolveRowByPkForReadOnly(primaryKeys.get(i), readTimestamp);
        }

        return CompletableFutures.allOf(resolutionFuts);
    }

    /**
     * Precesses multi request.
     *
     * @param request Multi request operation.
     * @param leaseStartTime Lease start time.
     * @return Listener response.
     */
    private CompletableFuture<ReplicaResult> processMultiEntryAction(ReadWriteMultiRowReplicaRequest request, Long leaseStartTime) {
        UUID txId = request.transactionId();
        TablePartitionId commitPartitionId = request.commitPartitionId().asTablePartitionId();
        List<BinaryRow> searchRows = request.binaryRows();

        assert commitPartitionId != null : "Commit partition is null [type=" + request.requestType() + ']';

        switch (request.requestType()) {
            case RW_DELETE_EXACT_ALL: {
                CompletableFuture<RowId>[] deleteExactLockFuts = new CompletableFuture[searchRows.size()];

                Map<UUID, HybridTimestamp> lastCommitTimes = new HashMap<>();

                for (int i = 0; i < searchRows.size(); i++) {
                    BinaryRow searchRow = searchRows.get(i);

                    deleteExactLockFuts[i] = resolveRowByPk(extractPk(searchRow), txId, (rowId, row, lastCommitTime) -> {
                        if (rowId == null) {
                            return nullCompletedFuture();
                        }

                        if (lastCommitTime != null) {
                            lastCommitTimes.put(rowId.uuid(), lastCommitTime);
                        }

                        return takeLocksForDeleteExact(searchRow, rowId, row, txId);
                    });
                }

                return allOf(deleteExactLockFuts).thenCompose(ignore -> {
                    Map<UUID, TimedBinaryRowMessage> rowIdsToDelete = new HashMap<>();
                    // TODO:IGNITE-20669 Replace the result to BitSet.
                    Collection<BinaryRow> result = new ArrayList<>();
                    List<RowId> rows = new ArrayList<>();

                    for (int i = 0; i < searchRows.size(); i++) {
                        RowId lockedRowId = deleteExactLockFuts[i].join();

                        if (lockedRowId != null) {
                            rowIdsToDelete.put(lockedRowId.uuid(), MSG_FACTORY.timedBinaryRowMessage()
                                    .timestamp(hybridTimestampToLong(lastCommitTimes.get(lockedRowId.uuid())))
                                    .build());

                            result.add(new NullBinaryRow());

                            rows.add(lockedRowId);
                        } else {
                            result.add(null);
                        }
                    }

                    if (rowIdsToDelete.isEmpty()) {
                        return completedFuture(new ReplicaResult(result, null));
                    }

                    return validateWriteAgainstSchemaAfterTakingLocks(request.transactionId())
                            .thenCompose(catalogVersion -> awaitCleanup(rows, catalogVersion))
                            .thenCompose(
                                    catalogVersion -> applyUpdateAllCommand(
                                            request,
                                            rowIdsToDelete,
                                            catalogVersion,
                                            leaseStartTime
                                    )
                            )
                            .thenApply(res -> new ReplicaResult(result, res));
                });
            }
            case RW_INSERT_ALL: {
                List<BinaryTuple> pks = new ArrayList<>(searchRows.size());

                CompletableFuture<RowId>[] pkReadLockFuts = new CompletableFuture[searchRows.size()];

                for (int i = 0; i < searchRows.size(); i++) {
                    BinaryTuple pk = extractPk(searchRows.get(i));

                    pks.add(pk);

                    pkReadLockFuts[i] = resolveRowByPk(pk, txId, (rowId, row, lastCommitTime) -> completedFuture(rowId));
                }

                return allOf(pkReadLockFuts).thenCompose(ignore -> {
                    // TODO:IGNITE-20669 Replace the result to BitSet.
                    Collection<BinaryRow> result = new ArrayList<>();
                    Map<RowId, BinaryRow> rowsToInsert = new HashMap<>();
                    Set<ByteBuffer> uniqueKeys = new HashSet<>();

                    for (int i = 0; i < searchRows.size(); i++) {
                        BinaryRow row = searchRows.get(i);
                        RowId lockedRow = pkReadLockFuts[i].join();

                        if (lockedRow == null && uniqueKeys.add(pks.get(i).byteBuffer())) {
                            rowsToInsert.put(new RowId(partId(), UUID.randomUUID()), row);

                            result.add(new NullBinaryRow());
                        } else {
                            result.add(null);
                        }
                    }

                    if (rowsToInsert.isEmpty()) {
                        return completedFuture(new ReplicaResult(result, null));
                    }

                    CompletableFuture<IgniteBiTuple<RowId, Collection<Lock>>>[] insertLockFuts = new CompletableFuture[rowsToInsert.size()];

                    int idx = 0;

                    for (Map.Entry<RowId, BinaryRow> entry : rowsToInsert.entrySet()) {
                        insertLockFuts[idx++] = takeLocksForInsert(entry.getValue(), entry.getKey(), txId);
                    }

                    Map<UUID, TimedBinaryRowMessage> convertedMap = rowsToInsert.entrySet().stream()
                            .collect(toMap(
                                    e -> e.getKey().uuid(),
                                    e -> MSG_FACTORY.timedBinaryRowMessage()
                                            .binaryRowMessage(binaryRowMessage(e.getValue()))
                                            .build()
                            ));

                    return allOf(insertLockFuts)
                            .thenCompose(ignored ->
                                    // We are inserting completely new rows - no need to cleanup anything in this case, hence empty times.
                                    validateWriteAgainstSchemaAfterTakingLocks(request.transactionId())
                            )
                            .thenCompose(catalogVersion -> applyUpdateAllCommand(
                                            request,
                                            convertedMap,
                                            catalogVersion,
                                            leaseStartTime
                                    )
                            )
                            .thenApply(res -> {
                                // Release short term locks.
                                for (CompletableFuture<IgniteBiTuple<RowId, Collection<Lock>>> insertLockFut : insertLockFuts) {
                                    insertLockFut.join().get2()
                                            .forEach(lock -> lockManager.release(lock.txId(), lock.lockKey(), lock.lockMode()));
                                }

                                return new ReplicaResult(result, res);
                            });
                });
            }
            case RW_UPSERT_ALL: {
                CompletableFuture<IgniteBiTuple<RowId, Collection<Lock>>>[] rowIdFuts = new CompletableFuture[searchRows.size()];

                Map<UUID, HybridTimestamp> lastCommitTimes = new HashMap<>();
                BitSet deleted = request.deleted();

                // When the same key is updated multiple times within the same batch, we need to maintain operation order and apply
                // only the last update. This map stores the previous searchRows index for each key.
                Map<ByteBuffer, Integer> newKeyMap = new HashMap<>();

                for (int i = 0; i < searchRows.size(); i++) {
                    BinaryRow searchRow = searchRows.get(i);

                    boolean isDelete = deleted != null && deleted.get(i);

                    BinaryTuple pk = isDelete
                            ? resolvePk(searchRow.tupleSlice())
                            : extractPk(searchRow);

                    int rowIdx = i;

                    rowIdFuts[i] = resolveRowByPk(pk, txId, (rowId, row, lastCommitTime) -> {
                        if (isDelete && rowId == null) {
                            // Does not exist, nothing to delete.
                            return nullCompletedFuture();
                        }

                        if (lastCommitTime != null) {
                            //noinspection DataFlowIssue (rowId is not null if lastCommitTime is not null)
                            lastCommitTimes.put(rowId.uuid(), lastCommitTime);
                        }

                        boolean insert = rowId == null;
                        RowId rowId0;

                        if (insert) {
                            Integer prevRowIdx = newKeyMap.put(pk.byteBuffer(), rowIdx);

                            if (prevRowIdx != null) {
                                // Return existing lock.
                                CompletableFuture<IgniteBiTuple<RowId, Collection<Lock>>> lockFut = rowIdFuts[prevRowIdx];

                                // Skip previous update with the same key.
                                rowIdFuts[prevRowIdx] = nullCompletedFuture();

                                return lockFut;
                            }

                            rowId0 = new RowId(partId(), UUID.randomUUID());
                        } else {
                            rowId0 = rowId;
                        }

                        if (isDelete) {
                            assert row != null;

                            return takeLocksForDelete(row, rowId0, txId)
                                    .thenApply(id -> new IgniteBiTuple<>(id, null));
                        }

                        return insert
                                ? takeLocksForInsert(searchRow, rowId0, txId)
                                : takeLocksForUpdate(searchRow, rowId0, txId);
                    });
                }

                return allOf(rowIdFuts).thenCompose(ignore -> {
                    Map<UUID, TimedBinaryRowMessage> rowsToUpdate = IgniteUtils.newHashMap(searchRows.size());
                    List<RowId> rows = new ArrayList<>();

                    for (int i = 0; i < searchRows.size(); i++) {
                        IgniteBiTuple<RowId, Collection<Lock>> locks = rowIdFuts[i].join();
                        if (locks == null) {
                            continue;
                        }

                        RowId lockedRow = locks.get1();

                        TimedBinaryRowMessageBuilder timedBinaryRowMessageBuilder = MSG_FACTORY.timedBinaryRowMessage()
                                .timestamp(hybridTimestampToLong(lastCommitTimes.get(lockedRow.uuid())));

                        if (deleted == null || !deleted.get(i)) {
                            timedBinaryRowMessageBuilder.binaryRowMessage(binaryRowMessage(searchRows.get(i)));
                        }

                        rowsToUpdate.put(lockedRow.uuid(), timedBinaryRowMessageBuilder.build());

                        rows.add(lockedRow);
                    }

                    if (rowsToUpdate.isEmpty()) {
                        return completedFuture(new ReplicaResult(null, null));
                    }

                    return validateWriteAgainstSchemaAfterTakingLocks(request.transactionId())
                            .thenCompose(catalogVersion -> awaitCleanup(rows, catalogVersion))
                            .thenCompose(
                                    catalogVersion -> applyUpdateAllCommand(
                                            request,
                                            rowsToUpdate,
                                            catalogVersion,
                                            leaseStartTime
                                    )
                            )
                            .thenApply(res -> {
                                // Release short term locks.
                                for (CompletableFuture<IgniteBiTuple<RowId, Collection<Lock>>> rowIdFut : rowIdFuts) {
                                    IgniteBiTuple<RowId, Collection<Lock>> futRes = rowIdFut.join();
                                    Collection<Lock> locks = futRes == null ? null : futRes.get2();

                                    if (locks != null) {
                                        locks.forEach(lock -> lockManager.release(lock.txId(), lock.lockKey(), lock.lockMode()));
                                    }
                                }

                                return new ReplicaResult(null, res);
                            });
                });
            }
            default: {
                throw new IgniteInternalException(Replicator.REPLICA_COMMON_ERR,
                        format("Unknown multi request [actionType={}]", request.requestType()));
            }
        }
    }

    /**
     * Precesses multi request.
     *
     * @param request Multi request operation.
     * @param leaseStartTime Lease start time.
     * @return Listener response.
     */
    private CompletableFuture<?> processMultiEntryAction(ReadWriteMultiRowPkReplicaRequest request, Long leaseStartTime) {
        UUID txId = request.transactionId();
        TablePartitionId committedPartitionId = request.commitPartitionId().asTablePartitionId();
        List<BinaryTuple> primaryKeys = resolvePks(request.primaryKeys());

        assert committedPartitionId != null || request.requestType() == RequestType.RW_GET_ALL
                : "Commit partition is null [type=" + request.requestType() + ']';

        switch (request.requestType()) {
            case RW_GET_ALL: {
                CompletableFuture<BinaryRow>[] rowFuts = new CompletableFuture[primaryKeys.size()];

                for (int i = 0; i < primaryKeys.size(); i++) {
                    rowFuts[i] = resolveRowByPk(primaryKeys.get(i), txId, (rowId, row, lastCommitTime) -> {
                        if (rowId == null) {
                            return nullCompletedFuture();
                        }

                        return takeLocksForGet(rowId, txId)
                                .thenApply(ignored -> row);
                    });
                }

                return allOf(rowFuts)
                        .thenCompose(ignored -> {
                            var result = new ArrayList<BinaryRow>(primaryKeys.size());

                            for (CompletableFuture<BinaryRow> rowFut : rowFuts) {
                                result.add(rowFut.join());
                            }

                            if (allElementsAreNull(result)) {
                                return completedFuture(result);
                            }

                            return validateRwReadAgainstSchemaAfterTakingLocks(txId)
                                    .thenApply(unused -> new ReplicaResult(result, null));
                        });
            }
            case RW_DELETE_ALL: {
                CompletableFuture<RowId>[] rowIdLockFuts = new CompletableFuture[primaryKeys.size()];

                Map<UUID, HybridTimestamp> lastCommitTimes = new HashMap<>();

                for (int i = 0; i < primaryKeys.size(); i++) {
                    rowIdLockFuts[i] = resolveRowByPk(primaryKeys.get(i), txId, (rowId, row, lastCommitTime) -> {
                        if (rowId == null) {
                            return nullCompletedFuture();
                        }

                        if (lastCommitTime != null) {
                            lastCommitTimes.put(rowId.uuid(), lastCommitTime);
                        }

                        return takeLocksForDelete(row, rowId, txId);
                    });
                }

                return allOf(rowIdLockFuts).thenCompose(ignore -> {
                    Map<UUID, TimedBinaryRowMessage> rowIdsToDelete = new HashMap<>();
                    // TODO:IGNITE-20669 Replace the result to BitSet.
                    Collection<BinaryRow> result = new ArrayList<>();
                    List<RowId> rows = new ArrayList<>();

                    for (CompletableFuture<RowId> lockFut : rowIdLockFuts) {
                        RowId lockedRowId = lockFut.join();

                        if (lockedRowId != null) {
                            rowIdsToDelete.put(lockedRowId.uuid(), MSG_FACTORY.timedBinaryRowMessage()
                                    .timestamp(hybridTimestampToLong(lastCommitTimes.get(lockedRowId.uuid())))
                                    .build());

                            rows.add(lockedRowId);

                            result.add(new NullBinaryRow());
                        } else {
                            result.add(null);
                        }
                    }

                    if (rowIdsToDelete.isEmpty()) {
                        return completedFuture(new ReplicaResult(result, null));
                    }

                    return validateWriteAgainstSchemaAfterTakingLocks(request.transactionId())
                            .thenCompose(catalogVersion -> awaitCleanup(rows, catalogVersion))
                            .thenCompose(
                                    catalogVersion -> applyUpdateAllCommand(
                                            rowIdsToDelete,
                                            request.commitPartitionId(),
                                            request.transactionId(),
                                            request.full(),
                                            request.coordinatorId(),
                                            catalogVersion,
                                            request.skipDelayedAck(),
                                            leaseStartTime
                                    )
                            )
                            .thenApply(res -> new ReplicaResult(result, res));
                });
            }
            default: {
                throw new IgniteInternalException(Replicator.REPLICA_COMMON_ERR,
                        format("Unknown multi request [actionType={}]", request.requestType()));
            }
        }
    }

    private static <T> boolean allElementsAreNull(List<T> list) {
        for (T element : list) {
            if (element != null) {
                return false;
            }
        }

        return true;
    }

    /**
     * Executes a command and handles exceptions. A result future can be finished with exception by following rules:
     * <ul>
     *     <li>If RAFT command cannot finish due to timeout, the future finished with {@link ReplicationTimeoutException}.</li>
     *     <li>If RAFT command finish with a runtime exception, the exception is moved to the result future.</li>
     *     <li>If RAFT command finish with any other exception, the future finished with {@link ReplicationException}.
     *     The original exception is set as cause.</li>
     * </ul>
     *
     * @param cmd Raft command.
     * @return Raft future.
     */
    private CompletableFuture<Object> applyCmdWithExceptionHandling(Command cmd, CompletableFuture<Object> resultFuture) {
        applyCmdWithRetryOnSafeTimeReorderException(cmd, resultFuture);

        return resultFuture.exceptionally(throwable -> {
            if (throwable instanceof TimeoutException) {
                throw new ReplicationTimeoutException(replicationGroupId);
            } else if (throwable instanceof RuntimeException) {
                throw (RuntimeException) throwable;
            } else {
                throw new ReplicationException(replicationGroupId, throwable);
            }
        });
    }

    private <T> void applyCmdWithRetryOnSafeTimeReorderException(Command cmd, CompletableFuture<T> resultFuture) {
        applyCmdWithRetryOnSafeTimeReorderException(cmd, resultFuture, 0);
    }

    private <T> void applyCmdWithRetryOnSafeTimeReorderException(Command cmd, CompletableFuture<T> resultFuture, int attemptsCounter) {
        attemptsCounter++;
        if (attemptsCounter >= MAX_RETIES_ON_SAFE_TIME_REORDERING) {
            resultFuture.completeExceptionally(
                    new ReplicationMaxRetriesExceededException(replicationGroupId, MAX_RETIES_ON_SAFE_TIME_REORDERING));
        }

        raftClient.run(cmd).whenComplete((res, ex) -> {
            if (ex != null) {
                if (ex instanceof SafeTimeReorderException || ex.getCause() instanceof SafeTimeReorderException) {
                    assert cmd instanceof SafeTimePropagatingCommand;

                    SafeTimePropagatingCommand safeTimePropagatingCommand = (SafeTimePropagatingCommand) cmd;

                    HybridTimestamp safeTimeForRetry = clockService.now();

                    // Within primary replica it's required to update safe time in order to prevent double storage updates in case of !1PC.
                    // Otherwise, it may be possible that a newer entry will be overwritten by an older one that came as part of the raft
                    // replication flow:
                    // tx1 = transactions.begin();
                    // tx1.put(k1, v1) -> primary.apply(k1,v1) + asynchronous raft replication (k1,v1)
                    // tx1.put(k1, v2) -> primary.apply(k1,v2) + asynchronous raft replication (k1,v1)
                    // (k1,v1) replication overrides newer (k1, v2). Eventually (k1,v2) replication will restore proper value.
                    // However it's possible that tx1.get(k1) will see v1 instead of v2.
                    // TODO: https://issues.apache.org/jira/browse/IGNITE-20124 Better solution requied. Given one is correct, but fragile.
                    if ((cmd instanceof UpdateCommand && !((UpdateCommand) cmd).full())
                            || (cmd instanceof UpdateAllCommand && !((UpdateAllCommand) cmd).full())) {
                        synchronized (safeTime) {
                            updateTrackerIgnoringTrackerClosedException(safeTime, safeTimeForRetry);
                        }
                    }

                    SafeTimePropagatingCommand clonedSafeTimePropagatingCommand =
                            (SafeTimePropagatingCommand) safeTimePropagatingCommand.clone();
                    clonedSafeTimePropagatingCommand.safeTimeLong(safeTimeForRetry.longValue());

                    applyCmdWithRetryOnSafeTimeReorderException(clonedSafeTimePropagatingCommand, resultFuture);
                } else {
                    resultFuture.completeExceptionally(ex);
                }
            } else {
                resultFuture.complete((T) res);
            }
        });
    }

    /**
     * Executes an Update command.
     *
     * @param tablePartId {@link TablePartitionId} object.
     * @param rowUuid Row UUID.
     * @param row Row.
     * @param lastCommitTimestamp The timestamp of the last committed entry for the row.
     * @param txId Transaction ID.
     * @param full {@code True} if this is a full transaction.
     * @param txCoordinatorId Transaction coordinator id.
     * @param catalogVersion Validated catalog version associated with given operation.
     * @return A local update ready future, possibly having a nested replication future as a result for delayed ack purpose.
     */
    private CompletableFuture<CompletableFuture<?>> applyUpdateCommand(
            TablePartitionId tablePartId,
            UUID rowUuid,
            @Nullable BinaryRow row,
            @Nullable HybridTimestamp lastCommitTimestamp,
            UUID txId,
            boolean full,
            String txCoordinatorId,
            int catalogVersion,
            Long leaseStartTime
    ) {
        assert leaseStartTime != null : format("Lease start time is null for UpdateCommand [txId={}].", txId);

        return span("PartitionReplicaListener.applyUpdateCommand", (span) -> {
            synchronized (commandProcessingLinearizationMutex) {
                UpdateCommand cmd = updateCommand(
                        tablePartId,
                        rowUuid,
                        row,
                        lastCommitTimestamp,
                        txId,
                        full,
                        txCoordinatorId,
                        clockService.now(),
                        catalogVersion,
                        full ? leaseStartTime : null  // Lease start time check within the replication group is needed only for full txns.
                );

                if (!cmd.full()) {
                    // TODO: https://issues.apache.org/jira/browse/IGNITE-20124 Temporary code below
                    synchronized (safeTime) {
                        // We don't need to take the partition snapshots read lock, see #INTERNAL_DOC_PLACEHOLDER why.
                        storageUpdateHandler.handleUpdate(
                                cmd.txId(),
                                cmd.rowUuid(),
                                cmd.tablePartitionId().asTablePartitionId(),
                                cmd.rowToUpdate(),
                                true,
                                null,
                                null,
                                null,
                                indexIdsAtRwTxBeginTs(txId)
                        );

                        updateTrackerIgnoringTrackerClosedException(safeTime, cmd.safeTime());
                    }
                    CompletableFuture<UUID> fut = applyCmdWithExceptionHandling(cmd, new CompletableFuture<>())
                            .thenApply(res -> cmd.txId());

                    return completedFuture(fut);
                } else {
                    CompletableFuture<Object> resultFuture = new CompletableFuture<>();

                    applyCmdWithExceptionHandling(cmd, resultFuture);

                    return resultFuture.thenApply(res -> {
                        UpdateCommandResult updateCommandResult = (UpdateCommandResult) res;
                        if (full && !updateCommandResult.isPrimaryReplicaMatch()) {
                            throw new PrimaryReplicaMissException(txId, cmd.leaseStartTime(), updateCommandResult.currentLeaseStartTime());
                        }

                        // TODO: https://issues.apache.org/jira/browse/IGNITE-20124 Temporary code below
                        // Try to avoid double write if an entry is already replicated.
                        synchronized (safeTime) {
                            if (cmd.safeTime().compareTo(safeTime.current()) > 0) {
                                // We don't need to take the partition snapshots read lock, see #INTERNAL_DOC_PLACEHOLDER why.
                                storageUpdateHandler.handleUpdate(
                                        cmd.txId(),
                                        cmd.rowUuid(),
                                        cmd.tablePartitionId().asTablePartitionId(),
                                        cmd.rowToUpdate(),
                                        false,
                                        null,
                                        cmd.safeTime(),
                                        null,
                                        indexIdsAtRwTxBeginTs(txId)
                                );

                                updateTrackerIgnoringTrackerClosedException(safeTime, cmd.safeTime());
                            }
                        }

                        return null;
                    });
                }
            }
        });
    }

    /**
     * Executes an Update command.
     *
     * @param request Read write single row replica request.
     * @param rowUuid Row UUID.
     * @param row Row.
     * @param lastCommitTimestamp The timestamp of the last committed entry for the row.
     * @param catalogVersion Validated catalog version associated with given operation.
     * @param leaseStartTime Lease start time.
     * @return A local update ready future, possibly having a nested replication future as a result for delayed ack purpose.
     */
    private CompletableFuture<CompletableFuture<?>> applyUpdateCommand(
            ReadWriteSingleRowReplicaRequest request,
            UUID rowUuid,
            @Nullable BinaryRow row,
            @Nullable HybridTimestamp lastCommitTimestamp,
            int catalogVersion,
            Long leaseStartTime
    ) {
        return applyUpdateCommand(
                request.commitPartitionId().asTablePartitionId(),
                rowUuid,
                row,
                lastCommitTimestamp,
                request.transactionId(),
                request.full(),
                request.coordinatorId(),
                catalogVersion,
                leaseStartTime
        );
    }

    /**
     * Executes an UpdateAll command.
     *
     * @param rowsToUpdate All {@link BinaryRow}s represented as {@link TimedBinaryRowMessage}s to be updated.
     * @param commitPartitionId Partition ID that these rows belong to.
     * @param txId Transaction ID.
     * @param full {@code true} if this is a single-command transaction.
     * @param txCoordinatorId Transaction coordinator id.
     * @param catalogVersion Validated catalog version associated with given operation.
     * @param skipDelayedAck {@code true} to disable the delayed ack optimization.
     * @return Raft future, see {@link #applyCmdWithExceptionHandling(Command, CompletableFuture)}.
     */
    private CompletableFuture<CompletableFuture<?>> applyUpdateAllCommand(
            Map<UUID, TimedBinaryRowMessage> rowsToUpdate,
            TablePartitionIdMessage commitPartitionId,
            UUID txId,
            boolean full,
            String txCoordinatorId,
            int catalogVersion,
            boolean skipDelayedAck,
            Long leaseStartTime
    ) {
        assert leaseStartTime != null : format("Lease start time is null for UpdateAllCommand [txId={}].", txId);

        synchronized (commandProcessingLinearizationMutex) {
            UpdateAllCommand cmd = updateAllCommand(
                    rowsToUpdate,
                    commitPartitionId,
                    txId,
                    clockService.now(),
                    full,
                    txCoordinatorId,
                    catalogVersion,
                    full ? leaseStartTime : null  // Lease start time check within the replication group is needed only for full txns.
            );

            if (!cmd.full()) {
                if (skipDelayedAck) {
                    // TODO: https://issues.apache.org/jira/browse/IGNITE-20124 Temporary code below
                    synchronized (safeTime) {
                        // We don't need to take the partition snapshots read lock, see #INTERNAL_DOC_PLACEHOLDER why.
                        storageUpdateHandler.handleUpdateAll(
                                cmd.txId(),
                                cmd.rowsToUpdate(),
                                cmd.tablePartitionId().asTablePartitionId(),
                                true,
                                null,
                                null,
                                indexIdsAtRwTxBeginTs(txId)
                        );

                        updateTrackerIgnoringTrackerClosedException(safeTime, cmd.safeTime());
                    }

                    return applyCmdWithExceptionHandling(cmd, new CompletableFuture<>()).thenApply(res -> null);
                } else {
                    // TODO: https://issues.apache.org/jira/browse/IGNITE-20124 Temporary code below
                    synchronized (safeTime) {
                        // We don't need to take the partition snapshots read lock, see #INTERNAL_DOC_PLACEHOLDER why.
                        storageUpdateHandler.handleUpdateAll(
                                cmd.txId(),
                                cmd.rowsToUpdate(),
                                cmd.tablePartitionId().asTablePartitionId(),
                                true,
                                null,
                                null,
                                indexIdsAtRwTxBeginTs(txId)
                        );

                        updateTrackerIgnoringTrackerClosedException(safeTime, cmd.safeTime());
                    }

                    CompletableFuture<Object> fut = applyCmdWithExceptionHandling(cmd, new CompletableFuture<>())
                            .thenApply(res -> cmd.txId());

                    return completedFuture(fut);
                }
            } else {
                return applyCmdWithExceptionHandling(cmd, new CompletableFuture<>())
                        .thenApply(res -> {
                            UpdateCommandResult updateCommandResult = (UpdateCommandResult) res;

                            if (full && !updateCommandResult.isPrimaryReplicaMatch()) {
                                throw new PrimaryReplicaMissException(cmd.txId(), cmd.leaseStartTime(),
                                        updateCommandResult.currentLeaseStartTime());
                            }

                            // TODO: https://issues.apache.org/jira/browse/IGNITE-20124 Temporary code below
                            // Try to avoid double write if an entry is already replicated.
                            synchronized (safeTime) {
                                if (cmd.safeTime().compareTo(safeTime.current()) > 0) {
                                    // We don't need to take the partition snapshots read lock, see #INTERNAL_DOC_PLACEHOLDER why.
                                    storageUpdateHandler.handleUpdateAll(
                                            cmd.txId(),
                                            cmd.rowsToUpdate(),
                                            cmd.tablePartitionId().asTablePartitionId(),
                                            false,
                                            null,
                                            cmd.safeTime(),
                                            indexIdsAtRwTxBeginTs(txId)
                                    );

                                    updateTrackerIgnoringTrackerClosedException(safeTime, cmd.safeTime());
                                }
                            }

                            return null;
                        });
            }
        }
    }

    /**
     * Executes an UpdateAll command.
     *
     * @param request Read write multi rows replica request.
     * @param rowsToUpdate All {@link BinaryRow}s represented as {@link TimedBinaryRowMessage}s to be updated.
     * @param catalogVersion Validated catalog version associated with given operation.
     * @param leaseStartTime Lease start time.
     * @return Raft future, see {@link #applyCmdWithExceptionHandling(Command, CompletableFuture)}.
     */
    private CompletableFuture<CompletableFuture<?>> applyUpdateAllCommand(
            ReadWriteMultiRowReplicaRequest request,
            Map<UUID, TimedBinaryRowMessage> rowsToUpdate,
            int catalogVersion,
            Long leaseStartTime
    ) {
        return applyUpdateAllCommand(
                rowsToUpdate,
                request.commitPartitionId(),
                request.transactionId(),
                request.full(),
                request.coordinatorId(),
                catalogVersion,
                request.skipDelayedAck(),
                leaseStartTime
        );
    }

    /**
     * Processes single entry direct request for read only transaction.
     *
     * @param request Read only single entry request.
     * @param opStartTimestamp Moment when the operation processing was started in this class.
     * @return Result future.
     */
    private CompletableFuture<BinaryRow> processReadOnlyDirectSingleEntryAction(
            ReadOnlyDirectSingleRowReplicaRequest request,
            HybridTimestamp opStartTimestamp
    ) {
        return span("PartitionReplicaListener.processReadOnlyDirectSingleEntryAction", (span) -> {
            BinaryTuple primaryKey = resolvePk(request.primaryKey());
            HybridTimestamp readTimestamp = opStartTimestamp;

            if (request.requestType() != RequestType.RO_GET) {
                throw new IgniteInternalException(Replicator.REPLICA_COMMON_ERR,
                        format("Unknown single request [actionType={}]", request.requestType()));
            }

            return resolveRowByPkForReadOnly(primaryKey, readTimestamp);
        });
    }

    /**
     * Precesses single request.
     *
     * @param request Single request operation.
     * @param leaseStartTime Lease start time.
     * @return Listener response.
     */
    private CompletableFuture<ReplicaResult> processSingleEntryAction(ReadWriteSingleRowReplicaRequest request, Long leaseStartTime) {
        UUID txId = request.transactionId();
        BinaryRow searchRow = request.binaryRow();
        TablePartitionId commitPartitionId = request.commitPartitionId().asTablePartitionId();

        assert commitPartitionId != null : "Commit partition is null [type=" + request.requestType() + ']';

        return span("PartitionReplicaListener.processSingleEntryAction", (span) -> {
            switch (request.requestType()) {
                case RW_DELETE_EXACT: {
                    return resolveRowByPk(extractPk(searchRow), txId, (rowId, row, lastCommitTime) -> {
                        if (rowId == null) {
                            return completedFuture(new ReplicaResult(false, null));
                        }

                        return takeLocksForDeleteExact(searchRow, rowId, row, txId)
                                .thenCompose(validatedRowId -> {
                                    if (validatedRowId == null) {
                                        return completedFuture(new ReplicaResult(false, request.full() ? null : nullCompletedFuture()));
                                    }

                                    return validateWriteAgainstSchemaAfterTakingLocks(request.transactionId())
                                            .thenCompose(catalogVersion -> awaitCleanup(validatedRowId, catalogVersion))
                                            .thenCompose(
                                                    catalogVersion -> applyUpdateCommand(
                                                            request,
                                                            validatedRowId.uuid(),
                                                            null,
                                                            lastCommitTime,

                                                            catalogVersion,
                                                    leaseStartTime)
                                            )
                                            .thenApply(res -> new ReplicaResult(true, res));
                                });
                    });
                }
                case RW_INSERT: {
                    return resolveRowByPk(extractPk(searchRow), txId, (rowId, row, lastCommitTime) -> {
                        if (rowId != null) {
                            return completedFuture(new ReplicaResult(false, null));
                        }

                        RowId rowId0 = new RowId(partId(), UUID.randomUUID());

                        return takeLocksForInsert(searchRow, rowId0, txId)
                                .thenCompose(rowIdLock -> validateWriteAgainstSchemaAfterTakingLocks(request.transactionId())
                                        .thenCompose(
                                                catalogVersion -> applyUpdateCommand(
                                                        request,
                                                        rowId0.uuid(),
                                                        searchRow,
                                                        lastCommitTime,

                                                        catalogVersion,
                                                leaseStartTime)
                                        )
                                        .thenApply(res -> new IgniteBiTuple<>(res, rowIdLock)))
                                .thenApply(tuple -> {
                                    // Release short term locks.
                                    tuple.get2().get2().forEach(lock -> lockManager.release(lock.txId(), lock.lockKey(), lock.lockMode()));

                                    return new ReplicaResult(true, tuple.get1());
                                });
                    });
                }
                case RW_UPSERT: {
                    return resolveRowByPk(extractPk(searchRow), txId, (rowId, row, lastCommitTime) -> {
                        boolean insert = rowId == null;

                        RowId rowId0 = insert ? new RowId(partId(), UUID.randomUUID()) : rowId;

                        CompletableFuture<IgniteBiTuple<RowId, Collection<Lock>>> lockFut = insert
                                ? takeLocksForInsert(searchRow, rowId0, txId)
                                : takeLocksForUpdate(searchRow, rowId0, txId);

                        return lockFut
                                .thenCompose(rowIdLock -> validateWriteAgainstSchemaAfterTakingLocks(request.transactionId())
                                        .thenCompose(catalogVersion -> awaitCleanup(rowId, catalogVersion))
                                        .thenCompose(
                                                catalogVersion -> applyUpdateCommand(
                                                        request,
                                                        rowId0.uuid(),
                                                        searchRow,
                                                        lastCommitTime,

                                                        catalogVersion,
                                                leaseStartTime)
                                        )
                                        .thenApply(res -> new IgniteBiTuple<>(res, rowIdLock)))
                                .thenApply(tuple -> {
                                    // Release short term locks.
                                    tuple.get2().get2().forEach(lock -> lockManager.release(lock.txId(), lock.lockKey(), lock.lockMode()));

                                    return new ReplicaResult(null, tuple.get1());
                                });
                    });
                }
                case RW_GET_AND_UPSERT: {
                    return resolveRowByPk(extractPk(searchRow), txId, (rowId, row, lastCommitTime) -> {
                        boolean insert = rowId == null;

                        RowId rowId0 = insert ? new RowId(partId(), UUID.randomUUID()) : rowId;

                        CompletableFuture<IgniteBiTuple<RowId, Collection<Lock>>> lockFut = insert
                                ? takeLocksForInsert(searchRow, rowId0, txId)
                                : takeLocksForUpdate(searchRow, rowId0, txId);

                        return lockFut
                                .thenCompose(rowIdLock -> validateWriteAgainstSchemaAfterTakingLocks(request.transactionId())
                                        .thenCompose(catalogVersion -> awaitCleanup(rowId, catalogVersion))
                                        .thenCompose(
                                                catalogVersion -> applyUpdateCommand(
                                                        request,
                                                        rowId0.uuid(),
                                                        searchRow,
                                                        lastCommitTime,

                                                        catalogVersion,
                                                leaseStartTime)
                                        )
                                        .thenApply(res -> new IgniteBiTuple<>(res, rowIdLock)))
                                .thenApply(tuple -> {
                                    // Release short term locks.
                                    tuple.get2().get2().forEach(lock -> lockManager.release(lock.txId(), lock.lockKey(), lock.lockMode()));

                                    return new ReplicaResult(row, tuple.get1());
                                });
                    });
                }
                case RW_GET_AND_REPLACE: {
                    return resolveRowByPk(extractPk(searchRow), txId, (rowId, row, lastCommitTime) -> {
                        if (rowId == null) {
                            return completedFuture(new ReplicaResult(null, null));
                        }

                        return takeLocksForUpdate(searchRow, rowId, txId)
                                .thenCompose(rowIdLock -> validateWriteAgainstSchemaAfterTakingLocks(request.transactionId())
                                        .thenCompose(catalogVersion -> awaitCleanup(rowId, catalogVersion))
                                        .thenCompose(
                                                catalogVersion -> applyUpdateCommand(
                                                        request,
                                                        rowId.uuid(),
                                                        searchRow,
                                                        lastCommitTime,

                                                        catalogVersion,
                                                leaseStartTime)
                                        )
                                        .thenApply(res -> new IgniteBiTuple<>(res, rowIdLock)))
                                .thenApply(tuple -> {
                                    // Release short term locks.
                                    tuple.get2().get2().forEach(lock -> lockManager.release(lock.txId(), lock.lockKey(), lock.lockMode()));

                                    return new ReplicaResult(row, tuple.get1());
                                });
                    });
                }
                case RW_REPLACE_IF_EXIST: {
                    return resolveRowByPk(extractPk(searchRow), txId, (rowId, row, lastCommitTime) -> {
                        if (rowId == null) {
                            return completedFuture(new ReplicaResult(false, null));
                        }

                        return takeLocksForUpdate(searchRow, rowId, txId)
                                .thenCompose(rowIdLock -> validateWriteAgainstSchemaAfterTakingLocks(request.transactionId())
                                        .thenCompose(catalogVersion -> awaitCleanup(rowId, catalogVersion))
                                        .thenCompose(
                                                catalogVersion -> applyUpdateCommand(
                                                        request,
                                                        rowId.uuid(),
                                                        searchRow,
                                                        lastCommitTime,

                                                        catalogVersion,
                                                leaseStartTime)
                                        )
                                        .thenApply(res -> new IgniteBiTuple<>(res, rowIdLock)))
                                .thenApply(tuple -> {
                                    // Release short term locks.
                                    tuple.get2().get2().forEach(lock -> lockManager.release(lock.txId(), lock.lockKey(), lock.lockMode()));

                                    return new ReplicaResult(true, tuple.get1());
                                });
                    });
                }
                default: {
                    throw new IgniteInternalException(Replicator.REPLICA_COMMON_ERR,
                            format("Unknown single request [actionType={}]", request.requestType()));
                }
            }
        });
    }

    /**
     * Precesses single request.
     *
     * @param request Single request operation.
     * @param leaseStartTime Lease start time.
     * @return Listener response.
     */
    private CompletableFuture<ReplicaResult> processSingleEntryAction(ReadWriteSingleRowPkReplicaRequest request, Long leaseStartTime) {
        UUID txId = request.transactionId();
        BinaryTuple primaryKey = resolvePk(request.primaryKey());
        TablePartitionId commitPartitionId = request.commitPartitionId().asTablePartitionId();

        assert commitPartitionId != null || request.requestType() == RequestType.RW_GET :
                "Commit partition is null [type=" + request.requestType() + ']';

        return span("PartitionReplicaListener.processSingleEntryAction", (span) -> {
            switch (request.requestType()) {
                case RW_GET: {
                    return resolveRowByPk(primaryKey, txId, (rowId, row, lastCommitTime) -> {
                        if (rowId == null) {
                            return nullCompletedFuture();
                        }

                        return takeLocksForGet(rowId, txId)
                                .thenCompose(ignored -> validateRwReadAgainstSchemaAfterTakingLocks(txId))
                                .thenApply(ignored -> new ReplicaResult(row, null));
                    });
                }
                case RW_DELETE: {
                    return resolveRowByPk(primaryKey, txId, (rowId, row, lastCommitTime) -> {
                        if (rowId == null) {
                            return completedFuture(new ReplicaResult(false, null));
                        }

                        return takeLocksForDelete(row, rowId, txId)
                                .thenCompose(rowLock -> validateWriteAgainstSchemaAfterTakingLocks(request.transactionId()))
                                .thenCompose(catalogVersion -> awaitCleanup(rowId, catalogVersion))
                                .thenCompose(
                                        catalogVersion -> applyUpdateCommand(
                                                request.commitPartitionId().asTablePartitionId(),
                                                rowId.uuid(),
                                                null,
                                                lastCommitTime,
                                                request.transactionId(),
                                                request.full(),
                                                request.coordinatorId(),
                                                catalogVersion,
                                        leaseStartTime)
                                )
                                .thenApply(res -> new ReplicaResult(true, res));
                    });
                }
                case RW_GET_AND_DELETE: {
                    return resolveRowByPk(primaryKey, txId, (rowId, row, lastCommitTime) -> {
                        if (rowId == null) {
                            return nullCompletedFuture();
                        }

                        return takeLocksForDelete(row, rowId, txId)
                                .thenCompose(ignored -> validateWriteAgainstSchemaAfterTakingLocks(request.transactionId()))
                                .thenCompose(catalogVersion -> awaitCleanup(rowId, catalogVersion))
                                .thenCompose(
                                        catalogVersion -> applyUpdateCommand(
                                                request.commitPartitionId().asTablePartitionId(),
                                                rowId.uuid(),
                                                null,
                                                lastCommitTime,
                                                request.transactionId(),
                                                request.full(),
                                                request.coordinatorId(),
                                                catalogVersion,
                                        leaseStartTime)
                                )
                                .thenApply(res -> new ReplicaResult(row, res));
                    });
                }
                default: {
                    throw new IgniteInternalException(Replicator.REPLICA_COMMON_ERR,
                            format("Unknown single request [actionType={}]", request.requestType()));
                }
            }
        });
    }

    /**
     *  Wait for the async cleanup of the provided row to finish.
     *
     * @param rowId Row Ids of existing row that the transaction affects.
     * @param result The value that the returned future will wrap.
     *
     * @param <T> Type of the {@code result}.
     */
    private <T> CompletableFuture<T> awaitCleanup(@Nullable RowId rowId, T result) {
        return span("awaitCleanup", (Function<TraceSpan, ? extends CompletableFuture<T>>) (span) -> (rowId == null
                ? nullCompletedFuture() : rowCleanupMap.getOrDefault(rowId, nullCompletedFuture())).thenApply(ignored -> result));
    }

    /**
     * Wait for the async cleanup of the provided rows to finish.
     *
     * @param rowIds Row Ids of existing rows that the transaction affects.
     * @param result The value that the returned future will wrap.
     *
     * @param <T> Type of the {@code result}.
     */
    private <T> CompletableFuture<T> awaitCleanup(Collection<RowId> rowIds, T result) {
        if (rowCleanupMap.isEmpty()) {
            return completedFuture(result);
        }

        List<CompletableFuture<?>> list = new ArrayList<>(rowIds.size());

        for (RowId rowId : rowIds) {
            CompletableFuture<?> completableFuture = rowCleanupMap.get(rowId);
            if (completableFuture != null) {
                list.add(completableFuture);
            }
        }
        if (list.isEmpty()) {
            return completedFuture(result);
        }

        return allOf(list.toArray(new CompletableFuture[0]))
                .thenApply(unused -> result);
    }

    /**
     * Extracts a binary tuple corresponding to a part of the row comprised of PK columns.
     *
     * <p>This method must ONLY be invoked when we're sure that a schema version equal to {@code row.schemaVersion()}
     * is already available on this node (see {@link SchemaSyncService}).
     *
     * @param row Row for which to do extraction.
     */
    private BinaryTuple extractPk(BinaryRow row) {
        return pkIndexStorage.get().indexRowResolver().extractColumns(row);
    }

    private BinaryTuple resolvePk(ByteBuffer bytes) {
        return span("resolvePk", (Function<TraceSpan, BinaryTuple>) (span) -> pkIndexStorage.get().resolve(bytes));
    }

    private List<BinaryTuple> resolvePks(List<ByteBuffer> bytesList) {
        var pks = new ArrayList<BinaryTuple>(bytesList.size());

        for (ByteBuffer bytes : bytesList) {
            pks.add(resolvePk(bytes));
        }

        return pks;
    }

    private Cursor<RowId> getFromPkIndex(BinaryTuple key) {
        return pkIndexStorage.get().storage().get(key);
    }

    /**
     * Takes all required locks on a key, before upserting.
     *
     * @param txId Transaction id.
     * @return Future completes with tuple {@link RowId} and collection of {@link Lock}.
     */
    private CompletableFuture<IgniteBiTuple<RowId, Collection<Lock>>> takeLocksForUpdate(BinaryRow binaryRow, RowId rowId, UUID txId) {
        return span("PartitionReplicaListener.takeLocksForUpdate", (span) -> {
            return lockManager.acquire(txId, new LockKey(tableId()), LockMode.IX)
                    .thenCompose(ignored -> lockManager.acquire(txId, new LockKey(tableId(), rowId), LockMode.X))
                    .thenCompose(ignored -> takePutLockOnIndexes(binaryRow, rowId, txId))
                    .thenApply(shortTermLocks -> new IgniteBiTuple<>(rowId, shortTermLocks));
        });
    }

    /**
     * Takes all required locks on a key, before inserting the value.
     *
     * @param binaryRow Table row.
     * @param txId Transaction id.
     * @return Future completes with tuple {@link RowId} and collection of {@link Lock}.
     */
    private CompletableFuture<IgniteBiTuple<RowId, Collection<Lock>>> takeLocksForInsert(BinaryRow binaryRow, RowId rowId, UUID txId) {
        return span("PartitionReplicaListener.takeLocksForUpdate", (span) -> {
            return lockManager.acquire(txId, new LockKey(tableId()), LockMode.IX) // IX lock on table
                    .thenCompose(ignored -> takePutLockOnIndexes(binaryRow, rowId, txId))
                    .thenApply(shortTermLocks -> new IgniteBiTuple<>(rowId, shortTermLocks));
        });
    }

    private CompletableFuture<Collection<Lock>> takePutLockOnIndexes(BinaryRow binaryRow, RowId rowId, UUID txId) {
        Collection<IndexLocker> indexes = indexesLockers.get().values();

        if (nullOrEmpty(indexes)) {
            return emptyCollectionCompletedFuture();
        }

        CompletableFuture<Lock>[] locks = new CompletableFuture[indexes.size()];
        int idx = 0;

        for (IndexLocker locker : indexes) {
            locks[idx++] = locker.locksForInsert(txId, binaryRow, rowId);
        }

        return allOf(locks).thenApply(unused -> {
            var shortTermLocks = new ArrayList<Lock>();

            for (CompletableFuture<Lock> lockFut : locks) {
                Lock shortTermLock = lockFut.join();

                if (shortTermLock != null) {
                    shortTermLocks.add(shortTermLock);
                }
            }

            return shortTermLocks;
        });
    }

    private CompletableFuture<?> takeRemoveLockOnIndexes(BinaryRow binaryRow, RowId rowId, UUID txId) {
        Collection<IndexLocker> indexes = indexesLockers.get().values();

        if (nullOrEmpty(indexes)) {
            return nullCompletedFuture();
        }

        CompletableFuture<?>[] locks = new CompletableFuture[indexes.size()];
        int idx = 0;

        for (IndexLocker locker : indexes) {
            locks[idx++] = locker.locksForRemove(txId, binaryRow, rowId);
        }

        return allOf(locks);
    }

    /**
     * Takes all required locks on a key, before deleting the value.
     *
     * @param txId Transaction id.
     * @return Future completes with {@link RowId} or {@code null} if there is no value for remove.
     */
    private CompletableFuture<RowId> takeLocksForDeleteExact(BinaryRow expectedRow, RowId rowId, BinaryRow actualRow, UUID txId) {
        return lockManager.acquire(txId, new LockKey(tableId()), LockMode.IX) // IX lock on table
                .thenCompose(ignored -> lockManager.acquire(txId, new LockKey(tableId(), rowId), LockMode.S)) // S lock on RowId
                .thenCompose(ignored -> {
                    if (equalValues(actualRow, expectedRow)) {
                        return lockManager.acquire(txId, new LockKey(tableId(), rowId), LockMode.X) // X lock on RowId
                                .thenCompose(ignored0 -> takeRemoveLockOnIndexes(actualRow, rowId, txId))
                                .thenApply(exclusiveRowLock -> rowId);
                    }

                    return nullCompletedFuture();
                });
    }

    /**
     * Takes all required locks on a key, before deleting the value.
     *
     * @param txId Transaction id.
     * @return Future completes with {@link RowId} or {@code null} if there is no value for the key.
     */
    private CompletableFuture<RowId> takeLocksForDelete(BinaryRow binaryRow, RowId rowId, UUID txId) {
        return lockManager.acquire(txId, new LockKey(tableId()), LockMode.IX) // IX lock on table
                .thenCompose(ignored -> lockManager.acquire(txId, new LockKey(tableId(), rowId), LockMode.X)) // X lock on RowId
                .thenCompose(ignored -> takeRemoveLockOnIndexes(binaryRow, rowId, txId))
                .thenApply(ignored -> rowId);
    }

    /**
     * Takes all required locks on a key, before getting the value.
     *
     * @param txId Transaction id.
     * @return Future completes with {@link RowId} or {@code null} if there is no value for the key.
     */
    private CompletableFuture<RowId> takeLocksForGet(RowId rowId, UUID txId) {
        return lockManager.acquire(txId, new LockKey(tableId()), LockMode.IS) // IS lock on table
                .thenCompose(tblLock -> lockManager.acquire(txId, new LockKey(tableId(), rowId), LockMode.S)) // S lock on RowId
                .thenApply(ignored -> rowId);
    }

    /**
     * Precesses two actions.
     *
     * @param request Two actions operation request.
     * @param leaseStartTime Lease start time.
     * @return Listener response.
     */
    private CompletableFuture<ReplicaResult> processTwoEntriesAction(ReadWriteSwapRowReplicaRequest request, Long leaseStartTime) {
        BinaryRow newRow = request.newBinaryRow();
        BinaryRow expectedRow = request.oldBinaryRow();
        TablePartitionIdMessage commitPartitionId = request.commitPartitionId();

        assert commitPartitionId != null : "Commit partition is null [type=" + request.requestType() + ']';

        UUID txId = request.transactionId();

        if (request.requestType() == RequestType.RW_REPLACE) {
            return resolveRowByPk(extractPk(newRow), txId, (rowId, row, lastCommitTime) -> {
                if (rowId == null) {
                    return completedFuture(new ReplicaResult(false, null));
                }

                return takeLocksForReplace(expectedRow, row, newRow, rowId, txId)
                        .thenCompose(rowIdLock -> {
                            if (rowIdLock == null) {
                                return completedFuture(new ReplicaResult(false, null));
                            }

                            return validateWriteAgainstSchemaAfterTakingLocks(txId)
                                    .thenCompose(catalogVersion -> awaitCleanup(rowIdLock.get1(), catalogVersion))
                                    .thenCompose(
                                            catalogVersion -> applyUpdateCommand(
                                                    commitPartitionId.asTablePartitionId(),
                                                    rowIdLock.get1().uuid(),
                                                    newRow,
                                                    lastCommitTime,
                                                    txId,
                                                    request.full(),
                                                    request.coordinatorId(),
                                                    catalogVersion,
                                                    leaseStartTime
                                            )
                                    )
                                    .thenApply(res -> new IgniteBiTuple<>(res, rowIdLock))
                                    .thenApply(tuple -> {
                                        // Release short term locks.
                                        tuple.get2().get2()
                                                .forEach(lock -> lockManager.release(lock.txId(), lock.lockKey(), lock.lockMode()));

                                        return new ReplicaResult(true, tuple.get1());
                                    });
                        });
            });
        }

        throw new IgniteInternalException(Replicator.REPLICA_COMMON_ERR,
                format("Unknown two actions operation [actionType={}]", request.requestType()));
    }

    /**
     * Takes all required locks on a key, before updating the value.
     *
     * @param txId Transaction id.
     * @return Future completes with tuple {@link RowId} and collection of {@link Lock} or {@code null} if there is no suitable row.
     */
    private CompletableFuture<IgniteBiTuple<RowId, Collection<Lock>>> takeLocksForReplace(BinaryRow expectedRow, @Nullable BinaryRow oldRow,
            BinaryRow newRow, RowId rowId, UUID txId) {
        return lockManager.acquire(txId, new LockKey(tableId()), LockMode.IX)
                .thenCompose(ignored -> lockManager.acquire(txId, new LockKey(tableId(), rowId), LockMode.S))
                .thenCompose(ignored -> {
                    if (oldRow != null && equalValues(oldRow, expectedRow)) {
                        return lockManager.acquire(txId, new LockKey(tableId(), rowId), LockMode.X) // X lock on RowId
                                .thenCompose(ignored1 -> takePutLockOnIndexes(newRow, rowId, txId))
                                .thenApply(shortTermLocks -> new IgniteBiTuple<>(rowId, shortTermLocks));
                    }

                    return nullCompletedFuture();
                });
    }

    /**
     * Ensure that the primary replica was not changed.
     *
     * @param request Replica request.
     * @return Future with {@link IgniteBiTuple} containing {@code boolean} (whether the replica is primary) and the start time of current
     *     lease. The boolean is not {@code null} only for {@link ReadOnlyReplicaRequest}. If {@code true}, then replica is primary. The
     *     lease start time is not {@code null} in case of {@link PrimaryReplicaRequest}.
     */
    private CompletableFuture<IgniteBiTuple<Boolean, Long>> ensureReplicaIsPrimary(ReplicaRequest request) {
        HybridTimestamp now = clockService.now();

        return span("PartitionReplicaListener.ensureReplicaIsPrimary", (span) -> {
            if (request instanceof PrimaryReplicaRequest) {
                Long enlistmentConsistencyToken = ((PrimaryReplicaRequest) request).enlistmentConsistencyToken();

                return placementDriver.getPrimaryReplica(replicationGroupId, now)
                        .thenCompose(primaryReplicaMeta -> {
                            if (primaryReplicaMeta == null) {
                                return failedFuture(
                                        new PrimaryReplicaMissException(
                                                localNode.name(),
                                                null,
                                                localNode.id(),
                                                null,
                                                enlistmentConsistencyToken,
                                                null,
                                                null
                                        )
                                );
                            }

                            long currentEnlistmentConsistencyToken = primaryReplicaMeta.getStartTime().longValue();


                            if (enlistmentConsistencyToken != currentEnlistmentConsistencyToken
                                    || clockService.before(primaryReplicaMeta.getExpirationTime(), now)
                                    || !isLocalPeer(primaryReplicaMeta.getLeaseholderId())
                            ) {
                                return failedFuture(
                                        new PrimaryReplicaMissException(
                                                localNode.name(),
                                                primaryReplicaMeta.getLeaseholder(),
                                                localNode.id(),
                                                primaryReplicaMeta.getLeaseholderId(),
                                                enlistmentConsistencyToken,
                                                currentEnlistmentConsistencyToken,
                                                null)
                                );
                            }

                            return completedFuture(new IgniteBiTuple<>(null, primaryReplicaMeta.getStartTime().longValue()));
                        });
            } else if (request instanceof ReadOnlyReplicaRequest || request instanceof ReplicaSafeTimeSyncRequest) {
                return placementDriver.getPrimaryReplica(replicationGroupId, now)
                        .thenApply(primaryReplica -> new IgniteBiTuple<>(
                                primaryReplica != null && isLocalPeer(primaryReplica.getLeaseholderId()),
                                null
                        ));
            } else {
                return completedFuture(new IgniteBiTuple<>(null, null));
            }
        });
    }

    /**
     * Resolves read result to the corresponding binary row. Following rules are used for read result resolution:
     * <ol>
     *     <li>If timestamp is null (RW request), assert that retrieved tx id matches proposed one or that retrieved tx id is null
     *     and return binary row. Currently it's only possible to retrieve write intents if they belong to the same transaction,
     *     locks prevent reading write intents created by others.</li>
     *     <li>If timestamp is not null (RO request), perform write intent resolution if given readResult is a write intent itself
     *     or return binary row otherwise.</li>
     * </ol>
     *
     * @param readResult Read result to resolve.
     * @param txId Nullable transaction id, should be provided if resolution is performed within the context of RW transaction.
     * @param timestamp Timestamp is used in RO transaction only.
     * @param lastCommitted Action to get the latest committed row.
     * @return Future to resolved binary row.
     */
    private CompletableFuture<@Nullable TimedBinaryRow> resolveReadResult(
            ReadResult readResult,
            @Nullable UUID txId,
            @Nullable HybridTimestamp timestamp,
            Supplier<@Nullable TimedBinaryRow> lastCommitted
    ) {
        if (readResult == null) {
            return nullCompletedFuture();
        } else if (!readResult.isWriteIntent()) {
            return completedFuture(new TimedBinaryRow(readResult.binaryRow(), readResult.commitTimestamp()));
        } else {
            // RW write intent resolution.
            if (timestamp == null) {
                UUID retrievedResultTxId = readResult.transactionId();

                if (txId.equals(retrievedResultTxId)) {
                    // Same transaction - return the retrieved value. It may be either a writeIntent or a regular value.
                    return completedFuture(new TimedBinaryRow(readResult.binaryRow()));
                }
            }

            return resolveWriteIntentAsync(readResult, timestamp, lastCommitted);
        }
    }

    /**
     * Resolves a read result to the matched row. If the result does not match any row, the method returns a future to {@code null}.
     *
     * @param readResult Read result.
     * @param timestamp Timestamp.
     * @param lastCommitted Action to get a last committed row.
     * @return Result future.
     */
    private CompletableFuture<@Nullable TimedBinaryRow> resolveWriteIntentAsync(
            ReadResult readResult,
            @Nullable HybridTimestamp timestamp,
            Supplier<@Nullable TimedBinaryRow> lastCommitted
    ) {
        return inBusyLockAsync(busyLock, () ->
                resolveWriteIntentReadability(readResult, timestamp)
                        .thenApply(writeIntentReadable ->
                                inBusyLock(busyLock, () -> {
                                            if (writeIntentReadable) {
                                                // Even though this readResult is still a write intent entry in the storage
                                                // (therefore it contains txId), we already know it relates to a committed transaction
                                                // and will be cleaned up by an asynchronous task
                                                // started in scheduleTransactionRowAsyncCleanup().
                                                // So it's safe to assume that that this is the latest committed entry.
                                                HybridTimestamp commitTimestamp =
                                                        txManager.stateMeta(readResult.transactionId()).commitTimestamp();

                                                return new TimedBinaryRow(readResult.binaryRow(), commitTimestamp);
                                            }

                                            return lastCommitted.get();
                                        }
                                )
                        )
        );
    }

    /**
     * Schedules an async write intent switch action for the given write intent.
     *
     * @param txId Transaction id.
     * @param rowId Id of a row that we want to clean up.
     * @param meta Resolved transaction state.
     */
    private void scheduleAsyncWriteIntentSwitch(UUID txId, RowId rowId, TransactionMeta meta) {
        TxState txState = meta.txState();

        assert isFinalState(txState) : "Unexpected state [txId=" + txId + ", txState=" + txState + ']';

        HybridTimestamp commitTimestamp = meta.commitTimestamp();

        span("PartitionReplicaListener.scheduleTransactionRowAsyncCleanup", (span) -> {
            // Add the resolved row to the set of write intents the transaction created.
            // If the volatile state was lost on restart, we'll have a single item in that set,
            // otherwise the set already contains this value.
            storageUpdateHandler.handleWriteIntentRead(txId, rowId);

            // If the volatile state was lost and we no longer know which rows were affected by this transaction,
            // it is possible that two concurrent RO transactions start resolving write intents for different rows
            // but created by the same transaction.

            // Both normal cleanup and single row cleanup are using txsPendingRowIds map to store write intents.
            // So we don't need a separate method to handle single row case.
            CompletableFuture<?> future = rowCleanupMap.computeIfAbsent(rowId, k -> {
                // The cleanup for this row has already been triggered. For example, we are resolving a write intent for an RW transaction
                // and a concurrent RO transaction resolves the same row, hence computeIfAbsent.

                // We don't need to take the partition snapshots read lock, see #INTERNAL_DOC_PLACEHOLDER why.
                return txManager.executeWriteIntentSwitchAsync(() -> inBusyLock(busyLock,
                        () -> storageUpdateHandler.switchWriteIntents(
                                txId,
                                txState == COMMITTED,
                                commitTimestamp,
                                indexIdsAtRwTxBeginTs(txId)
                        )
                )).whenComplete((unused, e) -> {
                    if (e != null) {
                        LOG.warn("Failed to complete transaction cleanup command [txId=" + txId + ']', e);
                    }
                });
            });

            future.handle((v, e) -> rowCleanupMap.remove(rowId, future));
        });
    }

    /**
     * Check whether we can read from the provided write intent.
     *
     * @param writeIntent Write intent to resolve.
     * @param timestamp Timestamp.
     * @return The future completes with {@code true} when the transaction is committed and commit time <= read time, {@code false}
     *         otherwise (whe the transaction is either in progress, or aborted, or committed and commit time > read time).
     */
    private CompletableFuture<Boolean> resolveWriteIntentReadability(ReadResult writeIntent, @Nullable HybridTimestamp timestamp) {
        UUID txId = writeIntent.transactionId();

        return span("resolveWriteIntentReadability", (Function<TraceSpan, ? extends CompletableFuture<Boolean>>) (span) ->
                transactionStateResolver.resolveTxState(
                        txId,
                        new TablePartitionId(writeIntent.commitTableId(), writeIntent.commitPartitionId()),
                        timestamp)
                .thenApply(transactionMeta -> {
                    if (isFinalState(transactionMeta.txState())) {
                        scheduleAsyncWriteIntentSwitch(txId, writeIntent.rowId(), transactionMeta);
                    }

                    return canReadFromWriteIntent(txId, transactionMeta, timestamp);
                }));
    }

    /**
     * Check whether we can read write intents created by this transaction.
     *
     * @param txId Transaction id.
     * @param txMeta Transaction meta info.
     * @param timestamp Read timestamp.
     * @return {@code true} if we can read from entries created in this transaction (when the transaction was committed and commit time <=
     *         read time).
     */
    private static Boolean canReadFromWriteIntent(UUID txId, TransactionMeta txMeta, @Nullable HybridTimestamp timestamp) {
        assert isFinalState(txMeta.txState()) || txMeta.txState() == PENDING
                : format("Unexpected state defined by write intent resolution [txId={}, txMeta={}].", txId, txMeta);

        if (txMeta.txState() == COMMITTED) {
            boolean readLatest = timestamp == null;

            return readLatest || txMeta.commitTimestamp().compareTo(timestamp) <= 0;
        } else {
            // Either ABORTED or PENDING.
            return false;
        }
    }

    /**
     * Takes current timestamp and makes schema related validations at this timestamp.
     *
     * @param txId Transaction ID.
     * @return Future that will complete when validation completes.
     */
    private CompletableFuture<Void> validateRwReadAgainstSchemaAfterTakingLocks(UUID txId) {
        HybridTimestamp operationTimestamp = clockService.now();

        return schemaSyncService.waitForMetadataCompleteness(operationTimestamp)
                .thenRun(() -> failIfSchemaChangedSinceTxStart(txId, operationTimestamp));
    }

    /**
     * Takes current timestamp and makes schema related validations at this timestamp.
     *
     * @param txId Transaction ID.
     * @return Future that will complete with catalog version associated with given operation though the operation timestamp.
     */
    private CompletableFuture<Integer> validateWriteAgainstSchemaAfterTakingLocks(UUID txId) {
        HybridTimestamp operationTimestamp = clockService.now();

        return span("validateWriteAgainstSchemaAfterTakingLocks", (span) -> {
            return reliableCatalogVersionFor(operationTimestamp)
                    .thenApply(catalogVersion -> {
                        failIfSchemaChangedSinceTxStart(txId, operationTimestamp);

                        return catalogVersion;
                    });
        });
    }

    private UpdateCommand updateCommand(
            TablePartitionId tablePartId,
            UUID rowUuid,
            @Nullable BinaryRow row,
            @Nullable HybridTimestamp lastCommitTimestamp,
            UUID txId,
            boolean full,
            String txCoordinatorId,
            HybridTimestamp safeTimeTimestamp,
            int catalogVersion,
            @Nullable Long leaseStartTime
    ) {
        UpdateCommandBuilder bldr = MSG_FACTORY.updateCommand()
                .tablePartitionId(tablePartitionId(tablePartId))
                .rowUuid(rowUuid)
                .txId(txId)
                .full(full)
                .safeTimeLong(safeTimeTimestamp.longValue())
                .txCoordinatorId(txCoordinatorId)
                .requiredCatalogVersion(catalogVersion)
                .leaseStartTime(leaseStartTime);

        if (lastCommitTimestamp != null || row != null) {
            TimedBinaryRowMessageBuilder rowMsgBldr = MSG_FACTORY.timedBinaryRowMessage();

            if (lastCommitTimestamp != null) {
                rowMsgBldr.timestamp(lastCommitTimestamp.longValue());
            }

            if (row != null) {
                rowMsgBldr.binaryRowMessage(binaryRowMessage(row));
            }

            bldr.messageRowToUpdate(rowMsgBldr.build());
        }

        return bldr.build();
    }

    private static BinaryRowMessage binaryRowMessage(BinaryRow row) {
        return MSG_FACTORY.binaryRowMessage()
                .binaryTuple(row.tupleSlice())
                .schemaVersion(row.schemaVersion())
                .build();
    }

    private UpdateAllCommand updateAllCommand(
            Map<UUID, TimedBinaryRowMessage> rowsToUpdate,
            TablePartitionIdMessage commitPartitionId,
            UUID transactionId,
            HybridTimestamp safeTimeTimestamp,
            boolean full,
            String txCoordinatorId,
            int catalogVersion,
            @Nullable Long leaseStartTime
    ) {
        return MSG_FACTORY.updateAllCommand()
                .tablePartitionId(commitPartitionId)
                .messageRowsToUpdate(rowsToUpdate)
                .txId(transactionId)
                .safeTimeLong(safeTimeTimestamp.longValue())
                .full(full)
                .txCoordinatorId(txCoordinatorId)
                .requiredCatalogVersion(catalogVersion)
                .leaseStartTime(leaseStartTime)
                .build();
    }

    private void failIfSchemaChangedSinceTxStart(UUID txId, HybridTimestamp operationTimestamp) {
        schemaCompatValidator.failIfSchemaChangedAfterTxStart(txId, operationTimestamp, tableId());
    }

    private CompletableFuture<Integer> reliableCatalogVersionFor(HybridTimestamp ts) {
        return schemaSyncService.waitForMetadataCompleteness(ts)
                .thenApply(unused -> catalogService.activeCatalogVersion(ts.longValue()));
    }

    /**
     * Method to convert from {@link TablePartitionId} object to command-based {@link TablePartitionIdMessage} object.
     *
     * @param tablePartId {@link TablePartitionId} object to convert to {@link TablePartitionIdMessage}.
     * @return {@link TablePartitionIdMessage} object converted from argument.
     */
    public static TablePartitionIdMessage tablePartitionId(TablePartitionId tablePartId) {
        return MSG_FACTORY.tablePartitionIdMessage()
                .tableId(tablePartId.tableId())
                .partitionId(tablePartId.partitionId())
                .build();
    }

    /**
     * Class that stores a list of futures for operations that has happened in a specific transaction. Also, the class has a property
     * {@code state} that represents a transaction state.
     */
    private static class TxCleanupReadyFutureList {
        /**
         * Operation type is mapped operation futures.
         */
        final Map<RequestType, Map<OperationId, CompletableFuture<?>>> futures = new EnumMap<>(RequestType.class);
    }

    @Override
    public void onShutdown() {
        if (!stopGuard.compareAndSet(false, true)) {
            return;
        }

        busyLock.block();

        catalogService.removeListener(CatalogEvent.INDEX_BUILDING, indexBuildingCatalogEventListener);

        txRwOperationTracker.close();
    }

    private int partId() {
        return replicationGroupId.partitionId();
    }

    private int tableId() {
        return replicationGroupId.tableId();
    }

    private boolean isLocalPeer(String nodeId) {
        return localNode.id().equals(nodeId);
    }

    /**
     * Marks the transaction as finished in local tx state map.
     *
     * @param txId Transaction id.
     * @param txState Transaction state, must be either {@link TxState#COMMITTED} or {@link TxState#ABORTED}.
     * @param commitTimestamp Commit timestamp.
     */
    private void markFinished(UUID txId, TxState txState, @Nullable HybridTimestamp commitTimestamp) {
        assert isFinalState(txState) : "Unexpected state [txId=" + txId + ", txState=" + txState + ']';

        txManager.updateTxMeta(txId, old -> old == null
                ? null
                : new TxStateMeta(
                        txState,
                        old.txCoordinatorId(),
                        old.commitPartitionId(),
                        txState == COMMITTED ? commitTimestamp : null
                ));
    }

    // TODO: https://issues.apache.org/jira/browse/IGNITE-20124 Temporary code below
    private static <T extends Comparable<T>> void updateTrackerIgnoringTrackerClosedException(
            PendingComparableValuesTracker<T, Void> tracker,
            T newValue
    ) {
        try {
            tracker.update(newValue, null);
        } catch (TrackerClosedException ignored) {
            // No-op.
        }
    }

    private BuildIndexCommand toBuildIndexCommand(BuildIndexReplicaRequest request) {
        return MSG_FACTORY.buildIndexCommand()
                .indexId(request.indexId())
                .rowIds(request.rowIds())
                .finish(request.finish())
                .creationCatalogVersion(request.creationCatalogVersion())
                // We are sure that there will be no error here since the primary replica is sent the request to itself.
                .requiredCatalogVersion(indexStartBuildingCatalogVersion(request))
                .build();
    }

    private static class FuturesCleanupResult {
        private final boolean hadReadFutures;
        private final boolean hadUpdateFutures;

        public FuturesCleanupResult(boolean hadReadFutures, boolean hadUpdateFutures) {
            this.hadReadFutures = hadReadFutures;
            this.hadUpdateFutures = hadUpdateFutures;
        }

        public boolean hadReadFutures() {
            return hadReadFutures;
        }

        public boolean hadUpdateFutures() {
            return hadUpdateFutures;
        }
    }

    private CompletableFuture<?> processOperationRequestWithTxRwCounter(
            String senderId,
            ReplicaRequest request,
            @Nullable Boolean isPrimary,
            @Nullable HybridTimestamp opStartTsIfDirectRo,
            @Nullable Long leaseStartTime
    ) {
        if (request instanceof ReadWriteReplicaRequest) {
            int rwTxActiveCatalogVersion = rwTxActiveCatalogVersion(catalogService, (ReadWriteReplicaRequest) request);

            // It is very important that the counter is increased only after the schema sync at the begin timestamp of RW transaction,
            // otherwise there may be races/errors and the index will not be able to start building.
            if (!txRwOperationTracker.incrementOperationCount(rwTxActiveCatalogVersion)) {
                throw new StaleTransactionOperationException(((ReadWriteReplicaRequest) request).transactionId());
            }
        }

        return processOperationRequest(senderId, request, isPrimary, opStartTsIfDirectRo, leaseStartTime)
                .whenComplete((unused, throwable) -> {
                    if (request instanceof ReadWriteReplicaRequest) {
                        txRwOperationTracker.decrementOperationCount(
                                rwTxActiveCatalogVersion(catalogService, (ReadWriteReplicaRequest) request)
                        );
                    }
                });
    }

    private void prepareIndexBuilderTxRwOperationTracker() {
        // Expected to be executed on the metastore thread.
        CatalogIndexDescriptor indexDescriptor = latestIndexDescriptorInBuildingStatus(catalogService, tableId());

        if (indexDescriptor != null) {
            txRwOperationTracker.updateMinAllowedCatalogVersionForStartOperation(indexDescriptor.txWaitCatalogVersion());
        }

        catalogService.listen(CatalogEvent.INDEX_BUILDING, indexBuildingCatalogEventListener);
    }

    private CompletableFuture<Boolean> onIndexBuilding(CatalogEventParameters parameters) {
        if (!busyLock.enterBusy()) {
            return trueCompletedFuture();
        }

        try {
            int indexId = ((StartBuildingIndexEventParameters) parameters).indexId();

            CatalogIndexDescriptor indexDescriptor = catalogService.index(indexId, parameters.catalogVersion());

            assert indexDescriptor != null : "indexId=" + indexId + ", catalogVersion=" + parameters.catalogVersion();

            if (indexDescriptor.tableId() == tableId()) {
                txRwOperationTracker.updateMinAllowedCatalogVersionForStartOperation(indexDescriptor.txWaitCatalogVersion());
            }

            return falseCompletedFuture();
        } catch (Throwable t) {
            return failedFuture(t);
        } finally {
            busyLock.leaveBusy();
        }
    }

    private CompletableFuture<?> processBuildIndexReplicaRequest(BuildIndexReplicaRequest request) {
        return txRwOperationTracker.awaitCompleteTxRwOperations(request.creationCatalogVersion())
                .thenCompose(unused -> safeTime.waitFor(indexStartBuildingActivationTs(request)))
                .thenCompose(unused -> raftClient.run(toBuildIndexCommand(request)));
    }

    private List<Integer> indexIdsAtRwTxBeginTs(UUID txId) {
        return TableUtils.indexIdsAtRwTxBeginTs(catalogService, txId, tableId());
    }

    private int indexStartBuildingCatalogVersion(BuildIndexReplicaRequest request) {
        return findStartBuildingIndexCatalogVersion(catalogService, request.indexId(), request.creationCatalogVersion());
    }

    private HybridTimestamp indexStartBuildingActivationTs(BuildIndexReplicaRequest request) {
        int catalogVersion = indexStartBuildingCatalogVersion(request);

        Catalog catalog = catalogService.catalog(catalogVersion);

        assert catalog != null : "indexId=" + request.indexId() + ", catalogVersion=" + catalogVersion;

        return hybridTimestamp(catalog.time());
    }

    private int tableVersionByTs(HybridTimestamp ts) {
        int activeCatalogVersion = catalogService.activeCatalogVersion(ts.longValue());

        CatalogTableDescriptor table = catalogService.table(tableId(), activeCatalogVersion);

        assert table != null : "tableId=" + tableId() + ", catalogVersion=" + activeCatalogVersion;

        return table.tableVersion();
    }

    private static @Nullable BinaryRow binaryRow(@Nullable TimedBinaryRow timedBinaryRow) {
        return timedBinaryRow == null ? null : timedBinaryRow.binaryRow();
    }

    private @Nullable BinaryRow upgrade(@Nullable BinaryRow source, int targetSchemaVersion) {
        return source == null ? null : new BinaryRowUpgrader(schemaRegistry, targetSchemaVersion).upgrade(source);
    }

    /**
     * Operation unique identifier.
     */
    private static class OperationId {
        /** Operation node initiator id. */
        private String initiatorId;

        /** Timestamp. */
        private long ts;

        /**
         * The constructor.
         *
         * @param initiatorId Sender node id.
         * @param ts Timestamp.
         */
        public OperationId(String initiatorId, long ts) {
            this.initiatorId = initiatorId;
            this.ts = ts;
        }

        @Override
        public boolean equals(Object o) {
            if (this == o) {
                return true;
            }
            if (o == null || getClass() != o.getClass()) {
                return false;
            }

            OperationId that = (OperationId) o;

            if (ts != that.ts) {
                return false;
            }
            return initiatorId.equals(that.initiatorId);
        }

        @Override
        public int hashCode() {
            int result = initiatorId.hashCode();
            result = 31 * result + (int) (ts ^ (ts >>> 32));
            return result;
        }
    }
}<|MERGE_RESOLUTION|>--- conflicted
+++ resolved
@@ -2004,33 +2004,12 @@
             boolean full,
             Supplier<CompletableFuture<T>> op
     ) {
-<<<<<<< HEAD
         return span("PartitionReplicaListener.appendTxCommand", (span) -> {
             if (full) {
                 return op.get().whenComplete((v, th) -> {
                     // Fast unlock.
                     releaseTxLocks(txId);
                 });
-=======
-        if (full) {
-            return op.get().whenComplete((v, th) -> {
-                // Fast unlock.
-                releaseTxLocks(txId);
-            });
-        }
-
-        var cleanupReadyFut = new CompletableFuture<Void>();
-
-        txCleanupReadyFutures.compute(txId, (id, txOps) -> {
-            // First check whether the transaction has already been finished.
-            // And complete cleanupReadyFut with exception if it is the case.
-            TxStateMeta txStateMeta = txManager.stateMeta(txId);
-
-            if (txStateMeta == null || isFinalState(txStateMeta.txState()) || txStateMeta.txState() == FINISHING) {
-                cleanupReadyFut.completeExceptionally(new Exception());
-
-                return txOps;
->>>>>>> 8737d928
             }
 
             var cleanupReadyFut = new CompletableFuture<Void>();
@@ -2040,7 +2019,7 @@
                 // And complete cleanupReadyFut with exception if it is the case.
                 TxStateMeta txStateMeta = txManager.stateMeta(txId);
 
-                if (txStateMeta == null || isFinalState(txStateMeta.txState())) {
+                if (txStateMeta == null || isFinalState(txStateMeta.txState()) || txStateMeta.txState() == FINISHING) {
                     cleanupReadyFut.completeExceptionally(new Exception());
                     return txOps;
                 }
