--- conflicted
+++ resolved
@@ -1590,12 +1590,8 @@
      * @param ts A timestamp regarding which we need to resolve the given row.
      * @return Result of the given action.
      */
-<<<<<<< HEAD
     @WithSpan
-    private CompletableFuture<BinaryRow> resolveRowByPkForReadOnly(BinaryTuple pk, HybridTimestamp ts) {
-=======
     private CompletableFuture<@Nullable BinaryRow> resolveRowByPkForReadOnly(BinaryTuple pk, HybridTimestamp ts) {
->>>>>>> 44c0c078
         // Indexes store values associated with different versions of one entry.
         // It's possible to have multiple entries for a particular search key
         // only if we insert, delete and again insert an entry with the same indexed fields.
