--- conflicted
+++ resolved
@@ -94,6 +94,7 @@
 import org.apache.ignite.internal.logger.Loggers;
 import org.apache.ignite.internal.lowwatermark.LowWatermark;
 import org.apache.ignite.internal.network.ClusterNodeResolver;
+import org.apache.ignite.internal.network.InternalClusterNode;
 import org.apache.ignite.internal.partition.replicator.FuturesCleanupResult;
 import org.apache.ignite.internal.partition.replicator.ReliableCatalogVersions;
 import org.apache.ignite.internal.partition.replicator.ReplicaPrimacy;
@@ -131,11 +132,8 @@
 import org.apache.ignite.internal.partition.replicator.schema.ValidationSchemasSource;
 import org.apache.ignite.internal.partition.replicator.schemacompat.IncompatibleSchemaVersionException;
 import org.apache.ignite.internal.partition.replicator.schemacompat.SchemaCompatibilityValidator;
-<<<<<<< HEAD
 import org.apache.ignite.internal.placementdriver.LeasePlacementDriver;
 import org.apache.ignite.internal.placementdriver.ReplicaMeta;
-=======
->>>>>>> d25a5c2a
 import org.apache.ignite.internal.raft.Command;
 import org.apache.ignite.internal.raft.service.RaftCommandRunner;
 import org.apache.ignite.internal.replicator.CommandApplicationResult;
@@ -342,7 +340,10 @@
      * @param safeTime Safe time clock.
      * @param transactionStateResolver Transaction state resolver.
      * @param storageUpdateHandler Handler that processes updates writing them to storage.
+     * @param validationSchemasSource Validation schemas source.
+     * @param localNode Local cluster node.
      * @param catalogService Catalog service.
+     * @param placementDriver Placement driver.
      * @param clusterNodeResolver Node resolver.
      * @param remotelyTriggeredResourceRegistry Resource registry.
      * @param indexMetaStorage Index meta storage.
@@ -364,8 +365,10 @@
             TransactionStateResolver transactionStateResolver,
             StorageUpdateHandler storageUpdateHandler,
             ValidationSchemasSource validationSchemasSource,
+            InternalClusterNode localNode,
             SchemaSyncService schemaSyncService,
             CatalogService catalogService,
+            LeasePlacementDriver placementDriver,
             ClusterNodeResolver clusterNodeResolver,
             RemotelyTriggeredResourceRegistry remotelyTriggeredResourceRegistry,
             SchemaRegistry schemaRegistry,
