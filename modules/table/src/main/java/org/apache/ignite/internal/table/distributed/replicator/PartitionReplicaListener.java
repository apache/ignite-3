--- conflicted
+++ resolved
@@ -33,11 +33,8 @@
 import java.util.concurrent.ConcurrentSkipListMap;
 import java.util.concurrent.TimeoutException;
 import java.util.concurrent.atomic.AtomicInteger;
-<<<<<<< HEAD
 import java.util.function.Function;
-=======
 import java.util.function.Supplier;
->>>>>>> 8761b64e
 import java.util.stream.Collectors;
 import org.apache.ignite.hlc.HybridClock;
 import org.apache.ignite.hlc.HybridTimestamp;
@@ -80,13 +77,10 @@
 import org.apache.ignite.internal.tx.TxState;
 import org.apache.ignite.internal.tx.message.TxCleanupReplicaRequest;
 import org.apache.ignite.internal.tx.message.TxFinishReplicaRequest;
-<<<<<<< HEAD
-import org.apache.ignite.internal.util.Cursor;
-=======
 import org.apache.ignite.internal.tx.message.TxMessagesFactory;
 import org.apache.ignite.internal.tx.message.TxStateReplicaRequest;
 import org.apache.ignite.internal.tx.storage.state.TxStateStorage;
->>>>>>> 8761b64e
+import org.apache.ignite.internal.util.Cursor;
 import org.apache.ignite.lang.ErrorGroups.Replicator;
 import org.apache.ignite.lang.IgniteBiTuple;
 import org.apache.ignite.lang.IgniteInternalException;
@@ -173,13 +167,10 @@
      * @param tableId Table id.
      * @param primaryIndex Primary index.
      * @param hybridClock Hybrid clock.
-<<<<<<< HEAD
-     * @param secondaryIndexSupplier Secondary index supplier.
-=======
      * @param txStateStorage Transaction state storage.
      * @param topologyService Topology services.
      * @param placementDriver Placement driver.
->>>>>>> 8761b64e
+     * @param secondaryIndexSupplier Secondary index supplier.
      */
     public PartitionReplicaListener(
             MvPartitionStorage mvDataStorage,
@@ -191,13 +182,10 @@
             UUID tableId,
             ConcurrentHashMap<ByteBuffer, RowId> primaryIndex,
             HybridClock hybridClock,
-<<<<<<< HEAD
-            Function<UUID, ? extends IndexStorage> secondaryIndexSupplier
-=======
             TxStateStorage txStateStorage,
             TopologyService topologyService,
-            PlacementDriver placementDriver
->>>>>>> 8761b64e
+            PlacementDriver placementDriver,
+            Function<UUID, ? extends IndexStorage> secondaryIndexSupplier
     ) {
         this.mvDataStorage = mvDataStorage;
         this.raftClient = raftClient;
@@ -207,14 +195,11 @@
         this.replicationGroupId = replicationGroupId;
         this.tableId = tableId;
         this.primaryIndex = primaryIndex;
-<<<<<<< HEAD
-        this.secondaryIndexSupplier = secondaryIndexSupplier;
-=======
         this.hybridClock = hybridClock;
         this.txStateStorage = txStateStorage;
         this.topologyService = topologyService;
         this.placementDriver = placementDriver;
->>>>>>> 8761b64e
+        this.secondaryIndexSupplier = secondaryIndexSupplier;
 
         //TODO: IGNITE-17479 Integrate indexes into replicaListener command handlers
         this.indexScanId = new UUID(tableId.getMostSignificantBits(), tableId.getLeastSignificantBits() + 1);
@@ -1458,10 +1443,6 @@
         }
     }
 
-<<<<<<< HEAD
-    @Nullable IndexStorage getIndexStorage(UUID uuid) {
-        return secondaryIndexSupplier.apply(uuid);
-=======
     /**
      * Resolves a read result to the matched row.
      * If the result does not match any row, the method returns a future to {@code null}.
@@ -1506,6 +1487,9 @@
     @NotNull
     private String partitionRaftGroupName(UUID tblId, int partition) {
         return tblId + "_part_" + partition;
->>>>>>> 8761b64e
+    }
+
+    @Nullable IndexStorage getIndexStorage(UUID uuid) {
+        return secondaryIndexSupplier.apply(uuid);
     }
 }