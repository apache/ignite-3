/*
 * Licensed to the Apache Software Foundation (ASF) under one or more
 * contributor license agreements. See the NOTICE file distributed with
 * this work for additional information regarding copyright ownership.
 * The ASF licenses this file to You under the Apache License, Version 2.0
 * (the "License"); you may not use this file except in compliance with
 * the License. You may obtain a copy of the License at
 *
 *      http://www.apache.org/licenses/LICENSE-2.0
 *
 * Unless required by applicable law or agreed to in writing, software
 * distributed under the License is distributed on an "AS IS" BASIS,
 * WITHOUT WARRANTIES OR CONDITIONS OF ANY KIND, either express or implied.
 * See the License for the specific language governing permissions and
 * limitations under the License.
 */

package org.apache.ignite.internal.table.distributed.replicator;

import static java.util.Objects.requireNonNull;
import static java.util.concurrent.CompletableFuture.allOf;
import static java.util.concurrent.CompletableFuture.completedFuture;
import static java.util.concurrent.CompletableFuture.failedFuture;
import static java.util.stream.Collectors.toMap;
import static org.apache.ignite.internal.hlc.HybridTimestamp.hybridTimestamp;
import static org.apache.ignite.internal.lang.IgniteStringFormatter.format;
import static org.apache.ignite.internal.partition.replicator.network.replication.RequestType.RO_GET;
import static org.apache.ignite.internal.partition.replicator.network.replication.RequestType.RO_GET_ALL;
import static org.apache.ignite.internal.partition.replicator.network.replication.RequestType.RW_GET;
import static org.apache.ignite.internal.partition.replicator.network.replication.RequestType.RW_GET_ALL;
import static org.apache.ignite.internal.partition.replicator.network.replication.RequestType.RW_REPLACE;
import static org.apache.ignite.internal.partition.replicator.network.replication.RequestType.RW_SCAN;
import static org.apache.ignite.internal.replicator.message.ReplicaMessageUtils.toTablePartitionIdMessage;
import static org.apache.ignite.internal.table.distributed.index.MetaIndexStatus.BUILDING;
import static org.apache.ignite.internal.table.distributed.index.MetaIndexStatus.REGISTERED;
import static org.apache.ignite.internal.table.distributed.replicator.RemoteResourceIds.cursorId;
import static org.apache.ignite.internal.table.distributed.replicator.ReplicatorUtils.beginRwTxTs;
import static org.apache.ignite.internal.table.distributed.replicator.ReplicatorUtils.latestIndexDescriptorInBuildingStatus;
import static org.apache.ignite.internal.table.distributed.replicator.ReplicatorUtils.rwTxActiveCatalogVersion;
import static org.apache.ignite.internal.tx.TransactionIds.beginTimestamp;
import static org.apache.ignite.internal.tx.TxState.ABANDONED;
import static org.apache.ignite.internal.tx.TxState.ABORTED;
import static org.apache.ignite.internal.tx.TxState.COMMITTED;
import static org.apache.ignite.internal.tx.TxState.FINISHING;
import static org.apache.ignite.internal.tx.TxState.PENDING;
import static org.apache.ignite.internal.tx.TxState.isFinalState;
import static org.apache.ignite.internal.util.CollectionUtils.nullOrEmpty;
import static org.apache.ignite.internal.util.CompletableFutures.allOfToList;
import static org.apache.ignite.internal.util.CompletableFutures.emptyCollectionCompletedFuture;
import static org.apache.ignite.internal.util.CompletableFutures.emptyListCompletedFuture;
import static org.apache.ignite.internal.util.CompletableFutures.falseCompletedFuture;
import static org.apache.ignite.internal.util.CompletableFutures.isCompletedSuccessfully;
import static org.apache.ignite.internal.util.CompletableFutures.nullCompletedFuture;
import static org.apache.ignite.internal.util.CompletableFutures.trueCompletedFuture;
import static org.apache.ignite.internal.util.IgniteUtils.findAny;
import static org.apache.ignite.internal.util.IgniteUtils.findFirst;
import static org.apache.ignite.internal.util.IgniteUtils.inBusyLock;
import static org.apache.ignite.internal.util.IgniteUtils.inBusyLockAsync;
import static org.apache.ignite.lang.ErrorGroups.Replicator.CURSOR_CLOSE_ERR;
import static org.apache.ignite.lang.ErrorGroups.Transactions.TX_ALREADY_FINISHED_ERR;
import static org.apache.ignite.lang.ErrorGroups.Transactions.TX_COMMIT_ERR;
import static org.apache.ignite.lang.ErrorGroups.Transactions.TX_ROLLBACK_ERR;

import java.nio.ByteBuffer;
import java.util.ArrayList;
import java.util.BitSet;
import java.util.Collection;
import java.util.EnumMap;
import java.util.HashMap;
import java.util.HashSet;
import java.util.List;
import java.util.Map;
import java.util.Map.Entry;
import java.util.Objects;
import java.util.Set;
import java.util.UUID;
import java.util.concurrent.CompletableFuture;
import java.util.concurrent.ConcurrentHashMap;
import java.util.concurrent.ConcurrentMap;
import java.util.concurrent.Executor;
import java.util.concurrent.TimeoutException;
import java.util.concurrent.atomic.AtomicBoolean;
import java.util.function.Function;
import java.util.function.Predicate;
import java.util.function.Supplier;
import org.apache.ignite.internal.binarytuple.BinaryTupleCommon;
import org.apache.ignite.internal.catalog.CatalogService;
import org.apache.ignite.internal.catalog.descriptors.CatalogIndexDescriptor;
import org.apache.ignite.internal.catalog.descriptors.CatalogTableDescriptor;
import org.apache.ignite.internal.catalog.events.CatalogEvent;
import org.apache.ignite.internal.catalog.events.CatalogEventParameters;
import org.apache.ignite.internal.catalog.events.StartBuildingIndexEventParameters;
import org.apache.ignite.internal.event.EventListener;
import org.apache.ignite.internal.hlc.ClockService;
import org.apache.ignite.internal.hlc.HybridTimestamp;
import org.apache.ignite.internal.lang.IgniteBiTuple;
import org.apache.ignite.internal.lang.IgniteInternalException;
import org.apache.ignite.internal.lang.IgniteSystemProperties;
import org.apache.ignite.internal.lang.IgniteTriFunction;
import org.apache.ignite.internal.lang.SafeTimeReorderException;
import org.apache.ignite.internal.logger.IgniteLogger;
import org.apache.ignite.internal.logger.Loggers;
import org.apache.ignite.internal.network.ClusterNodeResolver;
import org.apache.ignite.internal.partition.replicator.network.PartitionReplicationMessagesFactory;
import org.apache.ignite.internal.partition.replicator.network.TimedBinaryRow;
import org.apache.ignite.internal.partition.replicator.network.command.BuildIndexCommand;
import org.apache.ignite.internal.partition.replicator.network.command.FinishTxCommandBuilder;
import org.apache.ignite.internal.partition.replicator.network.command.TimedBinaryRowMessage;
import org.apache.ignite.internal.partition.replicator.network.command.TimedBinaryRowMessageBuilder;
import org.apache.ignite.internal.partition.replicator.network.command.UpdateAllCommand;
import org.apache.ignite.internal.partition.replicator.network.command.UpdateCommand;
import org.apache.ignite.internal.partition.replicator.network.command.UpdateCommandBuilder;
import org.apache.ignite.internal.partition.replicator.network.command.WriteIntentSwitchCommand;
import org.apache.ignite.internal.partition.replicator.network.replication.BinaryRowMessage;
import org.apache.ignite.internal.partition.replicator.network.replication.BinaryTupleMessage;
import org.apache.ignite.internal.partition.replicator.network.replication.BuildIndexReplicaRequest;
import org.apache.ignite.internal.partition.replicator.network.replication.GetEstimatedSizeRequest;
import org.apache.ignite.internal.partition.replicator.network.replication.ReadOnlyDirectMultiRowReplicaRequest;
import org.apache.ignite.internal.partition.replicator.network.replication.ReadOnlyDirectSingleRowReplicaRequest;
import org.apache.ignite.internal.partition.replicator.network.replication.ReadOnlyMultiRowPkReplicaRequest;
import org.apache.ignite.internal.partition.replicator.network.replication.ReadOnlyReplicaRequest;
import org.apache.ignite.internal.partition.replicator.network.replication.ReadOnlyScanRetrieveBatchReplicaRequest;
import org.apache.ignite.internal.partition.replicator.network.replication.ReadOnlySingleRowPkReplicaRequest;
import org.apache.ignite.internal.partition.replicator.network.replication.ReadWriteMultiRowPkReplicaRequest;
import org.apache.ignite.internal.partition.replicator.network.replication.ReadWriteMultiRowReplicaRequest;
import org.apache.ignite.internal.partition.replicator.network.replication.ReadWriteReplicaRequest;
import org.apache.ignite.internal.partition.replicator.network.replication.ReadWriteScanRetrieveBatchReplicaRequest;
import org.apache.ignite.internal.partition.replicator.network.replication.ReadWriteSingleRowPkReplicaRequest;
import org.apache.ignite.internal.partition.replicator.network.replication.ReadWriteSingleRowReplicaRequest;
import org.apache.ignite.internal.partition.replicator.network.replication.ReadWriteSwapRowReplicaRequest;
import org.apache.ignite.internal.partition.replicator.network.replication.RequestType;
import org.apache.ignite.internal.partition.replicator.network.replication.ScanCloseReplicaRequest;
import org.apache.ignite.internal.partition.replicator.network.replication.UpdateMinimumActiveTxBeginTimeReplicaRequest;
import org.apache.ignite.internal.placementdriver.PlacementDriver;
import org.apache.ignite.internal.placementdriver.ReplicaMeta;
import org.apache.ignite.internal.raft.Command;
import org.apache.ignite.internal.raft.ExecutorInclinedRaftCommandRunner;
import org.apache.ignite.internal.raft.service.RaftCommandRunner;
import org.apache.ignite.internal.replicator.ReplicaResult;
import org.apache.ignite.internal.replicator.TablePartitionId;
import org.apache.ignite.internal.replicator.command.SafeTimePropagatingCommand;
import org.apache.ignite.internal.replicator.exception.PrimaryReplicaMissException;
import org.apache.ignite.internal.replicator.exception.ReplicationException;
import org.apache.ignite.internal.replicator.exception.ReplicationMaxRetriesExceededException;
import org.apache.ignite.internal.replicator.exception.ReplicationTimeoutException;
import org.apache.ignite.internal.replicator.exception.UnsupportedReplicaRequestException;
import org.apache.ignite.internal.replicator.listener.ReplicaListener;
import org.apache.ignite.internal.replicator.message.PrimaryReplicaRequest;
import org.apache.ignite.internal.replicator.message.ReadOnlyDirectReplicaRequest;
import org.apache.ignite.internal.replicator.message.ReplicaMessagesFactory;
import org.apache.ignite.internal.replicator.message.ReplicaRequest;
import org.apache.ignite.internal.replicator.message.ReplicaSafeTimeSyncRequest;
import org.apache.ignite.internal.replicator.message.SchemaVersionAwareReplicaRequest;
import org.apache.ignite.internal.replicator.message.TablePartitionIdMessage;
import org.apache.ignite.internal.schema.BinaryRow;
import org.apache.ignite.internal.schema.BinaryRowUpgrader;
import org.apache.ignite.internal.schema.BinaryTuple;
import org.apache.ignite.internal.schema.BinaryTuplePrefix;
import org.apache.ignite.internal.schema.NullBinaryRow;
import org.apache.ignite.internal.schema.SchemaRegistry;
import org.apache.ignite.internal.storage.MvPartitionStorage;
import org.apache.ignite.internal.storage.PartitionTimestampCursor;
import org.apache.ignite.internal.storage.ReadResult;
import org.apache.ignite.internal.storage.RowId;
import org.apache.ignite.internal.storage.index.BinaryTupleComparator;
import org.apache.ignite.internal.storage.index.IndexRow;
import org.apache.ignite.internal.storage.index.IndexRowImpl;
import org.apache.ignite.internal.storage.index.IndexStorage;
import org.apache.ignite.internal.storage.index.SortedIndexStorage;
import org.apache.ignite.internal.table.RowIdGenerator;
import org.apache.ignite.internal.table.distributed.IndexLocker;
import org.apache.ignite.internal.table.distributed.SortedIndexLocker;
import org.apache.ignite.internal.table.distributed.StorageUpdateHandler;
import org.apache.ignite.internal.table.distributed.TableSchemaAwareIndexStorage;
import org.apache.ignite.internal.table.distributed.TableUtils;
import org.apache.ignite.internal.table.distributed.index.IndexMeta;
import org.apache.ignite.internal.table.distributed.index.IndexMetaStorage;
import org.apache.ignite.internal.table.distributed.index.MetaIndexStatusChange;
import org.apache.ignite.internal.table.distributed.raft.UnexpectedTransactionStateException;
import org.apache.ignite.internal.table.distributed.schema.SchemaSyncService;
import org.apache.ignite.internal.table.distributed.schema.ValidationSchemasSource;
import org.apache.ignite.internal.tx.HybridTimestampTracker;
import org.apache.ignite.internal.tx.IncompatibleSchemaAbortException;
import org.apache.ignite.internal.tx.Lock;
import org.apache.ignite.internal.tx.LockKey;
import org.apache.ignite.internal.tx.LockManager;
import org.apache.ignite.internal.tx.LockMode;
import org.apache.ignite.internal.tx.MismatchingTransactionOutcomeInternalException;
import org.apache.ignite.internal.tx.TransactionMeta;
import org.apache.ignite.internal.tx.TransactionResult;
import org.apache.ignite.internal.tx.TxManager;
import org.apache.ignite.internal.tx.TxMeta;
import org.apache.ignite.internal.tx.TxState;
import org.apache.ignite.internal.tx.TxStateMeta;
import org.apache.ignite.internal.tx.TxStateMetaFinishing;
import org.apache.ignite.internal.tx.UpdateCommandResult;
import org.apache.ignite.internal.tx.impl.FullyQualifiedResourceId;
import org.apache.ignite.internal.tx.impl.RemotelyTriggeredResourceRegistry;
import org.apache.ignite.internal.tx.message.TxCleanupRecoveryRequest;
import org.apache.ignite.internal.tx.message.TxFinishReplicaRequest;
import org.apache.ignite.internal.tx.message.TxMessagesFactory;
import org.apache.ignite.internal.tx.message.TxRecoveryMessage;
import org.apache.ignite.internal.tx.message.TxStateCommitPartitionRequest;
import org.apache.ignite.internal.tx.message.VacuumTxStateReplicaRequest;
import org.apache.ignite.internal.tx.message.VacuumTxStatesCommand;
import org.apache.ignite.internal.tx.message.WriteIntentSwitchReplicaRequest;
import org.apache.ignite.internal.tx.message.WriteIntentSwitchReplicatedInfo;
import org.apache.ignite.internal.tx.storage.state.TxStateStorage;
import org.apache.ignite.internal.util.Cursor;
import org.apache.ignite.internal.util.CursorUtils;
import org.apache.ignite.internal.util.ExceptionUtils;
import org.apache.ignite.internal.util.IgniteSpinBusyLock;
import org.apache.ignite.internal.util.IgniteUtils;
import org.apache.ignite.internal.util.Lazy;
import org.apache.ignite.internal.util.PendingComparableValuesTracker;
import org.apache.ignite.lang.ErrorGroups.Replicator;
import org.apache.ignite.lang.IgniteException;
import org.apache.ignite.network.ClusterNode;
import org.apache.ignite.tx.TransactionException;
import org.jetbrains.annotations.Nullable;

/** Partition replication listener. */
public class PartitionReplicaListener implements ReplicaListener {
    /**
     * NB: this listener makes writes to the underlying MV partition storage without taking the partition snapshots read lock.
     * This causes the RAFT snapshots transferred to a follower being slightly inconsistent for a limited amount of time.
     *
     * <p>A RAFT snapshot of a partition consists of MV data, TX state data and metadata (which includes RAFT applied index).
     * Here, the 'slight' inconsistency is that MV data might be ahead of the snapshot meta (namely, RAFT applied index) and TX state data.
     *
     * <p>This listener by its nature cannot advance RAFT applied index (as it works out of the RAFT framework). This alone makes
     * the partition 'slightly inconsistent' in the same way as defined above. So, if we solve this inconsistency,
     * we don't need to take the partition snapshots read lock as well.
     *
     * <p>The inconsistency does not cause any real problems because it is further resolved.
     * <ul>
     *     <li>If the follower with a 'slightly' inconsistent partition state becomes a primary replica, this requires it to apply
     *     whole available RAFT log from the leader before actually becoming a primary; this application will remove the inconsistency</li>
     *     <li>If a node with this inconsistency is going to become a primary, and it's already the leader, then the above will not help.
     *     But write intent resolution procedure will close the gap.</li>
     *     <li>2 items above solve the inconsistency for RW transactions</li>
     *     <li>For RO reading from such a 'slightly inconsistent' partition, write intent resolution closes the gap as well.</li>
     * </ul>
     */
    @SuppressWarnings("unused") // We use it as a placeholder of a documentation which can be linked using # and @see.
    private static final Object INTERNAL_DOC_PLACEHOLDER = null;

    /** Logger. */
    private static final IgniteLogger LOG = Loggers.forClass(PartitionReplicaListener.class);

    /** Factory to create RAFT command messages. */
    private static final PartitionReplicationMessagesFactory PARTITION_REPLICATION_MESSAGES_FACTORY =
            new PartitionReplicationMessagesFactory();

    /** Factory for creating replica command messages. */
    private static final ReplicaMessagesFactory REPLICA_MESSAGES_FACTORY = new ReplicaMessagesFactory();

    /** Factory for creating transaction command messages. */
    private static final TxMessagesFactory TX_MESSAGES_FACTORY = new TxMessagesFactory();

    /** Replication retries limit. */
    private static final int MAX_RETIES_ON_SAFE_TIME_REORDERING = 1000;

    /** Replication group id. */
    private final TablePartitionId replicationGroupId;

    /** Primary key index. */
    private final Lazy<TableSchemaAwareIndexStorage> pkIndexStorage;

    /** Secondary indices. */
    private final Supplier<Map<Integer, TableSchemaAwareIndexStorage>> secondaryIndexStorages;

    /** Versioned partition storage. */
    private final MvPartitionStorage mvDataStorage;

    /** Raft client. */
    private final RaftCommandRunner raftClient;

    /** Tx manager. */
    private final TxManager txManager;

    /** Lock manager. */
    private final LockManager lockManager;

    /** Handler that processes updates writing them to storage. */
    private final StorageUpdateHandler storageUpdateHandler;

    /** Resources registry. */
    private final RemotelyTriggeredResourceRegistry remotelyTriggeredResourceRegistry;

    /** Tx state storage. */
    private final TxStateStorage txStateStorage;

    /** Clock service. */
    private final ClockService clockService;

    /** Safe time. */
    private final PendingComparableValuesTracker<HybridTimestamp, Void> safeTime;

    /** Transaction state resolver. */
    private final TransactionStateResolver transactionStateResolver;

    /** Runs async scan tasks for effective tail recursion execution (avoid deep recursive calls). */
    private final Executor scanRequestExecutor;

    private final Supplier<Map<Integer, IndexLocker>> indexesLockers;

    private final ConcurrentMap<UUID, TxCleanupReadyFutureList> txCleanupReadyFutures = new ConcurrentHashMap<>();

    /** Cleanup futures. */
    private final ConcurrentHashMap<RowId, CompletableFuture<?>> rowCleanupMap = new ConcurrentHashMap<>();

    private final SchemaCompatibilityValidator schemaCompatValidator;

    /** Instance of the local node. */
    private final ClusterNode localNode;

    private final SchemaSyncService schemaSyncService;

    private final CatalogService catalogService;

    /** Busy lock to stop synchronously. */
    private final IgniteSpinBusyLock busyLock = new IgniteSpinBusyLock();

    /** Prevents double stopping. */
    private final AtomicBoolean stopGuard = new AtomicBoolean();

    /** Placement driver. */
    private final PlacementDriver placementDriver;

    /**
     * Mutex for command processing linearization.
     * Some actions like update or updateAll require strict ordering within their application to storage on all nodes in replication group.
     * Given ordering should match corresponding command's safeTime.
     */
    private final Object commandProcessingLinearizationMutex = new Object();

    private final ClusterNodeResolver clusterNodeResolver;

    /** Read-write transaction operation tracker for building indexes. */
    private final IndexBuilderTxRwOperationTracker txRwOperationTracker = new IndexBuilderTxRwOperationTracker();

    /** Listener for {@link CatalogEvent#INDEX_BUILDING}. */
    private final EventListener<CatalogEventParameters> indexBuildingCatalogEventListener = this::onIndexBuilding;

    private final SchemaRegistry schemaRegistry;

    private final IndexMetaStorage indexMetaStorage;

    /**
     * The constructor.
     *
     * @param mvDataStorage Data storage.
     * @param raftClient Raft client.
     * @param txManager Transaction manager.
     * @param lockManager Lock manager.
     * @param partId Partition id.
     * @param tableId Table id.
     * @param indexesLockers Index lock helper objects.
     * @param pkIndexStorage Pk index storage.
     * @param secondaryIndexStorages Secondary index storages.
     * @param clockService Clock service.
     * @param safeTime Safe time clock.
     * @param txStateStorage Transaction state storage.
     * @param transactionStateResolver Transaction state resolver.
     * @param storageUpdateHandler Handler that processes updates writing them to storage.
     * @param localNode Instance of the local node.
     * @param catalogService Catalog service.
     * @param placementDriver Placement driver.
     * @param clusterNodeResolver Node resolver.
     * @param remotelyTriggeredResourceRegistry Resource registry.
     * @param indexMetaStorage Index meta storage.
     */
    public PartitionReplicaListener(
            MvPartitionStorage mvDataStorage,
            RaftCommandRunner raftClient,
            TxManager txManager,
            LockManager lockManager,
            Executor scanRequestExecutor,
            int partId,
            int tableId,
            Supplier<Map<Integer, IndexLocker>> indexesLockers,
            Lazy<TableSchemaAwareIndexStorage> pkIndexStorage,
            Supplier<Map<Integer, TableSchemaAwareIndexStorage>> secondaryIndexStorages,
            ClockService clockService,
            PendingComparableValuesTracker<HybridTimestamp, Void> safeTime,
            TxStateStorage txStateStorage,
            TransactionStateResolver transactionStateResolver,
            StorageUpdateHandler storageUpdateHandler,
            ValidationSchemasSource validationSchemasSource,
            ClusterNode localNode,
            SchemaSyncService schemaSyncService,
            CatalogService catalogService,
            PlacementDriver placementDriver,
            ClusterNodeResolver clusterNodeResolver,
            RemotelyTriggeredResourceRegistry remotelyTriggeredResourceRegistry,
            SchemaRegistry schemaRegistry,
            IndexMetaStorage indexMetaStorage
    ) {
        this.mvDataStorage = mvDataStorage;
        this.raftClient = raftClient;
        this.txManager = txManager;
        this.lockManager = lockManager;
        this.scanRequestExecutor = scanRequestExecutor;
        this.indexesLockers = indexesLockers;
        this.pkIndexStorage = pkIndexStorage;
        this.secondaryIndexStorages = secondaryIndexStorages;
        this.clockService = clockService;
        this.safeTime = safeTime;
        this.txStateStorage = txStateStorage;
        this.transactionStateResolver = transactionStateResolver;
        this.storageUpdateHandler = storageUpdateHandler;
        this.localNode = localNode;
        this.schemaSyncService = schemaSyncService;
        this.catalogService = catalogService;
        this.placementDriver = placementDriver;
        this.clusterNodeResolver = clusterNodeResolver;
        this.remotelyTriggeredResourceRegistry = remotelyTriggeredResourceRegistry;
        this.schemaRegistry = schemaRegistry;
        this.indexMetaStorage = indexMetaStorage;

        this.replicationGroupId = new TablePartitionId(tableId, partId);

        this.schemaCompatValidator = new SchemaCompatibilityValidator(validationSchemasSource, catalogService, schemaSyncService);

        prepareIndexBuilderTxRwOperationTracker();
    }

    private void runPersistentStorageScan() {
        int committedCount = 0;
        int abortedCount = 0;

        try (Cursor<IgniteBiTuple<UUID, TxMeta>> txs = txStateStorage.scan()) {
            for (IgniteBiTuple<UUID, TxMeta> tx : txs) {
                UUID txId = tx.getKey();
                TxMeta txMeta = tx.getValue();

                assert !txMeta.enlistedPartitions().isEmpty();

                assert isFinalState(txMeta.txState()) : "Unexpected state [txId=" + txId + ", state=" + txMeta.txState() + "].";

                if (txMeta.txState() == COMMITTED) {
                    committedCount++;
                } else {
                    abortedCount++;
                }

                txManager.cleanup(
                        replicationGroupId,
                        txMeta.enlistedPartitions(),
                        txMeta.txState() == COMMITTED,
                        txMeta.commitTimestamp(),
                        txId
                ).exceptionally(throwable -> {
                    LOG.warn("Failed to cleanup transaction [txId={}].", throwable, txId);

                    return null;
                });
            }
        } catch (IgniteInternalException e) {
            LOG.warn("Failed to scan transaction state storage [commitPartition={}].", e, replicationGroupId);
        }

        LOG.debug("Persistent storage scan finished [committed={}, aborted={}].", committedCount, abortedCount);
    }

    @Override
    public CompletableFuture<ReplicaResult> invoke(ReplicaRequest request, String senderId) {
        return ensureReplicaIsPrimary(request)
                .thenCompose(res -> processRequest(request, res.get1(), senderId, res.get2()))
                .thenApply(res -> {
                    if (res instanceof ReplicaResult) {
                        return (ReplicaResult) res;
                    } else {
                        return new ReplicaResult(res, null);
                    }
                });
    }

    /** Returns Raft-client. */
    @Override
    public RaftCommandRunner raftClient() {
        if (raftClient instanceof ExecutorInclinedRaftCommandRunner) {
            return ((ExecutorInclinedRaftCommandRunner) raftClient).decoratedCommandRunner();
        }
        return raftClient;
    }

    private CompletableFuture<?> processRequest(ReplicaRequest request, @Nullable Boolean isPrimary, String senderId,
            @Nullable Long leaseStartTime) {
        boolean hasSchemaVersion = request instanceof SchemaVersionAwareReplicaRequest;

        if (hasSchemaVersion) {
            assert ((SchemaVersionAwareReplicaRequest) request).schemaVersion() > 0 : "No schema version passed?";
        }

        if (request instanceof ReadWriteReplicaRequest) {
            var req = (ReadWriteReplicaRequest) request;

            // Saving state is not needed for full transactions.
            if (!req.full()) {
                txManager.updateTxMeta(req.transactionId(), old -> new TxStateMeta(
                        PENDING,
                        req.coordinatorId(),
                        req.commitPartitionId().asTablePartitionId(),
                        null
                ));
            }
        }

        if (request instanceof TxRecoveryMessage) {
            return processTxRecoveryMessage((TxRecoveryMessage) request, senderId);
        }

        if (request instanceof TxCleanupRecoveryRequest) {
            return processCleanupRecoveryMessage((TxCleanupRecoveryRequest) request);
        }

        if (request instanceof GetEstimatedSizeRequest) {
            return processGetEstimatedSizeRequest();
        }

        @Nullable HybridTimestamp opTs = getTxOpTimestamp(request);
        @Nullable HybridTimestamp opTsIfDirectRo = (request instanceof ReadOnlyDirectReplicaRequest) ? opTs : null;
        @Nullable HybridTimestamp txTs = getTxStartTimestamp(request);
        if (txTs == null) {
            txTs = opTsIfDirectRo;
        }

        // Don't need to validate schema.
        if (opTs == null) {
            assert opTsIfDirectRo == null;
            return processOperationRequestWithTxRwCounter(senderId, request, isPrimary, null, leaseStartTime);
        }

        assert txTs != null && opTs.compareTo(txTs) >= 0 : "Invalid request timestamps";

        @Nullable HybridTimestamp finalTxTs = txTs;
        Runnable validateClo = () -> {
            schemaCompatValidator.failIfTableDoesNotExistAt(opTs, tableId());

            if (hasSchemaVersion) {
                SchemaVersionAwareReplicaRequest versionAwareRequest = (SchemaVersionAwareReplicaRequest) request;

                schemaCompatValidator.failIfRequestSchemaDiffersFromTxTs(
                        finalTxTs,
                        versionAwareRequest.schemaVersion(),
                        tableId()
                );
            }
        };

        return schemaSyncService.waitForMetadataCompleteness(opTs).thenRun(validateClo).thenCompose(ignored ->
                processOperationRequestWithTxRwCounter(senderId, request, isPrimary, opTsIfDirectRo, leaseStartTime));
    }

    private CompletableFuture<Long> processGetEstimatedSizeRequest() {
        return completedFuture(mvDataStorage.estimatedSize());
    }

    private CompletableFuture<Void> processCleanupRecoveryMessage(TxCleanupRecoveryRequest request) {
        runPersistentStorageScan();

        return nullCompletedFuture();
    }

    /**
     * Processes transaction recovery request on a commit partition.
     *
     * @param request Tx recovery request.
     * @return The future is complete when the transaction state is finalized.
     */
    private CompletableFuture<Void> processTxRecoveryMessage(TxRecoveryMessage request, String senderId) {
        UUID txId = request.txId();

        TxMeta txMeta = txStateStorage.get(txId);

        // Check whether a transaction has already been finished.
        if (txMeta != null && isFinalState(txMeta.txState())) {
            // Tx recovery message is processed on the commit partition.
            return runCleanupOnNode(replicationGroupId, txId, senderId);
        }

        LOG.info("Orphan transaction has to be aborted [tx={}, meta={}].", txId, txMeta);

        return triggerTxRecovery(txId, senderId);
    }

    /**
     * Run cleanup on a node.
     *
     * @param commitPartitionId Commit partition id.
     * @param txId Transaction id.
     * @param nodeId Node id (inconsistent).
     */
    private CompletableFuture<Void> runCleanupOnNode(TablePartitionId commitPartitionId, UUID txId, String nodeId) {
        // Get node id of the sender to send back cleanup requests.
        String nodeConsistentId = clusterNodeResolver.getConsistentIdById(nodeId);

        return nodeConsistentId == null ? nullCompletedFuture() : txManager.cleanup(commitPartitionId, nodeConsistentId, txId);
    }

    /**
     * Abort the abandoned transaction.
     *
     * @param txId Transaction id.
     * @param senderId Sender inconsistent id.
     */
    private CompletableFuture<Void> triggerTxRecovery(UUID txId, String senderId) {
        // If the transaction state is pending, then the transaction should be rolled back,
        // meaning that the state is changed to aborted and a corresponding cleanup request
        // is sent in a common durable manner to a partition that have initiated recovery.
        return txManager.finish(
                        new HybridTimestampTracker(),
                        // Tx recovery is executed on the commit partition.
                        replicationGroupId,
                        false,
                        // Enlistment consistency token is not required for the rollback, so it is 0L.
                        Map.of(replicationGroupId, new IgniteBiTuple<>(clusterNodeResolver.getById(senderId), 0L)),
                        txId
                )
                .whenComplete((v, ex) -> runCleanupOnNode(replicationGroupId, txId, senderId));
    }

    /**
     * Returns the txn operation timestamp.
     *
     * <ul>
     *     <li>For a read/write in an RW transaction, it's 'now'</li>
     *     <li>For an RO read (with readTimestamp), it's readTimestamp (matches readTimestamp in the transaction)</li>
     *     <li>For a direct read in an RO implicit transaction, it's the timestamp chosen (as 'now') to process the request</li>
     * </ul>
     *
     * <p>For other requests, op timestamp is not applicable and the validation is skipped.
     *
     * @param request The request.
     * @return The timestamp or {@code null} if not a tx operation request.
     */
    private @Nullable HybridTimestamp getTxOpTimestamp(ReplicaRequest request) {
        HybridTimestamp opStartTs;

        if (request instanceof ReadWriteReplicaRequest) {
            opStartTs = clockService.now();
        } else if (request instanceof ReadOnlyReplicaRequest) {
            opStartTs = ((ReadOnlyReplicaRequest) request).readTimestamp();
        } else if (request instanceof ReadOnlyDirectReplicaRequest) {
            opStartTs = clockService.now();
        } else {
            opStartTs = null;
        }

        return opStartTs;
    }

    /**
     * Returns timestamp of transaction start (for RW/timestamped RO requests) or @{code null} for other requests.
     *
     * @param request Replica request corresponding to the operation.
     */
    private static @Nullable HybridTimestamp getTxStartTimestamp(ReplicaRequest request) {
        HybridTimestamp txStartTimestamp;

        if (request instanceof ReadWriteReplicaRequest) {
            txStartTimestamp = beginRwTxTs((ReadWriteReplicaRequest) request);
        } else if (request instanceof ReadOnlyReplicaRequest) {
            txStartTimestamp = ((ReadOnlyReplicaRequest) request).readTimestamp();
        } else {
            txStartTimestamp = null;
        }
        return txStartTimestamp;
    }

    /**
     * Process operation request.
     *
     * @param senderId Sender id.
     * @param request Request.
     * @param isPrimary Whether the current replica is primary.
     * @param opStartTsIfDirectRo Start timestamp in case of direct RO tx.
     * @param lst Lease start time of the current lease that was active at the moment of the start of request processing,
     *     in the case of {@link PrimaryReplicaRequest}, otherwise should be {@code null}.
     * @return Future.
     */
    private CompletableFuture<?> processOperationRequest(
            String senderId,
            ReplicaRequest request,
            @Nullable Boolean isPrimary,
            @Nullable HybridTimestamp opStartTsIfDirectRo,
            @Nullable Long lst
    ) {
        if (request instanceof ReadWriteSingleRowReplicaRequest) {
            var req = (ReadWriteSingleRowReplicaRequest) request;

            var opId = new OperationId(senderId, req.timestamp().longValue());

            return appendTxCommand(req.transactionId(), opId, req.requestType(), req.full(), () -> processSingleEntryAction(req, lst));
        } else if (request instanceof ReadWriteSingleRowPkReplicaRequest) {
            var req = (ReadWriteSingleRowPkReplicaRequest) request;

            var opId = new OperationId(senderId, req.timestamp().longValue());

            return appendTxCommand(req.transactionId(), opId, req.requestType(), req.full(), () -> processSingleEntryAction(req, lst));
        } else if (request instanceof ReadWriteMultiRowReplicaRequest) {
            var req = (ReadWriteMultiRowReplicaRequest) request;

            var opId = new OperationId(senderId, req.timestamp().longValue());

            return appendTxCommand(req.transactionId(), opId, req.requestType(), req.full(), () -> processMultiEntryAction(req, lst));
        } else if (request instanceof ReadWriteMultiRowPkReplicaRequest) {
            var req = (ReadWriteMultiRowPkReplicaRequest) request;

            var opId = new OperationId(senderId, req.timestamp().longValue());

            return appendTxCommand(req.transactionId(), opId, req.requestType(), req.full(), () -> processMultiEntryAction(req, lst));
        } else if (request instanceof ReadWriteSwapRowReplicaRequest) {
            var req = (ReadWriteSwapRowReplicaRequest) request;

            var opId = new OperationId(senderId, req.timestamp().longValue());

            return appendTxCommand(req.transactionId(), opId, req.requestType(), req.full(), () -> processTwoEntriesAction(req, lst));
        } else if (request instanceof ReadWriteScanRetrieveBatchReplicaRequest) {
            var req = (ReadWriteScanRetrieveBatchReplicaRequest) request;

            // Scan's request.full() has a slightly different semantics than the same field in other requests -
            // it identifies an implicit transaction. Please note that request.full() is always false in the following `appendTxCommand`.
            // We treat SCAN as 2pc and only switch to a 1pc mode if all table rows fit in the bucket and the transaction is implicit.
            // See `req.full() && (err != null || rows.size() < req.batchSize())` condition.
            // If they don't fit the bucket, the transaction is treated as 2pc.
            txManager.updateTxMeta(req.transactionId(), old -> new TxStateMeta(
                    PENDING,
                    req.coordinatorId(),
                    req.commitPartitionId().asTablePartitionId(),
                    null
            ));

            var opId = new OperationId(senderId, req.timestamp().longValue());

            // Implicit RW scan can be committed locally on a last batch or error.
            return appendTxCommand(req.transactionId(), opId, RW_SCAN, false, () -> processScanRetrieveBatchAction(req))
                    .thenCompose(rows -> {
                        if (allElementsAreNull(rows)) {
                            return completedFuture(rows);
                        } else {
                            return validateRwReadAgainstSchemaAfterTakingLocks(req.transactionId())
                                    .thenApply(ignored -> rows);
                        }
                    })
                    .handle((rows, err) -> {
                        if (req.full() && (err != null || rows.size() < req.batchSize())) {
                            releaseTxLocks(req.transactionId());
                        }

                        if (err != null) {
                            ExceptionUtils.sneakyThrow(err);
                        }

                        return rows;
                    });
        } else if (request instanceof ScanCloseReplicaRequest) {
            processScanCloseAction((ScanCloseReplicaRequest) request);

            return nullCompletedFuture();
        } else if (request instanceof TxFinishReplicaRequest) {
            return processTxFinishAction((TxFinishReplicaRequest) request);
        } else if (request instanceof WriteIntentSwitchReplicaRequest) {
            return processWriteIntentSwitchAction((WriteIntentSwitchReplicaRequest) request);
        } else if (request instanceof ReadOnlySingleRowPkReplicaRequest) {
            return processReadOnlySingleEntryAction((ReadOnlySingleRowPkReplicaRequest) request, isPrimary);
        } else if (request instanceof ReadOnlyMultiRowPkReplicaRequest) {
            return processReadOnlyMultiEntryAction((ReadOnlyMultiRowPkReplicaRequest) request, isPrimary);
        } else if (request instanceof ReadOnlyScanRetrieveBatchReplicaRequest) {
            return processReadOnlyScanRetrieveBatchAction((ReadOnlyScanRetrieveBatchReplicaRequest) request, isPrimary);
        } else if (request instanceof ReplicaSafeTimeSyncRequest) {
            return processReplicaSafeTimeSyncRequest((ReplicaSafeTimeSyncRequest) request, isPrimary);
        } else if (request instanceof BuildIndexReplicaRequest) {
            return processBuildIndexReplicaRequest((BuildIndexReplicaRequest) request);
        } else if (request instanceof ReadOnlyDirectSingleRowReplicaRequest) {
            return processReadOnlyDirectSingleEntryAction((ReadOnlyDirectSingleRowReplicaRequest) request, opStartTsIfDirectRo);
        } else if (request instanceof ReadOnlyDirectMultiRowReplicaRequest) {
            return processReadOnlyDirectMultiEntryAction((ReadOnlyDirectMultiRowReplicaRequest) request, opStartTsIfDirectRo);
        } else if (request instanceof TxStateCommitPartitionRequest) {
            return processTxStateCommitPartitionRequest((TxStateCommitPartitionRequest) request);
        } else if (request instanceof VacuumTxStateReplicaRequest) {
            return processVacuumTxStateReplicaRequest((VacuumTxStateReplicaRequest) request);
        } else if (request instanceof UpdateMinimumActiveTxBeginTimeReplicaRequest) {
            return processMinimumActiveTxTimeReplicaRequest((UpdateMinimumActiveTxBeginTimeReplicaRequest) request);
        } else {
            throw new UnsupportedReplicaRequestException(request.getClass());
        }
    }

    /**
     * Processes a transaction state request.
     *
     * @param request Transaction state request.
     * @return Result future.
     */
    private CompletableFuture<TransactionMeta> processTxStateCommitPartitionRequest(TxStateCommitPartitionRequest request) {
        return placementDriver.getPrimaryReplica(replicationGroupId, clockService.now())
                .thenCompose(replicaMeta -> {
                    if (replicaMeta == null || replicaMeta.getLeaseholder() == null) {
                        return failedFuture(
                                new PrimaryReplicaMissException(
                                        localNode.name(),
                                        null,
                                        localNode.id(),
                                        null,
                                        null,
                                        null,
                                        null
                                )
                        );
                    }

                    if (!isLocalPeer(replicaMeta.getLeaseholderId())) {
                        return failedFuture(
                                new PrimaryReplicaMissException(
                                        localNode.name(),
                                        replicaMeta.getLeaseholder(),
                                        localNode.id(),
                                        replicaMeta.getLeaseholderId(),
                                        null,
                                        null,
                                        null
                                )
                        );
                    }

                    UUID txId = request.txId();

                    TxStateMeta txMeta = txManager.stateMeta(txId);

                    if (txMeta != null && txMeta.txState() == FINISHING) {
                        assert txMeta instanceof TxStateMetaFinishing : txMeta;

                        return ((TxStateMetaFinishing) txMeta).txFinishFuture();
                    } else if (txMeta == null || !isFinalState(txMeta.txState())) {
                        // Try to trigger recovery, if needed. If the transaction will be aborted, the proper ABORTED state will be sent
                        // in response.
                        return triggerTxRecoveryOnTxStateResolutionIfNeeded(txId, txMeta);
                    } else {
                        return completedFuture(txMeta);
                    }
                });
    }

    /**
     * Checks whether tx recovery is needed with given tx meta and triggers it of needed.
     *
     * @param txId Transaction id.
     * @param txStateMeta Transaction meta.
     * @return Tx recovery future, or completed future if the recovery isn't needed, or failed future if the recovery is not possible.
     */
    private CompletableFuture<TransactionMeta> triggerTxRecoveryOnTxStateResolutionIfNeeded(
            UUID txId,
            @Nullable TxStateMeta txStateMeta
    ) {
        // The state is either null or PENDING or ABANDONED, other states have been filtered out previously.
        assert txStateMeta == null || txStateMeta.txState() == PENDING || txStateMeta.txState() == ABANDONED
                : "Unexpected transaction state: " + txStateMeta;

        TxMeta txMeta = txStateStorage.get(txId);

        if (txMeta == null) {
            // This means the transaction is pending and we should trigger the recovery if there is no tx coordinator in topology.
            if (txStateMeta == null
                    || txStateMeta.txState() == ABANDONED
                    || txStateMeta.txCoordinatorId() == null
                    || clusterNodeResolver.getById(txStateMeta.txCoordinatorId()) == null) {
                // This means that primary replica for commit partition has changed, since the local node doesn't have the volatile tx
                // state; and there is no final tx state in txStateStorage, or the tx coordinator left the cluster. But we can assume
                // that as the coordinator (or information about it) is missing, there is  no need to wait a finish request from
                // tx coordinator, the transaction can't be committed at all.
                return triggerTxRecovery(txId, localNode.id())
                        .handle((v, ex) ->
                                CompletableFuture.<TransactionMeta>completedFuture(txManager.stateMeta(txId)))
                        .thenCompose(v -> v);
            } else {
                assert txStateMeta != null && txStateMeta.txState() == PENDING : "Unexpected transaction state: " + txStateMeta;

                return completedFuture(txStateMeta);
            }
        } else {
            // Recovery is not needed.
            assert isFinalState(txMeta.txState()) : "Unexpected transaction state: " + txMeta;

            return completedFuture(txMeta);
        }
    }

    /**
     * Processes retrieve batch for read only transaction.
     *
     * @param request Read only retrieve batch request.
     * @param isPrimary Whether the given replica is primary.
     * @return Result future.
     */
    private CompletableFuture<List<BinaryRow>> processReadOnlyScanRetrieveBatchAction(
            ReadOnlyScanRetrieveBatchReplicaRequest request,
            Boolean isPrimary
    ) {
        requireNonNull(isPrimary);

        UUID txId = request.transactionId();
        int batchCount = request.batchSize();
        HybridTimestamp readTimestamp = request.readTimestamp();

        FullyQualifiedResourceId cursorId = cursorId(txId, request.scanId());

        CompletableFuture<Void> safeReadFuture = isPrimaryInTimestamp(isPrimary, readTimestamp) ? nullCompletedFuture()
                : safeTime.waitFor(readTimestamp);

        if (request.indexToUse() != null) {
            TableSchemaAwareIndexStorage indexStorage = secondaryIndexStorages.get().get(request.indexToUse());

            if (indexStorage == null) {
                throw new AssertionError("Index not found: uuid=" + request.indexToUse());
            }

            if (request.exactKey() != null) {
                assert request.lowerBoundPrefix() == null && request.upperBoundPrefix() == null : "Index lookup doesn't allow bounds.";

                return safeReadFuture.thenCompose(unused -> lookupIndex(request, indexStorage));
            }

            assert indexStorage.storage() instanceof SortedIndexStorage;

            return safeReadFuture.thenCompose(unused -> scanSortedIndex(request, indexStorage));
        }

        return safeReadFuture
                .thenCompose(
                        unused -> retrieveExactEntriesUntilCursorEmpty(txId, request.coordinatorId(), readTimestamp, cursorId, batchCount)
                );
    }

    /**
     * Extracts exact amount of entries, or less if cursor is become empty, from a cursor on the specific time.
     *
     * @param txId Transaction id is used for RW only.
     * @param txCoordinatorId Transaction coordinator id.
     * @param readTimestamp Timestamp of the moment when that moment when the data will be extracted.
     * @param cursorId Cursor id.
     * @param count Amount of entries which sill be extracted.
     * @return Result future.
     */
    private CompletableFuture<List<BinaryRow>> retrieveExactEntriesUntilCursorEmpty(
            UUID txId,
            String txCoordinatorId,
            @Nullable HybridTimestamp readTimestamp,
            FullyQualifiedResourceId cursorId,
            int count
    ) {
        PartitionTimestampCursor cursor =
                remotelyTriggeredResourceRegistry.<CursorResource>register(
                        cursorId,
                        txCoordinatorId,
                        () -> new CursorResource(
                                mvDataStorage.scan(readTimestamp == null ? HybridTimestamp.MAX_VALUE : readTimestamp)
                        )
                ).cursor();

        var resolutionFuts = new ArrayList<CompletableFuture<TimedBinaryRow>>(count);

        while (resolutionFuts.size() < count && cursor.hasNext()) {
            ReadResult readResult = cursor.next();
            HybridTimestamp newestCommitTimestamp = readResult.newestCommitTimestamp();

            TimedBinaryRow candidate;
            if (newestCommitTimestamp == null || !readResult.isWriteIntent()) {
                candidate = null;
            } else {
                BinaryRow committedRow = cursor.committed(newestCommitTimestamp);

                candidate = committedRow == null ? null : new TimedBinaryRow(committedRow, newestCommitTimestamp);
            }

            resolutionFuts.add(resolveReadResult(readResult, txId, readTimestamp, () -> candidate));
        }

        return allOf(resolutionFuts.toArray(new CompletableFuture[0])).thenCompose(unused -> {
            var rows = new ArrayList<BinaryRow>(count);

            for (CompletableFuture<TimedBinaryRow> resolutionFut : resolutionFuts) {
                TimedBinaryRow resolvedReadResult = resolutionFut.join();

                if (resolvedReadResult != null && resolvedReadResult.binaryRow() != null) {
                    rows.add(resolvedReadResult.binaryRow());
                }
            }

            if (rows.size() < count && cursor.hasNext()) {
                return retrieveExactEntriesUntilCursorEmpty(txId, txCoordinatorId, readTimestamp, cursorId, count - rows.size())
                        .thenApply(binaryRows -> {
                            rows.addAll(binaryRows);

                            return rows;
                        });
            } else {
                return completedFuture(closeCursorIfBatchNotFull(rows, count, cursorId));
            }
        });
    }

    /**
     * Extracts exact amount of entries, or less if cursor is become empty, from a cursor on the specific time. Use it for RW.
     *
     * @param txId Transaction id.
     * @param cursorId Cursor id.
     * @return Future finishes with the resolved binary row.
     */
    private CompletableFuture<List<BinaryRow>> retrieveExactEntriesUntilCursorEmpty(
            UUID txId,
            String txCoordinatorId,
            FullyQualifiedResourceId cursorId,
            int count
    ) {
        return retrieveExactEntriesUntilCursorEmpty(txId, txCoordinatorId, null, cursorId, count).thenCompose(rows -> {
            if (nullOrEmpty(rows)) {
                return emptyListCompletedFuture();
            }

            CompletableFuture<?>[] futs = new CompletableFuture[rows.size()];

            for (int i = 0; i < rows.size(); i++) {
                BinaryRow row = rows.get(i);

                futs[i] = validateBackwardCompatibility(row, txId)
                        .thenApply(unused -> row);
            }

            return allOf(futs).thenApply((unused) -> rows);
        });
    }

    private CompletableFuture<Void> validateBackwardCompatibility(BinaryRow row, UUID txId) {
        return schemaCompatValidator.validateBackwards(row.schemaVersion(), tableId(), txId)
                .thenAccept(validationResult -> {
                    if (!validationResult.isSuccessful()) {
                        throw new IncompatibleSchemaVersionException(String.format(
                                "Operation failed because it tried to access a row with newer schema version than transaction's [table=%s, "
                                        + "txSchemaVersion=%d, rowSchemaVersion=%d]",
                                validationResult.failedTableName(), validationResult.fromSchemaVersion(), validationResult.toSchemaVersion()
                        ));
                    }
                });
    }

    /**
     * Processes single entry request for read only transaction.
     *
     * @param request Read only single entry request.
     * @param isPrimary Whether the given replica is primary.
     * @return Result future.
     */
    private CompletableFuture<BinaryRow> processReadOnlySingleEntryAction(ReadOnlySingleRowPkReplicaRequest request, Boolean isPrimary) {
        BinaryTuple primaryKey = resolvePk(request.primaryKey());
        HybridTimestamp readTimestamp = request.readTimestamp();

        if (request.requestType() != RO_GET) {
            throw new IgniteInternalException(Replicator.REPLICA_COMMON_ERR,
                    format("Unknown single request [actionType={}]", request.requestType()));
        }

        CompletableFuture<Void> safeReadFuture = isPrimaryInTimestamp(isPrimary, readTimestamp) ? nullCompletedFuture()
                : safeTime.waitFor(request.readTimestamp());

        return safeReadFuture.thenCompose(unused -> resolveRowByPkForReadOnly(primaryKey, readTimestamp));
    }

    /**
     * Checks that the node is primary and {@code timestamp} is already passed in the reference system of the current node.
     *
     * @param isPrimary True if the node is primary, false otherwise.
     * @param timestamp Timestamp to check.
     * @return True if the timestamp is already passed in the reference system of the current node and node is primary, false otherwise.
     */
    private boolean isPrimaryInTimestamp(Boolean isPrimary, HybridTimestamp timestamp) {
        return isPrimary && clockService.now().compareTo(timestamp) > 0;
    }

    /**
     * Processes multiple entries request for read only transaction.
     *
     * @param request Read only multiple entries request.
     * @param isPrimary Whether the given replica is primary.
     * @return Result future.
     */
    private CompletableFuture<List<BinaryRow>> processReadOnlyMultiEntryAction(
            ReadOnlyMultiRowPkReplicaRequest request,
            Boolean isPrimary
    ) {
        List<BinaryTuple> primaryKeys = resolvePks(request.primaryKeys());
        HybridTimestamp readTimestamp = request.readTimestamp();

        if (request.requestType() != RO_GET_ALL) {
            throw new IgniteInternalException(Replicator.REPLICA_COMMON_ERR,
                    format("Unknown single request [actionType={}]", request.requestType()));
        }

        CompletableFuture<Void> safeReadFuture = isPrimaryInTimestamp(isPrimary, readTimestamp) ? nullCompletedFuture()
                : safeTime.waitFor(request.readTimestamp());

        return safeReadFuture.thenCompose(unused -> {
            CompletableFuture<BinaryRow>[] resolutionFuts = new CompletableFuture[primaryKeys.size()];

            for (int i = 0; i < primaryKeys.size(); i++) {
                resolutionFuts[i] = resolveRowByPkForReadOnly(primaryKeys.get(i), readTimestamp);
            }

            return allOfToList(resolutionFuts);
        });
    }

    /**
     * Handler to process {@link ReplicaSafeTimeSyncRequest}.
     *
     * @param request Request.
     * @param isPrimary Whether is primary replica.
     * @return Future.
     */
    private CompletableFuture<Void> processReplicaSafeTimeSyncRequest(ReplicaSafeTimeSyncRequest request, Boolean isPrimary) {
        requireNonNull(isPrimary);

        if (!isPrimary) {
            return nullCompletedFuture();
        }

        CompletableFuture<Object> resultFuture = new CompletableFuture<>();

        applyCmdWithRetryOnSafeTimeReorderException(
                REPLICA_MESSAGES_FACTORY.safeTimeSyncCommand().safeTime(clockService.now()).build(),
                resultFuture
        );

        return resultFuture.thenApply(res -> null);
    }

    /**
     * Processes scan close request.
     *
     * @param request Scan close request operation.
     */
    private void processScanCloseAction(ScanCloseReplicaRequest request) {
        UUID txId = request.transactionId();

        FullyQualifiedResourceId cursorId = cursorId(txId, request.scanId());

        try {
            remotelyTriggeredResourceRegistry.close(cursorId);
        } catch (IgniteException e) {
            throw wrapCursorCloseException(e);
        }
    }

    /**
     * Closes a cursor if the batch is not fully retrieved.
     *
     * @param batchSize Requested batch size.
     * @param rows List of retrieved batch items.
     * @param cursorId Cursor id.
     */
    private <T> ArrayList<T> closeCursorIfBatchNotFull(ArrayList<T> rows, int batchSize, FullyQualifiedResourceId cursorId) {
        if (rows.size() < batchSize) {
            try {
                remotelyTriggeredResourceRegistry.close(cursorId);
            } catch (IgniteException e) {
                throw wrapCursorCloseException(e);
            }
        }

        return rows;
    }

    private ReplicationException wrapCursorCloseException(IgniteException e) {
        return new ReplicationException(CURSOR_CLOSE_ERR,
                format("Close cursor exception [replicaGrpId={}, msg={}]", replicationGroupId, e.getMessage()), e);
    }

    /**
     * Processes scan retrieve batch request.
     *
     * @param request Scan retrieve batch request operation.
     * @return Listener response.
     */
    private CompletableFuture<List<BinaryRow>> processScanRetrieveBatchAction(ReadWriteScanRetrieveBatchReplicaRequest request) {
        if (request.indexToUse() != null) {
            TableSchemaAwareIndexStorage indexStorage = secondaryIndexStorages.get().get(request.indexToUse());

            if (indexStorage == null) {
                throw new AssertionError("Index not found: uuid=" + request.indexToUse());
            }

            if (request.exactKey() != null) {
                assert request.lowerBoundPrefix() == null && request.upperBoundPrefix() == null : "Index lookup doesn't allow bounds.";

                return lookupIndex(request, indexStorage.storage(), request.coordinatorId());
            }

            assert indexStorage.storage() instanceof SortedIndexStorage;

            return scanSortedIndex(request, indexStorage);
        }

        UUID txId = request.transactionId();
        int batchCount = request.batchSize();

        FullyQualifiedResourceId cursorId = cursorId(txId, request.scanId());

        return lockManager.acquire(txId, new LockKey(tableId()), LockMode.S)
                .thenCompose(tblLock -> retrieveExactEntriesUntilCursorEmpty(txId, request.coordinatorId(), cursorId, batchCount));
    }

    /**
     * Lookup sorted index in RO tx.
     *
     * @param request Index scan request.
     * @param schemaAwareIndexStorage Index storage.
     * @return Operation future.
     */
    private CompletableFuture<List<BinaryRow>> lookupIndex(
            ReadOnlyScanRetrieveBatchReplicaRequest request,
            TableSchemaAwareIndexStorage schemaAwareIndexStorage
    ) {
        IndexStorage indexStorage = schemaAwareIndexStorage.storage();

        FullyQualifiedResourceId cursorId = cursorId(request.transactionId(), request.scanId());

        BinaryTuple key = request.exactKey().asBinaryTuple();

        Cursor<RowId> cursor = remotelyTriggeredResourceRegistry.<CursorResource>register(
                cursorId,
                request.coordinatorId(),
                () -> new CursorResource(indexStorage.get(key))
        ).cursor();

        Cursor<IndexRow> indexRowCursor = CursorUtils.map(cursor, rowId -> new IndexRowImpl(key, rowId));

        int batchCount = request.batchSize();

        var result = new ArrayList<BinaryRow>(batchCount);

        HybridTimestamp readTimestamp = request.readTimestamp();

        return continueReadOnlyIndexScan(
                schemaAwareIndexStorage,
                indexRowCursor,
                readTimestamp,
                batchCount,
                result,
                tableVersionByTs(readTimestamp)
        ).thenApply(ignore -> closeCursorIfBatchNotFull(result, batchCount, cursorId));
    }

    private CompletableFuture<List<BinaryRow>> lookupIndex(
            ReadWriteScanRetrieveBatchReplicaRequest request,
            IndexStorage indexStorage,
            String txCoordinatorId
    ) {
        UUID txId = request.transactionId();
        int batchCount = request.batchSize();

        FullyQualifiedResourceId cursorId = cursorId(txId, request.scanId());

        Integer indexId = request.indexToUse();

        BinaryTuple exactKey = request.exactKey().asBinaryTuple();

        return lockManager.acquire(txId, new LockKey(indexId), LockMode.IS).thenCompose(idxLock -> { // Index IS lock
            return lockManager.acquire(txId, new LockKey(tableId()), LockMode.IS) // Table IS lock
                    .thenCompose(tblLock -> {
                        return lockManager.acquire(txId, new LockKey(indexId, exactKey.byteBuffer()), LockMode.S)
                                .thenCompose(indRowLock -> { // Hash index bucket S lock

                                    Cursor<RowId> cursor = remotelyTriggeredResourceRegistry.<CursorResource>register(
                                            cursorId,
                                            txCoordinatorId,
                                            () -> new CursorResource(indexStorage.get(exactKey))
                                    ).cursor();

                                    var result = new ArrayList<BinaryRow>(batchCount);

                                    return continueIndexLookup(txId, cursor, batchCount, result)
                                            .thenApply(ignore -> closeCursorIfBatchNotFull(result, batchCount, cursorId));
                                });
                    });
        });
    }

    /**
     * Scans sorted index in RW tx.
     *
     * @param request Index scan request.
     * @param schemaAwareIndexStorage Sorted index storage.
     * @return Operation future.
     */
    private CompletableFuture<List<BinaryRow>> scanSortedIndex(
            ReadWriteScanRetrieveBatchReplicaRequest request,
            TableSchemaAwareIndexStorage schemaAwareIndexStorage
    ) {
        var indexStorage = (SortedIndexStorage) schemaAwareIndexStorage.storage();

        UUID txId = request.transactionId();

        FullyQualifiedResourceId cursorId = cursorId(txId, request.scanId());

        Integer indexId = request.indexToUse();

        BinaryTupleMessage lowerBoundMessage = request.lowerBoundPrefix();
        BinaryTupleMessage upperBoundMessage = request.upperBoundPrefix();

        BinaryTuplePrefix lowerBound = lowerBoundMessage == null ? null : lowerBoundMessage.asBinaryTuplePrefix();
        BinaryTuplePrefix upperBound = upperBoundMessage == null ? null : upperBoundMessage.asBinaryTuplePrefix();

        int flags = request.flags();

        return lockManager.acquire(txId, new LockKey(indexId), LockMode.IS).thenCompose(idxLock -> { // Index IS lock
            return lockManager.acquire(txId, new LockKey(tableId()), LockMode.IS) // Table IS lock
                    .thenCompose(tblLock -> {
                        var comparator = new BinaryTupleComparator(indexStorage.indexDescriptor().columns());

                        Predicate<IndexRow> isUpperBoundAchieved = indexRow -> {
                            if (indexRow == null) {
                                return true;
                            }

                            if (upperBound == null) {
                                return false;
                            }

                            ByteBuffer buffer = upperBound.byteBuffer();

                            if ((flags & SortedIndexStorage.LESS_OR_EQUAL) != 0) {
                                byte boundFlags = buffer.get(0);

                                buffer.put(0, (byte) (boundFlags | BinaryTupleCommon.EQUALITY_FLAG));
                            }

                            return comparator.compare(indexRow.indexColumns().byteBuffer(), buffer) >= 0;
                        };

                        Cursor<IndexRow> cursor = remotelyTriggeredResourceRegistry.<CursorResource>register(
                                cursorId,
                                request.coordinatorId(),
                                () -> new CursorResource(indexStorage.scan(
                                        lowerBound,
                                        // We have to handle upperBound on a level of replication listener,
                                        // for correctness of taking of a range lock.
                                        null,
                                        flags
                                ))
                        ).cursor();

                        SortedIndexLocker indexLocker = (SortedIndexLocker) indexesLockers.get().get(indexId);

                        int batchCount = request.batchSize();

                        var result = new ArrayList<BinaryRow>(batchCount);

                        return continueIndexScan(
                                txId,
                                schemaAwareIndexStorage,
                                indexLocker,
                                cursor,
                                batchCount,
                                result,
                                isUpperBoundAchieved,
                                tableVersionByTs(beginTimestamp(txId))
                        ).thenApply(ignore -> closeCursorIfBatchNotFull(result, batchCount, cursorId));
                    });
        });
    }

    /**
     * Scans sorted index in RO tx.
     *
     * @param request Index scan request.
     * @param schemaAwareIndexStorage Sorted index storage.
     * @return Operation future.
     */
    private CompletableFuture<List<BinaryRow>> scanSortedIndex(
            ReadOnlyScanRetrieveBatchReplicaRequest request,
            TableSchemaAwareIndexStorage schemaAwareIndexStorage
    ) {
        var indexStorage = (SortedIndexStorage) schemaAwareIndexStorage.storage();

        FullyQualifiedResourceId cursorId = cursorId(request.transactionId(), request.scanId());

        BinaryTupleMessage lowerBoundMessage = request.lowerBoundPrefix();
        BinaryTupleMessage upperBoundMessage = request.upperBoundPrefix();

        BinaryTuplePrefix lowerBound = lowerBoundMessage == null ? null : lowerBoundMessage.asBinaryTuplePrefix();
        BinaryTuplePrefix upperBound = upperBoundMessage == null ? null : upperBoundMessage.asBinaryTuplePrefix();

        int flags = request.flags();

        Cursor<IndexRow> cursor = remotelyTriggeredResourceRegistry.<CursorResource>register(cursorId, request.coordinatorId(),
                () -> new CursorResource(indexStorage.readOnlyScan(
                        lowerBound,
                        upperBound,
                        flags
                ))).cursor();

        int batchCount = request.batchSize();

        var result = new ArrayList<BinaryRow>(batchCount);

        HybridTimestamp readTimestamp = request.readTimestamp();

        return continueReadOnlyIndexScan(
                schemaAwareIndexStorage,
                cursor,
                readTimestamp,
                batchCount,
                result,
                tableVersionByTs(readTimestamp)
        ).thenApply(ignore -> closeCursorIfBatchNotFull(result, batchCount, cursorId));
    }

    private CompletableFuture<Void> continueReadOnlyIndexScan(
            TableSchemaAwareIndexStorage schemaAwareIndexStorage,
            Cursor<IndexRow> cursor,
            HybridTimestamp readTimestamp,
            int batchSize,
            List<BinaryRow> result,
            int tableVersion
    ) {
        if (result.size() >= batchSize || !cursor.hasNext()) {
            return nullCompletedFuture();
        }

        IndexRow indexRow = cursor.next();

        RowId rowId = indexRow.rowId();

        return resolvePlainReadResult(rowId, null, readTimestamp).thenComposeAsync(resolvedReadResult -> {
            BinaryRow binaryRow = upgrade(binaryRow(resolvedReadResult), tableVersion);

            if (binaryRow != null && indexRowMatches(indexRow, binaryRow, schemaAwareIndexStorage)) {
                result.add(binaryRow);
            }

            return continueReadOnlyIndexScan(schemaAwareIndexStorage, cursor, readTimestamp, batchSize, result, tableVersion);
        }, scanRequestExecutor);
    }

    /**
     * Index scan loop. Retrieves next row from index, takes locks, fetches associated data row and collects to the result.
     *
     * @param txId Transaction id.
     * @param schemaAwareIndexStorage Index storage.
     * @param indexLocker Index locker.
     * @param indexCursor Index cursor.
     * @param batchSize Batch size.
     * @param result Result collection.
     * @param isUpperBoundAchieved Function to stop on upper bound.
     * @param tableVersion Table schema version at begin timestamp.
     * @return Future.
     */
    private CompletableFuture<Void> continueIndexScan(
            UUID txId,
            TableSchemaAwareIndexStorage schemaAwareIndexStorage,
            SortedIndexLocker indexLocker,
            Cursor<IndexRow> indexCursor,
            int batchSize,
            List<BinaryRow> result,
            Predicate<IndexRow> isUpperBoundAchieved,
            int tableVersion
    ) {
        if (result.size() == batchSize) { // Batch is full, exit loop.
            return nullCompletedFuture();
        }

        return indexLocker.locksForScan(txId, indexCursor)
                .thenCompose(currentRow -> { // Index row S lock
                    if (isUpperBoundAchieved.test(currentRow)) {
                        return nullCompletedFuture(); // End of range reached. Exit loop.
                    }

                    RowId rowId = currentRow.rowId();

                    return lockManager.acquire(txId, new LockKey(tableId(), rowId), LockMode.S)
                            .thenComposeAsync(rowLock -> { // Table row S lock
                                return resolvePlainReadResult(rowId, txId).thenCompose(resolvedReadResult -> {
                                    BinaryRow binaryRow = upgrade(binaryRow(resolvedReadResult), tableVersion);

                                    if (binaryRow != null && indexRowMatches(currentRow, binaryRow, schemaAwareIndexStorage)) {
                                        result.add(resolvedReadResult.binaryRow());
                                    }

                                    // Proceed scan.
                                    return continueIndexScan(
                                            txId,
                                            schemaAwareIndexStorage,
                                            indexLocker,
                                            indexCursor,
                                            batchSize,
                                            result,
                                            isUpperBoundAchieved,
                                            tableVersion
                                    );
                                });
                            }, scanRequestExecutor);
                });
    }

    /**
     * Checks whether passed index row corresponds to the binary row.
     *
     * @param indexRow Index row, read from index storage.
     * @param binaryRow Binary row, read from MV storage.
     * @param schemaAwareIndexStorage Schema aware index storage, to resolve values of indexed columns in a binary row.
     * @return {@code true} if index row matches the binary row, {@code false} otherwise.
     */
    private static boolean indexRowMatches(IndexRow indexRow, BinaryRow binaryRow, TableSchemaAwareIndexStorage schemaAwareIndexStorage) {
        BinaryTuple actualIndexRow = schemaAwareIndexStorage.indexRowResolver().extractColumns(binaryRow);

        return indexRow.indexColumns().byteBuffer().equals(actualIndexRow.byteBuffer());
    }

    private CompletableFuture<Void> continueIndexLookup(
            UUID txId,
            Cursor<RowId> indexCursor,
            int batchSize,
            List<BinaryRow> result
    ) {
        if (result.size() >= batchSize || !indexCursor.hasNext()) {
            return nullCompletedFuture();
        }

        RowId rowId = indexCursor.next();

        return lockManager.acquire(txId, new LockKey(tableId(), rowId), LockMode.S)
                .thenComposeAsync(rowLock -> { // Table row S lock
                    return resolvePlainReadResult(rowId, txId).thenCompose(resolvedReadResult -> {
                        if (resolvedReadResult != null && resolvedReadResult.binaryRow() != null) {
                            result.add(resolvedReadResult.binaryRow());
                        }

                        // Proceed lookup.
                        return continueIndexLookup(txId, indexCursor, batchSize, result);
                    });
                }, scanRequestExecutor);
    }

    /**
     * Resolves a result received from a direct storage read.
     *
     * @param rowId Row id to resolve.
     * @param txId Transaction id is used for RW only.
     * @param timestamp Read timestamp.
     * @return Future finishes with the resolved binary row.
     */
    private CompletableFuture<@Nullable TimedBinaryRow> resolvePlainReadResult(
            RowId rowId,
            @Nullable UUID txId,
            @Nullable HybridTimestamp timestamp
    ) {
        ReadResult readResult = mvDataStorage.read(rowId, timestamp == null ? HybridTimestamp.MAX_VALUE : timestamp);

        return resolveReadResult(readResult, txId, timestamp, () -> {
            if (readResult.newestCommitTimestamp() == null) {
                return null;
            }

            ReadResult committedReadResult = mvDataStorage.read(rowId, readResult.newestCommitTimestamp());

            assert !committedReadResult.isWriteIntent() :
                    "The result is not committed [rowId=" + rowId + ", timestamp="
                            + readResult.newestCommitTimestamp() + ']';

            return new TimedBinaryRow(committedReadResult.binaryRow(), committedReadResult.commitTimestamp());
        });
    }

    /**
     * Resolves a result received from a direct storage read. Use it for RW.
     *
     * @param rowId Row id.
     * @param txId Transaction id.
     * @return Future finishes with the resolved binary row.
     */
    private CompletableFuture<@Nullable TimedBinaryRow> resolvePlainReadResult(RowId rowId, UUID txId) {
        return resolvePlainReadResult(rowId, txId, null).thenCompose(row -> {
            if (row == null || row.binaryRow() == null) {
                return nullCompletedFuture();
            }

            return validateBackwardCompatibility(row.binaryRow(), txId)
                    .thenApply(unused -> row);
        });
    }

    /**
     * Processes transaction finish request.
     * <ol>
     *     <li>Get commit timestamp from finish replica request.</li>
     *     <li>If attempting a commit, validate commit (and, if not valid, switch to abort)</li>
     *     <li>Run specific raft {@code FinishTxCommand} command, that will apply txn state to corresponding txStateStorage.</li>
     *     <li>Send cleanup requests to all enlisted primary replicas.</li>
     * </ol>
     *
     * @param request Transaction finish request.
     * @return future result of the operation.
     */
    private CompletableFuture<TransactionResult> processTxFinishAction(TxFinishReplicaRequest request) {
        // TODO: https://issues.apache.org/jira/browse/IGNITE-19170 Use ZonePartitionIdMessage and remove cast
        Map<TablePartitionId, String> enlistedGroups = asTablePartitionIdStringMap(request.groups());

        UUID txId = request.txId();

        if (request.commit()) {
            HybridTimestamp commitTimestamp = request.commitTimestamp();

            return schemaCompatValidator.validateCommit(txId, enlistedGroups.keySet(), commitTimestamp)
                    .thenCompose(validationResult ->
                            finishAndCleanup(
                                    enlistedGroups,
                                    validationResult.isSuccessful(),
                                    validationResult.isSuccessful() ? commitTimestamp : null,
                                    txId
                            ).thenApply(txResult -> {
                                throwIfSchemaValidationOnCommitFailed(validationResult, txResult);
                                return txResult;
                            }));
        } else {
            // Aborting.
            return finishAndCleanup(enlistedGroups, false, null, txId);
        }
    }

    private static void throwIfSchemaValidationOnCommitFailed(CompatValidationResult validationResult, TransactionResult txResult) {
        if (!validationResult.isSuccessful()) {
            if (validationResult.isTableDropped()) {
                throw new IncompatibleSchemaAbortException(
                        format("Commit failed because a table was already dropped [table={}]", validationResult.failedTableName()),
                        txResult
                );
            } else {
                throw new IncompatibleSchemaAbortException(
                        format(
                                "Commit failed because schema is not forward-compatible "
                                        + "[fromSchemaVersion={}, toSchemaVersion={}, table={}, details={}]",
                                validationResult.fromSchemaVersion(),
                                validationResult.toSchemaVersion(),
                                validationResult.failedTableName(),
                                validationResult.details()
                        ),
                        txResult
                );
            }
        }
    }

    private CompletableFuture<TransactionResult> finishAndCleanup(
            Map<TablePartitionId, String> enlistedPartitions,
            boolean commit,
            @Nullable HybridTimestamp commitTimestamp,
            UUID txId
    ) {
        // Read TX state from the storage, we will need this state to check if the locks are released.
        // Since this state is written only on the transaction finish (see PartitionListener.handleFinishTxCommand),
        // the value of txMeta can be either null or COMMITTED/ABORTED. No other values is expected.
        TxMeta txMeta = txStateStorage.get(txId);

        // Check whether a transaction has already been finished.
        boolean transactionAlreadyFinished = txMeta != null && isFinalState(txMeta.txState());

        if (transactionAlreadyFinished) {
            // - The Coordinator calls use same tx state over retries, both abort and commit are possible.
            // - Server side recovery may only change tx state to aborted.
            // - The Coordinator itself should prevent user calls with different proposed state to the one,
            //   that was already triggered (e.g. the client side -> txCoordinator.commitAsync(); txCoordinator.rollbackAsync()).
            // - A coordinator might send a commit, then die, but the commit message might still arrive at the commit partition primary.
            //   If it arrived with a delay, another node might come across a write intent/lock from that tx
            //   and realize that the coordinator is no longer available and start tx recovery.
            //   The original commit message might arrive later than the recovery one,
            //   hence a 'commit over rollback' case.
            // The possible states that a 'commit' is allowed to see:
            // - null (if it's the first change state attempt)
            // - committed (if it was already updated in the previous attempt)
            // - aborted (if it was aborted by the initiate recovery logic,
            //   though this is a very unlikely case because initiate recovery will only roll back the tx if coordinator is dead).
            //
            // Within 'roll back' it's allowed to see:
            // - null (if it's the first change state attempt)
            // - aborted  (if it was already updated in the previous attempt or the result of a concurrent recovery)
            // - commit (if initiate recovery has started, but a delayed message from the coordinator finally arrived and executed earlier).

            // Let the client know a transaction has finished with a different outcome.
            if (commit != (txMeta.txState() == COMMITTED)) {
                LOG.error("Failed to finish a transaction that is already finished [txId={}, expectedState={}, actualState={}].",
                        txId,
                        commit ? COMMITTED : ABORTED,
                        txMeta.txState()
                );

                throw new MismatchingTransactionOutcomeInternalException(
                        "Failed to change the outcome of a finished transaction [txId=" + txId + ", txState=" + txMeta.txState() + "].",
                        new TransactionResult(txMeta.txState(), txMeta.commitTimestamp())
                );
            }

            return completedFuture(new TransactionResult(txMeta.txState(), txMeta.commitTimestamp()));
        }

        return finishTransaction(enlistedPartitions.keySet(), txId, commit, commitTimestamp)
                .thenCompose(txResult ->
                        txManager.cleanup(replicationGroupId, enlistedPartitions, commit, commitTimestamp, txId)
                                .thenApply(v -> txResult)
                );
    }

    /**
     * Finishes a transaction. This operation is idempotent.
     *
     * @param partitionIds Collection of enlisted partition groups.
     * @param txId Transaction id.
     * @param commit True is the transaction is committed, false otherwise.
     * @param commitTimestamp Commit timestamp, if applicable.
     * @return Future to wait of the finish.
     */
    private CompletableFuture<TransactionResult> finishTransaction(
            Collection<TablePartitionId> partitionIds,
            UUID txId,
            boolean commit,
            @Nullable HybridTimestamp commitTimestamp
    ) {
        assert !(commit && commitTimestamp == null) : "Cannot commit without the timestamp.";

        HybridTimestamp tsForCatalogVersion = commit ? commitTimestamp : clockService.now();

        return reliableCatalogVersionFor(tsForCatalogVersion)
                .thenCompose(catalogVersion -> applyFinishCommand(
                                txId,
                                commit,
                                commitTimestamp,
                                catalogVersion,
                                toPartitionIdMessage(partitionIds)
                        )
                )
                .handle((txOutcome, ex) -> {
                    if (ex != null) {
                        // RAFT 'finish' command failed because the state has already been written by someone else.
                        // In that case we throw a corresponding exception.
                        if (ex instanceof UnexpectedTransactionStateException) {
                            UnexpectedTransactionStateException utse = (UnexpectedTransactionStateException) ex;
                            TransactionResult result = utse.transactionResult();

                            markFinished(txId, result.transactionState(), result.commitTimestamp());

                            throw new MismatchingTransactionOutcomeInternalException(utse.getMessage(), utse.transactionResult());
                        }
                        // Otherwise we convert from the internal exception to the client one.
                        throw new TransactionException(commit ? TX_COMMIT_ERR : TX_ROLLBACK_ERR, ex);
                    }

                    TransactionResult result = (TransactionResult) txOutcome;

                    markFinished(txId, result.transactionState(), result.commitTimestamp());

                    return result;
                });
    }

    private static List<TablePartitionIdMessage> toPartitionIdMessage(Collection<TablePartitionId> partitionIds) {
        List<TablePartitionIdMessage> list = new ArrayList<>(partitionIds.size());

        for (TablePartitionId partitionId : partitionIds) {
            list.add(tablePartitionId(partitionId));
        }

        return list;
    }

    private CompletableFuture<Object> applyFinishCommand(
            UUID transactionId,
            boolean commit,
            HybridTimestamp commitTimestamp,
            int catalogVersion,
            List<TablePartitionIdMessage> partitionIds
    ) {
        synchronized (commandProcessingLinearizationMutex) {
            FinishTxCommandBuilder finishTxCmdBldr = PARTITION_REPLICATION_MESSAGES_FACTORY.finishTxCommand()
                    .txId(transactionId)
                    .commit(commit)
                    .safeTime(clockService.now())
                    .requiredCatalogVersion(catalogVersion)
                    .partitionIds(partitionIds);

            if (commit) {
                finishTxCmdBldr.commitTimestamp(commitTimestamp);
            }
            CompletableFuture<Object> resultFuture = new CompletableFuture<>();

            applyCmdWithRetryOnSafeTimeReorderException(finishTxCmdBldr.build(), resultFuture);

            return resultFuture;
        }
    }

    /**
     * Processes transaction cleanup request:
     * <ol>
     *     <li>Waits for finishing of local transactional operations;</li>
     *     <li>Runs asynchronously the specific raft {@code TxCleanupCommand} command, that will convert all pending entries(writeIntents)
     *     to either regular values({@link TxState#COMMITTED}) or removing them ({@link TxState#ABORTED});</li>
     *     <li>Releases all locks that were held on local Replica by given transaction.</li>
     * </ol>
     * This operation is idempotent, so it's safe to retry it.
     *
     * @param request Transaction cleanup request.
     * @return CompletableFuture of ReplicaResult.
     */
    private CompletableFuture<ReplicaResult> processWriteIntentSwitchAction(WriteIntentSwitchReplicaRequest request) {
        markFinished(request.txId(), request.commit() ? COMMITTED : ABORTED, request.commitTimestamp());

        return awaitCleanupReadyFutures(request.txId(), request.commit())
                .thenCompose(res -> {
                    if (res.hadUpdateFutures() || res.forceCleanup()) {
                        HybridTimestamp commandTimestamp = clockService.now();

                        return reliableCatalogVersionFor(commandTimestamp)
                                .thenApply(catalogVersion -> {
                                    CompletableFuture<WriteIntentSwitchReplicatedInfo> commandReplicatedFuture =
                                            applyWriteIntentSwitchCommand(
                                                    request.txId(),
                                                    request.commit(),
                                                    request.commitTimestamp(),
                                                    catalogVersion
                                            );

                                    return new ReplicaResult(null, commandReplicatedFuture);
                                });
                    } else {
                        return completedFuture(
                                new ReplicaResult(new WriteIntentSwitchReplicatedInfo(request.txId(), replicationGroupId), null)
                        );
                    }
                });
    }

    private CompletableFuture<FuturesCleanupResult> awaitCleanupReadyFutures(UUID txId, boolean commit) {
        List<CompletableFuture<?>> txUpdateFutures = new ArrayList<>();
        List<CompletableFuture<?>> txReadFutures = new ArrayList<>();

        AtomicBoolean forceCleanup = new AtomicBoolean(true);

        txCleanupReadyFutures.compute(txId, (id, txOps) -> {
            if (txOps == null) {
                return null;
            }

            // Cleanup futures (both read and update) are empty in two cases:
            // - there were no actions in the transaction
            // - write intent switch is being executed on the new primary (the primary has changed after write intent appeared)
            // Both cases are expected to happen extremely rarely so we are fine to force the write intent switch.

            // The reason for the forced switch is that otherwise write intents would not be switched (if there is no volatile state and
            // FuturesCleanupResult.hadUpdateFutures() returns false).
            forceCleanup.set(txOps.futures.isEmpty());

            txOps.futures.forEach((opType, futures) -> {
                if (opType.isRwRead()) {
                    txReadFutures.addAll(futures.values());
                } else {
                    txUpdateFutures.addAll(futures.values());
                }
            });

            txOps.futures.clear();

            return null;
        });

        return allOfFuturesExceptionIgnored(txUpdateFutures, commit, txId)
                .thenCompose(v -> allOfFuturesExceptionIgnored(txReadFutures, commit, txId))
                .thenApply(v -> new FuturesCleanupResult(!txReadFutures.isEmpty(), !txUpdateFutures.isEmpty(), forceCleanup.get()));
    }

    private CompletableFuture<WriteIntentSwitchReplicatedInfo> applyWriteIntentSwitchCommand(
            UUID transactionId,
            boolean commit,
            HybridTimestamp commitTimestamp,
            int catalogVersion
    ) {
        WriteIntentSwitchCommand wiSwitchCmd = PARTITION_REPLICATION_MESSAGES_FACTORY.writeIntentSwitchCommand()
                .txId(transactionId)
                .commit(commit)
                .commitTimestamp(commitTimestamp)
                .safeTime(clockService.now())
                .requiredCatalogVersion(catalogVersion)
                .build();

        storageUpdateHandler.switchWriteIntents(
                transactionId,
                commit,
                commitTimestamp,
                indexIdsAtRwTxBeginTs(transactionId)
        );

        CompletableFuture<Object> resultFuture = new CompletableFuture<>();

        applyCmdWithRetryOnSafeTimeReorderException(wiSwitchCmd, resultFuture);

        return resultFuture
                .exceptionally(e -> {
                    LOG.warn("Failed to complete transaction cleanup command [txId=" + transactionId + ']', e);

                    return nullCompletedFuture();
                })
                .thenApply(res -> new WriteIntentSwitchReplicatedInfo(transactionId, replicationGroupId));
    }

    /**
     * Creates a future that waits all transaction operations are completed.
     *
     * @param txFutures Transaction operation futures.
     * @param commit If {@code true} this is a commit otherwise a rollback.
     * @param txId Transaction id.
     * @return The future completes when all futures in passed list are completed.
     */
    private static CompletableFuture<Void> allOfFuturesExceptionIgnored(List<CompletableFuture<?>> txFutures, boolean commit, UUID txId) {
        return allOf(txFutures.toArray(new CompletableFuture<?>[0]))
                .exceptionally(e -> {
                    assert !commit :
                            "Transaction is committing, but an operation has completed with exception [txId=" + txId
                                    + ", err=" + e.getMessage() + ']';

                    return null;
                });
    }

    private void releaseTxLocks(UUID txId) {
        lockManager.releaseAll(txId);
    }

    /**
     * Finds the row and its identifier by given pk search row.
     *
     * @param pk Binary Tuple representing a primary key.
     * @param txId An identifier of the transaction regarding which we need to resolve the given row.
     * @param action An action to perform on a resolved row.
     * @param <T> A type of the value returned by action.
     * @return A future object representing the result of the given action.
     */
    private <T> CompletableFuture<T> resolveRowByPk(
            BinaryTuple pk,
            UUID txId,
            IgniteTriFunction<@Nullable RowId, @Nullable BinaryRow, @Nullable HybridTimestamp, CompletableFuture<T>> action
    ) {
        IndexLocker pkLocker = indexesLockers.get().get(pkIndexStorage.get().id());

        assert pkLocker != null;

        CompletableFuture<Void> lockFut = pkLocker.locksForLookupByKey(txId, pk);

        Supplier<CompletableFuture<T>> sup = () -> {
            boolean cursorClosureSetUp = false;
            Cursor<RowId> cursor = null;

            try {
                cursor = getFromPkIndex(pk);

                Cursor<RowId> finalCursor = cursor;
                CompletableFuture<T> resolvingFuture = continueResolvingByPk(cursor, txId, action)
                        .whenComplete((res, ex) -> finalCursor.close());

                cursorClosureSetUp = true;

                return resolvingFuture;
            } finally {
                if (!cursorClosureSetUp && cursor != null) {
                    cursor.close();
                }
            }
        };

        if (isCompletedSuccessfully(lockFut)) {
            return sup.get();
        } else {
            return lockFut.thenCompose(ignored -> sup.get());
        }
    }

    private <T> CompletableFuture<T> continueResolvingByPk(
            Cursor<RowId> cursor,
            UUID txId,
            IgniteTriFunction<@Nullable RowId, @Nullable BinaryRow, @Nullable HybridTimestamp, CompletableFuture<T>> action
    ) {
        if (!cursor.hasNext()) {
            return action.apply(null, null, null);
        }

        RowId rowId = cursor.next();

        return resolvePlainReadResult(rowId, txId).thenCompose(row -> {
            if (row != null && row.binaryRow() != null) {
                return action.apply(rowId, row.binaryRow(), row.commitTimestamp());
            } else {
                return continueResolvingByPk(cursor, txId, action);
            }
        });
    }

    /**
     * Appends an operation to prevent the race between commit/rollback and the operation execution.
     *
     * @param txId Transaction id.
     * @param opId Operation id.
     * @param cmdType Command type.
     * @param full {@code True} if a full transaction and can be immediately committed.
     * @param op Operation closure.
     * @return A future object representing the result of the given operation.
     */
    private <T> CompletableFuture<T> appendTxCommand(
            UUID txId,
            OperationId opId,
            RequestType cmdType,
            boolean full,
            Supplier<CompletableFuture<T>> op
    ) {
        if (full) {
            return op.get().whenComplete((v, th) -> {
                // Fast unlock.
                releaseTxLocks(txId);
            });
        }

        var cleanupReadyFut = new CompletableFuture<Void>();

        txCleanupReadyFutures.compute(txId, (id, txOps) -> {
            // First check whether the transaction has already been finished.
            // And complete cleanupReadyFut with exception if it is the case.
            TxStateMeta txStateMeta = txManager.stateMeta(txId);

            if (txStateMeta == null || isFinalState(txStateMeta.txState()) || txStateMeta.txState() == FINISHING) {
                cleanupReadyFut.completeExceptionally(new Exception());

                return txOps;
            }

            // Otherwise collect cleanupReadyFut in the transaction's futures.
            if (txOps == null) {
                txOps = new TxCleanupReadyFutureList();
            }

            txOps.futures.computeIfAbsent(cmdType, type -> new HashMap<>()).put(opId, cleanupReadyFut);

            return txOps;
        });

        if (cleanupReadyFut.isCompletedExceptionally()) {
            TxStateMeta txStateMeta = txManager.stateMeta(txId);

            TxState txState = txStateMeta == null ? null : txStateMeta.txState();

            return failedFuture(new TransactionException(
                    TX_ALREADY_FINISHED_ERR,
                    "Transaction is already finished txId=[" + txId + ", txState=" + txState + "]."
            ));
        }

        CompletableFuture<T> fut = op.get();

        fut.whenComplete((v, th) -> {
            if (th != null) {
                cleanupReadyFut.completeExceptionally(th);
            } else {
                if (v instanceof ReplicaResult) {
                    ReplicaResult res = (ReplicaResult) v;

                    if (res.replicationFuture() != null) {
                        res.replicationFuture().whenComplete((v0, th0) -> {
                            if (th0 != null) {
                                cleanupReadyFut.completeExceptionally(th0);
                            } else {
                                cleanupReadyFut.complete(null);
                            }
                        });
                    } else {
                        cleanupReadyFut.complete(null);
                    }
                } else {
                    cleanupReadyFut.complete(null);
                }
            }
        });

        return fut;
    }

    /**
     * Finds the row and its identifier by given pk search row.
     *
     * @param pk Binary Tuple bytes representing a primary key.
     * @param ts A timestamp regarding which we need to resolve the given row.
     * @return Result of the given action.
     */
    private CompletableFuture<@Nullable BinaryRow> resolveRowByPkForReadOnly(BinaryTuple pk, HybridTimestamp ts) {
        // Indexes store values associated with different versions of one entry.
        // It's possible to have multiple entries for a particular search key
        // only if we insert, delete and again insert an entry with the same indexed fields.
        // It means that there exists one and only one non-empty readResult for any read timestamp for the given key.
        // Which in turn means that if we have found non empty readResult during PK index iteration
        // we can proceed with readResult resolution and stop the iteration.
        try (Cursor<RowId> cursor = getFromPkIndex(pk)) {
            // TODO https://issues.apache.org/jira/browse/IGNITE-18767 scan of multiple write intents should not be needed
            List<ReadResult> writeIntents = new ArrayList<>();
            List<ReadResult> regularEntries = new ArrayList<>();

            for (RowId rowId : cursor) {
                ReadResult readResult = mvDataStorage.read(rowId, ts);

                if (readResult.isWriteIntent()) {
                    writeIntents.add(readResult);
                } else if (!readResult.isEmpty()) {
                    regularEntries.add(readResult);
                }
            }

            // Nothing found in the storage, return null.
            if (writeIntents.isEmpty() && regularEntries.isEmpty()) {
                return nullCompletedFuture();
            }

            if (writeIntents.isEmpty()) {
                // No write intents, then return the committed value. We already know that regularEntries is not empty.
                return completedFuture(regularEntries.get(0).binaryRow());
            } else {
                ReadResult writeIntent = writeIntents.get(0);

                // Assume that all write intents for the same key belong to the same transaction, as the key should be exclusively locked.
                // This means that we can just resolve the state of this transaction.
                checkWriteIntentsBelongSameTx(writeIntents);

                return inBusyLockAsync(busyLock, () ->
                        resolveWriteIntentReadability(writeIntent, ts)
                                .thenApply(writeIntentReadable ->
                                        inBusyLock(busyLock, () -> {
                                            if (writeIntentReadable) {
                                                return findAny(writeIntents, wi -> !wi.isEmpty()).map(ReadResult::binaryRow).orElse(null);
                                            } else {
                                                for (ReadResult wi : writeIntents) {
                                                    HybridTimestamp newestCommitTimestamp = wi.newestCommitTimestamp();

                                                    if (newestCommitTimestamp == null) {
                                                        continue;
                                                    }

                                                    ReadResult committedReadResult = mvDataStorage.read(wi.rowId(), newestCommitTimestamp);

                                                    assert !committedReadResult.isWriteIntent() :
                                                            "The result is not committed [rowId=" + wi.rowId() + ", timestamp="
                                                                    + newestCommitTimestamp + ']';

                                                    return committedReadResult.binaryRow();
                                                }

                                                // No suitable value found in write intents, read the committed value (if exists)
                                                return findFirst(regularEntries).map(ReadResult::binaryRow).orElse(null);
                                            }
                                        }))
                );
            }
        } catch (Exception e) {
            throw new IgniteInternalException(Replicator.REPLICA_COMMON_ERR,
                    format("Unable to close cursor [tableId={}]", tableId()), e);
        }
    }

    /**
     * Check that all given write intents belong to the same transaction.
     *
     * @param writeIntents Write intents.
     */
    private static void checkWriteIntentsBelongSameTx(Collection<ReadResult> writeIntents) {
        ReadResult writeIntent = findAny(writeIntents).orElseThrow();

        for (ReadResult wi : writeIntents) {
            assert Objects.equals(wi.transactionId(), writeIntent.transactionId())
                    : "Unexpected write intent, tx1=" + writeIntent.transactionId() + ", tx2=" + wi.transactionId();

            assert Objects.equals(wi.commitTableId(), writeIntent.commitTableId())
                    : "Unexpected write intent, commitTableId1=" + writeIntent.commitTableId() + ", commitTableId2=" + wi.commitTableId();

            assert wi.commitPartitionId() == writeIntent.commitPartitionId()
                    : "Unexpected write intent, commitPartitionId1=" + writeIntent.commitPartitionId()
                    + ", commitPartitionId2=" + wi.commitPartitionId();
        }
    }

    /**
     * Tests row values for equality.
     *
     * @param row Row.
     * @param row2 Row.
     * @return {@code true} if rows are equal.
     */
    private static boolean equalValues(BinaryRow row, BinaryRow row2) {
        return row.tupleSlice().compareTo(row2.tupleSlice()) == 0;
    }

    /**
     * Processes multiple entries direct request for read only transaction.
     *
     * @param request Read only multiple entries request.
     * @param opStartTimestamp Moment when the operation processing was started in this class.
     * @return Result future.
     */
    private CompletableFuture<List<BinaryRow>> processReadOnlyDirectMultiEntryAction(
            ReadOnlyDirectMultiRowReplicaRequest request,
            HybridTimestamp opStartTimestamp) {
        List<BinaryTuple> primaryKeys = resolvePks(request.primaryKeys());
        HybridTimestamp readTimestamp = opStartTimestamp;

        if (request.requestType() != RO_GET_ALL) {
            throw new IgniteInternalException(Replicator.REPLICA_COMMON_ERR,
                    format("Unknown single request [actionType={}]", request.requestType()));
        }

        CompletableFuture<BinaryRow>[] resolutionFuts = new CompletableFuture[primaryKeys.size()];

        for (int i = 0; i < primaryKeys.size(); i++) {
            resolutionFuts[i] = resolveRowByPkForReadOnly(primaryKeys.get(i), readTimestamp);
        }

        return allOfToList(resolutionFuts);
    }

    /**
     * Precesses multi request.
     *
     * @param request Multi request operation.
     * @param leaseStartTime Lease start time.
     * @return Listener response.
     */
    private CompletableFuture<ReplicaResult> processMultiEntryAction(ReadWriteMultiRowReplicaRequest request, Long leaseStartTime) {
        UUID txId = request.transactionId();
        TablePartitionId commitPartitionId = request.commitPartitionId().asTablePartitionId();
        List<BinaryRow> searchRows = request.binaryRows();

        assert commitPartitionId != null : "Commit partition is null [type=" + request.requestType() + ']';

        switch (request.requestType()) {
            case RW_DELETE_EXACT_ALL: {
                CompletableFuture<RowId>[] deleteExactLockFuts = new CompletableFuture[searchRows.size()];

                Map<UUID, HybridTimestamp> lastCommitTimes = new ConcurrentHashMap<>();

                for (int i = 0; i < searchRows.size(); i++) {
                    BinaryRow searchRow = searchRows.get(i);

                    deleteExactLockFuts[i] = resolveRowByPk(extractPk(searchRow), txId, (rowId, row, lastCommitTime) -> {
                        if (rowId == null) {
                            return nullCompletedFuture();
                        }

                        if (lastCommitTime != null) {
                            lastCommitTimes.put(rowId.uuid(), lastCommitTime);
                        }

                        return takeLocksForDeleteExact(searchRow, rowId, row, txId);
                    });
                }

                return allOf(deleteExactLockFuts).thenCompose(ignore -> {
                    Map<UUID, TimedBinaryRowMessage> rowIdsToDelete = new HashMap<>();
                    // TODO:IGNITE-20669 Replace the result to BitSet.
                    Collection<BinaryRow> result = new ArrayList<>();
                    List<RowId> rows = new ArrayList<>();

                    for (int i = 0; i < searchRows.size(); i++) {
                        RowId lockedRowId = deleteExactLockFuts[i].join();

                        if (lockedRowId != null) {
                            rowIdsToDelete.put(lockedRowId.uuid(), PARTITION_REPLICATION_MESSAGES_FACTORY.timedBinaryRowMessage()
                                    .timestamp(lastCommitTimes.get(lockedRowId.uuid()))
                                    .build());

                            result.add(new NullBinaryRow());

                            rows.add(lockedRowId);
                        } else {
                            result.add(null);
                        }
                    }

                    if (rowIdsToDelete.isEmpty()) {
                        return completedFuture(new ReplicaResult(result, null));
                    }

                    return validateWriteAgainstSchemaAfterTakingLocks(request.transactionId())
                            .thenCompose(catalogVersion -> awaitCleanup(rows, catalogVersion))
                            .thenCompose(
                                    catalogVersion -> applyUpdateAllCommand(
                                            request,
                                            rowIdsToDelete,
                                            catalogVersion,
                                            leaseStartTime
                                    )
                            )
                            .thenApply(res -> new ReplicaResult(result, res));
                });
            }
            case RW_INSERT_ALL: {
                List<BinaryTuple> pks = new ArrayList<>(searchRows.size());

                CompletableFuture<RowId>[] pkReadLockFuts = new CompletableFuture[searchRows.size()];

                for (int i = 0; i < searchRows.size(); i++) {
                    BinaryTuple pk = extractPk(searchRows.get(i));

                    pks.add(pk);

                    pkReadLockFuts[i] = resolveRowByPk(pk, txId, (rowId, row, lastCommitTime) -> completedFuture(rowId));
                }

                return allOf(pkReadLockFuts).thenCompose(ignore -> {
                    // TODO:IGNITE-20669 Replace the result to BitSet.
                    Collection<BinaryRow> result = new ArrayList<>();
                    Map<RowId, BinaryRow> rowsToInsert = new HashMap<>();
                    Set<ByteBuffer> uniqueKeys = new HashSet<>();

                    for (int i = 0; i < searchRows.size(); i++) {
                        BinaryRow row = searchRows.get(i);
                        RowId lockedRow = pkReadLockFuts[i].join();

                        if (lockedRow == null && uniqueKeys.add(pks.get(i).byteBuffer())) {
                            rowsToInsert.put(new RowId(partId(), RowIdGenerator.next()), row);

                            result.add(new NullBinaryRow());
                        } else {
                            result.add(null);
                        }
                    }

                    if (rowsToInsert.isEmpty()) {
                        return completedFuture(new ReplicaResult(result, null));
                    }

                    CompletableFuture<IgniteBiTuple<RowId, Collection<Lock>>>[] insertLockFuts = new CompletableFuture[rowsToInsert.size()];

                    int idx = 0;

                    for (Map.Entry<RowId, BinaryRow> entry : rowsToInsert.entrySet()) {
                        insertLockFuts[idx++] = takeLocksForInsert(entry.getValue(), entry.getKey(), txId);
                    }

                    Map<UUID, TimedBinaryRowMessage> convertedMap = rowsToInsert.entrySet().stream()
                            .collect(toMap(
                                    e -> e.getKey().uuid(),
                                    e -> PARTITION_REPLICATION_MESSAGES_FACTORY.timedBinaryRowMessage()
                                            .binaryRowMessage(binaryRowMessage(e.getValue()))
                                            .build()
                            ));

                    return allOf(insertLockFuts)
                            .thenCompose(ignored ->
                                    // We are inserting completely new rows - no need to cleanup anything in this case, hence empty times.
                                    validateWriteAgainstSchemaAfterTakingLocks(request.transactionId())
                            )
                            .thenCompose(catalogVersion -> applyUpdateAllCommand(
                                            request,
                                            convertedMap,
                                            catalogVersion,
                                            leaseStartTime
                                    )
                            )
                            .thenApply(res -> {
                                // Release short term locks.
                                for (CompletableFuture<IgniteBiTuple<RowId, Collection<Lock>>> insertLockFut : insertLockFuts) {
                                    insertLockFut.join().get2()
                                            .forEach(lock -> lockManager.release(lock.txId(), lock.lockKey(), lock.lockMode()));
                                }

                                return new ReplicaResult(result, res);
                            });
                });
            }
            case RW_UPSERT_ALL: {
                CompletableFuture<IgniteBiTuple<RowId, Collection<Lock>>>[] rowIdFuts = new CompletableFuture[searchRows.size()];
                BinaryTuple[] pks = new BinaryTuple[searchRows.size()];

                Map<UUID, HybridTimestamp> lastCommitTimes = new ConcurrentHashMap<>();
                BitSet deleted = request.deleted();

                // When the same key is updated multiple times within the same batch, we need to maintain operation order and apply
                // only the last update. This map stores the previous searchRows index for each key.
                Map<ByteBuffer, Integer> prevRowIdx = new HashMap<>();

                for (int i = 0; i < searchRows.size(); i++) {
                    BinaryRow searchRow = searchRows.get(i);
                    boolean isDelete = deleted != null && deleted.get(i);

                    BinaryTuple pk = isDelete
                            ? resolvePk(searchRow.tupleSlice())
                            : extractPk(searchRow);

                    pks[i] = pk;

                    Integer prevRowIdx0 = prevRowIdx.put(pk.byteBuffer(), i);
                    if (prevRowIdx0 != null) {
                        rowIdFuts[prevRowIdx0] = nullCompletedFuture(); // Skip previous row with the same key.
                    }
                }

                for (int i = 0; i < searchRows.size(); i++) {
                    if (rowIdFuts[i] != null) {
                        continue; // Skip previous row with the same key.
                    }

                    BinaryRow searchRow = searchRows.get(i);
                    boolean isDelete = deleted != null && deleted.get(i);

                    rowIdFuts[i] = resolveRowByPk(pks[i], txId, (rowId, row, lastCommitTime) -> {
                        if (isDelete && rowId == null) {
                            return nullCompletedFuture();
                        }

                        if (lastCommitTime != null) {
                            //noinspection DataFlowIssue (rowId is not null if lastCommitTime is not null)
                            lastCommitTimes.put(rowId.uuid(), lastCommitTime);
                        }

                        if (isDelete) {
                            assert row != null;

                            return takeLocksForDelete(row, rowId, txId)
                                    .thenApply(id -> new IgniteBiTuple<>(id, null));
                        }

                        boolean insert = rowId == null;
                        RowId rowId0 = insert ? new RowId(partId(), RowIdGenerator.next()) : rowId;

                        return insert
                                ? takeLocksForInsert(searchRow, rowId0, txId)
                                : takeLocksForUpdate(searchRow, rowId0, txId);
                    });
                }

                return allOf(rowIdFuts).thenCompose(ignore -> {
                    Map<UUID, TimedBinaryRowMessage> rowsToUpdate = IgniteUtils.newHashMap(searchRows.size());
                    List<RowId> rows = new ArrayList<>();

                    for (int i = 0; i < searchRows.size(); i++) {
                        IgniteBiTuple<RowId, Collection<Lock>> locks = rowIdFuts[i].join();
                        if (locks == null) {
                            continue;
                        }

                        RowId lockedRow = locks.get1();

                        TimedBinaryRowMessageBuilder timedBinaryRowMessageBuilder = PARTITION_REPLICATION_MESSAGES_FACTORY
                                .timedBinaryRowMessage()
                                .timestamp(lastCommitTimes.get(lockedRow.uuid()));

                        if (deleted == null || !deleted.get(i)) {
                            timedBinaryRowMessageBuilder.binaryRowMessage(binaryRowMessage(searchRows.get(i)));
                        }

                        rowsToUpdate.put(lockedRow.uuid(), timedBinaryRowMessageBuilder.build());

                        rows.add(lockedRow);
                    }

                    if (rowsToUpdate.isEmpty()) {
                        return completedFuture(new ReplicaResult(null, null));
                    }

                    return validateWriteAgainstSchemaAfterTakingLocks(request.transactionId())
                            .thenCompose(catalogVersion -> awaitCleanup(rows, catalogVersion))
                            .thenCompose(
                                    catalogVersion -> applyUpdateAllCommand(
                                            request,
                                            rowsToUpdate,
                                            catalogVersion,
                                            leaseStartTime
                                    )
                            )
                            .thenApply(res -> {
                                // Release short term locks.
                                for (CompletableFuture<IgniteBiTuple<RowId, Collection<Lock>>> rowIdFut : rowIdFuts) {
                                    IgniteBiTuple<RowId, Collection<Lock>> futRes = rowIdFut.join();
                                    Collection<Lock> locks = futRes == null ? null : futRes.get2();

                                    if (locks != null) {
                                        locks.forEach(lock -> lockManager.release(lock.txId(), lock.lockKey(), lock.lockMode()));
                                    }
                                }

                                return new ReplicaResult(null, res);
                            });
                });
            }
            default: {
                throw new IgniteInternalException(Replicator.REPLICA_COMMON_ERR,
                        format("Unknown multi request [actionType={}]", request.requestType()));
            }
        }
    }

    /**
     * Precesses multi request.
     *
     * @param request Multi request operation.
     * @param leaseStartTime Lease start time.
     * @return Listener response.
     */
    private CompletableFuture<?> processMultiEntryAction(ReadWriteMultiRowPkReplicaRequest request, Long leaseStartTime) {
        UUID txId = request.transactionId();
        TablePartitionId committedPartitionId = request.commitPartitionId().asTablePartitionId();
        List<BinaryTuple> primaryKeys = resolvePks(request.primaryKeys());

        assert committedPartitionId != null || request.requestType() == RW_GET_ALL
                : "Commit partition is null [type=" + request.requestType() + ']';

        switch (request.requestType()) {
            case RW_GET_ALL: {
                CompletableFuture<BinaryRow>[] rowFuts = new CompletableFuture[primaryKeys.size()];

                for (int i = 0; i < primaryKeys.size(); i++) {
                    rowFuts[i] = resolveRowByPk(primaryKeys.get(i), txId, (rowId, row, lastCommitTime) -> {
                        if (rowId == null) {
                            return nullCompletedFuture();
                        }

                        return takeLocksForGet(rowId, txId)
                                .thenApply(ignored -> row);
                    });
                }

                return allOf(rowFuts)
                        .thenCompose(ignored -> {
                            var result = new ArrayList<BinaryRow>(primaryKeys.size());

                            for (CompletableFuture<BinaryRow> rowFut : rowFuts) {
                                result.add(rowFut.join());
                            }

                            if (allElementsAreNull(result)) {
                                return completedFuture(result);
                            }

                            return validateRwReadAgainstSchemaAfterTakingLocks(txId)
                                    .thenApply(unused -> new ReplicaResult(result, null));
                        });
            }
            case RW_DELETE_ALL: {
                CompletableFuture<RowId>[] rowIdLockFuts = new CompletableFuture[primaryKeys.size()];

                Map<UUID, HybridTimestamp> lastCommitTimes = new ConcurrentHashMap<>();

                for (int i = 0; i < primaryKeys.size(); i++) {
                    rowIdLockFuts[i] = resolveRowByPk(primaryKeys.get(i), txId, (rowId, row, lastCommitTime) -> {
                        if (rowId == null) {
                            return nullCompletedFuture();
                        }

                        if (lastCommitTime != null) {
                            lastCommitTimes.put(rowId.uuid(), lastCommitTime);
                        }

                        return takeLocksForDelete(row, rowId, txId);
                    });
                }

                return allOf(rowIdLockFuts).thenCompose(ignore -> {
                    Map<UUID, TimedBinaryRowMessage> rowIdsToDelete = new HashMap<>();
                    // TODO:IGNITE-20669 Replace the result to BitSet.
                    Collection<BinaryRow> result = new ArrayList<>();
                    List<RowId> rows = new ArrayList<>();

                    for (CompletableFuture<RowId> lockFut : rowIdLockFuts) {
                        RowId lockedRowId = lockFut.join();

                        if (lockedRowId != null) {
                            rowIdsToDelete.put(lockedRowId.uuid(), PARTITION_REPLICATION_MESSAGES_FACTORY.timedBinaryRowMessage()
                                    .timestamp(lastCommitTimes.get(lockedRowId.uuid()))
                                    .build());

                            rows.add(lockedRowId);

                            result.add(new NullBinaryRow());
                        } else {
                            result.add(null);
                        }
                    }

                    if (rowIdsToDelete.isEmpty()) {
                        return completedFuture(new ReplicaResult(result, null));
                    }

                    return validateWriteAgainstSchemaAfterTakingLocks(request.transactionId())
                            .thenCompose(catalogVersion -> awaitCleanup(rows, catalogVersion))
                            .thenCompose(
                                    catalogVersion -> applyUpdateAllCommand(
                                            rowIdsToDelete,
                                            request.commitPartitionId(),
                                            request.transactionId(),
                                            request.full(),
                                            request.coordinatorId(),
                                            catalogVersion,
                                            request.skipDelayedAck(),
                                            leaseStartTime
                                    )
                            )
                            .thenApply(res -> new ReplicaResult(result, res));
                });
            }
            default: {
                throw new IgniteInternalException(Replicator.REPLICA_COMMON_ERR,
                        format("Unknown multi request [actionType={}]", request.requestType()));
            }
        }
    }

    private static <T> boolean allElementsAreNull(List<T> list) {
        for (T element : list) {
            if (element != null) {
                return false;
            }
        }

        return true;
    }

    /**
     * Executes a command and handles exceptions. A result future can be finished with exception by following rules:
     * <ul>
     *     <li>If RAFT command cannot finish due to timeout, the future finished with {@link ReplicationTimeoutException}.</li>
     *     <li>If RAFT command finish with a runtime exception, the exception is moved to the result future.</li>
     *     <li>If RAFT command finish with any other exception, the future finished with {@link ReplicationException}.
     *     The original exception is set as cause.</li>
     * </ul>
     *
     * @param cmd Raft command.
     * @return Raft future.
     */
    private CompletableFuture<Object> applyCmdWithExceptionHandling(Command cmd, CompletableFuture<Object> resultFuture) {
        applyCmdWithRetryOnSafeTimeReorderException(cmd, resultFuture);

        return resultFuture.exceptionally(throwable -> {
            if (throwable instanceof TimeoutException) {
                throw new ReplicationTimeoutException(replicationGroupId);
            } else if (throwable instanceof RuntimeException) {
                throw (RuntimeException) throwable;
            } else {
                throw new ReplicationException(replicationGroupId, throwable);
            }
        });
    }

    private <T> void applyCmdWithRetryOnSafeTimeReorderException(Command cmd, CompletableFuture<T> resultFuture) {
        applyCmdWithRetryOnSafeTimeReorderException(cmd, resultFuture, 0);
    }

    private <T> void applyCmdWithRetryOnSafeTimeReorderException(Command cmd, CompletableFuture<T> resultFuture, int attemptsCounter) {
        attemptsCounter++;
        if (attemptsCounter >= MAX_RETIES_ON_SAFE_TIME_REORDERING) {
            resultFuture.completeExceptionally(
                    new ReplicationMaxRetriesExceededException(replicationGroupId, MAX_RETIES_ON_SAFE_TIME_REORDERING));
        }

        raftClient.run(cmd).whenComplete((res, ex) -> {
            if (ex != null) {
                if (ex instanceof SafeTimeReorderException || ex.getCause() instanceof SafeTimeReorderException) {
                    assert cmd instanceof SafeTimePropagatingCommand;

                    SafeTimePropagatingCommand safeTimePropagatingCommand = (SafeTimePropagatingCommand) cmd;

                    HybridTimestamp safeTimeForRetry = clockService.now();

                    SafeTimePropagatingCommand clonedSafeTimePropagatingCommand =
                            (SafeTimePropagatingCommand) safeTimePropagatingCommand.clone();
                    clonedSafeTimePropagatingCommand.safeTime(safeTimeForRetry);

                    applyCmdWithRetryOnSafeTimeReorderException(clonedSafeTimePropagatingCommand, resultFuture);
                } else {
                    resultFuture.completeExceptionally(ex);
                }
            } else {
                resultFuture.complete((T) res);
            }
        });
    }

    /**
     * Executes an Update command.
     *
     * @param tablePartId {@link TablePartitionId} object.
     * @param rowUuid Row UUID.
     * @param row Row.
     * @param lastCommitTimestamp The timestamp of the last committed entry for the row.
     * @param txId Transaction ID.
     * @param full {@code True} if this is a full transaction.
     * @param txCoordinatorId Transaction coordinator id.
     * @param catalogVersion Validated catalog version associated with given operation.
     * @return A local update ready future, possibly having a nested replication future as a result for delayed ack purpose.
     */
    private CompletableFuture<CompletableFuture<?>> applyUpdateCommand(
            TablePartitionId tablePartId,
            UUID rowUuid,
            @Nullable BinaryRow row,
            @Nullable HybridTimestamp lastCommitTimestamp,
            UUID txId,
            boolean full,
            String txCoordinatorId,
            int catalogVersion,
            Long leaseStartTime
    ) {
        assert leaseStartTime != null : format("Lease start time is null for UpdateCommand [txId={}].", txId);

        synchronized (commandProcessingLinearizationMutex) {
            UpdateCommand cmd = updateCommand(
                    tablePartId,
                    rowUuid,
                    row,
                    lastCommitTimestamp,
                    txId,
                    full,
                    txCoordinatorId,
                    clockService.now(),
                    catalogVersion,
                    full ? leaseStartTime : null  // Lease start time check within the replication group is needed only for full txns.
            );

            if (!cmd.full()) {
                // We don't need to take the partition snapshots read lock, see #INTERNAL_DOC_PLACEHOLDER why.
                storageUpdateHandler.handleUpdate(
                        cmd.txId(),
                        cmd.rowUuid(),
                        cmd.tablePartitionId().asTablePartitionId(),
                        cmd.rowToUpdate(),
                        true,
                        null,
                        null,
                        null,
                        indexIdsAtRwTxBeginTs(txId)
                );

                CompletableFuture<UUID> fut = applyCmdWithExceptionHandling(cmd, new CompletableFuture<>())
                        .thenApply(res -> cmd.txId());

                return completedFuture(fut);
            } else {
                CompletableFuture<Object> resultFuture = new CompletableFuture<>();

                applyCmdWithExceptionHandling(cmd, resultFuture);

                return resultFuture.thenCompose(res -> {
                    UpdateCommandResult updateCommandResult = (UpdateCommandResult) res;

<<<<<<< HEAD
                    if (!updateCommandResult.isPrimaryReplicaMatch()) {
                        throw new PrimaryReplicaMissException(
                                txId,
                                cmd.leaseStartTime(),
                                updateCommandResult.currentLeaseStartTime()
                        );
                    }

                    if (updateCommandResult.isPrimaryInPeersAndLearners()) {
                        return safeTime.waitFor(cmd.safeTime()).thenApply(ignored -> null);
                    } else {
                        // We don't need to take the partition snapshots read lock, see #INTERNAL_DOC_PLACEHOLDER why.
                        storageUpdateHandler.handleUpdate(
                                cmd.txId(),
                                cmd.rowUuid(),
                                cmd.tablePartitionId().asTablePartitionId(),
                                cmd.rowToUpdate(),
                                false,
                                null,
                                cmd.safeTime(),
                                null,
                                indexIdsAtRwTxBeginTs(txId)
                        );
=======
                    if (full && updateCommandResult != null && !updateCommandResult.isPrimaryReplicaMatch()) {
                        throw new PrimaryReplicaMissException(txId, cmd.leaseStartTime(), updateCommandResult.currentLeaseStartTime());
                    }

                    // TODO: https://issues.apache.org/jira/browse/IGNITE-20124 Temporary code below
                    // Try to avoid double write if an entry is already replicated.
                    synchronized (safeTime) {
                        if (cmd.safeTime().compareTo(safeTime.current()) > 0) {
                            if (!IgniteSystemProperties.getBoolean(IgniteSystemProperties.IGNITE_SKIP_STORAGE_UPDATE_IN_BENCHMARK)) {
                                // We don't need to take the partition snapshots read lock, see #INTERNAL_DOC_PLACEHOLDER why.
                                storageUpdateHandler.handleUpdate(
                                        cmd.txId(),
                                        cmd.rowUuid(),
                                        cmd.tablePartitionId().asTablePartitionId(),
                                        cmd.rowToUpdate(),
                                        false,
                                        null,
                                        cmd.safeTime(),
                                        null,
                                        indexIdsAtRwTxBeginTs(txId)
                                );
                            }
>>>>>>> d32e51bc

                        return null;
                    }
                });
            }
        }
    }

    /**
     * Executes an Update command.
     *
     * @param request Read write single row replica request.
     * @param rowUuid Row UUID.
     * @param row Row.
     * @param lastCommitTimestamp The timestamp of the last committed entry for the row.
     * @param catalogVersion Validated catalog version associated with given operation.
     * @param leaseStartTime Lease start time.
     * @return A local update ready future, possibly having a nested replication future as a result for delayed ack purpose.
     */
    private CompletableFuture<CompletableFuture<?>> applyUpdateCommand(
            ReadWriteSingleRowReplicaRequest request,
            UUID rowUuid,
            @Nullable BinaryRow row,
            @Nullable HybridTimestamp lastCommitTimestamp,
            int catalogVersion,
            Long leaseStartTime
    ) {
        return applyUpdateCommand(
                request.commitPartitionId().asTablePartitionId(),
                rowUuid,
                row,
                lastCommitTimestamp,
                request.transactionId(),
                request.full(),
                request.coordinatorId(),
                catalogVersion,
                leaseStartTime
        );
    }

    /**
     * Executes an UpdateAll command.
     *
     * @param rowsToUpdate All {@link BinaryRow}s represented as {@link TimedBinaryRowMessage}s to be updated.
     * @param commitPartitionId Partition ID that these rows belong to.
     * @param txId Transaction ID.
     * @param full {@code true} if this is a single-command transaction.
     * @param txCoordinatorId Transaction coordinator id.
     * @param catalogVersion Validated catalog version associated with given operation.
     * @param skipDelayedAck {@code true} to disable the delayed ack optimization.
     * @return Raft future, see {@link #applyCmdWithExceptionHandling(Command, CompletableFuture)}.
     */
    private CompletableFuture<CompletableFuture<?>> applyUpdateAllCommand(
            Map<UUID, TimedBinaryRowMessage> rowsToUpdate,
            TablePartitionIdMessage commitPartitionId,
            UUID txId,
            boolean full,
            String txCoordinatorId,
            int catalogVersion,
            boolean skipDelayedAck,
            Long leaseStartTime
    ) {
        assert leaseStartTime != null : format("Lease start time is null for UpdateAllCommand [txId={}].", txId);

        synchronized (commandProcessingLinearizationMutex) {
            UpdateAllCommand cmd = updateAllCommand(
                    rowsToUpdate,
                    commitPartitionId,
                    txId,
                    clockService.now(),
                    full,
                    txCoordinatorId,
                    catalogVersion,
                    full ? leaseStartTime : null  // Lease start time check within the replication group is needed only for full txns.
            );

            if (!cmd.full()) {
                if (skipDelayedAck) {
                    // We don't need to take the partition snapshots read lock, see #INTERNAL_DOC_PLACEHOLDER why.
                    storageUpdateHandler.handleUpdateAll(
                            cmd.txId(),
                            cmd.rowsToUpdate(),
                            cmd.tablePartitionId().asTablePartitionId(),
                            true,
                            null,
                            null,
                            indexIdsAtRwTxBeginTs(txId)
                    );

                    return applyCmdWithExceptionHandling(cmd, new CompletableFuture<>()).thenApply(res -> null);
                } else {
                    // We don't need to take the partition snapshots read lock, see #INTERNAL_DOC_PLACEHOLDER why.
                    storageUpdateHandler.handleUpdateAll(
                            cmd.txId(),
                            cmd.rowsToUpdate(),
                            cmd.tablePartitionId().asTablePartitionId(),
                            true,
                            null,
                            null,
                            indexIdsAtRwTxBeginTs(txId)
                    );

                    CompletableFuture<Object> fut = applyCmdWithExceptionHandling(cmd, new CompletableFuture<>())
                            .thenApply(res -> cmd.txId());

                    return completedFuture(fut);
                }
            } else {
                return applyCmdWithExceptionHandling(cmd, new CompletableFuture<>())
                        .thenCompose(res -> {
                            UpdateCommandResult updateCommandResult = (UpdateCommandResult) res;

                            if (!updateCommandResult.isPrimaryReplicaMatch()) {
                                throw new PrimaryReplicaMissException(
                                        cmd.txId(),
                                        cmd.leaseStartTime(),
                                        updateCommandResult.currentLeaseStartTime()
                                );
                            }
                            if (updateCommandResult.isPrimaryInPeersAndLearners()) {
                                return safeTime.waitFor(cmd.safeTime()).thenApply(ignored -> null);
                            } else {
                                // We don't need to take the partition snapshots read lock, see #INTERNAL_DOC_PLACEHOLDER why.
                                storageUpdateHandler.handleUpdateAll(
                                        cmd.txId(),
                                        cmd.rowsToUpdate(),
                                        cmd.tablePartitionId().asTablePartitionId(),
                                        false,
                                        null,
                                        cmd.safeTime(),
                                        indexIdsAtRwTxBeginTs(txId)
                                );

                                return null;
                            }
                        });
            }
        }
    }

    /**
     * Executes an UpdateAll command.
     *
     * @param request Read write multi rows replica request.
     * @param rowsToUpdate All {@link BinaryRow}s represented as {@link TimedBinaryRowMessage}s to be updated.
     * @param catalogVersion Validated catalog version associated with given operation.
     * @param leaseStartTime Lease start time.
     * @return Raft future, see {@link #applyCmdWithExceptionHandling(Command, CompletableFuture)}.
     */
    private CompletableFuture<CompletableFuture<?>> applyUpdateAllCommand(
            ReadWriteMultiRowReplicaRequest request,
            Map<UUID, TimedBinaryRowMessage> rowsToUpdate,
            int catalogVersion,
            Long leaseStartTime
    ) {
        return applyUpdateAllCommand(
                rowsToUpdate,
                request.commitPartitionId(),
                request.transactionId(),
                request.full(),
                request.coordinatorId(),
                catalogVersion,
                request.skipDelayedAck(),
                leaseStartTime
        );
    }

    /**
     * Processes single entry direct request for read only transaction.
     *
     * @param request Read only single entry request.
     * @param opStartTimestamp Moment when the operation processing was started in this class.
     * @return Result future.
     */
    private CompletableFuture<BinaryRow> processReadOnlyDirectSingleEntryAction(
            ReadOnlyDirectSingleRowReplicaRequest request,
            HybridTimestamp opStartTimestamp
    ) {
        BinaryTuple primaryKey = resolvePk(request.primaryKey());
        HybridTimestamp readTimestamp = opStartTimestamp;

        if (request.requestType() != RO_GET) {
            throw new IgniteInternalException(Replicator.REPLICA_COMMON_ERR,
                    format("Unknown single request [actionType={}]", request.requestType()));
        }

        return resolveRowByPkForReadOnly(primaryKey, readTimestamp);
    }

    /**
     * Precesses single request.
     *
     * @param request Single request operation.
     * @param leaseStartTime Lease start time.
     * @return Listener response.
     */
    private CompletableFuture<ReplicaResult> processSingleEntryAction(ReadWriteSingleRowReplicaRequest request, Long leaseStartTime) {
        UUID txId = request.transactionId();
        BinaryRow searchRow = request.binaryRow();
        TablePartitionId commitPartitionId = request.commitPartitionId().asTablePartitionId();

        assert commitPartitionId != null : "Commit partition is null [type=" + request.requestType() + ']';

        switch (request.requestType()) {
            case RW_DELETE_EXACT: {
                return resolveRowByPk(extractPk(searchRow), txId, (rowId, row, lastCommitTime) -> {
                    if (rowId == null) {
                        return completedFuture(new ReplicaResult(false, null));
                    }

                    return takeLocksForDeleteExact(searchRow, rowId, row, txId)
                            .thenCompose(validatedRowId -> {
                                if (validatedRowId == null) {
                                    return completedFuture(new ReplicaResult(false, request.full() ? null : nullCompletedFuture()));
                                }

                                return validateWriteAgainstSchemaAfterTakingLocks(request.transactionId())
                                        .thenCompose(catalogVersion -> awaitCleanup(validatedRowId, catalogVersion))
                                        .thenCompose(
                                                catalogVersion -> applyUpdateCommand(
                                                        request,
                                                        validatedRowId.uuid(),
                                                        null,
                                                        lastCommitTime,
                                                        catalogVersion,
                                                        leaseStartTime
                                                )
                                        )
                                        .thenApply(res -> new ReplicaResult(true, res));
                            });
                });
            }
            case RW_INSERT: {
                return resolveRowByPk(extractPk(searchRow), txId, (rowId, row, lastCommitTime) -> {
                    if (rowId != null) {
                        return completedFuture(new ReplicaResult(false, null));
                    }

                    RowId rowId0 = new RowId(partId(), RowIdGenerator.next());

                    return takeLocksForInsert(searchRow, rowId0, txId)
                            .thenCompose(rowIdLock -> validateWriteAgainstSchemaAfterTakingLocks(request.transactionId())
                                    .thenCompose(
                                            catalogVersion -> applyUpdateCommand(
                                                    request,
                                                    rowId0.uuid(),
                                                    searchRow,
                                                    lastCommitTime,
                                                    catalogVersion,
                                                    leaseStartTime
                                            )
                                    )
                                    .thenApply(res -> new IgniteBiTuple<>(res, rowIdLock)))
                            .thenApply(tuple -> {
                                // Release short term locks.
                                tuple.get2().get2().forEach(lock -> lockManager.release(lock.txId(), lock.lockKey(), lock.lockMode()));

                                return new ReplicaResult(true, tuple.get1());
                            });
                });
            }
            case RW_UPSERT: {
                return resolveRowByPk(extractPk(searchRow), txId, (rowId, row, lastCommitTime) -> {
                    boolean insert = rowId == null;

                    RowId rowId0 = insert ? new RowId(partId(), RowIdGenerator.next()) : rowId;

                    CompletableFuture<IgniteBiTuple<RowId, Collection<Lock>>> lockFut = insert
                            ? takeLocksForInsert(searchRow, rowId0, txId)
                            : takeLocksForUpdate(searchRow, rowId0, txId);

                    return lockFut
                            .thenCompose(rowIdLock -> validateWriteAgainstSchemaAfterTakingLocks(request.transactionId())
                                    .thenCompose(catalogVersion -> awaitCleanup(rowId, catalogVersion))
                                    .thenCompose(
                                            catalogVersion -> applyUpdateCommand(
                                                    request,
                                                    rowId0.uuid(),
                                                    searchRow,
                                                    lastCommitTime,
                                                    catalogVersion,
                                                    leaseStartTime
                                            )
                                    )
                                    .thenApply(res -> new IgniteBiTuple<>(res, rowIdLock)))
                            .thenApply(tuple -> {
                                // Release short term locks.
                                tuple.get2().get2().forEach(lock -> lockManager.release(lock.txId(), lock.lockKey(), lock.lockMode()));

                                return new ReplicaResult(null, tuple.get1());
                            });
                });
            }
            case RW_GET_AND_UPSERT: {
                return resolveRowByPk(extractPk(searchRow), txId, (rowId, row, lastCommitTime) -> {
                    boolean insert = rowId == null;

                    RowId rowId0 = insert ? new RowId(partId(), RowIdGenerator.next()) : rowId;

                    CompletableFuture<IgniteBiTuple<RowId, Collection<Lock>>> lockFut = insert
                            ? takeLocksForInsert(searchRow, rowId0, txId)
                            : takeLocksForUpdate(searchRow, rowId0, txId);

                    return lockFut
                            .thenCompose(rowIdLock -> validateWriteAgainstSchemaAfterTakingLocks(request.transactionId())
                                    .thenCompose(catalogVersion -> awaitCleanup(rowId, catalogVersion))
                                    .thenCompose(
                                            catalogVersion -> applyUpdateCommand(
                                                    request,
                                                    rowId0.uuid(),
                                                    searchRow,
                                                    lastCommitTime,
                                                    catalogVersion,
                                                    leaseStartTime
                                            )
                                    )
                                    .thenApply(res -> new IgniteBiTuple<>(res, rowIdLock)))
                            .thenApply(tuple -> {
                                // Release short term locks.
                                tuple.get2().get2().forEach(lock -> lockManager.release(lock.txId(), lock.lockKey(), lock.lockMode()));

                                return new ReplicaResult(row, tuple.get1());
                            });
                });
            }
            case RW_GET_AND_REPLACE: {
                return resolveRowByPk(extractPk(searchRow), txId, (rowId, row, lastCommitTime) -> {
                    if (rowId == null) {
                        return completedFuture(new ReplicaResult(null, null));
                    }

                    return takeLocksForUpdate(searchRow, rowId, txId)
                            .thenCompose(rowIdLock -> validateWriteAgainstSchemaAfterTakingLocks(request.transactionId())
                                    .thenCompose(catalogVersion -> awaitCleanup(rowId, catalogVersion))
                                    .thenCompose(
                                            catalogVersion -> applyUpdateCommand(
                                                    request,
                                                    rowId.uuid(),
                                                    searchRow,
                                                    lastCommitTime,
                                                    catalogVersion,
                                                    leaseStartTime
                                            )
                                    )
                                    .thenApply(res -> new IgniteBiTuple<>(res, rowIdLock)))
                            .thenApply(tuple -> {
                                // Release short term locks.
                                tuple.get2().get2().forEach(lock -> lockManager.release(lock.txId(), lock.lockKey(), lock.lockMode()));

                                return new ReplicaResult(row, tuple.get1());
                            });
                });
            }
            case RW_REPLACE_IF_EXIST: {
                return resolveRowByPk(extractPk(searchRow), txId, (rowId, row, lastCommitTime) -> {
                    if (rowId == null) {
                        return completedFuture(new ReplicaResult(false, null));
                    }

                    return takeLocksForUpdate(searchRow, rowId, txId)
                            .thenCompose(rowIdLock -> validateWriteAgainstSchemaAfterTakingLocks(request.transactionId())
                                    .thenCompose(catalogVersion -> awaitCleanup(rowId, catalogVersion))
                                    .thenCompose(
                                            catalogVersion -> applyUpdateCommand(
                                                    request,
                                                    rowId.uuid(),
                                                    searchRow,
                                                    lastCommitTime,
                                                    catalogVersion,
                                                    leaseStartTime
                                            )
                                    )
                                    .thenApply(res -> new IgniteBiTuple<>(res, rowIdLock)))
                            .thenApply(tuple -> {
                                // Release short term locks.
                                tuple.get2().get2().forEach(lock -> lockManager.release(lock.txId(), lock.lockKey(), lock.lockMode()));

                                return new ReplicaResult(true, tuple.get1());
                            });
                });
            }
            default: {
                throw new IgniteInternalException(Replicator.REPLICA_COMMON_ERR,
                        format("Unknown single request [actionType={}]", request.requestType()));
            }
        }
    }

    /**
     * Precesses single request.
     *
     * @param request Single request operation.
     * @param leaseStartTime Lease start time.
     * @return Listener response.
     */
    private CompletableFuture<ReplicaResult> processSingleEntryAction(ReadWriteSingleRowPkReplicaRequest request, Long leaseStartTime) {
        UUID txId = request.transactionId();
        BinaryTuple primaryKey = resolvePk(request.primaryKey());
        TablePartitionId commitPartitionId = request.commitPartitionId().asTablePartitionId();

        assert commitPartitionId != null || request.requestType() == RW_GET :
                "Commit partition is null [type=" + request.requestType() + ']';

        switch (request.requestType()) {
            case RW_GET: {
                return resolveRowByPk(primaryKey, txId, (rowId, row, lastCommitTime) -> {
                    if (rowId == null) {
                        return nullCompletedFuture();
                    }

                    return takeLocksForGet(rowId, txId)
                            .thenCompose(ignored -> validateRwReadAgainstSchemaAfterTakingLocks(txId))
                            .thenApply(ignored -> new ReplicaResult(row, null));
                });
            }
            case RW_DELETE: {
                return resolveRowByPk(primaryKey, txId, (rowId, row, lastCommitTime) -> {
                    if (rowId == null) {
                        return completedFuture(new ReplicaResult(false, null));
                    }

                    return takeLocksForDelete(row, rowId, txId)
                            .thenCompose(rowLock -> validateWriteAgainstSchemaAfterTakingLocks(request.transactionId()))
                            .thenCompose(catalogVersion -> awaitCleanup(rowId, catalogVersion))
                            .thenCompose(
                                    catalogVersion -> applyUpdateCommand(
                                            request.commitPartitionId().asTablePartitionId(),
                                            rowId.uuid(),
                                            null,
                                            lastCommitTime,
                                            request.transactionId(),
                                            request.full(),
                                            request.coordinatorId(),
                                            catalogVersion,
                                            leaseStartTime
                                    )
                            )
                            .thenApply(res -> new ReplicaResult(true, res));
                });
            }
            case RW_GET_AND_DELETE: {
                return resolveRowByPk(primaryKey, txId, (rowId, row, lastCommitTime) -> {
                    if (rowId == null) {
                        return nullCompletedFuture();
                    }

                    return takeLocksForDelete(row, rowId, txId)
                            .thenCompose(ignored -> validateWriteAgainstSchemaAfterTakingLocks(request.transactionId()))
                            .thenCompose(catalogVersion -> awaitCleanup(rowId, catalogVersion))
                            .thenCompose(
                                    catalogVersion -> applyUpdateCommand(
                                            request.commitPartitionId().asTablePartitionId(),
                                            rowId.uuid(),
                                            null,
                                            lastCommitTime,
                                            request.transactionId(),
                                            request.full(),
                                            request.coordinatorId(),
                                            catalogVersion,
                                            leaseStartTime
                                    )
                            )
                            .thenApply(res -> new ReplicaResult(row, res));
                });
            }
            default: {
                throw new IgniteInternalException(Replicator.REPLICA_COMMON_ERR,
                        format("Unknown single request [actionType={}]", request.requestType()));
            }
        }
    }

    /**
     * Wait for the async cleanup of the provided row to finish.
     *
     * @param rowId Row Ids of existing row that the transaction affects.
     * @param result The value that the returned future will wrap.
     * @param <T> Type of the {@code result}.
     */
    private <T> CompletableFuture<T> awaitCleanup(@Nullable RowId rowId, T result) {
        return (rowId == null ? nullCompletedFuture() : rowCleanupMap.getOrDefault(rowId, nullCompletedFuture()))
                .thenApply(ignored -> result);
    }

    /**
     * Wait for the async cleanup of the provided rows to finish.
     *
     * @param rowIds Row Ids of existing rows that the transaction affects.
     * @param result The value that the returned future will wrap.
     * @param <T> Type of the {@code result}.
     */
    private <T> CompletableFuture<T> awaitCleanup(Collection<RowId> rowIds, T result) {
        if (rowCleanupMap.isEmpty()) {
            return completedFuture(result);
        }

        List<CompletableFuture<?>> list = new ArrayList<>(rowIds.size());

        for (RowId rowId : rowIds) {
            CompletableFuture<?> completableFuture = rowCleanupMap.get(rowId);
            if (completableFuture != null) {
                list.add(completableFuture);
            }
        }
        if (list.isEmpty()) {
            return completedFuture(result);
        }

        return allOf(list.toArray(new CompletableFuture[0]))
                .thenApply(unused -> result);
    }

    /**
     * Extracts a binary tuple corresponding to a part of the row comprised of PK columns.
     *
     * <p>This method must ONLY be invoked when we're sure that a schema version equal to {@code row.schemaVersion()}
     * is already available on this node (see {@link SchemaSyncService}).
     *
     * @param row Row for which to do extraction.
     */
    private BinaryTuple extractPk(BinaryRow row) {
        return pkIndexStorage.get().indexRowResolver().extractColumns(row);
    }

    private BinaryTuple resolvePk(ByteBuffer bytes) {
        return pkIndexStorage.get().resolve(bytes);
    }

    private List<BinaryTuple> resolvePks(List<ByteBuffer> bytesList) {
        var pks = new ArrayList<BinaryTuple>(bytesList.size());

        for (ByteBuffer bytes : bytesList) {
            pks.add(resolvePk(bytes));
        }

        return pks;
    }

    private Cursor<RowId> getFromPkIndex(BinaryTuple key) {
        return pkIndexStorage.get().storage().get(key);
    }

    /**
     * Takes all required locks on a key, before upserting.
     *
     * @param txId Transaction id.
     * @return Future completes with tuple {@link RowId} and collection of {@link Lock}.
     */
    private CompletableFuture<IgniteBiTuple<RowId, Collection<Lock>>> takeLocksForUpdate(BinaryRow binaryRow, RowId rowId, UUID txId) {
        return lockManager.acquire(txId, new LockKey(tableId()), LockMode.IX)
                .thenCompose(ignored -> lockManager.acquire(txId, new LockKey(tableId(), rowId), LockMode.X))
                .thenCompose(ignored -> takePutLockOnIndexes(binaryRow, rowId, txId))
                .thenApply(shortTermLocks -> new IgniteBiTuple<>(rowId, shortTermLocks));
    }

    /**
     * Takes all required locks on a key, before inserting the value.
     *
     * @param binaryRow Table row.
     * @param txId Transaction id.
     * @return Future completes with tuple {@link RowId} and collection of {@link Lock}.
     */
    private CompletableFuture<IgniteBiTuple<RowId, Collection<Lock>>> takeLocksForInsert(BinaryRow binaryRow, RowId rowId, UUID txId) {
        return lockManager.acquire(txId, new LockKey(tableId()), LockMode.IX) // IX lock on table
                .thenCompose(ignored -> takePutLockOnIndexes(binaryRow, rowId, txId))
                .thenApply(shortTermLocks -> new IgniteBiTuple<>(rowId, shortTermLocks));
    }

    private CompletableFuture<Collection<Lock>> takePutLockOnIndexes(BinaryRow binaryRow, RowId rowId, UUID txId) {
        Collection<IndexLocker> indexes = indexesLockers.get().values();

        if (nullOrEmpty(indexes)) {
            return emptyCollectionCompletedFuture();
        }

        CompletableFuture<Lock>[] locks = new CompletableFuture[indexes.size()];
        int idx = 0;

        for (IndexLocker locker : indexes) {
            locks[idx++] = locker.locksForInsert(txId, binaryRow, rowId);
        }

        return allOf(locks).thenApply(unused -> {
            var shortTermLocks = new ArrayList<Lock>();

            for (CompletableFuture<Lock> lockFut : locks) {
                Lock shortTermLock = lockFut.join();

                if (shortTermLock != null) {
                    shortTermLocks.add(shortTermLock);
                }
            }

            return shortTermLocks;
        });
    }

    private CompletableFuture<?> takeRemoveLockOnIndexes(BinaryRow binaryRow, RowId rowId, UUID txId) {
        Collection<IndexLocker> indexes = indexesLockers.get().values();

        if (nullOrEmpty(indexes)) {
            return nullCompletedFuture();
        }

        CompletableFuture<?>[] locks = new CompletableFuture[indexes.size()];
        int idx = 0;

        for (IndexLocker locker : indexes) {
            locks[idx++] = locker.locksForRemove(txId, binaryRow, rowId);
        }

        return allOf(locks);
    }

    /**
     * Takes all required locks on a key, before deleting the value.
     *
     * @param txId Transaction id.
     * @return Future completes with {@link RowId} or {@code null} if there is no value for remove.
     */
    private CompletableFuture<RowId> takeLocksForDeleteExact(BinaryRow expectedRow, RowId rowId, BinaryRow actualRow, UUID txId) {
        return lockManager.acquire(txId, new LockKey(tableId()), LockMode.IX) // IX lock on table
                .thenCompose(ignored -> lockManager.acquire(txId, new LockKey(tableId(), rowId), LockMode.S)) // S lock on RowId
                .thenCompose(ignored -> {
                    if (equalValues(actualRow, expectedRow)) {
                        return lockManager.acquire(txId, new LockKey(tableId(), rowId), LockMode.X) // X lock on RowId
                                .thenCompose(ignored0 -> takeRemoveLockOnIndexes(actualRow, rowId, txId))
                                .thenApply(exclusiveRowLock -> rowId);
                    }

                    return nullCompletedFuture();
                });
    }

    /**
     * Takes all required locks on a key, before deleting the value.
     *
     * @param txId Transaction id.
     * @return Future completes with {@link RowId} or {@code null} if there is no value for the key.
     */
    private CompletableFuture<RowId> takeLocksForDelete(BinaryRow binaryRow, RowId rowId, UUID txId) {
        return lockManager.acquire(txId, new LockKey(tableId()), LockMode.IX) // IX lock on table
                .thenCompose(ignored -> lockManager.acquire(txId, new LockKey(tableId(), rowId), LockMode.X)) // X lock on RowId
                .thenCompose(ignored -> takeRemoveLockOnIndexes(binaryRow, rowId, txId))
                .thenApply(ignored -> rowId);
    }

    /**
     * Takes all required locks on a key, before getting the value.
     *
     * @param txId Transaction id.
     * @return Future completes with {@link RowId} or {@code null} if there is no value for the key.
     */
    private CompletableFuture<RowId> takeLocksForGet(RowId rowId, UUID txId) {
        return lockManager.acquire(txId, new LockKey(tableId()), LockMode.IS) // IS lock on table
                .thenCompose(tblLock -> lockManager.acquire(txId, new LockKey(tableId(), rowId), LockMode.S)) // S lock on RowId
                .thenApply(ignored -> rowId);
    }

    /**
     * Precesses two actions.
     *
     * @param request Two actions operation request.
     * @param leaseStartTime Lease start time.
     * @return Listener response.
     */
    private CompletableFuture<ReplicaResult> processTwoEntriesAction(ReadWriteSwapRowReplicaRequest request, Long leaseStartTime) {
        BinaryRow newRow = request.newBinaryRow();
        BinaryRow expectedRow = request.oldBinaryRow();
        TablePartitionIdMessage commitPartitionId = request.commitPartitionId();

        assert commitPartitionId != null : "Commit partition is null [type=" + request.requestType() + ']';

        UUID txId = request.transactionId();

        if (request.requestType() == RW_REPLACE) {
            return resolveRowByPk(extractPk(newRow), txId, (rowId, row, lastCommitTime) -> {
                if (rowId == null) {
                    return completedFuture(new ReplicaResult(false, null));
                }

                return takeLocksForReplace(expectedRow, row, newRow, rowId, txId)
                        .thenCompose(rowIdLock -> {
                            if (rowIdLock == null) {
                                return completedFuture(new ReplicaResult(false, null));
                            }

                            return validateWriteAgainstSchemaAfterTakingLocks(txId)
                                    .thenCompose(catalogVersion -> awaitCleanup(rowIdLock.get1(), catalogVersion))
                                    .thenCompose(
                                            catalogVersion -> applyUpdateCommand(
                                                    commitPartitionId.asTablePartitionId(),
                                                    rowIdLock.get1().uuid(),
                                                    newRow,
                                                    lastCommitTime,
                                                    txId,
                                                    request.full(),
                                                    request.coordinatorId(),
                                                    catalogVersion,
                                                    leaseStartTime
                                            )
                                    )
                                    .thenApply(res -> new IgniteBiTuple<>(res, rowIdLock))
                                    .thenApply(tuple -> {
                                        // Release short term locks.
                                        tuple.get2().get2()
                                                .forEach(lock -> lockManager.release(lock.txId(), lock.lockKey(), lock.lockMode()));

                                        return new ReplicaResult(true, tuple.get1());
                                    });
                        });
            });
        }

        throw new IgniteInternalException(Replicator.REPLICA_COMMON_ERR,
                format("Unknown two actions operation [actionType={}]", request.requestType()));
    }

    /**
     * Takes all required locks on a key, before updating the value.
     *
     * @param txId Transaction id.
     * @return Future completes with tuple {@link RowId} and collection of {@link Lock} or {@code null} if there is no suitable row.
     */
    private CompletableFuture<IgniteBiTuple<RowId, Collection<Lock>>> takeLocksForReplace(BinaryRow expectedRow, @Nullable BinaryRow oldRow,
            BinaryRow newRow, RowId rowId, UUID txId) {
        return lockManager.acquire(txId, new LockKey(tableId()), LockMode.IX)
                .thenCompose(ignored -> lockManager.acquire(txId, new LockKey(tableId(), rowId), LockMode.S))
                .thenCompose(ignored -> {
                    if (oldRow != null && equalValues(oldRow, expectedRow)) {
                        return lockManager.acquire(txId, new LockKey(tableId(), rowId), LockMode.X) // X lock on RowId
                                .thenCompose(ignored1 -> takePutLockOnIndexes(newRow, rowId, txId))
                                .thenApply(shortTermLocks -> new IgniteBiTuple<>(rowId, shortTermLocks));
                    }

                    return nullCompletedFuture();
                });
    }

    /**
     * Ensure that the primary replica was not changed.
     *
     * @param request Replica request.
     * @return Future with {@link IgniteBiTuple} containing {@code boolean} (whether the replica is primary) and the start time of current
     *     lease. The boolean is not {@code null} only for {@link ReadOnlyReplicaRequest}. If {@code true}, then replica is primary. The
     *     lease start time is not {@code null} in case of {@link PrimaryReplicaRequest}.
     */
    private CompletableFuture<IgniteBiTuple<Boolean, Long>> ensureReplicaIsPrimary(ReplicaRequest request) {
        HybridTimestamp now = clockService.now();

        if (request instanceof PrimaryReplicaRequest) {
            Long enlistmentConsistencyToken = ((PrimaryReplicaRequest) request).enlistmentConsistencyToken();

            Function<ReplicaMeta, IgniteBiTuple<Boolean, Long>> validateClo = primaryReplicaMeta -> {
                if (primaryReplicaMeta == null) {
                    throw new PrimaryReplicaMissException(
                            localNode.name(),
                            null,
                            localNode.id(),
                            null,
                            enlistmentConsistencyToken,
                            null,
                            null
                    );
                }

                long currentEnlistmentConsistencyToken = primaryReplicaMeta.getStartTime().longValue();

                if (enlistmentConsistencyToken != currentEnlistmentConsistencyToken
                        || clockService.before(primaryReplicaMeta.getExpirationTime(), now)
                        || !isLocalPeer(primaryReplicaMeta.getLeaseholderId())
                ) {
                    throw new PrimaryReplicaMissException(
                            localNode.name(),
                            primaryReplicaMeta.getLeaseholder(),
                            localNode.id(),
                            primaryReplicaMeta.getLeaseholderId(),
                            enlistmentConsistencyToken,
                            currentEnlistmentConsistencyToken,
                            null);
                }

                return new IgniteBiTuple<>(null, primaryReplicaMeta.getStartTime().longValue());
            };

            ReplicaMeta meta = placementDriver.getCurrentPrimaryReplica(replicationGroupId, now);

            if (meta != null) {
                try {
                    return completedFuture(validateClo.apply(meta));
                } catch (Exception e) {
                    return failedFuture(e);
                }
            }

            return placementDriver.getPrimaryReplica(replicationGroupId, now).thenApply(validateClo);
        } else if (request instanceof ReadOnlyReplicaRequest || request instanceof ReplicaSafeTimeSyncRequest) {
            return placementDriver.getPrimaryReplica(replicationGroupId, now)
                    .thenApply(primaryReplica -> new IgniteBiTuple<>(
                            primaryReplica != null && isLocalPeer(primaryReplica.getLeaseholderId()),
                            null
                    ));
        } else {
            return completedFuture(new IgniteBiTuple<>(null, null));
        }
    }

    /**
     * Resolves read result to the corresponding binary row. Following rules are used for read result resolution:
     * <ol>
     *     <li>If timestamp is null (RW request), assert that retrieved tx id matches proposed one or that retrieved tx id is null
     *     and return binary row. Currently it's only possible to retrieve write intents if they belong to the same transaction,
     *     locks prevent reading write intents created by others.</li>
     *     <li>If timestamp is not null (RO request), perform write intent resolution if given readResult is a write intent itself
     *     or return binary row otherwise.</li>
     * </ol>
     *
     * @param readResult Read result to resolve.
     * @param txId Nullable transaction id, should be provided if resolution is performed within the context of RW transaction.
     * @param timestamp Timestamp is used in RO transaction only.
     * @param lastCommitted Action to get the latest committed row.
     * @return Future to resolved binary row.
     */
    private CompletableFuture<@Nullable TimedBinaryRow> resolveReadResult(
            ReadResult readResult,
            @Nullable UUID txId,
            @Nullable HybridTimestamp timestamp,
            Supplier<@Nullable TimedBinaryRow> lastCommitted
    ) {
        if (readResult == null) {
            return nullCompletedFuture();
        } else if (!readResult.isWriteIntent()) {
            return completedFuture(new TimedBinaryRow(readResult.binaryRow(), readResult.commitTimestamp()));
        } else {
            // RW write intent resolution.
            if (timestamp == null) {
                UUID retrievedResultTxId = readResult.transactionId();

                if (txId.equals(retrievedResultTxId)) {
                    // Same transaction - return the retrieved value. It may be either a writeIntent or a regular value.
                    return completedFuture(new TimedBinaryRow(readResult.binaryRow()));
                }
            }

            return resolveWriteIntentAsync(readResult, timestamp, lastCommitted);
        }
    }

    /**
     * Resolves a read result to the matched row. If the result does not match any row, the method returns a future to {@code null}.
     *
     * @param readResult Read result.
     * @param timestamp Timestamp.
     * @param lastCommitted Action to get a last committed row.
     * @return Result future.
     */
    private CompletableFuture<@Nullable TimedBinaryRow> resolveWriteIntentAsync(
            ReadResult readResult,
            @Nullable HybridTimestamp timestamp,
            Supplier<@Nullable TimedBinaryRow> lastCommitted
    ) {
        return inBusyLockAsync(busyLock, () ->
                resolveWriteIntentReadability(readResult, timestamp)
                        .thenApply(writeIntentReadable ->
                                inBusyLock(busyLock, () -> {
                                            if (writeIntentReadable) {
                                                // Even though this readResult is still a write intent entry in the storage
                                                // (therefore it contains txId), we already know it relates to a committed transaction
                                                // and will be cleaned up by an asynchronous task
                                                // started in scheduleTransactionRowAsyncCleanup().
                                                // So it's safe to assume that that this is the latest committed entry.
                                                HybridTimestamp commitTimestamp =
                                                        txManager.stateMeta(readResult.transactionId()).commitTimestamp();

                                                return new TimedBinaryRow(readResult.binaryRow(), commitTimestamp);
                                            }

                                            return lastCommitted.get();
                                        }
                                )
                        )
        );
    }

    /**
     * Schedules an async write intent switch action for the given write intent.
     *
     * @param txId Transaction id.
     * @param rowId Id of a row that we want to clean up.
     * @param meta Resolved transaction state.
     */
    private void scheduleAsyncWriteIntentSwitch(UUID txId, RowId rowId, TransactionMeta meta) {
        TxState txState = meta.txState();

        assert isFinalState(txState) : "Unexpected state [txId=" + txId + ", txState=" + txState + ']';

        HybridTimestamp commitTimestamp = meta.commitTimestamp();

        // Add the resolved row to the set of write intents the transaction created.
        // If the volatile state was lost on restart, we'll have a single item in that set,
        // otherwise the set already contains this value.
        storageUpdateHandler.handleWriteIntentRead(txId, rowId);

        // If the volatile state was lost and we no longer know which rows were affected by this transaction,
        // it is possible that two concurrent RO transactions start resolving write intents for different rows
        // but created by the same transaction.

        // Both normal cleanup and single row cleanup are using txsPendingRowIds map to store write intents.
        // So we don't need a separate method to handle single row case.
        CompletableFuture<?> future = rowCleanupMap.computeIfAbsent(rowId, k -> {
            // The cleanup for this row has already been triggered. For example, we are resolving a write intent for an RW transaction
            // and a concurrent RO transaction resolves the same row, hence computeIfAbsent.

            // We don't need to take the partition snapshots read lock, see #INTERNAL_DOC_PLACEHOLDER why.
            return txManager.executeWriteIntentSwitchAsync(() -> inBusyLock(busyLock,
                   () -> storageUpdateHandler.switchWriteIntents(
                           txId,
                           txState == COMMITTED,
                           commitTimestamp,
                           indexIdsAtRwTxBeginTs(txId)
                   )
            )).whenComplete((unused, e) -> {
                if (e != null) {
                    LOG.warn("Failed to complete transaction cleanup command [txId=" + txId + ']', e);
                }
            });
        });

        future.handle((v, e) -> rowCleanupMap.remove(rowId, future));
    }

    /**
     * Check whether we can read from the provided write intent.
     *
     * @param writeIntent Write intent to resolve.
     * @param timestamp Timestamp.
     * @return The future completes with {@code true} when the transaction is committed and commit time <= read time, {@code false}
     *         otherwise (whe the transaction is either in progress, or aborted, or committed and commit time > read time).
     */
    private CompletableFuture<Boolean> resolveWriteIntentReadability(ReadResult writeIntent, @Nullable HybridTimestamp timestamp) {
        UUID txId = writeIntent.transactionId();

        return transactionStateResolver.resolveTxState(
                        txId,
                        new TablePartitionId(writeIntent.commitTableId(), writeIntent.commitPartitionId()),
                        timestamp)
                .thenApply(transactionMeta -> {
                    if (isFinalState(transactionMeta.txState())) {
                        scheduleAsyncWriteIntentSwitch(txId, writeIntent.rowId(), transactionMeta);
                    }

                    return canReadFromWriteIntent(txId, transactionMeta, timestamp);
                });
    }

    /**
     * Check whether we can read write intents created by this transaction.
     *
     * @param txId Transaction id.
     * @param txMeta Transaction meta info.
     * @param timestamp Read timestamp.
     * @return {@code true} if we can read from entries created in this transaction (when the transaction was committed and commit time <=
     *         read time).
     */
    private static Boolean canReadFromWriteIntent(UUID txId, TransactionMeta txMeta, @Nullable HybridTimestamp timestamp) {
        assert isFinalState(txMeta.txState()) || txMeta.txState() == PENDING
                : format("Unexpected state defined by write intent resolution [txId={}, txMeta={}].", txId, txMeta);

        if (txMeta.txState() == COMMITTED) {
            boolean readLatest = timestamp == null;

            return readLatest || txMeta.commitTimestamp().compareTo(timestamp) <= 0;
        } else {
            // Either ABORTED or PENDING.
            return false;
        }
    }

    /**
     * Takes current timestamp and makes schema related validations at this timestamp.
     *
     * @param txId Transaction ID.
     * @return Future that will complete when validation completes.
     */
    private CompletableFuture<Void> validateRwReadAgainstSchemaAfterTakingLocks(UUID txId) {
        HybridTimestamp operationTimestamp = clockService.now();

        return schemaSyncService.waitForMetadataCompleteness(operationTimestamp)
                .thenRun(() -> failIfSchemaChangedSinceTxStart(txId, operationTimestamp));
    }

    /**
     * Takes current timestamp and makes schema related validations at this timestamp.
     *
     * @param txId Transaction ID.
     * @return Future that will complete with catalog version associated with given operation though the operation timestamp.
     */
    private CompletableFuture<Integer> validateWriteAgainstSchemaAfterTakingLocks(UUID txId) {
        HybridTimestamp operationTimestamp = clockService.now();

        return reliableCatalogVersionFor(operationTimestamp)
                .thenApply(catalogVersion -> {
                    failIfSchemaChangedSinceTxStart(txId, operationTimestamp);

                    return catalogVersion;
                });
    }

    private UpdateCommand updateCommand(
            TablePartitionId tablePartId,
            UUID rowUuid,
            @Nullable BinaryRow row,
            @Nullable HybridTimestamp lastCommitTimestamp,
            UUID txId,
            boolean full,
            String txCoordinatorId,
            HybridTimestamp safeTimeTimestamp,
            int catalogVersion,
            @Nullable Long leaseStartTime
    ) {
        UpdateCommandBuilder bldr = PARTITION_REPLICATION_MESSAGES_FACTORY.updateCommand()
                .tablePartitionId(tablePartitionId(tablePartId))
                .rowUuid(rowUuid)
                .txId(txId)
                .full(full)
                .safeTime(safeTimeTimestamp)
                .txCoordinatorId(txCoordinatorId)
                .requiredCatalogVersion(catalogVersion)
                .leaseStartTime(leaseStartTime);

        if (lastCommitTimestamp != null || row != null) {
            TimedBinaryRowMessageBuilder rowMsgBldr = PARTITION_REPLICATION_MESSAGES_FACTORY.timedBinaryRowMessage();

            if (lastCommitTimestamp != null) {
                rowMsgBldr.timestamp(lastCommitTimestamp);
            }

            if (row != null) {
                rowMsgBldr.binaryRowMessage(binaryRowMessage(row));
            }

            bldr.messageRowToUpdate(rowMsgBldr.build());
        }

        return bldr.build();
    }

    private static BinaryRowMessage binaryRowMessage(BinaryRow row) {
        return PARTITION_REPLICATION_MESSAGES_FACTORY.binaryRowMessage()
                .binaryTuple(row.tupleSlice())
                .schemaVersion(row.schemaVersion())
                .build();
    }

    private UpdateAllCommand updateAllCommand(
            Map<UUID, TimedBinaryRowMessage> rowsToUpdate,
            TablePartitionIdMessage commitPartitionId,
            UUID transactionId,
            HybridTimestamp safeTimeTimestamp,
            boolean full,
            String txCoordinatorId,
            int catalogVersion,
            @Nullable Long leaseStartTime
    ) {
        return PARTITION_REPLICATION_MESSAGES_FACTORY.updateAllCommand()
                .tablePartitionId(commitPartitionId)
                .messageRowsToUpdate(rowsToUpdate)
                .txId(transactionId)
                .safeTime(safeTimeTimestamp)
                .full(full)
                .txCoordinatorId(txCoordinatorId)
                .requiredCatalogVersion(catalogVersion)
                .leaseStartTime(leaseStartTime)
                .build();
    }

    private void failIfSchemaChangedSinceTxStart(UUID txId, HybridTimestamp operationTimestamp) {
        schemaCompatValidator.failIfSchemaChangedAfterTxStart(txId, operationTimestamp, tableId());
    }

    private CompletableFuture<Integer> reliableCatalogVersionFor(HybridTimestamp ts) {
        return schemaSyncService.waitForMetadataCompleteness(ts)
                .thenApply(unused -> catalogService.activeCatalogVersion(ts.longValue()));
    }

    /**
     * Method to convert from {@link TablePartitionId} object to command-based {@link TablePartitionIdMessage} object.
     *
     * @param tablePartId {@link TablePartitionId} object to convert to {@link TablePartitionIdMessage}.
     * @return {@link TablePartitionIdMessage} object converted from argument.
     */
    public static TablePartitionIdMessage tablePartitionId(TablePartitionId tablePartId) {
        return toTablePartitionIdMessage(REPLICA_MESSAGES_FACTORY, tablePartId);
    }

    /**
     * Class that stores a list of futures for operations that has happened in a specific transaction. Also, the class has a property
     * {@code state} that represents a transaction state.
     */
    private static class TxCleanupReadyFutureList {
        /**
         * Operation type is mapped operation futures.
         */
        final Map<RequestType, Map<OperationId, CompletableFuture<?>>> futures = new EnumMap<>(RequestType.class);
    }

    @Override
    public void onShutdown() {
        if (!stopGuard.compareAndSet(false, true)) {
            return;
        }

        busyLock.block();

        catalogService.removeListener(CatalogEvent.INDEX_BUILDING, indexBuildingCatalogEventListener);

        txRwOperationTracker.close();
    }

    private int partId() {
        return replicationGroupId.partitionId();
    }

    private int tableId() {
        return replicationGroupId.tableId();
    }

    private boolean isLocalPeer(String nodeId) {
        return localNode.id().equals(nodeId);
    }

    /**
     * Marks the transaction as finished in local tx state map.
     *
     * @param txId Transaction id.
     * @param txState Transaction state, must be either {@link TxState#COMMITTED} or {@link TxState#ABORTED}.
     * @param commitTimestamp Commit timestamp.
     */
    private void markFinished(UUID txId, TxState txState, @Nullable HybridTimestamp commitTimestamp) {
        assert isFinalState(txState) : "Unexpected state [txId=" + txId + ", txState=" + txState + ']';

        txManager.updateTxMeta(txId, old -> new TxStateMeta(
                txState,
                old == null ? null : old.txCoordinatorId(),
                old == null ? null : old.commitPartitionId(),
                txState == COMMITTED ? commitTimestamp : null,
                old == null ? null : old.initialVacuumObservationTimestamp(),
                old == null ? null : old.cleanupCompletionTimestamp()
        ));
    }

    private static BuildIndexCommand toBuildIndexCommand(BuildIndexReplicaRequest request, MetaIndexStatusChange buildingChangeInfo) {
        return PARTITION_REPLICATION_MESSAGES_FACTORY.buildIndexCommand()
                .indexId(request.indexId())
                .rowIds(request.rowIds())
                .finish(request.finish())
                // We are sure that there will be no error here since the primary replica is sent the request to itself.
                .requiredCatalogVersion(buildingChangeInfo.catalogVersion())
                .build();
    }

    private static class FuturesCleanupResult {
        private final boolean hadReadFutures;
        private final boolean hadUpdateFutures;
        private final boolean forceCleanup;

        public FuturesCleanupResult(boolean hadReadFutures, boolean hadUpdateFutures, boolean forceCleanup) {
            this.hadReadFutures = hadReadFutures;
            this.hadUpdateFutures = hadUpdateFutures;
            this.forceCleanup = forceCleanup;
        }

        public boolean hadReadFutures() {
            return hadReadFutures;
        }

        public boolean hadUpdateFutures() {
            return hadUpdateFutures;
        }

        public boolean forceCleanup() {
            return forceCleanup;
        }
    }

    private CompletableFuture<?> processOperationRequestWithTxRwCounter(
            String senderId,
            ReplicaRequest request,
            @Nullable Boolean isPrimary,
            @Nullable HybridTimestamp opStartTsIfDirectRo,
            @Nullable Long leaseStartTime
    ) {
        if (request instanceof ReadWriteReplicaRequest) {
            int rwTxActiveCatalogVersion = rwTxActiveCatalogVersion(catalogService, (ReadWriteReplicaRequest) request);

            // It is very important that the counter is increased only after the schema sync at the begin timestamp of RW transaction,
            // otherwise there may be races/errors and the index will not be able to start building.
            if (!txRwOperationTracker.incrementOperationCount(rwTxActiveCatalogVersion)) {
                throw new StaleTransactionOperationException(((ReadWriteReplicaRequest) request).transactionId());
            }
        }

        return processOperationRequest(senderId, request, isPrimary, opStartTsIfDirectRo, leaseStartTime)
                .whenComplete((unused, throwable) -> {
                    if (request instanceof ReadWriteReplicaRequest) {
                        txRwOperationTracker.decrementOperationCount(
                                rwTxActiveCatalogVersion(catalogService, (ReadWriteReplicaRequest) request)
                        );
                    }
                });
    }

    private void prepareIndexBuilderTxRwOperationTracker() {
        // Expected to be executed on the metastore thread.
        CatalogIndexDescriptor indexDescriptor = latestIndexDescriptorInBuildingStatus(catalogService, tableId());

        if (indexDescriptor != null) {
            IndexMeta indexMeta = indexMetaStorage.indexMeta(indexDescriptor.id());

            assert indexMeta != null : indexDescriptor.id();

            txRwOperationTracker.updateMinAllowedCatalogVersionForStartOperation(indexMeta.statusChange(REGISTERED).catalogVersion());
        }

        catalogService.listen(CatalogEvent.INDEX_BUILDING, indexBuildingCatalogEventListener);
    }

    private CompletableFuture<Boolean> onIndexBuilding(CatalogEventParameters parameters) {
        if (!busyLock.enterBusy()) {
            return trueCompletedFuture();
        }

        try {
            int indexId = ((StartBuildingIndexEventParameters) parameters).indexId();

            IndexMeta indexMeta = indexMetaStorage.indexMeta(indexId);

            assert indexMeta != null : "indexId=" + indexId + ", catalogVersion=" + parameters.catalogVersion();

            MetaIndexStatusChange registeredStatusChange = indexMeta.statusChange(REGISTERED);

            if (indexMeta.tableId() == tableId()) {
                txRwOperationTracker.updateMinAllowedCatalogVersionForStartOperation(registeredStatusChange.catalogVersion());
            }

            return falseCompletedFuture();
        } catch (Throwable t) {
            return failedFuture(t);
        } finally {
            busyLock.leaveBusy();
        }
    }

    private CompletableFuture<?> processBuildIndexReplicaRequest(BuildIndexReplicaRequest request) {
        IndexMeta indexMeta = indexMetaStorage.indexMeta(request.indexId());

        if (indexMeta == null || indexMeta.isDropped()) {
            // Index has been dropped.
            return nullCompletedFuture();
        }

        MetaIndexStatusChange registeredChangeInfo = indexMeta.statusChange(REGISTERED);
        MetaIndexStatusChange buildingChangeInfo = indexMeta.statusChange(BUILDING);

        return txRwOperationTracker.awaitCompleteTxRwOperations(registeredChangeInfo.catalogVersion())
                .thenCompose(unused -> safeTime.waitFor(hybridTimestamp(buildingChangeInfo.activationTimestamp())))
                .thenCompose(unused -> raftClient.run(toBuildIndexCommand(request, buildingChangeInfo)));
    }

    private List<Integer> indexIdsAtRwTxBeginTs(UUID txId) {
        return TableUtils.indexIdsAtRwTxBeginTs(catalogService, txId, tableId());
    }

    private int tableVersionByTs(HybridTimestamp ts) {
        int activeCatalogVersion = catalogService.activeCatalogVersion(ts.longValue());

        CatalogTableDescriptor table = catalogService.table(tableId(), activeCatalogVersion);

        assert table != null : "tableId=" + tableId() + ", catalogVersion=" + activeCatalogVersion;

        return table.tableVersion();
    }

    private static @Nullable BinaryRow binaryRow(@Nullable TimedBinaryRow timedBinaryRow) {
        return timedBinaryRow == null ? null : timedBinaryRow.binaryRow();
    }

    private @Nullable BinaryRow upgrade(@Nullable BinaryRow source, int targetSchemaVersion) {
        return source == null ? null : new BinaryRowUpgrader(schemaRegistry, targetSchemaVersion).upgrade(source);
    }

    private CompletableFuture<?> processVacuumTxStateReplicaRequest(VacuumTxStateReplicaRequest request) {
        VacuumTxStatesCommand cmd = TX_MESSAGES_FACTORY.vacuumTxStatesCommand()
                .txIds(request.transactionIds())
                .build();

        return raftClient.run(cmd);
    }

    private CompletableFuture<?> processMinimumActiveTxTimeReplicaRequest(UpdateMinimumActiveTxBeginTimeReplicaRequest request) {
        Command cmd = PARTITION_REPLICATION_MESSAGES_FACTORY.updateMinimumActiveTxBeginTimeCommand()
                .timestamp(request.timestamp())
                .safeTime(clockService.now())
                .build();

        CompletableFuture<Object> resultFuture = new CompletableFuture<>();

        // The timestamp must increase monotonically, otherwise it will have to be
        // stored on disk so that reordering does not occur after the node is restarted.
        applyCmdWithRetryOnSafeTimeReorderException(
                cmd,
                resultFuture
        );

        return resultFuture;
    }

    /**
     * Operation unique identifier.
     */
    private static class OperationId {
        /** Operation node initiator id. */
        private String initiatorId;

        /** Timestamp. */
        private long ts;

        /**
         * The constructor.
         *
         * @param initiatorId Sender node id.
         * @param ts Timestamp.
         */
        public OperationId(String initiatorId, long ts) {
            this.initiatorId = initiatorId;
            this.ts = ts;
        }

        @Override
        public boolean equals(Object o) {
            if (this == o) {
                return true;
            }
            if (o == null || getClass() != o.getClass()) {
                return false;
            }

            OperationId that = (OperationId) o;

            if (ts != that.ts) {
                return false;
            }
            return initiatorId.equals(that.initiatorId);
        }

        @Override
        public int hashCode() {
            int result = initiatorId.hashCode();
            result = 31 * result + (int) (ts ^ (ts >>> 32));
            return result;
        }
    }

    private static Map<TablePartitionId, String> asTablePartitionIdStringMap(Map<TablePartitionIdMessage, String> messages) {
        var result = new HashMap<TablePartitionId, String>(messages.size());

        for (Entry<TablePartitionIdMessage, String> e : messages.entrySet()) {
            result.put(e.getKey().asTablePartitionId(), e.getValue());
        }

        return result;
    }
}<|MERGE_RESOLUTION|>--- conflicted
+++ resolved
@@ -2751,54 +2751,27 @@
                 return resultFuture.thenCompose(res -> {
                     UpdateCommandResult updateCommandResult = (UpdateCommandResult) res;
 
-<<<<<<< HEAD
-                    if (!updateCommandResult.isPrimaryReplicaMatch()) {
-                        throw new PrimaryReplicaMissException(
-                                txId,
-                                cmd.leaseStartTime(),
-                                updateCommandResult.currentLeaseStartTime()
-                        );
+                    if (full && updateCommandResult != null && !updateCommandResult.isPrimaryReplicaMatch()) {
+                        throw new PrimaryReplicaMissException(txId, cmd.leaseStartTime(), updateCommandResult.currentLeaseStartTime());
                     }
 
                     if (updateCommandResult.isPrimaryInPeersAndLearners()) {
                         return safeTime.waitFor(cmd.safeTime()).thenApply(ignored -> null);
                     } else {
-                        // We don't need to take the partition snapshots read lock, see #INTERNAL_DOC_PLACEHOLDER why.
-                        storageUpdateHandler.handleUpdate(
-                                cmd.txId(),
-                                cmd.rowUuid(),
-                                cmd.tablePartitionId().asTablePartitionId(),
-                                cmd.rowToUpdate(),
-                                false,
-                                null,
-                                cmd.safeTime(),
-                                null,
-                                indexIdsAtRwTxBeginTs(txId)
-                        );
-=======
-                    if (full && updateCommandResult != null && !updateCommandResult.isPrimaryReplicaMatch()) {
-                        throw new PrimaryReplicaMissException(txId, cmd.leaseStartTime(), updateCommandResult.currentLeaseStartTime());
-                    }
-
-                    // TODO: https://issues.apache.org/jira/browse/IGNITE-20124 Temporary code below
-                    // Try to avoid double write if an entry is already replicated.
-                    synchronized (safeTime) {
-                        if (cmd.safeTime().compareTo(safeTime.current()) > 0) {
-                            if (!IgniteSystemProperties.getBoolean(IgniteSystemProperties.IGNITE_SKIP_STORAGE_UPDATE_IN_BENCHMARK)) {
-                                // We don't need to take the partition snapshots read lock, see #INTERNAL_DOC_PLACEHOLDER why.
-                                storageUpdateHandler.handleUpdate(
-                                        cmd.txId(),
-                                        cmd.rowUuid(),
-                                        cmd.tablePartitionId().asTablePartitionId(),
-                                        cmd.rowToUpdate(),
-                                        false,
-                                        null,
-                                        cmd.safeTime(),
-                                        null,
-                                        indexIdsAtRwTxBeginTs(txId)
-                                );
-                            }
->>>>>>> d32e51bc
+                        if (!IgniteSystemProperties.getBoolean(IgniteSystemProperties.IGNITE_SKIP_STORAGE_UPDATE_IN_BENCHMARK)) {
+                            // We don't need to take the partition snapshots read lock, see #INTERNAL_DOC_PLACEHOLDER why.
+                            storageUpdateHandler.handleUpdate(
+                                    cmd.txId(),
+                                    cmd.rowUuid(),
+                                    cmd.tablePartitionId().asTablePartitionId(),
+                                    cmd.rowToUpdate(),
+                                    false,
+                                    null,
+                                    cmd.safeTime(),
+                                    null,
+                                    indexIdsAtRwTxBeginTs(txId)
+                            );
+                        }
 
                         return null;
                     }
